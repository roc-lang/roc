const std = @import("std");
const builtin = @import("builtin");
const Dependency = std.Build.Dependency;
const Import = std.Build.Module.Import;
const InstallDir = std.Build.InstallDir;
const LazyPath = std.Build.LazyPath;
const OptimizeMode = std.builtin.OptimizeMode;
const ResolvedTarget = std.Build.ResolvedTarget;
const Step = std.Build.Step;

pub fn build(b: *std.Build) void {
    // build steps
    const run_step = b.step("run", "Build and run the roc cli");
    const roc_step = b.step("roc", "Build the roc compiler without running it");
    const test_step = b.step("test", "Run all tests included in src/tests.zig");
    const builtins_test_step = b.step("test-builtins", "Run tests for builtins code");
    const fmt_step = b.step("fmt", "Format all zig code");
    const check_fmt_step = b.step("check-fmt", "Check formatting of all zig code");
    const snapshot_step = b.step("snapshot", "Run the snapshot tool to update snapshot files");
    const playground_step = b.step("playground", "Build the WASM playground");

    // general configuration
    const target = b.standardTargetOptions(.{ .default_target = .{
        .abi = if (builtin.target.os.tag == .linux) .musl else null,
    } });
    const optimize = b.standardOptimizeOption(.{});
    const strip = b.option(bool, "strip", "Omit debug information");
    const no_bin = b.option(bool, "no-bin", "Skip emitting binaries (important for fast incremental compilation)") orelse false;
    const trace_eval = b.option(bool, "trace-eval", "Enable detailed evaluation tracing for debugging") orelse false;

    // llvm configuration
    const use_system_llvm = b.option(bool, "system-llvm", "Attempt to automatically detect and use system installed llvm") orelse false;
    const enable_llvm = b.option(bool, "llvm", "Build roc with the llvm backend") orelse use_system_llvm;
    const user_llvm_path = b.option([]const u8, "llvm-path", "Path to llvm. This path must contain the bin, lib, and include directory.");
    // Since zig afl is broken currently, default to system afl.
    const use_system_afl = b.option(bool, "system-afl", "Attempt to automatically detect and use system installed afl++") orelse true;

    if (user_llvm_path) |path| {
        // Even if the llvm backend is not enabled, still add the llvm path.
        // AFL++ may use it for building fuzzing executables.
        b.addSearchPrefix(b.pathJoin(&.{ path, "bin" }));
    }

    // tracy profiler configuration
    const tracy = b.option([]const u8, "tracy", "Enable Tracy integration. Supply path to Tracy source");
    const tracy_callstack = b.option(bool, "tracy-callstack", "Include callstack information with Tracy data. Does nothing if -Dtracy is not provided") orelse (tracy != null);
    const tracy_allocation = b.option(bool, "tracy-allocation", "Include allocation information with Tracy data. Does nothing if -Dtracy is not provided") orelse (tracy != null);
    const tracy_callstack_depth: u32 = b.option(u32, "tracy-callstack-depth", "Declare callstack depth for Tracy data. Does nothing if -Dtracy_callstack is not provided") orelse 10;
    if (tracy_callstack) {
        std.log.warn("Tracy callstack is enable. This can significantly skew timings, but is important for understanding source location. Be cautious when generating timing and analyzing results.", .{});
    }

    // Create compile time build options
    const build_options = b.addOptions();
    build_options.addOption(bool, "enable_tracy", tracy != null);
    build_options.addOption(bool, "trace_eval", trace_eval);
    build_options.addOption([]const u8, "compiler_version", getCompilerVersion(b, optimize));
    if (target.result.os.tag == .macos and tracy_callstack) {
        std.log.warn("Tracy callstack does not work on MacOS, disabling.", .{});
        build_options.addOption(bool, "enable_tracy_callstack", false);
    } else {
        build_options.addOption(bool, "enable_tracy_callstack", tracy_callstack);
    }
    build_options.addOption(bool, "enable_tracy_allocation", tracy_allocation);
    build_options.addOption(u32, "tracy_callstack_depth", tracy_callstack_depth);

    // Create common Modules
    const module_serialization = b.addModule("serialization", std.Build.Module.CreateOptions{
        .root_source_file = b.path("src/serialization/mod.zig"),
    });
    const module_collections = b.addModule("collections", std.Build.Module.CreateOptions{
        .root_source_file = b.path("src/collections/mod.zig"),
    });
    const module_base = b.addModule("base", std.Build.Module.CreateOptions{
        .root_source_file = b.path("src/base/mod.zig"),
    });
    const module_types = b.addModule("types", std.Build.Module.CreateOptions{
        .root_source_file = b.path("src/types/mod.zig"),
    });
    const module_builtins = b.addModule("builtins", std.Build.Module.CreateOptions{
        .root_source_file = b.path("src/builtins/mod.zig"),
    });
    const module_compile = b.addModule("compile", std.Build.Module.CreateOptions{
        .root_source_file = b.path("src/compile/mod.zig"),
    });
    const module_reporting = b.addModule("reporting", std.Build.Module.CreateOptions{
        .root_source_file = b.path("src/reporting/mod.zig"),
    });

    // Configure module dependencies
    module_collections.addImport("serialization", module_serialization);

    module_base.addImport("serialization", module_serialization);
    module_base.addImport("collections", module_collections);
    module_base.addImport("types", module_types);

    module_types.addImport("serialization", module_serialization);
    module_types.addImport("base", module_base);
    module_types.addImport("collections", module_collections);
    module_types.addImport("compile", module_compile);

    module_compile.addImport("base", module_base);
    module_compile.addImport("compile", module_compile);
    module_compile.addImport("collections", module_collections);
    module_compile.addImport("types", module_types);
    module_compile.addImport("builtins", module_builtins);
    module_compile.addImport("reporting", module_reporting);

    module_reporting.addImport("reporting", module_reporting);
    module_reporting.addImport("base", module_base);

    // add main roc exe
    const roc_exe = addMainExe(b, build_options, target, optimize, strip, enable_llvm, use_system_llvm, user_llvm_path, tracy, module_builtins) orelse return;
    roc_exe.root_module.addImport("base", module_base);
    roc_exe.root_module.addImport("collections", module_collections);
    roc_exe.root_module.addImport("types", module_types);
    roc_exe.root_module.addImport("serialization", module_serialization);
    roc_exe.root_module.addImport("compile", module_compile);
    roc_exe.root_module.addImport("reporting", module_reporting);
    install_and_run(b, no_bin, roc_exe, roc_step, run_step);

    // Add snapshot tool
    const snapshot_exe = b.addExecutable(.{
        .name = "snapshot",
        .root_source_file = b.path("src/snapshot.zig"),
        .target = target,
        .optimize = optimize,
        .link_libc = true,
    });
    snapshot_exe.root_module.addImport("base", module_base);
    snapshot_exe.root_module.addImport("builtins", module_builtins);
    snapshot_exe.root_module.addImport("types", module_types);
    snapshot_exe.root_module.addImport("collections", module_collections);
<<<<<<< HEAD
    snapshot_exe.root_module.addImport("serialization", module_serialization);
=======
    snapshot_exe.root_module.addImport("compile", module_compile);
    snapshot_exe.root_module.addImport("reporting", module_reporting);
>>>>>>> 75535b02
    add_tracy(b, build_options, snapshot_exe, target, false, tracy);
    install_and_run(b, no_bin, snapshot_exe, snapshot_step, snapshot_step);

    // Add playground WASM executable
    const playground_exe = b.addExecutable(.{
        .name = "playground",
        .root_source_file = b.path("src/playground.zig"),
        .target = b.resolveTargetQuery(.{
            .cpu_arch = .wasm32,
            .os_tag = .freestanding,
        }),
        .optimize = optimize,
    });
    playground_exe.entry = .disabled;
    playground_exe.rdynamic = true;
    playground_exe.root_module.addImport("base", module_base);
    playground_exe.root_module.addImport("builtins", module_builtins);
    playground_exe.root_module.addOptions("build_options", build_options);
    playground_exe.root_module.addImport("types", module_types);
    playground_exe.root_module.addImport("collections", module_collections);
    playground_exe.root_module.addImport("compile", module_compile);
    playground_exe.root_module.addImport("reporting", module_reporting);

    add_tracy(b, build_options, playground_exe, b.resolveTargetQuery(.{
        .cpu_arch = .wasm32,
        .os_tag = .freestanding,
    }), false, null);

    const playground_install = b.addInstallArtifact(playground_exe, .{});
    playground_step.dependOn(&playground_install.step);

    const all_tests = b.addTest(.{
        .root_source_file = b.path("src/test.zig"),
        .target = target,
        .optimize = optimize,
        .link_libc = true,
    });
    all_tests.root_module.addOptions("build_options", build_options);
    all_tests.root_module.addAnonymousImport("legal_details", .{ .root_source_file = b.path("legal_details") });
    all_tests.root_module.addImport("base", module_base);
    all_tests.root_module.addImport("builtins", module_builtins);
    all_tests.root_module.addImport("types", module_types);
    all_tests.root_module.addImport("collections", module_collections);
    all_tests.root_module.addImport("serialization", module_serialization);
    all_tests.root_module.addImport("compile", module_compile);
    all_tests.root_module.addImport("reporting", module_reporting);

    const builtins_tests = b.addTest(.{
        .root_source_file = b.path("src/builtins/main.zig"),
        .target = target,
        .optimize = optimize,
        .link_libc = true,
    });
    builtins_tests.root_module.stack_check = false;
    builtins_tests.root_module.addOptions("build_options", build_options);

    b.default_step.dependOn(&all_tests.step);
    b.default_step.dependOn(playground_step);
    b.default_step.dependOn(&builtins_tests.step);
    if (no_bin) {
        test_step.dependOn(&all_tests.step);
        test_step.dependOn(&builtins_tests.step);
    } else {
        const run_tests = b.addRunArtifact(all_tests);
        test_step.dependOn(&run_tests.step);

        const run_builtins_tests = b.addRunArtifact(builtins_tests);
        builtins_test_step.dependOn(&run_builtins_tests.step);
        test_step.dependOn(&run_builtins_tests.step);

        // Add success message after all tests complete
        const tests_passed_step = b.addSystemCommand(&.{ "echo", "All tests passed!" });
        tests_passed_step.step.dependOn(&run_tests.step);
        tests_passed_step.step.dependOn(&run_builtins_tests.step);
        test_step.dependOn(&tests_passed_step.step);
    }

    // Fmt zig code.
    const fmt_paths = .{ "src", "build.zig" };
    const fmt = b.addFmt(.{ .paths = &fmt_paths });
    fmt_step.dependOn(&fmt.step);

    const check_fmt = b.addFmt(.{ .paths = &fmt_paths, .check = true });
    check_fmt_step.dependOn(&check_fmt.step);

    const fuzz = b.option(bool, "fuzz", "Build fuzz targets including AFL++ and tooling") orelse false;
    const is_native = target.query.isNativeCpu() and target.query.isNativeOs() and (target.query.isNativeAbi() or target.result.abi.isMusl());
    const is_windows = target.result.os.tag == .windows;

    var build_afl = false;
    if (!is_native) {
        std.log.warn("Cross compilation does not support fuzzing (Only building repro executables)", .{});
    } else if (is_windows) {
        std.log.warn("Windows does not support fuzzing (Only building repro executables)", .{});
    } else if (use_system_afl) {
        // If we have system afl, no need for llvm-config.
        build_afl = true;
    } else {
        // AFL++ does not work with our prebuilt static llvm.
        // Check for llvm-config program in user_llvm_path or on the system.
        // If found, let AFL++ use that.
        if (b.findProgram(&.{"llvm-config"}, &.{})) |_| {
            build_afl = true;
        } else |_| {
            std.log.warn("AFL++ requires a full version of llvm from the system or passed in via -Dllvm-path, but `llvm-config` was not found (Only building repro executables)", .{});
        }
    }

    const names: []const []const u8 = &.{
        "tokenize",
        "parse",
        "canonicalize",
    };
    for (names) |name| {
        add_fuzz_target(
            b,
            fuzz,
            build_afl,
            use_system_afl,
            no_bin,
            target,
            optimize,
            build_options,
            tracy,
            name,
            module_builtins,
            module_base,
            module_types,
            module_collections,
            module_compile,
            module_reporting,
        );
    }
}

fn add_fuzz_target(
    b: *std.Build,
    fuzz: bool,
    build_afl: bool,
    use_system_afl: bool,
    no_bin: bool,
    target: ResolvedTarget,
    optimize: OptimizeMode,
    build_options: *Step.Options,
    tracy: ?[]const u8,
    name: []const u8,
    builtins_module: *std.Build.Module,
    module_base: *std.Build.Module,
    module_types: *std.Build.Module,
    module_collections: *std.Build.Module,
    module_compile: *std.Build.Module,
    module_reporting: *std.Build.Module,
) void {
    // We always include the repro scripts (no dependencies).
    // We only include the fuzzing scripts if `-Dfuzz` is set.
    const root_source_file = b.path(b.fmt("src/fuzz-{s}.zig", .{name}));
    const fuzz_obj = b.addObject(.{
        .name = b.fmt("{s}_obj", .{name}),
        .root_source_file = root_source_file,
        .target = target,
        // Work around instrumentation bugs on mac without giving up perf on linux.
        .optimize = if (target.result.os.tag == .macos) .Debug else .ReleaseSafe,
    });
    fuzz_obj.root_module.addImport("builtins", builtins_module);
    fuzz_obj.root_module.addImport("base", module_base);
    fuzz_obj.root_module.addImport("types", module_types);
    fuzz_obj.root_module.addImport("collections", module_collections);
    fuzz_obj.root_module.addImport("compile", module_compile);
    fuzz_obj.root_module.addImport("reporting", module_reporting);
    add_tracy(b, build_options, fuzz_obj, target, false, tracy);

    const name_exe = b.fmt("fuzz-{s}", .{name});
    const name_repro = b.fmt("repro-{s}", .{name});
    const repro_step = b.step(name_repro, b.fmt("run fuzz reproduction for {s}", .{name}));
    const repro_exe = b.addExecutable(.{
        .name = name_repro,
        .root_source_file = b.path("src/fuzz-repro.zig"),
        .target = target,
        .optimize = optimize,
        .link_libc = true,
    });
    repro_exe.root_module.addImport("fuzz_test", fuzz_obj.root_module);

    install_and_run(b, no_bin, repro_exe, repro_step, repro_step);

    if (fuzz and build_afl and !no_bin) {
        const fuzz_step = b.step(name_exe, b.fmt("Generate fuzz executable for {s}", .{name}));
        b.default_step.dependOn(fuzz_step);

        const afl = b.lazyImport(@This(), "afl_kit") orelse return;
        const fuzz_exe = afl.addInstrumentedExe(b, target, .ReleaseSafe, &.{}, use_system_afl, fuzz_obj) orelse return;
        const install_fuzz = b.addInstallBinFile(fuzz_exe, name_exe);
        fuzz_step.dependOn(&install_fuzz.step);
        b.getInstallStep().dependOn(&install_fuzz.step);
    }
}

fn addMainExe(
    b: *std.Build,
    build_options: *Step.Options,
    target: ResolvedTarget,
    optimize: OptimizeMode,
    strip: ?bool,
    enable_llvm: bool,
    use_system_llvm: bool,
    user_llvm_path: ?[]const u8,
    tracy: ?[]const u8,
    builtins_module: *std.Build.Module,
) ?*Step.Compile {
    const exe = b.addExecutable(.{
        .name = "roc",
        .root_source_file = b.path("src/main.zig"),
        .target = target,
        .optimize = optimize,
        .strip = strip,
        .link_libc = true,
    });

    // Create host.a static library at build time
    const host_lib = b.addStaticLibrary(.{
        .name = "platform_host_str_simple",
        .root_source_file = b.path("src/platform_host_str_simple.zig"),
        .target = target,
        .optimize = optimize,
        .strip = strip,
    });
    host_lib.linkLibC();

    // Install host.a to the output directory
    const install_host = b.addInstallArtifact(host_lib, .{});
    b.getInstallStep().dependOn(&install_host.step);

    // Create shim static library at build time
    const shim_lib = b.addStaticLibrary(.{
        .name = "read_roc_file_path_shim",
        .root_source_file = b.path("src/read_roc_file_path_shim.zig"),
        .target = target,
        .optimize = optimize,
        .strip = strip,
    });
    shim_lib.linkLibC();

    // Install shim.a to the output directory
    const install_shim = b.addInstallArtifact(shim_lib, .{});
    b.getInstallStep().dependOn(&install_shim.step);

    // Copy shim library to source directory for embedding
    const copy_shim = b.addUpdateSourceFiles();
    copy_shim.addCopyFileToSource(shim_lib.getEmittedBin(), "src/libread_roc_file_path_shim.a");
    exe.step.dependOn(&copy_shim.step);

    const config = b.addOptions();
    config.addOption(bool, "llvm", enable_llvm);
    exe.root_module.addOptions("config", config);
    exe.root_module.addAnonymousImport("legal_details", .{ .root_source_file = b.path("legal_details") });
    exe.root_module.addImport("builtins", builtins_module);

    if (enable_llvm) {
        const llvm_paths = llvmPaths(b, target, use_system_llvm, user_llvm_path) orelse return null;

        exe.addLibraryPath(.{ .cwd_relative = llvm_paths.lib });
        exe.addIncludePath(.{ .cwd_relative = llvm_paths.include });
        try addStaticLlvmOptionsToModule(exe.root_module);
    }

    add_tracy(b, build_options, exe, target, enable_llvm, tracy);
    return exe;
}

fn install_and_run(
    b: *std.Build,
    no_bin: bool,
    exe: *Step.Compile,
    build_step: *Step,
    run_step: *Step,
) void {
    if (run_step != build_step) {
        run_step.dependOn(build_step);
    }
    if (no_bin) {
        // No build, just build, don't actually install or run.
        build_step.dependOn(&exe.step);
        b.getInstallStep().dependOn(&exe.step);
    } else {
        const install = b.addInstallArtifact(exe, .{});
        build_step.dependOn(&install.step);
        b.getInstallStep().dependOn(&install.step);

        const run = b.addRunArtifact(exe);
        run.step.dependOn(&install.step);
        if (b.args) |args| {
            run.addArgs(args);
        }
        run_step.dependOn(&run.step);
    }
}

fn add_tracy(
    b: *std.Build,
    build_options: *Step.Options,
    base: *Step.Compile,
    target: ResolvedTarget,
    links_llvm: bool,
    tracy: ?[]const u8,
) void {
    base.root_module.addOptions("build_options", build_options);
    if (tracy) |tracy_path| {
        const client_cpp = b.pathJoin(
            &[_][]const u8{ tracy_path, "public", "TracyClient.cpp" },
        );

        // On mingw, we need to opt into windows 7+ to get some features required by tracy.
        const tracy_c_flags: []const []const u8 = if (target.result.os.tag == .windows and target.result.abi == .gnu)
            &[_][]const u8{ "-DTRACY_ENABLE=1", "-fno-sanitize=undefined", "-D_WIN32_WINNT=0x601" }
        else
            &[_][]const u8{ "-DTRACY_ENABLE=1", "-fno-sanitize=undefined" };

        base.root_module.addIncludePath(.{ .cwd_relative = tracy_path });
        base.root_module.addCSourceFile(.{ .file = .{ .cwd_relative = client_cpp }, .flags = tracy_c_flags });
        base.root_module.addCSourceFile(.{ .file = .{ .cwd_relative = "src/tracy-shutdown.cpp" }, .flags = tracy_c_flags });
        if (!links_llvm) {
            base.root_module.linkSystemLibrary("c++", .{ .use_pkg_config = .no });
        }
        base.root_module.link_libc = true;

        if (target.result.os.tag == .windows) {
            base.root_module.linkSystemLibrary("dbghelp", .{});
            base.root_module.linkSystemLibrary("ws2_32", .{});
        }
    }
}

const LlvmPaths = struct {
    include: []const u8,
    lib: []const u8,
};

// This functions is not used right now due to AFL requiring system llvm.
// This will be used once we begin linking roc to llvm.
fn llvmPaths(
    b: *std.Build,
    target: ResolvedTarget,
    use_system_llvm: bool,
    user_llvm_path: ?[]const u8,
) ?LlvmPaths {
    if (use_system_llvm and user_llvm_path != null) {
        std.log.err("-Dsystem-llvm and -Dllvm-path cannot both be specified", .{});
        std.process.exit(1);
    }

    if (use_system_llvm) {
        const llvm_config_path = b.findProgram(&.{"llvm-config"}, &.{""}) catch {
            std.log.err("Failed to find system llvm-config binary", .{});
            std.process.exit(1);
        };
        const llvm_lib_dir = std.mem.trimRight(u8, b.run(&.{ llvm_config_path, "--libdir" }), "\n");
        const llvm_include_dir = std.mem.trimRight(u8, b.run(&.{ llvm_config_path, "--includedir" }), "\n");

        return .{
            .include = llvm_include_dir,
            .lib = llvm_lib_dir,
        };
    }

    if (user_llvm_path) |llvm_path| {
        // We are just trust the user.
        return .{
            .include = b.pathJoin(&.{ llvm_path, "include" }),
            .lib = b.pathJoin(&.{ llvm_path, "lib" }),
        };
    }

    // No user specified llvm. Go download it from roc-bootstrap.
    const raw_triple = target.result.linuxTriple(b.allocator) catch @panic("OOM");
    if (!supported_deps_triples.has(raw_triple)) {
        std.log.err("Target triple({s}) not supported by roc-bootstrap.\n", .{raw_triple});
        std.log.err("Please specify the either `-Dsystem-llvm` or `-Dllvm-path`.\n", .{});
        std.process.exit(1);
    }
    const triple = supported_deps_triples.get(raw_triple).?;
    const deps_name = b.fmt("roc_deps_{s}", .{triple});
    const deps = b.lazyDependency(deps_name, .{}) orelse return null;
    const lazy_llvm_path = deps.path(".");
    // TODO: Is this ok to do in the zig build system?
    // We aren't in the make phase, but our static dep doesn't have a make phase anyway.
    // Not sure how else to get a static path to the downloaded dependency.
    const llvm_path = lazy_llvm_path.getPath(deps.builder);
    return .{
        .include = b.pathJoin(&.{ llvm_path, "include" }),
        .lib = b.pathJoin(&.{ llvm_path, "lib" }),
    };
}

const supported_deps_triples = std.StaticStringMap([]const u8).initComptime(.{
    .{ "aarch64-macos-none", "aarch64_macos_none" },
    .{ "aarch64-linux-musl", "aarch64_linux_musl" },
    .{ "aarch64-windows-gnu", "aarch64_windows_gnu" },
    .{ "arm-linux-musleabihf", "arm_linux_musleabihf" },
    .{ "x86-linux-musl", "x86_linux_musl" },
    .{ "x86_64-linux-musl", "x86_64_linux_musl" },
    .{ "x86_64-macos-none", "x86_64_macos_none" },
    .{ "x86_64-windows-gnu", "x86_64_windows_gnu" },
    // We also support the gnu linux targets.
    // For those, we just map to musl.
    .{ "aarch64-linux-gnu", "aarch64_linux_musl" },
    .{ "arm-linux-gnueabihf", "arm_linux_musleabihf" },
    .{ "x86-linux-gnu", "x86_linux_musl" },
    .{ "x86_64-linux-gnu", "x86_64_linux_musl" },
});

// The following is lifted from the zig compiler.
fn addStaticLlvmOptionsToModule(mod: *std.Build.Module) !void {
    const cpp_cflags = exe_cflags ++ [_][]const u8{"-DNDEBUG=1"};
    mod.addCSourceFiles(.{
        .files = &cpp_sources,
        .flags = &cpp_cflags,
    });

    const link_static = std.Build.Module.LinkSystemLibraryOptions{
        .preferred_link_mode = .static,
        .search_strategy = .mode_first,
    };
    for (lld_libs) |lib_name| {
        mod.linkSystemLibrary(lib_name, link_static);
    }

    for (llvm_libs) |lib_name| {
        mod.linkSystemLibrary(lib_name, link_static);
    }

    mod.linkSystemLibrary("z", link_static);
    mod.linkSystemLibrary("zstd", link_static);

    if (mod.resolved_target.?.result.os.tag != .windows or mod.resolved_target.?.result.abi != .msvc) {
        // TODO: Can this just be `mod.link_libcpp = true`? Does that make a difference?
        // This means we rely on clang-or-zig-built LLVM, Clang, LLD libraries.
        mod.linkSystemLibrary("c++", .{});
    }

    if (mod.resolved_target.?.result.os.tag == .windows) {
        mod.linkSystemLibrary("ws2_32", .{});
        mod.linkSystemLibrary("version", .{});
        mod.linkSystemLibrary("uuid", .{});
        mod.linkSystemLibrary("ole32", .{});
    }
}

const cpp_sources = [_][]const u8{
    "src/zig_llvm.cpp",
};

const exe_cflags = [_][]const u8{
    "-std=c++17",
    "-D__STDC_CONSTANT_MACROS",
    "-D__STDC_FORMAT_MACROS",
    "-D__STDC_LIMIT_MACROS",
    "-D_GNU_SOURCE",
    "-fno-exceptions",
    "-fno-rtti",
    "-fno-stack-protector",
    "-fvisibility-inlines-hidden",
    "-Wno-type-limits",
    "-Wno-missing-braces",
    "-Wno-comment",
};
const lld_libs = [_][]const u8{
    "lldMinGW",
    "lldELF",
    "lldCOFF",
    "lldWasm",
    "lldMachO",
    "lldCommon",
};
// This list can be re-generated with `llvm-config --libfiles` and then
// reformatting using your favorite text editor. Note we do not execute
// `llvm-config` here because we are cross compiling. Also omit LLVMTableGen
// from these libs.
const llvm_libs = [_][]const u8{
    "LLVMWindowsManifest",
    "LLVMXRay",
    "LLVMLibDriver",
    "LLVMDlltoolDriver",
    "LLVMTextAPIBinaryReader",
    "LLVMCoverage",
    "LLVMLineEditor",
    "LLVMXCoreDisassembler",
    "LLVMXCoreCodeGen",
    "LLVMXCoreDesc",
    "LLVMXCoreInfo",
    "LLVMX86TargetMCA",
    "LLVMX86Disassembler",
    "LLVMX86AsmParser",
    "LLVMX86CodeGen",
    "LLVMX86Desc",
    "LLVMX86Info",
    "LLVMWebAssemblyDisassembler",
    "LLVMWebAssemblyAsmParser",
    "LLVMWebAssemblyCodeGen",
    "LLVMWebAssemblyUtils",
    "LLVMWebAssemblyDesc",
    "LLVMWebAssemblyInfo",
    "LLVMVEDisassembler",
    "LLVMVEAsmParser",
    "LLVMVECodeGen",
    "LLVMVEDesc",
    "LLVMVEInfo",
    "LLVMSystemZDisassembler",
    "LLVMSystemZAsmParser",
    "LLVMSystemZCodeGen",
    "LLVMSystemZDesc",
    "LLVMSystemZInfo",
    "LLVMSparcDisassembler",
    "LLVMSparcAsmParser",
    "LLVMSparcCodeGen",
    "LLVMSparcDesc",
    "LLVMSparcInfo",
    "LLVMRISCVTargetMCA",
    "LLVMRISCVDisassembler",
    "LLVMRISCVAsmParser",
    "LLVMRISCVCodeGen",
    "LLVMRISCVDesc",
    "LLVMRISCVInfo",
    "LLVMPowerPCDisassembler",
    "LLVMPowerPCAsmParser",
    "LLVMPowerPCCodeGen",
    "LLVMPowerPCDesc",
    "LLVMPowerPCInfo",
    "LLVMNVPTXCodeGen",
    "LLVMNVPTXDesc",
    "LLVMNVPTXInfo",
    "LLVMMSP430Disassembler",
    "LLVMMSP430AsmParser",
    "LLVMMSP430CodeGen",
    "LLVMMSP430Desc",
    "LLVMMSP430Info",
    "LLVMMipsDisassembler",
    "LLVMMipsAsmParser",
    "LLVMMipsCodeGen",
    "LLVMMipsDesc",
    "LLVMMipsInfo",
    "LLVMLoongArchDisassembler",
    "LLVMLoongArchAsmParser",
    "LLVMLoongArchCodeGen",
    "LLVMLoongArchDesc",
    "LLVMLoongArchInfo",
    "LLVMLanaiDisassembler",
    "LLVMLanaiCodeGen",
    "LLVMLanaiAsmParser",
    "LLVMLanaiDesc",
    "LLVMLanaiInfo",
    "LLVMHexagonDisassembler",
    "LLVMHexagonCodeGen",
    "LLVMHexagonAsmParser",
    "LLVMHexagonDesc",
    "LLVMHexagonInfo",
    "LLVMBPFDisassembler",
    "LLVMBPFAsmParser",
    "LLVMBPFCodeGen",
    "LLVMBPFDesc",
    "LLVMBPFInfo",
    "LLVMAVRDisassembler",
    "LLVMAVRAsmParser",
    "LLVMAVRCodeGen",
    "LLVMAVRDesc",
    "LLVMAVRInfo",
    "LLVMARMDisassembler",
    "LLVMARMAsmParser",
    "LLVMARMCodeGen",
    "LLVMARMDesc",
    "LLVMARMUtils",
    "LLVMARMInfo",
    "LLVMAMDGPUTargetMCA",
    "LLVMAMDGPUDisassembler",
    "LLVMAMDGPUAsmParser",
    "LLVMAMDGPUCodeGen",
    "LLVMAMDGPUDesc",
    "LLVMAMDGPUUtils",
    "LLVMAMDGPUInfo",
    "LLVMAArch64Disassembler",
    "LLVMAArch64AsmParser",
    "LLVMAArch64CodeGen",
    "LLVMAArch64Desc",
    "LLVMAArch64Utils",
    "LLVMAArch64Info",
    "LLVMOrcDebugging",
    "LLVMOrcJIT",
    "LLVMWindowsDriver",
    "LLVMMCJIT",
    "LLVMJITLink",
    "LLVMInterpreter",
    "LLVMExecutionEngine",
    "LLVMRuntimeDyld",
    "LLVMOrcTargetProcess",
    "LLVMOrcShared",
    "LLVMDWP",
    "LLVMDebugInfoLogicalView",
    "LLVMDebugInfoGSYM",
    "LLVMOption",
    "LLVMObjectYAML",
    "LLVMObjCopy",
    "LLVMMCA",
    "LLVMMCDisassembler",
    "LLVMLTO",
    "LLVMPasses",
    "LLVMHipStdPar",
    "LLVMCFGuard",
    "LLVMCoroutines",
    "LLVMipo",
    "LLVMVectorize",
    "LLVMLinker",
    "LLVMInstrumentation",
    "LLVMFrontendOpenMP",
    "LLVMFrontendOffloading",
    "LLVMFrontendOpenACC",
    "LLVMFrontendHLSL",
    "LLVMFrontendDriver",
    "LLVMExtensions",
    "LLVMDWARFLinkerParallel",
    "LLVMDWARFLinkerClassic",
    "LLVMDWARFLinker",
    "LLVMGlobalISel",
    "LLVMMIRParser",
    "LLVMAsmPrinter",
    "LLVMSelectionDAG",
    "LLVMCodeGen",
    "LLVMTarget",
    "LLVMObjCARCOpts",
    "LLVMCodeGenTypes",
    "LLVMIRPrinter",
    "LLVMInterfaceStub",
    "LLVMFileCheck",
    "LLVMFuzzMutate",
    "LLVMScalarOpts",
    "LLVMInstCombine",
    "LLVMAggressiveInstCombine",
    "LLVMTransformUtils",
    "LLVMBitWriter",
    "LLVMAnalysis",
    "LLVMProfileData",
    "LLVMSymbolize",
    "LLVMDebugInfoBTF",
    "LLVMDebugInfoPDB",
    "LLVMDebugInfoMSF",
    "LLVMDebugInfoDWARF",
    "LLVMObject",
    "LLVMTextAPI",
    "LLVMMCParser",
    "LLVMIRReader",
    "LLVMAsmParser",
    "LLVMMC",
    "LLVMDebugInfoCodeView",
    "LLVMBitReader",
    "LLVMFuzzerCLI",
    "LLVMCore",
    "LLVMRemarks",
    "LLVMBitstreamReader",
    "LLVMBinaryFormat",
    "LLVMTargetParser",
    "LLVMSupport",
    "LLVMDemangle",
};

/// Get the compiler version string for cache versioning.
/// Returns a string like "debug-abc12345" where abc12345 is the git commit SHA.
/// If git is not available, falls back to "debug-no-git" format.
fn getCompilerVersion(b: *std.Build, optimize: OptimizeMode) []const u8 {
    const build_mode = switch (optimize) {
        .Debug => "debug",
        .ReleaseSafe => "release-safe",
        .ReleaseFast => "release-fast",
        .ReleaseSmall => "release-small",
    };

    // Try to get git commit SHA using std.process.Child.run
    const result = std.process.Child.run(.{
        .allocator = b.allocator,
        .argv = &[_][]const u8{ "git", "rev-parse", "--short=8", "HEAD" },
    }) catch {
        // Git command failed, use fallback
        return std.fmt.allocPrint(b.allocator, "{s}-no-git", .{build_mode}) catch build_mode;
    };
    defer b.allocator.free(result.stdout);
    defer b.allocator.free(result.stderr);

    if (result.term == .Exited and result.term.Exited == 0) {
        // Git succeeded, use the commit SHA
        const commit_sha = std.mem.trim(u8, result.stdout, " \n\r\t");
        if (commit_sha.len > 0) {
            return std.fmt.allocPrint(b.allocator, "{s}-{s}", .{ build_mode, commit_sha }) catch
                std.fmt.allocPrint(b.allocator, "{s}-no-git", .{build_mode}) catch build_mode;
        }
    }

    // Git not available or failed, use fallback
    return std.fmt.allocPrint(b.allocator, "{s}-no-git", .{build_mode}) catch build_mode;
}<|MERGE_RESOLUTION|>--- conflicted
+++ resolved
@@ -105,6 +105,7 @@
     module_compile.addImport("types", module_types);
     module_compile.addImport("builtins", module_builtins);
     module_compile.addImport("reporting", module_reporting);
+    module_compile.addImport("serialization", module_serialization);
 
     module_reporting.addImport("reporting", module_reporting);
     module_reporting.addImport("base", module_base);
@@ -131,12 +132,9 @@
     snapshot_exe.root_module.addImport("builtins", module_builtins);
     snapshot_exe.root_module.addImport("types", module_types);
     snapshot_exe.root_module.addImport("collections", module_collections);
-<<<<<<< HEAD
     snapshot_exe.root_module.addImport("serialization", module_serialization);
-=======
     snapshot_exe.root_module.addImport("compile", module_compile);
     snapshot_exe.root_module.addImport("reporting", module_reporting);
->>>>>>> 75535b02
     add_tracy(b, build_options, snapshot_exe, target, false, tracy);
     install_and_run(b, no_bin, snapshot_exe, snapshot_step, snapshot_step);
 
