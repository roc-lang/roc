const std = @import("std");
const builtin = @import("builtin");
// Build configuration for the Roc compiler
const modules = @import("src/build/modules.zig");
const glibc_stub_build = @import("src/build/glibc_stub.zig");
const roc_target = @import("src/target/mod.zig");
const Dependency = std.Build.Dependency;
const OptimizeMode = std.builtin.OptimizeMode;
const ResolvedTarget = std.Build.ResolvedTarget;
const Step = std.Build.Step;

// Cross-compile target definitions

/// Cross-compile target specification
const CrossTarget = struct {
    name: []const u8,
    query: std.Target.Query,
};

/// Musl-only cross-compile targets (static linking)
const musl_cross_targets = [_]CrossTarget{
    .{ .name = "x64musl", .query = .{ .cpu_arch = .x86_64, .os_tag = .linux, .abi = .musl } },
    .{ .name = "arm64musl", .query = .{ .cpu_arch = .aarch64, .os_tag = .linux, .abi = .musl } },
};

/// Glibc cross-compile targets (dynamic linking)
const glibc_cross_targets = [_]CrossTarget{
    .{ .name = "x64glibc", .query = .{ .cpu_arch = .x86_64, .os_tag = .linux, .abi = .gnu } },
    .{ .name = "arm64glibc", .query = .{ .cpu_arch = .aarch64, .os_tag = .linux, .abi = .gnu } },
};

/// Windows cross-compile targets
const windows_cross_targets = [_]CrossTarget{
    .{ .name = "x64win", .query = .{ .cpu_arch = .x86_64, .os_tag = .windows, .abi = .msvc } },
    .{ .name = "arm64win", .query = .{ .cpu_arch = .aarch64, .os_tag = .windows, .abi = .msvc } },
};

/// All Linux cross-compile targets (musl + glibc)
const linux_cross_targets = musl_cross_targets ++ glibc_cross_targets;

/// Test platform directories that need host libraries built
const all_test_platform_dirs = [_][]const u8{ "str", "int", "fx", "fx-open" };

fn mustUseLlvm(target: ResolvedTarget) bool {
    return target.result.os.tag == .macos and target.result.cpu.arch == .x86_64;
}

fn configureBackend(step: *Step.Compile, target: ResolvedTarget) void {
    if (mustUseLlvm(target)) {
        step.use_llvm = true;
    }
}

fn isNativeishOrMusl(target: ResolvedTarget) bool {
    return target.result.cpu.arch == builtin.target.cpu.arch and
        target.query.isNativeOs() and
        (target.query.isNativeAbi() or target.result.abi.isMusl());
}

const TestsSummaryStep = struct {
    step: Step,
    has_filters: bool,
    forced_passes: u64,

    fn create(
        b: *std.Build,
        test_filters: []const []const u8,
        forced_passes: usize,
    ) *TestsSummaryStep {
        const self = b.allocator.create(TestsSummaryStep) catch @panic("OOM");
        self.* = .{
            .step = Step.init(.{
                .id = Step.Id.custom,
                .name = "tests_summary",
                .owner = b,
                .makeFn = make,
            }),
            .has_filters = test_filters.len > 0,
            .forced_passes = @intCast(forced_passes),
        };
        return self;
    }

    fn addRun(self: *TestsSummaryStep, run_step: *Step) void {
        self.step.dependOn(run_step);
    }

    fn make(step: *Step, options: Step.MakeOptions) !void {
        _ = options;

        const self: *TestsSummaryStep = @fieldParentPtr("step", step);

        var passed: u64 = 0;

        for (step.dependencies.items) |dependency| {
            const module_pass_count = dependency.test_results.passCount();
            passed += @intCast(module_pass_count);
        }

        var effective_passed = passed;
        if (self.has_filters and self.forced_passes != 0) {
            const subtract = @min(effective_passed, self.forced_passes);
            effective_passed -= subtract;
        }

        if (effective_passed == 0) {
            std.debug.print("No tests ran (all tests filtered out).\n", .{});
        } else {
            std.debug.print("All {d} tests passed.\n", .{effective_passed});
        }
    }
};

/// Build step that checks for forbidden patterns in the type checker code.
///
/// During type checking, we NEVER do string or byte comparisons because:
/// 1. They take linear time, which can cause performance issues
/// 2. They are brittle to changes that type-checking should not be sensitive to
///
/// Instead, we always compare indices - either into node stores or to interned string indices.
/// This step enforces that rule by failing the build if `std.mem.` is found in src/canonicalize/, src/check/, src/layout/, or src/eval/.
const CheckTypeCheckerPatternsStep = struct {
    step: Step,

    fn create(b: *std.Build) *CheckTypeCheckerPatternsStep {
        const self = b.allocator.create(CheckTypeCheckerPatternsStep) catch @panic("OOM");
        self.* = .{
            .step = Step.init(.{
                .id = Step.Id.custom,
                .name = "check-type-checker-patterns",
                .owner = b,
                .makeFn = make,
            }),
        };
        return self;
    }

    fn make(step: *Step, _: Step.MakeOptions) !void {
        const b = step.owner;
        const allocator = b.allocator;

        var violations = std.ArrayList(Violation).empty;
        defer violations.deinit(allocator);

        // Recursively scan src/canonicalize/, src/check/, src/layout/, and src/eval/ for .zig files
        // TODO: uncomment "src/canonicalize" once its std.mem violations are fixed
        const dirs_to_scan = [_][]const u8{ "src/check", "src/layout", "src/eval" };
        for (dirs_to_scan) |dir_path| {
            var dir = std.fs.cwd().openDir(dir_path, .{ .iterate = true }) catch |err| {
                return step.fail("Failed to open {s} directory: {}", .{ dir_path, err });
            };
            defer dir.close();

            try scanDirectory(allocator, dir, dir_path, &violations);
        }

        if (violations.items.len > 0) {
            std.debug.print("\n", .{});
            std.debug.print("=" ** 80 ++ "\n", .{});
            std.debug.print("FORBIDDEN PATTERN DETECTED\n", .{});
            std.debug.print("=" ** 80 ++ "\n\n", .{});

            std.debug.print(
                \\Code in src/canonicalize/, src/check/, src/layout/, and src/eval/ must NOT do raw string comparison or manipulation.
                \\
                \\WHY THIS RULE EXISTS:
                \\  We NEVER do string or byte comparisons because:
                \\
                \\  1. PERFORMANCE: String comparisons take O(n) time where n is the string
                \\     length. These code paths can involve many comparisons, so this adds up.
                \\
                \\  2. BRITTLENESS: String comparisons make the code sensitive to changes it
                \\     shouldn't care about (e.g., how identifiers are rendered, whitespace,
                \\     formatting). This leads to subtle bugs.
                \\
                \\WHAT TO DO INSTEAD:
                \\  Always compare indices rather than strings:
                \\
                \\  - For identifiers: Compare Ident.Idx values (interned string indices)
                \\  - For types: Compare type variable indices or node store indices
                \\  - For expressions: Compare Expr.Idx values from the node store
                \\
                \\  Example - WRONG:
                \\    if (std.mem.eql(u8, ident_name, "is_eq")) {{ ... }}
                \\
                \\  Example - RIGHT:
                \\    if (ident_idx == module_env.idents.is_eq) {{ ... }}
                \\
                \\VIOLATIONS FOUND:
                \\
            , .{});

            for (violations.items) |violation| {
                std.debug.print("  {s}:{d}: {s}\n", .{
                    violation.file_path,
                    violation.line_number,
                    violation.line_content,
                });
            }

            std.debug.print("\n" ++ "=" ** 80 ++ "\n", .{});

            return step.fail(
                "Found {d} forbidden patterns (raw string comparison or manipulation) in src/canonicalize/, src/check/, src/layout/, or src/eval/. " ++
                    "See above for details on why this is forbidden and what to do instead.",
                .{violations.items.len},
            );
        }
    }

    const Violation = struct {
        file_path: []const u8,
        line_number: usize,
        line_content: []const u8,
    };

    fn scanDirectory(
        allocator: std.mem.Allocator,
        dir: std.fs.Dir,
        path_prefix: []const u8,
        violations: *std.ArrayList(Violation),
    ) !void {
        var walker = try dir.walk(allocator);
        defer walker.deinit();

        while (try walker.next()) |entry| {
            if (entry.kind != .file) continue;
            if (!std.mem.endsWith(u8, entry.path, ".zig")) continue;

            // Skip test files - they may legitimately need string comparison for assertions
            if (std.mem.endsWith(u8, entry.path, "_test.zig")) continue;
            if (std.mem.indexOf(u8, entry.path, "test/") != null) continue;
            if (std.mem.startsWith(u8, entry.path, "test")) continue;
            if (std.mem.endsWith(u8, entry.path, "test_runner.zig")) continue;

            const full_path = try std.fmt.allocPrint(allocator, "{s}/{s}", .{ path_prefix, entry.path });

            const file = dir.openFile(entry.path, .{}) catch continue;
            defer file.close();

            const content = file.readToEndAlloc(allocator, 10 * 1024 * 1024) catch continue;
            defer allocator.free(content);

            var line_number: usize = 1;
            var line_start: usize = 0;

            for (content, 0..) |char, i| {
                if (char == '\n') {
                    const line = content[line_start..i];

                    const trimmed = std.mem.trim(u8, line, " \t");
                    // Skip comments
                    if (std.mem.startsWith(u8, trimmed, "//")) {
                        line_number += 1;
                        line_start = i + 1;
                        continue;
                    }

                    // Check for std.mem. usage (but allow safe patterns)
                    if (std.mem.indexOf(u8, line, "std.mem.")) |idx| {
                        const after_match = line[idx + 8 ..];

                        // Allow these safe patterns that don't involve string/byte comparison:
                        // - std.mem.Allocator: a type, not a comparison
                        // - std.mem.Alignment: a type, not a comparison
                        // - std.mem.sort: sorting by custom comparator, not string comparison
                        // - std.mem.asBytes: type punning, not string comparison
                        // - std.mem.reverse: reversing arrays, not string comparison
                        // - std.mem.alignForward: memory alignment arithmetic, not string comparison
                        // - std.mem.order: sort ordering (used by sort comparators), not string comparison
                        // - std.mem.copyForwards: byte copying, not string comparison
                        const is_allowed =
                            std.mem.startsWith(u8, after_match, "Allocator") or
                            std.mem.startsWith(u8, after_match, "Alignment") or
                            std.mem.startsWith(u8, after_match, "sort") or
                            std.mem.startsWith(u8, after_match, "asBytes") or
                            std.mem.startsWith(u8, after_match, "reverse") or
                            std.mem.startsWith(u8, after_match, "alignForward") or
                            std.mem.startsWith(u8, after_match, "order") or
                            std.mem.startsWith(u8, after_match, "copyForwards");

                        if (!is_allowed) {
                            try violations.append(allocator, .{
                                .file_path = full_path,
                                .line_number = line_number,
                                .line_content = try allocator.dupe(u8, trimmed),
                            });
                        }
                    }

                    // Check for findByString usage - should use Ident.Idx comparison instead
                    if (std.mem.indexOf(u8, line, "findByString") != null) {
                        try violations.append(allocator, .{
                            .file_path = full_path,
                            .line_number = line_number,
                            .line_content = try allocator.dupe(u8, trimmed),
                        });
                    }

                    // Check for findIdent usage - should use pre-stored Ident.Idx instead
                    if (std.mem.indexOf(u8, line, "findIdent") != null) {
                        try violations.append(allocator, .{
                            .file_path = full_path,
                            .line_number = line_number,
                            .line_content = try allocator.dupe(u8, trimmed),
                        });
                    }

                    // Check for getMethodIdent usage - should use pre-stored Ident.Idx instead
                    if (std.mem.indexOf(u8, line, "getMethodIdent") != null) {
                        try violations.append(allocator, .{
                            .file_path = full_path,
                            .line_number = line_number,
                            .line_content = try allocator.dupe(u8, trimmed),
                        });
                    }

                    line_number += 1;
                    line_start = i + 1;
                }
            }
        }
    }
};

/// Build step that checks for @enumFromInt(0) usage in all .zig files.
///
/// We forbid @enumFromInt(0) because it hides bugs and makes them harder to debug.
/// If we need a placeholder value that we believe will never be read, we should
/// use `undefined` instead - that way our intent is clear, and it can fail in a
/// more obvious way if our assumption is incorrect.
const CheckEnumFromIntZeroStep = struct {
    step: Step,

    fn create(b: *std.Build) *CheckEnumFromIntZeroStep {
        const self = b.allocator.create(CheckEnumFromIntZeroStep) catch @panic("OOM");
        self.* = .{
            .step = Step.init(.{
                .id = Step.Id.custom,
                .name = "check-enum-from-int-zero",
                .owner = b,
                .makeFn = make,
            }),
        };
        return self;
    }

    fn make(step: *Step, options: Step.MakeOptions) !void {
        _ = options;
        const b = step.owner;
        const allocator = b.allocator;

        var violations = std.ArrayList(Violation).empty;
        defer violations.deinit(allocator);

        // Recursively scan src/ for .zig files
        var dir = std.fs.cwd().openDir("src", .{ .iterate = true }) catch |err| {
            return step.fail("Failed to open src directory: {}", .{err});
        };
        defer dir.close();

        try scanDirectoryForEnumFromIntZero(allocator, dir, "src", &violations);

        if (violations.items.len > 0) {
            std.debug.print("\n", .{});
            std.debug.print("=" ** 80 ++ "\n", .{});
            std.debug.print("FORBIDDEN PATTERN: @enumFromInt(0)\n", .{});
            std.debug.print("=" ** 80 ++ "\n\n", .{});

            std.debug.print(
                \\Using @enumFromInt(0) is forbidden in this codebase.
                \\
                \\WHY THIS RULE EXISTS:
                \\  @enumFromInt(0) hides bugs and makes them harder to debug. It creates
                \\  a "valid-looking" value that can silently propagate through the code
                \\  when something goes wrong.
                \\
                \\WHAT TO DO INSTEAD:
                \\  If you need a placeholder value that you believe will never be read,
                \\  use `undefined` instead. This makes your intent clear, and if your
                \\  assumption is wrong and the value IS read, it will fail more obviously.
                \\
                \\  When using `undefined`, add a comment explaining why it's correct there
                \\  (e.g., where it will be overwritten before being read).
                \\
                \\  Example - WRONG:
                \\    .anno = @enumFromInt(0), // placeholder - will be replaced
                \\
                \\  Example - RIGHT:
                \\    .anno = undefined, // overwritten in Phase 1.7 before use
                \\
                \\VIOLATIONS FOUND:
                \\
            , .{});

            for (violations.items) |violation| {
                std.debug.print("  {s}:{d}: {s}\n", .{
                    violation.file_path,
                    violation.line_number,
                    violation.line_content,
                });
            }

            std.debug.print("\n" ++ "=" ** 80 ++ "\n", .{});

            return step.fail(
                "Found {d} uses of @enumFromInt(0). Using placeholder values like this has consistently led to bugs in this code base. " ++
                    "Do not use @enumFromInt(0) and also do not uncritically replace it with another placeholder like .first or something like that. " ++
                    "If you want it to be uninitialized and are very confident it will be overwritten before it is ever read, then use `undefined`. " ++
                    "Otherwise, take a step back and rethink how this code works; there should be a way to implement this in a way that does not use hardcoded placeholder indices like 0! " ++
                    "See above for details.",
                .{violations.items.len},
            );
        }
    }

    const Violation = struct {
        file_path: []const u8,
        line_number: usize,
        line_content: []const u8,
    };

    fn scanDirectoryForEnumFromIntZero(
        allocator: std.mem.Allocator,
        dir: std.fs.Dir,
        path_prefix: []const u8,
        violations: *std.ArrayList(Violation),
    ) !void {
        var walker = try dir.walk(allocator);
        defer walker.deinit();

        while (try walker.next()) |entry| {
            if (entry.kind != .file) continue;
            if (!std.mem.endsWith(u8, entry.path, ".zig")) continue;

            const full_path = try std.fmt.allocPrint(allocator, "{s}/{s}", .{ path_prefix, entry.path });

            const file = dir.openFile(entry.path, .{}) catch continue;
            defer file.close();

            const content = file.readToEndAlloc(allocator, 10 * 1024 * 1024) catch continue;
            defer allocator.free(content);

            var line_number: usize = 1;
            var line_start: usize = 0;

            for (content, 0..) |char, i| {
                if (char == '\n') {
                    const line = content[line_start..i];

                    const trimmed = std.mem.trim(u8, line, " \t");
                    // Skip comments
                    if (std.mem.startsWith(u8, trimmed, "//")) {
                        line_number += 1;
                        line_start = i + 1;
                        continue;
                    }

                    // Check for @enumFromInt(0) usage
                    if (std.mem.indexOf(u8, line, "@enumFromInt(0)") != null) {
                        try violations.append(allocator, .{
                            .file_path = full_path,
                            .line_number = line_number,
                            .line_content = try allocator.dupe(u8, trimmed),
                        });
                    }

                    line_number += 1;
                    line_start = i + 1;
                }
            }
        }
    }
};

/// Build step that checks for unused variable suppression patterns.
///
/// In this codebase, we don't use `_ = variable;` to suppress unused variable warnings.
/// Instead, we delete the unused variable/argument and update all call sites as necessary.
const CheckUnusedSuppressionStep = struct {
    step: Step,

    fn create(b: *std.Build) *CheckUnusedSuppressionStep {
        const self = b.allocator.create(CheckUnusedSuppressionStep) catch @panic("OOM");
        self.* = .{
            .step = Step.init(.{
                .id = Step.Id.custom,
                .name = "check-unused-suppression",
                .owner = b,
                .makeFn = make,
            }),
        };
        return self;
    }

    fn make(step: *Step, _: Step.MakeOptions) !void {
        const b = step.owner;
        const allocator = b.allocator;

        var violations = std.ArrayList(Violation).empty;
        defer violations.deinit(allocator);

        // Scan all src/ directories for .zig files
        var dir = std.fs.cwd().openDir("src", .{ .iterate = true }) catch |err| {
            return step.fail("Failed to open src/ directory: {}", .{err});
        };
        defer dir.close();

        try scanDirectoryForUnusedSuppression(allocator, dir, "src", &violations);

        if (violations.items.len > 0) {
            std.debug.print("\n", .{});
            std.debug.print("=" ** 80 ++ "\n", .{});
            std.debug.print("UNUSED VARIABLE SUPPRESSION DETECTED\n", .{});
            std.debug.print("=" ** 80 ++ "\n\n", .{});

            std.debug.print(
                \\In this codebase, we do NOT use `_ = variable;` to suppress unused warnings.
                \\
                \\Instead, you should:
                \\  1. Delete the unused variable, parameter, or argument
                \\  2. Update all call sites as necessary
                \\  3. Propagate the change through the codebase until tests pass
                \\
                \\VIOLATIONS FOUND:
                \\
            , .{});

            for (violations.items) |violation| {
                std.debug.print("  {s}:{d}: {s}\n", .{
                    violation.file_path,
                    violation.line_number,
                    violation.line_content,
                });
            }

            std.debug.print("\n" ++ "=" ** 80 ++ "\n", .{});

            return step.fail(
                "Found {d} unused variable suppression patterns (`_ = identifier;`). " ++
                    "Delete the unused variables and update call sites instead.",
                .{violations.items.len},
            );
        }
    }

    const Violation = struct {
        file_path: []const u8,
        line_number: usize,
        line_content: []const u8,
    };

    fn scanDirectoryForUnusedSuppression(
        allocator: std.mem.Allocator,
        dir: std.fs.Dir,
        path_prefix: []const u8,
        violations: *std.ArrayList(Violation),
    ) !void {
        var walker = try dir.walk(allocator);
        defer walker.deinit();

        while (try walker.next()) |entry| {
            if (entry.kind != .file) continue;
            if (!std.mem.endsWith(u8, entry.path, ".zig")) continue;

            const full_path = try std.fmt.allocPrint(allocator, "{s}/{s}", .{ path_prefix, entry.path });

            const file = dir.openFile(entry.path, .{}) catch continue;
            defer file.close();

            const content = file.readToEndAlloc(allocator, 10 * 1024 * 1024) catch continue;
            defer allocator.free(content);

            var line_number: usize = 1;
            var line_start: usize = 0;

            for (content, 0..) |char, i| {
                if (char == '\n') {
                    const line = content[line_start..i];
                    const trimmed = std.mem.trim(u8, line, " \t");

                    // Check for pattern: _ = identifier;
                    // where identifier is alphanumeric with underscores
                    if (isUnusedSuppression(trimmed)) {
                        try violations.append(allocator, .{
                            .file_path = full_path,
                            .line_number = line_number,
                            .line_content = try allocator.dupe(u8, trimmed),
                        });
                    }

                    line_number += 1;
                    line_start = i + 1;
                }
            }
        }
    }

    fn isUnusedSuppression(line: []const u8) bool {
        // Pattern: `_ = identifier;` where identifier is alphanumeric with underscores
        // Must start with "_ = " and end with ";"
        if (!std.mem.startsWith(u8, line, "_ = ")) return false;
        if (!std.mem.endsWith(u8, line, ";")) return false;

        // Extract the identifier part (between "_ = " and ";")
        const identifier = line[4 .. line.len - 1];

        // Must have at least one character
        if (identifier.len == 0) return false;

        // Check that identifier contains only alphanumeric chars and underscores
        // Also allow dots for field access like `_ = self.field;` which we also want to catch
        for (identifier) |c| {
            if (!std.ascii.isAlphanumeric(c) and c != '_' and c != '.') {
                return false;
            }
        }

        return true;
    }
};

/// Build step that checks for @panic and std.debug.panic usage in interpreter and builtins.
///
/// In Roc's design philosophy, compile-time errors become runtime errors with helpful messages.
/// Users can run apps despite errors, and we provide actionable feedback. Using @panic unwinds
/// the stack and prevents showing helpful error messages.
///
/// Additionally, in WASM builds, @panic compiles to the `unreachable` instruction with no
/// message output, making debugging impossible. All runtime code must use roc_ops.crash()
/// to ensure error messages are properly displayed.
const CheckPanicStep = struct {
    step: Step,

    // Files to scan individually
    const scan_files = [_][]const u8{
        "src/eval/interpreter.zig",
        "src/eval/StackValue.zig",
    };

    // Directories to scan (all .zig files within)
    const scan_dirs = [_][]const u8{
        "src/builtins",
    };

    // Files to exclude from scanning (test-only files)
    const excluded_files = [_][]const u8{
        "fuzz_sort.zig",
    };

    // Line-level allowlist patterns - if any of these appear on the line, allow the @panic
    const allowlist_patterns = [_][]const u8{
        "trace_modules", // traceDbg helper in interpreter
    };

    // File-specific line ranges to exclude (test-only code)
    // Format: { file_suffix, start_line, end_line }
    const ExcludedRange = struct { file: []const u8, start: usize, end: usize };
    const excluded_ranges = [_]ExcludedRange{
        // TestEnv struct in utils.zig is test-only (lines 60-214)
        .{ .file = "utils.zig", .start = 60, .end = 214 },
    };

    fn create(b: *std.Build) *CheckPanicStep {
        const self = b.allocator.create(CheckPanicStep) catch @panic("OOM");
        self.* = .{
            .step = Step.init(.{
                .id = Step.Id.custom,
                .name = "check-panic-usage",
                .owner = b,
                .makeFn = makePanic,
            }),
        };
        return self;
    }

    fn isExcludedFile(file_name: []const u8) bool {
        for (excluded_files) |excluded| {
            if (std.mem.eql(u8, file_name, excluded)) return true;
        }
        return false;
    }

    fn isAllowlisted(line: []const u8) bool {
        for (allowlist_patterns) |pattern| {
            if (std.mem.indexOf(u8, line, pattern) != null) return true;
        }
        return false;
    }

    fn isInExcludedRange(file_path: []const u8, line_number: usize) bool {
        for (excluded_ranges) |range| {
            if (std.mem.endsWith(u8, file_path, range.file)) {
                if (line_number >= range.start and line_number <= range.end) {
                    return true;
                }
            }
        }
        return false;
    }

    fn scanFile(allocator: std.mem.Allocator, file_path: []const u8, violations: *std.ArrayList(Violation)) !void {
        const file = std.fs.cwd().openFile(file_path, .{}) catch |err| {
            std.debug.print("Warning: Failed to open {s}: {}\n", .{ file_path, err });
            return;
        };
        defer file.close();

        const content = file.readToEndAlloc(allocator, 50 * 1024 * 1024) catch |err| {
            std.debug.print("Warning: Failed to read {s}: {}\n", .{ file_path, err });
            return;
        };
        defer allocator.free(content);

        var line_number: usize = 1;
        var line_start: usize = 0;

        for (content, 0..) |char, i| {
            if (char == '\n') {
                const line = content[line_start..i];
                const trimmed = std.mem.trim(u8, line, " \t");

                // Skip comments
                if (!std.mem.startsWith(u8, trimmed, "//")) {
                    // Check for @panic usage
                    const has_panic = std.mem.indexOf(u8, line, "@panic(") != null;
                    // Check for std.debug.panic usage
                    const has_debug_panic = std.mem.indexOf(u8, line, "std.debug.panic") != null;

                    if (has_panic or has_debug_panic) {
                        if (!isAllowlisted(line) and !isInExcludedRange(file_path, line_number)) {
                            try violations.append(allocator, .{
                                .file_path = try allocator.dupe(u8, file_path),
                                .line_number = line_number,
                                .line_content = try allocator.dupe(u8, trimmed),
                            });
                        }
                    }
                }

                line_number += 1;
                line_start = i + 1;
            }
        }
    }

    fn makePanic(step: *Step, _: Step.MakeOptions) !void {
        const b = step.owner;
        const allocator = b.allocator;

        var violations = std.ArrayList(Violation).empty;
        defer violations.deinit(allocator);

        // Scan individual files
        for (scan_files) |file_path| {
            try scanFile(allocator, file_path, &violations);
        }

        // Scan directories
        for (scan_dirs) |dir_path| {
            var dir = std.fs.cwd().openDir(dir_path, .{ .iterate = true }) catch |err| {
                std.debug.print("Warning: Failed to open directory {s}: {}\n", .{ dir_path, err });
                continue;
            };
            defer dir.close();

            var iter = dir.iterate();
            while (try iter.next()) |entry| {
                if (entry.kind == .file and std.mem.endsWith(u8, entry.name, ".zig")) {
                    if (!isExcludedFile(entry.name)) {
                        const full_path = try std.fmt.allocPrint(allocator, "{s}/{s}", .{ dir_path, entry.name });
                        defer allocator.free(full_path);
                        try scanFile(allocator, full_path, &violations);
                    }
                }
            }
        }

        if (violations.items.len > 0) {
            std.debug.print("\n", .{});
            std.debug.print("=" ** 80 ++ "\n", .{});
            std.debug.print("FORBIDDEN PATTERN: @panic / std.debug.panic in runtime code\n", .{});
            std.debug.print("=" ** 80 ++ "\n\n", .{});

            std.debug.print(
                \\Using @panic or std.debug.panic is forbidden in interpreter and builtins.
                \\
                \\WHY THIS RULE EXISTS:
                \\  1. Roc's design philosophy is that compile-time errors become runtime errors with
                \\     helpful messages. Users can run apps despite errors, and we provide actionable
                \\     feedback. @panic unwinds the stack and prevents us from showing helpful errors.
                \\
                \\  2. In WASM builds, @panic compiles to the `unreachable` instruction with NO
                \\     message output, making debugging impossible.
                \\
                \\WHAT TO DO INSTEAD:
                \\  In interpreter.zig, use the triggerCrash() method:
                \\
                \\    self.triggerCrash("Description of the error", false, roc_ops);
                \\
                \\  In StackValue.zig and builtins, use roc_ops.crash():
                \\
                \\    roc_ops.crash("Description of the error");
                \\
                \\  For debug output, use roc_ops.dbg():
                \\
                \\    roc_ops.dbg("Debug message");
                \\
                \\VIOLATIONS FOUND:
                \\
            , .{});

            for (violations.items) |violation| {
                std.debug.print("  {s}:{d}: {s}\n", .{
                    violation.file_path,
                    violation.line_number,
                    violation.line_content,
                });
            }

            std.debug.print("\n" ++ "=" ** 80 ++ "\n", .{});

            return step.fail(
                "Found {d} uses of @panic or std.debug.panic in runtime code. " ++
                    "Use roc_ops.crash() to report errors through the proper RocOps crash handler. " ++
                    "See above for details.",
                .{violations.items.len},
            );
        }
    }

    const Violation = struct {
        file_path: []const u8,
        line_number: usize,
        line_content: []const u8,
    };
};

/// Build step that checks for global stdio usage in CLI code.
///
/// The CLI code uses a context-based I/O pattern where stdout/stderr are accessed
/// through `ctx.io.stdout()` and `ctx.io.stderr()`. This prepares for Zig's upcoming
/// I/O interface changes where I/O is passed through functions (like Allocator).
///
/// This step enforces that pattern by failing the build if direct global stdio
/// access is found in src/cli/main.zig.
const CheckCliGlobalStdioStep = struct {
    step: Step,

    fn create(b: *std.Build) *CheckCliGlobalStdioStep {
        const self = b.allocator.create(CheckCliGlobalStdioStep) catch @panic("OOM");
        self.* = .{
            .step = Step.init(.{
                .id = Step.Id.custom,
                .name = "check-cli-global-stdio",
                .owner = b,
                .makeFn = make,
            }),
        };
        return self;
    }

    fn make(step: *Step, _: Step.MakeOptions) !void {
        const b = step.owner;
        const allocator = b.allocator;

        var violations = std.ArrayList(Violation).empty;
        defer violations.deinit(allocator);

        // Only scan src/cli/main.zig
        const file_path = "src/cli/main.zig";
        const file = std.fs.cwd().openFile(file_path, .{}) catch |err| {
            return step.fail("Failed to open {s}: {}", .{ file_path, err });
        };
        defer file.close();

        const content = file.readToEndAlloc(allocator, 10 * 1024 * 1024) catch |err| {
            return step.fail("Failed to read {s}: {}", .{ file_path, err });
        };
        defer allocator.free(content);

        var line_number: usize = 1;
        var line_start: usize = 0;

        for (content, 0..) |char, i| {
            if (char == '\n') {
                const line = content[line_start..i];
                const trimmed = std.mem.trim(u8, line, " \t");

                // Check for forbidden patterns that indicate global stdio usage
                // These patterns bypass ctx.io and use global state
                const forbidden_patterns = [_][]const u8{
                    "std.io.getStdOut()",
                    "std.io.getStdErr()",
                    "std.fs.File.stdout()",
                    "std.fs.File.stderr()",
                };

                for (forbidden_patterns) |pattern| {
                    if (std.mem.indexOf(u8, trimmed, pattern) != null) {
                        try violations.append(allocator, .{
                            .file_path = file_path,
                            .line_number = line_number,
                            .line_content = try allocator.dupe(u8, trimmed),
                            .pattern = pattern,
                        });
                    }
                }

                line_number += 1;
                line_start = i + 1;
            }
        }

        if (violations.items.len > 0) {
            std.debug.print("\n", .{});
            std.debug.print("=" ** 80 ++ "\n", .{});
            std.debug.print("GLOBAL STDIO USAGE DETECTED IN CLI\n", .{});
            std.debug.print("=" ** 80 ++ "\n\n", .{});

            std.debug.print(
                \\In the CLI code, we use context-based I/O, not global stdio functions.
                \\
                \\WHY THIS RULE EXISTS:
                \\  1. TESTABILITY: Context-based I/O allows tests to inject mock writers
                \\     to capture and verify output.
                \\
                \\  2. FUTURE COMPATIBILITY: Zig's upcoming I/O interface will pass I/O
                \\     through functions (like Allocator). Using ctx.io prepares us for this.
                \\
                \\  3. CONSISTENCY: All CLI functions receive ctx which contains allocators
                \\     and I/O. This provides a uniform interface for resources.
                \\
                \\WHAT TO DO INSTEAD:
                \\  Access stdout/stderr through the CliContext:
                \\
                \\  Example - WRONG:
                \\    const stdout = std.io.getStdOut().writer();
                \\    const stderr = std.fs.File.stderr().writer();
                \\
                \\  Example - RIGHT:
                \\    const stdout = ctx.io.stdout();
                \\    const stderr = ctx.io.stderr();
                \\
                \\VIOLATIONS FOUND:
                \\
            , .{});

            for (violations.items) |violation| {
                std.debug.print("  {s}:{d}: found `{s}` in: {s}\n", .{
                    violation.file_path,
                    violation.line_number,
                    violation.pattern,
                    violation.line_content,
                });
            }

            std.debug.print("\n" ++ "=" ** 80 ++ "\n", .{});

            return step.fail(
                "Found {d} global stdio usage(s) in CLI code. " ++
                    "Use ctx.io.stdout() and ctx.io.stderr() instead.",
                .{violations.items.len},
            );
        }
    }

    const Violation = struct {
        file_path: []const u8,
        line_number: usize,
        line_content: []const u8,
        pattern: []const u8,
    };
};

/// Build step that parses kcov JSON output and prints coverage summary.
/// Used by the `coverage` build step to report code coverage statistics.
const CoverageSummaryStep = struct {
    step: Step,
    coverage_dir: []const u8,
    module_name: []const u8,
    source_path_filter: []const u8,
    min_coverage_percent: f64,

    fn create(
        b: *std.Build,
        coverage_dir: []const u8,
        module_name: []const u8,
        source_path_filter: []const u8,
        min_coverage_percent: f64,
    ) *CoverageSummaryStep {
        const self = b.allocator.create(CoverageSummaryStep) catch @panic("OOM");
        self.* = .{
            .step = Step.init(.{
                .id = Step.Id.custom,
                .name = "coverage-summary",
                .owner = b,
                .makeFn = make,
            }),
            .coverage_dir = coverage_dir,
            .module_name = module_name,
            .source_path_filter = source_path_filter,
            .min_coverage_percent = min_coverage_percent,
        };
        return self;
    }

    fn make(step: *Step, _: Step.MakeOptions) !void {
        const b = step.owner;
        const allocator = b.allocator;
        const self: *CoverageSummaryStep = @fieldParentPtr("step", step);

        // Read kcov JSON output
        // kcov creates output in one of two formats:
        // 1. Merged: {coverage_dir}/kcov-merged/coverage.json (when using kcov --merge)
        // 2. Single: {coverage_dir}/{executable_name}.{hash}/coverage.json
        const json_path = blk: {
            // First try the merged path
            const merged_path = try std.fmt.allocPrint(allocator, "{s}/kcov-merged/coverage.json", .{self.coverage_dir});
            if (std.fs.cwd().openFile(merged_path, .{})) |file| {
                file.close();
                break :blk merged_path;
            } else |_| {
                allocator.free(merged_path);
            }

            // If merged path doesn't exist, look for the first subdirectory with coverage.json
            var dir = std.fs.cwd().openDir(self.coverage_dir, .{ .iterate = true }) catch |err| {
                std.debug.print("\n", .{});
                std.debug.print("=" ** 60 ++ "\n", .{});
                std.debug.print("COVERAGE ERROR\n", .{});
                std.debug.print("=" ** 60 ++ "\n\n", .{});
                std.debug.print("Could not open coverage directory {s}: {}\n", .{ self.coverage_dir, err });
                std.debug.print("\nMake sure kcov is installed and tests ran successfully.\n", .{});
                std.debug.print("=" ** 60 ++ "\n", .{});
                return;
            };
            defer dir.close();

            var iter = dir.iterate();
            while (iter.next() catch null) |entry| {
                if (entry.kind == .directory) {
                    const subdir_path = try std.fmt.allocPrint(allocator, "{s}/{s}/coverage.json", .{ self.coverage_dir, entry.name });
                    if (std.fs.cwd().openFile(subdir_path, .{})) |file| {
                        file.close();
                        break :blk subdir_path;
                    } else |_| {
                        allocator.free(subdir_path);
                    }
                }
            }

            std.debug.print("\n", .{});
            std.debug.print("=" ** 60 ++ "\n", .{});
            std.debug.print("COVERAGE ERROR\n", .{});
            std.debug.print("=" ** 60 ++ "\n\n", .{});
            std.debug.print("Could not find coverage.json in {s}\n", .{self.coverage_dir});
            std.debug.print("\nMake sure kcov is installed and tests ran successfully.\n", .{});
            std.debug.print("=" ** 60 ++ "\n", .{});
            return;
        };
        defer allocator.free(json_path);

        const json_file = std.fs.cwd().openFile(json_path, .{}) catch |err| {
            std.debug.print("\n", .{});
            std.debug.print("=" ** 60 ++ "\n", .{});
            std.debug.print("COVERAGE ERROR\n", .{});
            std.debug.print("=" ** 60 ++ "\n\n", .{});
            std.debug.print("Could not open coverage JSON at {s}: {}\n", .{ json_path, err });
            std.debug.print("\nMake sure kcov is installed:\n", .{});
            std.debug.print("  - Linux: apt install kcov\n", .{});
            std.debug.print("  - macOS: brew install kcov\n\n", .{});
            std.debug.print("=" ** 60 ++ "\n", .{});
            return;
        };
        defer json_file.close();

        const json_content = try json_file.readToEndAlloc(allocator, 10 * 1024 * 1024);
        defer allocator.free(json_content);

        // Parse and summarize coverage
<<<<<<< HEAD
        const coverage_percent = try parseCoverageJson(allocator, json_content, self.source_path_filter, self.module_name, self.coverage_dir);

        // Enforce minimum coverage threshold
        if (coverage_percent < self.min_coverage_percent) {
=======
        const result = try parseCoverageJson(allocator, json_content);

        // Skip enforcement if kcov didn't capture any data
        // This happens when kcov version is incompatible with the binary format
        if (result.total_lines == 0) {
            std.debug.print("\n", .{});
            std.debug.print("=" ** 60 ++ "\n", .{});
            std.debug.print("COVERAGE DATA NOT CAPTURED\n", .{});
            std.debug.print("=" ** 60 ++ "\n\n", .{});
            std.debug.print("kcov reported 0 total lines - coverage data was not captured.\n", .{});
            std.debug.print("This may be due to kcov version incompatibility with Zig binaries.\n", .{});
            std.debug.print("Skipping coverage enforcement.\n\n", .{});
            std.debug.print("=" ** 60 ++ "\n", .{});
            return;
        }

        // Enforce minimum coverage threshold
        if (result.percent < MIN_COVERAGE_PERCENT) {
>>>>>>> eb723404
            std.debug.print("\n", .{});
            std.debug.print("=" ** 60 ++ "\n", .{});
            std.debug.print("COVERAGE CHECK FAILED\n", .{});
            std.debug.print("=" ** 60 ++ "\n\n", .{});
<<<<<<< HEAD
            std.debug.print("{s} coverage is {d:.2}%, minimum required is {d:.2}%\n", .{ self.module_name, coverage_percent, self.min_coverage_percent });
            std.debug.print("Add more tests to improve coverage before merging.\n\n", .{});
            std.debug.print("=" ** 60 ++ "\n", .{});
            return step.fail("{s} coverage {d:.2}% is below minimum {d:.2}%", .{ self.module_name, coverage_percent, self.min_coverage_percent });
        }
    }

    fn parseCoverageJson(allocator: std.mem.Allocator, json_content: []const u8, source_path_filter: []const u8, module_name: []const u8, coverage_dir: []const u8) !f64 {
=======
            std.debug.print("Parser coverage is {d:.2}%, minimum required is {d:.2}%\n", .{ result.percent, MIN_COVERAGE_PERCENT });
            std.debug.print("Add more tests to improve coverage before merging.\n\n", .{});
            std.debug.print("=" ** 60 ++ "\n", .{});
            return step.fail("Parser coverage {d:.2}% is below minimum {d:.2}%", .{ result.percent, MIN_COVERAGE_PERCENT });
        }
    }

    const CoverageResult = struct {
        percent: f64,
        total_lines: u64,
    };

    fn parseCoverageJson(allocator: std.mem.Allocator, json_content: []const u8) !CoverageResult {
>>>>>>> eb723404
        const parsed = try std.json.parseFromSlice(std.json.Value, allocator, json_content, .{});
        defer parsed.deinit();

        const root = parsed.value;

        // Get totals from root level (these are integers)
        const total_lines: u64 = blk: {
            const val = root.object.get("total_lines") orelse break :blk 0;
            if (val != .integer) break :blk 0;
            break :blk @intCast(val.integer);
        };
        const covered_lines: u64 = blk: {
            const val = root.object.get("covered_lines") orelse break :blk 0;
            if (val != .integer) break :blk 0;
            break :blk @intCast(val.integer);
        };

        // Collect uncovered files for the summary
        var uncovered_files = std.ArrayList(UncoveredFile).empty;
        defer {
            for (uncovered_files.items) |uf| {
                allocator.free(uf.file);
            }
            uncovered_files.deinit(allocator);
        }

        // kcov JSON format has "files" array with file coverage data
        if (root.object.get("files")) |files_val| {
            if (files_val == .array) {
                for (files_val.array.items) |file_obj| {
                    if (file_obj != .object) continue;

                    const filename_val = file_obj.object.get("file") orelse continue;
                    if (filename_val != .string) continue;
                    const filename = filename_val.string;

                    // Only include files matching the source path filter
                    if (std.mem.indexOf(u8, filename, source_path_filter) == null) continue;

                    // Skip test files
                    if (std.mem.indexOf(u8, filename, "/test/") != null) continue;

                    // Get coverage percentage (stored as string in kcov JSON)
                    const percent_val = file_obj.object.get("percent_covered") orelse continue;
                    if (percent_val != .string) continue;

                    const covered_str = file_obj.object.get("covered_lines") orelse continue;
                    const total_str = file_obj.object.get("total_lines") orelse continue;
                    if (covered_str != .string or total_str != .string) continue;

                    const file_covered = std.fmt.parseInt(u64, covered_str.string, 10) catch 0;
                    const file_total = std.fmt.parseInt(u64, total_str.string, 10) catch 0;
                    const file_uncovered = file_total - file_covered;

                    if (file_uncovered > 0) {
                        try uncovered_files.append(allocator, .{
                            .file = try allocator.dupe(u8, filename),
                            .uncovered_lines = file_uncovered,
                            .total_lines = file_total,
                            .percent = std.fmt.parseFloat(f64, percent_val.string) catch 0.0,
                        });
                    }
                }
            }
        }

        // Print summary
        const uncovered_lines = total_lines - covered_lines;
        const percent = if (total_lines > 0)
            @as(f64, @floatFromInt(covered_lines)) / @as(f64, @floatFromInt(total_lines)) * 100.0
        else
            0.0;

        std.debug.print("\n", .{});
        std.debug.print("=" ** 60 ++ "\n", .{});
        std.debug.print("{s} CODE COVERAGE SUMMARY\n", .{module_name});
        std.debug.print("=" ** 60 ++ "\n\n", .{});

        std.debug.print("Total lines:     {d}\n", .{total_lines});
        std.debug.print("Covered lines:   {d}\n", .{covered_lines});
        std.debug.print("Uncovered lines: {d}\n", .{uncovered_lines});
        std.debug.print("Coverage:        {d:.2}%\n\n", .{percent});

        if (uncovered_files.items.len > 0) {
            std.debug.print("Files with uncovered lines:\n", .{});

            // Sort by uncovered lines (descending) for prioritization
            std.mem.sort(UncoveredFile, uncovered_files.items, {}, struct {
                fn lessThan(_: void, a: UncoveredFile, b: UncoveredFile) bool {
                    return a.uncovered_lines > b.uncovered_lines; // Descending
                }
            }.lessThan);

            for (uncovered_files.items) |uf| {
                // Extract just the filename from the full path
                const basename = std.fs.path.basename(uf.file);
                std.debug.print("  {s}: {d:.1}% covered ({d}/{d} lines uncovered)\n", .{
                    basename,
                    uf.percent,
                    uf.uncovered_lines,
                    uf.total_lines,
                });
            }
        }

        std.debug.print("\n" ++ "=" ** 60 ++ "\n", .{});
        std.debug.print("Full HTML report: {s}/index.html\n", .{coverage_dir});
        std.debug.print("=" ** 60 ++ "\n", .{});

        return .{ .percent = percent, .total_lines = total_lines };
    }

    const UncoveredFile = struct {
        file: []const u8,
        uncovered_lines: u64,
        total_lines: u64,
        percent: f64,
    };
};

/// Build step that checks if kcov is installed and fails with a helpful error if not.
const CheckKcovStep = struct {
    step: Step,

    fn create(b: *std.Build) *CheckKcovStep {
        const self = b.allocator.create(CheckKcovStep) catch @panic("OOM");
        self.* = .{
            .step = Step.init(.{
                .id = Step.Id.custom,
                .name = "check-kcov",
                .owner = b,
                .makeFn = make,
            }),
        };
        return self;
    }

    fn make(step: *Step, _: Step.MakeOptions) !void {
        const b = step.owner;

        // Try to find kcov in PATH
        var child = std.process.Child.init(&.{ "which", "kcov" }, b.allocator);
        child.stdin_behavior = .Ignore;
        child.stdout_behavior = .Ignore;
        child.stderr_behavior = .Ignore;

        const term = child.spawnAndWait() catch {
            return printKcovError(step);
        };

        switch (term) {
            .Exited => |code| {
                if (code != 0) {
                    return printKcovError(step);
                }
            },
            else => {
                return printKcovError(step);
            },
        }
    }

    fn printKcovError(step: *Step) !void {
        std.debug.print("\n", .{});
        std.debug.print("=" ** 70 ++ "\n", .{});
        std.debug.print("KCOV NOT FOUND\n", .{});
        std.debug.print("=" ** 70 ++ "\n\n", .{});
        std.debug.print("The 'coverage' build step requires kcov to be installed.\n\n", .{});
        std.debug.print("WHY WE USE KCOV:\n", .{});
        std.debug.print("  kcov is a code coverage tool that uses DWARF debug information\n", .{});
        std.debug.print("  to track which lines of code are executed during tests.\n", .{});
        std.debug.print("  It works with Zig binaries without requiring special compiler flags.\n\n", .{});
        std.debug.print("HOW TO INSTALL:\n", .{});
        std.debug.print("  Linux (Debian/Ubuntu): sudo apt install kcov\n", .{});
        std.debug.print("  Linux (Fedora):        sudo dnf install kcov\n", .{});
        std.debug.print("  Linux (Arch):          sudo pacman -S kcov\n", .{});
        std.debug.print("  macOS:                 brew install kcov\n\n", .{});
        std.debug.print("After installing, run 'zig build coverage' again.\n", .{});
        std.debug.print("=" ** 70 ++ "\n", .{});
        return step.fail("kcov is required for code coverage. See installation instructions above.", .{});
    }
};

fn checkFxPlatformTestCoverage(step: *Step) !void {
    const b = step.owner;
    std.debug.print("---- checking fx platform test coverage ----\n", .{});

    const allocator = b.allocator;

    // Get all .roc files in test/fx (excluding subdirectories)
    var fx_dir = try std.fs.cwd().openDir("test/fx", .{ .iterate = true });
    defer fx_dir.close();

    var roc_files = std.ArrayList([]const u8).empty;
    defer {
        for (roc_files.items) |file| {
            allocator.free(file);
        }
        roc_files.deinit(allocator);
    }

    var dir_iter = fx_dir.iterate();
    while (try dir_iter.next()) |entry| {
        if (entry.kind == .file and std.mem.endsWith(u8, entry.name, ".roc")) {
            const file_name = try allocator.dupe(u8, entry.name);
            try roc_files.append(allocator, file_name);
        }
    }

    // Sort the list for consistent output
    std.mem.sort([]const u8, roc_files.items, {}, struct {
        fn lessThan(_: void, lhs: []const u8, rhs: []const u8) bool {
            return std.mem.order(u8, lhs, rhs) == .lt;
        }
    }.lessThan);

    // Find all references to test/fx/*.roc files in test source files
    var tested_files = std.StringHashMap(void).init(allocator);
    defer {
        var key_iter = tested_files.keyIterator();
        while (key_iter.next()) |key| {
            allocator.free(key.*);
        }
        tested_files.deinit();
    }

    // Scan both the test file and the shared specs file
    const test_files_to_scan = [_][]const u8{
        "src/cli/test/fx_platform_test.zig",
        "src/cli/test/fx_test_specs.zig",
    };

    for (test_files_to_scan) |test_file_path| {
        const test_file_contents = std.fs.cwd().readFileAlloc(allocator, test_file_path, 1024 * 1024) catch |err| {
            std.debug.print("Warning: Could not read {s}: {}\n", .{ test_file_path, err });
            continue;
        };
        defer allocator.free(test_file_contents);

        var line_iter = std.mem.splitScalar(u8, test_file_contents, '\n');
        while (line_iter.next()) |line| {
            // Look for patterns like "test/fx/filename.roc"
            var search_start: usize = 0;
            while (std.mem.indexOfPos(u8, line, search_start, "test/fx/")) |idx| {
                const rest_of_line = line[idx..];
                // Find the end of the filename
                if (std.mem.indexOf(u8, rest_of_line, ".roc")) |roc_pos| {
                    const full_path = rest_of_line[0 .. roc_pos + 4]; // Include ".roc"
                    // Extract just the filename (after "test/fx/")
                    const filename = full_path["test/fx/".len..];
                    // Only count files in test/fx (not subdirectories like test/fx/subdir/)
                    if (std.mem.indexOf(u8, filename, "/") == null) {
                        // Dupe the filename since the source buffer will be freed
                        const duped_filename = try allocator.dupe(u8, filename);
                        try tested_files.put(duped_filename, {});
                    }
                }
                search_start = idx + 1;
            }
        }
    }

    // Find missing tests
    var missing_tests = std.ArrayList([]const u8).empty;
    defer missing_tests.deinit(allocator);

    for (roc_files.items) |roc_file| {
        if (!tested_files.contains(roc_file)) {
            try missing_tests.append(allocator, roc_file);
        }
    }

    // Report results
    if (missing_tests.items.len > 0) {
        std.debug.print("\nERROR: The following .roc files in test/fx/ do not have tests:\n", .{});
        for (missing_tests.items) |missing_file| {
            std.debug.print("  - {s}\n", .{missing_file});
        }
        std.debug.print("\nPlease add tests in fx_platform_test.zig or fx_test_specs.zig, or remove these files from test/fx/.\n", .{});
        return step.fail("{d} .roc file(s) in test/fx/ are missing tests", .{missing_tests.items.len});
    }

    std.debug.print("All {d} .roc files in test/fx/ have tests.\n", .{roc_files.items.len});
}

const CheckFxStep = struct {
    step: Step,

    fn create(b: *std.Build) *CheckFxStep {
        const self = b.allocator.create(CheckFxStep) catch @panic("OOM");
        self.* = .{
            .step = Step.init(.{
                .id = Step.Id.custom,
                .name = "checkfx-inner",
                .owner = b,
                .makeFn = make,
            }),
        };
        return self;
    }

    fn make(step: *Step, options: Step.MakeOptions) !void {
        _ = options;
        try checkFxPlatformTestCoverage(step);
    }
};

const MiniCiStep = struct {
    step: Step,

    fn create(b: *std.Build) *MiniCiStep {
        const self = b.allocator.create(MiniCiStep) catch @panic("OOM");
        self.* = .{
            .step = Step.init(.{
                .id = Step.Id.custom,
                .name = "minici-inner",
                .owner = b,
                .makeFn = make,
            }),
        };
        return self;
    }

    fn make(step: *Step, options: Step.MakeOptions) !void {
        _ = options;

        // Run the sequence of `zig build` commands that make up the
        // mini CI pipeline.
        try runSubBuild(step, "fmt", "zig build fmt");
        try runZigLints(step);
        try runTidy(step);
        try checkTestWiring(step);
        try runSubBuild(step, null, "zig build");
        try checkBuiltinRocFormatting(step);
        try runSubBuild(step, "snapshot", "zig build snapshot");
        try checkSnapshotChanges(step);
        try checkFxPlatformTestCoverage(step);
        try runSubBuild(step, "test", "zig build test");
        try runSubBuild(step, "test-playground", "zig build test-playground");
        try runSubBuild(step, "test-serialization-sizes", "zig build test-serialization-sizes");
        try runSubBuild(step, "test-cli", "zig build test-cli");
        try runSubBuild(step, "coverage", "zig build coverage");
    }

    fn runZigLints(step: *Step) !void {
        const b = step.owner;
        std.debug.print("---- minici: running zig lints ----\n", .{});

        var child_argv = std.ArrayList([]const u8).empty;
        defer child_argv.deinit(b.allocator);

        try child_argv.append(b.allocator, b.graph.zig_exe);
        try child_argv.append(b.allocator, "run");
        try child_argv.append(b.allocator, "ci/zig_lints.zig");

        var child = std.process.Child.init(child_argv.items, b.allocator);
        child.stdin_behavior = .Inherit;
        child.stdout_behavior = .Inherit;
        child.stderr_behavior = .Inherit;

        const term = try child.spawnAndWait();

        switch (term) {
            .Exited => |code| {
                if (code != 0) {
                    return step.fail("Zig lints failed. Run 'zig run ci/zig_lints.zig' to see details.", .{});
                }
            },
            else => {
                return step.fail("zig run ci/zig_lints.zig terminated abnormally", .{});
            },
        }
    }

    fn runTidy(step: *Step) !void {
        const b = step.owner;
        std.debug.print("---- minici: running tidy checks ----\n", .{});

        var child_argv = std.ArrayList([]const u8).empty;
        defer child_argv.deinit(b.allocator);

        try child_argv.append(b.allocator, b.graph.zig_exe);
        try child_argv.append(b.allocator, "run");
        try child_argv.append(b.allocator, "ci/tidy.zig");

        var child = std.process.Child.init(child_argv.items, b.allocator);
        child.stdin_behavior = .Inherit;
        child.stdout_behavior = .Inherit;
        child.stderr_behavior = .Inherit;

        const term = try child.spawnAndWait();

        switch (term) {
            .Exited => |code| {
                if (code != 0) {
                    return step.fail("Tidy checks failed. Run 'zig run ci/tidy.zig' to see details.", .{});
                }
            },
            else => {
                return step.fail("zig run ci/tidy.zig terminated abnormally", .{});
            },
        }
    }

    fn checkBuiltinRocFormatting(step: *Step) !void {
        const b = step.owner;
        std.debug.print("---- minici: checking Builtin.roc formatting ----\n", .{});

        var child_argv = std.ArrayList([]const u8).empty;
        defer child_argv.deinit(b.allocator);

        try child_argv.append(b.allocator, "./zig-out/bin/roc");
        try child_argv.append(b.allocator, "fmt");
        try child_argv.append(b.allocator, "--check");
        try child_argv.append(b.allocator, "src/build/roc/Builtin.roc");

        var child = std.process.Child.init(child_argv.items, b.allocator);
        child.stdin_behavior = .Inherit;
        child.stdout_behavior = .Inherit;
        child.stderr_behavior = .Inherit;

        const term = try child.spawnAndWait();

        switch (term) {
            .Exited => |code| {
                if (code != 0) {
                    return step.fail(
                        "src/build/roc/Builtin.roc is not formatted. " ++
                            "Run 'zig build run -- fmt src/build/roc/Builtin.roc' to format it.",
                        .{},
                    );
                }
            },
            else => {
                return step.fail("roc fmt --check terminated abnormally", .{});
            },
        }
    }

    fn checkSnapshotChanges(step: *Step) !void {
        const b = step.owner;
        std.debug.print("---- minici: checking for snapshot changes ----\n", .{});

        var child_argv = std.ArrayList([]const u8).empty;
        defer child_argv.deinit(b.allocator);

        try child_argv.append(b.allocator, "git");
        try child_argv.append(b.allocator, "diff");
        try child_argv.append(b.allocator, "--exit-code");
        try child_argv.append(b.allocator, "test/snapshots");

        var child = std.process.Child.init(child_argv.items, b.allocator);
        child.stdin_behavior = .Inherit;
        child.stdout_behavior = .Inherit;
        child.stderr_behavior = .Inherit;

        const term = try child.spawnAndWait();

        switch (term) {
            .Exited => |code| {
                if (code != 0) {
                    return step.fail(
                        "Snapshots in 'test/snapshots' have changed. " ++
                            "Run 'zig build snapshot' locally, review the updates, and commit the changes.",
                        .{},
                    );
                }
            },
            else => {
                return step.fail("git diff terminated abnormally", .{});
            },
        }
    }

    fn runSubBuild(
        step: *Step,
        step_name: ?[]const u8,
        display: []const u8,
    ) !void {
        const b = step.owner;
        std.debug.print("---- minici: running `{s}` ----\n", .{display});

        var child_argv = std.ArrayList([]const u8).empty;
        defer child_argv.deinit(b.allocator);

        // Build a clean zig build command for the requested step.
        try child_argv.append(b.allocator, b.graph.zig_exe); // zig executable
        try child_argv.append(b.allocator, "build");

        if (step_name) |name| {
            try child_argv.append(b.allocator, name);
        }

        var child = std.process.Child.init(child_argv.items, b.allocator);
        child.stdin_behavior = .Inherit;
        child.stdout_behavior = .Inherit;
        child.stderr_behavior = .Inherit;

        const term = try child.spawnAndWait();

        switch (term) {
            .Exited => |code| {
                if (code != 0) {
                    return step.fail("`{s}` failed with exit code {d}", .{ display, code });
                }
            },
            else => {
                return step.fail("`{s}` terminated abnormally", .{display});
            },
        }
    }

    fn checkTestWiring(step: *Step) !void {
        const b = step.owner;
        std.debug.print("---- minici: checking test wiring ----\n", .{});

        var child_argv = std.ArrayList([]const u8).empty;
        defer child_argv.deinit(b.allocator);

        try child_argv.append(b.allocator, b.graph.zig_exe);
        try child_argv.append(b.allocator, "run");
        try child_argv.append(b.allocator, "ci/check_test_wiring.zig");

        var child = std.process.Child.init(child_argv.items, b.allocator);
        child.stdin_behavior = .Inherit;
        child.stdout_behavior = .Inherit;
        child.stderr_behavior = .Inherit;

        const term = try child.spawnAndWait();

        switch (term) {
            .Exited => |code| {
                if (code != 0) {
                    return step.fail(
                        "Test wiring check failed. Run 'zig run ci/check_test_wiring.zig' to see details.",
                        .{},
                    );
                }
            },
            else => {
                return step.fail("zig run ci/check_test_wiring.zig terminated abnormally", .{});
            },
        }
    }
};

const TidyStep = struct {
    step: Step,

    fn create(b: *std.Build) *TidyStep {
        const self = b.allocator.create(TidyStep) catch @panic("OOM");
        self.* = .{
            .step = Step.init(.{
                .id = Step.Id.custom,
                .name = "tidy-inner",
                .owner = b,
                .makeFn = make,
            }),
        };
        return self;
    }

    fn make(step: *Step, _: Step.MakeOptions) !void {
        const b = step.owner;
        std.debug.print("---- tidy: running code tidiness checks ----\n", .{});

        var child_argv = std.ArrayList([]const u8).empty;
        defer child_argv.deinit(b.allocator);

        try child_argv.append(b.allocator, b.graph.zig_exe);
        try child_argv.append(b.allocator, "run");
        try child_argv.append(b.allocator, "ci/tidy.zig");

        var child = std.process.Child.init(child_argv.items, b.allocator);
        child.stdin_behavior = .Inherit;
        child.stdout_behavior = .Inherit;
        child.stderr_behavior = .Inherit;

        const term = try child.spawnAndWait();

        switch (term) {
            .Exited => |code| {
                if (code != 0) {
                    return step.fail("Tidy checks failed. Run 'zig run ci/tidy.zig' to see details.", .{});
                }
            },
            else => {
                return step.fail("zig run ci/tidy.zig terminated abnormally", .{});
            },
        }
    }
};

fn createAndRunBuiltinCompiler(
    b: *std.Build,
    roc_modules: modules.RocModules,
    flag_enable_tracy: ?[]const u8,
    roc_files: []const []const u8,
) *Step.Run {
    // Build and run the compiler
    const builtin_compiler_exe = b.addExecutable(.{
        .name = "builtin_compiler",
        .root_module = b.createModule(.{
            .root_source_file = b.path("src/build/builtin_compiler/main.zig"),
            .target = b.graph.host, // this runs at build time on the *host* machine!
            .optimize = .Debug, // No need to optimize - only compiles builtin modules
            // Note: libc linking is handled by add_tracy below (required when tracy is enabled)
        }),
    });
    configureBackend(builtin_compiler_exe, b.graph.host);

    // Add only the minimal modules needed for parsing/checking
    builtin_compiler_exe.root_module.addImport("base", roc_modules.base);
    builtin_compiler_exe.root_module.addImport("collections", roc_modules.collections);
    builtin_compiler_exe.root_module.addImport("types", roc_modules.types);
    builtin_compiler_exe.root_module.addImport("parse", roc_modules.parse);
    builtin_compiler_exe.root_module.addImport("can", roc_modules.can);
    builtin_compiler_exe.root_module.addImport("check", roc_modules.check);
    builtin_compiler_exe.root_module.addImport("reporting", roc_modules.reporting);
    builtin_compiler_exe.root_module.addImport("builtins", roc_modules.builtins);

    // Add tracy support (required by parse/can/check modules)
    add_tracy(b, roc_modules.build_options, builtin_compiler_exe, b.graph.host, false, flag_enable_tracy);

    // Run the builtin compiler to generate .bin files in zig-out/builtins/
    const run_builtin_compiler = b.addRunArtifact(builtin_compiler_exe);

    // Add all .roc files as explicit file inputs so Zig's cache tracks them
    for (roc_files) |roc_path| {
        run_builtin_compiler.addFileArg(b.path(roc_path));
    }

    return run_builtin_compiler;
}

fn createTestPlatformHostLib(
    b: *std.Build,
    name: []const u8,
    host_path: []const u8,
    target: ResolvedTarget,
    optimize: OptimizeMode,
    roc_modules: modules.RocModules,
    strip: bool,
    omit_frame_pointer: ?bool,
) *Step.Compile {
    const lib = b.addLibrary(.{
        .name = name,
        .linkage = .static,
        .root_module = b.createModule(.{
            .root_source_file = b.path(host_path),
            .target = target,
            .optimize = optimize,
            .strip = strip,
            .omit_frame_pointer = omit_frame_pointer,
            .pic = true, // Enable Position Independent Code for PIE compatibility
        }),
    });
    configureBackend(lib, target);
    lib.root_module.addImport("builtins", roc_modules.builtins);
    lib.root_module.addImport("build_options", roc_modules.build_options);
    // Don't bundle compiler-rt in host libraries - roc_shim provides it
    // Bundling it here causes duplicate symbol errors on Windows
    lib.bundle_compiler_rt = false;

    return lib;
}

/// Builds a test platform host library and sets up a step to copy it to the target-specific directory.
/// Returns the final step for dependency wiring.
fn buildAndCopyTestPlatformHostLib(
    b: *std.Build,
    platform_dir: []const u8,
    target: ResolvedTarget,
    target_name: []const u8,
    optimize: OptimizeMode,
    roc_modules: modules.RocModules,
    strip: bool,
    omit_frame_pointer: ?bool,
) *Step {
    const lib = createTestPlatformHostLib(
        b,
        b.fmt("test_platform_{s}_host_{s}", .{ platform_dir, target_name }),
        b.pathJoin(&.{ "test", platform_dir, "platform/host.zig" }),
        target,
        optimize,
        roc_modules,
        strip,
        omit_frame_pointer,
    );

    // Use correct filename for target platform
    const host_filename = if (target.result.os.tag == .windows) "host.lib" else "libhost.a";
    const archive_path = b.pathJoin(&.{ "test", platform_dir, "platform/targets", target_name, host_filename });

    const copy_step = b.addUpdateSourceFiles();
    copy_step.addCopyFileToSource(lib.getEmittedBin(), archive_path);

    // Workaround for Zig bug https://codeberg.org/ziglang/zig/issues/30572
    // Zig's archive generator doesn't add the required padding byte after odd-sized
    // members, causing lld to reject the archive with:
    //   "Archive::children failed: truncated or malformed archive"
    if (target.result.os.tag != .windows) {
        const fix_step = FixArchivePaddingStep.create(b, archive_path);
        fix_step.step.dependOn(&copy_step.step);
        return &fix_step.step;
    }

    return &copy_step.step;
}

// Workaround for Zig bug https://codeberg.org/ziglang/zig/issues/30572
const FixArchivePaddingStep = struct {
    step: Step,
    archive_path: []const u8,

    fn create(b: *std.Build, archive_path: []const u8) *FixArchivePaddingStep {
        const self = b.allocator.create(FixArchivePaddingStep) catch @panic("OOM");
        self.* = .{
            .step = Step.init(.{
                .id = Step.Id.custom,
                .name = "fix-archive-padding",
                .owner = b,
                .makeFn = make,
            }),
            .archive_path = archive_path,
        };
        return self;
    }

    fn make(step: *Step, options: Step.MakeOptions) !void {
        _ = options;
        const self: *FixArchivePaddingStep = @fieldParentPtr("step", step);

        const file = std.fs.cwd().openFile(self.archive_path, .{ .mode = .read_write }) catch |err| {
            std.debug.print("Warning: Could not open archive {s}: {s}\n", .{ self.archive_path, @errorName(err) });
            return;
        };
        defer file.close();

        const stat = try file.stat();
        const file_size = stat.size;

        // AR format requires archives to end on an even byte boundary.
        // If file size is odd, append a newline padding byte.
        if (file_size % 2 == 1) {
            try file.seekTo(file_size);
            try file.writeAll("\n");
        }
    }
};

/// Custom build step that clears the Roc cache directory.
/// Uses Zig's native filesystem APIs for cross-platform support.
const ClearRocCacheStep = struct {
    step: Step,

    fn create(b: *std.Build) *ClearRocCacheStep {
        const self = b.allocator.create(ClearRocCacheStep) catch @panic("OOM");
        self.* = .{
            .step = Step.init(.{
                .id = Step.Id.custom,
                .name = "clear-roc-cache",
                .owner = b,
                .makeFn = make,
            }),
        };
        return self;
    }

    fn make(step: *Step, options: Step.MakeOptions) !void {
        _ = options;

        const allocator = step.owner.allocator;

        // Get the cache directory path using the same logic as cache_config.zig
        const cache_dir = getCacheDir(allocator) catch |err| {
            std.debug.print("Warning: Could not determine cache directory: {s}\n", .{@errorName(err)});
            return;
        };
        defer allocator.free(cache_dir);

        // Check if cache directory exists before trying to delete
        std.fs.cwd().access(cache_dir, .{}) catch {
            // Cache doesn't exist, nothing to do
            std.debug.print("Roc cache not found (nothing to clear)\n", .{});
            return;
        };

        // Try to delete the cache directory
        std.fs.cwd().deleteTree(cache_dir) catch |err| {
            std.debug.print("Warning: Could not clear cache at {s}: {s}\n", .{ cache_dir, @errorName(err) });
            return;
        };

        std.debug.print("Cleared roc cache at {s}\n", .{cache_dir});
    }

    /// Get the Roc cache directory path (matches cache_config.zig logic)
    fn getCacheDir(allocator: std.mem.Allocator) ![]u8 {
        const cache_dir_name = switch (builtin.os.tag) {
            .windows => "Roc",
            else => "roc",
        };

        // Respect XDG_CACHE_HOME if set
        if (std.process.getEnvVarOwned(allocator, "XDG_CACHE_HOME")) |xdg_cache| {
            defer allocator.free(xdg_cache);
            return std.fs.path.join(allocator, &[_][]const u8{ xdg_cache, cache_dir_name });
        } else |_| {
            // Fall back to platform defaults
            const home_env = switch (builtin.os.tag) {
                .windows => "APPDATA",
                else => "HOME",
            };

            const home_dir = std.process.getEnvVarOwned(allocator, home_env) catch {
                return error.NoHomeDirectory;
            };
            defer allocator.free(home_dir);

            return switch (builtin.os.tag) {
                .linux => std.fs.path.join(allocator, &[_][]const u8{ home_dir, ".cache", cache_dir_name }),
                .macos => std.fs.path.join(allocator, &[_][]const u8{ home_dir, "Library", "Caches", cache_dir_name }),
                .windows => std.fs.path.join(allocator, &[_][]const u8{ home_dir, cache_dir_name }),
                else => std.fs.path.join(allocator, &[_][]const u8{ home_dir, ".cache", cache_dir_name }),
            };
        }
    }
};

const PrintBuildSuccessStep = struct {
    step: Step,

    fn create(b: *std.Build) *PrintBuildSuccessStep {
        const self = b.allocator.create(PrintBuildSuccessStep) catch @panic("OOM");
        self.* = .{
            .step = Step.init(.{
                .id = Step.Id.custom,
                .name = "print-build-success",
                .owner = b,
                .makeFn = make,
            }),
        };
        return self;
    }

    fn make(step: *Step, options: Step.MakeOptions) !void {
        _ = step;
        _ = options;
        std.debug.print("Build succeeded!\n", .{});
    }
};

/// Create a step that clears the Roc cache directory.
/// This is useful when rebuilding test platforms to ensure stale cached hosts aren't used.
fn createClearCacheStep(b: *std.Build) *Step {
    const clear_cache = ClearRocCacheStep.create(b);
    return &clear_cache.step;
}

fn setupTestPlatforms(
    b: *std.Build,
    target: ResolvedTarget,
    optimize: OptimizeMode,
    roc_modules: modules.RocModules,
    test_platforms_step: *Step,
    strip: bool,
    omit_frame_pointer: ?bool,
) void {
    // Clear the Roc cache when test platforms are rebuilt to ensure stale cached hosts aren't used
    const clear_cache_step = createClearCacheStep(b);
    const native_target_name = roc_target.RocTarget.fromStdTarget(target.result).toName();

    // Build all test platforms for native target
    for (all_test_platform_dirs) |platform_dir| {
        const copy_step = buildAndCopyTestPlatformHostLib(
            b,
            platform_dir,
            target,
            native_target_name,
            optimize,
            roc_modules,
            strip,
            omit_frame_pointer,
        );
        clear_cache_step.dependOn(copy_step);
    }

    // Cross-compile for musl targets (glibc not needed for test-platforms step)
    for (musl_cross_targets) |cross_target| {
        const cross_resolved_target = b.resolveTargetQuery(cross_target.query);

        for (all_test_platform_dirs) |platform_dir| {
            const copy_step = buildAndCopyTestPlatformHostLib(
                b,
                platform_dir,
                cross_resolved_target,
                cross_target.name,
                optimize,
                roc_modules,
                strip,
                omit_frame_pointer,
            );
            clear_cache_step.dependOn(copy_step);
        }
    }

    // Cross-compile for Windows targets
    for (windows_cross_targets) |cross_target| {
        const cross_resolved_target = b.resolveTargetQuery(cross_target.query);

        for (all_test_platform_dirs) |platform_dir| {
            const copy_step = buildAndCopyTestPlatformHostLib(
                b,
                platform_dir,
                cross_resolved_target,
                cross_target.name,
                optimize,
                roc_modules,
                strip,
                omit_frame_pointer,
            );
            clear_cache_step.dependOn(copy_step);
        }
    }

    // Build the wasm test platform host for wasm32-freestanding
    {
        const wasm_target = b.resolveTargetQuery(.{ .cpu_arch = .wasm32, .os_tag = .freestanding, .abi = .none });
        const copy_step = buildAndCopyTestPlatformHostLib(
            b,
            "wasm",
            wasm_target,
            "wasm32",
            optimize,
            roc_modules,
            strip,
            omit_frame_pointer,
        );
        clear_cache_step.dependOn(copy_step);
    }

    b.getInstallStep().dependOn(clear_cache_step);
    test_platforms_step.dependOn(clear_cache_step);
}

pub fn build(b: *std.Build) void {
    // build steps
    const run_step = b.step("run", "Build and run the roc cli");
    const roc_step = b.step("roc", "Build the roc compiler without running it");
    const test_step = b.step("test", "Run all tests included in src/tests.zig");
    const minici_step = b.step("minici", "Run a subset of CI build and test steps");
    const tidy_step = b.step("tidy", "Run code tidiness checks (control chars, line length, etc.)");
    const checkfx_step = b.step("checkfx", "Check that every .roc file in test/fx has a corresponding test");
    const fmt_step = b.step("fmt", "Format all zig code");
    const check_fmt_step = b.step("check-fmt", "Check formatting of all zig code");
    const snapshot_step = b.step("snapshot", "Run the snapshot tool to update snapshot files");
    const playground_step = b.step("playground", "Build the WASM playground");
    const playground_test_step = b.step("test-playground", "Build the integration test suite for the WASM playground");
    const serialization_size_step = b.step("test-serialization-sizes", "Verify Serialized types have platform-independent sizes");
    const wasm_static_lib_test_step = b.step("test-wasm-static-lib", "Test WASM static library builds with bytebox");
    const test_cli_step = b.step("test-cli", "Test the roc CLI by running test programs");
    const test_platforms_step = b.step("test-platforms", "Build test platform host libraries");
    const coverage_step = b.step("coverage", "Run tests with kcov code coverage (parser and canonicalizer)");

    // general configuration
    const target = blk: {
        var default_target_query: std.Target.Query = .{
            .abi = if (builtin.target.os.tag == .linux) .musl else null,
        };

        // Use baseline x86_64 CPU for Valgrind compatibility on CI (Valgrind 3.18.1 doesn't support AVX-512)
        const is_ci = std.process.getEnvVarOwned(b.allocator, "CI") catch null;
        if (is_ci != null and builtin.target.cpu.arch == .x86_64 and builtin.target.os.tag == .linux) {
            default_target_query.cpu_model = .{ .explicit = &std.Target.x86.cpu.x86_64 };
        }

        break :blk b.standardTargetOptions(.{ .default_target = default_target_query });
    };
    const optimize = b.standardOptimizeOption(.{});
    const strip_flag = b.option(bool, "strip", "Omit debug information");
    const no_bin = b.option(bool, "no-bin", "Skip emitting binaries (important for fast incremental compilation)") orelse false;
    const trace_eval = b.option(bool, "trace-eval", "Enable detailed evaluation tracing for debugging") orelse (optimize == .Debug);
    const trace_refcount = b.option(bool, "trace-refcount", "Enable detailed refcount tracing for debugging memory issues") orelse false;
    const trace_modules = b.option(bool, "trace-modules", "Enable module compilation and import resolution tracing") orelse false;

    const parsed_args = parseBuildArgs(b);
    const run_args = parsed_args.run_args;
    const test_filters = parsed_args.test_filters;

    // llvm configuration
    const use_system_llvm = b.option(bool, "system-llvm", "Attempt to automatically detect and use system installed llvm") orelse false;
    const enable_llvm = !use_system_llvm; // removed build flag `-Dllvm`, we include LLVM libraries by default now
    const user_llvm_path = b.option([]const u8, "llvm-path", "Path to llvm. This path must contain the bin, lib, and include directory.");
    // Since zig afl is broken currently, default to system afl.
    const use_system_afl = b.option(bool, "system-afl", "Attempt to automatically detect and use system installed afl++") orelse true;

    if (user_llvm_path) |path| {
        // Even if the llvm backend is not enabled, still add the llvm path.
        // AFL++ may use it for building fuzzing executables.
        b.addSearchPrefix(b.pathJoin(&.{ path, "bin" }));
    }

    // tracy profiler configuration
    const flag_enable_tracy = b.option([]const u8, "tracy", "Enable Tracy integration. Supply path to Tracy source");
    const flag_tracy_callstack = b.option(bool, "tracy-callstack", "Include callstack information with Tracy data. Does nothing if -Dtracy is not provided") orelse false;
    const flag_tracy_allocation = b.option(bool, "tracy-allocation", "Include allocation information with Tracy data. Does nothing if -Dtracy is not provided") orelse (flag_enable_tracy != null);
    const flag_tracy_callstack_depth: u32 = b.option(u32, "tracy-callstack-depth", "Declare callstack depth for Tracy data. Does nothing if -Dtracy_callstack is not provided") orelse 10;
    if (flag_tracy_callstack) {
        std.log.warn("Tracy callstack is enable. This can significantly skew timings, but is important for understanding source location. Be cautious when generating timing and analyzing results.", .{});
    }

    // Create compile time build options
    const build_options = b.addOptions();
    build_options.addOption(bool, "enable_tracy", flag_enable_tracy != null);
    build_options.addOption(bool, "trace_eval", trace_eval);
    build_options.addOption(bool, "trace_refcount", trace_refcount);
    build_options.addOption(bool, "trace_modules", trace_modules);
    build_options.addOption([]const u8, "compiler_version", getCompilerVersion(b, optimize));
    build_options.addOption(bool, "enable_tracy_callstack", flag_tracy_callstack);
    build_options.addOption(bool, "enable_tracy_allocation", flag_tracy_allocation);
    build_options.addOption(u32, "tracy_callstack_depth", flag_tracy_callstack_depth);

    // Calculate effective strip value
    // - If strip is explicitly set by user, use that (warn if tracy_callstack is also set)
    // - Otherwise, default to stripping if not debug, unless tracy_callstack is enabled
    const strip: bool = blk: {
        if (strip_flag) |strip_bool| {
            // User explicitly set strip
            if (strip_bool and flag_tracy_callstack) {
                std.log.warn("Both -Dstrip and -Dtracy-callstack are enabled. " ++
                    "Stripping will remove callstack information needed by Tracy.", .{});
            }
            break :blk strip_bool;
        } else {
            // User did not set strip - use defaults
            if (flag_tracy_callstack) {
                // Don't strip when tracy callstack is enabled (preserves debug info)
                break :blk false;
            } else {
                // Default: strip in release modes
                break :blk optimize != .Debug;
            }
        }
    };

    // Don't omit frame pointer when tracy callstack is enabled (needed for callstack capture)
    const omit_frame_pointer: ?bool = if (flag_tracy_callstack) false else null;

    const target_is_native =
        // `query.isNative()` becomes false as soon as users override CPU features (e.g. -Dcpu=x86_64_v3),
        // but we still want to treat those builds as native so macOS can link against real FSEvents.
        target.result.os.tag == builtin.target.os.tag and
        target.result.cpu.arch == builtin.target.cpu.arch and
        target.result.abi == builtin.target.abi;
    build_options.addOption(bool, "target_is_native", target_is_native);

    // Path to bundled Darwin sysroot with libSystem.tbd stub
    const darwin_sysroot = b.path("src/cli/darwin").getPath(b);
    build_options.addOption([]const u8, "darwin_sysroot", darwin_sysroot);

    // We use zstd for `roc bundle` and `roc unbundle` and downloading .tar.zst bundles.
    const zstd = b.dependency("zstd", .{
        .target = target,
        .optimize = optimize,
    });

    const roc_modules = modules.RocModules.create(b, build_options, zstd);

    // Build-time compiler for builtin .roc modules with caching
    //
    // Changes to .roc files in src/build/roc/ are automatically detected and trigger recompilation.
    // However, if you modify the compiler itself (e.g., parse, can, check modules) and want those
    // changes reflected in the builtin .bin files, you need to run: zig build rebuild-builtins
    //
    // We cache the builtin compiler executable to avoid ~doubling normal build times.
    // CI always rebuilds from scratch, so it's not affected by this caching.
    const builtin_roc_path = "src/build/roc/Builtin.roc";

    // Check if we need to rebuild builtins by comparing .roc and .bin file timestamps
    const should_rebuild_builtins = blk: {
        const builtin_bin_path = "zig-out/builtins/Builtin.bin";

        const roc_stat = std.fs.cwd().statFile(builtin_roc_path) catch break :blk true;
        const bin_stat = std.fs.cwd().statFile(builtin_bin_path) catch break :blk true;

        // If .roc file is newer than .bin file, rebuild
        if (roc_stat.mtime > bin_stat.mtime) {
            break :blk true;
        }

        // Check if builtin_indices.bin exists
        _ = std.fs.cwd().statFile("zig-out/builtins/builtin_indices.bin") catch break :blk true;

        // Builtin.bin exists and is up-to-date
        break :blk false;
    };

    const write_compiled_builtins = b.addWriteFiles();

    // Regenerate .bin files if necessary
    if (should_rebuild_builtins) {
        const run_builtin_compiler = createAndRunBuiltinCompiler(b, roc_modules, flag_enable_tracy, &.{builtin_roc_path});
        write_compiled_builtins.step.dependOn(&run_builtin_compiler.step);
    }

    // Copy Builtin.bin from zig-out/builtins/
    _ = write_compiled_builtins.addCopyFile(
        .{ .cwd_relative = "zig-out/builtins/Builtin.bin" },
        "Builtin.bin",
    );

    // Copy the source Builtin.roc file for embedding
    _ = write_compiled_builtins.addCopyFile(
        b.path(builtin_roc_path),
        "Builtin.roc",
    );

    // Copy builtin_indices.bin
    _ = write_compiled_builtins.addCopyFile(
        .{ .cwd_relative = "zig-out/builtins/builtin_indices.bin" },
        "builtin_indices.bin",
    );

    // Generate compiled_builtins.zig with hardcoded Builtin module
    const builtins_source_str =
        \\pub const builtin_bin = @embedFile("Builtin.bin");
        \\pub const builtin_source = @embedFile("Builtin.roc");
        \\pub const builtin_indices_bin = @embedFile("builtin_indices.bin");
        \\
    ;

    const compiled_builtins_source = write_compiled_builtins.add(
        "compiled_builtins.zig",
        builtins_source_str,
    );

    const compiled_builtins_module = b.createModule(.{
        .root_source_file = compiled_builtins_source,
    });

    roc_modules.repl.addImport("compiled_builtins", compiled_builtins_module);
    roc_modules.compile.addImport("compiled_builtins", compiled_builtins_module);
    roc_modules.eval.addImport("compiled_builtins", compiled_builtins_module);

    // Setup test platform host libraries
    setupTestPlatforms(b, target, optimize, roc_modules, test_platforms_step, strip, omit_frame_pointer);

    const roc_exe = addMainExe(b, roc_modules, target, optimize, strip, omit_frame_pointer, enable_llvm, use_system_llvm, user_llvm_path, flag_enable_tracy, zstd, compiled_builtins_module, write_compiled_builtins, flag_enable_tracy) orelse return;
    roc_modules.addAll(roc_exe);
    install_and_run(b, no_bin, roc_exe, roc_step, run_step, run_args);

    // Clear the Roc cache when building the compiler to ensure stale cached artifacts aren't used
    const clear_cache_step = createClearCacheStep(b);
    roc_step.dependOn(clear_cache_step);
    b.getInstallStep().dependOn(clear_cache_step);

    // Unified test platform runner (replaces fx_cross_runner and int_cross_runner)
    const test_runner_exe = b.addExecutable(.{
        .name = "test_runner",
        .root_module = b.createModule(.{
            .root_source_file = b.path("src/cli/test/test_runner.zig"),
            .target = target,
            .optimize = optimize,
        }),
    });
    b.installArtifact(test_runner_exe);

    // CLI integration tests - run actual roc programs like CI does
    // These tests can run in parallel since each build uses content-hashed shim files
    if (!no_bin) {
        const install = b.addInstallArtifact(roc_exe, .{});
        const install_runner = b.addInstallArtifact(test_runner_exe, .{});

        // Test int platform (native mode only for now)
        const run_int_tests = b.addRunArtifact(test_runner_exe);
        run_int_tests.addArg("zig-out/bin/roc");
        run_int_tests.addArg("int");
        run_int_tests.addArg("--mode=native");
        run_int_tests.step.dependOn(&install.step);
        run_int_tests.step.dependOn(&install_runner.step);
        run_int_tests.step.dependOn(test_platforms_step);
        test_cli_step.dependOn(&run_int_tests.step);

        // Test str platform (native mode only for now)
        const run_str_tests = b.addRunArtifact(test_runner_exe);
        run_str_tests.addArg("zig-out/bin/roc");
        run_str_tests.addArg("str");
        run_str_tests.addArg("--mode=native");
        run_str_tests.step.dependOn(&install.step);
        run_str_tests.step.dependOn(&install_runner.step);
        run_str_tests.step.dependOn(test_platforms_step);
        test_cli_step.dependOn(&run_str_tests.step);

        // Roc subcommands integration test
        const roc_subcommands_test = b.addTest(.{
            .name = "roc_subcommands_test",
            .root_module = b.createModule(.{
                .root_source_file = b.path("src/cli/test/roc_subcommands.zig"),
                .target = target,
                .optimize = optimize,
            }),
            .filters = test_filters,
        });

        const run_roc_subcommands_test = b.addRunArtifact(roc_subcommands_test);
        if (run_args.len != 0) {
            run_roc_subcommands_test.addArgs(run_args);
        }
        run_roc_subcommands_test.step.dependOn(&install.step);
        run_roc_subcommands_test.step.dependOn(test_platforms_step);
        test_cli_step.dependOn(&run_roc_subcommands_test.step);
    }

    // Manual rebuild command: zig build rebuild-builtins
    // Use this after making compiler changes to ensure those changes are reflected in builtins
    const rebuild_builtins_step = b.step(
        "rebuild-builtins",
        "Force rebuild of all builtin modules (*.roc -> *.bin)",
    );

    // Clean zig-out/ to ensure a fresh rebuild of builtins
    // Note: We don't delete .zig-cache because it contains build options needed during compilation.
    const clean_out_step = b.addRemoveDirTree(b.path("zig-out"));

    // Also clear the roc cache to avoid stale cached modules with old struct layouts
    const clear_roc_cache_step = createClearCacheStep(b);

    // Discover .roc files again for the rebuild command
    const roc_files_force = discoverBuiltinRocFiles(b) catch |err| {
        std.debug.print("Failed to discover .roc files for rebuild: {}\n", .{err});
        return;
    };

    const run_builtin_compiler_force = createAndRunBuiltinCompiler(b, roc_modules, flag_enable_tracy, roc_files_force);
    run_builtin_compiler_force.step.dependOn(&clean_out_step.step);
    run_builtin_compiler_force.step.dependOn(clear_roc_cache_step);
    rebuild_builtins_step.dependOn(&run_builtin_compiler_force.step);

    // Add the compiled builtins module to roc exe and make it depend on the builtins being ready
    roc_exe.root_module.addImport("compiled_builtins", compiled_builtins_module);
    roc_exe.step.dependOn(&write_compiled_builtins.step);

    // Add snapshot tool
    const snapshot_exe = b.addExecutable(.{
        .name = "snapshot",
        .root_module = b.createModule(.{
            .root_source_file = b.path("src/snapshot_tool/main.zig"),
            .target = target,
            .optimize = optimize,
            .link_libc = true,
        }),
    });
    configureBackend(snapshot_exe, target);
    roc_modules.addAll(snapshot_exe);
    snapshot_exe.root_module.addImport("compiled_builtins", compiled_builtins_module);
    snapshot_exe.step.dependOn(&write_compiled_builtins.step);
    add_tracy(b, roc_modules.build_options, snapshot_exe, target, false, flag_enable_tracy);
    install_and_run(b, no_bin, snapshot_exe, snapshot_step, snapshot_step, run_args);

    const playground_exe = b.addExecutable(.{
        .name = "playground",
        .root_module = b.createModule(.{
            .root_source_file = b.path("src/playground_wasm/main.zig"),
            .target = b.resolveTargetQuery(.{
                .cpu_arch = .wasm32,
                .os_tag = .freestanding,
            }),
            .optimize = optimize,
        }),
    });
    configureBackend(playground_exe, b.resolveTargetQuery(.{
        .cpu_arch = .wasm32,
        .os_tag = .freestanding,
    }));
    playground_exe.entry = .disabled;
    playground_exe.rdynamic = true;
    playground_exe.link_function_sections = true;
    playground_exe.import_memory = false;
    roc_modules.addAll(playground_exe);
    playground_exe.root_module.addImport("compiled_builtins", compiled_builtins_module);
    playground_exe.step.dependOn(&write_compiled_builtins.step);

    add_tracy(b, roc_modules.build_options, playground_exe, b.resolveTargetQuery(.{
        .cpu_arch = .wasm32,
        .os_tag = .freestanding,
    }), false, null);

    const playground_install = b.addInstallArtifact(playground_exe, .{});
    playground_step.dependOn(&playground_install.step);

    const bytebox = b.dependency("bytebox", .{
        .target = target,
        .optimize = optimize,
    });

    // Build playground integration tests - now enabled for all optimization modes
    const playground_test_install = blk: {
        const playground_integration_test_exe = b.addExecutable(.{
            .name = "playground_integration_test",
            .root_module = b.createModule(.{
                .root_source_file = b.path("test/playground-integration/main.zig"),
                .target = target,
                .optimize = optimize,
            }),
        });
        configureBackend(playground_integration_test_exe, target);
        playground_integration_test_exe.root_module.addImport("bytebox", bytebox.module("bytebox"));
        playground_integration_test_exe.root_module.addImport("build_options", build_options.createModule());
        roc_modules.addAll(playground_integration_test_exe);

        const install = b.addInstallArtifact(playground_integration_test_exe, .{});
        // Ensure playground WASM is built before running the integration test
        install.step.dependOn(&playground_install.step);
        playground_test_step.dependOn(&install.step);

        const run_playground_test = b.addRunArtifact(playground_integration_test_exe);
        if (run_args.len != 0) {
            run_playground_test.addArgs(run_args);
        }
        run_playground_test.step.dependOn(&install.step);
        playground_test_step.dependOn(&run_playground_test.step);

        break :blk install;
    };

    // Add serialization size check
    // This verifies that Serialized types have the same size on 32-bit and 64-bit platforms
    // using compile-time assertions
    {
        // Build for native - will fail at compile time if sizes don't match expected
        const size_check_native = b.addExecutable(.{
            .name = "serialization_size_check_native",
            .root_module = b.createModule(.{
                .root_source_file = b.path("test/serialization_size_check.zig"),
                .target = target,
                .optimize = .Debug,
            }),
        });
        configureBackend(size_check_native, target);
        roc_modules.addAll(size_check_native);

        // Build for wasm32 (32-bit) - will fail at compile time if sizes don't match expected
        const size_check_wasm32 = b.addExecutable(.{
            .name = "serialization_size_check_wasm32",
            .root_module = b.createModule(.{
                .root_source_file = b.path("test/serialization_size_check.zig"),
                .target = b.resolveTargetQuery(.{
                    .cpu_arch = .wasm32,
                    .os_tag = .freestanding,
                }),
                .optimize = .Debug,
            }),
        });
        configureBackend(size_check_wasm32, b.resolveTargetQuery(.{
            .cpu_arch = .wasm32,
            .os_tag = .freestanding,
        }));
        size_check_wasm32.entry = .disabled;
        size_check_wasm32.rdynamic = true;
        roc_modules.addAll(size_check_wasm32);

        // Run the native version to confirm (wasm32 build is enough to verify 32-bit)
        const run_native = b.addRunArtifact(size_check_native);

        // The test passes if both executables build successfully (compile-time checks pass)
        // and the native one runs without error
        serialization_size_step.dependOn(&size_check_native.step);
        serialization_size_step.dependOn(&size_check_wasm32.step);
        serialization_size_step.dependOn(&run_native.step);
    }

    // Build WASM static library test runner with bytebox
    // This test requires the WASM file to be built separately via `roc build test/wasm/app.roc --target=wasm32`
    {
        const wasm_test_exe = b.addExecutable(.{
            .name = "wasm_static_lib_test",
            .root_module = b.createModule(.{
                .root_source_file = b.path("test/wasm/main.zig"),
                .target = target,
                .optimize = optimize,
            }),
        });
        configureBackend(wasm_test_exe, target);
        wasm_test_exe.root_module.addImport("bytebox", bytebox.module("bytebox"));

        const install = b.addInstallArtifact(wasm_test_exe, .{});
        wasm_static_lib_test_step.dependOn(&install.step);

        const run_wasm_test = b.addRunArtifact(wasm_test_exe);
        if (run_args.len != 0) {
            run_wasm_test.addArgs(run_args);
        }
        run_wasm_test.step.dependOn(&install.step);
        wasm_static_lib_test_step.dependOn(&run_wasm_test.step);
    }

    // Check fx platform test coverage convenience step
    const checkfx_inner = CheckFxStep.create(b);
    checkfx_step.dependOn(&checkfx_inner.step);

    // Mini CI convenience step: runs a sequence of common build and test commands in order.
    const minici_inner = MiniCiStep.create(b);
    minici_step.dependOn(&minici_inner.step);

    // Tidy step: run code tidiness checks
    const tidy_inner = TidyStep.create(b);
    tidy_step.dependOn(&tidy_inner.step);

    // Create and add module tests
    const module_tests_result = roc_modules.createModuleTests(b, target, optimize, zstd, test_filters);
    const tests_summary = TestsSummaryStep.create(b, test_filters, module_tests_result.forced_passes);
    for (module_tests_result.tests) |module_test| {
        // Add compiled builtins to check, repl, eval, and compile module tests
        if (std.mem.eql(u8, module_test.test_step.name, "check") or std.mem.eql(u8, module_test.test_step.name, "repl") or std.mem.eql(u8, module_test.test_step.name, "eval") or std.mem.eql(u8, module_test.test_step.name, "compile")) {
            module_test.test_step.root_module.addImport("compiled_builtins", compiled_builtins_module);
            module_test.test_step.step.dependOn(&write_compiled_builtins.step);
        }

        if (run_args.len != 0) {
            module_test.run_step.addArgs(run_args);
        }

        // Create individual test step for this module
        const test_exe_name = module_test.test_step.name;
        const step_name = b.fmt("test-{s}", .{test_exe_name});
        const individual_test_step = b.step(step_name, b.fmt("Run {s} tests only", .{test_exe_name}));

        // Create run step that accepts command line args (including --test-filter)
        const individual_run = b.addRunArtifact(module_test.test_step);
        if (run_args.len != 0) {
            individual_run.addArgs(run_args);
        }
        individual_test_step.dependOn(&individual_run.step);

        b.default_step.dependOn(&module_test.test_step.step);
        tests_summary.addRun(&module_test.run_step.step);
    }

    // Add snapshot tool test
    const enable_snapshot_tests = b.option(bool, "snapshot-tests", "Enable snapshot tests") orelse true;
    if (enable_snapshot_tests) {
        const snapshot_test = b.addTest(.{
            .name = "snapshot_tool_test",
            .root_module = b.createModule(.{
                .root_source_file = b.path("src/snapshot_tool/main.zig"),
                .target = target,
                .optimize = optimize,
                .link_libc = true,
            }),
            .filters = test_filters,
        });
        roc_modules.addAll(snapshot_test);
        snapshot_test.root_module.addImport("compiled_builtins", compiled_builtins_module);
        snapshot_test.step.dependOn(&write_compiled_builtins.step);
        add_tracy(b, roc_modules.build_options, snapshot_test, target, false, flag_enable_tracy);

        const run_snapshot_test = b.addRunArtifact(snapshot_test);
        if (run_args.len != 0) {
            run_snapshot_test.addArgs(run_args);
        }
        tests_summary.addRun(&run_snapshot_test.step);
    }

    // Add CLI test
    const enable_cli_tests = b.option(bool, "cli-tests", "Enable cli tests") orelse true;
    if (enable_cli_tests) {
        const cli_test = b.addTest(.{
            .name = "cli_test",
            .root_module = b.createModule(.{
                .root_source_file = b.path("src/cli/main.zig"),
                .target = target,
                .optimize = optimize,
                .link_libc = true,
            }),
            .filters = test_filters,
        });
        roc_modules.addAll(cli_test);
        cli_test.linkLibrary(zstd.artifact("zstd"));
        add_tracy(b, roc_modules.build_options, cli_test, target, false, flag_enable_tracy);
        cli_test.root_module.addImport("compiled_builtins", compiled_builtins_module);
        cli_test.step.dependOn(&write_compiled_builtins.step);

        const run_cli_test = b.addRunArtifact(cli_test);
        if (run_args.len != 0) {
            run_cli_test.addArgs(run_args);
        }
        tests_summary.addRun(&run_cli_test.step);
    }

    // Add watch tests
    const enable_watch_tests = b.option(bool, "watch-tests", "Enable watch tests") orelse true;
    if (enable_watch_tests) {
        const watch_test = b.addTest(.{
            .name = "watch_test",
            .root_module = b.createModule(.{
                .root_source_file = b.path("src/watch/watch.zig"),
                .target = target,
                .optimize = optimize,
                .link_libc = true,
            }),
            .filters = test_filters,
        });
        roc_modules.addAll(watch_test);
        add_tracy(b, roc_modules.build_options, watch_test, target, false, flag_enable_tracy);

        // Link platform-specific libraries for file watching
        if (target.result.os.tag == .macos and target_is_native) {
            watch_test.linkFramework("CoreFoundation");
            watch_test.linkFramework("CoreServices");
        } else if (target.result.os.tag == .windows) {
            watch_test.linkSystemLibrary("kernel32");
        }

        const run_watch_test = b.addRunArtifact(watch_test);
        if (run_args.len != 0) {
            run_watch_test.addArgs(run_args);
        }
        tests_summary.addRun(&run_watch_test.step);
    }

    // Add check for forbidden patterns in type checker code
    const check_patterns = CheckTypeCheckerPatternsStep.create(b);
    test_step.dependOn(&check_patterns.step);

    // Add check for @enumFromInt(0) usage
    const check_enum_from_int = CheckEnumFromIntZeroStep.create(b);
    test_step.dependOn(&check_enum_from_int.step);

    // Add check for unused variable suppression patterns
    const check_unused = CheckUnusedSuppressionStep.create(b);
    test_step.dependOn(&check_unused.step);

    // Check for @panic and std.debug.panic in interpreter and builtins
    const check_panic = CheckPanicStep.create(b);
    test_step.dependOn(&check_panic.step);

    // Add check for global stdio usage in CLI code
    const check_cli_stdio = CheckCliGlobalStdioStep.create(b);
    test_step.dependOn(&check_cli_stdio.step);

    test_step.dependOn(&tests_summary.step);

    b.default_step.dependOn(playground_step);
    {
        const install = playground_test_install;
        b.default_step.dependOn(&install.step);
    }

    // Fmt zig code.
    const fmt_paths = .{ "src", "build.zig" };
    const fmt = b.addFmt(.{ .paths = &fmt_paths });
    fmt_step.dependOn(&fmt.step);

    const check_fmt = b.addFmt(.{ .paths = &fmt_paths, .check = true });
    check_fmt_step.dependOn(&check_fmt.step);

    // Parser code coverage with kcov
    // Only supported on Linux and macOS (kcov doesn't work on Windows)
    const is_coverage_supported = target.result.os.tag == .linux or target.result.os.tag == .macos;
    if (is_coverage_supported and isNativeishOrMusl(target)) {
        // Run snapshot tests with kcov to get parser coverage
        // Snapshot tests actually parse real Roc code, giving meaningful coverage
        const snapshot_coverage_test = b.addTest(.{
            .name = "snapshot_coverage",
            .root_module = b.createModule(.{
                .root_source_file = b.path("src/snapshot_tool/main.zig"),
                .target = target,
                .optimize = .Debug, // Debug required for DWARF debug info
                .link_libc = true,
            }),
        });

        // Add all module dependencies (snapshot tool uses parse, can, check, etc.)
        roc_modules.addAll(snapshot_coverage_test);
        snapshot_coverage_test.root_module.addImport("compiled_builtins", compiled_builtins_module);
        snapshot_coverage_test.step.dependOn(&write_compiled_builtins.step);

        // Configure kcov execution - output to parser-snapshot-tests directory
        snapshot_coverage_test.setExecCmd(&[_]?[]const u8{
            "kcov",
            "--include-path=src/parse",
            "--exclude-pattern=HTML.zig", // Exclude playground visualization utility
            "--exclude-line=std.debug.print,std.debug.panic", // Exclude debug code from coverage
            "kcov-output/parser-snapshot-tests",
            null, // Zig inserts test binary path here
        });

        // Also run parse module unit tests for additional coverage
        const parse_unit_test = b.addTest(.{
            .name = "parse_unit_coverage",
            .root_module = b.createModule(.{
                .root_source_file = b.path("src/parse/mod.zig"),
                .target = target,
                .optimize = .Debug, // Debug required for DWARF debug info
            }),
        });
        roc_modules.addModuleDependencies(parse_unit_test, .parse);

        // Configure kcov for parse unit tests - output to parser-unit-tests directory
        parse_unit_test.setExecCmd(&[_]?[]const u8{
            "kcov",
            "--include-path=src/parse",
            "--exclude-pattern=HTML.zig", // Exclude playground visualization utility
            "--exclude-line=std.debug.print,std.debug.panic", // Exclude debug code from coverage
            "kcov-output/parser-unit-tests",
            null, // Zig inserts test binary path here
        });

        // Check that kcov is installed before attempting to run it
        const check_kcov = CheckKcovStep.create(b);

        // Create output directories before running kcov
        const mkdir_step = b.addSystemCommand(&.{ "mkdir", "-p", "kcov-output/parser-snapshot-tests", "kcov-output/parser-unit-tests" });
        mkdir_step.step.dependOn(&check_kcov.step);

        // Run snapshot tests first
        const run_snapshot_coverage = b.addRunArtifact(snapshot_coverage_test);
        run_snapshot_coverage.step.dependOn(&mkdir_step.step);

        // Then run parse unit tests
        const run_parse_coverage = b.addRunArtifact(parse_unit_test);
        run_parse_coverage.step.dependOn(&run_snapshot_coverage.step);

        // Merge coverage results into kcov-output/parser/
        const merge_coverage = b.addSystemCommand(&.{
            "kcov",
            "--merge",
            "kcov-output/parser",
            "kcov-output/parser-snapshot-tests",
            "kcov-output/parser-unit-tests",
        });
        merge_coverage.step.dependOn(&run_parse_coverage.step);

        // Add coverage summary step that parses merged kcov JSON output
        const parser_summary_step = CoverageSummaryStep.create(b, "kcov-output/parser", "Parser", "src/parse", 84.0);
        parser_summary_step.step.dependOn(&merge_coverage.step);

        coverage_step.dependOn(&parser_summary_step.step);

        // Canonicalizer code coverage
        //
        // Run snapshot tests with kcov to get canonicalizer coverage
        // Snapshot tests actually canonicalize real Roc code, giving meaningful coverage
        const can_snapshot_coverage_test = b.addTest(.{
            .name = "can_snapshot_coverage",
            .root_module = b.createModule(.{
                .root_source_file = b.path("src/snapshot_tool/main.zig"),
                .target = target,
                .optimize = .Debug, // Debug required for DWARF debug info
                .link_libc = true,
            }),
        });

        roc_modules.addAll(can_snapshot_coverage_test);
        can_snapshot_coverage_test.root_module.addImport("compiled_builtins", compiled_builtins_module);
        can_snapshot_coverage_test.step.dependOn(&write_compiled_builtins.step);

        // Configure kcov for canonicalizer snapshot tests
        can_snapshot_coverage_test.setExecCmd(&[_]?[]const u8{
            "kcov",
            "--include-path=src/canonicalize",
            "--exclude-line=std.debug.print,std.debug.panic", // Exclude debug code from coverage
            "kcov-output/can-snapshot-tests",
            null, // Zig inserts test binary path here
        });

        // Run canonicalize module unit tests for coverage
        const can_unit_test = b.addTest(.{
            .name = "can_unit_coverage",
            .root_module = b.createModule(.{
                .root_source_file = b.path("src/canonicalize/mod.zig"),
                .target = target,
                .optimize = .Debug, // Debug required for DWARF debug info
                .link_libc = true,
            }),
        });
        roc_modules.addModuleDependencies(can_unit_test, .can);
        can_unit_test.root_module.addImport("compiled_builtins", compiled_builtins_module);
        can_unit_test.step.dependOn(&write_compiled_builtins.step);

        // Configure kcov for canonicalize unit tests
        can_unit_test.setExecCmd(&[_]?[]const u8{
            "kcov",
            "--include-path=src/canonicalize",
            "--exclude-line=std.debug.print,std.debug.panic", // Exclude debug code from coverage
            "kcov-output/can-unit-tests",
            null, // Zig inserts test binary path here
        });

        // Create output directories for canonicalizer coverage
        const can_mkdir_step = b.addSystemCommand(&.{ "mkdir", "-p", "kcov-output/can-snapshot-tests", "kcov-output/can-unit-tests" });
        can_mkdir_step.step.dependOn(&parser_summary_step.step); // Run after parser coverage completes

        // Run snapshot tests first
        const run_can_snapshot_coverage = b.addRunArtifact(can_snapshot_coverage_test);
        run_can_snapshot_coverage.step.dependOn(&can_mkdir_step.step);

        // Then run canonicalize unit tests
        const run_can_coverage = b.addRunArtifact(can_unit_test);
        run_can_coverage.step.dependOn(&run_can_snapshot_coverage.step);

        // Merge canonicalizer coverage results
        const merge_can_coverage = b.addSystemCommand(&.{
            "kcov",
            "--merge",
            "kcov-output/canonicalizer",
            "kcov-output/can-snapshot-tests",
            "kcov-output/can-unit-tests",
        });
        merge_can_coverage.step.dependOn(&run_can_coverage.step);

        // Add coverage summary step for canonicalizer
        // Minimum coverage threshold: gradually increase this as more tests are added
        const can_summary_step = CoverageSummaryStep.create(b, "kcov-output/canonicalizer", "Canonicalizer", "src/canonicalize", 80.0);
        can_summary_step.step.dependOn(&merge_can_coverage.step);

        coverage_step.dependOn(&can_summary_step.step);

        // Cross-compile for Windows to verify comptime branches compile
        const windows_target = b.resolveTargetQuery(.{
            .cpu_arch = .x86_64,
            .os_tag = .windows,
            .abi = .msvc,
        });
        const windows_parse_build = b.addTest(.{
            .name = "parse_windows_comptime",
            .root_module = b.createModule(.{
                .root_source_file = b.path("src/parse/mod.zig"),
                .target = windows_target,
                .optimize = .Debug,
            }),
        });
        roc_modules.addModuleDependencies(windows_parse_build, .parse);
        // Just compile, don't run - verifies Windows comptime branches
        coverage_step.dependOn(&windows_parse_build.step);
    } else if (!is_coverage_supported) {
        // On unsupported platforms, print a message
        const unsupported_step = b.allocator.create(Step) catch @panic("OOM");
        unsupported_step.* = Step.init(.{
            .id = Step.Id.custom,
            .name = "coverage-unsupported",
            .owner = b,
            .makeFn = struct {
                fn make(_: *Step, _: Step.MakeOptions) !void {
                    std.debug.print("\n", .{});
                    std.debug.print("=" ** 60 ++ "\n", .{});
                    std.debug.print("COVERAGE NOT SUPPORTED\n", .{});
                    std.debug.print("=" ** 60 ++ "\n\n", .{});
                    std.debug.print("kcov is only supported on Linux and macOS.\n", .{});
                    std.debug.print("Current platform: {s}\n\n", .{@tagName(builtin.target.os.tag)});
                    std.debug.print("=" ** 60 ++ "\n", .{});
                }
            }.make,
        });
        coverage_step.dependOn(unsupported_step);
    }

    const fuzz = b.option(bool, "fuzz", "Build fuzz targets including AFL++ and tooling") orelse false;
    const is_windows = target.result.os.tag == .windows;

    // fx platform effectful functions test - only run when not cross-compiling
    if (isNativeishOrMusl(target)) {
        // Determine the appropriate target for the fx platform host library.
        // On Linux, we need to use musl explicitly because the CLI's findHostLibrary
        // looks for targets/x64musl/libhost.a first, and musl produces proper static binaries.
        const native_fx_target_dir = roc_target.RocTarget.fromStdTarget(target.result).toName();
        const fx_host_target, const fx_host_target_dir: ?[]const u8 = switch (target.result.os.tag) {
            .linux => switch (target.result.cpu.arch) {
                .x86_64 => .{ b.resolveTargetQuery(.{ .cpu_arch = .x86_64, .os_tag = .linux, .abi = .musl }), "x64musl" },
                .aarch64 => .{ b.resolveTargetQuery(.{ .cpu_arch = .aarch64, .os_tag = .linux, .abi = .musl }), "arm64musl" },
                else => .{ target, native_fx_target_dir },
            },
            .windows => switch (target.result.cpu.arch) {
                .x86_64 => .{ target, "x64win" },
                .aarch64 => .{ target, "arm64win" },
                else => .{ target, native_fx_target_dir },
            },
            else => .{ target, native_fx_target_dir },
        };

        // Create fx test platform host static library
        const test_platform_fx_host_lib = createTestPlatformHostLib(
            b,
            "test_platform_fx_host",
            "test/fx/platform/host.zig",
            fx_host_target,
            optimize,
            roc_modules,
            strip,
            omit_frame_pointer,
        );

        // Copy the fx test platform host library to the source directory
        const copy_test_fx_host = b.addUpdateSourceFiles();
        const test_fx_host_filename = if (target.result.os.tag == .windows) "host.lib" else "libhost.a";
        copy_test_fx_host.addCopyFileToSource(test_platform_fx_host_lib.getEmittedBin(), b.pathJoin(&.{ "test/fx/platform", test_fx_host_filename }));
        b.getInstallStep().dependOn(&copy_test_fx_host.step);

        // Also copy to the target-specific directory so findHostLibrary finds it
        if (fx_host_target_dir) |target_dir| {
            copy_test_fx_host.addCopyFileToSource(
                test_platform_fx_host_lib.getEmittedBin(),
                b.pathJoin(&.{ "test/fx/platform/targets", target_dir, test_fx_host_filename }),
            );
        }

        const fx_platform_test = b.addTest(.{
            .name = "fx_platform_test",
            .root_module = b.createModule(.{
                .root_source_file = b.path("src/cli/test/fx_platform_test.zig"),
                .target = target,
                .optimize = optimize,
            }),
            .filters = test_filters,
        });

        const run_fx_platform_test = b.addRunArtifact(fx_platform_test);
        if (run_args.len != 0) {
            run_fx_platform_test.addArgs(run_args);
        }
        // Ensure host library is copied before running the test
        run_fx_platform_test.step.dependOn(&copy_test_fx_host.step);
        // Ensure roc binary is built before running the test (tests invoke roc CLI)
        run_fx_platform_test.step.dependOn(roc_step);
        tests_summary.addRun(&run_fx_platform_test.step);
    }

    var build_afl = false;
    if (!isNativeishOrMusl(target)) {
        std.log.warn("Cross compilation does not support fuzzing (Only building repro executables)", .{});
    } else if (is_windows) {
        // Windows does not support fuzzing - only build repro executables
    } else if (use_system_afl) {
        // If we have system afl, no need for llvm-config.
        build_afl = true;
    } else {
        // AFL++ does not work with our prebuilt static llvm.
        // Check for llvm-config program in user_llvm_path or on the system.
        // If found, let AFL++ use that.
        if (b.findProgram(&.{"llvm-config"}, &.{})) |_| {
            build_afl = true;
        } else |_| {
            std.log.warn("AFL++ requires a full version of llvm from the system or passed in via -Dllvm-path, but `llvm-config` was not found (Only building repro executables)", .{});
        }
    }

    const names: []const []const u8 = &.{
        "tokenize",
        "parse",
        "canonicalize",
    };
    for (names) |name| {
        add_fuzz_target(
            b,
            fuzz,
            build_afl,
            use_system_afl,
            no_bin,
            run_args,
            target,
            optimize,
            roc_modules,
            flag_enable_tracy,
            name,
        );
    }
}

fn discoverBuiltinRocFiles(b: *std.Build) ![]const []const u8 {
    const builtin_roc_path = try b.build_root.join(b.allocator, &.{ "src", "build", "roc" });
    var builtin_roc_dir = try std.fs.openDirAbsolute(builtin_roc_path, .{ .iterate = true });
    defer builtin_roc_dir.close();

    var roc_files = std.ArrayList([]const u8).empty;
    errdefer roc_files.deinit(b.allocator);

    var iter = builtin_roc_dir.iterate();
    while (try iter.next()) |entry| {
        if (entry.kind == .file and std.mem.endsWith(u8, entry.name, ".roc")) {
            const full_path = b.fmt("src/build/roc/{s}", .{entry.name});
            try roc_files.append(b.allocator, full_path);
        }
    }

    return roc_files.toOwnedSlice(b.allocator);
}

fn add_fuzz_target(
    b: *std.Build,
    fuzz: bool,
    build_afl: bool,
    use_system_afl: bool,
    no_bin: bool,
    run_args: []const []const u8,
    target: ResolvedTarget,
    optimize: OptimizeMode,
    roc_modules: modules.RocModules,
    tracy: ?[]const u8,
    name: []const u8,
) void {
    // We always include the repro scripts (no dependencies).
    // We only include the fuzzing scripts if `-Dfuzz` is set.
    const root_source_file = b.path(b.fmt("test/fuzzing/fuzz-{s}.zig", .{name}));
    const fuzz_obj = b.addObject(.{
        .name = b.fmt("{s}_obj", .{name}),
        .root_module = b.createModule(.{
            .root_source_file = root_source_file,
            .target = target,
            // Work around instrumentation bugs on mac without giving up perf on linux.
            .optimize = if (target.result.os.tag == .macos) .Debug else .ReleaseSafe,
        }),
    });
    configureBackend(fuzz_obj, target);
    // Required for fuzzing.
    fuzz_obj.root_module.link_libc = true;
    fuzz_obj.root_module.stack_check = false;

    roc_modules.addAll(fuzz_obj);
    add_tracy(b, roc_modules.build_options, fuzz_obj, target, false, tracy);

    const name_exe = b.fmt("fuzz-{s}", .{name});
    const name_repro = b.fmt("repro-{s}", .{name});
    const repro_step = b.step(name_repro, b.fmt("run fuzz reproduction for {s}", .{name}));
    const repro_exe = b.addExecutable(.{
        .name = name_repro,
        .root_module = b.createModule(.{
            .root_source_file = b.path("test/fuzzing/fuzz-repro.zig"),
            .target = target,
            .optimize = optimize,
            .link_libc = true,
        }),
    });
    configureBackend(repro_exe, target);
    repro_exe.root_module.addImport("fuzz_test", fuzz_obj.root_module);

    install_and_run(b, no_bin, repro_exe, repro_step, repro_step, run_args);

    if (fuzz and build_afl and !no_bin) {
        const fuzz_step = b.step(name_exe, b.fmt("Generate fuzz executable for {s}", .{name}));
        b.default_step.dependOn(fuzz_step);

        const afl = b.lazyImport(@This(), "afl_kit") orelse return;
        const fuzz_exe = afl.addInstrumentedExe(b, target, .ReleaseSafe, &.{}, use_system_afl, fuzz_obj, &.{"-lm"}) orelse return;
        const install_fuzz = b.addInstallBinFile(fuzz_exe, name_exe);
        fuzz_step.dependOn(&install_fuzz.step);
        b.getInstallStep().dependOn(&install_fuzz.step);
    }
}

fn addMainExe(
    b: *std.Build,
    roc_modules: modules.RocModules,
    target: ResolvedTarget,
    optimize: OptimizeMode,
    strip: bool,
    omit_frame_pointer: ?bool,
    enable_llvm: bool,
    use_system_llvm: bool,
    user_llvm_path: ?[]const u8,
    tracy: ?[]const u8,
    zstd: *Dependency,
    compiled_builtins_module: *std.Build.Module,
    write_compiled_builtins: *Step.WriteFile,
    flag_enable_tracy: ?[]const u8,
) ?*Step.Compile {
    const exe = b.addExecutable(.{
        .name = "roc",
        .root_module = b.createModule(.{
            .root_source_file = b.path("src/cli/main.zig"),
            .target = target,
            .optimize = optimize,
            .strip = strip,
            .omit_frame_pointer = omit_frame_pointer,
            .link_libc = true,
        }),
    });
    configureBackend(exe, target);

    // Build str and int test platform host libraries for native target
    // (fx and fx-open are only built via test-platforms step)
    const main_build_platforms = [_][]const u8{ "str", "int" };
    const native_target_name = roc_target.RocTarget.fromStdTarget(target.result).toName();

    for (main_build_platforms) |platform_dir| {
        const copy_step = buildAndCopyTestPlatformHostLib(
            b,
            platform_dir,
            target,
            native_target_name,
            optimize,
            roc_modules,
            strip,
            omit_frame_pointer,
        );
        b.getInstallStep().dependOn(copy_step);
    }

    // Cross-compile for all Linux targets (musl + glibc)
    for (linux_cross_targets) |cross_target| {
        const cross_resolved_target = b.resolveTargetQuery(cross_target.query);

        for (main_build_platforms) |platform_dir| {
            const copy_step = buildAndCopyTestPlatformHostLib(
                b,
                platform_dir,
                cross_resolved_target,
                cross_target.name,
                optimize,
                roc_modules,
                strip,
                omit_frame_pointer,
            );
            b.getInstallStep().dependOn(copy_step);
        }

        // Generate glibc stubs for gnu targets
        if (cross_target.query.abi == .gnu) {
            const glibc_stub = generateGlibcStub(b, cross_resolved_target, cross_target.name);
            if (glibc_stub) |stub| {
                b.getInstallStep().dependOn(&stub.step);
            }
        }
    }

    // Create builtins static library at build time with minimal dependencies
    const builtins_obj = b.addObject(.{
        .name = "roc_builtins",
        .root_module = b.createModule(.{
            .root_source_file = b.path("src/builtins/static_lib.zig"),
            .target = target,
            .optimize = optimize,
            .strip = strip,
            .omit_frame_pointer = omit_frame_pointer,
            .pic = true, // Enable Position Independent Code for PIE compatibility
        }),
    });
    configureBackend(builtins_obj, target);

    // Create shim static library at build time - fully static without libc
    //
    // NOTE we do NOT link libC here to avoid dynamic dependency on libC
    const shim_lib = b.addLibrary(.{
        .name = "roc_interpreter_shim",
        .root_module = b.createModule(.{
            .root_source_file = b.path("src/interpreter_shim/main.zig"),
            .target = target,
            .optimize = optimize,
            .strip = strip,
            .omit_frame_pointer = omit_frame_pointer,
            .pic = true, // Enable Position Independent Code for PIE compatibility
        }),
        .linkage = .static,
    });
    configureBackend(shim_lib, target);
    // Add all modules from roc_modules that the shim needs
    roc_modules.addAll(shim_lib);
    // Add compiled builtins module for loading builtin types
    shim_lib.root_module.addImport("compiled_builtins", compiled_builtins_module);
    shim_lib.step.dependOn(&write_compiled_builtins.step);
    // Link against the pre-built builtins library
    shim_lib.addObject(builtins_obj);
    // Bundle compiler-rt for our math symbols
    shim_lib.bundle_compiler_rt = true;
    // Install shim library to the output directory
    const install_shim = b.addInstallArtifact(shim_lib, .{});
    b.getInstallStep().dependOn(&install_shim.step);
    // Copy the shim library to the src/ directory for embedding as binary data
    // This is because @embedFile happens at compile time and needs the file to exist already
    // and zig doesn't permit embedding files from directories outside the source tree.
    const copy_shim = b.addUpdateSourceFiles();
    const interpreter_shim_filename = if (target.result.os.tag == .windows) "roc_interpreter_shim.lib" else "libroc_interpreter_shim.a";
    copy_shim.addCopyFileToSource(shim_lib.getEmittedBin(), b.pathJoin(&.{ "src/cli", interpreter_shim_filename }));
    exe.step.dependOn(&copy_shim.step);

    // Add tracy support (required by parse/can/check modules)
    add_tracy(b, roc_modules.build_options, shim_lib, b.graph.host, false, flag_enable_tracy);

    // Cross-compile interpreter shim for all supported targets
    // This allows `roc build --target=X` to work for cross-compilation
    const cross_compile_shim_targets = [_]struct { name: []const u8, query: std.Target.Query }{
        .{ .name = "x64musl", .query = .{ .cpu_arch = .x86_64, .os_tag = .linux, .abi = .musl } },
        .{ .name = "arm64musl", .query = .{ .cpu_arch = .aarch64, .os_tag = .linux, .abi = .musl } },
        .{ .name = "x64glibc", .query = .{ .cpu_arch = .x86_64, .os_tag = .linux, .abi = .gnu } },
        .{ .name = "arm64glibc", .query = .{ .cpu_arch = .aarch64, .os_tag = .linux, .abi = .gnu } },
        .{ .name = "wasm32", .query = .{ .cpu_arch = .wasm32, .os_tag = .freestanding, .abi = .none } },
    };

    for (cross_compile_shim_targets) |cross_target| {
        const cross_resolved_target = b.resolveTargetQuery(cross_target.query);

        // Build builtins object for this target
        const cross_builtins_obj = b.addObject(.{
            .name = b.fmt("roc_builtins_{s}", .{cross_target.name}),
            .root_module = b.createModule(.{
                .root_source_file = b.path("src/builtins/static_lib.zig"),
                .target = cross_resolved_target,
                .optimize = optimize,
                .strip = strip,
                .omit_frame_pointer = omit_frame_pointer,
                .pic = true,
            }),
        });
        configureBackend(cross_builtins_obj, cross_resolved_target);

        // Build interpreter shim library for this target
        const cross_shim_lib = b.addLibrary(.{
            .name = b.fmt("roc_interpreter_shim_{s}", .{cross_target.name}),
            .root_module = b.createModule(.{
                .root_source_file = b.path("src/interpreter_shim/main.zig"),
                .target = cross_resolved_target,
                .optimize = optimize,
                .strip = strip,
                .omit_frame_pointer = omit_frame_pointer,
                .pic = true,
            }),
            .linkage = .static,
        });
        configureBackend(cross_shim_lib, cross_resolved_target);

        // For wasm32, only add the modules needed by the interpreter shim
        // (compile, watch, lsp, repl, ipc use threading/file I/O not available on freestanding)
        if (cross_target.query.cpu_arch == .wasm32 and cross_target.query.os_tag == .freestanding) {
            cross_shim_lib.root_module.addImport("base", roc_modules.base);
            cross_shim_lib.root_module.addImport("collections", roc_modules.collections);
            cross_shim_lib.root_module.addImport("types", roc_modules.types);
            cross_shim_lib.root_module.addImport("builtins", roc_modules.builtins);
            cross_shim_lib.root_module.addImport("can", roc_modules.can);
            cross_shim_lib.root_module.addImport("check", roc_modules.check);
            cross_shim_lib.root_module.addImport("parse", roc_modules.parse);
            cross_shim_lib.root_module.addImport("layout", roc_modules.layout);
            cross_shim_lib.root_module.addImport("eval", roc_modules.eval);
            cross_shim_lib.root_module.addImport("reporting", roc_modules.reporting);
            cross_shim_lib.root_module.addImport("tracy", roc_modules.tracy);
            cross_shim_lib.root_module.addImport("build_options", roc_modules.build_options);
            // Note: ipc module is NOT added for wasm32-freestanding as it uses POSIX calls
            // The interpreter shim main.zig has a stub for wasm32
        } else {
            roc_modules.addAll(cross_shim_lib);
        }
        cross_shim_lib.root_module.addImport("compiled_builtins", compiled_builtins_module);
        cross_shim_lib.step.dependOn(&write_compiled_builtins.step);
        cross_shim_lib.addObject(cross_builtins_obj);
        cross_shim_lib.bundle_compiler_rt = true;

        // Copy to target-specific directory for embedding
        const copy_cross_shim = b.addUpdateSourceFiles();
        copy_cross_shim.addCopyFileToSource(
            cross_shim_lib.getEmittedBin(),
            b.pathJoin(&.{ "src/cli/targets", cross_target.name, "libroc_interpreter_shim.a" }),
        );
        exe.step.dependOn(&copy_cross_shim.step);
    }

    const config = b.addOptions();
    config.addOption(bool, "llvm", enable_llvm);
    exe.root_module.addOptions("config", config);
    exe.root_module.addAnonymousImport("legal_details", .{ .root_source_file = b.path("legal_details") });

    if (enable_llvm) {
        const llvm_paths = llvmPaths(b, target, use_system_llvm, user_llvm_path) orelse return null;

        exe.addLibraryPath(.{ .cwd_relative = llvm_paths.lib });
        exe.addIncludePath(.{ .cwd_relative = llvm_paths.include });
        try addStaticLlvmOptionsToModule(exe.root_module);
    }

    add_tracy(b, roc_modules.build_options, exe, target, enable_llvm, tracy);

    exe.linkLibrary(zstd.artifact("zstd"));

    return exe;
}

fn install_and_run(
    b: *std.Build,
    no_bin: bool,
    exe: *Step.Compile,
    build_step: *Step,
    run_step: *Step,
    run_args: []const []const u8,
) void {
    if (run_step != build_step) {
        run_step.dependOn(build_step);
    }
    if (no_bin) {
        // No build, just build, don't actually install or run.
        build_step.dependOn(&exe.step);
        b.getInstallStep().dependOn(&exe.step);
    } else {
        const install = b.addInstallArtifact(exe, .{});

        // Add a step to print success message after build completes
        const success_step = PrintBuildSuccessStep.create(b);
        success_step.step.dependOn(&install.step);
        build_step.dependOn(&success_step.step);

        b.getInstallStep().dependOn(&install.step);

        const run = b.addRunArtifact(exe);
        run.step.dependOn(&install.step);
        if (run_args.len != 0) {
            run.addArgs(run_args);
        }
        run_step.dependOn(&run.step);
    }
}

const ParsedBuildArgs = struct {
    run_args: []const []const u8,
    test_filters: []const []const u8,
};

fn appendFilter(
    list: *std.ArrayList([]const u8),
    b: *std.Build,
    value: []const u8,
) void {
    const trimmed = std.mem.trim(u8, value, " \t\n\r");
    if (trimmed.len == 0) return;
    list.append(b.allocator, b.dupe(trimmed)) catch @panic("OOM while parsing --test-filter value");
}

fn parseBuildArgs(b: *std.Build) ParsedBuildArgs {
    const raw_args = b.args orelse return .{
        .run_args = &.{},
        .test_filters = &.{},
    };

    var run_args_list = std.ArrayList([]const u8).empty;
    var filter_list = std.ArrayList([]const u8).empty;

    var i: usize = 0;
    while (i < raw_args.len) {
        const arg = raw_args[i];

        if (std.mem.eql(u8, arg, "--test-filter")) {
            i += 1;
            if (i >= raw_args.len) {
                std.log.warn("ignoring --test-filter with no value", .{});
                break;
            }
            const value = raw_args[i];
            appendFilter(&filter_list, b, value);
            i += 1;
            continue;
        }

        if (std.mem.startsWith(u8, arg, "--test-filter=")) {
            const value = arg["--test-filter=".len..];
            appendFilter(&filter_list, b, value);
            i += 1;
            continue;
        }

        run_args_list.append(b.allocator, arg) catch @panic("OOM while recording build arguments");
        i += 1;
    }

    const run_args = run_args_list.toOwnedSlice(b.allocator) catch @panic("OOM while finalizing build arguments");
    const test_filters = filter_list.toOwnedSlice(b.allocator) catch @panic("OOM while finalizing test filters");

    return .{ .run_args = run_args, .test_filters = test_filters };
}

fn add_tracy(
    b: *std.Build,
    module_build_options: *std.Build.Module,
    base: *Step.Compile,
    target: ResolvedTarget,
    links_llvm: bool,
    tracy: ?[]const u8,
) void {
    base.root_module.addImport("build_options", module_build_options);
    if (tracy) |tracy_path| {
        const client_cpp = b.pathJoin(
            &[_][]const u8{ tracy_path, "public", "TracyClient.cpp" },
        );

        // On mingw, we need to opt into windows 7+ to get some features required by tracy.
        const tracy_c_flags: []const []const u8 = if (target.result.os.tag == .windows and target.result.abi == .gnu)
            &[_][]const u8{ "-DTRACY_ENABLE=1", "-fno-sanitize=undefined", "-D_WIN32_WINNT=0x601" }
        else
            &[_][]const u8{ "-DTRACY_ENABLE=1", "-fno-sanitize=undefined" };

        base.root_module.addIncludePath(.{ .cwd_relative = tracy_path });
        base.root_module.addCSourceFile(.{ .file = .{ .cwd_relative = client_cpp }, .flags = tracy_c_flags });
        base.root_module.addCSourceFile(.{ .file = .{ .cwd_relative = "src/build/tracy-shutdown.cpp" }, .flags = tracy_c_flags });
        if (!links_llvm) {
            base.root_module.linkSystemLibrary("c++", .{ .use_pkg_config = .no });
        }
        base.root_module.link_libc = true;

        if (target.result.os.tag == .windows) {
            base.root_module.linkSystemLibrary("dbghelp", .{});
            base.root_module.linkSystemLibrary("ws2_32", .{});
        }
    }
}

const LlvmPaths = struct {
    include: []const u8,
    lib: []const u8,
};

// This functions is not used right now due to AFL requiring system llvm.
// This will be used once we begin linking roc to llvm.
fn llvmPaths(
    b: *std.Build,
    target: ResolvedTarget,
    use_system_llvm: bool,
    user_llvm_path: ?[]const u8,
) ?LlvmPaths {
    if (use_system_llvm and user_llvm_path != null) {
        std.log.err("-Dsystem-llvm and -Dllvm-path cannot both be specified", .{});
        std.process.exit(1);
    }

    if (use_system_llvm) {
        const llvm_config_path = b.findProgram(&.{"llvm-config"}, &.{""}) catch {
            std.log.err("Failed to find system llvm-config binary", .{});
            std.process.exit(1);
        };
        const llvm_lib_dir = std.mem.trimRight(u8, b.run(&.{ llvm_config_path, "--libdir" }), "\n");
        const llvm_include_dir = std.mem.trimRight(u8, b.run(&.{ llvm_config_path, "--includedir" }), "\n");

        return .{
            .include = llvm_include_dir,
            .lib = llvm_lib_dir,
        };
    }

    if (user_llvm_path) |llvm_path| {
        // We are just trust the user.
        return .{
            .include = b.pathJoin(&.{ llvm_path, "include" }),
            .lib = b.pathJoin(&.{ llvm_path, "lib" }),
        };
    }

    // No user specified llvm. Go download it from roc-bootstrap.
    const raw_triple = target.result.linuxTriple(b.allocator) catch @panic("OOM");
    if (!supported_deps_triples.has(raw_triple)) {
        std.log.err("Target triple({s}) not supported by roc-bootstrap.\n", .{raw_triple});
        std.log.err("Please specify the either `-Dsystem-llvm` or `-Dllvm-path`.\n", .{});
        std.process.exit(1);
    }
    const triple = supported_deps_triples.get(raw_triple).?;
    const deps_name = b.fmt("roc_deps_{s}", .{triple});
    const deps = b.lazyDependency(deps_name, .{}) orelse return null;
    const lazy_llvm_path = deps.path(".");
    // TODO: Is this ok to do in the zig build system?
    // We aren't in the make phase, but our static dep doesn't have a make phase anyway.
    // Not sure how else to get a static path to the downloaded dependency.
    const llvm_path = lazy_llvm_path.getPath(deps.builder);
    return .{
        .include = b.pathJoin(&.{ llvm_path, "include" }),
        .lib = b.pathJoin(&.{ llvm_path, "lib" }),
    };
}

const supported_deps_triples = std.StaticStringMap([]const u8).initComptime(.{
    .{ "aarch64-macos-none", "aarch64_macos_none" },
    .{ "aarch64-linux-musl", "aarch64_linux_musl" },
    .{ "aarch64-windows-gnu", "aarch64_windows_gnu" },
    .{ "arm-linux-musleabihf", "arm_linux_musleabihf" },
    .{ "x86-linux-musl", "x86_linux_musl" },
    .{ "x86_64-linux-musl", "x86_64_linux_musl" },
    .{ "x86_64-macos-none", "x86_64_macos_none" },
    .{ "x86_64-windows-gnu", "x86_64_windows_gnu" },
    // We also support the gnu linux targets.
    // For those, we just map to musl.
    .{ "aarch64-linux-gnu", "aarch64_linux_musl" },
    .{ "arm-linux-gnueabihf", "arm_linux_musleabihf" },
    .{ "x86-linux-gnu", "x86_linux_musl" },
    .{ "x86_64-linux-gnu", "x86_64_linux_musl" },
});

// The following is lifted from the zig compiler.
fn addStaticLlvmOptionsToModule(mod: *std.Build.Module) !void {
    const cpp_cflags = exe_cflags ++ [_][]const u8{"-DNDEBUG=1"};
    mod.addCSourceFiles(.{
        .files = &cpp_sources,
        .flags = &cpp_cflags,
    });

    const link_static = std.Build.Module.LinkSystemLibraryOptions{
        .preferred_link_mode = .static,
        .search_strategy = .mode_first,
    };
    for (lld_libs) |lib_name| {
        mod.linkSystemLibrary(lib_name, link_static);
    }

    for (llvm_libs) |lib_name| {
        mod.linkSystemLibrary(lib_name, link_static);
    }

    mod.linkSystemLibrary("z", link_static);

    if (mod.resolved_target.?.result.os.tag != .windows or mod.resolved_target.?.result.abi != .msvc) {
        // Use Zig's bundled static libc++ to keep the binary statically linked
        mod.link_libcpp = true;
    }

    if (mod.resolved_target.?.result.os.tag == .windows) {
        mod.linkSystemLibrary("ws2_32", .{});
        mod.linkSystemLibrary("version", .{});
        mod.linkSystemLibrary("uuid", .{});
        mod.linkSystemLibrary("ole32", .{});
    }
}

const cpp_sources = [_][]const u8{
    "src/build/zig_llvm.cpp",
};

const exe_cflags = [_][]const u8{
    "-std=c++17",
    "-D__STDC_CONSTANT_MACROS",
    "-D__STDC_FORMAT_MACROS",
    "-D__STDC_LIMIT_MACROS",
    "-D_GNU_SOURCE",
    "-fno-exceptions",
    "-fno-rtti",
    "-fno-stack-protector",
    "-fvisibility-inlines-hidden",
    "-Wno-type-limits",
    "-Wno-missing-braces",
    "-Wno-comment",
};
const lld_libs = [_][]const u8{
    "lldMinGW",
    "lldELF",
    "lldCOFF",
    "lldWasm",
    "lldMachO",
    "lldCommon",
};
// This list can be re-generated with `llvm-config --libfiles` and then
// reformatting using your favorite text editor. Note we do not execute
// `llvm-config` here because we are cross compiling. Also omit LLVMTableGen
// from these libs.
const llvm_libs = [_][]const u8{
    "LLVMWindowsManifest",
    "LLVMXRay",
    "LLVMLibDriver",
    "LLVMDlltoolDriver",
    "LLVMTextAPIBinaryReader",
    "LLVMCoverage",
    "LLVMLineEditor",
    "LLVMXCoreDisassembler",
    "LLVMXCoreCodeGen",
    "LLVMXCoreDesc",
    "LLVMXCoreInfo",
    "LLVMX86TargetMCA",
    "LLVMX86Disassembler",
    "LLVMX86AsmParser",
    "LLVMX86CodeGen",
    "LLVMX86Desc",
    "LLVMX86Info",
    "LLVMWebAssemblyDisassembler",
    "LLVMWebAssemblyAsmParser",
    "LLVMWebAssemblyCodeGen",
    "LLVMWebAssemblyUtils",
    "LLVMWebAssemblyDesc",
    "LLVMWebAssemblyInfo",
    "LLVMVEDisassembler",
    "LLVMVEAsmParser",
    "LLVMVECodeGen",
    "LLVMVEDesc",
    "LLVMVEInfo",
    "LLVMSystemZDisassembler",
    "LLVMSystemZAsmParser",
    "LLVMSystemZCodeGen",
    "LLVMSystemZDesc",
    "LLVMSystemZInfo",
    "LLVMSparcDisassembler",
    "LLVMSparcAsmParser",
    "LLVMSparcCodeGen",
    "LLVMSparcDesc",
    "LLVMSparcInfo",
    "LLVMRISCVTargetMCA",
    "LLVMRISCVDisassembler",
    "LLVMRISCVAsmParser",
    "LLVMRISCVCodeGen",
    "LLVMRISCVDesc",
    "LLVMRISCVInfo",
    "LLVMPowerPCDisassembler",
    "LLVMPowerPCAsmParser",
    "LLVMPowerPCCodeGen",
    "LLVMPowerPCDesc",
    "LLVMPowerPCInfo",
    "LLVMNVPTXCodeGen",
    "LLVMNVPTXDesc",
    "LLVMNVPTXInfo",
    "LLVMSPIRVAnalysis",
    "LLVMSPIRVCodeGen",
    "LLVMSPIRVDesc",
    "LLVMSPIRVInfo",
    "LLVMMSP430Disassembler",
    "LLVMMSP430AsmParser",
    "LLVMMSP430CodeGen",
    "LLVMMSP430Desc",
    "LLVMMSP430Info",
    "LLVMMipsDisassembler",
    "LLVMMipsAsmParser",
    "LLVMMipsCodeGen",
    "LLVMMipsDesc",
    "LLVMMipsInfo",
    "LLVMLoongArchDisassembler",
    "LLVMLoongArchAsmParser",
    "LLVMLoongArchCodeGen",
    "LLVMLoongArchDesc",
    "LLVMLoongArchInfo",
    "LLVMLanaiDisassembler",
    "LLVMLanaiCodeGen",
    "LLVMLanaiAsmParser",
    "LLVMLanaiDesc",
    "LLVMLanaiInfo",
    "LLVMHexagonDisassembler",
    "LLVMHexagonCodeGen",
    "LLVMHexagonAsmParser",
    "LLVMHexagonDesc",
    "LLVMHexagonInfo",
    "LLVMBPFDisassembler",
    "LLVMBPFAsmParser",
    "LLVMBPFCodeGen",
    "LLVMBPFDesc",
    "LLVMBPFInfo",
    "LLVMAVRDisassembler",
    "LLVMAVRAsmParser",
    "LLVMAVRCodeGen",
    "LLVMAVRDesc",
    "LLVMAVRInfo",
    "LLVMARMDisassembler",
    "LLVMARMAsmParser",
    "LLVMARMCodeGen",
    "LLVMARMDesc",
    "LLVMARMUtils",
    "LLVMARMInfo",
    "LLVMAMDGPUTargetMCA",
    "LLVMAMDGPUDisassembler",
    "LLVMAMDGPUAsmParser",
    "LLVMAMDGPUCodeGen",
    "LLVMAMDGPUDesc",
    "LLVMAMDGPUUtils",
    "LLVMAMDGPUInfo",
    "LLVMAArch64Disassembler",
    "LLVMAArch64AsmParser",
    "LLVMAArch64CodeGen",
    "LLVMAArch64Desc",
    "LLVMAArch64Utils",
    "LLVMAArch64Info",
    "LLVMOrcDebugging",
    "LLVMOrcJIT",
    "LLVMWindowsDriver",
    "LLVMMCJIT",
    "LLVMJITLink",
    "LLVMInterpreter",
    "LLVMExecutionEngine",
    "LLVMRuntimeDyld",
    "LLVMOrcTargetProcess",
    "LLVMOrcShared",
    "LLVMDWP",
    "LLVMDebugInfoLogicalView",
    "LLVMDebugInfoGSYM",
    "LLVMOption",
    "LLVMObjectYAML",
    "LLVMObjCopy",
    "LLVMMCA",
    "LLVMMCDisassembler",
    "LLVMLTO",
    "LLVMPasses",
    "LLVMCGData",
    "LLVMHipStdPar",
    "LLVMCFGuard",
    "LLVMCoroutines",
    "LLVMSandboxIR",
    "LLVMipo",
    "LLVMVectorize",
    "LLVMLinker",
    "LLVMInstrumentation",
    "LLVMFrontendOpenMP",
    "LLVMFrontendAtomic",
    "LLVMFrontendOffloading",
    "LLVMFrontendOpenACC",
    "LLVMFrontendHLSL",
    "LLVMFrontendDriver",
    "LLVMExtensions",
    "LLVMDWARFLinkerParallel",
    "LLVMDWARFLinkerClassic",
    "LLVMDWARFLinker",
    "LLVMGlobalISel",
    "LLVMMIRParser",
    "LLVMAsmPrinter",
    "LLVMSelectionDAG",
    "LLVMCodeGen",
    "LLVMTarget",
    "LLVMObjCARCOpts",
    "LLVMCodeGenTypes",
    "LLVMIRPrinter",
    "LLVMInterfaceStub",
    "LLVMFileCheck",
    "LLVMFuzzMutate",
    "LLVMScalarOpts",
    "LLVMInstCombine",
    "LLVMAggressiveInstCombine",
    "LLVMTransformUtils",
    "LLVMBitWriter",
    "LLVMAnalysis",
    "LLVMProfileData",
    "LLVMSymbolize",
    "LLVMDebugInfoBTF",
    "LLVMDebugInfoPDB",
    "LLVMDebugInfoMSF",
    "LLVMDebugInfoDWARF",
    "LLVMObject",
    "LLVMTextAPI",
    "LLVMMCParser",
    "LLVMIRReader",
    "LLVMAsmParser",
    "LLVMMC",
    "LLVMDebugInfoCodeView",
    "LLVMBitReader",
    "LLVMFuzzerCLI",
    "LLVMCore",
    "LLVMRemarks",
    "LLVMBitstreamReader",
    "LLVMBinaryFormat",
    "LLVMTargetParser",
    "LLVMSupport",
    "LLVMDemangle",
};

/// Get the compiler version string for cache versioning.
/// Returns a string like "debug-abc12345" where abc12345 is the git commit SHA.
/// If git is not available, falls back to "debug-no-git" format.
fn getCompilerVersion(b: *std.Build, optimize: OptimizeMode) []const u8 {
    const build_mode = switch (optimize) {
        .Debug => "debug",
        .ReleaseSafe => "release-safe",
        .ReleaseFast => "release-fast",
        .ReleaseSmall => "release-small",
    };

    // Try to get git commit SHA using std.process.Child.run
    const result = std.process.Child.run(.{
        .allocator = b.allocator,
        .argv = &[_][]const u8{ "git", "rev-parse", "--short=8", "HEAD" },
    }) catch {
        // Git command failed, use fallback
        return std.fmt.allocPrint(b.allocator, "{s}-no-git", .{build_mode}) catch build_mode;
    };
    defer b.allocator.free(result.stdout);
    defer b.allocator.free(result.stderr);

    if (result.term == .Exited and result.term.Exited == 0) {
        // Git succeeded, use the commit SHA
        const commit_sha = std.mem.trim(u8, result.stdout, " \n\r\t");
        if (commit_sha.len > 0) {
            return std.fmt.allocPrint(b.allocator, "{s}-{s}", .{ build_mode, commit_sha }) catch
                std.fmt.allocPrint(b.allocator, "{s}-no-git", .{build_mode}) catch build_mode;
        }
    }

    // Git not available or failed, use fallback
    return std.fmt.allocPrint(b.allocator, "{s}-no-git", .{build_mode}) catch build_mode;
}

/// Generate glibc stubs at build time for cross-compilation
///
/// This is a minimal implementation that generates essential symbols needed for basic
/// cross-compilation to glibc targets. It creates assembly stubs with required symbols
/// like __libc_start_main, abort, getauxval, and _IO_stdin_used.
///
/// Future work: Parse Zig's abilists file to generate comprehensive
/// symbol coverage with proper versioning (e.g., symbol@@GLIBC_2.17). The abilists
/// contains thousands of glibc symbols across different versions and architectures
/// that could provide more complete stub coverage for complex applications.
fn generateGlibcStub(b: *std.Build, target: ResolvedTarget, target_name: []const u8) ?*Step.UpdateSourceFiles {

    // Generate assembly stub with comprehensive symbols using the new build module
    var assembly_buf = std.ArrayList(u8).empty;
    defer assembly_buf.deinit(b.allocator);

    const writer = assembly_buf.writer(b.allocator);
    const target_arch = target.result.cpu.arch;

    glibc_stub_build.generateComprehensiveStub(writer, target_arch) catch |err| {
        std.log.warn("Failed to generate comprehensive stub assembly for {s}: {}, using minimal ELF", .{ target_name, err });
        // Fall back to minimal ELF
        const stub_content = switch (target.result.cpu.arch) {
            .aarch64 => createMinimalElfArm64(),
            .x86_64 => createMinimalElfX64(),
            else => return null,
        };

        const write_stub = b.addWriteFiles();
        const libc_so_6 = write_stub.add("libc.so.6", stub_content);
        const libc_so = write_stub.add("libc.so", stub_content);

        const copy_stubs = b.addUpdateSourceFiles();
        // Platforms that need glibc stubs
        const glibc_platforms = [_][]const u8{ "int", "str" };
        for (glibc_platforms) |platform| {
            copy_stubs.addCopyFileToSource(libc_so_6, b.pathJoin(&.{ "test", platform, "platform/targets", target_name, "libc.so.6" }));
            copy_stubs.addCopyFileToSource(libc_so, b.pathJoin(&.{ "test", platform, "platform/targets", target_name, "libc.so" }));
        }
        copy_stubs.step.dependOn(&write_stub.step);

        return copy_stubs;
    };

    // Write the assembly file to the targets directory
    const write_stub = b.addWriteFiles();
    const asm_file = write_stub.add("libc_stub.s", assembly_buf.items);

    // Compile the assembly into a proper shared library using Zig's build system
    const libc_stub = glibc_stub_build.compileAssemblyStub(b, asm_file, target, .ReleaseSmall);

    // Copy the generated files to all platforms that use glibc targets
    const copy_stubs = b.addUpdateSourceFiles();

    // Platforms that need glibc stubs (have glibc targets defined in their .roc files)
    const glibc_platforms = [_][]const u8{ "int", "str" };
    for (glibc_platforms) |platform| {
        copy_stubs.addCopyFileToSource(libc_stub.getEmittedBin(), b.pathJoin(&.{ "test", platform, "platform/targets", target_name, "libc.so.6" }));
        copy_stubs.addCopyFileToSource(libc_stub.getEmittedBin(), b.pathJoin(&.{ "test", platform, "platform/targets", target_name, "libc.so" }));
        copy_stubs.addCopyFileToSource(asm_file, b.pathJoin(&.{ "test", platform, "platform/targets", target_name, "libc_stub.s" }));
    }
    copy_stubs.step.dependOn(&libc_stub.step);
    copy_stubs.step.dependOn(&write_stub.step);

    return copy_stubs;
}

/// Create a minimal ELF shared object for ARM64
fn createMinimalElfArm64() []const u8 {
    // ARM64 minimal ELF shared object
    return &[_]u8{
        // ELF Header (64 bytes)
        0x7F, 'E', 'L', 'F', // e_ident[EI_MAG0..3] - ELF magic
        2, // e_ident[EI_CLASS] - ELFCLASS64
        1, // e_ident[EI_DATA] - ELFDATA2LSB (little endian)
        1, // e_ident[EI_VERSION] - EV_CURRENT
        0, // e_ident[EI_OSABI] - ELFOSABI_NONE
        0, // e_ident[EI_ABIVERSION]
        0, 0, 0, 0, 0, 0, 0, // e_ident[EI_PAD] - padding
        0x03, 0x00, // e_type - ET_DYN (shared object)
        0xB7, 0x00, // e_machine - EM_AARCH64
        0x01, 0x00, 0x00, 0x00, // e_version - EV_CURRENT
        0x00, 0x00, 0x00, 0x00, 0x00, 0x00, 0x00, 0x00, // e_entry (not used for shared obj)
        0x40, 0x00, 0x00, 0x00, 0x00, 0x00, 0x00, 0x00, // e_phoff - program header offset
        0x00, 0x00, 0x00, 0x00, 0x00, 0x00, 0x00, 0x00, // e_shoff - section header offset
        0x00, 0x00, 0x00, 0x00, // e_flags
        0x40, 0x00, // e_ehsize - ELF header size
        0x38, 0x00, // e_phentsize - program header entry size
        0x01, 0x00, // e_phnum - number of program headers
        0x40, 0x00, // e_shentsize - section header entry size
        0x00, 0x00, // e_shnum - number of section headers
        0x00, 0x00, // e_shstrndx - section header string table index

        // Program Header (56 bytes) - PT_LOAD
        0x01, 0x00, 0x00, 0x00, // p_type - PT_LOAD
        0x05, 0x00, 0x00, 0x00, // p_flags - PF_R | PF_X
        0x00, 0x00, 0x00, 0x00, 0x00, 0x00, 0x00, 0x00, // p_offset
        0x00, 0x00, 0x00, 0x00, 0x00, 0x00, 0x00, 0x00, // p_vaddr
        0x00, 0x00, 0x00, 0x00, 0x00, 0x00, 0x00, 0x00, // p_paddr
        0x78, 0x00, 0x00, 0x00, 0x00, 0x00, 0x00, 0x00, // p_filesz
        0x78, 0x00, 0x00, 0x00, 0x00, 0x00, 0x00, 0x00, // p_memsz
        0x00, 0x10, 0x00, 0x00, 0x00, 0x00, 0x00, 0x00, // p_align
    };
}

/// Create a minimal ELF shared object for x86-64
fn createMinimalElfX64() []const u8 {
    // x86-64 minimal ELF shared object
    return &[_]u8{
        // ELF Header (64 bytes)
        0x7F, 'E', 'L', 'F', // e_ident[EI_MAG0..3] - ELF magic
        2, // e_ident[EI_CLASS] - ELFCLASS64
        1, // e_ident[EI_DATA] - ELFDATA2LSB (little endian)
        1, // e_ident[EI_VERSION] - EV_CURRENT
        0, // e_ident[EI_OSABI] - ELFOSABI_NONE
        0, // e_ident[EI_ABIVERSION]
        0, 0, 0, 0, 0, 0, 0, // e_ident[EI_PAD] - padding
        0x03, 0x00, // e_type - ET_DYN (shared object)
        0x3E, 0x00, // e_machine - EM_X86_64
        0x01, 0x00, 0x00, 0x00, // e_version - EV_CURRENT
        0x00, 0x00, 0x00, 0x00, 0x00, 0x00, 0x00, 0x00, // e_entry (not used for shared obj)
        0x40, 0x00, 0x00, 0x00, 0x00, 0x00, 0x00, 0x00, // e_phoff - program header offset
        0x00, 0x00, 0x00, 0x00, 0x00, 0x00, 0x00, 0x00, // e_shoff - section header offset
        0x00, 0x00, 0x00, 0x00, // e_flags
        0x40, 0x00, // e_ehsize - ELF header size
        0x38, 0x00, // e_phentsize - program header entry size
        0x01, 0x00, // e_phnum - number of program headers
        0x40, 0x00, // e_shentsize - section header entry size
        0x00, 0x00, // e_shnum - number of section headers
        0x00, 0x00, // e_shstrndx - section header string table index

        // Program Header (56 bytes) - PT_LOAD
        0x01, 0x00, 0x00, 0x00, // p_type - PT_LOAD
        0x05, 0x00, 0x00, 0x00, // p_flags - PF_R | PF_X
        0x00, 0x00, 0x00, 0x00, 0x00, 0x00, 0x00, 0x00, // p_offset
        0x00, 0x00, 0x00, 0x00, 0x00, 0x00, 0x00, 0x00, // p_vaddr
        0x00, 0x00, 0x00, 0x00, 0x00, 0x00, 0x00, 0x00, // p_paddr
        0x78, 0x00, 0x00, 0x00, 0x00, 0x00, 0x00, 0x00, // p_filesz
        0x78, 0x00, 0x00, 0x00, 0x00, 0x00, 0x00, 0x00, // p_memsz
        0x00, 0x10, 0x00, 0x00, 0x00, 0x00, 0x00, 0x00, // p_align
    };
}<|MERGE_RESOLUTION|>--- conflicted
+++ resolved
@@ -1079,36 +1079,14 @@
         defer allocator.free(json_content);
 
         // Parse and summarize coverage
-<<<<<<< HEAD
         const coverage_percent = try parseCoverageJson(allocator, json_content, self.source_path_filter, self.module_name, self.coverage_dir);
 
         // Enforce minimum coverage threshold
         if (coverage_percent < self.min_coverage_percent) {
-=======
-        const result = try parseCoverageJson(allocator, json_content);
-
-        // Skip enforcement if kcov didn't capture any data
-        // This happens when kcov version is incompatible with the binary format
-        if (result.total_lines == 0) {
-            std.debug.print("\n", .{});
-            std.debug.print("=" ** 60 ++ "\n", .{});
-            std.debug.print("COVERAGE DATA NOT CAPTURED\n", .{});
-            std.debug.print("=" ** 60 ++ "\n\n", .{});
-            std.debug.print("kcov reported 0 total lines - coverage data was not captured.\n", .{});
-            std.debug.print("This may be due to kcov version incompatibility with Zig binaries.\n", .{});
-            std.debug.print("Skipping coverage enforcement.\n\n", .{});
-            std.debug.print("=" ** 60 ++ "\n", .{});
-            return;
-        }
-
-        // Enforce minimum coverage threshold
-        if (result.percent < MIN_COVERAGE_PERCENT) {
->>>>>>> eb723404
             std.debug.print("\n", .{});
             std.debug.print("=" ** 60 ++ "\n", .{});
             std.debug.print("COVERAGE CHECK FAILED\n", .{});
             std.debug.print("=" ** 60 ++ "\n\n", .{});
-<<<<<<< HEAD
             std.debug.print("{s} coverage is {d:.2}%, minimum required is {d:.2}%\n", .{ self.module_name, coverage_percent, self.min_coverage_percent });
             std.debug.print("Add more tests to improve coverage before merging.\n\n", .{});
             std.debug.print("=" ** 60 ++ "\n", .{});
@@ -1117,21 +1095,6 @@
     }
 
     fn parseCoverageJson(allocator: std.mem.Allocator, json_content: []const u8, source_path_filter: []const u8, module_name: []const u8, coverage_dir: []const u8) !f64 {
-=======
-            std.debug.print("Parser coverage is {d:.2}%, minimum required is {d:.2}%\n", .{ result.percent, MIN_COVERAGE_PERCENT });
-            std.debug.print("Add more tests to improve coverage before merging.\n\n", .{});
-            std.debug.print("=" ** 60 ++ "\n", .{});
-            return step.fail("Parser coverage {d:.2}% is below minimum {d:.2}%", .{ result.percent, MIN_COVERAGE_PERCENT });
-        }
-    }
-
-    const CoverageResult = struct {
-        percent: f64,
-        total_lines: u64,
-    };
-
-    fn parseCoverageJson(allocator: std.mem.Allocator, json_content: []const u8) !CoverageResult {
->>>>>>> eb723404
         const parsed = try std.json.parseFromSlice(std.json.Value, allocator, json_content, .{});
         defer parsed.deinit();
 
