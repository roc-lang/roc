const std = @import("std");
const builtin = @import("builtin");
const modules = @import("build/modules.zig");
const Dependency = std.Build.Dependency;
const Import = std.Build.Module.Import;
const InstallDir = std.Build.InstallDir;
const LazyPath = std.Build.LazyPath;
const OptimizeMode = std.builtin.OptimizeMode;
const ResolvedTarget = std.Build.ResolvedTarget;
const Step = std.Build.Step;

pub fn build(b: *std.Build) void {
    // build steps
    const run_step = b.step("run", "Build and run the roc cli");
    const roc_step = b.step("roc", "Build the roc compiler without running it");
    const test_step = b.step("test", "Run all tests included in src/tests.zig");
    const builtins_test_step = b.step("test-builtins", "Run tests for builtins code");
    const fmt_step = b.step("fmt", "Format all zig code");
    const check_fmt_step = b.step("check-fmt", "Check formatting of all zig code");
    const snapshot_step = b.step("snapshot", "Run the snapshot tool to update snapshot files");
    const playground_step = b.step("playground", "Build the WASM playground");

    // general configuration
    const target = b.standardTargetOptions(.{ .default_target = .{
        .abi = if (builtin.target.os.tag == .linux) .musl else null,
    } });
    const optimize = b.standardOptimizeOption(.{});
    const strip = b.option(bool, "strip", "Omit debug information");
    const no_bin = b.option(bool, "no-bin", "Skip emitting binaries (important for fast incremental compilation)") orelse false;
    const trace_eval = b.option(bool, "trace-eval", "Enable detailed evaluation tracing for debugging") orelse false;

    // llvm configuration
    const use_system_llvm = b.option(bool, "system-llvm", "Attempt to automatically detect and use system installed llvm") orelse false;
    const enable_llvm = b.option(bool, "llvm", "Build roc with the llvm backend") orelse use_system_llvm;
    const user_llvm_path = b.option([]const u8, "llvm-path", "Path to llvm. This path must contain the bin, lib, and include directory.");
    // Since zig afl is broken currently, default to system afl.
    const use_system_afl = b.option(bool, "system-afl", "Attempt to automatically detect and use system installed afl++") orelse true;

    if (user_llvm_path) |path| {
        // Even if the llvm backend is not enabled, still add the llvm path.
        // AFL++ may use it for building fuzzing executables.
        b.addSearchPrefix(b.pathJoin(&.{ path, "bin" }));
    }

    // tracy profiler configuration
    const flag_enable_tracy = b.option([]const u8, "tracy", "Enable Tracy integration. Supply path to Tracy source");
    const flag_tracy_callstack = b.option(bool, "tracy-callstack", "Include callstack information with Tracy data. Does nothing if -Dtracy is not provided") orelse (flag_enable_tracy != null);
    const flag_tracy_allocation = b.option(bool, "tracy-allocation", "Include allocation information with Tracy data. Does nothing if -Dtracy is not provided") orelse (flag_enable_tracy != null);
    const flag_tracy_callstack_depth: u32 = b.option(u32, "tracy-callstack-depth", "Declare callstack depth for Tracy data. Does nothing if -Dtracy_callstack is not provided") orelse 10;
    if (flag_tracy_callstack) {
        std.log.warn("Tracy callstack is enable. This can significantly skew timings, but is important for understanding source location. Be cautious when generating timing and analyzing results.", .{});
    }

    // Create compile time build options
    const build_options = b.addOptions();
    build_options.addOption(bool, "enable_tracy", flag_enable_tracy != null);
    build_options.addOption(bool, "trace_eval", trace_eval);
    build_options.addOption([]const u8, "compiler_version", getCompilerVersion(b, optimize));
    if (target.result.os.tag == .macos and flag_tracy_callstack) {
        std.log.warn("Tracy callstack does not work on MacOS, disabling.", .{});
        build_options.addOption(bool, "enable_tracy_callstack", false);
    } else {
        build_options.addOption(bool, "enable_tracy_callstack", flag_tracy_callstack);
    }
    build_options.addOption(bool, "enable_tracy_allocation", flag_tracy_allocation);
    build_options.addOption(u32, "tracy_callstack_depth", flag_tracy_callstack_depth);

<<<<<<< HEAD
    // Create common Modules
    const module_serialization = b.addModule("serialization", std.Build.Module.CreateOptions{
        .root_source_file = b.path("src/serialization/mod.zig"),
    });
    const module_collections = b.addModule("collections", std.Build.Module.CreateOptions{
        .root_source_file = b.path("src/collections/mod.zig"),
    });
    const module_base = b.addModule("base", std.Build.Module.CreateOptions{
        .root_source_file = b.path("src/base/mod.zig"),
    });
    const module_types = b.addModule("types", std.Build.Module.CreateOptions{
        .root_source_file = b.path("src/types/mod.zig"),
    });
    const module_builtins = b.addModule("builtins", std.Build.Module.CreateOptions{
        .root_source_file = b.path("src/builtins/mod.zig"),
    });
    const module_compile = b.addModule("compile", std.Build.Module.CreateOptions{
        .root_source_file = b.path("src/compile/mod.zig"),
    });
    const module_reporting = b.addModule("reporting", std.Build.Module.CreateOptions{
        .root_source_file = b.path("src/reporting/mod.zig"),
    });

    // Configure module dependencies
    module_collections.addImport("serialization", module_serialization);

    module_base.addImport("serialization", module_serialization);
    module_base.addImport("collections", module_collections);
    module_base.addImport("types", module_types);

    module_types.addImport("serialization", module_serialization);
    module_types.addImport("base", module_base);
    module_types.addImport("collections", module_collections);
    module_types.addImport("compile", module_compile);

    module_compile.addImport("base", module_base);
    module_compile.addImport("compile", module_compile);
    module_compile.addImport("collections", module_collections);
    module_compile.addImport("types", module_types);
    module_compile.addImport("builtins", module_builtins);
    module_compile.addImport("reporting", module_reporting);
    module_compile.addImport("serialization", module_serialization);

    module_reporting.addImport("reporting", module_reporting);
    module_reporting.addImport("base", module_base);
=======
    const roc_modules = modules.RocModules.create(b, build_options);
>>>>>>> b9c76d33

    // add main roc exe
    const roc_exe = addMainExe(b, roc_modules, target, optimize, strip, enable_llvm, use_system_llvm, user_llvm_path, flag_enable_tracy) orelse return;
    roc_modules.addAll(roc_exe);
    install_and_run(b, no_bin, roc_exe, roc_step, run_step);

    // Add snapshot tool
    const snapshot_exe = b.addExecutable(.{
        .name = "snapshot",
        .root_source_file = b.path("src/snapshot.zig"),
        .target = target,
        .optimize = optimize,
        .link_libc = true,
    });
<<<<<<< HEAD
    snapshot_exe.root_module.addImport("base", module_base);
    snapshot_exe.root_module.addImport("builtins", module_builtins);
    snapshot_exe.root_module.addImport("types", module_types);
    snapshot_exe.root_module.addImport("collections", module_collections);
    snapshot_exe.root_module.addImport("serialization", module_serialization);
    snapshot_exe.root_module.addImport("compile", module_compile);
    snapshot_exe.root_module.addImport("reporting", module_reporting);
    add_tracy(b, build_options, snapshot_exe, target, false, tracy);
=======
    roc_modules.addAll(snapshot_exe);
    add_tracy(b, roc_modules.build_options, snapshot_exe, target, false, flag_enable_tracy);
>>>>>>> b9c76d33
    install_and_run(b, no_bin, snapshot_exe, snapshot_step, snapshot_step);

    // Add playground WASM executable
    const playground_exe = b.addExecutable(.{
        .name = "playground",
        .root_source_file = b.path("src/playground.zig"),
        .target = b.resolveTargetQuery(.{
            .cpu_arch = .wasm32,
            .os_tag = .freestanding,
        }),
        .optimize = optimize,
    });
    playground_exe.entry = .disabled;
    playground_exe.rdynamic = true;
    roc_modules.addAll(playground_exe);

    add_tracy(b, roc_modules.build_options, playground_exe, b.resolveTargetQuery(.{
        .cpu_arch = .wasm32,
        .os_tag = .freestanding,
    }), false, null);

    const playground_install = b.addInstallArtifact(playground_exe, .{});
    playground_step.dependOn(&playground_install.step);

    const all_tests = b.addTest(.{
        .root_source_file = b.path("src/test.zig"),
        .target = target,
        .optimize = optimize,
        .link_libc = true,
    });
    roc_modules.addAllToTest(all_tests);
    all_tests.root_module.addAnonymousImport("legal_details", .{ .root_source_file = b.path("legal_details") });

    const builtins_tests = b.addTest(.{
        .root_source_file = b.path("src/builtins/main.zig"),
        .target = target,
        .optimize = optimize,
        .link_libc = true,
    });
    builtins_tests.root_module.stack_check = false;
    builtins_tests.root_module.addImport("build_options", roc_modules.build_options);

    b.default_step.dependOn(&all_tests.step);
    b.default_step.dependOn(playground_step);
    b.default_step.dependOn(&builtins_tests.step);
    if (no_bin) {
        test_step.dependOn(&all_tests.step);
        test_step.dependOn(&builtins_tests.step);
    } else {
        const run_tests = b.addRunArtifact(all_tests);
        test_step.dependOn(&run_tests.step);

        const run_builtins_tests = b.addRunArtifact(builtins_tests);
        builtins_test_step.dependOn(&run_builtins_tests.step);
        test_step.dependOn(&run_builtins_tests.step);

        // Add success message after all tests complete
        const tests_passed_step = b.addSystemCommand(&.{ "echo", "All tests passed!" });
        tests_passed_step.step.dependOn(&run_tests.step);
        tests_passed_step.step.dependOn(&run_builtins_tests.step);
        test_step.dependOn(&tests_passed_step.step);
    }

    // Fmt zig code.
    const fmt_paths = .{ "src", "build.zig" };
    const fmt = b.addFmt(.{ .paths = &fmt_paths });
    fmt_step.dependOn(&fmt.step);

    const check_fmt = b.addFmt(.{ .paths = &fmt_paths, .check = true });
    check_fmt_step.dependOn(&check_fmt.step);

    const fuzz = b.option(bool, "fuzz", "Build fuzz targets including AFL++ and tooling") orelse false;
    const is_native = target.query.isNativeCpu() and target.query.isNativeOs() and (target.query.isNativeAbi() or target.result.abi.isMusl());
    const is_windows = target.result.os.tag == .windows;

    var build_afl = false;
    if (!is_native) {
        std.log.warn("Cross compilation does not support fuzzing (Only building repro executables)", .{});
    } else if (is_windows) {
        std.log.warn("Windows does not support fuzzing (Only building repro executables)", .{});
    } else if (use_system_afl) {
        // If we have system afl, no need for llvm-config.
        build_afl = true;
    } else {
        // AFL++ does not work with our prebuilt static llvm.
        // Check for llvm-config program in user_llvm_path or on the system.
        // If found, let AFL++ use that.
        if (b.findProgram(&.{"llvm-config"}, &.{})) |_| {
            build_afl = true;
        } else |_| {
            std.log.warn("AFL++ requires a full version of llvm from the system or passed in via -Dllvm-path, but `llvm-config` was not found (Only building repro executables)", .{});
        }
    }

    const names: []const []const u8 = &.{
        "tokenize",
        "parse",
        "canonicalize",
    };
    for (names) |name| {
        add_fuzz_target(
            b,
            fuzz,
            build_afl,
            use_system_afl,
            no_bin,
            target,
            optimize,
            roc_modules,
            flag_enable_tracy,
            name,
        );
    }
}

fn add_fuzz_target(
    b: *std.Build,
    fuzz: bool,
    build_afl: bool,
    use_system_afl: bool,
    no_bin: bool,
    target: ResolvedTarget,
    optimize: OptimizeMode,
    roc_modules: modules.RocModules,
    tracy: ?[]const u8,
    name: []const u8,
) void {
    // We always include the repro scripts (no dependencies).
    // We only include the fuzzing scripts if `-Dfuzz` is set.
    const root_source_file = b.path(b.fmt("src/fuzz-{s}.zig", .{name}));
    const fuzz_obj = b.addObject(.{
        .name = b.fmt("{s}_obj", .{name}),
        .root_source_file = root_source_file,
        .target = target,
        // Work around instrumentation bugs on mac without giving up perf on linux.
        .optimize = if (target.result.os.tag == .macos) .Debug else .ReleaseSafe,
    });
    roc_modules.addAll(fuzz_obj);
    add_tracy(b, roc_modules.build_options, fuzz_obj, target, false, tracy);

    const name_exe = b.fmt("fuzz-{s}", .{name});
    const name_repro = b.fmt("repro-{s}", .{name});
    const repro_step = b.step(name_repro, b.fmt("run fuzz reproduction for {s}", .{name}));
    const repro_exe = b.addExecutable(.{
        .name = name_repro,
        .root_source_file = b.path("src/fuzz-repro.zig"),
        .target = target,
        .optimize = optimize,
        .link_libc = true,
    });
    repro_exe.root_module.addImport("fuzz_test", fuzz_obj.root_module);

    install_and_run(b, no_bin, repro_exe, repro_step, repro_step);

    if (fuzz and build_afl and !no_bin) {
        const fuzz_step = b.step(name_exe, b.fmt("Generate fuzz executable for {s}", .{name}));
        b.default_step.dependOn(fuzz_step);

        const afl = b.lazyImport(@This(), "afl_kit") orelse return;
        const fuzz_exe = afl.addInstrumentedExe(b, target, .ReleaseSafe, &.{}, use_system_afl, fuzz_obj) orelse return;
        const install_fuzz = b.addInstallBinFile(fuzz_exe, name_exe);
        fuzz_step.dependOn(&install_fuzz.step);
        b.getInstallStep().dependOn(&install_fuzz.step);
    }
}

fn addMainExe(
    b: *std.Build,
    roc_modules: modules.RocModules,
    target: ResolvedTarget,
    optimize: OptimizeMode,
    strip: ?bool,
    enable_llvm: bool,
    use_system_llvm: bool,
    user_llvm_path: ?[]const u8,
    tracy: ?[]const u8,
) ?*Step.Compile {
    const exe = b.addExecutable(.{
        .name = "roc",
        .root_source_file = b.path("src/main.zig"),
        .target = target,
        .optimize = optimize,
        .strip = strip,
        .link_libc = true,
    });

    // Create host.a static library at build time
    const host_lib = b.addStaticLibrary(.{
        .name = "platform_host_str_simple",
        .root_source_file = b.path("src/platform_host_str_simple.zig"),
        .target = target,
        .optimize = optimize,
        .strip = strip,
    });
    host_lib.linkLibC();

    // Install host.a to the output directory
    const install_host = b.addInstallArtifact(host_lib, .{});
    b.getInstallStep().dependOn(&install_host.step);

    // Create shim static library at build time
    const shim_lib = b.addStaticLibrary(.{
        .name = "read_roc_file_path_shim",
        .root_source_file = b.path("src/read_roc_file_path_shim.zig"),
        .target = target,
        .optimize = optimize,
        .strip = strip,
    });
    shim_lib.linkLibC();

    // Install shim.a to the output directory
    const install_shim = b.addInstallArtifact(shim_lib, .{});
    b.getInstallStep().dependOn(&install_shim.step);

    // Copy shim library to source directory for embedding
    const copy_shim = b.addUpdateSourceFiles();
    copy_shim.addCopyFileToSource(shim_lib.getEmittedBin(), "src/libread_roc_file_path_shim.a");
    exe.step.dependOn(&copy_shim.step);

    const config = b.addOptions();
    config.addOption(bool, "llvm", enable_llvm);
    exe.root_module.addOptions("config", config);
    exe.root_module.addAnonymousImport("legal_details", .{ .root_source_file = b.path("legal_details") });

    if (enable_llvm) {
        const llvm_paths = llvmPaths(b, target, use_system_llvm, user_llvm_path) orelse return null;

        exe.addLibraryPath(.{ .cwd_relative = llvm_paths.lib });
        exe.addIncludePath(.{ .cwd_relative = llvm_paths.include });
        try addStaticLlvmOptionsToModule(exe.root_module);
    }

    add_tracy(b, roc_modules.build_options, exe, target, enable_llvm, tracy);
    return exe;
}

fn install_and_run(
    b: *std.Build,
    no_bin: bool,
    exe: *Step.Compile,
    build_step: *Step,
    run_step: *Step,
) void {
    if (run_step != build_step) {
        run_step.dependOn(build_step);
    }
    if (no_bin) {
        // No build, just build, don't actually install or run.
        build_step.dependOn(&exe.step);
        b.getInstallStep().dependOn(&exe.step);
    } else {
        const install = b.addInstallArtifact(exe, .{});
        build_step.dependOn(&install.step);
        b.getInstallStep().dependOn(&install.step);

        const run = b.addRunArtifact(exe);
        run.step.dependOn(&install.step);
        if (b.args) |args| {
            run.addArgs(args);
        }
        run_step.dependOn(&run.step);
    }
}

fn add_tracy(
    b: *std.Build,
    module_build_options: *std.Build.Module,
    base: *Step.Compile,
    target: ResolvedTarget,
    links_llvm: bool,
    tracy: ?[]const u8,
) void {
    base.root_module.addImport("build_options", module_build_options);
    if (tracy) |tracy_path| {
        const client_cpp = b.pathJoin(
            &[_][]const u8{ tracy_path, "public", "TracyClient.cpp" },
        );

        // On mingw, we need to opt into windows 7+ to get some features required by tracy.
        const tracy_c_flags: []const []const u8 = if (target.result.os.tag == .windows and target.result.abi == .gnu)
            &[_][]const u8{ "-DTRACY_ENABLE=1", "-fno-sanitize=undefined", "-D_WIN32_WINNT=0x601" }
        else
            &[_][]const u8{ "-DTRACY_ENABLE=1", "-fno-sanitize=undefined" };

        base.root_module.addIncludePath(.{ .cwd_relative = tracy_path });
        base.root_module.addCSourceFile(.{ .file = .{ .cwd_relative = client_cpp }, .flags = tracy_c_flags });
        base.root_module.addCSourceFile(.{ .file = .{ .cwd_relative = "src/tracy-shutdown.cpp" }, .flags = tracy_c_flags });
        if (!links_llvm) {
            base.root_module.linkSystemLibrary("c++", .{ .use_pkg_config = .no });
        }
        base.root_module.link_libc = true;

        if (target.result.os.tag == .windows) {
            base.root_module.linkSystemLibrary("dbghelp", .{});
            base.root_module.linkSystemLibrary("ws2_32", .{});
        }
    }
}

const LlvmPaths = struct {
    include: []const u8,
    lib: []const u8,
};

// This functions is not used right now due to AFL requiring system llvm.
// This will be used once we begin linking roc to llvm.
fn llvmPaths(
    b: *std.Build,
    target: ResolvedTarget,
    use_system_llvm: bool,
    user_llvm_path: ?[]const u8,
) ?LlvmPaths {
    if (use_system_llvm and user_llvm_path != null) {
        std.log.err("-Dsystem-llvm and -Dllvm-path cannot both be specified", .{});
        std.process.exit(1);
    }

    if (use_system_llvm) {
        const llvm_config_path = b.findProgram(&.{"llvm-config"}, &.{""}) catch {
            std.log.err("Failed to find system llvm-config binary", .{});
            std.process.exit(1);
        };
        const llvm_lib_dir = std.mem.trimRight(u8, b.run(&.{ llvm_config_path, "--libdir" }), "\n");
        const llvm_include_dir = std.mem.trimRight(u8, b.run(&.{ llvm_config_path, "--includedir" }), "\n");

        return .{
            .include = llvm_include_dir,
            .lib = llvm_lib_dir,
        };
    }

    if (user_llvm_path) |llvm_path| {
        // We are just trust the user.
        return .{
            .include = b.pathJoin(&.{ llvm_path, "include" }),
            .lib = b.pathJoin(&.{ llvm_path, "lib" }),
        };
    }

    // No user specified llvm. Go download it from roc-bootstrap.
    const raw_triple = target.result.linuxTriple(b.allocator) catch @panic("OOM");
    if (!supported_deps_triples.has(raw_triple)) {
        std.log.err("Target triple({s}) not supported by roc-bootstrap.\n", .{raw_triple});
        std.log.err("Please specify the either `-Dsystem-llvm` or `-Dllvm-path`.\n", .{});
        std.process.exit(1);
    }
    const triple = supported_deps_triples.get(raw_triple).?;
    const deps_name = b.fmt("roc_deps_{s}", .{triple});
    const deps = b.lazyDependency(deps_name, .{}) orelse return null;
    const lazy_llvm_path = deps.path(".");
    // TODO: Is this ok to do in the zig build system?
    // We aren't in the make phase, but our static dep doesn't have a make phase anyway.
    // Not sure how else to get a static path to the downloaded dependency.
    const llvm_path = lazy_llvm_path.getPath(deps.builder);
    return .{
        .include = b.pathJoin(&.{ llvm_path, "include" }),
        .lib = b.pathJoin(&.{ llvm_path, "lib" }),
    };
}

const supported_deps_triples = std.StaticStringMap([]const u8).initComptime(.{
    .{ "aarch64-macos-none", "aarch64_macos_none" },
    .{ "aarch64-linux-musl", "aarch64_linux_musl" },
    .{ "aarch64-windows-gnu", "aarch64_windows_gnu" },
    .{ "arm-linux-musleabihf", "arm_linux_musleabihf" },
    .{ "x86-linux-musl", "x86_linux_musl" },
    .{ "x86_64-linux-musl", "x86_64_linux_musl" },
    .{ "x86_64-macos-none", "x86_64_macos_none" },
    .{ "x86_64-windows-gnu", "x86_64_windows_gnu" },
    // We also support the gnu linux targets.
    // For those, we just map to musl.
    .{ "aarch64-linux-gnu", "aarch64_linux_musl" },
    .{ "arm-linux-gnueabihf", "arm_linux_musleabihf" },
    .{ "x86-linux-gnu", "x86_linux_musl" },
    .{ "x86_64-linux-gnu", "x86_64_linux_musl" },
});

// The following is lifted from the zig compiler.
fn addStaticLlvmOptionsToModule(mod: *std.Build.Module) !void {
    const cpp_cflags = exe_cflags ++ [_][]const u8{"-DNDEBUG=1"};
    mod.addCSourceFiles(.{
        .files = &cpp_sources,
        .flags = &cpp_cflags,
    });

    const link_static = std.Build.Module.LinkSystemLibraryOptions{
        .preferred_link_mode = .static,
        .search_strategy = .mode_first,
    };
    for (lld_libs) |lib_name| {
        mod.linkSystemLibrary(lib_name, link_static);
    }

    for (llvm_libs) |lib_name| {
        mod.linkSystemLibrary(lib_name, link_static);
    }

    mod.linkSystemLibrary("z", link_static);
    mod.linkSystemLibrary("zstd", link_static);

    if (mod.resolved_target.?.result.os.tag != .windows or mod.resolved_target.?.result.abi != .msvc) {
        // TODO: Can this just be `mod.link_libcpp = true`? Does that make a difference?
        // This means we rely on clang-or-zig-built LLVM, Clang, LLD libraries.
        mod.linkSystemLibrary("c++", .{});
    }

    if (mod.resolved_target.?.result.os.tag == .windows) {
        mod.linkSystemLibrary("ws2_32", .{});
        mod.linkSystemLibrary("version", .{});
        mod.linkSystemLibrary("uuid", .{});
        mod.linkSystemLibrary("ole32", .{});
    }
}

const cpp_sources = [_][]const u8{
    "src/zig_llvm.cpp",
};

const exe_cflags = [_][]const u8{
    "-std=c++17",
    "-D__STDC_CONSTANT_MACROS",
    "-D__STDC_FORMAT_MACROS",
    "-D__STDC_LIMIT_MACROS",
    "-D_GNU_SOURCE",
    "-fno-exceptions",
    "-fno-rtti",
    "-fno-stack-protector",
    "-fvisibility-inlines-hidden",
    "-Wno-type-limits",
    "-Wno-missing-braces",
    "-Wno-comment",
};
const lld_libs = [_][]const u8{
    "lldMinGW",
    "lldELF",
    "lldCOFF",
    "lldWasm",
    "lldMachO",
    "lldCommon",
};
// This list can be re-generated with `llvm-config --libfiles` and then
// reformatting using your favorite text editor. Note we do not execute
// `llvm-config` here because we are cross compiling. Also omit LLVMTableGen
// from these libs.
const llvm_libs = [_][]const u8{
    "LLVMWindowsManifest",
    "LLVMXRay",
    "LLVMLibDriver",
    "LLVMDlltoolDriver",
    "LLVMTextAPIBinaryReader",
    "LLVMCoverage",
    "LLVMLineEditor",
    "LLVMXCoreDisassembler",
    "LLVMXCoreCodeGen",
    "LLVMXCoreDesc",
    "LLVMXCoreInfo",
    "LLVMX86TargetMCA",
    "LLVMX86Disassembler",
    "LLVMX86AsmParser",
    "LLVMX86CodeGen",
    "LLVMX86Desc",
    "LLVMX86Info",
    "LLVMWebAssemblyDisassembler",
    "LLVMWebAssemblyAsmParser",
    "LLVMWebAssemblyCodeGen",
    "LLVMWebAssemblyUtils",
    "LLVMWebAssemblyDesc",
    "LLVMWebAssemblyInfo",
    "LLVMVEDisassembler",
    "LLVMVEAsmParser",
    "LLVMVECodeGen",
    "LLVMVEDesc",
    "LLVMVEInfo",
    "LLVMSystemZDisassembler",
    "LLVMSystemZAsmParser",
    "LLVMSystemZCodeGen",
    "LLVMSystemZDesc",
    "LLVMSystemZInfo",
    "LLVMSparcDisassembler",
    "LLVMSparcAsmParser",
    "LLVMSparcCodeGen",
    "LLVMSparcDesc",
    "LLVMSparcInfo",
    "LLVMRISCVTargetMCA",
    "LLVMRISCVDisassembler",
    "LLVMRISCVAsmParser",
    "LLVMRISCVCodeGen",
    "LLVMRISCVDesc",
    "LLVMRISCVInfo",
    "LLVMPowerPCDisassembler",
    "LLVMPowerPCAsmParser",
    "LLVMPowerPCCodeGen",
    "LLVMPowerPCDesc",
    "LLVMPowerPCInfo",
    "LLVMNVPTXCodeGen",
    "LLVMNVPTXDesc",
    "LLVMNVPTXInfo",
    "LLVMMSP430Disassembler",
    "LLVMMSP430AsmParser",
    "LLVMMSP430CodeGen",
    "LLVMMSP430Desc",
    "LLVMMSP430Info",
    "LLVMMipsDisassembler",
    "LLVMMipsAsmParser",
    "LLVMMipsCodeGen",
    "LLVMMipsDesc",
    "LLVMMipsInfo",
    "LLVMLoongArchDisassembler",
    "LLVMLoongArchAsmParser",
    "LLVMLoongArchCodeGen",
    "LLVMLoongArchDesc",
    "LLVMLoongArchInfo",
    "LLVMLanaiDisassembler",
    "LLVMLanaiCodeGen",
    "LLVMLanaiAsmParser",
    "LLVMLanaiDesc",
    "LLVMLanaiInfo",
    "LLVMHexagonDisassembler",
    "LLVMHexagonCodeGen",
    "LLVMHexagonAsmParser",
    "LLVMHexagonDesc",
    "LLVMHexagonInfo",
    "LLVMBPFDisassembler",
    "LLVMBPFAsmParser",
    "LLVMBPFCodeGen",
    "LLVMBPFDesc",
    "LLVMBPFInfo",
    "LLVMAVRDisassembler",
    "LLVMAVRAsmParser",
    "LLVMAVRCodeGen",
    "LLVMAVRDesc",
    "LLVMAVRInfo",
    "LLVMARMDisassembler",
    "LLVMARMAsmParser",
    "LLVMARMCodeGen",
    "LLVMARMDesc",
    "LLVMARMUtils",
    "LLVMARMInfo",
    "LLVMAMDGPUTargetMCA",
    "LLVMAMDGPUDisassembler",
    "LLVMAMDGPUAsmParser",
    "LLVMAMDGPUCodeGen",
    "LLVMAMDGPUDesc",
    "LLVMAMDGPUUtils",
    "LLVMAMDGPUInfo",
    "LLVMAArch64Disassembler",
    "LLVMAArch64AsmParser",
    "LLVMAArch64CodeGen",
    "LLVMAArch64Desc",
    "LLVMAArch64Utils",
    "LLVMAArch64Info",
    "LLVMOrcDebugging",
    "LLVMOrcJIT",
    "LLVMWindowsDriver",
    "LLVMMCJIT",
    "LLVMJITLink",
    "LLVMInterpreter",
    "LLVMExecutionEngine",
    "LLVMRuntimeDyld",
    "LLVMOrcTargetProcess",
    "LLVMOrcShared",
    "LLVMDWP",
    "LLVMDebugInfoLogicalView",
    "LLVMDebugInfoGSYM",
    "LLVMOption",
    "LLVMObjectYAML",
    "LLVMObjCopy",
    "LLVMMCA",
    "LLVMMCDisassembler",
    "LLVMLTO",
    "LLVMPasses",
    "LLVMHipStdPar",
    "LLVMCFGuard",
    "LLVMCoroutines",
    "LLVMipo",
    "LLVMVectorize",
    "LLVMLinker",
    "LLVMInstrumentation",
    "LLVMFrontendOpenMP",
    "LLVMFrontendOffloading",
    "LLVMFrontendOpenACC",
    "LLVMFrontendHLSL",
    "LLVMFrontendDriver",
    "LLVMExtensions",
    "LLVMDWARFLinkerParallel",
    "LLVMDWARFLinkerClassic",
    "LLVMDWARFLinker",
    "LLVMGlobalISel",
    "LLVMMIRParser",
    "LLVMAsmPrinter",
    "LLVMSelectionDAG",
    "LLVMCodeGen",
    "LLVMTarget",
    "LLVMObjCARCOpts",
    "LLVMCodeGenTypes",
    "LLVMIRPrinter",
    "LLVMInterfaceStub",
    "LLVMFileCheck",
    "LLVMFuzzMutate",
    "LLVMScalarOpts",
    "LLVMInstCombine",
    "LLVMAggressiveInstCombine",
    "LLVMTransformUtils",
    "LLVMBitWriter",
    "LLVMAnalysis",
    "LLVMProfileData",
    "LLVMSymbolize",
    "LLVMDebugInfoBTF",
    "LLVMDebugInfoPDB",
    "LLVMDebugInfoMSF",
    "LLVMDebugInfoDWARF",
    "LLVMObject",
    "LLVMTextAPI",
    "LLVMMCParser",
    "LLVMIRReader",
    "LLVMAsmParser",
    "LLVMMC",
    "LLVMDebugInfoCodeView",
    "LLVMBitReader",
    "LLVMFuzzerCLI",
    "LLVMCore",
    "LLVMRemarks",
    "LLVMBitstreamReader",
    "LLVMBinaryFormat",
    "LLVMTargetParser",
    "LLVMSupport",
    "LLVMDemangle",
};

/// Get the compiler version string for cache versioning.
/// Returns a string like "debug-abc12345" where abc12345 is the git commit SHA.
/// If git is not available, falls back to "debug-no-git" format.
fn getCompilerVersion(b: *std.Build, optimize: OptimizeMode) []const u8 {
    const build_mode = switch (optimize) {
        .Debug => "debug",
        .ReleaseSafe => "release-safe",
        .ReleaseFast => "release-fast",
        .ReleaseSmall => "release-small",
    };

    // Try to get git commit SHA using std.process.Child.run
    const result = std.process.Child.run(.{
        .allocator = b.allocator,
        .argv = &[_][]const u8{ "git", "rev-parse", "--short=8", "HEAD" },
    }) catch {
        // Git command failed, use fallback
        return std.fmt.allocPrint(b.allocator, "{s}-no-git", .{build_mode}) catch build_mode;
    };
    defer b.allocator.free(result.stdout);
    defer b.allocator.free(result.stderr);

    if (result.term == .Exited and result.term.Exited == 0) {
        // Git succeeded, use the commit SHA
        const commit_sha = std.mem.trim(u8, result.stdout, " \n\r\t");
        if (commit_sha.len > 0) {
            return std.fmt.allocPrint(b.allocator, "{s}-{s}", .{ build_mode, commit_sha }) catch
                std.fmt.allocPrint(b.allocator, "{s}-no-git", .{build_mode}) catch build_mode;
        }
    }

    // Git not available or failed, use fallback
    return std.fmt.allocPrint(b.allocator, "{s}-no-git", .{build_mode}) catch build_mode;
}<|MERGE_RESOLUTION|>--- conflicted
+++ resolved
@@ -65,55 +65,7 @@
     build_options.addOption(bool, "enable_tracy_allocation", flag_tracy_allocation);
     build_options.addOption(u32, "tracy_callstack_depth", flag_tracy_callstack_depth);
 
-<<<<<<< HEAD
-    // Create common Modules
-    const module_serialization = b.addModule("serialization", std.Build.Module.CreateOptions{
-        .root_source_file = b.path("src/serialization/mod.zig"),
-    });
-    const module_collections = b.addModule("collections", std.Build.Module.CreateOptions{
-        .root_source_file = b.path("src/collections/mod.zig"),
-    });
-    const module_base = b.addModule("base", std.Build.Module.CreateOptions{
-        .root_source_file = b.path("src/base/mod.zig"),
-    });
-    const module_types = b.addModule("types", std.Build.Module.CreateOptions{
-        .root_source_file = b.path("src/types/mod.zig"),
-    });
-    const module_builtins = b.addModule("builtins", std.Build.Module.CreateOptions{
-        .root_source_file = b.path("src/builtins/mod.zig"),
-    });
-    const module_compile = b.addModule("compile", std.Build.Module.CreateOptions{
-        .root_source_file = b.path("src/compile/mod.zig"),
-    });
-    const module_reporting = b.addModule("reporting", std.Build.Module.CreateOptions{
-        .root_source_file = b.path("src/reporting/mod.zig"),
-    });
-
-    // Configure module dependencies
-    module_collections.addImport("serialization", module_serialization);
-
-    module_base.addImport("serialization", module_serialization);
-    module_base.addImport("collections", module_collections);
-    module_base.addImport("types", module_types);
-
-    module_types.addImport("serialization", module_serialization);
-    module_types.addImport("base", module_base);
-    module_types.addImport("collections", module_collections);
-    module_types.addImport("compile", module_compile);
-
-    module_compile.addImport("base", module_base);
-    module_compile.addImport("compile", module_compile);
-    module_compile.addImport("collections", module_collections);
-    module_compile.addImport("types", module_types);
-    module_compile.addImport("builtins", module_builtins);
-    module_compile.addImport("reporting", module_reporting);
-    module_compile.addImport("serialization", module_serialization);
-
-    module_reporting.addImport("reporting", module_reporting);
-    module_reporting.addImport("base", module_base);
-=======
     const roc_modules = modules.RocModules.create(b, build_options);
->>>>>>> b9c76d33
 
     // add main roc exe
     const roc_exe = addMainExe(b, roc_modules, target, optimize, strip, enable_llvm, use_system_llvm, user_llvm_path, flag_enable_tracy) orelse return;
@@ -128,19 +80,8 @@
         .optimize = optimize,
         .link_libc = true,
     });
-<<<<<<< HEAD
-    snapshot_exe.root_module.addImport("base", module_base);
-    snapshot_exe.root_module.addImport("builtins", module_builtins);
-    snapshot_exe.root_module.addImport("types", module_types);
-    snapshot_exe.root_module.addImport("collections", module_collections);
-    snapshot_exe.root_module.addImport("serialization", module_serialization);
-    snapshot_exe.root_module.addImport("compile", module_compile);
-    snapshot_exe.root_module.addImport("reporting", module_reporting);
-    add_tracy(b, build_options, snapshot_exe, target, false, tracy);
-=======
     roc_modules.addAll(snapshot_exe);
     add_tracy(b, roc_modules.build_options, snapshot_exe, target, false, flag_enable_tracy);
->>>>>>> b9c76d33
     install_and_run(b, no_bin, snapshot_exe, snapshot_step, snapshot_step);
 
     // Add playground WASM executable
