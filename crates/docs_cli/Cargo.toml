--- conflicted
+++ resolved
@@ -19,11 +19,8 @@
 bench = false
 
 [dependencies]
-<<<<<<< HEAD
-roc_docs_io = { path = "../docs_io" }
-=======
+roc_docs_io.workspace = true
 roc_docs.workspace = true
->>>>>>> 364249a2
 
 clap.workspace = true
 bumpalo.workspace = true
