#[allow(unused_imports)]
use indoc::indoc;
#[allow(unused_imports)]
use roc_test_utils::assert_multiline_str_eq;

#[cfg(not(feature = "wasm"))]
use crate::cli::{expect_failure, expect_success, repl_eval};

#[cfg(feature = "wasm")]
#[allow(unused_imports)]
use crate::wasm::{expect_failure, expect_success};

#[test]
fn literal_0() {
    expect_success("0", "0 : Num *");
}

#[test]
fn literal_42() {
    expect_success("42", "42 : Num *");
}

#[test]
fn literal_0x0() {
    expect_success("0x0", "0 : Int *");
}

#[test]
fn literal_0x42() {
    expect_success("0x42", "66 : Int *");
}

#[test]
fn literal_0point0() {
    expect_success("0.0", "0 : Float *");
}

#[test]
fn literal_4point2() {
    expect_success("4.2", "4.2 : Float *");
}

#[test]
fn num_addition() {
    expect_success("1 + 2", "3 : Num *");
}

#[test]
fn int_addition() {
    expect_success("0x1 + 2", "3 : Int *");
}

#[test]
fn float_addition() {
    expect_success("1.1 + 2", "3.1 : Float *");
}

#[cfg(not(feature = "wasm"))]
#[test]
fn num_rem() {
    expect_success("299 % 10", "9 : Int *");
}

#[cfg(not(feature = "wasm"))]
#[test]
fn num_floor_division() {
    expect_success("Num.divTrunc 4 3", "1 : Int *");
}

#[cfg(not(feature = "wasm"))]
#[test]
fn num_floor_checked_division_success() {
    expect_success(
        "Num.divTruncChecked 4 3",
        "Ok 1 : Result (Int *) [DivByZero]",
    );
}

#[cfg(not(feature = "wasm"))]
#[test]
fn num_floor_checked_division_divby_zero() {
    expect_success(
        "Num.divTruncChecked 4 0",
        "Err DivByZero : Result (Int *) [DivByZero]",
    );
}

#[cfg(not(feature = "wasm"))]
#[test]
fn num_ceil_division() {
    expect_success("Num.divCeil 4 3", "2 : Int *")
}

#[cfg(not(feature = "wasm"))]
#[test]
fn num_ceil_checked_division_success() {
    expect_success(
        "Num.divCeilChecked 4 3",
        "Ok 2 : Result (Int *) [DivByZero]",
    )
}

#[test]
fn bool_in_record() {
    expect_success("{ x: 1 == 1 }", "{ x: Bool.true } : { x : Bool }");
    expect_success(
        "{ z: { y: { x: 1 == 1 } } }",
        "{ z: { y: { x: Bool.true } } } : { z : { y : { x : Bool } } }",
    );
    expect_success("{ x: 1 != 1 }", "{ x: Bool.false } : { x : Bool }");
    expect_success(
        "{ x: 1 == 1, y: 1 != 1 }",
        "{ x: Bool.true, y: Bool.false } : { x : Bool, y : Bool }",
    );
}

#[test]
fn bool_basic_equality() {
    expect_success("1 == 1", "Bool.true : Bool");
    expect_success("1 != 1", "Bool.false : Bool");
}

#[test]
fn bool_true() {
    expect_success(
        indoc!(
            r#"
            Bool.true
            "#
        ),
        r#"Bool.true : Bool"#,
    );
}

#[test]
fn bool_false() {
    expect_success(
        indoc!(
            r#"
            Bool.false
            "#
        ),
        r#"Bool.false : Bool"#,
    );
}

#[test]
fn arbitrary_tag_unions() {
    expect_success("if 1 == 1 then Red else Green", "Red : [Green, Red]");
    expect_success("if 1 != 1 then Red else Green", "Green : [Green, Red]");
}

#[test]
fn tag_without_arguments() {
    expect_success("True", "True : [True]");
    expect_success("False", "False : [False]");
}

#[test]
fn byte_tag_union() {
    expect_success(
        "if 1 == 1 then Red else if 1 == 1 then Green else Blue",
        "Red : [Blue, Green, Red]",
    );

    expect_success(
        "{ y: { x: if 1 == 1 then Red else if 1 == 1 then Green else Blue } }",
        "{ y: { x: Red } } : { y : { x : [Blue, Green, Red] } }",
    );
}

#[test]
fn tag_in_record() {
    expect_success(
        "{ x: Foo 1 2 3, y : 4 }",
        "{ x: Foo 1 2 3, y: 4 } : { x : [Foo (Num *) (Num *) (Num *)], y : Num * }",
    );
    expect_success(
        "{ x: Foo 1 2 3 }",
        "{ x: Foo 1 2 3 } : { x : [Foo (Num *) (Num *) (Num *)] }",
    );
    expect_success("{ x: Unit }", "{ x: Unit } : { x : [Unit] }");
}

#[test]
fn single_element_tag_union() {
    expect_success("True 1", "True 1 : [True (Num *)]");
    expect_success("Foo 1 3.14", "Foo 1 3.14 : [Foo (Num *) (Float *)]");
}

#[test]
fn newtype_of_unit() {
    expect_success("Foo Bar", "Foo Bar : [Foo [Bar]]");
}

#[test]
fn newtype_of_big_data() {
    expect_success(
        indoc!(
            r#"
                Either a b : [Left a, Right b]
                lefty : Either Str Str
                lefty = Left "loosey"
                A lefty"#
        ),
        r#"A (Left "loosey") : [A (Either Str Str)]"#,
    )
}

#[test]
fn newtype_nested() {
    expect_success(
        indoc!(
            r#"
                Either a b : [Left a, Right b]
                lefty : Either Str Str
                lefty = Left "loosey"
                A (B (C lefty))"#
        ),
        r#"A (B (C (Left "loosey"))) : [A [B [C (Either Str Str)]]]"#,
    )
}

#[test]
fn newtype_of_big_of_newtype() {
    expect_success(
        indoc!(
            r#"
                Big a : [Big a [Wrapper [Newtype a]]]
                big : Big Str
                big = Big "s" (Wrapper (Newtype "t"))
                A big"#
        ),
        r#"A (Big "s" (Wrapper (Newtype "t"))) : [A (Big Str)]"#,
    )
}

#[test]
fn tag_with_arguments() {
    expect_success("True 1", "True 1 : [True (Num *)]");

    expect_success(
        "if 1 == 1 then True 3 else False 3.14",
        "True 3 : [False (Float *), True (Num *)]",
    )
}

#[test]
fn literal_empty_str() {
    expect_success("\"\"", "\"\" : Str");
}

#[test]
fn literal_ascii_str() {
    expect_success("\"Hello, World!\"", "\"Hello, World!\" : Str");
}

#[test]
fn literal_utf8_str() {
    expect_success("\"👩‍👩‍👦‍👦\"", "\"👩‍👩‍👦‍👦\" : Str");
}

#[test]
fn str_concat() {
    expect_success(
        "Str.concat \"Hello, \" \"World!\"",
        "\"Hello, World!\" : Str",
    );
}

#[test]
fn str_count_graphemes() {
    expect_success("Str.countGraphemes \"å🤔\"", "2 : Nat");
}

#[test]
fn literal_empty_list() {
    expect_success("[]", "[] : List *");
}

#[cfg(not(feature = "wasm"))]
#[test]
fn literal_empty_list_empty_record() {
    expect_success("[{}]", "[{}] : List {}");
}

#[test]
fn literal_num_list() {
    expect_success("[1, 2, 3]", "[1, 2, 3] : List (Num *)");
}

#[test]
fn literal_int_list() {
    expect_success("[0x1, 0x2, 0x3]", "[1, 2, 3] : List (Int *)");
}

#[test]
fn literal_float_list() {
    expect_success("[1.1, 2.2, 3.3]", "[1.1, 2.2, 3.3] : List (Float *)");
}

#[test]
fn literal_string_list() {
    expect_success(r#"["a", "b", "cd"]"#, r#"["a", "b", "cd"] : List Str"#);
}

#[test]
fn nested_string_list() {
    expect_success(
        r#"[[["a", "b", "cd"], ["y", "z"]], [[]], []]"#,
        r#"[[["a", "b", "cd"], ["y", "z"]], [[]], []] : List (List (List Str))"#,
    );
}

#[test]
fn nested_num_list() {
    expect_success(
        r#"[[[4, 3, 2], [1, 0]], [[]], []]"#,
        r#"[[[4, 3, 2], [1, 0]], [[]], []] : List (List (List (Num *)))"#,
    );
}

#[test]
fn nested_int_list() {
    expect_success(
        r#"[[[4, 3, 2], [1, 0x0]], [[]], []]"#,
        r#"[[[4, 3, 2], [1, 0]], [[]], []] : List (List (List (Int *)))"#,
    );
}

#[test]
fn nested_float_list() {
    expect_success(
        r#"[[[4, 3, 2], [1, 0.0]], [[]], []]"#,
        r#"[[[4, 3, 2], [1, 0]], [[]], []] : List (List (List (Float *)))"#,
    );
}

#[test]
fn num_bitwise_and() {
    expect_success("Num.bitwiseAnd 20 20", "20 : Int *");

    expect_success("Num.bitwiseAnd 25 10", "8 : Int *");

    expect_success("Num.bitwiseAnd 200 0", "0 : Int *")
}

#[test]
fn num_bitwise_xor() {
    expect_success("Num.bitwiseXor 20 20", "0 : Int *");

    expect_success("Num.bitwiseXor 15 14", "1 : Int *");

    expect_success("Num.bitwiseXor 7 15", "8 : Int *");

    expect_success("Num.bitwiseXor 200 0", "200 : Int *")
}

#[test]
fn num_add_wrap() {
    expect_success("Num.addWrap Num.maxI64 1", "-9223372036854775808 : I64");
}

#[test]
fn num_sub_wrap() {
    expect_success("Num.subWrap Num.minI64 1", "9223372036854775807 : I64");
}

#[test]
fn num_mul_wrap() {
    expect_success("Num.mulWrap Num.maxI64 2", "-2 : I64");
}

#[test]
fn num_mul_saturated() {
    expect_success("Num.mulSaturated Num.maxI64 2", "9223372036854775807 : I64");
}

#[cfg(not(feature = "wasm"))]
#[test]
fn num_add_checked() {
    expect_success("Num.addChecked 1 1", "Ok 2 : Result (Num *) [Overflow]");
    expect_success(
        "Num.addChecked Num.maxI64 1",
        "Err Overflow : Result I64 [Overflow]",
    );
}

#[cfg(not(feature = "wasm"))]
#[test]
fn num_sub_checked() {
    expect_success("Num.subChecked 1 1", "Ok 0 : Result (Num *) [Overflow]");
    expect_success(
        "Num.subChecked Num.minI64 1",
        "Err Overflow : Result I64 [Overflow]",
    );
}

#[cfg(not(feature = "wasm"))]
#[test]
fn num_mul_checked() {
    expect_success("Num.mulChecked 20 2", "Ok 40 : Result (Num *) [Overflow]");
    expect_success(
        "Num.mulChecked Num.maxI64 2",
        "Err Overflow : Result I64 [Overflow]",
    );
}

#[cfg(not(feature = "wasm"))]
#[test]
fn list_concat() {
    expect_success(
        "List.concat [1.1, 2.2] [3.3, 4.4, 5.5]",
        "[1.1, 2.2, 3.3, 4.4, 5.5] : List (Float *)",
    );
}

#[cfg(not(feature = "wasm"))]
#[test]
fn list_contains() {
    expect_success("List.contains [] 0", "Bool.false : Bool");
    expect_success("List.contains [1, 2, 3] 2", "Bool.true : Bool");
    expect_success("List.contains [1, 2, 3] 4", "Bool.false : Bool");
}

#[cfg(not(feature = "wasm"))]
#[test]
fn list_sum() {
    expect_success("List.sum []", "0 : Num a");
    expect_success("List.sum [1, 2, 3]", "6 : Num *");
    expect_success("List.sum [1.1, 2.2, 3.3]", "6.6 : Float *");
}

#[cfg(not(feature = "wasm"))]
#[test]
fn list_first() {
    expect_success(
        "List.first [12, 9, 6, 3]",
        "Ok 12 : Result (Num *) [ListWasEmpty]",
    );
    expect_success(
        "List.first []",
        "Err ListWasEmpty : Result a [ListWasEmpty]",
    );
}

#[cfg(not(feature = "wasm"))]
#[test]
fn list_last() {
    expect_success(
        "List.last [12, 9, 6, 3]",
        "Ok 3 : Result (Num *) [ListWasEmpty]",
    );

    expect_success("List.last []", "Err ListWasEmpty : Result a [ListWasEmpty]");
}

#[test]
fn empty_record() {
    expect_success("{}", "{} : {}");
}

#[test]
fn basic_1_field_i64_record() {
    // Even though this gets unwrapped at runtime, the repl should still
    // report it as a record
    expect_success("{ foo: 42 }", "{ foo: 42 } : { foo : Num * }");
}

#[test]
fn basic_1_field_f64_record() {
    // Even though this gets unwrapped at runtime, the repl should still
    // report it as a record
    expect_success("{ foo: 4.2 }", "{ foo: 4.2 } : { foo : Float * }");
}

#[test]
fn nested_1_field_i64_record() {
    // Even though this gets unwrapped at runtime, the repl should still
    // report it as a record
    expect_success(
        "{ foo: { bar: { baz: 42 } } }",
        "{ foo: { bar: { baz: 42 } } } : { foo : { bar : { baz : Num * } } }",
    );
}

#[test]
fn nested_1_field_f64_record() {
    // Even though this gets unwrapped at runtime, the repl should still
    // report it as a record
    expect_success(
        "{ foo: { bar: { baz: 4.2 } } }",
        "{ foo: { bar: { baz: 4.2 } } } : { foo : { bar : { baz : Float * } } }",
    );
}

#[test]
fn basic_2_field_i64_record() {
    expect_success(
        "{ foo: 0x4, bar: 0x2 }",
        "{ bar: 2, foo: 4 } : { bar : Int *, foo : Int * }",
    );
}

#[test]
fn basic_2_field_f64_record() {
    expect_success(
        "{ foo: 4.1, bar: 2.3 }",
        "{ bar: 2.3, foo: 4.1 } : { bar : Float *, foo : Float * }",
    );
}

#[test]
fn basic_2_field_mixed_record() {
    expect_success(
        "{ foo: 4.1, bar: 2 }",
        "{ bar: 2, foo: 4.1 } : { bar : Num *, foo : Float * }",
    );
}

#[test]
fn basic_3_field_record() {
    expect_success(
        "{ foo: 4.1, bar: 2, baz: 0x5 }",
        "{ bar: 2, baz: 5, foo: 4.1 } : { bar : Num *, baz : Int *, foo : Float * }",
    );
}

#[test]
fn list_of_1_field_records() {
    // Even though these get unwrapped at runtime, the repl should still
    // report them as records
    expect_success("[{ foo: 42 }]", "[{ foo: 42 }] : List { foo : Num * }");
}

#[test]
fn list_of_2_field_records() {
    expect_success(
        "[{ foo: 4.1, bar: 2 }]",
        "[{ bar: 2, foo: 4.1 }] : List { bar : Num *, foo : Float * }",
    );
}

#[test]
fn three_element_record() {
    // if this tests turns out to fail on 32-bit targets, look at jit_to_ast_help
    expect_success(
        "{ a: 1, b: 2, c: 3 }",
        "{ a: 1, b: 2, c: 3 } : { a : Num *, b : Num *, c : Num * }",
    );
}

#[test]
fn four_element_record() {
    // if this tests turns out to fail on 32-bit targets, look at jit_to_ast_help
    expect_success(
        "{ a: 1, b: 2, c: 3, d: 4 }",
        "{ a: 1, b: 2, c: 3, d: 4 } : { a : Num *, b : Num *, c : Num *, d : Num * }",
    );
}

#[cfg(not(feature = "wasm"))]
#[test]
fn multiline_string_non_wasm() {
    // If a string contains newlines, format it as a multiline string in the output.

    // We can't use expect_success to test this, because it only looks at the last
    // line of output, and in this case we care about every line of output!
    let out = repl_eval(r#""\n\nhi!\n\n""#);
    let expected = indoc!(
        r#""""


                hi!


                """ : Str"#
    );

    assert_multiline_str_eq!("", out.stderr.as_str());

    // Don't consider the auto variable name ("# val1") at the end.
    // The state.rs tests do that!
    assert_multiline_str_eq!(expected, out.stdout.replace("# val1", "").trim());

    assert!(out.status.success());
}

#[cfg(feature = "wasm")]
#[test]
fn multiline_string_wasm() {
    // If a string contains newlines, format it as a multiline string in the output
    expect_success(
        r#""\n\nhi!\n\n""#,
        indoc!(
            r#""""


                hi!


                """ : Str"#
        ),
    );
}

#[test]
fn list_of_3_field_records() {
    expect_success(
        "[{ foo: 4.1, bar: 2, baz: 0x3 }]",
        "[{ bar: 2, baz: 3, foo: 4.1 }] : List { bar : Num *, baz : Int *, foo : Float * }",
    );
}

#[test]
fn identity_lambda() {
    expect_success("\\x -> x", "<function> : a -> a");
}

#[cfg(not(feature = "wasm"))]
#[test]
fn sum_lambda() {
    expect_success("\\x, y -> x + y", "<function> : Num a, Num a -> Num a");
}

#[cfg(not(feature = "wasm"))]
#[test]
fn stdlib_function() {
    expect_success("Num.abs", "<function> : Num a -> Num a");
}

#[cfg(not(feature = "wasm"))] // TODO: mismatch is due to terminal control codes!
#[test]
fn too_few_args() {
    expect_failure(
        "Num.add 2",
        indoc!(
            r#"
                ── TOO FEW ARGS ────────────────────────────────────────────────────────────────

                The add function expects 2 arguments, but it got only 1:

                4│      Num.add 2
                        ^^^^^^^

                Roc does not allow functions to be partially applied. Use a closure to
                make partial application explicit.
                "#
        ),
    );
}

#[cfg(not(feature = "wasm"))] // TODO: mismatch is due to terminal control codes!
#[test]
fn type_problem() {
    expect_failure(
        "1 + \"\"",
        indoc!(
            r#"
                ── TYPE MISMATCH ───────────────────────────────────────────────────────────────

                This 2nd argument to add has an unexpected type:

                4│      1 + ""
                            ^^

                The argument is a string of type:

                    Str

                But add needs its 2nd argument to be:

                    Num *
                "#
        ),
    );
}

#[test]
fn issue_2149() {
    expect_success(r#"Str.toI8 "127""#, "Ok 127 : Result I8 [InvalidNumStr]");
    expect_success(
        r#"Str.toI8 "128""#,
        "Err InvalidNumStr : Result I8 [InvalidNumStr]",
    );
    expect_success(
        r#"Str.toI16 "32767""#,
        "Ok 32767 : Result I16 [InvalidNumStr]",
    );
    expect_success(
        r#"Str.toI16 "32768""#,
        "Err InvalidNumStr : Result I16 [InvalidNumStr]",
    );
}

#[test]
fn multiline_input() {
    expect_success(
        indoc!(
            r#"
                a : Str
                a = "123"
                a
                "#
        ),
        r#""123" : Str"#,
    )
}

#[test]
fn recursive_tag_union_flat_variant() {
    expect_success(
        indoc!(
            r#"
                Expr : [Sym Str, Add Expr Expr]
                s : Expr
                s = Sym "levitating"
                s
                "#
        ),
        r#"Sym "levitating" : Expr"#,
    )
}

#[test]
fn large_recursive_tag_union_flat_variant() {
    expect_success(
        // > 7 variants so that to force tag storage alongside the data
        indoc!(
            r#"
                Item : [A Str, B Str, C Str, D Str, E Str, F Str, G Str, H Str, I Str, J Str, K Item]
                s : Item
                s = H "woo"
                s
                "#
        ),
        r#"H "woo" : Item"#,
    )
}

#[test]
fn recursive_tag_union_recursive_variant() {
    expect_success(
        indoc!(
            r#"
                Expr : [Sym Str, Add Expr Expr]
                s : Expr
                s = Add (Add (Sym "one") (Sym "two")) (Sym "four")
                s
                "#
        ),
        r#"Add (Add (Sym "one") (Sym "two")) (Sym "four") : Expr"#,
    )
}

#[test]
fn large_recursive_tag_union_recursive_variant() {
    expect_success(
        // > 7 variants so that to force tag storage alongside the data
        indoc!(
            r#"
                Item : [A Str, B Str, C Str, D Str, E Str, F Str, G Str, H Str, I Str, J Str, K Item, L Item]
                s : Item
                s = K (L (E "woo"))
                s
                "#
        ),
        r#"K (L (E "woo")) : Item"#,
    )
}

#[test]
fn recursive_tag_union_into_flat_tag_union() {
    expect_success(
        indoc!(
            r#"
                Item : [One [A Str, B Str], Deep Item]
                i : Item
                i = Deep (One (A "woo"))
                i
                "#
        ),
        r#"Deep (One (A "woo")) : Item"#,
    )
}

#[test]
fn non_nullable_unwrapped_tag_union() {
    expect_success(
        indoc!(
            r#"
                RoseTree a : [Tree a (List (RoseTree a))]
                e1 : RoseTree Str
                e1 = Tree "e1" []
                e2 : RoseTree Str
                e2 = Tree "e2" []
                combo : RoseTree Str
                combo = Tree "combo" [e1, e2]
                combo
                "#
        ),
        r#"Tree "combo" [Tree "e1" [], Tree "e2" []] : RoseTree Str"#,
    )
}

#[test]
fn nullable_unwrapped_tag_union() {
    expect_success(
        indoc!(
            r#"
                LinkedList a : [Nil, Cons a (LinkedList a)]
                c1 : LinkedList Str
                c1 = Cons "Red" Nil
                c2 : LinkedList Str
                c2 = Cons "Yellow" c1
                c3 : LinkedList Str
                c3 = Cons "Green" c2
                c3
                "#
        ),
        r#"Cons "Green" (Cons "Yellow" (Cons "Red" Nil)) : LinkedList Str"#,
    )
}

#[test]
fn nullable_wrapped_tag_union() {
    expect_success(
        indoc!(
            r#"
                Container a : [Empty, Whole a, Halved (Container a) (Container a)]

                meats : Container Str
                meats = Halved (Whole "Brisket") (Whole "Ribs")

                sides : Container Str
                sides = Halved (Whole "Coleslaw") Empty

                bbqPlate : Container Str
                bbqPlate = Halved meats sides

                bbqPlate
                "#
        ),
        r#"Halved (Halved (Whole "Brisket") (Whole "Ribs")) (Halved (Whole "Coleslaw") Empty) : Container Str"#,
    )
}

#[test]
fn large_nullable_wrapped_tag_union() {
    // > 7 non-empty variants so that to force tag storage alongside the data
    expect_success(
        indoc!(
            r#"
                Cont a : [Empty, S1 a, S2 a, S3 a, S4 a, S5 a, S6 a, S7 a, Tup (Cont a) (Cont a)]

                fst : Cont Str
                fst = Tup (S1 "S1") (S2 "S2")

                snd : Cont Str
                snd = Tup (S5 "S5") Empty

                tup : Cont Str
                tup = Tup fst snd

                tup
                "#
        ),
        r#"Tup (Tup (S1 "S1") (S2 "S2")) (Tup (S5 "S5") Empty) : Cont Str"#,
    )
}

#[cfg(not(feature = "wasm"))]
#[test]
fn issue_2300() {
    expect_success(
        r#"\Email str -> str == """#,
        r#"<function> : [Email Str] -> Bool"#,
    )
}

#[cfg(not(feature = "wasm"))]
#[test]
fn function_in_list() {
    expect_success(
        r#"[\x -> x + 1, \s -> s * 2]"#,
        r#"[<function>, <function>] : List (Num a -> Num a)"#,
    )
}

#[cfg(not(feature = "wasm"))]
#[test]
fn function_in_record() {
    expect_success(
        r#"{ n: 1, adder: \x -> x + 1 }"#,
        r#"{ adder: <function>, n: 1 } : { adder : Num a -> Num a, n : Num * }"#,
    )
}

#[cfg(not(feature = "wasm"))]
#[test]
fn function_in_unwrapped_record() {
    expect_success(
        r#"{ adder: \x -> x + 1 }"#,
        r#"{ adder: <function> } : { adder : Num a -> Num a }"#,
    )
}

#[cfg(not(feature = "wasm"))]
#[test]
fn function_in_tag() {
    expect_success(
        r#"Adder (\x -> x + 1)"#,
        r#"Adder <function> : [Adder (Num a -> Num a)]"#,
    )
}

#[test]
fn newtype_of_record_of_tag_of_record_of_tag() {
    expect_success(
        r#"A {b: C {d: 1}}"#,
        r#"A { b: C { d: 1 } } : [A { b : [C { d : Num * }] }]"#,
    )
}

#[test]
fn print_u8s() {
    expect_success(
        indoc!(
            r#"
                x : U8
                x = 129
                x
                "#
        ),
        "129 : U8",
    )
}

#[cfg(not(feature = "wasm"))] // TODO: mismatch is due to terminal control codes!
#[test]
fn parse_problem() {
    expect_failure(
        "add m n = m + n",
        indoc!(
            r#"
                ── ARGUMENTS BEFORE EQUALS ─────────────────────────────────────────────────────

                I am partway through parsing a definition, but I got stuck here:

                1│  app "app" provides [replOutput] to "./platform"
                2│
                3│  replOutput =
                4│      add m n = m + n
                            ^^^

                Looks like you are trying to define a function. In roc, functions are
                always written as a lambda, like increment = \n -> n + 1.
                "#
        ),
    );
}

#[ignore] // re-enable (and fix) after https://github.com/roc-lang/roc/issues/4425 is done!
#[cfg(not(feature = "wasm"))]
#[test]
fn issue_2343_complete_mono_with_shadowed_vars() {
    expect_failure(
        indoc!(
            r#"
                b = False
                f = \b ->
                    when b is
                        True -> 5
                        False -> 15
                f b
                "#
        ),
        indoc!(
            r#"
                ── DUPLICATE NAME ──────────────────────────────────────────────────────────────

                The b name is first defined here:

                4│      b = False
                        ^

                But then it's defined a second time here:

                5│      f = \b ->
                             ^

                Since these variables have the same name, it's easy to use the wrong
                one by accident. Give one of them a new name.
                "#
        ),
    );
}

#[test]
fn record_with_type_behind_alias() {
    expect_success(
        indoc!(
            r#"
            T : { a: Str }
            v : T
            v = { a: "value" }
            v
            "#
        ),
        r#"{ a: "value" } : T"#,
    );
}

#[test]
fn tag_with_type_behind_alias() {
    expect_success(
        indoc!(
            r#"
            T : [A Str]
            v : T
            v = A "value"
            v"#
        ),
        r#"A "value" : T"#,
    );
}

#[cfg(not(feature = "wasm"))]
#[test]
fn issue_2588_record_with_function_and_nonfunction() {
    expect_success(
        indoc!(
            r#"
            x = 1
            f = \n -> n * 2
            { y: f x, f }"#
        ),
        r#"{ f: <function>, y: 2 } : { f : Num a -> Num a, y : Num * }"#,
    )
}

#[test]
fn opaque_apply() {
    expect_success(
        indoc!(
            r#"
            Age := U32

            @Age 23"#
        ),
        "@Age 23 : Age",
    )
}

#[test]
fn opaque_apply_polymorphic() {
    expect_success(
        indoc!(
            r#"
            F t u := [Package t u]

            @F (Package "" { a: "" })"#
        ),
        r#"@F (Package "" { a: "" }) : F Str { a : Str }"#,
    )
}

#[test]
fn opaque_pattern_and_call() {
    expect_success(
        indoc!(
            r#"
            F t u := [Package t u]

            f = \@F (Package A {}) -> @F (Package {} A)

            f (@F (Package A {}))"#
        ),
        r#"@F (Package {} A) : F {} [A]"#,
    )
}

#[test]
fn dec_in_repl() {
    expect_success(
        indoc!(
            r#"
            x: Dec
            x=1.23
            x"#
        ),
        "1.23 : Dec",
    )
}

#[test]
fn print_i8_issue_2710() {
    expect_success(
        indoc!(
            r#"
            a : I8
            a = -1
            a"#
        ),
        r#"-1 : I8"#,
    )
}

#[cfg(not(feature = "wasm"))]
#[test]
fn box_box() {
    expect_success(
        indoc!(
            r#"
            Box.box "container store""#
        ),
        r#"Box.box "container store" : Box Str"#,
    )
}

#[cfg(not(feature = "wasm"))]
#[test]
fn box_box_type_alias() {
    expect_success(
        indoc!(
            r#"
            HeapStr : Box Str
            helloHeap : HeapStr
            helloHeap = Box.box "bye stacks"
            helloHeap"#
        ),
        r#"Box.box "bye stacks" : HeapStr"#,
    )
}

#[test]
#[cfg(not(feature = "wasm"))]
fn issue_2582_specialize_result_value() {
    expect_success(
        r#"\x, list -> if x > 0 then List.first list else Ok """#,
        r"<function> : Num *, List Str -> Result Str [ListWasEmpty]",
    )
}

#[test]
#[cfg(not(feature = "wasm"))]
fn issue_2818() {
    expect_success(
        indoc!(
            r#"
            f : {} -> List Str
            f = \_ ->
              x = []
              x"#
        ),
        r"<function> : {} -> List Str",
    )
}

#[test]
fn issue_2810_recursive_layout_inside_nonrecursive() {
    expect_success(
        indoc!(
            r#"
            Command : [Command Tool]

            Job : [Job Command]

            Tool : [SystemTool, FromJob Job]

            a : Job
            a = Job (Command (FromJob (Job (Command SystemTool))))
            a"#
        ),
        "Job (Command (FromJob (Job (Command SystemTool)))) : Job",
    )
}

#[test]
fn render_nullable_unwrapped_passing_through_alias() {
    expect_success(
        indoc!(
            r#"
            Deep : [L DeepList]
            DeepList : [Nil, Cons Deep]
            v : DeepList
            v = (Cons (L (Cons (L (Cons (L Nil))))))
            v"#
        ),
        "Cons (L (Cons (L (Cons (L Nil))))) : DeepList",
    )
}

#[test]
fn opaque_wrap_function() {
    expect_success(
        indoc!(
            r#"
            A a := a
            List.map [1u8, 2u8, 3u8] @A"#
        ),
        "[@A 1, @A 2, @A 3] : List (A U8)",
    );
}

#[test]
#[ignore]
// I think this is picking the wrong integer type on wasm I64 vs I32.
fn dict_get_single() {
    expect_success(
        indoc!(
            r#"
            Dict.single 0 {a: 1, c: 2} |> Dict.get 0"#
        ),
        r#"Ok { a: 1, c: 2 } : Result { a : Num *, c : Num * } [KeyNotFound]"#,
    )
}

#[test]
fn record_of_poly_function() {
    expect_success(
        indoc!(
            r#"
            { a: \_ -> "a" }"#
        ),
        r#"{ a: <function> } : { a : * -> Str }"#,
    );
}

#[test]
fn record_of_poly_function_and_string() {
    expect_success(
        indoc!(
            r#"
            { a: \_ -> "a", b: "b" }"#
        ),
        r#"{ a: <function>, b: "b" } : { a : * -> Str, b : Str }"#,
    );
}

#[test]
fn newtype_by_void_is_wrapped() {
    expect_success(
        indoc!(
            r#"
            Result.try (Err 42) (\x -> Err (x+1))"#
        ),
        r#"Err 42 : Result b (Num *)"#,
    );

    expect_success(
        indoc!(
            r#"
            Result.try (Ok 42) (\x -> Ok (x+1))"#
        ),
        r#"Ok 43 : Result (Num *) err"#,
    );
}

#[test]
fn enum_tag_union_in_list() {
    expect_success(
        indoc!(
            r#"
            [E, F, G, H]
            "#
        ),
        r#"[E, F, G, H] : List [E, F, G, H]"#,
    );
}

#[test]
<<<<<<< HEAD
fn str_to_dec() {
    expect_success(
        indoc!(
            r#"
            Str.toDec "1234.1234"
            "#
        ),
        r#"Ok 1234.1234 : Result Dec [InvalidNumStr]"#,
=======
fn tuple() {
    expect_success(
        indoc!(
            r#"
            ("a", 2u32)
            "#
        ),
        r#"("a", 2) : ( Str, U32 )*"#,
>>>>>>> 63ef4a48
    );
}<|MERGE_RESOLUTION|>--- conflicted
+++ resolved
@@ -1270,7 +1270,6 @@
 }
 
 #[test]
-<<<<<<< HEAD
 fn str_to_dec() {
     expect_success(
         indoc!(
@@ -1279,7 +1278,10 @@
             "#
         ),
         r#"Ok 1234.1234 : Result Dec [InvalidNumStr]"#,
-=======
+    );
+}
+
+#[test]
 fn tuple() {
     expect_success(
         indoc!(
@@ -1288,6 +1290,5 @@
             "#
         ),
         r#"("a", 2) : ( Str, U32 )*"#,
->>>>>>> 63ef4a48
     );
 }