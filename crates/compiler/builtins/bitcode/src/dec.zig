const std = @import("std");
const str = @import("str.zig");
const num_ = @import("num.zig");
const utils = @import("utils.zig");

const math = std.math;
const always_inline = std.builtin.CallOptions.Modifier.always_inline;
const RocStr = str.RocStr;
const WithOverflow = utils.WithOverflow;
const roc_panic = @import("panic.zig").panic_help;
const U256 = num_.U256;
const mul_u128 = num_.mul_u128;

pub const RocDec = extern struct {
    num: i128,

    pub const decimal_places: u5 = 18;
    pub const whole_number_places: u5 = 21;
    const max_digits: u6 = 39;
    const max_str_length: u6 = max_digits + 2; // + 2 here to account for the sign & decimal dot

    pub const min: RocDec = .{ .num = math.minInt(i128) };
    pub const max: RocDec = .{ .num = math.maxInt(i128) };

    pub const one_point_zero_i128: i128 = math.pow(i128, 10, RocDec.decimal_places);
    pub const one_point_zero: RocDec = .{ .num = one_point_zero_i128 };

    pub fn fromU64(num: u64) RocDec {
        return .{ .num = num * one_point_zero_i128 };
    }

    pub fn fromF64(num: f64) ?RocDec {
        var result: f64 = num * comptime @intToFloat(f64, one_point_zero_i128);

        if (result > comptime @intToFloat(f64, math.maxInt(i128))) {
            return null;
        }

        if (result < comptime @intToFloat(f64, math.minInt(i128))) {
            return null;
        }

        var ret: ?RocDec = .{ .num = @floatToInt(i128, result) };
        return ret;
    }

    pub fn fromStr(roc_str: RocStr) ?RocDec {
        if (roc_str.isEmpty()) {
            return null;
        }

        const length = roc_str.len();

        const roc_str_slice = roc_str.asSlice();

        var is_negative: bool = roc_str_slice[0] == '-';
        var initial_index: usize = if (is_negative) 1 else 0;

        var point_index: ?usize = null;
        var index: usize = initial_index;
        while (index < length) {
            var byte: u8 = roc_str_slice[index];
            if (byte == '.' and point_index == null) {
                point_index = index;
                index += 1;
                continue;
            }

            if (!isDigit(byte)) {
                return null;
            }
            index += 1;
        }

        var before_str_length = length;
        var after_val_i128: ?i128 = null;
        if (point_index) |pi| {
            before_str_length = pi;

            var after_str_len = (length - 1) - pi;
            if (after_str_len > decimal_places) {
                @panic("TODO runtime exception for too many decimal places!");
            }
            var diff_decimal_places = decimal_places - after_str_len;

            var after_str = roc_str_slice[pi + 1 .. length];
            var after_u64 = std.fmt.parseUnsigned(u64, after_str, 10) catch null;
            after_val_i128 = if (after_u64) |f| @intCast(i128, f) * math.pow(i128, 10, diff_decimal_places) else null;
        }

        var before_str = roc_str_slice[initial_index..before_str_length];
        var before_val_not_adjusted = std.fmt.parseUnsigned(i128, before_str, 10) catch null;

        var before_val_i128: ?i128 = null;
        if (before_val_not_adjusted) |before| {
            const ret = @mulWithOverflow(before, one_point_zero_i128);
            const overflowed = ret[1] != 0;
            if (overflowed) {
                @panic("TODO runtime exception for overflow!");
            }
            before_val_i128 = ret[0];
        }

        const dec: RocDec = blk: {
            if (before_val_i128) |before| {
                if (after_val_i128) |after| {
                    const ret = @addWithOverflow(before, after);
                    const overflowed = ret[1] != 0;
                    if (overflowed) {
                        @panic("TODO runtime exception for overflow!");
                    }
                    break :blk .{ .num = ret[0] };
                } else {
                    break :blk .{ .num = before };
                }
            } else if (after_val_i128) |after| {
                break :blk .{ .num = after };
            } else {
                return null;
            }
        };

        if (is_negative) {
            return dec.negate();
        } else {
            return dec;
        }
    }

    inline fn isDigit(c: u8) bool {
        return (c -% 48) <= 9;
    }

    pub fn toStr(self: RocDec) RocStr {
        // Special case
        if (self.num == 0) {
            return RocStr.init("0.0", 3);
        }

        const num = self.num;
        const is_negative = num < 0;

        // Format the backing i128 into an array of digit (ascii) characters (u8s)
        var digit_bytes_storage: [max_digits + 1]u8 = undefined;
        var num_digits = std.fmt.formatIntBuf(digit_bytes_storage[0..], num, 10, .lower, .{});
        var digit_bytes: [*]u8 = digit_bytes_storage[0..];

        // space where we assemble all the characters that make up the final string
        var str_bytes: [max_str_length]u8 = undefined;
        var position: usize = 0;

        // if negative, the first character is a negating minus
        if (is_negative) {
            str_bytes[position] = '-';
            position += 1;

            // but also, we have one fewer digit than we have characters
            num_digits -= 1;

            // and we drop the minus to make later arithmetic correct
            digit_bytes += 1;
        }

        // Get the slice for before the decimal point
        var before_digits_offset: usize = 0;
        if (num_digits > decimal_places) {
            // we have more digits than fit after the decimal point,
            // so we must have digits before the decimal point
            before_digits_offset = num_digits - decimal_places;

            for (digit_bytes[0..before_digits_offset]) |c| {
                str_bytes[position] = c;
                position += 1;
            }
        } else {
            // otherwise there are no actual digits before the decimal point
            // but we format it with a '0'
            str_bytes[position] = '0';
            position += 1;
        }

        // we've done everything before the decimal point, so now we can put the decimal point in
        str_bytes[position] = '.';
        position += 1;

        const trailing_zeros: u6 = count_trailing_zeros_base10(num);
        if (trailing_zeros == decimal_places) {
            // add just a single zero if all decimal digits are zero
            str_bytes[position] = '0';
            position += 1;
        } else {
            // Figure out if we need to prepend any zeros to the after decimal point
            // For example, for the number 0.000123 we need to prepend 3 zeros after the decimal point
            const after_zeros_num = if (num_digits < decimal_places) decimal_places - num_digits else 0;

            var i: usize = 0;
            while (i < after_zeros_num) : (i += 1) {
                str_bytes[position] = '0';
                position += 1;
            }

            // otherwise append the decimal digits except the trailing zeros
            for (digit_bytes[before_digits_offset .. num_digits - trailing_zeros]) |c| {
                str_bytes[position] = c;
                position += 1;
            }
        }

        return RocStr.init(&str_bytes, position);
    }

    pub fn eq(self: RocDec, other: RocDec) bool {
        return self.num == other.num;
    }

    pub fn neq(self: RocDec, other: RocDec) bool {
        return self.num != other.num;
    }

    pub fn negate(self: RocDec) ?RocDec {
        var negated = math.negate(self.num) catch null;
        return if (negated) |n| .{ .num = n } else null;
    }

    pub fn addWithOverflow(self: RocDec, other: RocDec) WithOverflow(RocDec) {
        const ret = @addWithOverflow(self.num, other.num);
        const overflowed = ret[1] != 0;
        return .{ .value = RocDec{ .num = ret[0] }, .has_overflowed = overflowed };
    }

    pub fn add(self: RocDec, other: RocDec) RocDec {
        const answer = RocDec.addWithOverflow(self, other);

        if (answer.has_overflowed) {
            roc_panic("Decimal addition overflowed!", 0);
            unreachable;
        } else {
            return answer.value;
        }
    }

    pub fn addSaturated(self: RocDec, other: RocDec) RocDec {
        const answer = RocDec.addWithOverflow(self, other);
        if (answer.has_overflowed) {
            // We can unambiguously tell which way it wrapped, because we have 129 bits including the overflow bit
            if (answer.value.num < 0) {
                return RocDec.max;
            } else {
                return RocDec.min;
            }
        } else {
            return answer.value;
        }
    }

    pub fn subWithOverflow(self: RocDec, other: RocDec) WithOverflow(RocDec) {
        const ret = @subWithOverflow(self.num, other.num);
        const overflowed = ret[1] != 0;
        return .{ .value = RocDec{ .num = ret[0] }, .has_overflowed = overflowed };
    }

    pub fn sub(self: RocDec, other: RocDec) RocDec {
        const answer = RocDec.subWithOverflow(self, other);

        if (answer.has_overflowed) {
            roc_panic("Decimal subtraction overflowed!", 0);
            unreachable;
        } else {
            return answer.value;
        }
    }

    pub fn subSaturated(self: RocDec, other: RocDec) RocDec {
        const answer = RocDec.subWithOverflow(self, other);
        if (answer.has_overflowed) {
            if (answer.value.num < 0) {
                return RocDec.max;
            } else {
                return RocDec.min;
            }
        } else {
            return answer.value;
        }
    }

    pub fn mulWithOverflow(self: RocDec, other: RocDec) WithOverflow(RocDec) {
        const self_i128 = self.num;
        const other_i128 = other.num;
        // const answer = 0; //self_i256 * other_i256;

        const is_answer_negative = (self_i128 < 0) != (other_i128 < 0);

        const self_u128 = @intCast(u128, math.absInt(self_i128) catch {
            if (other_i128 == 0) {
                return .{ .value = RocDec{ .num = 0 }, .has_overflowed = false };
            } else if (other_i128 == RocDec.one_point_zero.num) {
                return .{ .value = self, .has_overflowed = false };
            } else if (is_answer_negative) {
                return .{ .value = RocDec.min, .has_overflowed = true };
            } else {
                return .{ .value = RocDec.max, .has_overflowed = true };
            }
        });

        const other_u128 = @intCast(u128, math.absInt(other_i128) catch {
            if (self_i128 == 0) {
                return .{ .value = RocDec{ .num = 0 }, .has_overflowed = false };
            } else if (self_i128 == RocDec.one_point_zero.num) {
                return .{ .value = other, .has_overflowed = false };
            } else if (is_answer_negative) {
                return .{ .value = RocDec.min, .has_overflowed = true };
            } else {
                return .{ .value = RocDec.max, .has_overflowed = true };
            }
        });

        const unsigned_answer: i128 = mul_and_decimalize(self_u128, other_u128);

        if (is_answer_negative) {
            return .{ .value = RocDec{ .num = -unsigned_answer }, .has_overflowed = false };
        } else {
            return .{ .value = RocDec{ .num = unsigned_answer }, .has_overflowed = false };
        }
    }

    pub fn mul(self: RocDec, other: RocDec) RocDec {
        const answer = RocDec.mulWithOverflow(self, other);

        if (answer.has_overflowed) {
            roc_panic("Decimal multiplication overflowed!", 0);
            unreachable;
        } else {
            return answer.value;
        }
    }

    pub fn mulSaturated(self: RocDec, other: RocDec) RocDec {
        const answer = RocDec.mulWithOverflow(self, other);
        return answer.value;
    }

    pub fn div(self: RocDec, other: RocDec) RocDec {
        const numerator_i128 = self.num;
        const denominator_i128 = other.num;

        // (0 / n) is always 0
        if (numerator_i128 == 0) {
            return RocDec{ .num = 0 };
        }

        // (n / 0) is an error
        if (denominator_i128 == 0) {
            @panic("TODO runtime exception for dividing by 0!");
        }

        // If they're both negative, or if neither is negative, the final answer
        // is positive or zero. If one is negative and the denominator isn't, the
        // final answer is negative (or zero, in which case final sign won't matter).
        //
        // It's important that we do this in terms of negatives, because doing
        // it in terms of positives can cause bugs when one is zero.
        const is_answer_negative = (numerator_i128 < 0) != (denominator_i128 < 0);

        // Break the two i128s into two { hi: u64, lo: u64 } tuples, discarding
        // the sign for now.
        //
        // We'll multiply all 4 combinations of these (hi1 x lo1, hi2 x lo2,
        // hi1 x lo2, hi2 x lo1) and add them as appropriate, then apply the
        // appropriate sign at the very end.
        //
        // We do checked_abs because if we had -i128::MAX before, this will overflow.

        const numerator_abs_i128 = math.absInt(numerator_i128) catch {
            // Currently, if you try to do multiplication on i64::MIN, panic
            // unless you're specifically multiplying by 0 or 1.
            //
            // Maybe we could support more cases in the future
            if (denominator_i128 == one_point_zero_i128) {
                return self;
            } else {
                @panic("TODO runtime exception for overflow when dividing!");
            }
        };
        const numerator_u128 = @intCast(u128, numerator_abs_i128);

        const denominator_abs_i128 = math.absInt(denominator_i128) catch {
            // Currently, if you try to do multiplication on i64::MIN, panic
            // unless you're specifically multiplying by 0 or 1.
            //
            // Maybe we could support more cases in the future
            if (numerator_i128 == one_point_zero_i128) {
                return other;
            } else {
                @panic("TODO runtime exception for overflow when dividing!");
            }
        };
        const denominator_u128 = @intCast(u128, denominator_abs_i128);

        const numerator_u256: U256 = mul_u128(numerator_u128, math.pow(u128, 10, decimal_places));
        const answer = div_u256_by_u128(numerator_u256, denominator_u128);

        var unsigned_answer: i128 = undefined;
        if (answer.hi == 0 and answer.lo <= math.maxInt(i128)) {
            unsigned_answer = @intCast(i128, answer.lo);
        } else {
            @panic("TODO runtime exception for overflow when dividing!");
        }

        return RocDec{ .num = if (is_answer_negative) -unsigned_answer else unsigned_answer };
    }
};

// A number has `k` trailling zeros if `10^k` divides into it cleanly
inline fn count_trailing_zeros_base10(input: i128) u6 {
    if (input == 0) {
        // this should not happen in practice
        return 0;
    }

    var count: u6 = 0;
    var k: i128 = 1;

    while (true) {
        if (@mod(input, std.math.pow(i128, 10, k)) == 0) {
            count += 1;
            k += 1;
        } else {
            break;
        }
    }

    return count;
}

fn mul_and_decimalize(a: u128, b: u128) i128 {
    const answer_u256 = mul_u128(a, b);

    var lhs_hi = answer_u256.hi;
    var lhs_lo = answer_u256.lo;

    // Divide - or just add 1, multiply by floor(2^315/10^18), then right shift 315 times.
    // floor(2^315/10^18) is 66749594872528440074844428317798503581334516323645399060845050244444366430645

    // Add 1.
    // This can't overflow because the initial numbers are only 127bit due to removing the sign bit.
    const ret = @addWithOverflow(lhs_lo, 1);
    const overflowed = ret[1] != 0;
    lhs_hi = blk: {
        if (overflowed) {
            break :blk lhs_hi + 1;
        } else {
            break :blk lhs_hi + 0;
        }
    };

    // This needs to do multiplication in a way that expands,
    // since we throw away 315 bits we care only about the higher end, not lower.
    // So like need to do high low mult with 2 U256's and then bitshift.
    // I bet this has a lot of room for multiplication optimization.
    const rhs_hi: u128 = 0x9392ee8e921d5d073aff322e62439fcf;
    const rhs_lo: u128 = 0x32d7f344649470f90cac0c573bf9e1b5;

    const ea = mul_u128(lhs_lo, rhs_lo);
    const gf = mul_u128(lhs_hi, rhs_lo);
    const jh = mul_u128(lhs_lo, rhs_hi);
    const lk = mul_u128(lhs_hi, rhs_hi);

    const e = ea.hi;
    // const _a = ea.lo;

    const g = gf.hi;
    const f = gf.lo;

    const j = jh.hi;
    const h = jh.lo;

    const l = lk.hi;
    const k = lk.lo;

    // b = e + f + h
    const ret2 = @addWithOverflow(e, f);
    const e_plus_f: u128 = ret2[0];
    const b_carry1: u128 = ret2[1];

    const ret3 = @addWithOverflow(e_plus_f, h);
    const b_carry2: u128 = ret3[1];

    // c = carry + g + j + k // it doesn't say +k but I think it should be?
    const ret4 = @addWithOverflow(g, j);
    const g_plus_j: u128 = ret4[0];
    const c_carry1: u128 = ret4[1];

    const ret5 = @addWithOverflow(g_plus_j, k);
    const g_plus_j_plus_k = ret5[0];
    const c_carry2: u128 = ret5[1];

    const ret6 = @addWithOverflow(g_plus_j_plus_k, b_carry1);
    const c_without_bcarry2: u128 = ret6[0];
    const c_carry3: u128 = ret6[1];

    const ret7 = @addWithOverflow(c_without_bcarry2, b_carry2);
    const c = ret7[0];
    const c_carry4: u128 = ret7[1];

    // d = carry + l
    const ret8 = @addWithOverflow(l, c_carry1);
    const d = ret8[0];
    const ret9 = @addWithOverflow(ret8[0], c_carry2);
    const ret10 = @addWithOverflow(ret9[0], c_carry3);
    const ret11 = @addWithOverflow(ret10[0], c_carry4);

    if (ret8[1] + ret9[1] + ret10[1] + ret11[1] > 0) {
        @panic("TODO runtime exception for overflow!");
    }

    // Final 512bit value is d, c, b, a
    // need to left shift 321 times
    // 315 - 256 is 59. So left shift d, c 59 times.
    return @intCast(i128, c >> 59 | (d << (128 - 59)));
}

// Multiply two 128-bit ints and divide the result by 10^DECIMAL_PLACES
//
// Adapted from https://github.com/nlordell/ethnum-rs/blob/c9ed57e131bffde7bcc8274f376e5becf62ef9ac/src/intrinsics/native/divmod.rs
// Copyright (c) 2020 Nicholas Rodrigues Lordello
// Licensed under the Apache License version 2.0
//
// When translating this to Zig, we often have to use math.shr/shl instead of >>/<<
// This is because casting to the right types for Zig can be kind of tricky.
// See https://github.com/ziglang/zig/issues/7605
fn div_u256_by_u128(numer: U256, denom: u128) U256 {
    const N_UDWORD_BITS: u8 = 128;
    const N_UTWORD_BITS: u9 = 256;

    var q: U256 = undefined;
    var r: U256 = undefined;
    var sr: u8 = undefined;

    // special case
    if (numer.hi == 0) {
        // 0 X
        // ---
        // 0 X
        return .{
            .hi = 0,
            .lo = numer.lo / denom,
        };
    }

    // numer.hi != 0
    if (denom == 0) {
        // K X
        // ---
        // 0 0
        return .{
            .hi = 0,
            .lo = numer.hi / denom,
        };
    } else {
        // K X
        // ---
        // 0 K
        // NOTE: Modified from `if (d.low() & (d.low() - 1)) == 0`.
        if (math.isPowerOfTwo(denom)) {
            // if d is a power of 2
            if (denom == 1) {
                return numer;
            }

            sr = @ctz(denom);

            return .{
                .hi = math.shr(u128, numer.hi, sr),
                .lo = math.shl(u128, numer.hi, N_UDWORD_BITS - sr) | math.shr(u128, numer.lo, sr),
            };
        }

        // K X
        // ---
        // 0 K
        var denom_leading_zeros = @clz(denom);
        var numer_hi_leading_zeros = @clz(numer.hi);
        sr = 1 + N_UDWORD_BITS + denom_leading_zeros - numer_hi_leading_zeros;
        // 2 <= sr <= N_UTWORD_BITS - 1
        // q.all = n.all << (N_UTWORD_BITS - sr);
        // r.all = n.all >> sr;
        // #[allow(clippy::comparison_chain)]
        if (sr == N_UDWORD_BITS) {
            q = .{
                .hi = numer.lo,
                .lo = 0,
            };
            r = .{
                .hi = 0,
                .lo = numer.hi,
            };
        } else if (sr < N_UDWORD_BITS) {
            // 2 <= sr <= N_UDWORD_BITS - 1
            q = .{
                .hi = math.shl(u128, numer.lo, N_UDWORD_BITS - sr),
                .lo = 0,
            };
            r = .{
                .hi = math.shr(u128, numer.hi, sr),
                .lo = math.shl(u128, numer.hi, N_UDWORD_BITS - sr) | math.shr(u128, numer.lo, sr),
            };
        } else {
            // N_UDWORD_BITS + 1 <= sr <= N_UTWORD_BITS - 1
            q = .{
                .hi = math.shl(u128, numer.hi, N_UTWORD_BITS - sr) | math.shr(u128, numer.lo, sr - N_UDWORD_BITS),
                .lo = math.shl(u128, numer.lo, N_UTWORD_BITS - sr),
            };
            r = .{
                .hi = 0,
                .lo = math.shr(u128, numer.hi, sr - N_UDWORD_BITS),
            };
        }
    }

    // Not a special case
    // q and r are initialized with:
    // q.all = n.all << (N_UTWORD_BITS - sr);
    // r.all = n.all >> sr;
    // 1 <= sr <= N_UTWORD_BITS - 1
    var carry: u128 = 0;

    while (sr > 0) {
        // r:q = ((r:q)  << 1) | carry
        r.hi = (r.hi << 1) | (r.lo >> (N_UDWORD_BITS - 1));
        r.lo = (r.lo << 1) | (q.hi >> (N_UDWORD_BITS - 1));
        q.hi = (q.hi << 1) | (q.lo >> (N_UDWORD_BITS - 1));
        q.lo = (q.lo << 1) | carry;

        // carry = 0;
        // if (r.all >= d.all)
        // {
        //     r.all -= d.all;
        //      carry = 1;
        // }
        // NOTE: Modified from `(d - r - 1) >> (N_UTWORD_BITS - 1)` to be an
        // **arithmetic** shift.

        const ret0 = @subWithOverflow(denom, r.lo);
        const lo0 = ret0[0];
        const lo_overflowed0 = ret0[1];
        const hi0 = 0 -% @intCast(u128, lo_overflowed0) -% r.hi;

        const ret1 = @subWithOverflow(lo0, 1);
        //        const lo1 = ret1[0];
        const lo_overflowed1 = ret1[1];
        const hi1 = hi0 -% @intCast(u128, lo_overflowed1);

        // NOTE: this U256 was originally created by:
        //
        // ((hi as i128) >> 127).as_u256()
        //
        // As an implementation of `as_u256`, we wrap a negative value around to the maximum value of U256.

<<<<<<< HEAD
        var s_u128 = math.shr(u128, hi1, 127);
=======
        var s_u128 = math.shr(u128, hi, 127);
>>>>>>> 8a76937c
        var s_hi: u128 = undefined;
        var s_lo: u128 = undefined;
        if (s_u128 == 1) {
            s_hi = math.maxInt(u128);
            s_lo = math.maxInt(u128);
        } else {
            s_hi = 0;
            s_lo = 0;
        }
<<<<<<< HEAD
        const s = .{
=======
        var s = .{
>>>>>>> 8a76937c
            .hi = s_hi,
            .lo = s_lo,
        };

        carry = s.lo & 1;

        // var (lo, carry) = r.lo.overflowing_sub(denom & s.lo);
        const ret2 = @subWithOverflow(r.lo, (denom & s.lo));
        const lo2 = ret2[0];
        const lo_overflowed2 = ret2[1];

        const hi2 = r.hi -% @intCast(u128, lo_overflowed2);

        r = .{ .hi = hi2, .lo = lo2 };

        sr -= 1;
    }

    const hi = (q.hi << 1) | (q.lo >> (127));
    const lo = (q.lo << 1) | carry;

    return .{ .hi = hi, .lo = lo };
}

const testing = std.testing;
const expectEqual = testing.expectEqual;
const expectError = testing.expectError;
const expectEqualSlices = testing.expectEqualSlices;
const expect = testing.expect;

test "fromU64" {
    var dec = RocDec.fromU64(25);

    try expectEqual(RocDec{ .num = 25000000000000000000 }, dec);
}

test "fromF64" {
    var dec = RocDec.fromF64(25.5);
    try expectEqual(RocDec{ .num = 25500000000000000000 }, dec.?);
}

test "fromF64 overflow" {
    var dec = RocDec.fromF64(1e308);
    try expectEqual(dec, null);
}

test "fromStr: empty" {
    var roc_str = RocStr.init("", 0);
    var dec = RocDec.fromStr(roc_str);

    try expectEqual(dec, null);
}

test "fromStr: 0" {
    var roc_str = RocStr.init("0", 1);
    var dec = RocDec.fromStr(roc_str);

    try expectEqual(RocDec{ .num = 0 }, dec.?);
}

test "fromStr: 1" {
    var roc_str = RocStr.init("1", 1);
    var dec = RocDec.fromStr(roc_str);

    try expectEqual(RocDec.one_point_zero, dec.?);
}

test "fromStr: 123.45" {
    var roc_str = RocStr.init("123.45", 6);
    var dec = RocDec.fromStr(roc_str);

    try expectEqual(RocDec{ .num = 123450000000000000000 }, dec.?);
}

test "fromStr: .45" {
    var roc_str = RocStr.init(".45", 3);
    var dec = RocDec.fromStr(roc_str);

    try expectEqual(RocDec{ .num = 450000000000000000 }, dec.?);
}

test "fromStr: 0.45" {
    var roc_str = RocStr.init("0.45", 4);
    var dec = RocDec.fromStr(roc_str);

    try expectEqual(RocDec{ .num = 450000000000000000 }, dec.?);
}

test "fromStr: 123" {
    var roc_str = RocStr.init("123", 3);
    var dec = RocDec.fromStr(roc_str);

    try expectEqual(RocDec{ .num = 123000000000000000000 }, dec.?);
}

test "fromStr: -.45" {
    var roc_str = RocStr.init("-.45", 4);
    var dec = RocDec.fromStr(roc_str);

    try expectEqual(RocDec{ .num = -450000000000000000 }, dec.?);
}

test "fromStr: -0.45" {
    var roc_str = RocStr.init("-0.45", 5);
    var dec = RocDec.fromStr(roc_str);

    try expectEqual(RocDec{ .num = -450000000000000000 }, dec.?);
}

test "fromStr: -123" {
    var roc_str = RocStr.init("-123", 4);
    var dec = RocDec.fromStr(roc_str);

    try expectEqual(RocDec{ .num = -123000000000000000000 }, dec.?);
}

test "fromStr: -123.45" {
    var roc_str = RocStr.init("-123.45", 7);
    var dec = RocDec.fromStr(roc_str);

    try expectEqual(RocDec{ .num = -123450000000000000000 }, dec.?);
}

test "fromStr: abc" {
    var roc_str = RocStr.init("abc", 3);
    var dec = RocDec.fromStr(roc_str);

    try expectEqual(dec, null);
}

test "fromStr: 123.abc" {
    var roc_str = RocStr.init("123.abc", 7);
    var dec = RocDec.fromStr(roc_str);

    try expectEqual(dec, null);
}

test "fromStr: abc.123" {
    var roc_str = RocStr.init("abc.123", 7);
    var dec = RocDec.fromStr(roc_str);

    try expectEqual(dec, null);
}

test "fromStr: .123.1" {
    var roc_str = RocStr.init(".123.1", 6);
    var dec = RocDec.fromStr(roc_str);

    try expectEqual(dec, null);
}

test "toStr: 123.45" {
    var dec: RocDec = .{ .num = 123450000000000000000 };
    var res_roc_str = dec.toStr();

    const res_slice: []const u8 = "123.45"[0..];
    try expectEqualSlices(u8, res_slice, res_roc_str.asSlice());
}

test "toStr: -123.45" {
    var dec: RocDec = .{ .num = -123450000000000000000 };
    var res_roc_str = dec.toStr();

    const res_slice: []const u8 = "-123.45"[0..];
    try expectEqualSlices(u8, res_slice, res_roc_str.asSlice());
}

test "toStr: 123.0" {
    var dec: RocDec = .{ .num = 123000000000000000000 };
    var res_roc_str = dec.toStr();

    const res_slice: []const u8 = "123.0"[0..];
    try expectEqualSlices(u8, res_slice, res_roc_str.asSlice());
}

test "toStr: -123.0" {
    var dec: RocDec = .{ .num = -123000000000000000000 };
    var res_roc_str = dec.toStr();

    const res_slice: []const u8 = "-123.0"[0..];
    try expectEqualSlices(u8, res_slice, res_roc_str.asSlice());
}

test "toStr: 0.45" {
    var dec: RocDec = .{ .num = 450000000000000000 };
    var res_roc_str = dec.toStr();

    const res_slice: []const u8 = "0.45"[0..];
    try expectEqualSlices(u8, res_slice, res_roc_str.asSlice());
}

test "toStr: -0.45" {
    var dec: RocDec = .{ .num = -450000000000000000 };
    var res_roc_str = dec.toStr();

    const res_slice: []const u8 = "-0.45"[0..];
    try expectEqualSlices(u8, res_slice, res_roc_str.asSlice());
}

test "toStr: 0.00045" {
    var dec: RocDec = .{ .num = 450000000000000 };
    var res_roc_str = dec.toStr();

    const res_slice: []const u8 = "0.00045"[0..];
    try expectEqualSlices(u8, res_slice, res_roc_str.asSlice());
}

test "toStr: -0.00045" {
    var dec: RocDec = .{ .num = -450000000000000 };
    var res_roc_str = dec.toStr();

    const res_slice: []const u8 = "-0.00045"[0..];
    try expectEqualSlices(u8, res_slice, res_roc_str.asSlice());
}

test "toStr: -111.123456" {
    var dec: RocDec = .{ .num = -111123456000000000000 };
    var res_roc_str = dec.toStr();

    const res_slice: []const u8 = "-111.123456"[0..];
    try expectEqualSlices(u8, res_slice, res_roc_str.asSlice());
}

test "toStr: 123.1111111" {
    var dec: RocDec = .{ .num = 123111111100000000000 };
    var res_roc_str = dec.toStr();

    const res_slice: []const u8 = "123.1111111"[0..];
    try expectEqualSlices(u8, res_slice, res_roc_str.asSlice());
}

test "toStr: 123.1111111111111 (big str)" {
    var dec: RocDec = .{ .num = 123111111111111000000 };
    var res_roc_str = dec.toStr();
    errdefer res_roc_str.decref();
    defer res_roc_str.decref();

    const res_slice: []const u8 = "123.111111111111"[0..];
    try expectEqualSlices(u8, res_slice, res_roc_str.asSlice());
}

test "toStr: 123.111111111111444444 (max number of decimal places)" {
    var dec: RocDec = .{ .num = 123111111111111444444 };
    var res_roc_str = dec.toStr();
    errdefer res_roc_str.decref();
    defer res_roc_str.decref();

    const res_slice: []const u8 = "123.111111111111444444"[0..];
    try expectEqualSlices(u8, res_slice, res_roc_str.asSlice());
}

test "toStr: 12345678912345678912.111111111111111111 (max number of digits)" {
    var dec: RocDec = .{ .num = 12345678912345678912111111111111111111 };
    var res_roc_str = dec.toStr();
    errdefer res_roc_str.decref();
    defer res_roc_str.decref();

    const res_slice: []const u8 = "12345678912345678912.111111111111111111"[0..];
    try expectEqualSlices(u8, res_slice, res_roc_str.asSlice());
}

test "toStr: std.math.maxInt" {
    var dec: RocDec = .{ .num = std.math.maxInt(i128) };
    var res_roc_str = dec.toStr();
    errdefer res_roc_str.decref();
    defer res_roc_str.decref();

    const res_slice: []const u8 = "170141183460469231731.687303715884105727"[0..];
    try expectEqualSlices(u8, res_slice, res_roc_str.asSlice());
}

test "toStr: std.math.minInt" {
    var dec: RocDec = .{ .num = std.math.minInt(i128) };
    var res_roc_str = dec.toStr();
    errdefer res_roc_str.decref();
    defer res_roc_str.decref();

    const res_slice: []const u8 = "-170141183460469231731.687303715884105728"[0..];
    try expectEqualSlices(u8, res_slice, res_roc_str.asSlice());
}

test "toStr: 0" {
    var dec: RocDec = .{ .num = 0 };
    var res_roc_str = dec.toStr();

    const res_slice: []const u8 = "0.0"[0..];
    try expectEqualSlices(u8, res_slice, res_roc_str.asSlice());
}

test "add: 0" {
    var dec: RocDec = .{ .num = 0 };

    try expectEqual(RocDec{ .num = 0 }, dec.add(.{ .num = 0 }));
}

test "add: 1" {
    var dec: RocDec = .{ .num = 0 };

    try expectEqual(RocDec{ .num = 1 }, dec.add(.{ .num = 1 }));
}

test "sub: 0" {
    var dec: RocDec = .{ .num = 1 };

    try expectEqual(RocDec{ .num = 1 }, dec.sub(.{ .num = 0 }));
}

test "sub: 1" {
    var dec: RocDec = .{ .num = 1 };

    try expectEqual(RocDec{ .num = 0 }, dec.sub(.{ .num = 1 }));
}

test "mul: by 0" {
    var dec: RocDec = .{ .num = 0 };

    try expectEqual(RocDec{ .num = 0 }, dec.mul(.{ .num = 0 }));
}

test "mul: by 1" {
    var dec: RocDec = RocDec.fromU64(15);

    try expectEqual(RocDec.fromU64(15), dec.mul(RocDec.fromU64(1)));
}

test "mul: by 2" {
    var dec: RocDec = RocDec.fromU64(15);

    try expectEqual(RocDec.fromU64(30), dec.mul(RocDec.fromU64(2)));
}

test "div: 0 / 2" {
    var dec: RocDec = RocDec.fromU64(0);

    try expectEqual(RocDec.fromU64(0), dec.div(RocDec.fromU64(2)));
}

test "div: 2 / 2" {
    var dec: RocDec = RocDec.fromU64(2);

    try expectEqual(RocDec.fromU64(1), dec.div(RocDec.fromU64(2)));
}

test "div: 20 / 2" {
    var dec: RocDec = RocDec.fromU64(20);

    try expectEqual(RocDec.fromU64(10), dec.div(RocDec.fromU64(2)));
}

test "div: 8 / 5" {
    var dec: RocDec = RocDec.fromU64(8);
    var res: RocDec = RocDec.fromStr(RocStr.init("1.6", 3)).?;
    try expectEqual(res, dec.div(RocDec.fromU64(5)));
}

test "div: 10 / 3" {
    var numer: RocDec = RocDec.fromU64(10);
    var denom: RocDec = RocDec.fromU64(3);

    var roc_str = RocStr.init("3.333333333333333333", 20);
    errdefer roc_str.decref();
    defer roc_str.decref();

    var res: RocDec = RocDec.fromStr(roc_str).?;

    try expectEqual(res, numer.div(denom));
}

test "div: 341 / 341" {
    var number1: RocDec = RocDec.fromU64(341);
    var number2: RocDec = RocDec.fromU64(341);
    try expectEqual(RocDec.fromU64(1), number1.div(number2));
}

test "div: 342 / 343" {
    var number1: RocDec = RocDec.fromU64(342);
    var number2: RocDec = RocDec.fromU64(343);
    var roc_str = RocStr.init("0.997084548104956268", 20);
    try expectEqual(RocDec.fromStr(roc_str), number1.div(number2));
}

test "div: 680 / 340" {
    var number1: RocDec = RocDec.fromU64(680);
    var number2: RocDec = RocDec.fromU64(340);
    try expectEqual(RocDec.fromU64(2), number1.div(number2));
}

test "div: 500 / 1000" {
    var number1: RocDec = RocDec.fromU64(500);
    var number2: RocDec = RocDec.fromU64(1000);
    var roc_str = RocStr.init("0.5", 3);
    try expectEqual(RocDec.fromStr(roc_str), number1.div(number2));
}

// exports

pub fn fromStr(arg: RocStr) callconv(.C) num_.NumParseResult(i128) {
    if (@call(.always_inline, RocDec.fromStr, .{arg})) |dec| {
        return .{ .errorcode = 0, .value = dec.num };
    } else {
        return .{ .errorcode = 1, .value = 0 };
    }
}

pub fn toStr(arg: RocDec) callconv(.C) RocStr {
    return @call(.always_inline, RocDec.toStr, .{arg});
}

pub fn fromF64C(arg: f64) callconv(.C) i128 {
    return if (@call(.always_inline, RocDec.fromF64, .{arg})) |dec| dec.num else @panic("TODO runtime exception failing convert f64 to RocDec");
}

pub fn eqC(arg1: RocDec, arg2: RocDec) callconv(.C) bool {
    return @call(.always_inline, RocDec.eq, .{ arg1, arg2 });
}

pub fn neqC(arg1: RocDec, arg2: RocDec) callconv(.C) bool {
    return @call(.always_inline, RocDec.neq, .{ arg1, arg2 });
}

pub fn negateC(arg: RocDec) callconv(.C) i128 {
    return if (@call(.always_inline, RocDec.negate, .{arg})) |dec| dec.num else @panic("TODO overflow for negating RocDec");
}

pub fn addC(arg1: RocDec, arg2: RocDec) callconv(.C) WithOverflow(RocDec) {
    return @call(.always_inline, RocDec.addWithOverflow, .{ arg1, arg2 });
}

pub fn subC(arg1: RocDec, arg2: RocDec) callconv(.C) WithOverflow(RocDec) {
    return @call(.always_inline, RocDec.subWithOverflow, .{ arg1, arg2 });
}

pub fn mulC(arg1: RocDec, arg2: RocDec) callconv(.C) WithOverflow(RocDec) {
    return @call(.always_inline, RocDec.mulWithOverflow, .{ arg1, arg2 });
}

pub fn divC(arg1: RocDec, arg2: RocDec) callconv(.C) i128 {
    return @call(.always_inline, RocDec.div, .{ arg1, arg2 }).num;
}

pub fn addOrPanicC(arg1: RocDec, arg2: RocDec) callconv(.C) RocDec {
    return @call(.always_inline, RocDec.add, .{ arg1, arg2 });
}

pub fn addSaturatedC(arg1: RocDec, arg2: RocDec) callconv(.C) RocDec {
    return @call(.always_inline, RocDec.addSaturated, .{ arg1, arg2 });
}

pub fn subOrPanicC(arg1: RocDec, arg2: RocDec) callconv(.C) RocDec {
    return @call(.always_inline, RocDec.sub, .{ arg1, arg2 });
}

pub fn subSaturatedC(arg1: RocDec, arg2: RocDec) callconv(.C) RocDec {
    return @call(.always_inline, RocDec.subSaturated, .{ arg1, arg2 });
}

pub fn mulOrPanicC(arg1: RocDec, arg2: RocDec) callconv(.C) RocDec {
    return @call(.always_inline, RocDec.mul, .{ arg1, arg2 });
}

pub fn mulSaturatedC(arg1: RocDec, arg2: RocDec) callconv(.C) RocDec {
    return @call(.always_inline, RocDec.mulSaturated, .{ arg1, arg2 });
}<|MERGE_RESOLUTION|>--- conflicted
+++ resolved
@@ -656,11 +656,7 @@
         //
         // As an implementation of `as_u256`, we wrap a negative value around to the maximum value of U256.
 
-<<<<<<< HEAD
         var s_u128 = math.shr(u128, hi1, 127);
-=======
-        var s_u128 = math.shr(u128, hi, 127);
->>>>>>> 8a76937c
         var s_hi: u128 = undefined;
         var s_lo: u128 = undefined;
         if (s_u128 == 1) {
@@ -670,11 +666,7 @@
             s_hi = 0;
             s_lo = 0;
         }
-<<<<<<< HEAD
         const s = .{
-=======
-        var s = .{
->>>>>>> 8a76937c
             .hi = s_hi,
             .lo = s_lo,
         };
