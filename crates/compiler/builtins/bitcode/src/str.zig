const utils = @import("utils.zig");
const RocList = @import("list.zig").RocList;
const grapheme = @import("helpers/grapheme.zig");
const UpdateMode = utils.UpdateMode;
const std = @import("std");
const mem = std.mem;
const unicode = std.unicode;
const testing = std.testing;
const expectEqual = testing.expectEqual;
const expectError = testing.expectError;
const expect = testing.expect;

const InPlace = enum(u8) {
    InPlace,
    Clone,
};

const MASK_ISIZE: isize = std.math.minInt(isize);
const MASK: usize = @bitCast(usize, MASK_ISIZE);
const SEAMLESS_SLICE_BIT: usize = MASK;

const SMALL_STR_MAX_LENGTH = SMALL_STRING_SIZE - 1;
const SMALL_STRING_SIZE = @sizeOf(RocStr);

fn init_blank_small_string(comptime n: usize) [n]u8 {
    var prime_list: [n]u8 = undefined;

    var i = 0;
    while (i < n) : (i += 1) {
        prime_list[i] = 0;
    }

    return prime_list;
}

pub const RocStr = extern struct {
    str_bytes: ?[*]u8,
    str_len: usize,
    str_capacity: usize,

    pub const alignment = @alignOf(usize);

    pub inline fn empty() RocStr {
        return RocStr{
            .str_len = 0,
            .str_bytes = null,
            .str_capacity = MASK,
        };
    }

    // This clones the pointed-to bytes if they won't fit in a
    // small string, and returns a (pointer, len) tuple which points to them.
    pub fn init(bytes_ptr: [*]const u8, length: usize) RocStr {
        var result = RocStr.allocate(length);
        @memcpy(result.asU8ptrMut(), bytes_ptr, length);

        return result;
    }

    // This requires that the list is non-null.
    // It also requires that start and count define a slice that does not go outside the bounds of the list.
    pub fn fromSubListUnsafe(list: RocList, start: usize, count: usize, update_mode: UpdateMode) RocStr {
        const start_byte = @ptrCast([*]u8, list.bytes) + start;
        if (list.isSeamlessSlice()) {
            return RocStr{
                .str_bytes = start_byte,
                .str_len = count | SEAMLESS_SLICE_BIT,
                .str_capacity = list.capacity_or_ref_ptr & (~SEAMLESS_SLICE_BIT),
            };
        } else if (start == 0 and (update_mode == .InPlace or list.isUnique())) {
            // Rare case, we can take over the original list.
            return RocStr{
                .str_bytes = start_byte,
                .str_len = count,
                .str_capacity = list.capacity_or_ref_ptr, // This is guaranteed to be a proper capacity.
            };
        } else {
            // Create seamless slice pointing to the list.
            return RocStr{
                .str_bytes = start_byte,
                .str_len = count | SEAMLESS_SLICE_BIT,
                .str_capacity = @ptrToInt(list.bytes) >> 1,
            };
        }
    }

    pub fn isSeamlessSlice(self: RocStr) bool {
        return !self.isSmallStr() and @bitCast(isize, self.str_len) < 0;
    }

    pub fn fromSlice(slice: []const u8) RocStr {
        return RocStr.init(slice.ptr, slice.len);
    }

    fn allocateBig(length: usize, capacity: usize) RocStr {
        const first_element = utils.allocateWithRefcount(capacity, @sizeOf(usize));

        return RocStr{
            .str_bytes = first_element,
            .str_len = length,
            .str_capacity = capacity,
        };
    }

    // allocate space for a (big or small) RocStr, but put nothing in it yet.
    // May have a larger capacity than the length.
    pub fn allocate(length: usize) RocStr {
        const element_width = 1;
        const result_is_big = length >= SMALL_STRING_SIZE;

        if (result_is_big) {
            const capacity = utils.calculateCapacity(0, length, element_width);
            return RocStr.allocateBig(length, capacity);
        } else {
            var string = RocStr.empty();

            string.asU8ptrMut()[@sizeOf(RocStr) - 1] = @intCast(u8, length) | 0b1000_0000;

            return string;
        }
    }

    // allocate space for a (big or small) RocStr, but put nothing in it yet.
    // Will have the exact same capacity as length if it is not a small string.
    pub fn allocateExact(length: usize) RocStr {
        const result_is_big = length >= SMALL_STRING_SIZE;

        if (result_is_big) {
            return RocStr.allocateBig(length, length);
        } else {
            var string = RocStr.empty();

            string.asU8ptrMut()[@sizeOf(RocStr) - 1] = @intCast(u8, length) | 0b1000_0000;

            return string;
        }
    }

    // This returns all ones if the list is a seamless slice.
    // Otherwise, it returns all zeros.
    // This is done without branching for optimization purposes.
    pub fn seamlessSliceMask(self: RocStr) usize {
        return @bitCast(usize, @bitCast(isize, self.str_len) >> (@bitSizeOf(isize) - 1));
    }

    // returns a pointer to just after the refcount.
    // It is just after the refcount as an optimization for other shared code paths.
    // For regular list, it just returns their bytes pointer.
    // For seamless slices, it returns the pointer stored in capacity_or_ref_ptr.
    // This does not return a valid value if the input is a small string.
    pub fn getRefcountPtr(self: RocStr) ?[*]u8 {
        const str_ref_ptr = @ptrToInt(self.str_bytes);
        const slice_ref_ptr = self.str_capacity << 1;
        const slice_mask = self.seamlessSliceMask();
        const ref_ptr = (str_ref_ptr & ~slice_mask) | (slice_ref_ptr & slice_mask);
        return @intToPtr(?[*]u8, ref_ptr);
    }

    pub fn incref(self: RocStr, n: usize) void {
        if (!self.isSmallStr()) {
            const ref_ptr = self.getRefcountPtr();
            if (ref_ptr != null) {
                const isizes: [*]isize = @ptrCast([*]isize, @alignCast(@alignOf(isize), ref_ptr));
                utils.increfC(@ptrCast(*isize, isizes - 1), @intCast(isize, n));
            }
        }
    }

    pub fn decref(self: RocStr) void {
        if (!self.isSmallStr()) {
            utils.decref(self.getRefcountPtr(), self.str_capacity, RocStr.alignment);
        }
    }

    pub fn eq(self: RocStr, other: RocStr) bool {
        // If they are byte-for-byte equal, they're definitely equal!
        if (self.str_bytes == other.str_bytes and self.str_len == other.str_len and self.str_capacity == other.str_capacity) {
            return true;
        }

        const self_len = self.len();
        const other_len = other.len();

        // If their lengths are different, they're definitely unequal.
        if (self_len != other_len) {
            return false;
        }

        // Now we have to look at the string contents
        const self_bytes = self.asU8ptr();
        const other_bytes = other.asU8ptr();
        // TODO: we can make an optimization like memcmp does in glibc.
        // We can check the min shared alignment 1, 2, 4, or 8.
        // Then do a copy at that alignment before falling back on one byte at a time.
        // Currently we have to be unaligned because slices can be at any alignment.
        var b: usize = 0;
        while (b < self_len) : (b += 1) {
            if (self_bytes[b] != other_bytes[b]) {
                return false;
            }
        }

        return true;
    }

    pub fn clone(str: RocStr) RocStr {
        if (str.isSmallStr()) {
            // just return the bytes
            return str;
        } else {
            var new_str = RocStr.allocateBig(str.str_len, str.str_len);

            var old_bytes: [*]u8 = @ptrCast([*]u8, str.str_bytes);
            var new_bytes: [*]u8 = @ptrCast([*]u8, new_str.str_bytes);

            @memcpy(new_bytes, old_bytes, str.str_len);

            return new_str;
        }
    }

    pub fn reallocate(
        self: RocStr,
        new_length: usize,
    ) RocStr {
        const element_width = 1;
        const old_capacity = self.getCapacity();

        if (self.isSmallStr() or self.isSeamlessSlice() or !self.isUnique()) {
            return self.reallocateFresh(new_length);
        }

        if (self.str_bytes) |source_ptr| {
            if (old_capacity > new_length) {
                var output = self;
                output.setLen(new_length);
                return output;
            }
            const new_capacity = utils.calculateCapacity(old_capacity, new_length, element_width);
            const new_source = utils.unsafeReallocate(
                source_ptr,
                RocStr.alignment,
                old_capacity,
                new_capacity,
                element_width,
            );

            return RocStr{ .str_bytes = new_source, .str_len = new_length, .str_capacity = new_capacity };
        }
        return self.reallocateFresh(new_length);
    }

    /// reallocate by explicitly making a new allocation and copying elements over
    fn reallocateFresh(
        self: RocStr,
        new_length: usize,
    ) RocStr {
        const old_length = self.len();
        const delta_length = new_length - old_length;

        var result = RocStr.allocate(new_length);

        // transfer the memory

        const source_ptr = self.asU8ptr();
        const dest_ptr = result.asU8ptrMut();

        @memcpy(dest_ptr, source_ptr, old_length);
        @memset(dest_ptr + old_length, 0, delta_length);

        self.decref();

        return result;
    }

    pub fn isSmallStr(self: RocStr) bool {
        return @bitCast(isize, self.str_capacity) < 0;
    }

    test "isSmallStr: returns true for empty string" {
        try expect(isSmallStr(RocStr.empty()));
    }

    fn asArray(self: RocStr) [@sizeOf(RocStr)]u8 {
        const as_ptr = @ptrCast([*]const u8, &self);
        const slice = as_ptr[0..@sizeOf(RocStr)];

        return slice.*;
    }

    pub fn len(self: RocStr) usize {
        if (self.isSmallStr()) {
            return self.asArray()[@sizeOf(RocStr) - 1] ^ 0b1000_0000;
        } else {
            return self.str_len & (~SEAMLESS_SLICE_BIT);
        }
    }

    pub fn setLen(self: *RocStr, length: usize) void {
        if (self.isSmallStr()) {
            self.asU8ptrMut()[@sizeOf(RocStr) - 1] = @intCast(u8, length) | 0b1000_0000;
        } else {
            self.str_len = length | (SEAMLESS_SLICE_BIT & self.str_len);
        }
    }

    pub fn getCapacity(self: RocStr) usize {
        if (self.isSmallStr()) {
            return SMALL_STR_MAX_LENGTH;
        } else if (self.isSeamlessSlice()) {
            return self.str_len & (~SEAMLESS_SLICE_BIT);
        } else {
            return self.str_capacity;
        }
    }

    // This does a small string check, but no bounds checking whatsoever!
    pub fn getUnchecked(self: RocStr, index: usize) u8 {
        if (self.isSmallStr()) {
            return self.asArray()[index];
        } else {
            const bytes = self.str_bytes orelse unreachable;

            return bytes[index];
        }
    }

    pub fn isEmpty(self: RocStr) bool {
        return self.len() == 0;
    }

    // If a string happens to be null-terminated already, then we can pass its
    // bytes directly to functions (e.g. for opening files) that require
    // null-terminated strings. Otherwise, we need to allocate and copy a new
    // null-terminated string, which has a much higher performance cost!
    fn isNullTerminated(self: RocStr) bool {
        const length = self.len();
        const longest_small_str = @sizeOf(RocStr) - 1;

        // NOTE: We want to compare length here, *NOT* check for isSmallStr!
        // This is because we explicitly want the empty string to be handled in
        // this branch, even though the empty string is not a small string.
        //
        // (The other branch dereferences the bytes pointer, which is not safe
        // to do for the empty string.)
        if (length <= longest_small_str) {
            // If we're a small string, then usually the next byte after the
            // end of the string will be zero. (Small strings set all their
            // unused bytes to 0, so that comparison for equality can be fast.)
            //
            // However, empty strings are *not* null terminated, so if this is
            // empty, it should return false.
            //
            // Also, if we are exactly a maximum-length small string,
            // then the next byte is off the end of the struct;
            // in that case, we are also not null-terminated!
            return length != 0 and length != longest_small_str;
        } else if (self.isSeamlessSlice()) {
            // Seamless slices can not use the character past the end even if it is null.
            return false;
        } else {
            // This is a big string, and it's not empty, so we can safely
            // dereference the pointer.
            const ptr: [*]usize = @ptrCast([*]usize, @alignCast(@alignOf(usize), self.str_bytes));
            const capacity_or_refcount: isize = (ptr - 1)[0];

            // If capacity_or_refcount is positive, then it's a capacity value.
            //
            // If we have excess capacity, then we can safely read the next
            // byte after the end of the string. Maybe it happens to be zero!
            if (capacity_or_refcount > @intCast(isize, length)) {
                return self.str_bytes[length] == 0;
            } else {
                // This string was refcounted or immortal; we can't safely read
                // the next byte, so assume the string is not null-terminated.
                return false;
            }
        }
    }

    pub fn isUnique(self: RocStr) bool {
        // small strings can be copied
        if (self.isSmallStr()) {
            return true;
        }

        // otherwise, check if the refcount is one
        return @call(.always_inline, RocStr.isRefcountOne, .{self});
    }

    fn isRefcountOne(self: RocStr) bool {
        return self.refcountMachine() == utils.REFCOUNT_ONE;
    }

    fn refcountMachine(self: RocStr) usize {
        if ((self.getCapacity() == 0 and !self.isSeamlessSlice()) or self.isSmallStr()) {
            return utils.REFCOUNT_ONE;
        }

        const ptr: [*]usize = @ptrCast([*]usize, @alignCast(@alignOf(usize), self.str_bytes));
        return (ptr - 1)[0];
    }

    fn refcountHuman(self: RocStr) usize {
        return self.refcountMachine() - utils.REFCOUNT_ONE + 1;
    }

    pub fn asSlice(self: *const RocStr) []const u8 {
        return self.asU8ptr()[0..self.len()];
    }

    pub fn asSliceWithCapacity(self: *const RocStr) []const u8 {
        return self.asU8ptr()[0..self.getCapacity()];
    }

    pub fn asSliceWithCapacityMut(self: *RocStr) []u8 {
        return self.asU8ptrMut()[0..self.getCapacity()];
    }

    pub fn asU8ptr(self: *const RocStr) [*]const u8 {
        if (self.isSmallStr()) {
            return @ptrCast([*]const u8, self);
        } else {
            return @ptrCast([*]const u8, self.str_bytes);
        }
    }

    pub fn asU8ptrMut(self: *RocStr) [*]u8 {
        if (self.isSmallStr()) {
            return @ptrCast([*]u8, self);
        } else {
            return @ptrCast([*]u8, self.str_bytes);
        }
    }

    // Given a pointer to some bytes, write the first (len) bytes of this
    // RocStr's contents into it.
    //
    // One use for this function is writing into an `alloca` for a C string that
    // only needs to live long enough to be passed as an argument to
    // a C function - like the file path argument to `fopen`.
    pub fn memcpy(self: RocStr, dest: [*]u8) void {
        const src = self.asU8ptr();
        @memcpy(dest, src, self.len());
    }

    test "RocStr.eq: small, equal" {
        const str1_len = 3;
        var str1: [str1_len]u8 = "abc".*;
        const str1_ptr: [*]u8 = &str1;
        var roc_str1 = RocStr.init(str1_ptr, str1_len);

        const str2_len = 3;
        var str2: [str2_len]u8 = "abc".*;
        const str2_ptr: [*]u8 = &str2;
        var roc_str2 = RocStr.init(str2_ptr, str2_len);

        try expect(roc_str1.eq(roc_str2));

        roc_str1.decref();
        roc_str2.decref();
    }

    test "RocStr.eq: small, not equal, different length" {
        const str1_len = 4;
        var str1: [str1_len]u8 = "abcd".*;
        const str1_ptr: [*]u8 = &str1;
        var roc_str1 = RocStr.init(str1_ptr, str1_len);

        const str2_len = 3;
        var str2: [str2_len]u8 = "abc".*;
        const str2_ptr: [*]u8 = &str2;
        var roc_str2 = RocStr.init(str2_ptr, str2_len);

        defer {
            roc_str1.decref();
            roc_str2.decref();
        }

        try expect(!roc_str1.eq(roc_str2));
    }

    test "RocStr.eq: small, not equal, same length" {
        const str1_len = 3;
        var str1: [str1_len]u8 = "acb".*;
        const str1_ptr: [*]u8 = &str1;
        var roc_str1 = RocStr.init(str1_ptr, str1_len);

        const str2_len = 3;
        var str2: [str2_len]u8 = "abc".*;
        const str2_ptr: [*]u8 = &str2;
        var roc_str2 = RocStr.init(str2_ptr, str2_len);

        defer {
            roc_str1.decref();
            roc_str2.decref();
        }

        try expect(!roc_str1.eq(roc_str2));
    }

    test "RocStr.eq: large, equal" {
        const content = "012345678901234567890123456789";
        const roc_str1 = RocStr.init(content, content.len);
        const roc_str2 = RocStr.init(content, content.len);

        defer {
            roc_str1.decref();
            roc_str2.decref();
        }

        try expect(roc_str1.eq(roc_str2));
    }

    test "RocStr.eq: large, different lengths, unequal" {
        const content1 = "012345678901234567890123456789";
        const roc_str1 = RocStr.init(content1, content1.len);
        const content2 = "012345678901234567890";
        const roc_str2 = RocStr.init(content2, content2.len);

        defer {
            roc_str1.decref();
            roc_str2.decref();
        }

        try expect(!roc_str1.eq(roc_str2));
    }

    test "RocStr.eq: large, different content, unequal" {
        const content1 = "012345678901234567890123456789!!";
        const roc_str1 = RocStr.init(content1, content1.len);
        const content2 = "012345678901234567890123456789--";
        const roc_str2 = RocStr.init(content2, content2.len);

        defer {
            roc_str1.decref();
            roc_str2.decref();
        }

        try expect(!roc_str1.eq(roc_str2));
    }

    test "RocStr.eq: large, garbage after end, equal" {
        const content = "012345678901234567890123456789";
        const roc_str1 = RocStr.init(content, content.len);
        const roc_str2 = RocStr.init(content, content.len);
        try expect(roc_str1.str_bytes != roc_str2.str_bytes);

        // Insert garbage after the end of each string
        roc_str1.str_bytes.?[30] = '!';
        roc_str1.str_bytes.?[31] = '!';
        roc_str2.str_bytes.?[30] = '-';
        roc_str2.str_bytes.?[31] = '-';

        defer {
            roc_str1.decref();
            roc_str2.decref();
        }

        try expect(roc_str1.eq(roc_str2));
    }
};

pub fn init(bytes_ptr: [*]const u8, length: usize) callconv(.C) RocStr {
    return @call(.always_inline, RocStr.init, .{ bytes_ptr, length });
}

// Str.equal
pub fn strEqual(self: RocStr, other: RocStr) callconv(.C) bool {
    return self.eq(other);
}

// Str.numberOfBytes
pub fn strNumberOfBytes(string: RocStr) callconv(.C) usize {
    return string.len();
}

// Str.toScalars
pub fn strToScalarsC(str: RocStr) callconv(.C) RocList {
    return @call(.always_inline, strToScalars, .{str});
}

fn strToScalars(string: RocStr) callconv(.C) RocList {
    const str_len = string.len();

    if (str_len == 0) {
        return RocList.empty();
    }

    var capacity = str_len;

    if (!string.isSmallStr()) {
        capacity = string.getCapacity();
    }

    // For purposes of preallocation, assume the number of code points is the same
    // as the number of bytes. This might be longer than necessary, but definitely
    // should not require a second allocation.
    var answer = RocList.allocate(@alignOf(u32), capacity, @sizeOf(u32));

    // `orelse unreachable` is fine here, because we already did an early
    // return to verify the string was nonempty.
    var answer_elems = answer.elements(u32) orelse unreachable;
    var src_index: usize = 0;
    var answer_index: usize = 0;

    while (src_index < str_len) {
        src_index += writeNextScalar(string, src_index, answer_elems, answer_index);
        answer_index += 1;
    }

    answer.length = answer_index;

    return answer;
}

// Given a non-empty RocStr, and a src_index byte index into that string,
// and a destination [*]u32, and an index into that destination,
// Parses the next scalar value out of the string (at the given byte index),
// writes it into the destination, and returns the number of bytes parsed.
inline fn writeNextScalar(non_empty_string: RocStr, src_index: usize, dest: [*]u32, dest_index: usize) usize {
    const utf8_byte = non_empty_string.getUnchecked(src_index);

    // How UTF-8 bytes work:
    // https://docs.teradata.com/r/Teradata-Database-International-Character-Set-Support/June-2017/Client-Character-Set-Options/UTF8-Client-Character-Set-Support/UTF8-Multibyte-Sequences
    if (utf8_byte <= 127) {
        // It's an ASCII character. Copy it over directly.
        dest[dest_index] = @intCast(u32, utf8_byte);

        return 1;
    } else if (utf8_byte >> 5 == 0b0000_0110) {
        // Its three high order bits are 110, so this is a two-byte sequence.

        // Example:
        //     utf-8:   1100 1111   1011 0001
        //     code pt: 0000 0011   1111 0001 (decimal: 1009)

        // Discard the first byte's high order bits of 110.
        var code_pt = @intCast(u32, utf8_byte & 0b0001_1111);

        // Discard the second byte's high order bits of 10.
        code_pt <<= 6;
        code_pt |= non_empty_string.getUnchecked(src_index + 1) & 0b0011_1111;

        dest[dest_index] = code_pt;

        return 2;
    } else if (utf8_byte >> 4 == 0b0000_1110) {
        // Its four high order bits are 1110, so this is a three-byte sequence.

        // Discard the first byte's high order bits of 1110.
        var code_pt = @intCast(u32, utf8_byte & 0b0000_1111);

        // Discard the second byte's high order bits of 10.
        code_pt <<= 6;
        code_pt |= non_empty_string.getUnchecked(src_index + 1) & 0b0011_1111;

        // Discard the third byte's high order bits of 10 (same as second byte).
        code_pt <<= 6;
        code_pt |= non_empty_string.getUnchecked(src_index + 2) & 0b0011_1111;

        dest[dest_index] = code_pt;

        return 3;
    } else {
        // This must be a four-byte sequence, so the five high order bits should be 11110.

        // Discard the first byte's high order bits of 11110.
        var code_pt = @intCast(u32, utf8_byte & 0b0000_0111);

        // Discard the second byte's high order bits of 10.
        code_pt <<= 6;
        code_pt |= non_empty_string.getUnchecked(src_index + 1) & 0b0011_1111;

        // Discard the third byte's high order bits of 10 (same as second byte).
        code_pt <<= 6;
        code_pt |= non_empty_string.getUnchecked(src_index + 2) & 0b0011_1111;

        // Discard the fourth byte's high order bits of 10 (same as second and third).
        code_pt <<= 6;
        code_pt |= non_empty_string.getUnchecked(src_index + 3) & 0b0011_1111;

        dest[dest_index] = code_pt;

        return 4;
    }
}

test "strToScalars: empty string" {
    const str = RocStr.fromSlice("");
    defer RocStr.decref(str);

    const expected = RocList.empty();
    const actual = strToScalars(str);
    defer actual.decref(@sizeOf(u32));

    try expect(RocList.eql(actual, expected));
}

test "strToScalars: One ASCII char" {
    const str = RocStr.fromSlice("R");
    defer RocStr.decref(str);

    const expected_array = [_]u32{82};
    const expected = RocList.fromSlice(u32, expected_array[0..expected_array.len]);
    defer expected.decref(@sizeOf(u32));

    const actual = strToScalars(str);
    defer actual.decref(@sizeOf(u32));

    try expect(RocList.eql(actual, expected));
}

test "strToScalars: Multiple ASCII chars" {
    const str = RocStr.fromSlice("Roc!");
    defer RocStr.decref(str);

    const expected_array = [_]u32{ 82, 111, 99, 33 };
    const expected = RocList.fromSlice(u32, expected_array[0..expected_array.len]);
    defer expected.decref(@sizeOf(u32));

    const actual = strToScalars(str);
    defer actual.decref(@sizeOf(u32));

    try expect(RocList.eql(actual, expected));
}

test "strToScalars: One 2-byte UTF-8 character" {
    const str = RocStr.fromSlice("é");
    defer RocStr.decref(str);

    const expected_array = [_]u32{233};
    const expected = RocList.fromSlice(u32, expected_array[0..expected_array.len]);
    defer expected.decref(@sizeOf(u32));

    const actual = strToScalars(str);
    defer actual.decref(@sizeOf(u32));

    try expect(RocList.eql(actual, expected));
}

test "strToScalars: Multiple 2-byte UTF-8 characters" {
    const str = RocStr.fromSlice("Cäfés");
    defer RocStr.decref(str);

    const expected_array = [_]u32{ 67, 228, 102, 233, 115 };
    const expected = RocList.fromSlice(u32, expected_array[0..expected_array.len]);
    defer expected.decref(@sizeOf(u32));

    const actual = strToScalars(str);
    defer actual.decref(@sizeOf(u32));

    try expect(RocList.eql(actual, expected));
}

test "strToScalars: One 3-byte UTF-8 character" {
    const str = RocStr.fromSlice("鹏");
    defer RocStr.decref(str);

    const expected_array = [_]u32{40527};
    const expected = RocList.fromSlice(u32, expected_array[0..expected_array.len]);
    defer expected.decref(@sizeOf(u32));

    const actual = strToScalars(str);
    defer actual.decref(@sizeOf(u32));

    try expect(RocList.eql(actual, expected));
}

test "strToScalars: Multiple 3-byte UTF-8 characters" {
    const str = RocStr.fromSlice("鹏很有趣");
    defer RocStr.decref(str);

    const expected_array = [_]u32{ 40527, 24456, 26377, 36259 };
    const expected = RocList.fromSlice(u32, expected_array[0..expected_array.len]);
    defer expected.decref(@sizeOf(u32));

    const actual = strToScalars(str);
    defer actual.decref(@sizeOf(u32));

    try expect(RocList.eql(actual, expected));
}

test "strToScalars: One 4-byte UTF-8 character" {
    // from https://design215.com/toolbox/utf8-4byte-characters.php
    const str = RocStr.fromSlice("𒀀");
    defer RocStr.decref(str);

    const expected_array = [_]u32{73728};
    const expected = RocList.fromSlice(u32, expected_array[0..expected_array.len]);
    defer expected.decref(@sizeOf(u32));

    const actual = strToScalars(str);
    defer actual.decref(@sizeOf(u32));

    try expect(RocList.eql(actual, expected));
}

test "strToScalars: Multiple 4-byte UTF-8 characters" {
    // from https://design215.com/toolbox/utf8-4byte-characters.php
    const str = RocStr.fromSlice("𒀀𒀁");
    defer RocStr.decref(str);

    const expected_array = [_]u32{ 73728, 73729 };
    const expected = RocList.fromSlice(u32, expected_array[0..expected_array.len]);
    defer expected.decref(@sizeOf(u32));

    const actual = strToScalars(str);
    defer actual.decref(@sizeOf(u32));

    try expect(RocList.eql(actual, expected));
}

// Str.fromInt
pub fn exportFromInt(comptime T: type, comptime name: []const u8) void {
    comptime var f = struct {
        fn func(int: T) callconv(.C) RocStr {
            return @call(.always_inline, strFromIntHelp, .{ T, int });
        }
    }.func;

    @export(f, .{ .name = name ++ @typeName(T), .linkage = .Strong });
}

fn strFromIntHelp(comptime T: type, int: T) RocStr {
    // determine maximum size for this T
    const size = comptime blk: {
        // the string representation of the minimum i128 value uses at most 40 characters
        var buf: [40]u8 = undefined;
        var resultMin = std.fmt.bufPrint(&buf, "{}", .{std.math.minInt(T)}) catch unreachable;
        var resultMax = std.fmt.bufPrint(&buf, "{}", .{std.math.maxInt(T)}) catch unreachable;
        var result = if (resultMin.len > resultMax.len) resultMin.len else resultMax.len;
        break :blk result;
    };

    var buf: [size]u8 = undefined;
    const result = std.fmt.bufPrint(&buf, "{}", .{int}) catch unreachable;

    return RocStr.init(&buf, result.len);
}

// Str.fromFloat
pub fn exportFromFloat(comptime T: type, comptime name: []const u8) void {
    comptime var f = struct {
        fn func(float: T) callconv(.C) RocStr {
            return @call(.always_inline, strFromFloatHelp, .{ T, float });
        }
    }.func;

    @export(f, .{ .name = name ++ @typeName(T), .linkage = .Strong });
}

fn strFromFloatHelp(comptime T: type, float: T) RocStr {
    var buf: [400]u8 = undefined;
    const result = std.fmt.bufPrint(&buf, "{d}", .{float}) catch unreachable;

    return RocStr.init(&buf, result.len);
}

// Str.split
pub fn strSplit(string: RocStr, delimiter: RocStr) callconv(.C) RocList {
    const segment_count = countSegments(string, delimiter);
    const list = RocList.allocate(@alignOf(RocStr), segment_count, @sizeOf(RocStr));

    if (list.bytes) |bytes| {
        const strings = @ptrCast([*]RocStr, @alignCast(@alignOf(RocStr), bytes));
        strSplitHelp(strings, string, delimiter);
    }

    return list;
}

fn initFromSmallStr(slice_bytes: [*]u8, len: usize, _: usize) RocStr {
    return RocStr.init(slice_bytes, len);
}

// The ref_ptr must already be shifted to be ready for storing in a seamless slice.
fn initFromBigStr(slice_bytes: [*]u8, len: usize, ref_ptr: usize) RocStr {
    // Here we can make seamless slices instead of copying to a new small str.
    return RocStr{
        .str_bytes = slice_bytes,
        .str_len = len | SEAMLESS_SLICE_BIT,
        .str_capacity = ref_ptr,
    };
}

// TODO: relpace this with @qualCast or @constCast in future version of zig
fn constCast(ptr: [*]const u8) [*]u8 {
    var result: [*]u8 = undefined;
    @memcpy(@ptrCast([*]u8, &result), @ptrCast([*]const u8, &ptr), @sizeOf([*]u8));
    return result;
}

fn strSplitHelp(array: [*]RocStr, string: RocStr, delimiter: RocStr) void {
    var ret_array_index: usize = 0;
    var slice_start_index: usize = 0;
    var str_index: usize = 0;

    const str_bytes = string.asU8ptr();
    const str_len = string.len();
<<<<<<< HEAD
    // const ref_ptr = @ptrToInt(string.getRefcountPtr()) >> 1;
    // const init_fn: *const fn ([*]u8, usize, usize) RocStr = if (string.isSmallStr())
    //     initFromSmallStr
    // else
    //     initFromBigStr;
=======
    const ref_ptr = @ptrToInt(string.getRefcountPtr()) >> 1;
    const init_fn = if (string.isSmallStr())
        initFromSmallStr
    else
        initFromBigStr;
>>>>>>> 8a76937c

    const delimiter_bytes_ptrs = delimiter.asU8ptr();
    const delimiter_len = delimiter.len();

    if (str_len >= delimiter_len and delimiter_len > 0) {
        const end_index: usize = str_len - delimiter_len + 1;
        while (str_index <= end_index) {
            var delimiter_index: usize = 0;
            var matches_delimiter = true;

            while (delimiter_index < delimiter_len) {
                var delimiterChar = delimiter_bytes_ptrs[delimiter_index];

                if (str_index + delimiter_index >= str_len) {
                    matches_delimiter = false;
                    break;
                }

                var strChar = str_bytes[str_index + delimiter_index];

                if (delimiterChar != strChar) {
                    matches_delimiter = false;
                    break;
                }

                delimiter_index += 1;
            }

            if (matches_delimiter) {
                const segment_len: usize = str_index - slice_start_index;

                array[ret_array_index] = init_fn(constCast(str_bytes) + slice_start_index, segment_len, ref_ptr);
                slice_start_index = str_index + delimiter_len;
                ret_array_index += 1;
                str_index += delimiter_len;
            } else {
                str_index += 1;
            }
        }
    }

    array[ret_array_index] = init_fn(constCast(str_bytes) + slice_start_index, str_len - slice_start_index, ref_ptr);

    if (!string.isSmallStr()) {
        // Correct refcount for all of the splits made.
        string.incref(ret_array_index + 1);
    }
}

test "strSplitHelp: empty delimiter" {
    // Str.split "abc" "" == ["abc"]
    const str_arr = "abc";
    const str = RocStr.init(str_arr, str_arr.len);

    const delimiter_arr = "";
    const delimiter = RocStr.init(delimiter_arr, delimiter_arr.len);

    var array: [1]RocStr = undefined;
    const array_ptr: [*]RocStr = &array;

    strSplitHelp(array_ptr, str, delimiter);

    var expected = [1]RocStr{
        str,
    };

    defer {
        for (array) |roc_str| {
            roc_str.decref();
        }

        for (expected) |roc_str| {
            roc_str.decref();
        }

        str.decref();
        delimiter.decref();
    }

    try expectEqual(array.len, expected.len);
    try expect(array[0].eq(expected[0]));
}

test "strSplitHelp: no delimiter" {
    // Str.split "abc" "!" == ["abc"]
    const str_arr = "abc";
    const str = RocStr.init(str_arr, str_arr.len);

    const delimiter_arr = "!";
    const delimiter = RocStr.init(delimiter_arr, delimiter_arr.len);

    var array: [1]RocStr = undefined;
    const array_ptr: [*]RocStr = &array;

    strSplitHelp(array_ptr, str, delimiter);

    var expected = [1]RocStr{
        str,
    };

    defer {
        for (array) |roc_str| {
            roc_str.decref();
        }

        for (expected) |roc_str| {
            roc_str.decref();
        }

        str.decref();
        delimiter.decref();
    }

    try expectEqual(array.len, expected.len);
    try expect(array[0].eq(expected[0]));
}

test "strSplitHelp: empty start" {
    const str_arr = "/a";
    const str = RocStr.init(str_arr, str_arr.len);

    const delimiter_arr = "/";
    const delimiter = RocStr.init(delimiter_arr, delimiter_arr.len);

    const array_len: usize = 2;
    var array: [array_len]RocStr = [_]RocStr{
        undefined,
        undefined,
    };
    const array_ptr: [*]RocStr = &array;

    strSplitHelp(array_ptr, str, delimiter);

    const one = RocStr.init("a", 1);

    var expected = [2]RocStr{
        RocStr.empty(), one,
    };

    defer {
        for (array) |rocStr| {
            rocStr.decref();
        }

        for (expected) |rocStr| {
            rocStr.decref();
        }

        str.decref();
        delimiter.decref();
    }

    try expectEqual(array.len, expected.len);
    try expect(array[0].eq(expected[0]));
    try expect(array[1].eq(expected[1]));
}

test "strSplitHelp: empty end" {
    const str_arr = "1---- ---- ---- ---- ----2---- ---- ---- ---- ----";
    const str = RocStr.init(str_arr, str_arr.len);

    const delimiter_arr = "---- ---- ---- ---- ----";
    const delimiter = RocStr.init(delimiter_arr, delimiter_arr.len);

    const array_len: usize = 3;
    var array: [array_len]RocStr = [_]RocStr{
        undefined,
        undefined,
        undefined,
    };
    const array_ptr: [*]RocStr = &array;

    strSplitHelp(array_ptr, str, delimiter);

    const one = RocStr.init("1", 1);
    const two = RocStr.init("2", 1);

    var expected = [3]RocStr{
        one, two, RocStr.empty(),
    };

    defer {
        for (array) |rocStr| {
            rocStr.decref();
        }

        for (expected) |rocStr| {
            rocStr.decref();
        }

        str.decref();
        delimiter.decref();
    }

    try expectEqual(array.len, expected.len);
    try expect(array[0].eq(expected[0]));
    try expect(array[1].eq(expected[1]));
    try expect(array[2].eq(expected[2]));
}

test "strSplitHelp: string equals delimiter" {
    const str_delimiter_arr = "/";
    const str_delimiter = RocStr.init(str_delimiter_arr, str_delimiter_arr.len);

    const array_len: usize = 2;
    var array: [array_len]RocStr = [_]RocStr{
        undefined,
        undefined,
    };
    const array_ptr: [*]RocStr = &array;

    strSplitHelp(array_ptr, str_delimiter, str_delimiter);

    var expected = [2]RocStr{ RocStr.empty(), RocStr.empty() };

    defer {
        for (array) |rocStr| {
            rocStr.decref();
        }

        for (expected) |rocStr| {
            rocStr.decref();
        }

        str_delimiter.decref();
    }

    try expectEqual(array.len, expected.len);
    try expect(array[0].eq(expected[0]));
    try expect(array[1].eq(expected[1]));
}

test "strSplitHelp: delimiter on sides" {
    const str_arr = "tttghittt";
    const str = RocStr.init(str_arr, str_arr.len);

    const delimiter_arr = "ttt";
    const delimiter = RocStr.init(delimiter_arr, delimiter_arr.len);

    const array_len: usize = 3;
    var array: [array_len]RocStr = [_]RocStr{
        undefined,
        undefined,
        undefined,
    };
    const array_ptr: [*]RocStr = &array;
    strSplitHelp(array_ptr, str, delimiter);

    const ghi_arr = "ghi";
    const ghi = RocStr.init(ghi_arr, ghi_arr.len);

    var expected = [3]RocStr{
        RocStr.empty(), ghi, RocStr.empty(),
    };

    defer {
        for (array) |rocStr| {
            rocStr.decref();
        }

        for (expected) |rocStr| {
            rocStr.decref();
        }

        str.decref();
        delimiter.decref();
    }

    try expectEqual(array.len, expected.len);
    try expect(array[0].eq(expected[0]));
    try expect(array[1].eq(expected[1]));
    try expect(array[2].eq(expected[2]));
}

test "strSplitHelp: three pieces" {
    // Str.split "a!b!c" "!" == ["a", "b", "c"]
    const str_arr = "a!b!c";
    const str = RocStr.init(str_arr, str_arr.len);

    const delimiter_arr = "!";
    const delimiter = RocStr.init(delimiter_arr, delimiter_arr.len);

    const array_len: usize = 3;
    var array: [array_len]RocStr = undefined;
    const array_ptr: [*]RocStr = &array;

    strSplitHelp(array_ptr, str, delimiter);

    const a = RocStr.init("a", 1);
    const b = RocStr.init("b", 1);
    const c = RocStr.init("c", 1);

    var expected_array = [array_len]RocStr{
        a, b, c,
    };

    defer {
        for (array) |roc_str| {
            roc_str.decref();
        }

        for (expected_array) |roc_str| {
            roc_str.decref();
        }

        str.decref();
        delimiter.decref();
    }

    try expectEqual(expected_array.len, array.len);
    try expect(array[0].eq(expected_array[0]));
    try expect(array[1].eq(expected_array[1]));
    try expect(array[2].eq(expected_array[2]));
}

test "strSplitHelp: overlapping delimiter 1" {
    // Str.split "aaa" "aa" == ["", "a"]
    const str_arr = "aaa";
    const str = RocStr.init(str_arr, str_arr.len);

    const delimiter_arr = "aa";
    const delimiter = RocStr.init(delimiter_arr, delimiter_arr.len);

    var array: [2]RocStr = undefined;
    const array_ptr: [*]RocStr = &array;

    strSplitHelp(array_ptr, str, delimiter);

    var expected = [2]RocStr{
        RocStr.empty(),
        RocStr.init("a", 1),
    };

    // strings are all small so we ignore freeing the memory

    try expectEqual(array.len, expected.len);
    try expect(array[0].eq(expected[0]));
    try expect(array[1].eq(expected[1]));
}

test "strSplitHelp: overlapping delimiter 2" {
    // Str.split "aaa" "aa" == ["", "a"]
    const str_arr = "aaaa";
    const str = RocStr.init(str_arr, str_arr.len);

    const delimiter_arr = "aa";
    const delimiter = RocStr.init(delimiter_arr, delimiter_arr.len);

    var array: [3]RocStr = undefined;
    const array_ptr: [*]RocStr = &array;

    strSplitHelp(array_ptr, str, delimiter);

    var expected = [3]RocStr{
        RocStr.empty(),
        RocStr.empty(),
        RocStr.empty(),
    };

    // strings are all small so we ignore freeing the memory

    try expectEqual(array.len, expected.len);
    try expect(array[0].eq(expected[0]));
    try expect(array[1].eq(expected[1]));
    try expect(array[2].eq(expected[2]));
}

// This is used for `Str.split : Str, Str -> Array Str
// It is used to count how many segments the input `_str`
// needs to be broken into, so that we can allocate a array
// of that size. It always returns at least 1.
pub fn countSegments(string: RocStr, delimiter: RocStr) callconv(.C) usize {
    const str_bytes = string.asU8ptr();
    const str_len = string.len();

    const delimiter_bytes_ptrs = delimiter.asU8ptr();
    const delimiter_len = delimiter.len();

    var count: usize = 1;

    if (str_len >= delimiter_len and delimiter_len > 0) {
        var str_index: usize = 0;
        const end_cond: usize = str_len - delimiter_len + 1;

        while (str_index < end_cond) {
            var delimiter_index: usize = 0;

            var matches_delimiter = true;

            while (delimiter_index < delimiter_len) {
                const delimiterChar = delimiter_bytes_ptrs[delimiter_index];
                const strChar = str_bytes[str_index + delimiter_index];

                if (delimiterChar != strChar) {
                    matches_delimiter = false;
                    break;
                }

                delimiter_index += 1;
            }

            if (matches_delimiter) {
                count += 1;
                str_index += delimiter_len;
            } else {
                str_index += 1;
            }
        }
    }

    return count;
}

test "countSegments: long delimiter" {
    // Str.split "str" "delimiter" == ["str"]
    // 1 segment
    const str_arr = "str";
    const str = RocStr.init(str_arr, str_arr.len);

    const delimiter_arr = "delimiter";
    const delimiter = RocStr.init(delimiter_arr, delimiter_arr.len);

    defer {
        str.decref();
        delimiter.decref();
    }

    const segments_count = countSegments(str, delimiter);
    try expectEqual(segments_count, 1);
}

test "countSegments: delimiter at start" {
    // Str.split "hello there" "hello" == ["", " there"]
    // 2 segments
    const str_arr = "hello there";
    const str = RocStr.init(str_arr, str_arr.len);

    const delimiter_arr = "hello";
    const delimiter = RocStr.init(delimiter_arr, delimiter_arr.len);

    defer {
        str.decref();
        delimiter.decref();
    }

    const segments_count = countSegments(str, delimiter);

    try expectEqual(segments_count, 2);
}

test "countSegments: delimiter interspered" {
    // Str.split "a!b!c" "!" == ["a", "b", "c"]
    // 3 segments
    const str_arr = "a!b!c";
    const str = RocStr.init(str_arr, str_arr.len);

    const delimiter_arr = "!";
    const delimiter = RocStr.init(delimiter_arr, delimiter_arr.len);

    defer {
        str.decref();
        delimiter.decref();
    }

    const segments_count = countSegments(str, delimiter);

    try expectEqual(segments_count, 3);
}

test "countSegments: string equals delimiter" {
    // Str.split "/" "/" == ["", ""]
    // 2 segments
    const str_delimiter_arr = "/";
    const str_delimiter = RocStr.init(str_delimiter_arr, str_delimiter_arr.len);

    defer {
        str_delimiter.decref();
    }

    const segments_count = countSegments(str_delimiter, str_delimiter);

    try expectEqual(segments_count, 2);
}

test "countSegments: overlapping delimiter 1" {
    // Str.split "aaa" "aa" == ["", "a"]
    const segments_count = countSegments(RocStr.init("aaa", 3), RocStr.init("aa", 2));

    try expectEqual(segments_count, 2);
}

test "countSegments: overlapping delimiter 2" {
    // Str.split "aaa" "aa" == ["", "a"]
    const segments_count = countSegments(RocStr.init("aaaa", 4), RocStr.init("aa", 2));

    try expectEqual(segments_count, 3);
}

// Str.countGraphemeClusters
pub fn countGraphemeClusters(string: RocStr) callconv(.C) usize {
    if (string.isEmpty()) {
        return 0;
    }

    const bytes_len = string.len();
    const bytes_ptr = string.asU8ptr();

    var bytes = bytes_ptr[0..bytes_len];
    var iter = (unicode.Utf8View.init(bytes) catch unreachable).iterator();

    var count: usize = 0;
    var grapheme_break_state: ?grapheme.BoundClass = null;
    var grapheme_break_state_ptr = &grapheme_break_state;
    var opt_last_codepoint: ?u21 = null;
    while (iter.nextCodepoint()) |cur_codepoint| {
        if (opt_last_codepoint) |last_codepoint| {
            var did_break = grapheme.isGraphemeBreak(last_codepoint, cur_codepoint, grapheme_break_state_ptr);
            if (did_break) {
                count += 1;
                grapheme_break_state = null;
            }
        }
        opt_last_codepoint = cur_codepoint;
    }

    // If there are no breaks, but the str is not empty, then there
    // must be a single grapheme
    if (bytes_len != 0) {
        count += 1;
    }

    return count;
}

// Str.graphemes
pub fn strGraphemes(roc_str: RocStr) callconv(.C) RocList {
    var break_state: ?grapheme.BoundClass = null;
    var opt_last_codepoint: ?u21 = null;
    var index: usize = 0;
    var last_codepoint_len: u8 = 0;

<<<<<<< HEAD
    // const ref_ptr = @ptrToInt(roc_str.getRefcountPtr()) >> 1;
    // const init_fn: *const fn ([*]u8, usize, usize) RocStr = if (roc_str.isSmallStr())
    //     initFromSmallStr
    // else
    //     initFromBigStr;
=======
    const ref_ptr = @ptrToInt(roc_str.getRefcountPtr()) >> 1;
    const init_fn = if (roc_str.isSmallStr())
        initFromSmallStr
    else
        initFromBigStr;
>>>>>>> 8a76937c

    var result = RocList.allocate(@alignOf(RocStr), countGraphemeClusters(roc_str), @sizeOf(RocStr));
    const graphemes = result.elements(RocStr) orelse return result;
    var slice = roc_str.asSlice();
    var iter = (unicode.Utf8View.init(slice) catch unreachable).iterator();

    while (iter.nextCodepoint()) |cur_codepoint| {
        const cur_codepoint_len = unicode.utf8CodepointSequenceLength(cur_codepoint) catch unreachable;
        if (opt_last_codepoint) |last_codepoint| {
            var did_break = grapheme.isGraphemeBreak(last_codepoint, cur_codepoint, &break_state);
            if (did_break) {
                graphemes[index] = init_fn(constCast(slice.ptr), last_codepoint_len, ref_ptr);
                slice = slice[last_codepoint_len..];
                index += 1;
                break_state = null;
                last_codepoint_len = 0;
            }
        }
        last_codepoint_len += cur_codepoint_len;
        opt_last_codepoint = cur_codepoint;
    }
    // Append last grapheme
    graphemes[index] = init_fn(constCast(slice.ptr), slice.len, ref_ptr);

    if (!roc_str.isSmallStr()) {
        // Correct refcount for all of the splits made.
        roc_str.incref(index + 1);
    }
    return result;
}

// these test both countGraphemeClusters() and strGraphemes()
fn graphemesTest(input: []const u8, expected: []const []const u8) !void {
    const rocstr = RocStr.fromSlice(input);
    defer rocstr.decref();
    const count = countGraphemeClusters(rocstr);
    try expectEqual(expected.len, count);

    const graphemes = strGraphemes(rocstr);
    defer graphemes.decref(@sizeOf(u8));
    if (input.len == 0) return; // empty string
    const elems = graphemes.elements(RocStr) orelse unreachable;
    for (expected, 0..) |g, i| {
        try std.testing.expectEqualStrings(g, elems[i].asSlice());
    }
}

test "graphemes: empty string" {
    try graphemesTest("", &.{});
}

test "graphemes: ascii characters" {
    try graphemesTest("abcd", &.{ "a", "b", "c", "d" });
}

test "graphemes: utf8 characters" {
    try graphemesTest("ãxā", &.{ "ã", "x", "ā" });
}

test "graphemes: emojis" {
    try graphemesTest("🤔🤔🤔", &.{ "🤔", "🤔", "🤔" });
}

test "graphemes: emojis and ut8 characters" {
    try graphemesTest("🤔å🤔¥🤔ç", &.{ "🤔", "å", "🤔", "¥", "🤔", "ç" });
}

test "graphemes: emojis, ut8, and ascii characters" {
    try graphemesTest("6🤔å🤔e¥🤔çpp", &.{ "6", "🤔", "å", "🤔", "e", "¥", "🤔", "ç", "p", "p" });
}

pub fn countUtf8Bytes(string: RocStr) callconv(.C) usize {
    return string.len();
}

pub fn isEmpty(string: RocStr) callconv(.C) bool {
    return string.isEmpty();
}

pub fn getCapacity(string: RocStr) callconv(.C) usize {
    return string.getCapacity();
}

pub fn substringUnsafe(string: RocStr, start: usize, length: usize) callconv(.C) RocStr {
    const slice = string.asSlice()[start .. start + length];
    return RocStr.fromSlice(slice);
}

pub fn getUnsafe(string: RocStr, index: usize) callconv(.C) u8 {
    return string.getUnchecked(index);
}

test "substringUnsafe: start" {
    const str = RocStr.fromSlice("abcdef");
    defer str.decref();

    const expected = RocStr.fromSlice("abc");
    defer expected.decref();

    const actual = substringUnsafe(str, 0, 3);

    try expect(RocStr.eq(actual, expected));
}

test "substringUnsafe: middle" {
    const str = RocStr.fromSlice("abcdef");
    defer str.decref();

    const expected = RocStr.fromSlice("bcd");
    defer expected.decref();

    const actual = substringUnsafe(str, 1, 3);

    try expect(RocStr.eq(actual, expected));
}

test "substringUnsafe: end" {
    const str = RocStr.fromSlice("a string so long it is heap-allocated");
    defer str.decref();

    const expected = RocStr.fromSlice("heap-allocated");
    defer expected.decref();

    const actual = substringUnsafe(str, 23, 37 - 23);

    try expect(RocStr.eq(actual, expected));
}

// Str.startsWith
pub fn startsWith(string: RocStr, prefix: RocStr) callconv(.C) bool {
    const bytes_len = string.len();
    const bytes_ptr = string.asU8ptr();

    const prefix_len = prefix.len();
    const prefix_ptr = prefix.asU8ptr();

    if (prefix_len > bytes_len) {
        return false;
    }

    // we won't exceed bytes_len due to the previous check
    var i: usize = 0;
    while (i < prefix_len) {
        if (bytes_ptr[i] != prefix_ptr[i]) {
            return false;
        }
        i += 1;
    }
    return true;
}

// Str.repeat
pub fn repeat(string: RocStr, count: usize) callconv(.C) RocStr {
    const bytes_len = string.len();
    const bytes_ptr = string.asU8ptr();

    var ret_string = RocStr.allocate(count * bytes_len);
    var ret_string_ptr = ret_string.asU8ptrMut();

    var i: usize = 0;
    while (i < count) : (i += 1) {
        @memcpy(ret_string_ptr + (i * bytes_len), bytes_ptr, bytes_len);
    }

    return ret_string;
}

// Str.startsWithScalar
pub fn startsWithScalar(string: RocStr, prefix: u32) callconv(.C) bool {
    const str_len = string.len();

    if (str_len == 0) {
        return false;
    }

    // Write this (non-empty) string's first scalar into `first_scalar`
    var first_scalar: [1]u32 = undefined;

    _ = writeNextScalar(string, 0, &first_scalar, 0);

    // Return whether `first_scalar` equals `prefix`
    return @ptrCast(*u32, &first_scalar).* == prefix;
}

test "startsWithScalar: empty string" {
    const whole = RocStr.empty();
    const prefix: u32 = 'x';
    try expect(!startsWithScalar(whole, prefix));
}

test "startsWithScalar: ascii char" {
    const whole = RocStr.fromSlice("foobar");
    const prefix: u32 = 'f';
    try expect(startsWithScalar(whole, prefix));
}

test "startsWithScalar: emoji" {
    const yes = RocStr.fromSlice("💖foobar");
    const no = RocStr.fromSlice("foobar");
    const prefix: u32 = '💖';

    try expect(startsWithScalar(yes, prefix));
    try expect(!startsWithScalar(no, prefix));
}

test "startsWith: foo starts with fo" {
    const foo = RocStr.fromSlice("foo");
    const fo = RocStr.fromSlice("fo");
    try expect(startsWith(foo, fo));
}

test "startsWith: 123456789123456789 starts with 123456789123456789" {
    const str = RocStr.fromSlice("123456789123456789");
    defer str.decref();
    try expect(startsWith(str, str));
}

test "startsWith: 12345678912345678910 starts with 123456789123456789" {
    const str = RocStr.fromSlice("12345678912345678910");
    defer str.decref();
    const prefix = RocStr.fromSlice("123456789123456789");
    defer prefix.decref();

    try expect(startsWith(str, prefix));
}

// Str.endsWith
pub fn endsWith(string: RocStr, suffix: RocStr) callconv(.C) bool {
    const bytes_len = string.len();
    const bytes_ptr = string.asU8ptr();

    const suffix_len = suffix.len();
    const suffix_ptr = suffix.asU8ptr();

    if (suffix_len > bytes_len) {
        return false;
    }

    const offset: usize = bytes_len - suffix_len;
    var i: usize = 0;
    while (i < suffix_len) {
        if (bytes_ptr[i + offset] != suffix_ptr[i]) {
            return false;
        }
        i += 1;
    }
    return true;
}

test "endsWith: foo ends with oo" {
    const foo = RocStr.init("foo", 3);
    const oo = RocStr.init("oo", 2);
    defer foo.decref();
    defer oo.decref();

    try expect(endsWith(foo, oo));
}

test "endsWith: 123456789123456789 ends with 123456789123456789" {
    const str = RocStr.init("123456789123456789", 18);
    defer str.decref();
    try expect(endsWith(str, str));
}

test "endsWith: 12345678912345678910 ends with 345678912345678910" {
    const str = RocStr.init("12345678912345678910", 20);
    const suffix = RocStr.init("345678912345678910", 18);
    defer str.decref();
    defer suffix.decref();

    try expect(endsWith(str, suffix));
}

test "endsWith: hello world ends with world" {
    const str = RocStr.init("hello world", 11);
    const suffix = RocStr.init("world", 5);
    defer str.decref();
    defer suffix.decref();

    try expect(endsWith(str, suffix));
}

// Str.concat
pub fn strConcatC(arg1: RocStr, arg2: RocStr) callconv(.C) RocStr {
    return @call(.always_inline, strConcat, .{ arg1, arg2 });
}

fn strConcat(arg1: RocStr, arg2: RocStr) RocStr {
    // NOTE: we don't special-case the first argument being empty. That is because it is owned and
    // may have sufficient capacity to store the rest of the list.
    if (arg2.isEmpty()) {
        // the first argument is owned, so we can return it without cloning
        return arg1;
    } else {
        const combined_length = arg1.len() + arg2.len();

        var result = arg1.reallocate(combined_length);
        @memcpy(result.asU8ptrMut() + arg1.len(), arg2.asU8ptr(), arg2.len());

        return result;
    }
}

test "RocStr.concat: small concat small" {
    const str1_len = 3;
    var str1: [str1_len]u8 = "foo".*;
    const str1_ptr: [*]u8 = &str1;
    var roc_str1 = RocStr.init(str1_ptr, str1_len);

    const str2_len = 3;
    var str2: [str2_len]u8 = "abc".*;
    const str2_ptr: [*]u8 = &str2;
    var roc_str2 = RocStr.init(str2_ptr, str2_len);

    const str3_len = 6;
    var str3: [str3_len]u8 = "fooabc".*;
    const str3_ptr: [*]u8 = &str3;
    var roc_str3 = RocStr.init(str3_ptr, str3_len);

    defer {
        roc_str1.decref();
        roc_str2.decref();
        roc_str3.decref();
    }

    const result = strConcat(roc_str1, roc_str2);

    defer result.decref();

    try expect(roc_str3.eq(result));
}

pub const RocListStr = extern struct {
    list_elements: ?[*]RocStr,
    list_length: usize,
    list_capacity_or_ref_ptr: usize,
};

// Str.joinWith
pub fn strJoinWithC(list: RocList, separator: RocStr) callconv(.C) RocStr {
    const roc_list_str = RocListStr{
        .list_elements = @ptrCast(?[*]RocStr, @alignCast(@alignOf(usize), list.bytes)),
        .list_length = list.length,
        .list_capacity_or_ref_ptr = list.capacity_or_ref_ptr,
    };

    return @call(.always_inline, strJoinWith, .{ roc_list_str, separator });
}

fn strJoinWith(list: RocListStr, separator: RocStr) RocStr {
    const len = list.list_length;

    if (len == 0) {
        return RocStr.empty();
    } else {
        const ptr = @ptrCast([*]RocStr, list.list_elements);
        const slice: []RocStr = ptr[0..len];

        // determine the size of the result
        var total_size: usize = 0;
        for (slice) |substr| {
            total_size += substr.len();
        }

        // include size of the separator
        total_size += separator.len() * (len - 1);

        var result = RocStr.allocate(total_size);
        var result_ptr = result.asU8ptrMut();

        var offset: usize = 0;
        for (slice[0 .. len - 1]) |substr| {
            substr.memcpy(result_ptr + offset);
            offset += substr.len();

            separator.memcpy(result_ptr + offset);
            offset += separator.len();
        }

        const substr = slice[len - 1];
        substr.memcpy(result_ptr + offset);

        return result;
    }
}

test "RocStr.joinWith: result is big" {
    const sep_len = 2;
    var sep: [sep_len]u8 = ", ".*;
    const sep_ptr: [*]u8 = &sep;
    var roc_sep = RocStr.init(sep_ptr, sep_len);

    const elem_len = 13;
    var elem: [elem_len]u8 = "foobarbazspam".*;
    const elem_ptr: [*]u8 = &elem;
    var roc_elem = RocStr.init(elem_ptr, elem_len);

    const result_len = 43;
    var xresult: [result_len]u8 = "foobarbazspam, foobarbazspam, foobarbazspam".*;
    const result_ptr: [*]u8 = &xresult;
    var roc_result = RocStr.init(result_ptr, result_len);

    var elements: [3]RocStr = .{ roc_elem, roc_elem, roc_elem };
    const list = RocListStr{
        .list_length = 3,
        .list_capacity_or_ref_ptr = 3,
        .list_elements = @ptrCast([*]RocStr, &elements),
    };

    defer {
        roc_sep.decref();
        roc_elem.decref();
        roc_result.decref();
    }

    const result = strJoinWith(list, roc_sep);

    defer result.decref();

    try expect(roc_result.eq(result));
}

// Str.toUtf8
pub fn strToUtf8C(arg: RocStr) callconv(.C) RocList {
    return strToBytes(arg);
}

inline fn strToBytes(arg: RocStr) RocList {
    const length = arg.len();
    if (length == 0) {
        return RocList.empty();
    } else if (arg.isSmallStr()) {
        const ptr = utils.allocateWithRefcount(length, RocStr.alignment);

        @memcpy(ptr, arg.asU8ptr(), length);

        return RocList{ .length = length, .bytes = ptr, .capacity_or_ref_ptr = length };
    } else {
        const is_seamless_slice = arg.str_len & SEAMLESS_SLICE_BIT;
        return RocList{ .length = length, .bytes = arg.str_bytes, .capacity_or_ref_ptr = arg.str_capacity | is_seamless_slice };
    }
}

const FromUtf8Result = extern struct {
    byte_index: usize,
    string: RocStr,
    is_ok: bool,
    problem_code: Utf8ByteProblem,
};

const CountAndStart = extern struct {
    count: usize,
    start: usize,
};

pub fn fromUtf8RangeC(
    output: *FromUtf8Result,
    list: RocList,
    start: usize,
    count: usize,
    update_mode: UpdateMode,
) callconv(.C) void {
    output.* = @call(.always_inline, fromUtf8Range, .{ list, start, count, update_mode });
}

pub fn fromUtf8Range(arg: RocList, start: usize, count: usize, update_mode: UpdateMode) FromUtf8Result {
    if (arg.len() == 0 or count == 0) {
        arg.decref(RocStr.alignment);
        return FromUtf8Result{
            .is_ok = true,
            .string = RocStr.empty(),
            .byte_index = 0,
            .problem_code = Utf8ByteProblem.InvalidStartByte,
        };
    }
    const bytes = @ptrCast([*]const u8, arg.bytes)[start .. start + count];

    if (isValidUnicode(bytes)) {
        // Make a seamless slice of the input.
        const string = RocStr.fromSubListUnsafe(arg, start, count, update_mode);
        return FromUtf8Result{
            .is_ok = true,
            .string = string,
            .byte_index = 0,
            .problem_code = Utf8ByteProblem.InvalidStartByte,
        };
    } else {
        const temp = errorToProblem(@ptrCast([*]u8, arg.bytes), arg.length);

        // decref the list
        arg.decref(RocStr.alignment);

        return FromUtf8Result{
            .is_ok = false,
            .string = RocStr.empty(),
            .byte_index = temp.index,
            .problem_code = temp.problem,
        };
    }
}

fn errorToProblem(bytes: [*]u8, length: usize) struct { index: usize, problem: Utf8ByteProblem } {
    var index: usize = 0;

    while (index < length) {
        const nextNumBytes = numberOfNextCodepointBytes(bytes, length, index) catch |err| {
            switch (err) {
                error.UnexpectedEof => {
                    return .{ .index = index, .problem = Utf8ByteProblem.UnexpectedEndOfSequence };
                },
                error.Utf8InvalidStartByte => return .{ .index = index, .problem = Utf8ByteProblem.InvalidStartByte },
                error.Utf8ExpectedContinuation => return .{ .index = index, .problem = Utf8ByteProblem.ExpectedContinuation },
                error.Utf8OverlongEncoding => return .{ .index = index, .problem = Utf8ByteProblem.OverlongEncoding },
                error.Utf8EncodesSurrogateHalf => return .{ .index = index, .problem = Utf8ByteProblem.EncodesSurrogateHalf },
                error.Utf8CodepointTooLarge => return .{ .index = index, .problem = Utf8ByteProblem.CodepointTooLarge },
            }
        };
        index += nextNumBytes;
    }

    unreachable;
}

<<<<<<< HEAD
pub fn isValidUnicode(ptr: [*]u8, len: usize) callconv(.C) bool {
    const bytes: []u8 = ptr[0..len];
    return @call(.always_inline, unicode.utf8ValidateSlice, .{bytes});
// pub fn isValidUnicode(buf: []const u8) bool {
//     const size = @sizeOf(u64);
//     // TODO: we should test changing the step on other platforms.
//     // The general tradeoff is making extremely large strings potentially much faster
//     // at the cost of small strings being slightly slower.
//     const step = size;
//     var i: usize = 0;
//     while (i + step < buf.len) {
//         var bytes: u64 = undefined;
//         @memcpy(@ptrCast([*]u8, &bytes), @ptrCast([*]const u8, buf) + i, size);
//         const unicode_bytes = bytes & 0x8080_8080_8080_8080;
//         if (unicode_bytes == 0) {
//             i += step;
//             continue;
//         }

//         while (buf[i] < 0b1000_0000) : (i += 1) {}

//         while (buf[i] >= 0b1000_0000) {
//             // This forces prefetching, otherwise the loop can run at about half speed.
//             if (i + 4 >= buf.len) break;
//             var small_buf: [4]u8 = undefined;
//             @memcpy(&small_buf, @ptrCast([*]const u8, buf) + i, 4);
//             // TODO: Should we always inline these function calls below?
//             if (std.unicode.utf8ByteSequenceLength(small_buf[0])) |cp_len| {
//                 if (std.meta.isError(std.unicode.utf8Decode(small_buf[0..cp_len]))) {
//                     return false;
//                 }
//                 i += cp_len;
//             } else |_| {
//                 return false;
//             }
//         }
//     }

//     if (i == buf.len) return true;
//     while (buf[i] < 0b1000_0000) {
//         i += 1;
//         if (i == buf.len) return true;
//     }

//     return @call(.always_inline, unicode.utf8ValidateSlice, .{buf[i..]});
=======
pub fn isValidUnicode(buf: []const u8) bool {
    const size = @sizeOf(u64);
    // TODO: we should test changing the step on other platforms.
    // The general tradeoff is making extremely large strings potentially much faster
    // at the cost of small strings being slightly slower.
    const step = size;
    var i: usize = 0;
    while (i + step < buf.len) {
        var bytes: u64 = undefined;
        @memcpy(@ptrCast([*]u8, &bytes), @ptrCast([*]const u8, buf) + i, size);
        const unicode_bytes = bytes & 0x8080_8080_8080_8080;
        if (unicode_bytes == 0) {
            i += step;
            continue;
        }

        while (buf[i] < 0b1000_0000) : (i += 1) {}

        while (buf[i] >= 0b1000_0000) {
            // This forces prefetching, otherwise the loop can run at about half speed.
            if (i + 4 >= buf.len) break;
            var small_buf: [4]u8 = undefined;
            @memcpy(&small_buf, @ptrCast([*]const u8, buf) + i, 4);
            // TODO: Should we always inline these function calls below?
            if (std.unicode.utf8ByteSequenceLength(small_buf[0])) |cp_len| {
                if (std.meta.isError(std.unicode.utf8Decode(small_buf[0..cp_len]))) {
                    return false;
                }
                i += cp_len;
            } else |_| {
                return false;
            }
        }
    }

    if (i == buf.len) return true;
    while (buf[i] < 0b1000_0000) {
        i += 1;
        if (i == buf.len) return true;
    }

    return @call(.{ .modifier = always_inline }, unicode.utf8ValidateSlice, .{buf[i..]});
>>>>>>> 8a76937c
}

const Utf8DecodeError = error{
    UnexpectedEof,
    Utf8InvalidStartByte,
    Utf8ExpectedContinuation,
    Utf8OverlongEncoding,
    Utf8EncodesSurrogateHalf,
    Utf8CodepointTooLarge,
};

// Essentially unicode.utf8ValidateSlice -> https://github.com/ziglang/zig/blob/0.7.x/lib/std/unicode.zig#L156
// but only for the next codepoint from the index. Then we return the number of bytes of that codepoint.
// TODO: we only ever use the values 0-4, so can we use smaller int than `usize`?
pub fn numberOfNextCodepointBytes(ptr: [*]u8, len: usize, index: usize) Utf8DecodeError!usize {
    const codepoint_len = try unicode.utf8ByteSequenceLength(ptr[index]);
    const codepoint_end_index = index + codepoint_len;
    if (codepoint_end_index > len) {
        return error.UnexpectedEof;
    }
    _ = try unicode.utf8Decode(ptr[index..codepoint_end_index]);
    return codepoint_end_index - index;
}

// Return types for validateUtf8Bytes
// Values must be in alphabetical order. That is, lowest values are the first alphabetically.
pub const Utf8ByteProblem = enum(u8) {
    CodepointTooLarge = 0,
    EncodesSurrogateHalf = 1,
    ExpectedContinuation = 2,
    InvalidStartByte = 3,
    OverlongEncoding = 4,
    UnexpectedEndOfSequence = 5,
};

fn validateUtf8Bytes(bytes: [*]u8, length: usize) FromUtf8Result {
    return fromUtf8Range(RocList{ .bytes = bytes, .length = length, .capacity_or_ref_ptr = length }, 0, length, .Immutable);
}

fn validateUtf8BytesX(str: RocList) FromUtf8Result {
    return fromUtf8Range(str, 0, str.len(), .Immutable);
}

fn expectOk(result: FromUtf8Result) !void {
    try expectEqual(result.is_ok, true);
}

fn sliceHelp(bytes: [*]const u8, length: usize) RocList {
    var list = RocList.allocate(RocStr.alignment, length, @sizeOf(u8));
    @memcpy(list.bytes orelse unreachable, bytes, length);
    list.length = length;

    return list;
}

fn toErrUtf8ByteResponse(index: usize, problem: Utf8ByteProblem) FromUtf8Result {
    return FromUtf8Result{ .is_ok = false, .string = RocStr.empty(), .byte_index = index, .problem_code = problem };
}

// NOTE on memory: the validate function consumes a RC token of the input. Since
// we freshly created it (in `sliceHelp`), it has only one RC token, and input list will be deallocated.
//
// If we tested with big strings, we'd have to deallocate the output string, but never the input list

test "validateUtf8Bytes: ascii" {
    const raw = "abc";
    const ptr: [*]const u8 = @ptrCast([*]const u8, raw);
    const list = sliceHelp(ptr, raw.len);

    const str_result = validateUtf8BytesX(list);
    defer str_result.string.decref();
    try expectOk(str_result);
}

test "validateUtf8Bytes: unicode œ" {
    const raw = "œ";
    const ptr: [*]const u8 = @ptrCast([*]const u8, raw);
    const list = sliceHelp(ptr, raw.len);

    const str_result = validateUtf8BytesX(list);
    defer str_result.string.decref();
    try expectOk(str_result);
}

test "validateUtf8Bytes: unicode ∆" {
    const raw = "∆";
    const ptr: [*]const u8 = @ptrCast([*]const u8, raw);
    const list = sliceHelp(ptr, raw.len);

    const str_result = validateUtf8BytesX(list);
    defer str_result.string.decref();
    try expectOk(str_result);
}

test "validateUtf8Bytes: emoji" {
    const raw = "💖";
    const ptr: [*]const u8 = @ptrCast([*]const u8, raw);
    const list = sliceHelp(ptr, raw.len);

    const str_result = validateUtf8BytesX(list);
    defer str_result.string.decref();
    try expectOk(str_result);
}

test "validateUtf8Bytes: unicode ∆ in middle of array" {
    const raw = "œb∆c¬";
    const ptr: [*]const u8 = @ptrCast([*]const u8, raw);
    const list = sliceHelp(ptr, raw.len);

    const str_result = validateUtf8BytesX(list);
    defer str_result.string.decref();
    try expectOk(str_result);
}

fn expectErr(list: RocList, index: usize, err: Utf8DecodeError, problem: Utf8ByteProblem) !void {
    const str_ptr = @ptrCast([*]u8, list.bytes);
    const str_len = list.length;

    try expectError(err, numberOfNextCodepointBytes(str_ptr, str_len, index));
    try expectEqual(toErrUtf8ByteResponse(index, problem), validateUtf8Bytes(str_ptr, str_len));
}

test "validateUtf8Bytes: invalid start byte" {
    // https://github.com/ziglang/zig/blob/0.7.x/lib/std/unicode.zig#L426
    const raw = "ab\x80c";
    const ptr: [*]const u8 = @ptrCast([*]const u8, raw);
    const list = sliceHelp(ptr, raw.len);

    try expectErr(list, 2, error.Utf8InvalidStartByte, Utf8ByteProblem.InvalidStartByte);
}

test "validateUtf8Bytes: unexpected eof for 2 byte sequence" {
    // https://github.com/ziglang/zig/blob/0.7.x/lib/std/unicode.zig#L426
    const raw = "abc\xc2";
    const ptr: [*]const u8 = @ptrCast([*]const u8, raw);
    const list = sliceHelp(ptr, raw.len);

    try expectErr(list, 3, error.UnexpectedEof, Utf8ByteProblem.UnexpectedEndOfSequence);
}

test "validateUtf8Bytes: expected continuation for 2 byte sequence" {
    // https://github.com/ziglang/zig/blob/0.7.x/lib/std/unicode.zig#L426
    const raw = "abc\xc2\x00";
    const ptr: [*]const u8 = @ptrCast([*]const u8, raw);
    const list = sliceHelp(ptr, raw.len);

    try expectErr(list, 3, error.Utf8ExpectedContinuation, Utf8ByteProblem.ExpectedContinuation);
}

test "validateUtf8Bytes: unexpected eof for 3 byte sequence" {
    // https://github.com/ziglang/zig/blob/0.7.x/lib/std/unicode.zig#L430
    const raw = "abc\xe0\x00";
    const ptr: [*]const u8 = @ptrCast([*]const u8, raw);
    const list = sliceHelp(ptr, raw.len);

    try expectErr(list, 3, error.UnexpectedEof, Utf8ByteProblem.UnexpectedEndOfSequence);
}

test "validateUtf8Bytes: expected continuation for 3 byte sequence" {
    // https://github.com/ziglang/zig/blob/0.7.x/lib/std/unicode.zig#L430
    const raw = "abc\xe0\xa0\xc0";
    const ptr: [*]const u8 = @ptrCast([*]const u8, raw);
    const list = sliceHelp(ptr, raw.len);

    try expectErr(list, 3, error.Utf8ExpectedContinuation, Utf8ByteProblem.ExpectedContinuation);
}

test "validateUtf8Bytes: unexpected eof for 4 byte sequence" {
    // https://github.com/ziglang/zig/blob/0.7.x/lib/std/unicode.zig#L437
    const raw = "abc\xf0\x90\x00";
    const ptr: [*]const u8 = @ptrCast([*]const u8, raw);
    const list = sliceHelp(ptr, raw.len);

    try expectErr(list, 3, error.UnexpectedEof, Utf8ByteProblem.UnexpectedEndOfSequence);
}

test "validateUtf8Bytes: expected continuation for 4 byte sequence" {
    // https://github.com/ziglang/zig/blob/0.7.x/lib/std/unicode.zig#L437
    const raw = "abc\xf0\x90\x80\x00";
    const ptr: [*]const u8 = @ptrCast([*]const u8, raw);
    const list = sliceHelp(ptr, raw.len);

    try expectErr(list, 3, error.Utf8ExpectedContinuation, Utf8ByteProblem.ExpectedContinuation);
}

test "validateUtf8Bytes: overlong" {
    // https://github.com/ziglang/zig/blob/0.7.x/lib/std/unicode.zig#L451
    const raw = "abc\xf0\x80\x80\x80";
    const ptr: [*]const u8 = @ptrCast([*]const u8, raw);
    const list = sliceHelp(ptr, raw.len);

    try expectErr(list, 3, error.Utf8OverlongEncoding, Utf8ByteProblem.OverlongEncoding);
}

test "validateUtf8Bytes: codepoint out too large" {
    // https://github.com/ziglang/zig/blob/0.7.x/lib/std/unicode.zig#L465
    const raw = "abc\xf4\x90\x80\x80";
    const ptr: [*]const u8 = @ptrCast([*]const u8, raw);
    const list = sliceHelp(ptr, raw.len);

    try expectErr(list, 3, error.Utf8CodepointTooLarge, Utf8ByteProblem.CodepointTooLarge);
}

test "validateUtf8Bytes: surrogate halves" {
    // https://github.com/ziglang/zig/blob/0.7.x/lib/std/unicode.zig#L468
    const raw = "abc\xed\xa0\x80";
    const ptr: [*]const u8 = @ptrCast([*]const u8, raw);
    const list = sliceHelp(ptr, raw.len);

    try expectErr(list, 3, error.Utf8EncodesSurrogateHalf, Utf8ByteProblem.EncodesSurrogateHalf);
}

fn isWhitespace(codepoint: u21) bool {
    // https://www.unicode.org/Public/UCD/latest/ucd/PropList.txt
    return switch (codepoint) {
        0x0009...0x000D => true, // control characters
        0x0020 => true, // space
        0x0085 => true, // control character
        0x00A0 => true, // no-break space
        0x1680 => true, // ogham space
        0x2000...0x200A => true, // en quad..hair space
        0x200E...0x200F => true, // left-to-right & right-to-left marks
        0x2028 => true, // line separator
        0x2029 => true, // paragraph separator
        0x202F => true, // narrow no-break space
        0x205F => true, // medium mathematical space
        0x3000 => true, // ideographic space

        else => false,
    };
}

test "isWhitespace" {
    try expect(isWhitespace(' '));
    try expect(isWhitespace('\u{00A0}'));
    try expect(!isWhitespace('x'));
}

pub fn strTrim(input_string: RocStr) callconv(.C) RocStr {
    var string = input_string;

    if (string.isEmpty()) {
        string.decref();
        return RocStr.empty();
    }

    const bytes_ptr = string.asU8ptrMut();

    const leading_bytes = countLeadingWhitespaceBytes(string);
    const original_len = string.len();

    if (original_len == leading_bytes) {
        string.decref();
        return RocStr.empty();
    }

    const trailing_bytes = countTrailingWhitespaceBytes(string);
    const new_len = original_len - leading_bytes - trailing_bytes;

    if (string.isSmallStr()) {
        // Just create another small string of the correct bytes.
        // No need to decref because it is a small string.
        return RocStr.init(string.asU8ptr() + leading_bytes, new_len);
    } else if (leading_bytes == 0 and string.isUnique()) {
        // Big and unique with no leading bytes to remove.
        // Just take ownership and shrink the length.
        var new_string = string;
        new_string.str_len = new_len;

        return new_string;
    } else if (string.isSeamlessSlice()) {
        // Already a seamless slice, just update the range.
        return RocStr{
            .str_bytes = bytes_ptr + leading_bytes,
            .str_len = new_len | SEAMLESS_SLICE_BIT,
            .str_capacity = string.str_capacity,
        };
    } else {
        // Not unique or removing leading bytes, just make a slice.
        return RocStr{
            .str_bytes = bytes_ptr + leading_bytes,
            .str_len = new_len | SEAMLESS_SLICE_BIT,
            .str_capacity = @ptrToInt(bytes_ptr) >> 1,
        };
    }
}

pub fn strTrimLeft(input_string: RocStr) callconv(.C) RocStr {
    var string = input_string;

    if (string.isEmpty()) {
        string.decref();
        return RocStr.empty();
    }

    const bytes_ptr = string.asU8ptrMut();

    const leading_bytes = countLeadingWhitespaceBytes(string);
    const original_len = string.len();

    if (original_len == leading_bytes) {
        string.decref();
        return RocStr.empty();
    }

    const new_len = original_len - leading_bytes;

    if (string.isSmallStr()) {
        // Just create another small string of the correct bytes.
        // No need to decref because it is a small string.
        return RocStr.init(string.asU8ptr() + leading_bytes, new_len);
    } else if (leading_bytes == 0 and string.isUnique()) {
        // Big and unique with no leading bytes to remove.
        // Just take ownership and shrink the length.
        var new_string = string;
        new_string.str_len = new_len;

        return new_string;
    } else if (string.isSeamlessSlice()) {
        // Already a seamless slice, just update the range.
        return RocStr{
            .str_bytes = bytes_ptr + leading_bytes,
            .str_len = new_len | SEAMLESS_SLICE_BIT,
            .str_capacity = string.str_capacity,
        };
    } else {
        // Not unique or removing leading bytes, just make a slice.
        return RocStr{
            .str_bytes = bytes_ptr + leading_bytes,
            .str_len = new_len | SEAMLESS_SLICE_BIT,
            .str_capacity = @ptrToInt(bytes_ptr) >> 1,
        };
    }
}

pub fn strTrimRight(input_string: RocStr) callconv(.C) RocStr {
    var string = input_string;

    if (string.isEmpty()) {
        string.decref();
        return RocStr.empty();
    }

    const bytes_ptr = string.asU8ptrMut();

    const trailing_bytes = countTrailingWhitespaceBytes(string);
    const original_len = string.len();

    if (original_len == trailing_bytes) {
        string.decref();
        return RocStr.empty();
    }

    const new_len = original_len - trailing_bytes;

    if (string.isSmallStr()) {
        // Just create another small string of the correct bytes.
        // No need to decref because it is a small string.
        return RocStr.init(string.asU8ptr(), new_len);
    } else if (string.isUnique()) {
        // Big and unique with no leading bytes to remove.
        // Just take ownership and shrink the length.
        var new_string = string;
        new_string.str_len = new_len;

        return new_string;
    } else if (string.isSeamlessSlice()) {
        // Already a seamless slice, just update the range.
        return RocStr{
            .str_bytes = bytes_ptr,
            .str_len = new_len | SEAMLESS_SLICE_BIT,
            .str_capacity = string.str_capacity,
        };
    } else {
        // Not unique, just make a slice.
        return RocStr{
            .str_bytes = bytes_ptr,
            .str_len = new_len | SEAMLESS_SLICE_BIT,
            .str_capacity = @ptrToInt(bytes_ptr) >> 1,
        };
    }
}

fn countLeadingWhitespaceBytes(string: RocStr) usize {
    var byte_count: usize = 0;

    var bytes = string.asU8ptr()[0..string.len()];
    var iter = unicode.Utf8View.initUnchecked(bytes).iterator();
    while (iter.nextCodepoint()) |codepoint| {
        if (isWhitespace(codepoint)) {
            byte_count += unicode.utf8CodepointSequenceLength(codepoint) catch break;
        } else {
            break;
        }
    }

    return byte_count;
}

fn countTrailingWhitespaceBytes(string: RocStr) usize {
    var byte_count: usize = 0;

    var bytes = string.asU8ptr()[0..string.len()];
    var iter = ReverseUtf8View.initUnchecked(bytes).iterator();
    while (iter.nextCodepoint()) |codepoint| {
        if (isWhitespace(codepoint)) {
            byte_count += unicode.utf8CodepointSequenceLength(codepoint) catch break;
        } else {
            break;
        }
    }

    return byte_count;
}

/// A backwards version of Utf8View from std.unicode
const ReverseUtf8View = struct {
    bytes: []const u8,

    pub fn initUnchecked(s: []const u8) ReverseUtf8View {
        return ReverseUtf8View{ .bytes = s };
    }

    pub fn iterator(s: ReverseUtf8View) ReverseUtf8Iterator {
        return ReverseUtf8Iterator{
            .bytes = s.bytes,
            .i = if (s.bytes.len > 0) s.bytes.len - 1 else null,
        };
    }
};

/// A backwards version of Utf8Iterator from std.unicode
const ReverseUtf8Iterator = struct {
    bytes: []const u8,
    // NOTE null signifies complete/empty
    i: ?usize,

    pub fn nextCodepointSlice(it: *ReverseUtf8Iterator) ?[]const u8 {
        if (it.i) |index| {
            var i = index;

            // NOTE this relies on the string being valid utf8 to not run off the end
            while (!utf8BeginByte(it.bytes[i])) {
                i -= 1;
            }

            const cp_len = unicode.utf8ByteSequenceLength(it.bytes[i]) catch unreachable;
            const slice = it.bytes[i .. i + cp_len];

            it.i = if (i == 0) null else i - 1;

            return slice;
        } else {
            return null;
        }
    }

    pub fn nextCodepoint(it: *ReverseUtf8Iterator) ?u21 {
        const slice = it.nextCodepointSlice() orelse return null;

        return switch (slice.len) {
            1 => @as(u21, slice[0]),
            2 => unicode.utf8Decode2(slice) catch unreachable,
            3 => unicode.utf8Decode3(slice) catch unreachable,
            4 => unicode.utf8Decode4(slice) catch unreachable,
            else => unreachable,
        };
    }
};

fn utf8BeginByte(byte: u8) bool {
    return switch (byte) {
        0b1000_0000...0b1011_1111 => false,
        else => true,
    };
}

test "strTrim: empty" {
    const trimmedEmpty = strTrim(RocStr.empty());
    try expect(trimmedEmpty.eq(RocStr.empty()));
}

test "strTrim: null byte" {
    const bytes = [_]u8{0};
    const original = RocStr.init(&bytes, 1);

    try expectEqual(@as(usize, 1), original.len());
    try expectEqual(@as(usize, SMALL_STR_MAX_LENGTH), original.getCapacity());

    const original_with_capacity = reserve(original, 40);
    defer original_with_capacity.decref();

    try expectEqual(@as(usize, 1), original_with_capacity.len());
    try expectEqual(@as(usize, 64), original_with_capacity.getCapacity());

    const trimmed = strTrim(original.clone());
    defer trimmed.decref();

    try expect(original.eq(trimmed));
}

test "strTrim: blank" {
    const original_bytes = "   ";
    const original = RocStr.init(original_bytes, original_bytes.len);

    const trimmed = strTrim(original);
    defer trimmed.decref();

    try expect(trimmed.eq(RocStr.empty()));
}

test "strTrim: large to large" {
    const original_bytes = " hello even more giant world ";
    const original = RocStr.init(original_bytes, original_bytes.len);

    try expect(!original.isSmallStr());

    const expected_bytes = "hello even more giant world";
    const expected = RocStr.init(expected_bytes, expected_bytes.len);
    defer expected.decref();

    try expect(!expected.isSmallStr());

    const trimmed = strTrim(original);
    defer trimmed.decref();

    try expect(trimmed.eq(expected));
}

test "strTrim: large to small sized slice" {
    const original_bytes = "             hello         ";
    const original = RocStr.init(original_bytes, original_bytes.len);

    try expect(!original.isSmallStr());

    const expected_bytes = "hello";
    const expected = RocStr.init(expected_bytes, expected_bytes.len);
    defer expected.decref();

    try expect(expected.isSmallStr());

    try expect(original.isUnique());
    const trimmed = strTrim(original);
    defer trimmed.decref();

    try expect(trimmed.eq(expected));
    try expect(!trimmed.isSmallStr());
}

test "strTrim: small to small" {
    const original_bytes = " hello ";
    const original = RocStr.init(original_bytes, original_bytes.len);
    defer original.decref();

    try expect(original.isSmallStr());

    const expected_bytes = "hello";
    const expected = RocStr.init(expected_bytes, expected_bytes.len);
    defer expected.decref();

    try expect(expected.isSmallStr());

    const trimmed = strTrim(original);

    try expect(trimmed.eq(expected));
    try expect(trimmed.isSmallStr());
}

test "strTrimLeft: empty" {
    const trimmedEmpty = strTrimLeft(RocStr.empty());
    try expect(trimmedEmpty.eq(RocStr.empty()));
}

test "strTrimLeft: blank" {
    const original_bytes = "   ";
    const original = RocStr.init(original_bytes, original_bytes.len);
    defer original.decref();

    const trimmed = strTrimLeft(original);

    try expect(trimmed.eq(RocStr.empty()));
}

test "strTrimLeft: large to large" {
    const original_bytes = " hello even more giant world ";
    const original = RocStr.init(original_bytes, original_bytes.len);
    defer original.decref();

    try expect(!original.isSmallStr());

    const expected_bytes = "hello even more giant world ";
    const expected = RocStr.init(expected_bytes, expected_bytes.len);
    defer expected.decref();

    try expect(!expected.isSmallStr());

    const trimmed = strTrimLeft(original);

    try expect(trimmed.eq(expected));
}

test "strTrimLeft: large to small" {
    // `original` will be consumed by the concat; do not free explicitly
    const original_bytes = "                    hello ";
    const original = RocStr.init(original_bytes, original_bytes.len);

    try expect(!original.isSmallStr());

    const expected_bytes = "hello ";
    const expected = RocStr.init(expected_bytes, expected_bytes.len);
    defer expected.decref();

    try expect(expected.isSmallStr());

    const trimmed = strTrimLeft(original);
    defer trimmed.decref();

    try expect(trimmed.eq(expected));
    try expect(!trimmed.isSmallStr());
}

test "strTrimLeft: small to small" {
    const original_bytes = " hello ";
    const original = RocStr.init(original_bytes, original_bytes.len);
    defer original.decref();

    try expect(original.isSmallStr());

    const expected_bytes = "hello ";
    const expected = RocStr.init(expected_bytes, expected_bytes.len);
    defer expected.decref();

    try expect(expected.isSmallStr());

    const trimmed = strTrimLeft(original);

    try expect(trimmed.eq(expected));
    try expect(trimmed.isSmallStr());
}

test "strTrimRight: empty" {
    const trimmedEmpty = strTrimRight(RocStr.empty());
    try expect(trimmedEmpty.eq(RocStr.empty()));
}

test "strTrimRight: blank" {
    const original_bytes = "   ";
    const original = RocStr.init(original_bytes, original_bytes.len);
    defer original.decref();

    const trimmed = strTrimRight(original);

    try expect(trimmed.eq(RocStr.empty()));
}

test "strTrimRight: large to large" {
    const original_bytes = " hello even more giant world ";
    const original = RocStr.init(original_bytes, original_bytes.len);
    defer original.decref();

    try expect(!original.isSmallStr());

    const expected_bytes = " hello even more giant world";
    const expected = RocStr.init(expected_bytes, expected_bytes.len);
    defer expected.decref();

    try expect(!expected.isSmallStr());

    const trimmed = strTrimRight(original);

    try expect(trimmed.eq(expected));
}

test "strTrimRight: large to small" {
    // `original` will be consumed by the concat; do not free explicitly
    const original_bytes = " hello                    ";
    const original = RocStr.init(original_bytes, original_bytes.len);

    try expect(!original.isSmallStr());

    const expected_bytes = " hello";
    const expected = RocStr.init(expected_bytes, expected_bytes.len);
    defer expected.decref();

    try expect(expected.isSmallStr());

    const trimmed = strTrimRight(original);
    defer trimmed.decref();

    try expect(trimmed.eq(expected));
    try expect(!trimmed.isSmallStr());
}

test "strTrimRight: small to small" {
    const original_bytes = " hello ";
    const original = RocStr.init(original_bytes, original_bytes.len);
    defer original.decref();

    try expect(original.isSmallStr());

    const expected_bytes = " hello";
    const expected = RocStr.init(expected_bytes, expected_bytes.len);
    defer expected.decref();

    try expect(expected.isSmallStr());

    const trimmed = strTrimRight(original);

    try expect(trimmed.eq(expected));
    try expect(trimmed.isSmallStr());
}

test "ReverseUtf8View: hello world" {
    const original_bytes = "hello world";
    const expected_bytes = "dlrow olleh";

    var i: usize = 0;
    var iter = ReverseUtf8View.initUnchecked(original_bytes).iterator();
    while (iter.nextCodepoint()) |codepoint| {
        try expect(expected_bytes[i] == codepoint);
        i += 1;
    }
}

test "ReverseUtf8View: empty" {
    const original_bytes = "";

    var iter = ReverseUtf8View.initUnchecked(original_bytes).iterator();
    while (iter.nextCodepoint()) |_| {
        try expect(false);
    }
}

test "capacity: small string" {
    const data_bytes = "foobar";
    var data = RocStr.init(data_bytes, data_bytes.len);
    defer data.decref();

    try expectEqual(data.getCapacity(), SMALL_STR_MAX_LENGTH);
}

test "capacity: big string" {
    const data_bytes = "a string so large that it must be heap-allocated";
    var data = RocStr.init(data_bytes, data_bytes.len);
    defer data.decref();

    try expect(data.getCapacity() >= data_bytes.len);
}

pub fn appendScalar(string: RocStr, scalar_u32: u32) callconv(.C) RocStr {
    const scalar = @intCast(u21, scalar_u32);
    const width = std.unicode.utf8CodepointSequenceLength(scalar) catch unreachable;

    var output = string.reallocate(string.len() + width);
    var slice = output.asSliceWithCapacityMut();

    _ = std.unicode.utf8Encode(scalar, slice[string.len() .. string.len() + width]) catch unreachable;

    return output;
}

test "appendScalar: small A" {
    const A: []const u8 = "A";

    const data_bytes = "hello";
    var data = RocStr.init(data_bytes, data_bytes.len);

    const actual = appendScalar(data, A[0]);
    defer actual.decref();

    const expected_bytes = "helloA";
    const expected = RocStr.init(expected_bytes, expected_bytes.len);
    defer expected.decref();

    try expect(actual.eq(expected));
}

test "appendScalar: small 😀" {
    const data_bytes = "hello";
    var data = RocStr.init(data_bytes, data_bytes.len);

    const actual = appendScalar(data, 0x1F600);
    defer actual.decref();

    const expected_bytes = "hello😀";
    const expected = RocStr.init(expected_bytes, expected_bytes.len);
    defer expected.decref();

    try expect(actual.eq(expected));
}

test "appendScalar: big A" {
    const A: []const u8 = "A";

    const data_bytes = "a string so large that it must be heap-allocated";
    var data = RocStr.init(data_bytes, data_bytes.len);

    const actual = appendScalar(data, A[0]);
    defer actual.decref();

    const expected_bytes = "a string so large that it must be heap-allocatedA";
    const expected = RocStr.init(expected_bytes, expected_bytes.len);
    defer expected.decref();

    try expect(actual.eq(expected));
}

test "appendScalar: big 😀" {
    const data_bytes = "a string so large that it must be heap-allocated";
    var data = RocStr.init(data_bytes, data_bytes.len);

    const actual = appendScalar(data, 0x1F600);
    defer actual.decref();

    const expected_bytes = "a string so large that it must be heap-allocated😀";
    const expected = RocStr.init(expected_bytes, expected_bytes.len);
    defer expected.decref();

    try expect(actual.eq(expected));
}

pub fn reserve(string: RocStr, spare: usize) callconv(.C) RocStr {
    const old_length = string.len();
    if (string.getCapacity() >= old_length + spare) {
        return string;
    } else {
        var output = string.reallocate(old_length + spare);
        output.setLen(old_length);
        return output;
    }
}

pub fn withCapacity(capacity: usize) callconv(.C) RocStr {
    var str = RocStr.allocate(capacity);
    str.setLen(0);
    return str;
}

pub fn getScalarUnsafe(string: RocStr, index: usize) callconv(.C) extern struct { bytesParsed: usize, scalar: u32 } {
    const slice = string.asSlice();
    const bytesParsed = @intCast(usize, std.unicode.utf8ByteSequenceLength(slice[index]) catch unreachable);
    const scalar = std.unicode.utf8Decode(slice[index .. index + bytesParsed]) catch unreachable;

    return .{ .bytesParsed = bytesParsed, .scalar = @intCast(u32, scalar) };
}

test "getScalarUnsafe" {
    const data_bytes = "A";
    var data = RocStr.init(data_bytes, data_bytes.len);

    const result = getScalarUnsafe(data, 0);

    const expected = try std.unicode.utf8Decode("A");

    try expectEqual(result.scalar, @intCast(u32, expected));
    try expectEqual(result.bytesParsed, 1);
}

pub fn strCloneTo(
    string: RocStr,
    ptr: [*]u8,
    offset: usize,
    extra_offset: usize,
) callconv(.C) usize {
    const WIDTH: usize = @sizeOf(RocStr);
    if (string.isSmallStr()) {
        const array: [@sizeOf(RocStr)]u8 = @bitCast([@sizeOf(RocStr)]u8, string);

        var i: usize = 0;
        while (i < WIDTH) : (i += 1) {
            ptr[offset + i] = array[i];
        }

        return extra_offset;
    } else {
        const slice = string.asSlice();

        var relative = string;
        relative.str_bytes = @intToPtr(?[*]u8, extra_offset); // i.e. just after the string struct

        // write the string struct
        const array = relative.asArray();
        @memcpy(ptr + offset, &array, WIDTH);

        // write the string bytes just after the struct
        @memcpy(ptr + extra_offset, slice.ptr, slice.len);

        return extra_offset + slice.len;
    }
}

pub fn strRefcountPtr(
    string: RocStr,
) callconv(.C) ?[*]u8 {
    return string.getRefcountPtr();
}

pub fn strReleaseExcessCapacity(
    string: RocStr,
) callconv(.C) RocStr {
    const old_length = string.len();
    // We use the direct list.capacity_or_ref_ptr to make sure both that there is no extra capacity and that it isn't a seamless slice.
    if (string.isSmallStr()) {
        // SmallStr has no excess capacity.
        return string;
    } else if (string.isUnique() and !string.isSeamlessSlice() and string.getCapacity() == old_length) {
        return string;
    } else if (old_length == 0) {
        string.decref();
        return RocStr.empty();
    } else {
        var output = RocStr.allocateExact(old_length);
        const source_ptr = string.asU8ptr();
        const dest_ptr = output.asU8ptrMut();

        @memcpy(dest_ptr, source_ptr, old_length);
        string.decref();

        return output;
    }
}<|MERGE_RESOLUTION|>--- conflicted
+++ resolved
@@ -898,19 +898,11 @@
 
     const str_bytes = string.asU8ptr();
     const str_len = string.len();
-<<<<<<< HEAD
-    // const ref_ptr = @ptrToInt(string.getRefcountPtr()) >> 1;
-    // const init_fn: *const fn ([*]u8, usize, usize) RocStr = if (string.isSmallStr())
-    //     initFromSmallStr
-    // else
-    //     initFromBigStr;
-=======
     const ref_ptr = @ptrToInt(string.getRefcountPtr()) >> 1;
-    const init_fn = if (string.isSmallStr())
+    const init_fn: *const fn ([*]u8, usize, usize) RocStr = if (string.isSmallStr())
         initFromSmallStr
     else
         initFromBigStr;
->>>>>>> 8a76937c
 
     const delimiter_bytes_ptrs = delimiter.asU8ptr();
     const delimiter_len = delimiter.len();
@@ -1452,19 +1444,11 @@
     var index: usize = 0;
     var last_codepoint_len: u8 = 0;
 
-<<<<<<< HEAD
-    // const ref_ptr = @ptrToInt(roc_str.getRefcountPtr()) >> 1;
-    // const init_fn: *const fn ([*]u8, usize, usize) RocStr = if (roc_str.isSmallStr())
-    //     initFromSmallStr
-    // else
-    //     initFromBigStr;
-=======
     const ref_ptr = @ptrToInt(roc_str.getRefcountPtr()) >> 1;
-    const init_fn = if (roc_str.isSmallStr())
+    const init_fn: *const fn ([*]u8, usize, usize) RocStr = if (roc_str.isSmallStr())
         initFromSmallStr
     else
         initFromBigStr;
->>>>>>> 8a76937c
 
     var result = RocList.allocate(@alignOf(RocStr), countGraphemeClusters(roc_str), @sizeOf(RocStr));
     const graphemes = result.elements(RocStr) orelse return result;
@@ -1988,10 +1972,53 @@
     unreachable;
 }
 
-<<<<<<< HEAD
-pub fn isValidUnicode(ptr: [*]u8, len: usize) callconv(.C) bool {
-    const bytes: []u8 = ptr[0..len];
-    return @call(.always_inline, unicode.utf8ValidateSlice, .{bytes});
+// pub fn isValidUnicode(ptr: [*]u8, len: usize) callconv(.C) bool {
+//     const bytes: []u8 = ptr[0..len];
+//     return @call(.always_inline, unicode.utf8ValidateSlice, .{bytes});
+pub fn isValidUnicode(buf: []const u8) bool {
+    const size = @sizeOf(u64);
+    // TODO: we should test changing the step on other platforms.
+    // The general tradeoff is making extremely large strings potentially much faster
+    // at the cost of small strings being slightly slower.
+    const step = size;
+    var i: usize = 0;
+    while (i + step < buf.len) {
+        var bytes: u64 = undefined;
+        @memcpy(@ptrCast([*]u8, &bytes), @ptrCast([*]const u8, buf) + i, size);
+        const unicode_bytes = bytes & 0x8080_8080_8080_8080;
+        if (unicode_bytes == 0) {
+            i += step;
+            continue;
+        }
+
+        while (buf[i] < 0b1000_0000) : (i += 1) {}
+
+        while (buf[i] >= 0b1000_0000) {
+            // This forces prefetching, otherwise the loop can run at about half speed.
+            if (i + 4 >= buf.len) break;
+            var small_buf: [4]u8 = undefined;
+            @memcpy(&small_buf, @ptrCast([*]const u8, buf) + i, 4);
+            // TODO: Should we always inline these function calls below?
+            if (std.unicode.utf8ByteSequenceLength(small_buf[0])) |cp_len| {
+                if (std.meta.isError(std.unicode.utf8Decode(small_buf[0..cp_len]))) {
+                    return false;
+                }
+                i += cp_len;
+            } else |_| {
+                return false;
+            }
+        }
+    }
+
+    if (i == buf.len) return true;
+    while (buf[i] < 0b1000_0000) {
+        i += 1;
+        if (i == buf.len) return true;
+    }
+
+    return @call(.always_inline, unicode.utf8ValidateSlice, .{buf[i..]});
+}
+
 // pub fn isValidUnicode(buf: []const u8) bool {
 //     const size = @sizeOf(u64);
 //     // TODO: we should test changing the step on other platforms.
@@ -2033,52 +2060,8 @@
 //         if (i == buf.len) return true;
 //     }
 
-//     return @call(.always_inline, unicode.utf8ValidateSlice, .{buf[i..]});
-=======
-pub fn isValidUnicode(buf: []const u8) bool {
-    const size = @sizeOf(u64);
-    // TODO: we should test changing the step on other platforms.
-    // The general tradeoff is making extremely large strings potentially much faster
-    // at the cost of small strings being slightly slower.
-    const step = size;
-    var i: usize = 0;
-    while (i + step < buf.len) {
-        var bytes: u64 = undefined;
-        @memcpy(@ptrCast([*]u8, &bytes), @ptrCast([*]const u8, buf) + i, size);
-        const unicode_bytes = bytes & 0x8080_8080_8080_8080;
-        if (unicode_bytes == 0) {
-            i += step;
-            continue;
-        }
-
-        while (buf[i] < 0b1000_0000) : (i += 1) {}
-
-        while (buf[i] >= 0b1000_0000) {
-            // This forces prefetching, otherwise the loop can run at about half speed.
-            if (i + 4 >= buf.len) break;
-            var small_buf: [4]u8 = undefined;
-            @memcpy(&small_buf, @ptrCast([*]const u8, buf) + i, 4);
-            // TODO: Should we always inline these function calls below?
-            if (std.unicode.utf8ByteSequenceLength(small_buf[0])) |cp_len| {
-                if (std.meta.isError(std.unicode.utf8Decode(small_buf[0..cp_len]))) {
-                    return false;
-                }
-                i += cp_len;
-            } else |_| {
-                return false;
-            }
-        }
-    }
-
-    if (i == buf.len) return true;
-    while (buf[i] < 0b1000_0000) {
-        i += 1;
-        if (i == buf.len) return true;
-    }
-
-    return @call(.{ .modifier = always_inline }, unicode.utf8ValidateSlice, .{buf[i..]});
->>>>>>> 8a76937c
-}
+//     return @call(.{ .modifier = always_inline }, unicode.utf8ValidateSlice, .{buf[i..]});
+// }
 
 const Utf8DecodeError = error{
     UnexpectedEof,
