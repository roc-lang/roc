--- conflicted
+++ resolved
@@ -1065,11 +1065,8 @@
         "__modti3",
         "__muloti4",
         "__udivti3",
-<<<<<<< HEAD
         "__fixdfti",
-=======
         "__umodti3",
->>>>>>> c9a1ca84
         // Roc special functions
         "__roc_force_longjmp",
         "__roc_force_setjmp",
