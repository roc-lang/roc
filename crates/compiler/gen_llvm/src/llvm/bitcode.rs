/// Helpers for interacting with the zig that generates bitcode
use crate::debug_info_init;
use crate::llvm::build::{
    complex_bitcast_check_size, load_roc_value, struct_from_fields, to_cc_return, CCReturn, Env,
    C_CALL_CONV, FAST_CALL_CONV,
};
use crate::llvm::convert::basic_type_from_layout;
use crate::llvm::refcounting::{
    decrement_refcount_layout, increment_n_refcount_layout, increment_refcount_layout,
};
use inkwell::attributes::{Attribute, AttributeLoc};
use inkwell::types::{BasicType, BasicTypeEnum, StructType};
use inkwell::values::{
    BasicValueEnum, CallSiteValue, FunctionValue, InstructionValue, IntValue, PointerValue,
    StructValue,
};
use inkwell::AddressSpace;
use inkwell::context::Context;
use roc_error_macros::internal_error;
use roc_module::symbol::Symbol;
use roc_mono::layout::{
    Builtin, InLayout, LambdaSet, Layout, LayoutIds, LayoutInterner, STLayoutInterner,
};

use super::build::{create_entry_block_alloca, BuilderExt};
use super::convert::zig_list_type;

<<<<<<< HEAD
pub fn always_inline(ctx : &Context) -> Attribute {
    let kind_id = Attribute::get_named_enum_kind_id("alwaysinline");
    debug_assert!(kind_id > 0);
    let attr = ctx.create_enum_attribute(kind_id, 0);
    debug_assert!(attr.is_enum());
    attr
}

pub fn call_bitcode_fn<'a, 'ctx, 'env>(
    env: &Env<'a, 'ctx, 'env>,
=======
pub fn call_bitcode_fn<'ctx>(
    env: &Env<'_, 'ctx, '_>,
>>>>>>> c2d2bd4b
    args: &[BasicValueEnum<'ctx>],
    fn_name: &str,
) -> BasicValueEnum<'ctx> {
    call_bitcode_fn_help(env, args, fn_name)
        .try_as_basic_value()
        .left()
        .unwrap_or_else(|| {
            panic!(
                "LLVM error: Did not get return value from bitcode function {:?}",
                fn_name
            )
        })
}

pub fn call_void_bitcode_fn<'ctx>(
    env: &Env<'_, 'ctx, '_>,
    args: &[BasicValueEnum<'ctx>],
    fn_name: &str,
) -> InstructionValue<'ctx> {
    call_bitcode_fn_help(env, args, fn_name)
        .try_as_basic_value()
        .right()
        .unwrap_or_else(|| panic!("LLVM error: Tried to call void bitcode function, but got return value from bitcode function, {:?}", fn_name))
}

fn call_bitcode_fn_help<'ctx>(
    env: &Env<'_, 'ctx, '_>,
    args: &[BasicValueEnum<'ctx>],
    fn_name: &str,
) -> CallSiteValue<'ctx> {
    let it = args.iter().map(|x| (*x).into());
    let arguments = bumpalo::collections::Vec::from_iter_in(it, env.arena);

    let fn_val = env
        .module
        .get_function(fn_name)
        .unwrap_or_else(|| panic!("Unrecognized builtin function: {:?} - if you're working on the Roc compiler, do you need to rebuild the bitcode? See compiler/builtins/bitcode/README.md", fn_name));

    let call = env.builder.build_call(fn_val, &arguments, "call_builtin");

    // Attributes that we propagate from the zig builtin parameters, to the arguments we give to the
    // call. It is undefined behavior in LLVM to have an attribute on a parameter, and then call
    // the function where that parameter is not present. For many (e.g. nonnull) it can be inferred
    // but e.g. byval and sret cannot and must be explicitly provided.
    let propagate = [
        Attribute::get_named_enum_kind_id("nonnull"),
        Attribute::get_named_enum_kind_id("nocapture"),
        Attribute::get_named_enum_kind_id("readonly"),
        Attribute::get_named_enum_kind_id("noalias"),
        Attribute::get_named_enum_kind_id("sret"),
        Attribute::get_named_enum_kind_id("byval"),
    ];

    for i in 0..fn_val.count_params() {
        let attributes = fn_val.attributes(AttributeLoc::Param(i));

        for attribute in attributes {
            let kind_id = attribute.get_enum_kind_id();

            if propagate.contains(&kind_id) {
                call.add_attribute(AttributeLoc::Param(i), attribute)
            }
        }
    }

    call.set_call_convention(fn_val.get_call_conventions());
    call
}

pub fn call_bitcode_fn_fixing_for_convention<'a, 'ctx, 'env>(
    env: &Env<'a, 'ctx, 'env>,
    layout_interner: &mut STLayoutInterner<'a>,
    bitcode_return_type: StructType<'ctx>,
    args: &[BasicValueEnum<'ctx>],
    return_layout: InLayout<'a>,
    fn_name: &str,
) -> BasicValueEnum<'ctx> {
    // Calling zig bitcode, so we must follow C calling conventions.
    let cc_return = to_cc_return(env, layout_interner, return_layout);
    match cc_return {
        CCReturn::Return => {
            // We'll get a return value
            call_bitcode_fn(env, args, fn_name)
        }
        CCReturn::ByPointer => {
            // We need to pass the return value by pointer.
            let roc_return_type = basic_type_from_layout(env, layout_interner, return_layout);

            let cc_return_type: BasicTypeEnum<'ctx> = bitcode_return_type.into();

            // when we write an i128 into this (happens in NumToInt), zig expects this pointer to
            // be 16-byte aligned. Not doing so is UB and will immediately fail on CI
            let cc_return_value_ptr = env.builder.build_alloca(cc_return_type, "return_value");
            cc_return_value_ptr
                .as_instruction()
                .unwrap()
                .set_alignment(16)
                .unwrap();

            let fixed_args: Vec<BasicValueEnum<'ctx>> = [cc_return_value_ptr.into()]
                .iter()
                .chain(args)
                .copied()
                .collect();
            call_void_bitcode_fn(env, &fixed_args, fn_name);

            let cc_return_value =
                env.builder
                    .new_build_load(cc_return_type, cc_return_value_ptr, "read_result");
            if roc_return_type.size_of() == cc_return_type.size_of() {
                cc_return_value
            } else {
                // We need to convert the C-callconv return type, which may be larger than the Roc
                // return type, into the Roc return type.
                complex_bitcast_check_size(
                    env,
                    cc_return_value,
                    roc_return_type,
                    "c_value_to_roc_value",
                )
            }
        }
        CCReturn::Void => {
            internal_error!("Tried to call valued bitcode function, but it has no return type")
        }
    }
}

const ARGUMENT_SYMBOLS: [Symbol; 8] = [
    Symbol::ARG_1,
    Symbol::ARG_2,
    Symbol::ARG_3,
    Symbol::ARG_4,
    Symbol::ARG_5,
    Symbol::ARG_6,
    Symbol::ARG_7,
    Symbol::ARG_8,
];

pub(crate) fn build_transform_caller<'a, 'ctx>(
    env: &Env<'a, 'ctx, '_>,
    layout_interner: &mut STLayoutInterner<'a>,
    function: FunctionValue<'ctx>,
    closure_data_layout: LambdaSet<'a>,
    argument_layouts: &[InLayout<'a>],
    result_layout: InLayout<'a>,
) -> FunctionValue<'ctx> {
    let fn_name: &str = &format!(
        "{}_zig_function_caller",
        function.get_name().to_string_lossy()
    );

    match env.module.get_function(fn_name) {
        Some(function_value) => function_value,
        None => build_transform_caller_help(
            env,
            layout_interner,
            function,
            closure_data_layout,
            argument_layouts,
            result_layout,
            fn_name,
        ),
    }
}

fn build_transform_caller_help<'a, 'ctx>(
    env: &Env<'a, 'ctx, '_>,
    layout_interner: &mut STLayoutInterner<'a>,
    roc_function: FunctionValue<'ctx>,
    closure_data_layout: LambdaSet<'a>,
    argument_layouts: &[InLayout<'a>],
    result_layout: InLayout<'a>,
    fn_name: &str,
) -> FunctionValue<'ctx> {
    debug_assert!(argument_layouts.len() <= 7);

    let block = env.builder.get_insert_block().expect("to be in a function");
    let di_location = env.builder.get_current_debug_location().unwrap();

    let arg_type = env.context.i8_type().ptr_type(AddressSpace::default());

    let function_value = crate::llvm::refcounting::build_header_help(
        env,
        fn_name,
        env.context.void_type().into(),
        &(bumpalo::vec![in env.arena; BasicTypeEnum::PointerType(arg_type); argument_layouts.len() + 2]),
    );

    // called from zig, must use C calling convention
    function_value.set_call_conventions(C_CALL_CONV);

    function_value.add_attribute(AttributeLoc::Function, always_inline(env.context));

    let entry = env.context.append_basic_block(function_value, "entry");
    env.builder.position_at_end(entry);

    debug_info_init!(env, function_value);

    let mut it = function_value.get_param_iter();
    let closure_ptr = it.next().unwrap().into_pointer_value();
    closure_ptr.set_name(Symbol::ARG_1.as_str(&env.interns));

    let arguments =
        bumpalo::collections::Vec::from_iter_in(it.take(argument_layouts.len()), env.arena);

    for (argument, name) in arguments.iter().zip(ARGUMENT_SYMBOLS[1..].iter()) {
        argument.set_name(name.as_str(&env.interns));
    }

    let mut arguments_cast =
        bumpalo::collections::Vec::with_capacity_in(arguments.len(), env.arena);

    for (argument_ptr, layout) in arguments.iter().zip(argument_layouts) {
        let basic_type =
            basic_type_from_layout(env, layout_interner, *layout).ptr_type(AddressSpace::default());

        let cast_ptr = env.builder.build_pointer_cast(
            argument_ptr.into_pointer_value(),
            basic_type,
            "cast_ptr_to_tag_build_transform_caller_help",
        );

        let argument = load_roc_value(
            env,
            layout_interner,
            *layout,
            cast_ptr,
            "zig_helper_load_opaque",
        );

        arguments_cast.push(argument);
    }

    match (
        closure_data_layout
            .is_represented(layout_interner)
            .is_some(),
        closure_data_layout.runtime_representation(),
    ) {
        (false, _) => {
            // the function doesn't expect a closure argument, nothing to add
        }
        (true, layout) => {
            let closure_type = basic_type_from_layout(env, layout_interner, layout)
                .ptr_type(AddressSpace::default());

            let closure_cast =
                env.builder
                    .build_pointer_cast(closure_ptr, closure_type, "cast_opaque_closure");

            let closure_data =
                load_roc_value(env, layout_interner, layout, closure_cast, "load_closure");

            arguments_cast.push(closure_data);
        }
    }

    let result = crate::llvm::build::call_roc_function(
        env,
        layout_interner,
        roc_function,
        result_layout,
        arguments_cast.as_slice(),
    );

    let result_u8_ptr = function_value
        .get_nth_param(argument_layouts.len() as u32 + 1)
        .unwrap()
        .into_pointer_value();

    crate::llvm::build::store_roc_value_opaque(
        env,
        layout_interner,
        result_layout,
        result_u8_ptr,
        result,
    );
    env.builder.build_return(None);

    env.builder.position_at_end(block);
    env.builder.set_current_debug_location(di_location);

    function_value
}

enum Mode {
    Inc,
    IncN,
    Dec,
}

/// a function that accepts two arguments: the value to increment, and an amount to increment by
pub fn build_inc_n_wrapper<'a, 'ctx>(
    env: &Env<'a, 'ctx, '_>,
    layout_interner: &mut STLayoutInterner<'a>,
    layout_ids: &mut LayoutIds<'a>,
    layout: InLayout<'a>,
) -> FunctionValue<'ctx> {
    build_rc_wrapper(env, layout_interner, layout_ids, layout, Mode::IncN)
}

/// a function that accepts two arguments: the value to increment; increments by 1
pub fn build_inc_wrapper<'a, 'ctx>(
    env: &Env<'a, 'ctx, '_>,
    layout_interner: &mut STLayoutInterner<'a>,
    layout_ids: &mut LayoutIds<'a>,
    layout: InLayout<'a>,
) -> FunctionValue<'ctx> {
    build_rc_wrapper(env, layout_interner, layout_ids, layout, Mode::Inc)
}

pub fn build_dec_wrapper<'a, 'ctx>(
    env: &Env<'a, 'ctx, '_>,
    layout_interner: &mut STLayoutInterner<'a>,
    layout_ids: &mut LayoutIds<'a>,
    layout: InLayout<'a>,
) -> FunctionValue<'ctx> {
    build_rc_wrapper(env, layout_interner, layout_ids, layout, Mode::Dec)
}

fn build_rc_wrapper<'a, 'ctx>(
    env: &Env<'a, 'ctx, '_>,
    layout_interner: &mut STLayoutInterner<'a>,
    layout_ids: &mut LayoutIds<'a>,
    layout: InLayout<'a>,
    rc_operation: Mode,
) -> FunctionValue<'ctx> {
    let block = env.builder.get_insert_block().expect("to be in a function");
    let di_location = env.builder.get_current_debug_location().unwrap();

    let symbol = Symbol::GENERIC_RC_REF;
    let fn_name = layout_ids
        .get(symbol, &layout)
        .to_symbol_string(symbol, &env.interns);

    let fn_name = match rc_operation {
        Mode::IncN => format!("{}_inc_n", fn_name),
        Mode::Inc => format!("{}_inc", fn_name),
        Mode::Dec => format!("{}_dec", fn_name),
    };

    let function_value = match env.module.get_function(fn_name.as_str()) {
        Some(function_value) => function_value,
        None => {
            let arg_type = env.context.i8_type().ptr_type(AddressSpace::default());

            let function_value = match rc_operation {
                Mode::Inc | Mode::Dec => crate::llvm::refcounting::build_header_help(
                    env,
                    &fn_name,
                    env.context.void_type().into(),
                    &[arg_type.into()],
                ),
                Mode::IncN => crate::llvm::refcounting::build_header_help(
                    env,
                    &fn_name,
                    env.context.void_type().into(),
                    &[arg_type.into(), env.ptr_int().into()],
                ),
            };

            // called from zig, must use C calling convention
            function_value.set_call_conventions(C_CALL_CONV);

            function_value.add_attribute(AttributeLoc::Function, always_inline(env.context));

            let entry = env.context.append_basic_block(function_value, "entry");
            env.builder.position_at_end(entry);

            debug_info_init!(env, function_value);

            let mut it = function_value.get_param_iter();
            let generic_value_ptr = it.next().unwrap().into_pointer_value();

            generic_value_ptr.set_name(Symbol::ARG_1.as_str(&env.interns));

            let value_type = basic_type_from_layout(env, layout_interner, layout);
            let value_ptr_type = value_type.ptr_type(AddressSpace::default());
            let value_ptr =
                env.builder
                    .build_pointer_cast(generic_value_ptr, value_ptr_type, "load_opaque");

            // even though this looks like a `load_roc_value`, that gives segfaults in practice.
            // I suspect it has something to do with the lifetime of the alloca that is created by
            // `load_roc_value`
            let value = if layout_interner.is_passed_by_reference(layout) {
                value_ptr.into()
            } else {
                env.builder
                    .new_build_load(value_type, value_ptr, "load_opaque")
            };

            match rc_operation {
                Mode::Inc => {
                    let n = 1;
                    increment_refcount_layout(env, layout_interner, layout_ids, n, value, layout);
                }
                Mode::IncN => {
                    let n = it.next().unwrap().into_int_value();
                    n.set_name(Symbol::ARG_2.as_str(&env.interns));

                    increment_n_refcount_layout(env, layout_interner, layout_ids, n, value, layout);
                }
                Mode::Dec => {
                    decrement_refcount_layout(env, layout_interner, layout_ids, value, layout);
                }
            }

            env.builder.build_return(None);

            function_value
        }
    };

    env.builder.position_at_end(block);
    env.builder.set_current_debug_location(di_location);

    function_value
}

pub fn build_eq_wrapper<'a, 'ctx>(
    env: &Env<'a, 'ctx, '_>,
    layout_interner: &mut STLayoutInterner<'a>,
    layout_ids: &mut LayoutIds<'a>,
    layout: InLayout<'a>,
) -> FunctionValue<'ctx> {
    let block = env.builder.get_insert_block().expect("to be in a function");
    let di_location = env.builder.get_current_debug_location().unwrap();

    let symbol = Symbol::GENERIC_EQ_REF;
    let fn_name = layout_ids
        .get(symbol, &layout)
        .to_symbol_string(symbol, &env.interns);

    let function_value = match env.module.get_function(fn_name.as_str()) {
        Some(function_value) => function_value,
        None => {
            let arg_type = env.context.i8_type().ptr_type(AddressSpace::default());

            let function_value = crate::llvm::refcounting::build_header_help(
                env,
                &fn_name,
                env.context.bool_type().into(),
                &[arg_type.into(), arg_type.into()],
            );

            // called from zig, must use C calling convention
            function_value.set_call_conventions(C_CALL_CONV);

            function_value.add_attribute(AttributeLoc::Function, always_inline(env.context));

            let entry = env.context.append_basic_block(function_value, "entry");
            env.builder.position_at_end(entry);

            debug_info_init!(env, function_value);

            let mut it = function_value.get_param_iter();
            let value_ptr1 = it.next().unwrap().into_pointer_value();
            let value_ptr2 = it.next().unwrap().into_pointer_value();

            value_ptr1.set_name(Symbol::ARG_1.as_str(&env.interns));
            value_ptr2.set_name(Symbol::ARG_2.as_str(&env.interns));

            let value_type = basic_type_from_layout(env, layout_interner, layout)
                .ptr_type(AddressSpace::default());

            let value_cast1 = env
                .builder
                .build_pointer_cast(value_ptr1, value_type, "load_opaque");

            let value_cast2 = env
                .builder
                .build_pointer_cast(value_ptr2, value_type, "load_opaque");

            // load_roc_value(env, *element_layout, elem_ptr, "get_elem")
            let value1 = load_roc_value(env, layout_interner, layout, value_cast1, "load_opaque");
            let value2 = load_roc_value(env, layout_interner, layout, value_cast2, "load_opaque");

            let result = crate::llvm::compare::generic_eq(
                env,
                layout_interner,
                layout_ids,
                value1,
                value2,
                layout,
                layout,
            );

            env.builder.build_return(Some(&result));

            function_value
        }
    };

    env.builder.position_at_end(block);
    env.builder.set_current_debug_location(di_location);

    function_value
}

pub fn build_compare_wrapper<'a, 'ctx>(
    env: &Env<'a, 'ctx, '_>,
    layout_interner: &mut STLayoutInterner<'a>,
    layout_ids: &mut LayoutIds<'a>,
    roc_function: FunctionValue<'ctx>,
    closure_data_layout: LambdaSet<'a>,
    layout: InLayout<'a>,
) -> FunctionValue<'ctx> {
    let block = env.builder.get_insert_block().expect("to be in a function");
    let di_location = env.builder.get_current_debug_location().unwrap();

    let fn_name: &str = &format!(
        "{}_compare_wrapper",
        roc_function.get_name().to_string_lossy()
    );

    let function_value = match env.module.get_function(fn_name) {
        Some(function_value) => function_value,
        None => {
            let arg_type = env.context.i8_type().ptr_type(AddressSpace::default());

            let function_value = crate::llvm::refcounting::build_header_help(
                env,
                fn_name,
                env.context.i8_type().into(),
                &[arg_type.into(), arg_type.into(), arg_type.into()],
            );

            // called from zig, must use C calling convention
            function_value.set_call_conventions(C_CALL_CONV);

            function_value.add_attribute(AttributeLoc::Function, always_inline(env.context));

            let entry = env.context.append_basic_block(function_value, "entry");
            env.builder.position_at_end(entry);

            debug_info_init!(env, function_value);

            let mut it = function_value.get_param_iter();
            let closure_ptr = it.next().unwrap().into_pointer_value();
            let value_ptr1 = it.next().unwrap().into_pointer_value();
            let value_ptr2 = it.next().unwrap().into_pointer_value();

            closure_ptr.set_name(Symbol::ARG_1.as_str(&env.interns));
            value_ptr1.set_name(Symbol::ARG_2.as_str(&env.interns));
            value_ptr2.set_name(Symbol::ARG_3.as_str(&env.interns));

            let value_type = basic_type_from_layout(env, layout_interner, layout);
            let value_ptr_type = value_type.ptr_type(AddressSpace::default());

            let value_cast1 =
                env.builder
                    .build_pointer_cast(value_ptr1, value_ptr_type, "load_opaque");

            let value_cast2 =
                env.builder
                    .build_pointer_cast(value_ptr2, value_ptr_type, "load_opaque");

            let value1 = load_roc_value(env, layout_interner, layout, value_cast1, "load_opaque");
            let value2 = load_roc_value(env, layout_interner, layout, value_cast2, "load_opaque");

            increment_refcount_layout(env, layout_interner, layout_ids, 1, value1, layout);
            increment_refcount_layout(env, layout_interner, layout_ids, 1, value2, layout);

            let default = [value1.into(), value2.into()];

            let closure_data_repr = closure_data_layout.runtime_representation();

            let arguments_cast = match layout_interner.get(closure_data_repr) {
                Layout::Struct {
                    field_layouts: &[], ..
                } => {
                    // nothing to add
                    &default
                }
                _ => {
                    let closure_type =
                        basic_type_from_layout(env, layout_interner, closure_data_repr);
                    let closure_ptr_type = closure_type.ptr_type(AddressSpace::default());

                    let closure_cast = env.builder.build_pointer_cast(
                        closure_ptr,
                        closure_ptr_type,
                        "load_opaque",
                    );

                    let closure_data =
                        env.builder
                            .new_build_load(closure_type, closure_cast, "load_opaque");

                    env.arena
                        .alloc([value1.into(), value2.into(), closure_data.into()])
                        as &[_]
                }
            };

            let call = env.builder.build_call(
                roc_function,
                arguments_cast,
                "call_user_defined_compare_function",
            );

            let result = call.try_as_basic_value().left().unwrap();

            // IMPORTANT! we call a user function, so it has the fast calling convention
            call.set_call_convention(FAST_CALL_CONV);

            env.builder.build_return(Some(&result));

            function_value
        }
    };

    env.builder.position_at_end(block);
    env.builder.set_current_debug_location(di_location);

    function_value
}

enum BitcodeReturnValue<'ctx> {
    List(PointerValue<'ctx>),
    Str(PointerValue<'ctx>),
    Basic,
}

impl<'ctx> BitcodeReturnValue<'ctx> {
    fn call_and_load_64bit<'a, 'env>(
        &self,
        env: &Env<'a, 'ctx, 'env>,
        arguments: &[BasicValueEnum<'ctx>],
        fn_name: &str,
    ) -> BasicValueEnum<'ctx> {
        match self {
            BitcodeReturnValue::List(result) => {
                call_void_bitcode_fn(env, arguments, fn_name);
                env.builder
                    .new_build_load(zig_list_type(env), *result, "load_list")
            }
            BitcodeReturnValue::Str(result) => {
                call_void_bitcode_fn(env, arguments, fn_name);

                // we keep a string in the alloca
                (*result).into()
            }
            BitcodeReturnValue::Basic => call_bitcode_fn(env, arguments, fn_name),
        }
    }
}

pub(crate) enum BitcodeReturns {
    List,
    Str,
    Basic,
}

impl BitcodeReturns {
    fn additional_arguments(&self) -> usize {
        match self {
            BitcodeReturns::List | BitcodeReturns::Str => 1,
            BitcodeReturns::Basic => 0,
        }
    }

    fn return_value_64bit<'a, 'ctx>(
        &self,
        env: &Env<'a, 'ctx, '_>,
        arguments: &mut bumpalo::collections::Vec<'a, BasicValueEnum<'ctx>>,
    ) -> BitcodeReturnValue<'ctx> {
        match self {
            BitcodeReturns::List => {
                let list_type = super::convert::zig_list_type(env);

                let parent = env
                    .builder
                    .get_insert_block()
                    .and_then(|b| b.get_parent())
                    .unwrap();

                let result =
                    create_entry_block_alloca(env, parent, list_type.into(), "list_alloca");

                arguments.push(result.into());

                BitcodeReturnValue::List(result)
            }
            BitcodeReturns::Str => {
                let str_type = super::convert::zig_str_type(env);

                let parent = env
                    .builder
                    .get_insert_block()
                    .and_then(|b| b.get_parent())
                    .unwrap();

                let result = create_entry_block_alloca(env, parent, str_type.into(), "str_alloca");

                arguments.push(result.into());

                BitcodeReturnValue::Str(result)
            }
            BitcodeReturns::Basic => BitcodeReturnValue::Basic,
        }
    }

    fn call_and_load_32bit<'ctx>(
        &self,
        env: &Env<'_, 'ctx, '_>,
        arguments: &[BasicValueEnum<'ctx>],
        fn_name: &str,
    ) -> BasicValueEnum<'ctx> {
        let value = call_bitcode_fn(env, arguments, fn_name);

        match self {
            BitcodeReturns::List => {
                receive_zig_roc_list_32bit(env, value.into_struct_value()).into()
            }
            BitcodeReturns::Str => receive_zig_roc_str_32bit(env, value.into_struct_value()).into(),
            BitcodeReturns::Basic => value,
        }
    }
}

fn ptr_len_cap<'ctx>(
    env: &Env<'_, 'ctx, '_>,
    value: StructValue<'ctx>,
) -> (PointerValue<'ctx>, IntValue<'ctx>, IntValue<'ctx>) {
    let ptr_and_len = env
        .builder
        .build_extract_value(value, 0, "get_list_cap")
        .unwrap()
        .into_int_value();

    let upper_word = {
        let shift = env.builder.build_right_shift(
            ptr_and_len,
            env.context.i64_type().const_int(32, false),
            false,
            "list_ptr_shift",
        );

        env.builder
            .build_int_cast(shift, env.context.i32_type(), "list_ptr_int")
    };

    let lower_word = env
        .builder
        .build_int_cast(ptr_and_len, env.context.i32_type(), "list_len");

    let len = upper_word;

    let ptr = env.builder.build_int_to_ptr(
        lower_word,
        env.context.i8_type().ptr_type(AddressSpace::default()),
        "list_ptr",
    );

    let cap = env
        .builder
        .build_extract_value(value, 1, "get_list_cap")
        .unwrap()
        .into_int_value();

    (ptr, len, cap)
}

/// Converts the { i64, i32 } struct that zig returns into `list.RocList = type { i8*, i32, i32 }`
fn receive_zig_roc_list_32bit<'ctx>(
    env: &Env<'_, 'ctx, '_>,
    value: StructValue<'ctx>,
) -> StructValue<'ctx> {
    let list_type = super::convert::zig_list_type(env);

    let (ptr, len, cap) = ptr_len_cap(env, value);

    struct_from_fields(
        env,
        list_type,
        [(0, ptr.into()), (1, len.into()), (2, cap.into())].into_iter(),
    )
}

/// Converts the { i64, i32 } struct that zig returns into `list.RocList = type { i8*, i32, i32 }`
fn receive_zig_roc_str_32bit<'ctx>(
    env: &Env<'_, 'ctx, '_>,
    value: StructValue<'ctx>,
) -> StructValue<'ctx> {
    let str_type = super::convert::zig_str_type(env);

    let (ptr, len, cap) = ptr_len_cap(env, value);

    struct_from_fields(
        env,
        str_type,
        [(0, ptr.into()), (1, len.into()), (2, cap.into())].into_iter(),
    )
}

pub(crate) fn pass_list_to_zig_64bit<'ctx>(
    env: &Env<'_, 'ctx, '_>,
    list: BasicValueEnum<'ctx>,
) -> PointerValue<'ctx> {
    let parent = env
        .builder
        .get_insert_block()
        .and_then(|b| b.get_parent())
        .unwrap();

    let list_type = super::convert::zig_list_type(env);
    let list_alloca = create_entry_block_alloca(env, parent, list_type.into(), "list_alloca");

    env.builder.build_store(list_alloca, list);

    list_alloca
}

fn pass_string_to_zig_64bit<'ctx>(
    _env: &Env<'_, 'ctx, '_>,
    string: BasicValueEnum<'ctx>,
) -> PointerValue<'ctx> {
    // we must pass strings by-pointer, and that is already how they are stored
    string.into_pointer_value()
}

pub(crate) fn pass_list_or_string_to_zig_32bit<'ctx>(
    env: &Env<'_, 'ctx, '_>,
    list_or_string: StructValue<'ctx>,
) -> (IntValue<'ctx>, IntValue<'ctx>) {
    let ptr = env
        .builder
        .build_extract_value(list_or_string, Builtin::WRAPPER_PTR, "list_ptr")
        .unwrap()
        .into_pointer_value();

    let ptr = env
        .builder
        .build_ptr_to_int(ptr, env.context.i32_type(), "ptr_to_i32");

    let len = env
        .builder
        .build_extract_value(list_or_string, Builtin::WRAPPER_LEN, "list_len")
        .unwrap()
        .into_int_value();

    let cap = env
        .builder
        .build_extract_value(list_or_string, Builtin::WRAPPER_CAPACITY, "list_cap")
        .unwrap()
        .into_int_value();

    let int_64_type = env.context.i64_type();
    let len = env
        .builder
        .build_int_z_extend(len, int_64_type, "list_len_64");
    let ptr = env
        .builder
        .build_int_z_extend(ptr, int_64_type, "list_ptr_64");

    let len_shift =
        env.builder
            .build_left_shift(len, int_64_type.const_int(32, false), "list_len_shift");
    let ptr_len = env.builder.build_or(len_shift, ptr, "list_ptr_len");

    (ptr_len, cap)
}

pub(crate) fn call_str_bitcode_fn<'ctx>(
    env: &Env<'_, 'ctx, '_>,
    strings: &[BasicValueEnum<'ctx>],
    other_arguments: &[BasicValueEnum<'ctx>],
    returns: BitcodeReturns,
    fn_name: &str,
) -> BasicValueEnum<'ctx> {
    use bumpalo::collections::Vec;

    match env.target_info.ptr_width() {
        roc_target::PtrWidth::Bytes4 => {
            let mut arguments: Vec<BasicValueEnum> =
                Vec::with_capacity_in(other_arguments.len() + 2 * strings.len(), env.arena);

            for string in strings {
                let (a, b) = pass_list_or_string_to_zig_32bit(env, string.into_struct_value());
                arguments.push(a.into());
                arguments.push(b.into());
            }

            arguments.extend(other_arguments);

            returns.call_and_load_32bit(env, &arguments, fn_name)
        }
        roc_target::PtrWidth::Bytes8 => {
            let capacity = other_arguments.len() + strings.len() + returns.additional_arguments();
            let mut arguments: Vec<BasicValueEnum> = Vec::with_capacity_in(capacity, env.arena);

            let return_value = returns.return_value_64bit(env, &mut arguments);

            for string in strings {
                arguments.push(pass_string_to_zig_64bit(env, *string).into());
            }

            arguments.extend(other_arguments);

            return_value.call_and_load_64bit(env, &arguments, fn_name)
        }
    }
}

pub(crate) fn call_list_bitcode_fn<'ctx>(
    env: &Env<'_, 'ctx, '_>,
    lists: &[StructValue<'ctx>],
    other_arguments: &[BasicValueEnum<'ctx>],
    returns: BitcodeReturns,
    fn_name: &str,
) -> BasicValueEnum<'ctx> {
    use bumpalo::collections::Vec;

    match env.target_info.ptr_width() {
        roc_target::PtrWidth::Bytes4 => {
            let mut arguments: Vec<BasicValueEnum> =
                Vec::with_capacity_in(other_arguments.len() + 2 * lists.len(), env.arena);

            for list in lists {
                let (a, b) = pass_list_or_string_to_zig_32bit(env, *list);
                arguments.push(a.into());
                arguments.push(b.into());
            }

            arguments.extend(other_arguments);

            returns.call_and_load_32bit(env, &arguments, fn_name)
        }
        roc_target::PtrWidth::Bytes8 => {
            let capacity = other_arguments.len() + lists.len() + returns.additional_arguments();
            let mut arguments: Vec<BasicValueEnum> = Vec::with_capacity_in(capacity, env.arena);

            let return_value = returns.return_value_64bit(env, &mut arguments);

            for list in lists {
                arguments.push(pass_list_to_zig_64bit(env, (*list).into()).into());
            }

            arguments.extend(other_arguments);

            return_value.call_and_load_64bit(env, &arguments, fn_name)
        }
    }
}<|MERGE_RESOLUTION|>--- conflicted
+++ resolved
@@ -25,7 +25,6 @@
 use super::build::{create_entry_block_alloca, BuilderExt};
 use super::convert::zig_list_type;
 
-<<<<<<< HEAD
 pub fn always_inline(ctx : &Context) -> Attribute {
     let kind_id = Attribute::get_named_enum_kind_id("alwaysinline");
     debug_assert!(kind_id > 0);
@@ -34,12 +33,8 @@
     attr
 }
 
-pub fn call_bitcode_fn<'a, 'ctx, 'env>(
-    env: &Env<'a, 'ctx, 'env>,
-=======
 pub fn call_bitcode_fn<'ctx>(
     env: &Env<'_, 'ctx, '_>,
->>>>>>> c2d2bd4b
     args: &[BasicValueEnum<'ctx>],
     fn_name: &str,
 ) -> BasicValueEnum<'ctx> {
