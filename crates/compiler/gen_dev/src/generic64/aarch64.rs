use crate::generic64::{storage::StorageManager, Assembler, CallConv, RegTrait};
use crate::Relocation;
use bumpalo::collections::Vec;
use packed_struct::prelude::*;
use roc_builtins::bitcode::FloatWidth;
use roc_error_macros::internal_error;
use roc_module::symbol::Symbol;
use roc_mono::layout::{InLayout, STLayoutInterner};

use super::{CompareOperation, RegisterWidth};

#[derive(Copy, Clone, PartialEq, Eq, Hash, PartialOrd, Ord, Debug)]
#[allow(dead_code)]
pub enum AArch64GeneralReg {
    X0 = 0,
    X1 = 1,
    X2 = 2,
    X3 = 3,
    X4 = 4,
    X5 = 5,
    X6 = 6,
    X7 = 7,
    XR = 8,
    X9 = 9,
    X10 = 10,
    X11 = 11,
    X12 = 12,
    X13 = 13,
    X14 = 14,
    X15 = 15,
    IP0 = 16,
    IP1 = 17,
    PR = 18,
    X19 = 19,
    X20 = 20,
    X21 = 21,
    X22 = 22,
    X23 = 23,
    X24 = 24,
    X25 = 25,
    X26 = 26,
    X27 = 27,
    X28 = 28,
    FP = 29,
    LR = 30,
    /// This can mean Zero or Stack Pointer depending on the context.
    ZRSP = 31,
}

impl RegTrait for AArch64GeneralReg {
    fn value(&self) -> u8 {
        *self as u8
    }
}
impl std::fmt::Display for AArch64GeneralReg {
    fn fmt(&self, f: &mut std::fmt::Formatter) -> std::fmt::Result {
        write!(
            f,
            "{}",
            match self {
                AArch64GeneralReg::X0 => "x0",
                AArch64GeneralReg::X1 => "x1",
                AArch64GeneralReg::X2 => "x2",
                AArch64GeneralReg::X3 => "x3",
                AArch64GeneralReg::X4 => "x4",
                AArch64GeneralReg::X5 => "x5",
                AArch64GeneralReg::X6 => "x6",
                AArch64GeneralReg::X7 => "x7",
                AArch64GeneralReg::XR => "xr",
                AArch64GeneralReg::X9 => "x9",
                AArch64GeneralReg::X10 => "x10",
                AArch64GeneralReg::X11 => "x11",
                AArch64GeneralReg::X12 => "x12",
                AArch64GeneralReg::X13 => "x13",
                AArch64GeneralReg::X14 => "x14",
                AArch64GeneralReg::X15 => "x15",
                AArch64GeneralReg::IP0 => "ip0",
                AArch64GeneralReg::IP1 => "ip1",
                AArch64GeneralReg::PR => "pr",
                AArch64GeneralReg::X19 => "x19",
                AArch64GeneralReg::X20 => "x20",
                AArch64GeneralReg::X21 => "x21",
                AArch64GeneralReg::X22 => "x22",
                AArch64GeneralReg::X23 => "x23",
                AArch64GeneralReg::X24 => "x24",
                AArch64GeneralReg::X25 => "x25",
                AArch64GeneralReg::X26 => "x26",
                AArch64GeneralReg::X27 => "x27",
                AArch64GeneralReg::X28 => "x28",
                AArch64GeneralReg::FP => "fp",
                AArch64GeneralReg::LR => "lr",
                AArch64GeneralReg::ZRSP => "zrsp",
            }
        )
    }
}

impl AArch64GeneralReg {
    #[inline(always)]
    fn id(&self) -> u8 {
        *self as u8
    }
}

#[derive(Copy, Clone, PartialEq, Eq, Hash, PartialOrd, Ord, Debug)]
#[allow(dead_code)]
pub enum AArch64FloatReg {}
impl RegTrait for AArch64FloatReg {
    fn value(&self) -> u8 {
        *self as u8
    }
}
impl std::fmt::Display for AArch64FloatReg {
    fn fmt(&self, f: &mut std::fmt::Formatter) -> std::fmt::Result {
        write!(f, "TODO",)
    }
}

#[derive(Copy, Clone)]
pub struct AArch64Assembler {}

// AArch64Call may need to eventually be split by OS,
// but I think with how we use it, they may all be the same.
#[derive(Copy, Clone)]
pub struct AArch64Call {}

const STACK_ALIGNMENT: u8 = 16;

impl CallConv<AArch64GeneralReg, AArch64FloatReg, AArch64Assembler> for AArch64Call {
    const BASE_PTR_REG: AArch64GeneralReg = AArch64GeneralReg::FP;
    const STACK_PTR_REG: AArch64GeneralReg = AArch64GeneralReg::ZRSP;

    const GENERAL_PARAM_REGS: &'static [AArch64GeneralReg] = &[
        AArch64GeneralReg::X0,
        AArch64GeneralReg::X1,
        AArch64GeneralReg::X2,
        AArch64GeneralReg::X3,
        AArch64GeneralReg::X4,
        AArch64GeneralReg::X5,
        AArch64GeneralReg::X6,
        AArch64GeneralReg::X7,
    ];
    const GENERAL_RETURN_REGS: &'static [AArch64GeneralReg] = Self::GENERAL_PARAM_REGS;
    const GENERAL_DEFAULT_FREE_REGS: &'static [AArch64GeneralReg] = &[
        // The regs we want to use first should be at the end of this vec.
        // We will use pop to get which reg to use next

        // Don't use frame pointer: AArch64GeneralReg::FP,
        // Don't user indirect result location: AArch64GeneralReg::XR,
        // Don't use platform register: AArch64GeneralReg::PR,
        // Don't use link register: AArch64GeneralReg::LR,
        // Don't use zero register/stack pointer: AArch64GeneralReg::ZRSP,

        // Use callee saved regs last.
        AArch64GeneralReg::X19,
        AArch64GeneralReg::X20,
        AArch64GeneralReg::X21,
        AArch64GeneralReg::X22,
        AArch64GeneralReg::X23,
        AArch64GeneralReg::X24,
        AArch64GeneralReg::X25,
        AArch64GeneralReg::X26,
        AArch64GeneralReg::X27,
        AArch64GeneralReg::X28,
        // Use caller saved regs first.
        AArch64GeneralReg::X0,
        AArch64GeneralReg::X1,
        AArch64GeneralReg::X2,
        AArch64GeneralReg::X3,
        AArch64GeneralReg::X4,
        AArch64GeneralReg::X5,
        AArch64GeneralReg::X6,
        AArch64GeneralReg::X7,
        AArch64GeneralReg::X9,
        AArch64GeneralReg::X10,
        AArch64GeneralReg::X11,
        AArch64GeneralReg::X12,
        AArch64GeneralReg::X13,
        AArch64GeneralReg::X14,
        AArch64GeneralReg::X15,
        AArch64GeneralReg::IP0,
        AArch64GeneralReg::IP1,
    ];
    const FLOAT_PARAM_REGS: &'static [AArch64FloatReg] = &[];
    const FLOAT_RETURN_REGS: &'static [AArch64FloatReg] = Self::FLOAT_PARAM_REGS;
    const FLOAT_DEFAULT_FREE_REGS: &'static [AArch64FloatReg] = &[];

    const SHADOW_SPACE_SIZE: u8 = 0;

    #[inline(always)]
    fn general_callee_saved(reg: &AArch64GeneralReg) -> bool {
        matches!(
            reg,
            AArch64GeneralReg::X19
                | AArch64GeneralReg::X20
                | AArch64GeneralReg::X21
                | AArch64GeneralReg::X22
                | AArch64GeneralReg::X23
                | AArch64GeneralReg::X24
                | AArch64GeneralReg::X25
                | AArch64GeneralReg::X26
                | AArch64GeneralReg::X27
                | AArch64GeneralReg::X28
        )
    }
    #[inline(always)]
    fn float_callee_saved(_reg: &AArch64FloatReg) -> bool {
        todo!("AArch64 FloatRegs");
    }

    #[inline(always)]
    fn setup_stack(
        buf: &mut Vec<'_, u8>,
        saved_general_regs: &[AArch64GeneralReg],
        saved_float_regs: &[AArch64FloatReg],
        requested_stack_size: i32,
        fn_call_stack_size: i32,
    ) -> i32 {
        // Full size is upcast to i64 to make sure we don't overflow here.
        let full_stack_size = match requested_stack_size
            .checked_add(8 * (saved_general_regs.len() + saved_float_regs.len()) as i32 + 8) // The extra 8 is space to store the frame pointer.
            .and_then(|size| size.checked_add(fn_call_stack_size))
        {
            Some(size) => size,
            _ => internal_error!("Ran out of stack space"),
        };
        let alignment = if full_stack_size <= 0 {
            0
        } else {
            full_stack_size % STACK_ALIGNMENT as i32
        };
        let offset = if alignment == 0 {
            0
        } else {
            STACK_ALIGNMENT - alignment as u8
        };
        if let Some(aligned_stack_size) = full_stack_size.checked_add(offset as i32) {
            if aligned_stack_size > 0 {
                AArch64Assembler::mov_reg64_reg64(
                    buf,
                    AArch64GeneralReg::FP,
                    AArch64GeneralReg::ZRSP,
                );
                AArch64Assembler::sub_reg64_reg64_imm32(
                    buf,
                    AArch64GeneralReg::ZRSP,
                    AArch64GeneralReg::ZRSP,
                    aligned_stack_size,
                );

                // All the following stores could be optimized by using `STP` to store pairs.
                let mut offset = aligned_stack_size;
                offset -= 8;
                AArch64Assembler::mov_stack32_reg64(buf, offset, AArch64GeneralReg::LR);
                offset -= 8;
                AArch64Assembler::mov_stack32_reg64(buf, offset, AArch64GeneralReg::FP);

                offset = aligned_stack_size - fn_call_stack_size;
                for reg in saved_general_regs {
                    offset -= 8;
                    AArch64Assembler::mov_base32_reg64(buf, offset, *reg);
                }
                for reg in saved_float_regs {
                    offset -= 8;
                    AArch64Assembler::mov_base32_freg64(buf, offset, *reg);
                }
                aligned_stack_size
            } else {
                0
            }
        } else {
            internal_error!("Ran out of stack space");
        }
    }

    #[inline(always)]
    fn cleanup_stack(
        buf: &mut Vec<'_, u8>,
        saved_general_regs: &[AArch64GeneralReg],
        saved_float_regs: &[AArch64FloatReg],
        aligned_stack_size: i32,
        fn_call_stack_size: i32,
    ) {
        if aligned_stack_size > 0 {
            // All the following stores could be optimized by using `STP` to store pairs.
            let mut offset = aligned_stack_size;
            offset -= 8;
            AArch64Assembler::mov_reg64_stack32(buf, AArch64GeneralReg::LR, offset);
            offset -= 8;
            AArch64Assembler::mov_reg64_stack32(buf, AArch64GeneralReg::FP, offset);

            offset = aligned_stack_size - fn_call_stack_size;
            for reg in saved_general_regs {
                offset -= 8;
                AArch64Assembler::mov_reg64_base32(buf, *reg, offset);
            }
            for reg in saved_float_regs {
                offset -= 8;
                AArch64Assembler::mov_freg64_base32(buf, *reg, offset);
            }
            AArch64Assembler::add_reg64_reg64_imm32(
                buf,
                AArch64GeneralReg::ZRSP,
                AArch64GeneralReg::ZRSP,
                aligned_stack_size,
            );
        }
    }

    #[inline(always)]
    fn load_args<'a, 'r>(
        _buf: &mut Vec<'a, u8>,
        _storage_manager: &mut StorageManager<
            'a,
            'r,
            AArch64GeneralReg,
            AArch64FloatReg,
            AArch64Assembler,
            AArch64Call,
        >,
        _layout_interner: &mut STLayoutInterner<'a>,
        _args: &'a [(InLayout<'a>, Symbol)],
        _ret_layout: &InLayout<'a>,
    ) {
        todo!("Loading args for AArch64");
    }

    #[inline(always)]
    fn store_args<'a, 'r>(
        _buf: &mut Vec<'a, u8>,
        _storage_manager: &mut StorageManager<
            'a,
            'r,
            AArch64GeneralReg,
            AArch64FloatReg,
            AArch64Assembler,
            AArch64Call,
        >,
        _layout_interner: &mut STLayoutInterner<'a>,
        _dst: &Symbol,
        _args: &[Symbol],
        _arg_layouts: &[InLayout<'a>],
        _ret_layout: &InLayout<'a>,
    ) {
        todo!("Storing args for AArch64");
    }

    fn return_complex_symbol<'a, 'r>(
        _buf: &mut Vec<'a, u8>,
        _storage_manager: &mut StorageManager<
            'a,
            'r,
            AArch64GeneralReg,
            AArch64FloatReg,
            AArch64Assembler,
            AArch64Call,
        >,
        _layout_interner: &mut STLayoutInterner<'a>,
        _sym: &Symbol,
        _layout: &InLayout<'a>,
    ) {
        todo!("Returning complex symbols for AArch64");
    }

    fn load_returned_complex_symbol<'a, 'r>(
        _buf: &mut Vec<'a, u8>,
        _storage_manager: &mut StorageManager<
            'a,
            'r,
            AArch64GeneralReg,
            AArch64FloatReg,
            AArch64Assembler,
            AArch64Call,
        >,
        _layout_interner: &mut STLayoutInterner<'a>,
        _sym: &Symbol,
        _layout: &InLayout<'a>,
    ) {
        todo!("Loading returned complex symbols for AArch64");
    }
}

impl Assembler<AArch64GeneralReg, AArch64FloatReg> for AArch64Assembler {
    #[inline(always)]
    fn abs_reg64_reg64(buf: &mut Vec<'_, u8>, dst: AArch64GeneralReg, src: AArch64GeneralReg) {
        cmp_reg64_imm12(buf, src, 0);
        cneg_reg64_reg64_cond(buf, dst, src, ConditionCode::MI);
    }

    #[inline(always)]
    fn abs_freg64_freg64(
        _buf: &mut Vec<'_, u8>,
        _relocs: &mut Vec<'_, Relocation>,
        _dst: AArch64FloatReg,
        _src: AArch64FloatReg,
    ) {
        todo!("abs_reg64_reg64 for AArch64");
    }

    #[inline(always)]
    fn add_reg64_reg64_imm32(
        buf: &mut Vec<'_, u8>,
        dst: AArch64GeneralReg,
        src: AArch64GeneralReg,
        imm32: i32,
    ) {
        if imm32 < 0 {
            todo!("immediate addition with values less than 0");
        } else if imm32 < 0xFFF {
            add_reg64_reg64_imm12(buf, dst, src, imm32 as u16);
        } else {
            todo!("immediate additions with values greater than 12bits");
        }
    }
    #[inline(always)]
    fn add_reg64_reg64_reg64(
        buf: &mut Vec<'_, u8>,
        dst: AArch64GeneralReg,
        src1: AArch64GeneralReg,
        src2: AArch64GeneralReg,
    ) {
        add_reg64_reg64_reg64(buf, dst, src1, src2);
    }
    #[inline(always)]
    fn add_freg32_freg32_freg32(
        _buf: &mut Vec<'_, u8>,
        _dst: AArch64FloatReg,
        _src1: AArch64FloatReg,
        _src2: AArch64FloatReg,
    ) {
        todo!("adding floats for AArch64");
    }
    #[inline(always)]
    fn add_freg64_freg64_freg64(
        _buf: &mut Vec<'_, u8>,
        _dst: AArch64FloatReg,
        _src1: AArch64FloatReg,
        _src2: AArch64FloatReg,
    ) {
        todo!("adding floats for AArch64");
    }

    #[inline(always)]
    fn call(_buf: &mut Vec<'_, u8>, _relocs: &mut Vec<'_, Relocation>, _fn_name: String) {
        todo!("calling functions literal for AArch64");
    }

    #[inline(always)]
    fn imul_reg64_reg64_reg64(
        buf: &mut Vec<'_, u8>,
        dst: AArch64GeneralReg,
        src1: AArch64GeneralReg,
        src2: AArch64GeneralReg,
    ) {
        mul_reg64_reg64_reg64(buf, dst, src1, src2);
    }

    fn umul_reg64_reg64_reg64<'a, 'r, ASM, CC>(
        buf: &mut Vec<'a, u8>,
        _storage_manager: &mut StorageManager<'a, 'r, AArch64GeneralReg, AArch64FloatReg, ASM, CC>,
        dst: AArch64GeneralReg,
        src1: AArch64GeneralReg,
        src2: AArch64GeneralReg,
    ) where
        ASM: Assembler<AArch64GeneralReg, AArch64FloatReg>,
        CC: CallConv<AArch64GeneralReg, AArch64FloatReg, ASM>,
    {
        mul_reg64_reg64_reg64(buf, dst, src1, src2);
    }

    fn idiv_reg64_reg64_reg64<'a, 'r, ASM, CC>(
        buf: &mut Vec<'a, u8>,
        _storage_manager: &mut StorageManager<'a, 'r, AArch64GeneralReg, AArch64FloatReg, ASM, CC>,
        dst: AArch64GeneralReg,
        src1: AArch64GeneralReg,
        src2: AArch64GeneralReg,
    ) where
        ASM: Assembler<AArch64GeneralReg, AArch64FloatReg>,
        CC: CallConv<AArch64GeneralReg, AArch64FloatReg, ASM>,
    {
        sdiv_reg64_reg64_reg64(buf, dst, src1, src2);
    }

    fn udiv_reg64_reg64_reg64<'a, 'r, ASM, CC>(
        buf: &mut Vec<'a, u8>,
        _storage_manager: &mut StorageManager<'a, 'r, AArch64GeneralReg, AArch64FloatReg, ASM, CC>,
        dst: AArch64GeneralReg,
        src1: AArch64GeneralReg,
        src2: AArch64GeneralReg,
    ) where
        ASM: Assembler<AArch64GeneralReg, AArch64FloatReg>,
        CC: CallConv<AArch64GeneralReg, AArch64FloatReg, ASM>,
    {
        udiv_reg64_reg64_reg64(buf, dst, src1, src2);
    }

    #[inline(always)]
    fn mul_freg32_freg32_freg32(
        _buf: &mut Vec<'_, u8>,
        _dst: AArch64FloatReg,
        _src1: AArch64FloatReg,
        _src2: AArch64FloatReg,
    ) {
        todo!("multiplication for floats for AArch64");
    }
    #[inline(always)]
    fn mul_freg64_freg64_freg64(
        _buf: &mut Vec<'_, u8>,
        _dst: AArch64FloatReg,
        _src1: AArch64FloatReg,
        _src2: AArch64FloatReg,
    ) {
        todo!("multiplication for floats for AArch64");
    }

    #[inline(always)]
    fn div_freg32_freg32_freg32(
        _buf: &mut Vec<'_, u8>,
        _dst: AArch64FloatReg,
        _src1: AArch64FloatReg,
        _src2: AArch64FloatReg,
    ) {
        todo!("division for floats for AArch64");
    }
    #[inline(always)]
    fn div_freg64_freg64_freg64(
        _buf: &mut Vec<'_, u8>,
        _dst: AArch64FloatReg,
        _src1: AArch64FloatReg,
        _src2: AArch64FloatReg,
    ) {
        todo!("division for floats for AArch64");
    }

    #[inline(always)]
    fn jmp_imm32(buf: &mut Vec<'_, u8>, offset: i32) -> usize {
        if offset >= -(1 << 27) && offset < (1 << 27) {
            b_imm26(buf, offset);
        } else {
            todo!("jump offsets over 27 bits for AArch64: {:#x}", offset);
        }

        buf.len()
    }

    #[inline(always)]
    fn tail_call(buf: &mut Vec<'_, u8>) -> u64 {
        Self::jmp_imm32(buf, 0);
        buf.len() as u64 - 4 // TODO is 4 the correct offset in ARM?
    }

    #[inline(always)]
    fn jne_reg64_imm64_imm32(
        buf: &mut Vec<'_, u8>,
        reg: AArch64GeneralReg,
        imm: u64,
        offset: i32,
    ) -> usize {
        if imm < (1 << 12) {
            cmp_reg64_imm12(buf, reg, imm as u16);
        } else {
            todo!(
                "cmp immediate with value over 12 bits for AArch64: {:#x}",
                imm
            );
        }

        if offset >= -(1 << 20) && offset < (1 << 20) {
            b_cond_imm19(buf, ConditionCode::NE, offset);
        } else {
            todo!("jump offsets over 20 bits for AArch64: {:#x}", offset);
        }

        buf.len()
    }

    #[inline(always)]
    fn mov_freg32_imm32(
        _buf: &mut Vec<'_, u8>,
        _relocs: &mut Vec<'_, Relocation>,
        _dst: AArch64FloatReg,
        _imm: f32,
    ) {
        todo!("loading f32 literal for AArch64");
    }
    #[inline(always)]
    fn mov_freg64_imm64(
        _buf: &mut Vec<'_, u8>,
        _relocs: &mut Vec<'_, Relocation>,
        _dst: AArch64FloatReg,
        _imm: f64,
    ) {
        todo!("loading f64 literal for AArch64");
    }
    #[inline(always)]
    fn mov_reg64_imm64(buf: &mut Vec<'_, u8>, dst: AArch64GeneralReg, imm: i64) {
        let mut remaining = imm as u64;
        movz_reg64_imm16(buf, dst, remaining as u16, 0);
        remaining >>= 16;
        if remaining > 0 {
            movk_reg64_imm16(buf, dst, remaining as u16, 1);
        }
        remaining >>= 16;
        if remaining > 0 {
            movk_reg64_imm16(buf, dst, remaining as u16, 2);
        }
        remaining >>= 16;
        if remaining > 0 {
            movk_reg64_imm16(buf, dst, remaining as u16, 3);
        }
    }
    #[inline(always)]
    fn mov_freg64_freg64(_buf: &mut Vec<'_, u8>, _dst: AArch64FloatReg, _src: AArch64FloatReg) {
        todo!("moving data between float registers for AArch64");
    }
    #[inline(always)]
    fn mov_reg64_reg64(buf: &mut Vec<'_, u8>, dst: AArch64GeneralReg, src: AArch64GeneralReg) {
        mov_reg64_reg64(buf, dst, src);
    }

    #[inline(always)]
    fn mov_freg64_base32(_buf: &mut Vec<'_, u8>, _dst: AArch64FloatReg, _offset: i32) {
        todo!("loading floating point reg from base offset for AArch64");
    }
    #[inline(always)]
    fn mov_reg64_base32(buf: &mut Vec<'_, u8>, dst: AArch64GeneralReg, offset: i32) {
        if offset < 0 {
            todo!("negative base offsets for AArch64");
        } else if offset < (0xFFF << 8) {
            debug_assert!(offset % 8 == 0);
            ldr_reg64_reg64_imm12(buf, dst, AArch64GeneralReg::FP, (offset as u16) >> 3);
        } else {
            todo!("base offsets over 32k for AArch64");
        }
    }
    #[inline(always)]
    fn mov_reg32_base32(_buf: &mut Vec<'_, u8>, _dst: AArch64GeneralReg, _offset: i32) {
        todo!()
    }
    #[inline(always)]
    fn mov_reg16_base32(_buf: &mut Vec<'_, u8>, _dst: AArch64GeneralReg, _offset: i32) {
        todo!()
    }
    #[inline(always)]
    fn mov_reg8_base32(_buf: &mut Vec<'_, u8>, _dst: AArch64GeneralReg, _offset: i32) {
        todo!()
    }
    #[inline(always)]
    fn mov_base32_freg64(_buf: &mut Vec<'_, u8>, _offset: i32, _src: AArch64FloatReg) {
        todo!("saving floating point reg to base offset for AArch64");
    }
    #[inline(always)]
    fn movesd_mem64_offset32_freg64(
        _buf: &mut Vec<'_, u8>,
        _ptr: AArch64GeneralReg,
        _offset: i32,
        _src: AArch64FloatReg,
    ) {
        todo!()
    }

    #[inline(always)]
    fn mov_base32_reg64(buf: &mut Vec<'_, u8>, offset: i32, src: AArch64GeneralReg) {
        if offset < 0 {
            todo!("negative base offsets for AArch64");
        } else if offset < (0xFFF << 8) {
            debug_assert!(offset % 8 == 0);
            str_reg64_reg64_imm12(buf, src, AArch64GeneralReg::FP, (offset as u16) >> 3);
        } else {
            todo!("base offsets over 32k for AArch64");
        }
    }

    #[inline(always)]
    fn mov_base32_reg32(_buf: &mut Vec<'_, u8>, _offset: i32, _src: AArch64GeneralReg) {
        todo!()
    }
    #[inline(always)]
    fn mov_base32_reg16(_buf: &mut Vec<'_, u8>, _offset: i32, _src: AArch64GeneralReg) {
        todo!()
    }
    #[inline(always)]
    fn mov_base32_reg8(_buf: &mut Vec<'_, u8>, _offset: i32, _src: AArch64GeneralReg) {
        todo!()
    }

    #[inline(always)]
    fn mov_reg64_mem64_offset32(
        buf: &mut Vec<'_, u8>,
        dst: AArch64GeneralReg,
        src: AArch64GeneralReg,
        offset: i32,
    ) {
        if offset < 0 {
            todo!("negative mem offsets for AArch64");
        } else if offset < (0xFFF << 8) {
            debug_assert!(offset % 8 == 0);
            ldr_reg64_reg64_imm12(buf, dst, src, (offset as u16) >> 3);
        } else {
            todo!("mem offsets over 32k for AArch64");
        }
    }
    #[inline(always)]
    fn mov_reg32_mem32_offset32(
        buf: &mut Vec<'_, u8>,
        dst: AArch64GeneralReg,
        src: AArch64GeneralReg,
        offset: i32,
    ) {
        if offset < 0 {
            todo!("negative mem offsets for AArch64");
        } else if offset < (0xFFF << 8) {
            debug_assert!(offset % 8 == 0);
            ldr_reg64_reg64_imm12(buf, dst, src, (offset as u16) >> 3);
        } else {
            todo!("mem offsets over 32k for AArch64");
        }
    }
    #[inline(always)]
    fn mov_reg16_mem16_offset32(
        _buf: &mut Vec<'_, u8>,
        _dst: AArch64GeneralReg,
        _src: AArch64GeneralReg,
        _offset: i32,
    ) {
        todo!()
    }
    #[inline(always)]
    fn mov_reg8_mem8_offset32(
        _buf: &mut Vec<'_, u8>,
        _dst: AArch64GeneralReg,
        _src: AArch64GeneralReg,
        _offset: i32,
    ) {
        todo!()
    }

    #[inline(always)]
    fn mov_mem64_offset32_reg64(
        buf: &mut Vec<'_, u8>,
        dst: AArch64GeneralReg,
        offset: i32,
        src: AArch64GeneralReg,
    ) {
        if offset < 0 {
            todo!("negative mem offsets for AArch64");
        } else if offset < (0xFFF << 8) {
            debug_assert!(offset % 8 == 0);
            str_reg64_reg64_imm12(buf, src, dst, (offset as u16) >> 3);
        } else {
            todo!("mem offsets over 32k for AArch64");
        }
    }

    #[inline(always)]
    fn mov_mem32_offset32_reg32(
        _buf: &mut Vec<'_, u8>,
        _dst: AArch64GeneralReg,
        _offset: i32,
        _src: AArch64GeneralReg,
    ) {
        todo!()
    }

    #[inline(always)]
    fn mov_mem16_offset32_reg16(
        _buf: &mut Vec<'_, u8>,
        _dst: AArch64GeneralReg,
        _offset: i32,
        _src: AArch64GeneralReg,
    ) {
        todo!()
    }

    #[inline(always)]
    fn mov_mem8_offset32_reg8(
        _buf: &mut Vec<'_, u8>,
        _dst: AArch64GeneralReg,
        _offset: i32,
        _src: AArch64GeneralReg,
    ) {
        todo!()
    }

    #[inline(always)]
    fn movsx_reg64_base32(buf: &mut Vec<'_, u8>, dst: AArch64GeneralReg, offset: i32, size: u8) {
        debug_assert!(size <= 8);
        if size == 8 {
            Self::mov_reg64_base32(buf, dst, offset);
        } else if size == 4 {
            todo!("sign extending 4 byte values");
        } else if size == 2 {
            todo!("sign extending 2 byte values");
        } else if size == 1 {
            todo!("sign extending 1 byte values");
        } else {
            internal_error!("Invalid size for sign extension: {}", size);
        }
    }
    #[inline(always)]
    fn movzx_reg64_base32(buf: &mut Vec<'_, u8>, dst: AArch64GeneralReg, offset: i32, size: u8) {
        debug_assert!(size <= 8);
        if size == 8 {
            Self::mov_reg64_base32(buf, dst, offset);
        } else if size == 4 {
            todo!("zero extending 4 byte values");
        } else if size == 2 {
            todo!("zero extending 2 byte values");
        } else if size == 1 {
            todo!("zero extending 1 byte values");
        } else {
            internal_error!("Invalid size for zero extension: {}", size);
        }
    }

    #[inline(always)]
    fn mov_freg64_stack32(_buf: &mut Vec<'_, u8>, _dst: AArch64FloatReg, _offset: i32) {
        todo!("loading floating point reg from stack for AArch64");
    }
    #[inline(always)]
    fn mov_reg64_stack32(buf: &mut Vec<'_, u8>, dst: AArch64GeneralReg, offset: i32) {
        if offset < 0 {
            todo!("negative stack offsets for AArch64");
        } else if offset < (0xFFF << 8) {
            debug_assert!(offset % 8 == 0);
            ldr_reg64_reg64_imm12(buf, dst, AArch64GeneralReg::ZRSP, (offset as u16) >> 3);
        } else {
            todo!("stack offsets over 32k for AArch64");
        }
    }
    #[inline(always)]
    fn mov_stack32_freg64(_buf: &mut Vec<'_, u8>, _offset: i32, _src: AArch64FloatReg) {
        todo!("saving floating point reg to stack for AArch64");
    }
    #[inline(always)]
    fn mov_stack32_reg64(buf: &mut Vec<'_, u8>, offset: i32, src: AArch64GeneralReg) {
        if offset < 0 {
            todo!("negative stack offsets for AArch64");
        } else if offset < (0xFFF << 8) {
            debug_assert!(offset % 8 == 0);
            str_reg64_reg64_imm12(buf, src, AArch64GeneralReg::ZRSP, (offset as u16) >> 3);
        } else {
            todo!("stack offsets over 32k for AArch64");
        }
    }
    #[inline(always)]
    fn neg_reg64_reg64(buf: &mut Vec<'_, u8>, dst: AArch64GeneralReg, src: AArch64GeneralReg) {
        neg_reg64_reg64(buf, dst, src);
    }

    #[inline(always)]
    fn sub_reg64_reg64_imm32(
        buf: &mut Vec<'_, u8>,
        dst: AArch64GeneralReg,
        src: AArch64GeneralReg,
        imm32: i32,
    ) {
        if imm32 < 0 {
            todo!("immediate subtractions with values less than 0");
        } else if imm32 < 0xFFF {
            sub_reg64_reg64_imm12(buf, dst, src, imm32 as u16);
        } else {
            todo!("immediate subtractions with values greater than 12bits");
        }
    }
    #[inline(always)]
    fn sub_reg64_reg64_reg64(
        buf: &mut Vec<'_, u8>,
        dst: AArch64GeneralReg,
        src1: AArch64GeneralReg,
        src2: AArch64GeneralReg,
    ) {
        sub_reg64_reg64_reg64(buf, dst, src1, src2);
    }

    #[inline(always)]
    fn eq_reg64_reg64_reg64(
<<<<<<< HEAD
        buf: &mut Vec<'_, u8>,
        dst: AArch64GeneralReg,
        src1: AArch64GeneralReg,
        src2: AArch64GeneralReg,
=======
        _buf: &mut Vec<'_, u8>,
        _register_width: RegisterWidth,
        _dst: AArch64GeneralReg,
        _src1: AArch64GeneralReg,
        _src2: AArch64GeneralReg,
>>>>>>> f79ef070
    ) {
        cmp_reg64_reg64(buf, src1, src2);
        cset_reg64_cond(buf, dst, ConditionCode::EQ);
    }

    #[inline(always)]
    fn neq_reg64_reg64_reg64(
<<<<<<< HEAD
        buf: &mut Vec<'_, u8>,
        dst: AArch64GeneralReg,
        src1: AArch64GeneralReg,
        src2: AArch64GeneralReg,
=======
        _buf: &mut Vec<'_, u8>,
        _register_width: RegisterWidth,
        _dst: AArch64GeneralReg,
        _src1: AArch64GeneralReg,
        _src2: AArch64GeneralReg,
>>>>>>> f79ef070
    ) {
        cmp_reg64_reg64(buf, src1, src2);
        cset_reg64_cond(buf, dst, ConditionCode::NE);
    }

    #[inline(always)]
<<<<<<< HEAD
    fn ilt_reg64_reg64_reg64(
        buf: &mut Vec<'_, u8>,
        dst: AArch64GeneralReg,
        src1: AArch64GeneralReg,
        src2: AArch64GeneralReg,
    ) {
        cmp_reg64_reg64(buf, src1, src2);
        cset_reg64_cond(buf, dst, ConditionCode::LT);
    }

    #[inline(always)]
    fn ult_reg64_reg64_reg64(
        buf: &mut Vec<'_, u8>,
        dst: AArch64GeneralReg,
        src1: AArch64GeneralReg,
        src2: AArch64GeneralReg,
    ) {
        cmp_reg64_reg64(buf, src1, src2);
        cset_reg64_cond(buf, dst, ConditionCode::CCLO);
    }

    #[inline(always)]
=======
>>>>>>> f79ef070
    fn cmp_freg_freg_reg64(
        _buf: &mut Vec<'_, u8>,
        _dst: AArch64GeneralReg,
        _src1: AArch64FloatReg,
        _src2: AArch64FloatReg,
        _width: FloatWidth,
        _operation: CompareOperation,
    ) {
        todo!("registers float comparison for AArch64");
    }

    #[inline(always)]
<<<<<<< HEAD
    fn igt_reg64_reg64_reg64(
        buf: &mut Vec<'_, u8>,
        dst: AArch64GeneralReg,
        src1: AArch64GeneralReg,
        src2: AArch64GeneralReg,
    ) {
        cmp_reg64_reg64(buf, src1, src2);
        cset_reg64_cond(buf, dst, ConditionCode::GT);
    }

    #[inline(always)]
    fn ugt_reg64_reg64_reg64(
        buf: &mut Vec<'_, u8>,
        dst: AArch64GeneralReg,
        src1: AArch64GeneralReg,
        src2: AArch64GeneralReg,
    ) {
        cmp_reg64_reg64(buf, src1, src2);
        cset_reg64_cond(buf, dst, ConditionCode::HI);
    }

    #[inline(always)]
=======
>>>>>>> f79ef070
    fn to_float_freg64_reg64(
        _buf: &mut Vec<'_, u8>,
        _dst: AArch64FloatReg,
        _src: AArch64GeneralReg,
    ) {
        todo!("registers to float for AArch64");
    }

    #[inline(always)]
    fn to_float_freg32_reg64(
        _buf: &mut Vec<'_, u8>,
        _dst: AArch64FloatReg,
        _src: AArch64GeneralReg,
    ) {
        todo!("registers to float for AArch64");
    }

    #[inline(always)]
    fn to_float_freg32_freg64(
        _buf: &mut Vec<'_, u8>,
        _dst: AArch64FloatReg,
        _src: AArch64FloatReg,
    ) {
        todo!("registers to float for AArch64");
    }

    #[inline(always)]
    fn to_float_freg64_freg32(
        _buf: &mut Vec<'_, u8>,
        _dst: AArch64FloatReg,
        _src: AArch64FloatReg,
    ) {
        todo!("registers to float for AArch64");
    }

    #[inline(always)]
    fn lte_reg64_reg64_reg64(
        buf: &mut Vec<'_, u8>,
        dst: AArch64GeneralReg,
        src1: AArch64GeneralReg,
        src2: AArch64GeneralReg,
    ) {
        cmp_reg64_reg64(buf, src1, src2);
        cset_reg64_cond(buf, dst, ConditionCode::LE);
    }

    #[inline(always)]
    fn gte_reg64_reg64_reg64(
        buf: &mut Vec<'_, u8>,
        dst: AArch64GeneralReg,
        src1: AArch64GeneralReg,
        src2: AArch64GeneralReg,
    ) {
        cmp_reg64_reg64(buf, src1, src2);
        cset_reg64_cond(buf, dst, ConditionCode::GE);
    }

    fn set_if_overflow(_buf: &mut Vec<'_, u8>, _dst: AArch64GeneralReg) {
        todo!("set if overflow for AArch64");
    }

    #[inline(always)]
    fn ret(buf: &mut Vec<'_, u8>) {
        ret_reg64(buf, AArch64GeneralReg::LR)
    }

    fn and_reg64_reg64_reg64(
        buf: &mut Vec<'_, u8>,
        dst: AArch64GeneralReg,
        src1: AArch64GeneralReg,
        src2: AArch64GeneralReg,
    ) {
        and_reg64_reg64_reg64(buf, dst, src1, src2);
    }

    fn or_reg64_reg64_reg64(
        buf: &mut Vec<'_, u8>,
        dst: AArch64GeneralReg,
        src1: AArch64GeneralReg,
        src2: AArch64GeneralReg,
    ) {
        orr_reg64_reg64_reg64(buf, dst, src1, src2);
    }

    fn xor_reg64_reg64_reg64(
        buf: &mut Vec<'_, u8>,
        dst: AArch64GeneralReg,
        src1: AArch64GeneralReg,
        src2: AArch64GeneralReg,
    ) {
        eor_reg64_reg64_reg64(buf, dst, src1, src2);
    }

    fn shl_reg64_reg64_reg64<'a, 'r, ASM, CC>(
        buf: &mut Vec<'a, u8>,
        _storage_manager: &mut StorageManager<'a, 'r, AArch64GeneralReg, AArch64FloatReg, ASM, CC>,
        dst: AArch64GeneralReg,
        src1: AArch64GeneralReg,
        src2: AArch64GeneralReg,
    ) where
        ASM: Assembler<AArch64GeneralReg, AArch64FloatReg>,
        CC: CallConv<AArch64GeneralReg, AArch64FloatReg, ASM>,
    {
        lsl_reg64_reg64_reg64(buf, dst, src1, src2);
    }

    fn shr_reg64_reg64_reg64<'a, 'r, ASM, CC>(
        buf: &mut Vec<'a, u8>,
        _storage_manager: &mut StorageManager<'a, 'r, AArch64GeneralReg, AArch64FloatReg, ASM, CC>,
        dst: AArch64GeneralReg,
        src1: AArch64GeneralReg,
        src2: AArch64GeneralReg,
    ) where
        ASM: Assembler<AArch64GeneralReg, AArch64FloatReg>,
        CC: CallConv<AArch64GeneralReg, AArch64FloatReg, ASM>,
    {
        lsr_reg64_reg64_reg64(buf, dst, src1, src2);
    }

    fn sar_reg64_reg64_reg64<'a, 'r, ASM, CC>(
        buf: &mut Vec<'a, u8>,
        _storage_manager: &mut StorageManager<'a, 'r, AArch64GeneralReg, AArch64FloatReg, ASM, CC>,
        dst: AArch64GeneralReg,
        src1: AArch64GeneralReg,
        src2: AArch64GeneralReg,
    ) where
        ASM: Assembler<AArch64GeneralReg, AArch64FloatReg>,
        CC: CallConv<AArch64GeneralReg, AArch64FloatReg, ASM>,
    {
        asr_reg64_reg64_reg64(buf, dst, src1, src2);
    }

    fn sqrt_freg64_freg64(_buf: &mut Vec<'_, u8>, _dst: AArch64FloatReg, _src: AArch64FloatReg) {
        todo!("sqrt")
    }

    fn sqrt_freg32_freg32(_buf: &mut Vec<'_, u8>, _dst: AArch64FloatReg, _src: AArch64FloatReg) {
        todo!("sqrt")
    }

    fn signed_compare_reg64(
        _buf: &mut Vec<'_, u8>,
        _register_width: RegisterWidth,
        _operation: CompareOperation,
        _dst: AArch64GeneralReg,
        _src1: AArch64GeneralReg,
        _src2: AArch64GeneralReg,
    ) {
        todo!("signed compare")
    }

    fn unsigned_compare_reg64(
        _buf: &mut Vec<'_, u8>,
        _register_width: RegisterWidth,
        _operation: CompareOperation,
        _dst: AArch64GeneralReg,
        _src1: AArch64GeneralReg,
        _src2: AArch64GeneralReg,
    ) {
        todo!("unsigned compare")
    }
}

impl AArch64Assembler {}

// Instructions
// ARM manual section C3
// https://developer.arm.com/documentation/ddi0487/ga
// Map all instructions to a packed struct.

trait Aarch64Bytes: PackedStruct {
    #[inline(always)]
    fn bytes(&self) -> [u8; 4] {
        let mut bytes: [u8; 4] = [0, 0, 0, 0];

        self.pack_to_slice(&mut bytes).unwrap();

        bytes.reverse();

        bytes
    }
}

#[derive(PackedStruct, Debug)]
#[packed_struct(endian = "msb")]
pub struct MoveWideImmediate {
    sf: bool,
    opc: Integer<u8, packed_bits::Bits<2>>,
    fixed: Integer<u8, packed_bits::Bits<6>>, // = 0b100101,
    hw: Integer<u8, packed_bits::Bits<2>>,
    imm16: u16,
    reg_d: Integer<u8, packed_bits::Bits<5>>, // AArch64GeneralReg
}

impl Aarch64Bytes for MoveWideImmediate {}

impl MoveWideImmediate {
    #[inline(always)]
    fn new(opc: u8, rd: AArch64GeneralReg, imm16: u16, hw: u8, sf: bool) -> Self {
        // TODO: revisit this is we change where we want to check the shift
        // currently this is done in the assembler above
        // assert!(shift % 16 == 0 && shift <= 48);
        debug_assert!(hw <= 0b11);
        debug_assert!(opc <= 0b11);

        Self {
            reg_d: rd.id().into(),
            imm16,
            hw: hw.into(),
            opc: opc.into(),
            sf,
            fixed: 0b100101.into(),
        }
    }
}

#[derive(PackedStruct, Debug)]
#[packed_struct(endian = "msb")]
pub struct ArithmeticImmediate {
    sf: bool,
    op: bool, // add or subtract
    s: bool,
    fixed: Integer<u8, packed_bits::Bits<6>>, // = 0b100010,
    sh: bool,                                 // shift
    imm12: Integer<u16, packed_bits::Bits<12>>,
    reg_n: Integer<u8, packed_bits::Bits<5>>,
    reg_d: Integer<u8, packed_bits::Bits<5>>,
}

impl Aarch64Bytes for ArithmeticImmediate {}

impl ArithmeticImmediate {
    #[inline(always)]
    fn new(
        op: bool,
        s: bool,
        rd: AArch64GeneralReg,
        rn: AArch64GeneralReg,
        imm12: u16,
        sh: bool,
    ) -> Self {
        debug_assert!(imm12 <= 0xFFF);

        Self {
            reg_d: rd.id().into(),
            reg_n: rn.id().into(),
            imm12: imm12.into(),
            sh,
            s,
            op,
            // true for 64 bit addition
            // false for 32 bit addition
            sf: true,
            fixed: 0b100010.into(),
        }
    }
}

#[derive(Clone, Copy)]
#[allow(dead_code)]
enum ShiftType {
    LSL = 0,
    LSR = 1,
    ASR = 2,
    ROR = 3,
}

impl ShiftType {
    #[inline(always)]
    fn id(&self) -> u8 {
        *self as u8
    }
}

#[derive(PackedStruct)]
#[packed_struct(endian = "msb")]
pub struct ArithmeticShifted {
    sf: bool,
    op: bool, // add or subtract
    s: bool,
    fixed: Integer<u8, packed_bits::Bits<5>>, // = 0b01011,
    shift: Integer<u8, packed_bits::Bits<2>>, // shift
    fixed2: bool,                             // = 0b0,
    reg_m: Integer<u8, packed_bits::Bits<5>>,
    imm6: Integer<u8, packed_bits::Bits<6>>,
    reg_n: Integer<u8, packed_bits::Bits<5>>,
    reg_d: Integer<u8, packed_bits::Bits<5>>,
}

impl Aarch64Bytes for ArithmeticShifted {}

impl ArithmeticShifted {
    #[inline(always)]
    fn new(
        op: bool,
        s: bool,
        shift: ShiftType,
        imm6: u8,
        rm: AArch64GeneralReg,
        rn: AArch64GeneralReg,
        rd: AArch64GeneralReg,
    ) -> Self {
        debug_assert!(imm6 <= 0b111111);

        Self {
            reg_d: rd.id().into(),
            reg_n: rn.id().into(),
            imm6: imm6.into(),
            reg_m: rm.id().into(),
            fixed2: false,
            shift: shift.id().into(),
            fixed: 0b01011.into(),
            s,
            op,
            // true for 64 bit addition
            // false for 32 bit addition
            sf: true,
        }
    }
}

// ARM manual section C1.2.4
#[derive(Copy, Clone, PartialEq)]
#[allow(dead_code)]
enum ConditionCode {
    /// Equal
    EQ = 0b0000,
    /// Not equal
    NE = 0b0001,
    /// CS or HS: Carry set
    CSHS = 0b0010,
    /// CC or LO: Carry clear
    CCLO = 0b0011,
    /// Minus, negative
    MI = 0b0100,
    /// Plus, positive or zero
    PL = 0b0101,
    /// Overflow
    VS = 0b0110,
    /// No overflow
    VC = 0b0111,
    /// Unsigned higher
    HI = 0b1000,
    /// Unsigned lower or same
    LS = 0b1001,
    /// Signed greater than or equal
    GE = 0b1010,
    /// Signed less than
    LT = 0b1011,
    /// Signed greater than
    GT = 0b1100,
    /// Signed less than or equal
    LE = 0b1101,
    /// Always
    AL = 0b1110,
}

impl ConditionCode {
    #[inline(always)]
    fn id(&self) -> u8 {
        *self as u8
    }

    /// The inverse of the condition code. For example, EQ becomes NE.
    fn invert(self) -> Self {
        match self {
            ConditionCode::EQ => ConditionCode::NE,
            ConditionCode::NE => ConditionCode::EQ,
            ConditionCode::CSHS => ConditionCode::CCLO,
            ConditionCode::CCLO => ConditionCode::CSHS,
            ConditionCode::MI => ConditionCode::PL,
            ConditionCode::PL => ConditionCode::MI,
            ConditionCode::VS => ConditionCode::VC,
            ConditionCode::VC => ConditionCode::VS,
            ConditionCode::HI => ConditionCode::LS,
            ConditionCode::LS => ConditionCode::HI,
            ConditionCode::GE => ConditionCode::LT,
            ConditionCode::LT => ConditionCode::GE,
            ConditionCode::GT => ConditionCode::LE,
            ConditionCode::LE => ConditionCode::GT,
            ConditionCode::AL => ConditionCode::AL,
        }
    }
}

impl std::fmt::Display for ConditionCode {
    fn fmt(&self, f: &mut std::fmt::Formatter<'_>) -> std::fmt::Result {
        write!(
            f,
            "{}",
            match self {
                ConditionCode::EQ => "eq",
                ConditionCode::NE => "ne",
                ConditionCode::CSHS => "hs",
                ConditionCode::CCLO => "lo",
                ConditionCode::MI => "mi",
                ConditionCode::PL => "pl",
                ConditionCode::VS => "vs",
                ConditionCode::VC => "vc",
                ConditionCode::HI => "hi",
                ConditionCode::LS => "ls",
                ConditionCode::GE => "ge",
                ConditionCode::LT => "lt",
                ConditionCode::GT => "gt",
                ConditionCode::LE => "le",
                ConditionCode::AL => "al",
            }
        )
    }
}

#[derive(PackedStruct)]
#[packed_struct(endian = "msb")]
pub struct ConditionalBranchImmediate {
    fixed: Integer<u8, packed_bits::Bits<7>>,
    o1: bool,
    imm19: Integer<u32, packed_bits::Bits<19>>,
    o0: bool,
    cond: Integer<u8, packed_bits::Bits<4>>,
}

impl Aarch64Bytes for ConditionalBranchImmediate {}

impl ConditionalBranchImmediate {
    #[inline(always)]
    fn new(cond: ConditionCode, imm19: u32) -> Self {
        debug_assert!(imm19 >> 19 == 0);

        Self {
            cond: cond.id().into(),
            o0: false,
            imm19: imm19.into(),
            o1: false,
            fixed: 0b0101010.into(),
        }
    }
}

#[derive(PackedStruct)]
#[packed_struct(endian = "msb")]
pub struct ConditionalSelect {
    sf: bool,
    op: bool,
    s: bool,
    fixed: Integer<u8, packed_bits::Bits<8>>,
    reg_m: Integer<u8, packed_bits::Bits<5>>,
    cond: Integer<u8, packed_bits::Bits<4>>,
    op2: Integer<u8, packed_bits::Bits<2>>,
    reg_n: Integer<u8, packed_bits::Bits<5>>,
    reg_d: Integer<u8, packed_bits::Bits<5>>,
}

impl Aarch64Bytes for ConditionalSelect {}

impl ConditionalSelect {
    #[inline(always)]
    fn new(
        op: bool,
        s: bool,
        cond: ConditionCode,
        op2: u8,
        rm: AArch64GeneralReg,
        rn: AArch64GeneralReg,
        rd: AArch64GeneralReg,
    ) -> Self {
        debug_assert!(op2 <= 0b11);

        Self {
            reg_d: rd.id().into(),
            reg_n: rn.id().into(),
            op2: op2.into(),
            cond: cond.id().into(),
            reg_m: rm.id().into(),
            fixed: 0b11010100.into(),
            s,
            op,
            // true for 64 bit addition
            // false for 32 bit addition
            sf: true,
        }
    }
}

#[derive(PackedStruct)]
#[packed_struct(endian = "msb")]
pub struct DataProcessingTwoSource {
    sf: bool,
    fixed: bool,
    s: bool,
    fixed2: Integer<u8, packed_bits::Bits<8>>,
    reg_m: Integer<u8, packed_bits::Bits<5>>,
    op: Integer<u8, packed_bits::Bits<6>>,
    reg_n: Integer<u8, packed_bits::Bits<5>>,
    reg_d: Integer<u8, packed_bits::Bits<5>>,
}

impl Aarch64Bytes for DataProcessingTwoSource {}

impl DataProcessingTwoSource {
    #[inline(always)]
    fn new(op: u8, rm: AArch64GeneralReg, rn: AArch64GeneralReg, rd: AArch64GeneralReg) -> Self {
        debug_assert!(op <= 0b111111);

        Self {
            sf: true,
            fixed: false,
            s: false,
            fixed2: 0b11010110.into(),
            reg_m: rm.id().into(),
            op: op.into(),
            reg_n: rn.id().into(),
            reg_d: rd.id().into(),
        }
    }
}

#[derive(PackedStruct)]
#[packed_struct(endian = "msb")]
pub struct DataProcessingThreeSource {
    sf: bool,
    op54: Integer<u8, packed_bits::Bits<2>>,
    fixed: Integer<u8, packed_bits::Bits<5>>,
    op31: Integer<u8, packed_bits::Bits<3>>,
    rm: Integer<u8, packed_bits::Bits<5>>,
    o0: bool,
    ra: Integer<u8, packed_bits::Bits<5>>,
    rn: Integer<u8, packed_bits::Bits<5>>,
    rd: Integer<u8, packed_bits::Bits<5>>,
}

impl Aarch64Bytes for DataProcessingThreeSource {}

impl DataProcessingThreeSource {
    #[inline(always)]
    fn new(
        op31: u8,
        rm: AArch64GeneralReg,
        ra: AArch64GeneralReg,
        rn: AArch64GeneralReg,
        rd: AArch64GeneralReg,
    ) -> Self {
        debug_assert!(op31 <= 0b111);

        Self {
            sf: true,
            op54: 0b00.into(),
            fixed: 0b011011.into(),
            op31: op31.into(),
            rm: rm.id().into(),
            o0: false,
            ra: ra.id().into(),
            rn: rn.id().into(),
            rd: rd.id().into(),
        }
    }
}

#[derive(Debug)]
#[allow(dead_code)]
enum LogicalOp {
    AND,
    BIC,
    ORR,
    ORN,
    EOR,
    EON,
    ANDS,
    BICS,
}

#[derive(PackedStruct)]
#[packed_struct(endian = "msb")]
pub struct LogicalShiftedRegister {
    sf: bool,
    op: Integer<u8, packed_bits::Bits<2>>,
    fixed: Integer<u8, packed_bits::Bits<5>>, // = 0b01010,
    shift: Integer<u8, packed_bits::Bits<2>>, // shift
    n: bool,
    reg_m: Integer<u8, packed_bits::Bits<5>>,
    imm6: Integer<u8, packed_bits::Bits<6>>,
    reg_n: Integer<u8, packed_bits::Bits<5>>,
    reg_d: Integer<u8, packed_bits::Bits<5>>,
}

impl Aarch64Bytes for LogicalShiftedRegister {}

impl LogicalShiftedRegister {
    #[inline(always)]
    fn new(
        op: LogicalOp,
        shift: ShiftType,
        imm6: u8,
        rm: AArch64GeneralReg,
        rn: AArch64GeneralReg,
        rd: AArch64GeneralReg,
    ) -> Self {
        debug_assert!(imm6 <= 0b111111);

        let (op, n) = match op {
            LogicalOp::AND => (0b00, false),
            LogicalOp::BIC => (0b00, true),
            LogicalOp::ORR => (0b01, false),
            LogicalOp::ORN => (0b01, true),
            LogicalOp::EOR => (0b10, false),
            LogicalOp::EON => (0b10, true),
            LogicalOp::ANDS => (0b11, false),
            LogicalOp::BICS => (0b11, true),
        };

        Self {
            reg_d: rd.id().into(),
            reg_n: rn.id().into(),
            imm6: imm6.into(),
            reg_m: rm.id().into(),
            n,
            shift: shift.id().into(),
            fixed: 0b01010.into(),
            op: op.into(),
            // true for 64 bit addition
            // false for 32 bit addition
            sf: true,
        }
    }
}

#[derive(PackedStruct)]
pub struct UnconditionalBranchRegister {
    fixed: Integer<u8, packed_bits::Bits<7>>,
    z: bool,
    fixed2: bool,
    op: Integer<u8, packed_bits::Bits<2>>,
    fixed3: Integer<u8, packed_bits::Bits<5>>,
    fixed4: Integer<u8, packed_bits::Bits<4>>,
    a: bool,
    m: bool,
    rn: Integer<u8, packed_bits::Bits<5>>,
    fixed5: Integer<u8, packed_bits::Bits<5>>,
}

impl Aarch64Bytes for UnconditionalBranchRegister {}

impl UnconditionalBranchRegister {
    #[inline(always)]
    fn new(op: u8, rn: AArch64GeneralReg) -> Self {
        debug_assert!(op <= 0b11);

        Self {
            fixed5: 0b00000.into(),
            rn: rn.id().into(),
            m: false,
            a: false,
            fixed4: 0b0000.into(),
            fixed3: 0b11111.into(),
            op: op.into(),
            fixed2: false,
            z: false,
            fixed: 0b1101011.into(),
        }
    }
}

#[derive(PackedStruct)]
#[packed_struct(endian = "msb")]
pub struct UnconditionalBranchImmediate {
    op: bool, // false=B, true=BL
    fixed: Integer<u8, packed_bits::Bits<5>>,
    imm26: Integer<u32, packed_bits::Bits<26>>,
}

impl Aarch64Bytes for UnconditionalBranchImmediate {}

impl UnconditionalBranchImmediate {
    #[inline(always)]
    fn new(op: bool, imm26: u32) -> Self {
        debug_assert!(imm26 <= 0b11_1111_1111_1111_1111_1111_1111);
        Self {
            op,
            fixed: 0b00101.into(),
            imm26: imm26.into(),
        }
    }
}

// Uses unsigned Offset
// opc = 0b01 means load
// opc = 0b00 means store
#[derive(PackedStruct, Debug)]
#[packed_struct(endian = "msb")]
pub struct LoadStoreRegisterImmediate {
    size: Integer<u8, packed_bits::Bits<2>>,
    fixed: Integer<u8, packed_bits::Bits<3>>, // = 0b111,
    fixed2: bool,
    fixed3: Integer<u8, packed_bits::Bits<2>>,
    opc: Integer<u8, packed_bits::Bits<2>>,
    imm12: Integer<u16, packed_bits::Bits<12>>,
    rn: Integer<u8, packed_bits::Bits<5>>,
    rt: Integer<u8, packed_bits::Bits<5>>,
}

impl Aarch64Bytes for LoadStoreRegisterImmediate {}

impl LoadStoreRegisterImmediate {
    #[inline(always)]
    fn new(size: u8, opc: u8, imm12: u16, rn: AArch64GeneralReg, rt: AArch64GeneralReg) -> Self {
        debug_assert!(size <= 0b11);
        debug_assert!(imm12 <= 0xFFF);

        Self {
            rt: rt.id().into(),
            rn: rn.id().into(),
            imm12: imm12.into(),
            opc: opc.into(),
            fixed3: 0b01.into(),
            fixed2: false,
            fixed: 0b111.into(),
            size: size.into(),
        }
    }

    #[inline(always)]
    fn new_load(size: u8, imm12: u16, rn: AArch64GeneralReg, rt: AArch64GeneralReg) -> Self {
        Self::new(size, 0b01, imm12, rn, rt)
    }

    #[inline(always)]
    fn new_store(size: u8, imm12: u16, rn: AArch64GeneralReg, rt: AArch64GeneralReg) -> Self {
        Self::new(size, 0b00, imm12, rn, rt)
    }
}

// Below here are the functions for all of the assembly instructions.
// Their names are based on the instruction and operators combined.
// You should call `buf.reserve()` if you push or extend more than once.
// Unit tests are added at the bottom of the file to ensure correct asm generation.
// Please keep these in alphanumeric order.

/// `ADD Xd, Xn, imm12` -> Add Xn and imm12 and place the result into Xd.
#[inline(always)]
fn add_reg64_reg64_imm12(
    buf: &mut Vec<'_, u8>,
    dst: AArch64GeneralReg,
    src: AArch64GeneralReg,
    imm12: u16,
) {
    let inst = ArithmeticImmediate::new(false, false, dst, src, imm12, false);

    buf.extend(inst.bytes());
}

/// `ADD Xd, Xm, Xn` -> Add Xm and Xn and place the result into Xd.
#[inline(always)]
fn add_reg64_reg64_reg64(
    buf: &mut Vec<'_, u8>,
    dst: AArch64GeneralReg,
    src1: AArch64GeneralReg,
    src2: AArch64GeneralReg,
) {
    let inst = ArithmeticShifted::new(false, false, ShiftType::LSL, 0, src2, src1, dst);

    buf.extend(inst.bytes());
}

/// `AND Xd, Xn, Xm` -> Bitwise AND Xn and Xm and place the result into Xd.
#[inline(always)]
fn and_reg64_reg64_reg64(
    buf: &mut Vec<'_, u8>,
    dst: AArch64GeneralReg,
    src1: AArch64GeneralReg,
    src2: AArch64GeneralReg,
) {
    let inst = LogicalShiftedRegister::new(LogicalOp::AND, ShiftType::LSL, 0, src2, src1, dst);

    buf.extend(inst.bytes());
}

/// `ASR Xd, Xn, Xn` -> Arithmetic shift right Xn by Xm and place the result into Xd.
#[inline(always)]
fn asr_reg64_reg64_reg64(
    buf: &mut Vec<'_, u8>,
    dst: AArch64GeneralReg,
    src1: AArch64GeneralReg,
    src2: AArch64GeneralReg,
) {
    let inst = DataProcessingTwoSource::new(0b001010, src2, src1, dst);

    buf.extend(inst.bytes());
}

/// `B.cond imm19` -> Jump to PC + imm19 if cond is met.
#[inline(always)]
fn b_cond_imm19(buf: &mut Vec<'_, u8>, cond: ConditionCode, imm19: i32) {
    debug_assert!(imm19 & 0b11 == 0, "branch location must be 4-byte aligned");
    let shifted = imm19 >> 2;
    let unsigned = shifted as u32;
    let left_removed = (unsigned << 13) >> 13;
    if imm19 >= 0 {
        debug_assert!(left_removed == unsigned);
    } else {
        debug_assert!(left_removed | 0b1111_1111_1111_1100_0000_0000_0000_0000 == unsigned);
    }

    let inst = ConditionalBranchImmediate::new(cond, left_removed);

    buf.extend(inst.bytes());
}

/// `B imm26` -> Jump to PC + imm26.
#[inline(always)]
fn b_imm26(buf: &mut Vec<'_, u8>, imm26: i32) {
    debug_assert!(imm26 & 0b11 == 0, "branch location must be 4-byte aligned");
    let shifted = imm26 >> 2;
    let unsigned = shifted as u32;
    let left_removed = (unsigned << 6) >> 6;
    if imm26 >= 0 {
        debug_assert!(left_removed == unsigned);
    } else {
        debug_assert!(left_removed | 0b1111_1110_0000_0000_0000_0000_0000_0000 == unsigned);
    }

    let inst = UnconditionalBranchImmediate::new(false, left_removed);

    buf.extend(inst.bytes());
}

/// `CMP Xn, imm12` -> Compare Xn and imm12, setting condition flags.
#[inline(always)]
fn cmp_reg64_imm12(buf: &mut Vec<'_, u8>, src: AArch64GeneralReg, imm12: u16) {
    subs_reg64_reg64_imm12(buf, AArch64GeneralReg::ZRSP, src, imm12);
}

/// `CMP Xn, Xm` -> Compare Xn and Xm, setting condition flags.
#[inline(always)]
fn cmp_reg64_reg64(buf: &mut Vec<'_, u8>, src1: AArch64GeneralReg, src2: AArch64GeneralReg) {
    subs_reg64_reg64_reg64(buf, AArch64GeneralReg::ZRSP, src1, src2);
}

/// `CNEG Xd, Xn, cond` -> If cond is true, then Xd = -Xn, else Xd = Xn.
#[inline(always)]
fn cneg_reg64_reg64_cond(
    buf: &mut Vec<'_, u8>,
    dst: AArch64GeneralReg,
    src: AArch64GeneralReg,
    cond: ConditionCode,
) {
    csneg_reg64_reg64_reg64_cond(buf, dst, src, src, cond.invert());
}

/// `CSET Xd, cond` -> If cond is true, then Xd = 1, else Xd = 0.
#[inline(always)]
fn cset_reg64_cond(buf: &mut Vec<'_, u8>, dst: AArch64GeneralReg, cond: ConditionCode) {
    csinc_reg64_reg64_reg64_cond(
        buf,
        dst,
        AArch64GeneralReg::ZRSP,
        AArch64GeneralReg::ZRSP,
        cond.invert(),
    );
}

/// `CSINC Xd, Xn, Xm, cond` -> If cond is true, then Xd = Xn, else Xd = Xm + 1.
#[inline(always)]
fn csinc_reg64_reg64_reg64_cond(
    buf: &mut Vec<'_, u8>,
    dst: AArch64GeneralReg,
    src1: AArch64GeneralReg,
    src2: AArch64GeneralReg,
    cond: ConditionCode,
) {
    let inst = ConditionalSelect::new(false, false, cond, 0b01, src2, src1, dst);

    buf.extend(inst.bytes());
}

/// `CSNEG Xd, Xn, Xm, cond` -> If cond is true, then Xd = Xn, else Xd = -Xm.
#[inline(always)]
fn csneg_reg64_reg64_reg64_cond(
    buf: &mut Vec<'_, u8>,
    dst: AArch64GeneralReg,
    src1: AArch64GeneralReg,
    src2: AArch64GeneralReg,
    cond: ConditionCode,
) {
    let inst = ConditionalSelect::new(true, false, cond, 0b01, src2, src1, dst);

    buf.extend(inst.bytes());
}

/// `EOR Xd, Xn, Xm` -> Bitwise XOR Xn and Xm and place the result into Xd.
#[inline(always)]
fn eor_reg64_reg64_reg64(
    buf: &mut Vec<'_, u8>,
    dst: AArch64GeneralReg,
    src1: AArch64GeneralReg,
    src2: AArch64GeneralReg,
) {
    let inst = LogicalShiftedRegister::new(LogicalOp::EOR, ShiftType::LSL, 0, src2, src1, dst);

    buf.extend(inst.bytes());
}

/// `LDR Xt, [Xn, #offset]` -> Load Xn + Offset Xt. ZRSP is SP.
/// Note: imm12 is the offest divided by 8.
#[inline(always)]
fn ldr_reg64_reg64_imm12(
    buf: &mut Vec<'_, u8>,
    dst: AArch64GeneralReg,
    base: AArch64GeneralReg,
    imm12: u16,
) {
    let inst = LoadStoreRegisterImmediate::new_load(0b11, imm12, base, dst);

    buf.extend(inst.bytes());
}

/// `LSL Xd, Xn, Xm` -> Logical shift Xn left by Xm and place the result into Xd.
#[inline(always)]
fn lsl_reg64_reg64_reg64(
    buf: &mut Vec<'_, u8>,
    dst: AArch64GeneralReg,
    src1: AArch64GeneralReg,
    src2: AArch64GeneralReg,
) {
    let inst = DataProcessingTwoSource::new(0b001000, src2, src1, dst);

    buf.extend(inst.bytes());
}

/// `LSR Xd, Xn, Xm` -> Logical shift Xn right by Xm and place the result into Xd.
#[inline(always)]
fn lsr_reg64_reg64_reg64(
    buf: &mut Vec<'_, u8>,
    dst: AArch64GeneralReg,
    src1: AArch64GeneralReg,
    src2: AArch64GeneralReg,
) {
    let inst = DataProcessingTwoSource::new(0b001001, src2, src1, dst);

    buf.extend(inst.bytes());
}

/// `MADD Xd, Xn, Xm, Xa` -> Multiply Xn and Xm, add Xa, and place the result into Xd.
#[inline(always)]
fn madd_reg64_reg64_reg64_reg64(
    buf: &mut Vec<'_, u8>,
    dst: AArch64GeneralReg,
    src1: AArch64GeneralReg,
    src2: AArch64GeneralReg,
    src3: AArch64GeneralReg,
) {
    let inst = DataProcessingThreeSource::new(0b000000, src2, src3, src1, dst);

    buf.extend(inst.bytes());
}

/// `MOV Xd, Xm` -> Move Xm to Xd.
#[inline(always)]
fn mov_reg64_reg64(buf: &mut Vec<'_, u8>, dst: AArch64GeneralReg, src: AArch64GeneralReg) {
    // MOV is equvalent to `ORR Xd, XZR, XM` in AARCH64.
    let inst = LogicalShiftedRegister::new(
        LogicalOp::ORR,
        ShiftType::LSL,
        0,
        src,
        AArch64GeneralReg::ZRSP,
        dst,
    );

    buf.extend(inst.bytes());
}

/// `MOVK Xd, imm16` -> Keeps Xd and moves an optionally shifted imm16 to Xd.
#[inline(always)]
fn movk_reg64_imm16(buf: &mut Vec<'_, u8>, dst: AArch64GeneralReg, imm16: u16, hw: u8) {
    let inst = MoveWideImmediate::new(0b11, dst, imm16, hw, true);

    buf.extend(inst.bytes());
}

/// `MOVZ Xd, imm16` -> Zeros Xd and moves an optionally shifted imm16 to Xd.
#[inline(always)]
fn movz_reg64_imm16(buf: &mut Vec<'_, u8>, dst: AArch64GeneralReg, imm16: u16, hw: u8) {
    let inst = MoveWideImmediate::new(0b10, dst, imm16, hw, true);

    buf.extend(inst.bytes());
}

/// `MUL Xd, Xn, Xm` -> Multiply Xn and Xm and place the result into Xd.
#[inline(always)]
fn mul_reg64_reg64_reg64(
    buf: &mut Vec<'_, u8>,
    dst: AArch64GeneralReg,
    src1: AArch64GeneralReg,
    src2: AArch64GeneralReg,
) {
    madd_reg64_reg64_reg64_reg64(buf, dst, src1, src2, AArch64GeneralReg::ZRSP);
}

/// `NEG Xd, Xm` -> Negate Xm and place the result into Xd.
#[inline(always)]
fn neg_reg64_reg64(buf: &mut Vec<'_, u8>, dst: AArch64GeneralReg, src: AArch64GeneralReg) {
    sub_reg64_reg64_reg64(buf, dst, AArch64GeneralReg::ZRSP, src);
}

/// `ORR Xd, Xn, Xm` -> Bitwise OR Xn and Xm and place the result into Xd.
#[inline(always)]
fn orr_reg64_reg64_reg64(
    buf: &mut Vec<'_, u8>,
    dst: AArch64GeneralReg,
    src1: AArch64GeneralReg,
    src2: AArch64GeneralReg,
) {
    let inst = LogicalShiftedRegister::new(LogicalOp::ORR, ShiftType::LSL, 0, src2, src1, dst);

    buf.extend(inst.bytes());
}

/// `SDIV Xd, Xn, Xm` -> Divide Xn by Xm and place the result into Xd.
/// Xn, Xm, and Xd are signed integers.
#[inline(always)]
fn sdiv_reg64_reg64_reg64(
    buf: &mut Vec<'_, u8>,
    dst: AArch64GeneralReg,
    src1: AArch64GeneralReg,
    src2: AArch64GeneralReg,
) {
    let inst = DataProcessingTwoSource::new(0b000011, src2, src1, dst);

    buf.extend(inst.bytes());
}

/// `STR Xt, [Xn, #offset]` -> Store Xt to Xn + Offset. ZRSP is SP.
/// Note: imm12 is the offest divided by 8.
#[inline(always)]
fn str_reg64_reg64_imm12(
    buf: &mut Vec<'_, u8>,
    src: AArch64GeneralReg,
    base: AArch64GeneralReg,
    imm12: u16,
) {
    let inst = LoadStoreRegisterImmediate::new_store(0b11, imm12, base, src);

    buf.extend(inst.bytes());
}

/// `SUB Xd, Xn, imm12` -> Subtract Xn and imm12 and place the result into Xd.
#[inline(always)]
fn sub_reg64_reg64_imm12(
    buf: &mut Vec<'_, u8>,
    dst: AArch64GeneralReg,
    src: AArch64GeneralReg,
    imm12: u16,
) {
    let inst = ArithmeticImmediate::new(true, false, dst, src, imm12, false);

    buf.extend(inst.bytes());
}

/// `SUB Xd, Xm, Xn` -> Subtract Xm and Xn and place the result into Xd.
#[inline(always)]
fn sub_reg64_reg64_reg64(
    buf: &mut Vec<'_, u8>,
    dst: AArch64GeneralReg,
    src1: AArch64GeneralReg,
    src2: AArch64GeneralReg,
) {
    let inst = ArithmeticShifted::new(true, false, ShiftType::LSL, 0, src2, src1, dst);

    buf.extend(inst.bytes());
}

/// `SUBS Xd, Xn, imm12` -> Subtract Xn and imm12 and place the result into Xd. Set condition flags.
#[inline(always)]
fn subs_reg64_reg64_imm12(
    buf: &mut Vec<'_, u8>,
    dst: AArch64GeneralReg,
    src: AArch64GeneralReg,
    imm12: u16,
) {
    let inst = ArithmeticImmediate::new(true, true, dst, src, imm12, false);

    buf.extend(inst.bytes());
}

/// `SUBS Xd, Xn, Xm` -> Subtract Xn and Xm and place the result into Xd. Set condition flags.
#[inline(always)]
fn subs_reg64_reg64_reg64(
    buf: &mut Vec<'_, u8>,
    dst: AArch64GeneralReg,
    src1: AArch64GeneralReg,
    src2: AArch64GeneralReg,
) {
    let inst = ArithmeticShifted::new(true, true, ShiftType::LSL, 0, src2, src1, dst);

    buf.extend(inst.bytes());
}

/// `RET Xn` -> Return to the address stored in Xn.
#[inline(always)]
fn ret_reg64(buf: &mut Vec<'_, u8>, xn: AArch64GeneralReg) {
    let inst = UnconditionalBranchRegister::new(0b10, xn);

    buf.extend(inst.bytes());
}

/// `UDIV Xd, Xn, Xm` -> Divide Xn by Xm and place the result into Xd.
/// Xn, Xm, and Xd are unsigned integers.
#[inline(always)]
fn udiv_reg64_reg64_reg64(
    buf: &mut Vec<'_, u8>,
    dst: AArch64GeneralReg,
    src1: AArch64GeneralReg,
    src2: AArch64GeneralReg,
) {
    let inst = DataProcessingTwoSource::new(0b000010, src2, src1, dst);

    buf.extend(inst.bytes());
}

#[cfg(test)]
mod tests {
    use super::*;
    use crate::disassembler_test;
    use capstone::prelude::*;

    enum ZRSPKind {
        UsesZR,
        UsesSP,
    }
    use ZRSPKind::*;

    impl AArch64GeneralReg {
        fn capstone_string(&self, zrsp_kind: ZRSPKind) -> String {
            match self {
                AArch64GeneralReg::XR => "x8".to_owned(),
                AArch64GeneralReg::IP0 => "x16".to_owned(),
                AArch64GeneralReg::IP1 => "x17".to_owned(),
                AArch64GeneralReg::PR => "x18".to_owned(),
                AArch64GeneralReg::FP => "x29".to_owned(),
                AArch64GeneralReg::LR => "x30".to_owned(),
                AArch64GeneralReg::ZRSP => match zrsp_kind {
                    UsesZR => "xzr".to_owned(),
                    UsesSP => "sp".to_owned(),
                },
                _ => format!("{}", self),
            }
        }
    }

    const TEST_U16: u16 = 0x1234;
    //const TEST_I32: i32 = 0x12345678;
    //const TEST_I64: i64 = 0x12345678_9ABCDEF0;

    const ALL_GENERAL_REGS: &[AArch64GeneralReg] = &[
        AArch64GeneralReg::X0,
        AArch64GeneralReg::X1,
        AArch64GeneralReg::X2,
        AArch64GeneralReg::X3,
        AArch64GeneralReg::X4,
        AArch64GeneralReg::X5,
        AArch64GeneralReg::X6,
        AArch64GeneralReg::X7,
        AArch64GeneralReg::XR,
        AArch64GeneralReg::X9,
        AArch64GeneralReg::X10,
        AArch64GeneralReg::X11,
        AArch64GeneralReg::X12,
        AArch64GeneralReg::X13,
        AArch64GeneralReg::X14,
        AArch64GeneralReg::X15,
        AArch64GeneralReg::IP0,
        AArch64GeneralReg::IP1,
        AArch64GeneralReg::PR,
        AArch64GeneralReg::X19,
        AArch64GeneralReg::X20,
        AArch64GeneralReg::X21,
        AArch64GeneralReg::X22,
        AArch64GeneralReg::X23,
        AArch64GeneralReg::X24,
        AArch64GeneralReg::X25,
        AArch64GeneralReg::X26,
        AArch64GeneralReg::X27,
        AArch64GeneralReg::X28,
        AArch64GeneralReg::FP,
        AArch64GeneralReg::LR,
        AArch64GeneralReg::ZRSP,
    ];

    const ALL_CONDITIONS: &'static [ConditionCode] = &[
        ConditionCode::EQ,
        ConditionCode::NE,
        ConditionCode::CSHS,
        ConditionCode::CCLO,
        ConditionCode::MI,
        ConditionCode::PL,
        ConditionCode::VS,
        ConditionCode::VC,
        ConditionCode::HI,
        ConditionCode::LS,
        ConditionCode::GE,
        ConditionCode::LT,
        ConditionCode::GT,
        ConditionCode::LE,
        ConditionCode::AL,
    ];

    fn setup_capstone_and_arena<T>(
        arena: &bumpalo::Bump,
    ) -> (bumpalo::collections::Vec<T>, Capstone) {
        let buf = bumpalo::vec![in arena];
        let cs = Capstone::new()
            .arm64()
            .mode(arch::arm64::ArchMode::Arm)
            .detail(true)
            .build()
            .expect("Failed to create Capstone object");
        (buf, cs)
    }

    // Many of these instructions are aliases for each other,
    // and depending on their arguments, they might get disassembled to a different instruction.
    // That's why we need `if` expressions in some of these tests.
    // The "alias conditions" for each instruction are listed in the ARM manual.

    #[test]
    fn test_add_reg64_reg64_reg64() {
        disassembler_test!(
            add_reg64_reg64_reg64,
            |reg1: AArch64GeneralReg, reg2: AArch64GeneralReg, reg3: AArch64GeneralReg| format!(
                "add {}, {}, {}",
                reg1.capstone_string(UsesZR),
                reg2.capstone_string(UsesZR),
                reg3.capstone_string(UsesZR)
            ),
            ALL_GENERAL_REGS,
            ALL_GENERAL_REGS,
            ALL_GENERAL_REGS
        );
    }

    #[test]
    fn test_add_reg64_reg64_imm12() {
        disassembler_test!(
            add_reg64_reg64_imm12,
            |reg1: AArch64GeneralReg, reg2: AArch64GeneralReg, imm| format!(
                "add {}, {}, #0x{:x}",
                reg1.capstone_string(UsesSP),
                reg2.capstone_string(UsesSP),
                imm
            ),
            ALL_GENERAL_REGS,
            ALL_GENERAL_REGS,
            [0x123]
        );
    }

    #[test]
    fn test_and_reg64_reg64_reg64() {
        disassembler_test!(
            and_reg64_reg64_reg64,
            |reg1: AArch64GeneralReg, reg2: AArch64GeneralReg, reg3: AArch64GeneralReg| format!(
                "and {}, {}, {}",
                reg1.capstone_string(UsesZR),
                reg2.capstone_string(UsesZR),
                reg3.capstone_string(UsesZR)
            ),
            ALL_GENERAL_REGS,
            ALL_GENERAL_REGS,
            ALL_GENERAL_REGS
        );
    }

    #[test]
    fn test_asr_reg64_reg64_reg64() {
        disassembler_test!(
            asr_reg64_reg64_reg64,
            |reg1: AArch64GeneralReg, reg2: AArch64GeneralReg, reg3: AArch64GeneralReg| format!(
                "asr {}, {}, {}",
                reg1.capstone_string(UsesZR),
                reg2.capstone_string(UsesZR),
                reg3.capstone_string(UsesZR)
            ),
            ALL_GENERAL_REGS,
            ALL_GENERAL_REGS,
            ALL_GENERAL_REGS
        );
    }

    #[test]
    fn test_b_cond_imm19() {
        disassembler_test!(
            b_cond_imm19,
            |cond: ConditionCode, imm: i32| format!("b.{} #0x{:x}", cond, imm as i64),
            ALL_CONDITIONS,
            [0x120, -0x120, (1 << 20) - 4, -(1 << 20)]
        );
    }

    #[test]
    fn test_b_imm26() {
        disassembler_test!(
            b_imm26,
            |imm| format!("b #0x{:x}", imm as i64),
            [0x120, -0x120, (1 << 27) - 4, -(1 << 27)]
        );
    }

    #[test]
    fn test_cmp_reg64_imm12() {
        disassembler_test!(
            cmp_reg64_imm12,
            |reg1: AArch64GeneralReg, imm| format!(
                "cmp {}, #0x{:x}",
                reg1.capstone_string(UsesSP),
                imm
            ),
            ALL_GENERAL_REGS,
            [0x123]
        );
    }

    #[test]
    fn test_cmp_reg64_reg64() {
        disassembler_test!(
            cmp_reg64_reg64,
            |reg1: AArch64GeneralReg, reg2: AArch64GeneralReg| format!(
                "cmp {}, {}",
                reg1.capstone_string(UsesZR),
                reg2.capstone_string(UsesZR)
            ),
            ALL_GENERAL_REGS,
            ALL_GENERAL_REGS
        );
    }

    #[test]
    fn test_cneg_reg64_reg64_cond() {
        disassembler_test!(
            cneg_reg64_reg64_cond,
            |reg1: AArch64GeneralReg, reg2: AArch64GeneralReg, cond: ConditionCode| {
                if cond == ConditionCode::AL {
                    format!(
                        "csneg {}, {}, {}, {}",
                        reg1.capstone_string(UsesZR),
                        reg2.capstone_string(UsesZR),
                        reg2.capstone_string(UsesZR),
                        cond.invert()
                    )
                } else {
                    format!(
                        "cneg {}, {}, {}",
                        reg1.capstone_string(UsesZR),
                        reg2.capstone_string(UsesZR),
                        cond
                    )
                }
            },
            ALL_GENERAL_REGS,
            ALL_GENERAL_REGS,
            ALL_CONDITIONS
        );
    }

    #[test]
    fn test_cset() {
        disassembler_test!(
            cset_reg64_cond,
            |reg1: AArch64GeneralReg, cond: ConditionCode| {
                if cond == ConditionCode::AL {
                    format!(
                        "csinc {}, xzr, xzr, {}",
                        reg1.capstone_string(UsesZR),
                        cond.invert()
                    )
                } else {
                    format!("cset {}, {}", reg1.capstone_string(UsesZR), cond)
                }
            },
            ALL_GENERAL_REGS,
            ALL_CONDITIONS
        );
    }

    #[test]
    fn test_csinc() {
        disassembler_test!(
            csinc_reg64_reg64_reg64_cond,
            |reg1: AArch64GeneralReg,
             reg2: AArch64GeneralReg,
             reg3: AArch64GeneralReg,
             cond: ConditionCode| {
                if reg3 != AArch64GeneralReg::ZRSP
                    && cond != ConditionCode::AL
                    && reg2 != AArch64GeneralReg::ZRSP
                    && reg2 == reg3
                {
                    format!(
                        "cinc {}, {}, {}",
                        reg1.capstone_string(UsesZR),
                        reg2.capstone_string(UsesZR),
                        cond.invert()
                    )
                } else if reg3 == AArch64GeneralReg::ZRSP
                    && cond != ConditionCode::AL
                    && reg2 == AArch64GeneralReg::ZRSP
                {
                    format!("cset {}, {}", reg1.capstone_string(UsesZR), cond.invert())
                } else {
                    format!(
                        "csinc {}, {}, {}, {}",
                        reg1.capstone_string(UsesZR),
                        reg2.capstone_string(UsesZR),
                        reg3.capstone_string(UsesZR),
                        cond
                    )
                }
            },
            ALL_GENERAL_REGS,
            ALL_GENERAL_REGS,
            ALL_GENERAL_REGS,
            ALL_CONDITIONS
        )
    }

    #[test]
    fn test_csneg() {
        disassembler_test!(
            csneg_reg64_reg64_reg64_cond,
            |reg1: AArch64GeneralReg,
             reg2: AArch64GeneralReg,
             reg3: AArch64GeneralReg,
             cond: ConditionCode| {
                if cond != ConditionCode::AL && reg2 == reg3 {
                    format!(
                        "cneg {}, {}, {}",
                        reg1.capstone_string(UsesZR),
                        reg2.capstone_string(UsesZR),
                        cond.invert()
                    )
                } else {
                    format!(
                        "csneg {}, {}, {}, {}",
                        reg1.capstone_string(UsesZR),
                        reg2.capstone_string(UsesZR),
                        reg3.capstone_string(UsesZR),
                        cond
                    )
                }
            },
            ALL_GENERAL_REGS,
            ALL_GENERAL_REGS,
            ALL_GENERAL_REGS,
            ALL_CONDITIONS
        )
    }

    #[test]
    fn test_eor_reg64_reg64_reg64() {
        disassembler_test!(
            eor_reg64_reg64_reg64,
            |reg1: AArch64GeneralReg, reg2: AArch64GeneralReg, reg3: AArch64GeneralReg| format!(
                "eor {}, {}, {}",
                reg1.capstone_string(UsesZR),
                reg2.capstone_string(UsesZR),
                reg3.capstone_string(UsesZR)
            ),
            ALL_GENERAL_REGS,
            ALL_GENERAL_REGS,
            ALL_GENERAL_REGS
        );
    }

    #[test]
    fn test_ldr_reg64_reg64_imm12() {
        disassembler_test!(
            ldr_reg64_reg64_imm12,
            |reg1: AArch64GeneralReg, reg2: AArch64GeneralReg, imm| format!(
                "ldr {}, [{}, #0x{:x}]",
                reg1.capstone_string(UsesZR),
                reg2.capstone_string(UsesSP),
                imm << 3
            ),
            ALL_GENERAL_REGS,
            ALL_GENERAL_REGS,
            [0x123]
        );
    }

    #[test]
    fn test_lsl_reg64_reg64_reg64() {
        disassembler_test!(
            lsl_reg64_reg64_reg64,
            |reg1: AArch64GeneralReg, reg2: AArch64GeneralReg, reg3: AArch64GeneralReg| format!(
                "lsl {}, {}, {}",
                reg1.capstone_string(UsesZR),
                reg2.capstone_string(UsesZR),
                reg3.capstone_string(UsesZR)
            ),
            ALL_GENERAL_REGS,
            ALL_GENERAL_REGS,
            ALL_GENERAL_REGS
        );
    }

    #[test]
    fn test_lsr_reg64_reg64_reg64() {
        disassembler_test!(
            lsr_reg64_reg64_reg64,
            |reg1: AArch64GeneralReg, reg2: AArch64GeneralReg, reg3: AArch64GeneralReg| format!(
                "lsr {}, {}, {}",
                reg1.capstone_string(UsesZR),
                reg2.capstone_string(UsesZR),
                reg3.capstone_string(UsesZR)
            ),
            ALL_GENERAL_REGS,
            ALL_GENERAL_REGS,
            ALL_GENERAL_REGS
        );
    }

    #[test]
    fn test_madd_reg64_reg64_reg64_reg64() {
        disassembler_test!(
            madd_reg64_reg64_reg64_reg64,
            |reg1: AArch64GeneralReg,
             reg2: AArch64GeneralReg,
             reg3: AArch64GeneralReg,
             reg4: AArch64GeneralReg| {
                if reg4 == AArch64GeneralReg::ZRSP {
                    format!(
                        "mul {}, {}, {}",
                        reg1.capstone_string(UsesZR),
                        reg2.capstone_string(UsesZR),
                        reg3.capstone_string(UsesZR)
                    )
                } else {
                    format!(
                        "madd {}, {}, {}, {}",
                        reg1.capstone_string(UsesZR),
                        reg2.capstone_string(UsesZR),
                        reg3.capstone_string(UsesZR),
                        reg4.capstone_string(UsesZR)
                    )
                }
            },
            ALL_GENERAL_REGS,
            ALL_GENERAL_REGS,
            ALL_GENERAL_REGS,
            ALL_GENERAL_REGS
        );
    }

    #[test]
    fn test_mov_reg64_reg64() {
        disassembler_test!(
            mov_reg64_reg64,
            |reg1: AArch64GeneralReg, reg2: AArch64GeneralReg| format!(
                "mov {}, {}",
                reg1.capstone_string(UsesZR),
                reg2.capstone_string(UsesZR),
            ),
            ALL_GENERAL_REGS,
            ALL_GENERAL_REGS
        );
    }

    #[test]
    fn test_movk_reg64_imm16() {
        disassembler_test!(
            movk_reg64_imm16,
            |reg1: AArch64GeneralReg, imm, hw| format!(
                "movk {}, #0x{:x}{}",
                reg1.capstone_string(UsesZR),
                imm,
                if hw > 0 {
                    format!(", lsl #{}", hw * 16)
                } else {
                    "".to_owned()
                }
            ),
            ALL_GENERAL_REGS,
            [TEST_U16],
            [0, 1, 2, 3]
        );
    }

    #[test]
    fn test_movz_reg64_imm16() {
        disassembler_test!(
            movz_reg64_imm16,
            |reg1: AArch64GeneralReg, imm, hw| format!(
                "mov {}, #0x{:x}{}",
                reg1.capstone_string(UsesZR),
                imm,
                "0000".repeat(hw as usize)
            ),
            ALL_GENERAL_REGS,
            [TEST_U16],
            [0, 1, 2, 3]
        );
    }

    #[test]
    fn test_mul_reg64_reg64_reg64() {
        disassembler_test!(
            mul_reg64_reg64_reg64,
            |reg1: AArch64GeneralReg, reg2: AArch64GeneralReg, reg3: AArch64GeneralReg| format!(
                "mul {}, {}, {}",
                reg1.capstone_string(UsesZR),
                reg2.capstone_string(UsesZR),
                reg3.capstone_string(UsesZR)
            ),
            ALL_GENERAL_REGS,
            ALL_GENERAL_REGS,
            ALL_GENERAL_REGS
        );
    }

    #[test]
    fn test_neg_reg64_reg64() {
        disassembler_test!(
            neg_reg64_reg64,
            |reg1: AArch64GeneralReg, reg2: AArch64GeneralReg| format!(
                "neg {}, {}",
                reg1.capstone_string(UsesZR),
                reg2.capstone_string(UsesZR)
            ),
            ALL_GENERAL_REGS,
            ALL_GENERAL_REGS
        );
    }

    #[test]
    fn test_orr_reg64_reg64_reg64() {
        disassembler_test!(
            orr_reg64_reg64_reg64,
            |reg1: AArch64GeneralReg, reg2: AArch64GeneralReg, reg3: AArch64GeneralReg| {
                if reg2 == AArch64GeneralReg::ZRSP {
                    format!(
                        "mov {}, {}",
                        reg1.capstone_string(UsesZR),
                        reg3.capstone_string(UsesZR),
                    )
                } else {
                    format!(
                        "orr {}, {}, {}",
                        reg1.capstone_string(UsesZR),
                        reg2.capstone_string(UsesZR),
                        reg3.capstone_string(UsesZR),
                    )
                }
            },
            ALL_GENERAL_REGS,
            ALL_GENERAL_REGS,
            ALL_GENERAL_REGS
        );
    }

    #[test]
    fn test_sdiv_reg64_reg64_reg64() {
        disassembler_test!(
            sdiv_reg64_reg64_reg64,
            |reg1: AArch64GeneralReg, reg2: AArch64GeneralReg, reg3: AArch64GeneralReg| format!(
                "sdiv {}, {}, {}",
                reg1.capstone_string(UsesZR),
                reg2.capstone_string(UsesZR),
                reg3.capstone_string(UsesZR)
            ),
            ALL_GENERAL_REGS,
            ALL_GENERAL_REGS,
            ALL_GENERAL_REGS
        );
    }

    #[test]
    fn test_str_reg64_reg64_imm12() {
        disassembler_test!(
            str_reg64_reg64_imm12,
            |reg1: AArch64GeneralReg, reg2: AArch64GeneralReg, imm| format!(
                "str {}, [{}, #0x{:x}]",
                reg1.capstone_string(UsesZR),
                reg2.capstone_string(UsesSP),
                imm << 3
            ),
            ALL_GENERAL_REGS,
            ALL_GENERAL_REGS,
            [0x123]
        );
    }

    #[test]
    fn test_sub_reg64_reg64_imm12() {
        disassembler_test!(
            sub_reg64_reg64_imm12,
            |reg1: AArch64GeneralReg, reg2: AArch64GeneralReg, imm| format!(
                "sub {}, {}, #0x{:x}",
                reg1.capstone_string(UsesSP),
                reg2.capstone_string(UsesSP),
                imm
            ),
            ALL_GENERAL_REGS,
            ALL_GENERAL_REGS,
            [0x123]
        );
    }

    #[test]
    fn test_sub_reg64_reg64_reg64() {
        disassembler_test!(
            sub_reg64_reg64_reg64,
            |reg1: AArch64GeneralReg, reg2: AArch64GeneralReg, reg3: AArch64GeneralReg| {
                if reg2 == AArch64GeneralReg::ZRSP {
                    // When the second register is ZR, it gets disassembled as neg,
                    // which is an alias for sub.
                    format!(
                        "neg {}, {}",
                        reg1.capstone_string(UsesZR),
                        reg3.capstone_string(UsesZR)
                    )
                } else {
                    format!(
                        "sub {}, {}, {}",
                        reg1.capstone_string(UsesZR),
                        reg2.capstone_string(UsesZR),
                        reg3.capstone_string(UsesZR)
                    )
                }
            },
            ALL_GENERAL_REGS,
            ALL_GENERAL_REGS,
            ALL_GENERAL_REGS
        );
    }

    #[test]

    fn test_subs_reg64_reg64_imm12() {
        disassembler_test!(
            subs_reg64_reg64_imm12,
            |reg1: AArch64GeneralReg, reg2: AArch64GeneralReg, imm| {
                if reg1 == AArch64GeneralReg::ZRSP {
                    // When the first register is SP, it gets disassembled as cmp,
                    // which is an alias for subs.
                    format!("cmp {}, #0x{:x}", reg2.capstone_string(UsesSP), imm)
                } else {
                    format!(
                        "subs {}, {}, #0x{:x}",
                        reg1.capstone_string(UsesZR),
                        reg2.capstone_string(UsesSP),
                        imm
                    )
                }
            },
            ALL_GENERAL_REGS,
            ALL_GENERAL_REGS,
            [0x123]
        );
    }

    #[test]
    fn test_subs_reg64_reg64_reg64() {
        disassembler_test!(
            subs_reg64_reg64_reg64,
            |reg1: AArch64GeneralReg, reg2: AArch64GeneralReg, reg3: AArch64GeneralReg| {
                if reg1 == AArch64GeneralReg::ZRSP {
                    // When the first register is SP, it gets disassembled as cmp,
                    // which is an alias for subs.
                    format!(
                        "cmp {}, {}",
                        reg2.capstone_string(UsesZR),
                        reg3.capstone_string(UsesZR)
                    )
                } else if reg2 == AArch64GeneralReg::ZRSP {
                    // When the second register is ZR, it gets disassembled as negs,
                    // which is an alias for subs.
                    format!(
                        "negs {}, {}",
                        reg1.capstone_string(UsesZR),
                        reg3.capstone_string(UsesZR)
                    )
                } else {
                    format!(
                        "subs {}, {}, {}",
                        reg1.capstone_string(UsesZR),
                        reg2.capstone_string(UsesZR),
                        reg3.capstone_string(UsesZR)
                    )
                }
            },
            ALL_GENERAL_REGS,
            ALL_GENERAL_REGS,
            ALL_GENERAL_REGS
        );
    }

    #[test]
    fn test_ret_reg64() {
        disassembler_test!(
            ret_reg64,
            |reg1: AArch64GeneralReg| if reg1 == AArch64GeneralReg::LR {
                "ret".to_owned()
            } else {
                format!("ret {}", reg1.capstone_string(UsesZR))
            },
            ALL_GENERAL_REGS
        );
    }

    #[test]
    fn test_udiv_reg64_reg64_reg64() {
        disassembler_test!(
            udiv_reg64_reg64_reg64,
            |reg1: AArch64GeneralReg, reg2: AArch64GeneralReg, reg3: AArch64GeneralReg| format!(
                "udiv {}, {}, {}",
                reg1.capstone_string(UsesZR),
                reg2.capstone_string(UsesZR),
                reg3.capstone_string(UsesZR)
            ),
            ALL_GENERAL_REGS,
            ALL_GENERAL_REGS,
            ALL_GENERAL_REGS
        );
    }
}<|MERGE_RESOLUTION|>--- conflicted
+++ resolved
@@ -875,18 +875,11 @@
 
     #[inline(always)]
     fn eq_reg64_reg64_reg64(
-<<<<<<< HEAD
         buf: &mut Vec<'_, u8>,
+        _register_width: RegisterWidth,
         dst: AArch64GeneralReg,
         src1: AArch64GeneralReg,
         src2: AArch64GeneralReg,
-=======
-        _buf: &mut Vec<'_, u8>,
-        _register_width: RegisterWidth,
-        _dst: AArch64GeneralReg,
-        _src1: AArch64GeneralReg,
-        _src2: AArch64GeneralReg,
->>>>>>> f79ef070
     ) {
         cmp_reg64_reg64(buf, src1, src2);
         cset_reg64_cond(buf, dst, ConditionCode::EQ);
@@ -894,49 +887,17 @@
 
     #[inline(always)]
     fn neq_reg64_reg64_reg64(
-<<<<<<< HEAD
         buf: &mut Vec<'_, u8>,
+        _register_width: RegisterWidth,
         dst: AArch64GeneralReg,
         src1: AArch64GeneralReg,
         src2: AArch64GeneralReg,
-=======
-        _buf: &mut Vec<'_, u8>,
-        _register_width: RegisterWidth,
-        _dst: AArch64GeneralReg,
-        _src1: AArch64GeneralReg,
-        _src2: AArch64GeneralReg,
->>>>>>> f79ef070
     ) {
         cmp_reg64_reg64(buf, src1, src2);
         cset_reg64_cond(buf, dst, ConditionCode::NE);
     }
 
     #[inline(always)]
-<<<<<<< HEAD
-    fn ilt_reg64_reg64_reg64(
-        buf: &mut Vec<'_, u8>,
-        dst: AArch64GeneralReg,
-        src1: AArch64GeneralReg,
-        src2: AArch64GeneralReg,
-    ) {
-        cmp_reg64_reg64(buf, src1, src2);
-        cset_reg64_cond(buf, dst, ConditionCode::LT);
-    }
-
-    #[inline(always)]
-    fn ult_reg64_reg64_reg64(
-        buf: &mut Vec<'_, u8>,
-        dst: AArch64GeneralReg,
-        src1: AArch64GeneralReg,
-        src2: AArch64GeneralReg,
-    ) {
-        cmp_reg64_reg64(buf, src1, src2);
-        cset_reg64_cond(buf, dst, ConditionCode::CCLO);
-    }
-
-    #[inline(always)]
-=======
->>>>>>> f79ef070
     fn cmp_freg_freg_reg64(
         _buf: &mut Vec<'_, u8>,
         _dst: AArch64GeneralReg,
@@ -949,31 +910,6 @@
     }
 
     #[inline(always)]
-<<<<<<< HEAD
-    fn igt_reg64_reg64_reg64(
-        buf: &mut Vec<'_, u8>,
-        dst: AArch64GeneralReg,
-        src1: AArch64GeneralReg,
-        src2: AArch64GeneralReg,
-    ) {
-        cmp_reg64_reg64(buf, src1, src2);
-        cset_reg64_cond(buf, dst, ConditionCode::GT);
-    }
-
-    #[inline(always)]
-    fn ugt_reg64_reg64_reg64(
-        buf: &mut Vec<'_, u8>,
-        dst: AArch64GeneralReg,
-        src1: AArch64GeneralReg,
-        src2: AArch64GeneralReg,
-    ) {
-        cmp_reg64_reg64(buf, src1, src2);
-        cset_reg64_cond(buf, dst, ConditionCode::HI);
-    }
-
-    #[inline(always)]
-=======
->>>>>>> f79ef070
     fn to_float_freg64_reg64(
         _buf: &mut Vec<'_, u8>,
         _dst: AArch64FloatReg,
