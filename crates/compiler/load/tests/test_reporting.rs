#[macro_use]
extern crate pretty_assertions;
extern crate bumpalo;
extern crate indoc;
extern crate roc_reporting;

mod helpers;

#[cfg(test)]
mod test_reporting {
    use crate::helpers::{can_expr, infer_expr, test_home, CanExprOut, ParseErrOut};
    use bumpalo::Bump;
    use indoc::indoc;
    use roc_can::abilities::AbilitiesStore;
    use roc_can::expr::PendingDerives;
    use roc_load::{self, ExecutionMode, LoadConfig, LoadedModule, LoadingProblem, Threading};
    use roc_module::symbol::{Interns, ModuleId};
    use roc_packaging::cache::RocCacheDir;
    use roc_parse::module::parse_header;
    use roc_parse::state::State;
    use roc_parse::test_helpers::parse_expr_with;
    use roc_problem::Severity;
    use roc_region::all::LineInfo;
    use roc_reporting::report::{
        can_problem, parse_problem, type_problem, RenderTarget, Report, ANSI_STYLE_CODES,
        DEFAULT_PALETTE,
    };
    use roc_reporting::report::{RocDocAllocator, RocDocBuilder};
    use roc_solve::FunctionKind;
    use roc_solve_problem::TypeError;
    use roc_types::subs::Subs;
    use std::path::PathBuf;

    fn filename_from_string(str: &str) -> PathBuf {
        let mut filename = PathBuf::new();
        filename.push(str);

        filename
    }

    fn to_simple_report(doc: RocDocBuilder) -> Report {
        Report {
            title: "".to_string(),
            doc,
            filename: filename_from_string(r"/code/proj/Main.roc"),
            severity: Severity::RuntimeError,
        }
    }

    fn promote_expr_to_module(src: &str) -> String {
        let mut buffer = String::from("app \"test\" provides [main] to \"./platform\"\n\nmain =\n");

        for line in src.lines() {
            // indent the body!
            buffer.push_str("    ");
            buffer.push_str(line);
            buffer.push('\n');
        }

        buffer
    }

    fn maybe_save_parse_test_case(test_name: &str, src: &str, is_expr: bool) {
        // First check if the env var indicates we should migrate tests
        if std::env::var("ROC_MIGRATE_REPORTING_TESTS").is_err() {
            return;
        }

        // Check if we have parse errors
        let arena = Bump::new();
        let has_error = if is_expr {
            parse_expr_with(&arena, src).is_err()
        } else {
            parse_header(&arena, State::new(src.trim().as_bytes())).is_err()
            // TODO: also parse the module defs
        };

        if !has_error {
            return;
        }

        let mut path = PathBuf::from(std::env!("ROC_WORKSPACE_DIR"));
        path.push("crates");
        path.push("compiler");
        path.push("parse");
        path.push("tests");
        path.push("snapshots");
        path.push("fail");
        let kind = if is_expr { "expr" } else { "header" };
        path.push(format!("{test_name}.{kind}.roc"));

        std::fs::write(path, src).unwrap();
    }

    fn run_load_and_infer<'a>(
        subdir: &str,
        arena: &'a Bump,
        src: &'a str,
    ) -> (String, Result<LoadedModule, LoadingProblem<'a>>) {
        use std::fs::File;
        use std::io::Write;

        let module_src = if src.starts_with("app") {
            maybe_save_parse_test_case(subdir, src, false);
            // this is already a module
            src.to_string()
        } else {
            maybe_save_parse_test_case(subdir, src, true);
            // this is an expression, promote it to a module
            promote_expr_to_module(src)
        };

        let loaded = {
            // Use a deterministic temporary directory.
            // We can't have all tests use "tmp" because tests run in parallel,
            // so append the test name to the tmp path.
            let tmp = format!("tmp/{subdir}");
            let dir = roc_test_utils::TmpDir::new(&tmp);

            let filename = PathBuf::from("Test.roc");
            let file_path = dir.path().join(filename);
            let full_file_path = file_path.clone();
            let mut file = File::create(file_path).unwrap();
            writeln!(file, "{module_src}").unwrap();
            let load_config = LoadConfig {
                target_info: roc_target::TargetInfo::default_x86_64(),
                render: RenderTarget::Generic,
                palette: DEFAULT_PALETTE,
                threading: Threading::Single,
                exec_mode: ExecutionMode::Check,
                function_kind: FunctionKind::LambdaSet,
            };
            let result = roc_load::load_and_typecheck(
                arena,
                full_file_path,
                RocCacheDir::Disallowed,
                load_config,
            );
            drop(file);

            result
        };

        (module_src, loaded)
    }

    #[allow(clippy::type_complexity)]
    fn infer_expr_help_new<'a>(
        subdir: &str,
        arena: &'a Bump,
        expr_src: &'a str,
    ) -> Result<
        (
            String,
            Vec<TypeError>,
            Vec<roc_problem::can::Problem>,
            ModuleId,
            Interns,
        ),
        LoadingProblem<'a>,
    > {
        let (module_src, result) = run_load_and_infer(subdir, arena, expr_src);
        let LoadedModule {
            module_id: home,
            mut can_problems,
            mut type_problems,
            interns,
            ..
        } = result?;

        let can_problems = can_problems.remove(&home).unwrap_or_default();
        let type_problems = type_problems.remove(&home).unwrap_or_default();

        Ok((module_src, type_problems, can_problems, home, interns))
    }

    fn list_reports_new<F>(subdir: &str, arena: &Bump, src: &str, finalize_render: F) -> String
    where
        F: FnOnce(RocDocBuilder<'_>, &mut String),
    {
        use ven_pretty::DocAllocator;

        let filename = filename_from_string(r"/code/proj/Main.roc");

        let mut buf = String::new();

        match infer_expr_help_new(subdir, arena, src) {
            Err(LoadingProblem::FormattedReport(fail)) => fail,
            Ok((module_src, type_problems, can_problems, home, interns)) => {
                let lines = LineInfo::new(&module_src);
                let src_lines: Vec<&str> = module_src.split('\n').collect();
                let mut reports = Vec::new();

                let alloc = RocDocAllocator::new(&src_lines, home, &interns);

                for problem in can_problems {
                    let report = can_problem(&alloc, &lines, filename.clone(), problem.clone());
                    reports.push(report);
                }

                for problem in type_problems {
                    if let Some(report) =
                        type_problem(&alloc, &lines, filename.clone(), problem.clone())
                    {
                        reports.push(report);
                    }
                }

                let has_reports = !reports.is_empty();

                let doc = alloc
                    .stack(reports.into_iter().map(|v| v.pretty(&alloc)))
                    .append(if has_reports {
                        alloc.line()
                    } else {
                        alloc.nil()
                    });

                finalize_render(doc, &mut buf);
                buf
            }
            Err(other) => {
                panic!("failed to load: {other:?}");
            }
        }
    }

    fn infer_expr_help<'a>(
        arena: &'a Bump,
        expr_src: &'a str,
    ) -> Result<
        (
            Vec<TypeError>,
            Vec<roc_problem::can::Problem>,
            ModuleId,
            Interns,
        ),
        ParseErrOut<'a>,
    > {
        let CanExprOut {
            loc_expr: _,
            output,
            var_store,
            var,
            constraints,
            constraint,
            home,
            interns,
            problems: can_problems,
            mut types,
            ..
        } = can_expr(arena, expr_src)?;
        let mut subs = Subs::new_from_varstore(var_store);

        for named in output.introduced_variables.named {
            subs.rigid_var(named.variable, named.name);
        }

        for var in output.introduced_variables.wildcards {
            subs.rigid_var(var.value, "*".into());
        }

        let mut solve_aliases = roc_solve::Aliases::default();

        for (name, alias) in output.aliases {
            solve_aliases.insert(&mut types, name, alias);
        }

        let mut unify_problems = Vec::new();
        let mut abilities_store = AbilitiesStore::default();
        let (_content, _subs) = infer_expr(
            subs,
            &mut unify_problems,
            types,
            &constraints,
            constraint,
            // Use `new_report_problem_as` in order to get proper derives.
            // TODO: remove the non-new reporting test infra.
            PendingDerives::default(),
            &mut solve_aliases,
            &mut abilities_store,
            Default::default(),
            var,
        );

        Ok((unify_problems, can_problems, home, interns))
    }

    fn list_reports<F>(arena: &Bump, src: &str, buf: &mut String, callback: F)
    where
        F: FnOnce(RocDocBuilder<'_>, &mut String),
    {
        use ven_pretty::DocAllocator;

        let src_lines: Vec<&str> = src.split('\n').collect();
        let lines = LineInfo::new(src);

        let filename = filename_from_string(r"/code/proj/Main.roc");

        match infer_expr_help(arena, src) {
            Err(parse_err) => {
                let ParseErrOut {
                    fail,
                    home,
                    interns,
                } = parse_err;

                let alloc = RocDocAllocator::new(&src_lines, home, &interns);

                let problem = fail.into_file_error(filename.clone());
                let doc = parse_problem(&alloc, &lines, filename, 0, problem);

                callback(doc.pretty(&alloc).append(alloc.line()), buf)
            }
            Ok((type_problems, can_problems, home, interns)) => {
                let mut reports = Vec::new();

                let alloc = RocDocAllocator::new(&src_lines, home, &interns);

                for problem in can_problems {
                    let report = can_problem(&alloc, &lines, filename.clone(), problem.clone());
                    reports.push(report);
                }

                for problem in type_problems {
                    if let Some(report) =
                        type_problem(&alloc, &lines, filename.clone(), problem.clone())
                    {
                        reports.push(report);
                    }
                }

                let has_reports = !reports.is_empty();

                let doc = alloc
                    .stack(reports.into_iter().map(|v| v.pretty(&alloc)))
                    .append(if has_reports {
                        alloc.line()
                    } else {
                        alloc.nil()
                    });

                callback(doc, buf)
            }
        }
    }

    fn list_header_reports<F>(arena: &Bump, src: &str, buf: &mut String, callback: F)
    where
        F: FnOnce(RocDocBuilder<'_>, &mut String),
    {
        use ven_pretty::DocAllocator;

        let state = State::new(src.as_bytes());

        let filename = filename_from_string(r"/code/proj/Main.roc");
        let src_lines: Vec<&str> = src.split('\n').collect();
        let lines = LineInfo::new(src);

        match roc_parse::module::parse_header(arena, state) {
            Err(fail) => {
                let interns = Interns::default();
                let home = crate::helpers::test_home();

                let alloc = RocDocAllocator::new(&src_lines, home, &interns);

                use roc_parse::parser::SyntaxError;
                let problem = fail
                    .map_problem(SyntaxError::Header)
                    .into_file_error(filename.clone());
                let doc = parse_problem(&alloc, &lines, filename, 0, problem);

                callback(doc.pretty(&alloc).append(alloc.line()), buf)
            }
            Ok(_) => todo!(),
        }
    }

    fn report_header_problem_as(src: &str, expected_rendering: &str) {
        let mut buf: String = String::new();
        let arena = Bump::new();

        let callback = |doc: RocDocBuilder<'_>, buf: &mut String| {
            doc.1
                .render_raw(70, &mut roc_reporting::report::CiWrite::new(buf))
                .expect("list_reports")
        };

        list_header_reports(&arena, src, &mut buf, callback);

        // convenient to copy-paste the generated message
        if buf != expected_rendering {
            for line in buf.split('\n') {
                println!("                {line}");
            }
        }

        assert_eq!(buf, expected_rendering);
    }

    fn color_report_problem_as(src: &str, expected_rendering: &str) {
        let mut buf: String = String::new();
        let arena = Bump::new();

        let callback = |doc: RocDocBuilder<'_>, buf: &mut String| {
            doc.1
                .render_raw(
                    70,
                    &mut roc_reporting::report::ColorWrite::new(
                        &roc_reporting::report::DEFAULT_PALETTE,
                        buf,
                    ),
                )
                .expect("list_reports")
        };

        list_reports(&arena, src, &mut buf, callback);

        let readable = human_readable(&buf);

        assert_eq!(readable, expected_rendering);
    }

    /// Do not call this directly! Use the test_report macro below!
    fn __new_report_problem_as(test_name: &str, src: &str, check_render: impl FnOnce(&str)) {
        let arena = Bump::new();

        let finalize_render = |doc: RocDocBuilder<'_>, buf: &mut String| {
            doc.1
                .render_raw(70, &mut roc_reporting::report::CiWrite::new(buf))
                .expect("list_reports")
        };

        let buf = list_reports_new(test_name, &arena, src, finalize_render);

        check_render(buf.as_str());
    }

    macro_rules! test_report {
        ($(#[$meta:meta])* $test_name:ident, $program:expr, @$output:literal) => {
            test_report!($(#[$meta])* $test_name, $program, |golden| insta::assert_snapshot!(golden, @$output) );
        };
        ($(#[$meta:meta])* $test_name: ident, $program:expr, $expecting:expr) => {
            #[test]
            $(#[$meta])*
            fn $test_name() {
                __new_report_problem_as(std::stringify!($test_name), $program, $expecting)
            }
        }
    }

    macro_rules! test_no_problem {
        ($(#[$meta:meta])* $test_name: ident, $program:expr) => {
            #[test]
            $(#[$meta])*
            fn $test_name() {
                __new_report_problem_as(std::stringify!($test_name), $program, |golden| pretty_assertions::assert_eq!(golden, ""))
            }
        }
    }

    fn human_readable(str: &str) -> String {
        str.replace(ANSI_STYLE_CODES.red, "<red>")
            .replace(ANSI_STYLE_CODES.white, "<white>")
            .replace(ANSI_STYLE_CODES.yellow, "<yellow>")
            .replace(ANSI_STYLE_CODES.green, "<green>")
            .replace(ANSI_STYLE_CODES.cyan, "<cyan>")
            .replace(ANSI_STYLE_CODES.reset, "<reset>")
            .replace(ANSI_STYLE_CODES.bold, "<bold>")
            .replace(ANSI_STYLE_CODES.underline, "<underline>")
    }

    test_report!(
        value_not_exposed,
        indoc!(
            r"
            List.isempty 1 2
        "
        ),
        @r"
    ── NOT EXPOSED in /code/proj/Main.roc ──────────────────────────────────────────

    The List module does not expose `isempty`:

    4│      List.isempty 1 2
            ^^^^^^^^^^^^

    Did you mean one of these?

        List.isEmpty
        List.set
        List.get
        List.keepIf
    "
    );

    test_report!(
        report_unused_def,
        indoc!(
            r"
            x = 1
            y = 2

            x
        "
        ),
        @r"
    ── UNUSED DEFINITION in /code/proj/Main.roc ────────────────────────────────────

    `y` is not used anywhere in your code.

    5│      y = 2
            ^

    If you didn't intend on using `y` then remove it so future readers of
    your code don't wonder why it is there.
    "
    );

    test_report!(
        report_shadowing,
        indoc!(
            r"
           i = 1

           s = \i ->
               i + 1

           s i
       "
        ),
        @r"
    ── DUPLICATE NAME in /code/proj/Main.roc ───────────────────────────────────────

    The `i` name is first defined here:

    4│      i = 1
            ^

    But then it's defined a second time here:

    6│      s = \i ->
                 ^

    Since these variables have the same name, it's easy to use the wrong
    one by accident. Give one of them a new name.
    "
    );

    test_report!(
        report_shadowing_in_annotation,
        indoc!(
            r"
            Booly : [Yes, No]

            Booly : [Yes, No, Maybe]

            x : List Booly
            x = []

            x
       "
        ),
        @r"
    ── DUPLICATE NAME in /code/proj/Main.roc ───────────────────────────────────────

    The `Booly` name is first defined here:

    4│      Booly : [Yes, No]
            ^^^^^^^^^^^^^^^^^

    But then it's defined a second time here:

    6│      Booly : [Yes, No, Maybe]
            ^^^^^^^^^^^^^^^^^^^^^^^^

    Since these aliases have the same name, it's easy to use the wrong one
    by accident. Give one of them a new name.
    "
    );

    test_report!(
        report_precedence_problem_single_line,
        indoc!(
            r"x = 1
            y =
                if selectedId != thisId == adminsId then
                    4

                else
                    5

            { x, y }
            "
        ),
        @r"
    ── SYNTAX PROBLEM in /code/proj/Main.roc ───────────────────────────────────────

    Using != and == together requires parentheses, to clarify how they
    should be grouped.

    6│          if selectedId != thisId == adminsId then
                   ^^^^^^^^^^^^^^^^^^^^^^^^^^^^^^^^
    "
    );

    test_report!(
        #[ignore = "Blocked on https://github.com/roc-lang/roc/issues/3385"]
        unrecognized_name,
        indoc!(
            r#"
            foo = { x: 1 == 1, y: 0x4 }

            baz = 3

            main : Str
            main =
                when foo.y is
                    4 -> bar baz "yay"
                    _ -> "nay"

            main
            "#
        ),
        @r#"
        ── UNRECOGNIZED NAME in /code/proj/Main.roc ────────────────────────────────────

        Nothing is named `bar` in this scope.

        8│          4 -> bar baz "yay"
                         ^^^

        Did you mean one of these?

            baz
            Str
            Err
            main
        "#
    );

    test_report!(
        lowercase_primitive_tag_bool,
        indoc!(
            r"
            if true then 1 else 2
            "
        ),
        @r"
    ── UNRECOGNIZED NAME in /code/proj/Main.roc ────────────────────────────────────

    Nothing is named `true` in this scope.

    4│      if true then 1 else 2
               ^^^^

    Did you mean one of these?

        Frac
        Num
        Str
        Err
    "
    );

    test_report!(
        report_precedence_problem_multiline,
        indoc!(
            r"
            if
                1
                    == 2
                    == 3
            then
                2

            else
                3
            "
        ),
        @r"
    ── SYNTAX PROBLEM in /code/proj/Main.roc ───────────────────────────────────────

    Using more than one == like this requires parentheses, to clarify how
    things should be grouped.

    5│>          1
    6│>              == 2
    7│>              == 3
    "
    );

    test_report!(
        unused_arg_and_unused_def,
        indoc!(
            r#"
             y = 9

             box = \class, htmlChildren ->
                 div [class] []

             div = \_, _ -> 4

             box "wizard" []
         "#
        ),
        @r#"
    ── UNUSED ARGUMENT in /code/proj/Main.roc ──────────────────────────────────────

    `box` doesn't use `htmlChildren`.

    6│      box = \class, htmlChildren ->
                          ^^^^^^^^^^^^

    If you don't need `htmlChildren`, then you can just remove it. However,
    if you really do need `htmlChildren` as an argument of `box`, prefix it
    with an underscore, like this: "_`htmlChildren`". Adding an underscore
    at the start of a variable name is a way of saying that the variable
    is not used.

    ── UNUSED DEFINITION in /code/proj/Main.roc ────────────────────────────────────

    `y` is not used anywhere in your code.

    4│      y = 9
            ^

    If you didn't intend on using `y` then remove it so future readers of
    your code don't wonder why it is there.
    "#
    );

    #[test]
    fn report_value_color() {
        let src: &str = indoc!(
            r"
                activityIndicatorLarge = div

                view activityIndicatorLarge
            "
        );

        let arena = Bump::new();
        let (_type_problems, _can_problems, home, interns) =
            infer_expr_help(&arena, src).expect("parse error");

        let mut buf = String::new();
        let src_lines: Vec<&str> = src.split('\n').collect();

        let alloc = RocDocAllocator::new(&src_lines, home, &interns);

        let symbol = interns.symbol(test_home(), "activityIndicatorLarge".into());

        to_simple_report(alloc.symbol_unqualified(symbol)).render_color_terminal(
            &mut buf,
            &alloc,
            &DEFAULT_PALETTE,
        );

        assert_eq!(human_readable(&buf), "<cyan>activityIndicatorLarge<reset>");
    }

    #[test]
    fn report_module_color() {
        let src: &str = indoc!(
            r"
                x = 1
                y = 2

                x
            "
        );

        let arena = Bump::new();
        let (_type_problems, _can_problems, home, mut interns) =
            infer_expr_help(&arena, src).expect("parse error");

        let mut buf = String::new();
        let src_lines: Vec<&str> = src.split('\n').collect();
        let module_id = interns.module_id(&"Util.Int".into());

        let alloc = RocDocAllocator::new(&src_lines, home, &interns);
        to_simple_report(alloc.module(module_id)).render_color_terminal(
            &mut buf,
            &alloc,
            &DEFAULT_PALETTE,
        );

        assert_eq!(human_readable(&buf), "<green>Util.Int<reset>");
    }

    #[test]
    fn report_region_in_color() {
        color_report_problem_as(
            indoc!(
                r"
                    isDisabled = \user -> user.isAdmin

                    theAdmin
                        |> isDisabled
                "
            ),
            indoc!(
                r"
                <cyan>── UNRECOGNIZED NAME in /code/proj/Main.roc ────────────────────────────────────<reset>

                Nothing is named `theAdmin` in this scope.

                <cyan>3<reset><cyan>│<reset>  <white>theAdmin<reset>
                    <red>^^^^^^^^<reset>

                Did you mean one of these?

                    Ok
                    List
                    Err
                    Box
                "
            ),
        );
    }

    test_report!(
        if_condition_not_bool,
        indoc!(
            r#"
            if "foo" then 2 else 3
            "#
        ),
        @r#"
    ── TYPE MISMATCH in /code/proj/Main.roc ────────────────────────────────────────

    This `if` condition needs to be a Bool:

    4│      if "foo" then 2 else 3
               ^^^^^

    Right now it’s a string of type:

        Str

    But I need every `if` condition to evaluate to a Bool—either `Bool.true`
    or `Bool.false`.
    "#
    );

    test_report!(
        when_if_guard,
        indoc!(
            r"
            when 1 is
                2 if 1 -> 0x0
                _ -> 0x1
            "
        ),
        @r"
    ── TYPE MISMATCH in /code/proj/Main.roc ────────────────────────────────────────

    This `if` guard condition needs to be a Bool:

    4│       when 1 is
    5│>          2 if 1 -> 0x0
    6│           _ -> 0x1

    Right now it’s a number of type:

        Num *

    But I need every `if` guard condition to evaluate to a Bool—either
    `Bool.true` or `Bool.false`.
    "
    );

    test_report!(
        if_2_branch_mismatch,
        indoc!(
            r#"
            if Bool.true then 2 else "foo"
            "#
        ),
        @r#"
    ── TYPE MISMATCH in /code/proj/Main.roc ────────────────────────────────────────

    This `if` has an `else` branch with a different type from its `then` branch:

    4│      if Bool.true then 2 else "foo"
                                     ^^^^^

    The `else` branch is a string of type:

        Str

    but the `then` branch has the type:

        Num *

    All branches in an `if` must have the same type!
    "#
    );

    test_report!(
        if_3_branch_mismatch,
        indoc!(
            r#"
             if Bool.true then 2 else if Bool.false then 2 else "foo"
             "#
        ),
        @r#"
    ── TYPE MISMATCH in /code/proj/Main.roc ────────────────────────────────────────

    The 3rd branch of this `if` does not match all the previous branches:

    4│      if Bool.true then 2 else if Bool.false then 2 else "foo"
                                                               ^^^^^

    The 3rd branch is a string of type:

        Str

    But all the previous branches have type:

        Num *

    All branches in an `if` must have the same type!
    "#
    );

    test_report!(
        when_branch_mismatch,
        indoc!(
            r#"
            when 1 is
                2 -> "foo"
                3 -> {}
                _ -> ""
            "#
        ),
        @r#"
    ── TYPE MISMATCH in /code/proj/Main.roc ────────────────────────────────────────

    The 2nd branch of this `when` does not match all the previous branches:

    4│       when 1 is
    5│           2 -> "foo"
    6│>          3 -> {}
    7│           _ -> ""

    The 2nd branch is a record of type:

        {}

    But all the previous branches have type:

        Str

    All branches of a `when` must have the same type!
    "#
    );

    test_report!(
        tuple_exhaustiveness_bad,
        indoc!(
            r#"
            Color : [Red, Blue]

            value : (Color, Color)
            value = (Red, Red)

            when value is
                (Blue, Blue) -> "foo"
                (Red, Blue) -> "foo"
                (Blue, Red) -> "foo"
                #(Red, Red) -> "foo"
            "#
        ),
        @r#"
    ── UNSAFE PATTERN in /code/proj/Main.roc ───────────────────────────────────────

    This `when` does not cover all the possibilities:

     9│>      when value is
    10│>          (Blue, Blue) -> "foo"
    11│>          (Red, Blue) -> "foo"
    12│>          (Blue, Red) -> "foo"

    Other possibilities include:

        ( Red, Red )

    I would have to crash if I saw one of those! Add branches for them!
    "#
    );

    test_report!(
        tuple_exhaustiveness_good,
        indoc!(
            r#"
            Color : [Red, Blue]

            value : (Color, Color)
            value = (Red, Red)

            when value is
                (Blue, Blue) -> "foo"
                (Red, Blue) -> "foo"
                (Blue, Red) -> "foo"
                (Red, Red) -> "foo"
            "#
        ),
        @"" // No error
    );

    test_report!(
        elem_in_list,
        indoc!(
            r#"
            [1, 3, "foo"]
            "#
        ),
        @r#"
    ── TYPE MISMATCH in /code/proj/Main.roc ────────────────────────────────────────

    This list contains elements with different types:

    4│      [1, 3, "foo"]
                   ^^^^^

    Its 3rd element is a string of type:

        Str

    However, the preceding elements in the list all have the type:

        Num *

    Every element in a list must have the same type!
    "#
    );

    test_report!(
        unwrap_num_elem_in_list,
        indoc!(
            r"
            [1, 2.2, 0x3]
            "
        ),
        @r"
    ── TYPE MISMATCH in /code/proj/Main.roc ────────────────────────────────────────

    This list contains elements with different types:

    4│      [1, 2.2, 0x3]
                     ^^^

    Its 3rd element is an integer of type:

        Int *

    However, the preceding elements in the list all have the type:

        Frac *

    Every element in a list must have the same type!

    Tip: You can convert between integers and fractions using functions
    like `Num.toFrac` and `Num.round`.
    "
    );

    test_report!(
        record_update_value,
        indoc!(
            r#"
            x : { foo : {} }
            x = { foo: {} }

            { x & foo: "bar" }
            "#
        ),
        @r#"
    ── TYPE MISMATCH in /code/proj/Main.roc ────────────────────────────────────────

    I cannot update the `.foo` field like this:

    7│      { x & foo: "bar" }
                       ^^^^^

    You are trying to update `.foo` to be a string of type:

        Str

    But it should be:

        {}

    Record update syntax does not allow you to change the type of fields.
    You can achieve that with record literal syntax.
    "#
    );

    test_report!(
        circular_type,
        indoc!(
            r"
            f = \g -> g g

            f
            "
        ),
        @r"
    ── CIRCULAR TYPE in /code/proj/Main.roc ────────────────────────────────────────

    I'm inferring a weird self-referential type for `f`:

    4│      f = \g -> g g
            ^

    Here is my best effort at writing down the type. You will see ∞ for
    parts of the type that repeat something already printed out
    infinitely.

        (∞ -> a) -> a
    "
    );

    test_report!(
        polymorphic_recursion,
        indoc!(
            r"
            f = \x -> f [x]

            f
            "
        ),
        @r"
    ── CIRCULAR TYPE in /code/proj/Main.roc ────────────────────────────────────────

    I'm inferring a weird self-referential type for `f`:

    4│      f = \x -> f [x]
            ^

    Here is my best effort at writing down the type. You will see ∞ for
    parts of the type that repeat something already printed out
    infinitely.

        List ∞ -> *
    "
    );

    test_report!(
        polymorphic_mutual_recursion,
        indoc!(
            r"
            f = \x -> g x
            g = \x -> f [x]

            f
            "
        ),
        @r"
    ── CIRCULAR TYPE in /code/proj/Main.roc ────────────────────────────────────────

    I'm inferring a weird self-referential type for `f`:

    4│      f = \x -> g x
            ^

    Here is my best effort at writing down the type. You will see ∞ for
    parts of the type that repeat something already printed out
    infinitely.

        List ∞ -> *

    ── CIRCULAR TYPE in /code/proj/Main.roc ────────────────────────────────────────

    I'm inferring a weird self-referential type for `g`:

    5│      g = \x -> f [x]
            ^

    Here is my best effort at writing down the type. You will see ∞ for
    parts of the type that repeat something already printed out
    infinitely.

        List ∞ -> *
    "
    );

    test_report!(
        polymorphic_mutual_recursion_annotated,
        indoc!(
            r"
            f : a -> List a
            f = \x -> g x
            g = \x -> f [x]

            f
            "
        ),
        @r"
    ── TYPE MISMATCH in /code/proj/Main.roc ────────────────────────────────────────

    This expression is used in an unexpected way:

    5│      f = \x -> g x
                      ^^^

    This `g` call produces:

        List List a

    But you are trying to use it as:

        List a

    Tip: The type annotation uses the type variable `a` to say that this
    definition can produce any type of value. But in the body I see that
    it will only produce a `List` value of a single specific type. Maybe
    change the type annotation to be more specific? Maybe change the code
    to be more general?
    "
    );

    test_report!(
        polymorphic_mutual_recursion_dually_annotated_lie,
        indoc!(
            r"
            f : a -> List a
            f = \x -> g x
            g : b -> List b
            g = \x -> f [x]

            f
            "
        ),
        @r"
    ── TYPE MISMATCH in /code/proj/Main.roc ────────────────────────────────────────

    This expression is used in an unexpected way:

    7│      g = \x -> f [x]
                      ^^^^^

    This `f` call produces:

        List List b

    But you are trying to use it as:

        List b

    Tip: The type annotation uses the type variable `b` to say that this
    definition can produce any type of value. But in the body I see that
    it will only produce a `List` value of a single specific type. Maybe
    change the type annotation to be more specific? Maybe change the code
    to be more general?
    "
    );

    test_report!(
        polymorphic_recursion_inference_var,
        indoc!(
            r"
            f : _
            f = \x -> f [x]

            f
            "
        ),
        @r"
    ── CIRCULAR TYPE in /code/proj/Main.roc ────────────────────────────────────────

    I'm inferring a weird self-referential type for `f`:

    5│      f = \x -> f [x]
            ^

    Here is my best effort at writing down the type. You will see ∞ for
    parts of the type that repeat something already printed out
    infinitely.

        List ∞ -> *
    "
    );

    test_report!(
        polymorphic_recursion_with_deep_inference_var,
        indoc!(
            r"
            f : _ -> List _
            f = \x -> f [x]

            f
            "
        ),
        @r"
    ── CIRCULAR TYPE in /code/proj/Main.roc ────────────────────────────────────────

    I'm inferring a weird self-referential type for `f`:

    5│      f = \x -> f [x]
            ^

    Here is my best effort at writing down the type. You will see ∞ for
    parts of the type that repeat something already printed out
    infinitely.

        List ∞ -> List *
    "
    );

    test_report!(
        mutual_polymorphic_recursion_with_inference_var,
        indoc!(
            r"
            f : _ -> List _
            f = \x -> g x
            g = \x -> f [x]

            f
            "
        ),
        // TODO: the second error is duplicated because when solving `f : _ -> List _`, we
        // introduce the variable for `f` twice: once to solve `f` without generalization,
        // and then a second time to properly generalize it. When a def is unannotated
        // (like in `g`) the same variable gets used both times, because the type of `g` is
        // only an unbound type variable. However, for `f`, we run `type_to_var` twice,
        // receiving two separate variables, and the second variable doesn't have the cycle
        // error already recorded for the first.
        // The way to resolve this is to always give type annotation signatures an extra
        // variables they can put themselves in, and to run the constraint algorithm
        // against that extra variable, rather than possibly having to translate a `Type`
        // again.
        @r"
    ── CIRCULAR TYPE in /code/proj/Main.roc ────────────────────────────────────────

    I'm inferring a weird self-referential type for `f`:

    5│      f = \x -> g x
            ^

    Here is my best effort at writing down the type. You will see ∞ for
    parts of the type that repeat something already printed out
    infinitely.

        List ∞ -> List *

    ── CIRCULAR TYPE in /code/proj/Main.roc ────────────────────────────────────────

    I'm inferring a weird self-referential type for `g`:

    6│      g = \x -> f [x]
            ^

    Here is my best effort at writing down the type. You will see ∞ for
    parts of the type that repeat something already printed out
    infinitely.

        List ∞ -> List *
    "
    );

    test_report!(
        mutual_polymorphic_recursion_with_inference_var_second,
        indoc!(
            r"
            f = \x -> g x
            g : _ -> List _
            g = \x -> f [x]

            f
            "
        ),
        @r"
    ── CIRCULAR TYPE in /code/proj/Main.roc ────────────────────────────────────────

    I'm inferring a weird self-referential type for `f`:

    4│      f = \x -> g x
            ^

    Here is my best effort at writing down the type. You will see ∞ for
    parts of the type that repeat something already printed out
    infinitely.

        List ∞ -> List *

    ── CIRCULAR TYPE in /code/proj/Main.roc ────────────────────────────────────────

    I'm inferring a weird self-referential type for `g`:

    6│      g = \x -> f [x]
            ^

    Here is my best effort at writing down the type. You will see ∞ for
    parts of the type that repeat something already printed out
    infinitely.

        List ∞ -> List *
    "
    );

    test_report!(
        record_field_mismatch,
        indoc!(
            r"
            bar = { bar : 0x3 }

            f : { foo : Num.Int * } -> [Yes, No]
            f = \_ -> Yes

            f bar
            "
        ),
        @r"
    ── TYPE MISMATCH in /code/proj/Main.roc ────────────────────────────────────────

    This 1st argument to `f` has an unexpected type:

    9│      f bar
              ^^^

    This `bar` value is a:

        { bar : Int * }

    But `f` needs its 1st argument to be:

        { foo : Int * }

    Tip: Seems like a record field typo. Maybe `bar` should be `foo`?

    Tip: Can more type annotations be added? Type annotations always help
    me give more specific messages, and I think they could help a lot in
    this case
    "
    );

    test_report!(
        tag_mismatch,
        indoc!(
            r"
            f : [Red, Green] -> [Yes, No]
            f = \_ -> Yes

            f Blue
            "
        ),
        @r"
    ── TYPE MISMATCH in /code/proj/Main.roc ────────────────────────────────────────

    This 1st argument to `f` has an unexpected type:

    7│      f Blue
              ^^^^

    This `Blue` tag has the type:

        [Blue]

    But `f` needs its 1st argument to be:

        [
            Green,
            Red,
        ]

    Tip: Seems like a tag typo. Maybe `Blue` should be `Red`?

    Tip: Can more type annotations be added? Type annotations always help
    me give more specific messages, and I think they could help a lot in
    this case
    "
    );

    test_report!(
        tag_with_arguments_mismatch,
        indoc!(
            r#"
            f : [Red (Num.Int *), Green Str] -> Str
            f = \_ -> "yes"

            f (Blue 3.14)
            "#
        ),
        @r"
    ── TYPE MISMATCH in /code/proj/Main.roc ────────────────────────────────────────

    This 1st argument to `f` has an unexpected type:

    7│      f (Blue 3.14)
               ^^^^^^^^^

    This `Blue` tag application has the type:

        [Blue (Frac *)]

    But `f` needs its 1st argument to be:

        [
            Green Str,
            Red (Int *),
        ]

    Tip: Seems like a tag typo. Maybe `Blue` should be `Red`?

    Tip: Can more type annotations be added? Type annotations always help
    me give more specific messages, and I think they could help a lot in
    this case
    "
    );

    test_report!(
        from_annotation_if,
        indoc!(
            r"
            x : Num.Int *
            x = if Bool.true then 3.14 else 4

            x
            "
        ),
        @r"
    ── TYPE MISMATCH in /code/proj/Main.roc ────────────────────────────────────────

    Something is off with the `then` branch of this `if` expression:

    4│      x : Num.Int *
    5│      x = if Bool.true then 3.14 else 4
                                  ^^^^

    This branch is a fraction of type:

        Frac *

    But the type annotation on `x` says it should be:

        Int *

    Tip: You can convert between integers and fractions using functions
    like `Num.toFrac` and `Num.round`.
    "
    );

    test_report!(
        from_annotation_when,
        indoc!(
            r"
            x : Num.Int *
            x =
                when True is
                    _ -> 3.14

            x
            "
        ),
        @r"
    ── TYPE MISMATCH in /code/proj/Main.roc ────────────────────────────────────────

    Something is off with the body of the `x` definition:

    4│       x : Num.Int *
    5│       x =
    6│>          when True is
    7│>              _ -> 3.14

    This `when` expression produces:

        Frac *

    But the type annotation on `x` says it should be:

        Int *

    Tip: You can convert between integers and fractions using functions
    like `Num.toFrac` and `Num.round`.
    "
    );

    test_report!(
        from_annotation_function,
        indoc!(
            r"
            x : Num.Int * -> Num.Int *
            x = \_ -> 3.14

            x
            "
        ),
        @r"
    ── TYPE MISMATCH in /code/proj/Main.roc ────────────────────────────────────────

    Something is off with the body of the `x` definition:

    4│      x : Num.Int * -> Num.Int *
    5│      x = \_ -> 3.14
                      ^^^^

    The body is a fraction of type:

        Frac *

    But the type annotation on `x` says it should be:

        Int *

    Tip: You can convert between integers and fractions using functions
    like `Num.toFrac` and `Num.round`.
    "
    );

    test_report!(
        fncall_value,
        indoc!(
            r"
            x : Num.I64
            x = 42

            x 3
            "
        ),
        @r"
    ── TOO MANY ARGS in /code/proj/Main.roc ────────────────────────────────────────

    The `x` value is not a function, but it was given 1 argument:

    7│      x 3
            ^

    Are there any missing commas? Or missing parentheses?
    "
    );

    test_report!(
        fncall_overapplied,
        indoc!(
            r"
            f : Num.I64 -> Num.I64
            f = \_ -> 42

            f 1 2
            "
        ),
        @r"
    ── TOO MANY ARGS in /code/proj/Main.roc ────────────────────────────────────────

    The `f` function expects 1 argument, but it got 2 instead:

    7│      f 1 2
            ^

    Are there any missing commas? Or missing parentheses?
    "
    );

    test_report!(
        fncall_underapplied,
        indoc!(
            r"
            f : Num.I64, Num.I64 -> Num.I64
            f = \_, _ -> 42

            f 1
            "
        ),
        @r"
    ── TOO FEW ARGS in /code/proj/Main.roc ─────────────────────────────────────────

    The `f` function expects 2 arguments, but it got only 1:

    7│      f 1
            ^

    Roc does not allow functions to be partially applied. Use a closure to
    make partial application explicit.
    "
    );

    test_report!(
        pattern_when_condition,
        indoc!(
            r"
            when 1 is
                {} -> 42
            "
        ),
        @r"
    ── TYPE MISMATCH in /code/proj/Main.roc ────────────────────────────────────────

    The branches of this `when` expression don't match the condition:

    4│>      when 1 is
    5│           {} -> 42

    The `when` condition is a number of type:

        Num *

    But the branch patterns have type:

        {}a

    The branches must be cases of the `when` condition's type!
    "
    );

    test_report!(
        pattern_when_pattern,
        indoc!(
            r"
            when 1 is
                2 -> 3
                {} -> 42
            "
        ),
        @r"
    ── TYPE MISMATCH in /code/proj/Main.roc ────────────────────────────────────────

    The 2nd pattern in this `when` does not match the previous ones:

    6│          {} -> 42
                ^^

    The 2nd pattern is trying to match record values of type:

        {}a

    But all the previous branches match:

        Num *
    "
    );

    test_report!(
        pattern_guard_mismatch_alias,
        indoc!(
            r"
             when { foo: 1 } is
                 { foo: True } -> 42
             "
        ),
        @r"
    ── TYPE MISMATCH in /code/proj/Main.roc ────────────────────────────────────────

    The branches of this `when` expression don't match the condition:

    4│>      when { foo: 1 } is
    5│           { foo: True } -> 42

    The `when` condition is a record of type:

        { foo : Num * }

    But the branch patterns have type:

        { foo : [True] }

    The branches must be cases of the `when` condition's type!
    "
    );

    test_report!(
        pattern_guard_mismatch,
        indoc!(
            r#"
             when { foo: "" } is
                 { foo: True } -> 42
             "#
        ),
        @r#"
    ── TYPE MISMATCH in /code/proj/Main.roc ────────────────────────────────────────

    The branches of this `when` expression don't match the condition:

    4│>      when { foo: "" } is
    5│           { foo: True } -> 42

    The `when` condition is a record of type:

        { foo : Str }

    But the branch patterns have type:

        { foo : [True] }

    The branches must be cases of the `when` condition's type!
    "#
    );

    // needs some improvement, but the principle works
    test_report!(
        pattern_guard_does_not_bind_label,
        indoc!(
            r"
             when { foo: 1 } is
                 { foo: _ } -> foo
             "
        ),
        @r"
    ── UNRECOGNIZED NAME in /code/proj/Main.roc ────────────────────────────────────

    Nothing is named `foo` in this scope.

    5│          { foo: _ } -> foo
                              ^^^

    Did you mean one of these?

        Box
        Bool
        U8
        F64
    "
    );

    test_report! {
        pattern_guard_can_be_shadowed_above,
        indoc!(
            r"
            foo = 3

            when { foo: 1 } is
                { foo: 2 } -> foo
                _ -> foo
             "
        ),
        @"" // should give no error
    }

    test_report! {
        pattern_guard_can_be_shadowed_below,
        indoc!(
            r"
            when { foo: 1 } is
                { foo: 2 } ->
                    foo = 3

                    foo
                _ -> 3
             "
        ),
        // should give no error
        @""
    }

    test_report!(
        pattern_or_pattern_mismatch,
        indoc!(
            r"
            when { foo: 1 } is
                {} | 1 -> 3
            "
        ),
        // Just putting this here. We should probably handle or-patterns better
        @r"
    ── TYPE MISMATCH in /code/proj/Main.roc ────────────────────────────────────────

    The 2nd pattern in this branch does not match the previous ones:

    5│          {} | 1 -> 3
                     ^

    The 2nd pattern is trying to match numbers:

        Num *

    But all the previous branches match:

        {}a
    "
    );

    test_report!(
        pattern_let_mismatch,
        indoc!(
            r"
            (Foo x) = 42

            x
            "
        ),
        // Maybe this should specifically say the pattern doesn't work?
        @r"
    ── TYPE MISMATCH in /code/proj/Main.roc ────────────────────────────────────────

    This expression is used in an unexpected way:

    4│      (Foo x) = 42
                      ^^

    It is a number of type:

        Num *

    But you are trying to use it as:

        [Foo *]
    "
    );

    test_report!(
        from_annotation_complex_pattern,
        indoc!(
            r"
            { x } : { x : Num.Int * }
            { x } = { x: 4.0 }

            x
            "
        ),
        @r"
    ── TYPE MISMATCH in /code/proj/Main.roc ────────────────────────────────────────

    Something is off with the body of this definition:

    4│      { x } : { x : Num.Int * }
    5│      { x } = { x: 4.0 }
                    ^^^^^^^^^^

    The body is a record of type:

        { x : Frac * }

    But the type annotation says it should be:

        { x : Int * }

    Tip: You can convert between integers and fractions using functions
    like `Num.toFrac` and `Num.round`.
    "
    );

    test_report!(
        malformed_int_pattern,
        indoc!(
            r"
            when 1 is
                100A -> 3
                _ -> 4
            "
        ),
        @r"
    ── SYNTAX PROBLEM in /code/proj/Main.roc ───────────────────────────────────────

    This integer pattern is malformed:

    5│          100A -> 3
                ^^^^

    Tip: Learn more about number literals at TODO
    "
    );

    test_report!(
        malformed_float_pattern,
        indoc!(
            r"
            when 1 is
                2.X -> 3
                _ -> 4
            "
        ),
        @r"
    ── SYNTAX PROBLEM in /code/proj/Main.roc ───────────────────────────────────────

    This float pattern is malformed:

    5│          2.X -> 3
                ^^^

    Tip: Learn more about number literals at TODO
    "
    );

    test_report!(
        malformed_hex_pattern,
        indoc!(
            r"
            when 1 is
                0xZ -> 3
                _ -> 4
            "
        ),
        @r"
    ── SYNTAX PROBLEM in /code/proj/Main.roc ───────────────────────────────────────

    This hex integer pattern is malformed:

    5│          0xZ -> 3
                ^^^

    Tip: Learn more about number literals at TODO
    "
    );

    test_report!(
        malformed_oct_pattern,
        indoc!(
            r"
            when 1 is
                0o9 -> 3
                _ -> 4
            "
        ),
        @r"
    ── SYNTAX PROBLEM in /code/proj/Main.roc ───────────────────────────────────────

    This octal integer pattern is malformed:

    5│          0o9 -> 3
                ^^^

    Tip: Learn more about number literals at TODO
    "
    );

    test_report!(
        malformed_bin_pattern,
        indoc!(
            r"
            when 1 is
                0b4 -> 3
                _ -> 4
            "
        ),
        @r"
    ── SYNTAX PROBLEM in /code/proj/Main.roc ───────────────────────────────────────

    This binary integer pattern is malformed:

    5│          0b4 -> 3
                ^^^

    Tip: Learn more about number literals at TODO
    "
    );

    test_report!(
        missing_fields,
        indoc!(
            r"
            x : { a : Num.Int *, b : Num.Frac *, c : Str }
            x = { b: 4.0 }

            x
            "
        ),
        @r"
    ── TYPE MISMATCH in /code/proj/Main.roc ────────────────────────────────────────

    Something is off with the body of the `x` definition:

    4│      x : { a : Num.Int *, b : Num.Frac *, c : Str }
    5│      x = { b: 4.0 }
                ^^^^^^^^^^

    The body is a record of type:

        { b : Frac * }

    But the type annotation on `x` says it should be:

        {
            a : Int *,
            b : Frac *,
            c : Str,
        }

    Tip: Looks like the c and a fields are missing.
    "
    );

    // this previously reported the message below, not sure which is better
    //
    //                Something is off with the body of the `f` definition:
    //
    //                1│ f : a, b -> a
    //                2│ f = \x, y -> if Bool.true then x else y
    //                        ^^^^^^^^^^^^^^^^^^^^^^^^^^^^^^
    //
    //                The body is an anonymous function of type:
    //
    //                    a, a -> a
    //
    //                But the type annotation on `f` says it should be:
    //
    //                    a, b -> a
    test_report!(
        bad_double_rigid,
        indoc!(
            r"
            f : a, b -> a
            f = \x, y -> if Bool.true then x else y

            f
            "
        ),
        @r"
    ── TYPE MISMATCH in /code/proj/Main.roc ────────────────────────────────────────

    Something is off with the `else` branch of this `if` expression:

    4│      f : a, b -> a
    5│      f = \x, y -> if Bool.true then x else y
                                                  ^

    This `y` value is a:

        b

    But the type annotation on `f` says it should be:

        a

    Tip: Your type annotation uses `b` and `a` as separate type variables.
    Your code seems to be saying they are the same though. Maybe they
    should be the same in your type annotation? Maybe your code uses them
    in a weird way?
    "
    );

    test_report!(
        bad_rigid_function,
        indoc!(
            r"
            f : Str -> msg
            f = \_ -> Foo

            f
            "
        ),
        @r"
    ── TYPE MISMATCH in /code/proj/Main.roc ────────────────────────────────────────

    Something is off with the body of the `f` definition:

    4│      f : Str -> msg
    5│      f = \_ -> Foo
                      ^^^

    This `Foo` tag has the type:

        [Foo]

    But the type annotation on `f` says it should be:

        msg

    Tip: The type annotation uses the type variable `msg` to say that this
    definition can produce any type of value. But in the body I see that
    it will only produce a tag value of a single specific type. Maybe
    change the type annotation to be more specific? Maybe change the code
    to be more general?
    "
    );

    test_report!(
        bad_rigid_value,
        indoc!(
            r"
            f : msg
            f = 0x3

            f
            "
        ),
        @r"
    ── TYPE MISMATCH in /code/proj/Main.roc ────────────────────────────────────────

    Something is off with the body of the `f` definition:

    4│      f : msg
    5│      f = 0x3
                ^^^

    The body is an integer of type:

        Int *

    But the type annotation on `f` says it should be:

        msg

    Tip: The type annotation uses the type variable `msg` to say that this
    definition can produce any type of value. But in the body I see that
    it will only produce a `Int` value of a single specific type. Maybe
    change the type annotation to be more specific? Maybe change the code
    to be more general?
    "
    );

    // TODO improve tag suggestions
    test_report!(
        typo_lowercase_ok,
        indoc!(
            r"
            f : Str -> [Ok Num.I64, InvalidFoo]
            f = \_ -> ok 4

            f
            "
        ),
        @r"
    ── UNRECOGNIZED NAME in /code/proj/Main.roc ────────────────────────────────────

    Nothing is named `ok` in this scope.

    5│      f = \_ -> ok 4
                      ^^

    Did you mean one of these?

        Ok
        U8
        Box
        Eq
    "
    );

    // these error messages seem pretty helpful
    test_report!(
        typo_uppercase_ok,
        indoc!(
            r"
            f : Str -> Num.I64
            f = \_ ->
                ok = 3

                Ok

            f
            "
        ),
        @r"
    ── UNUSED DEFINITION in /code/proj/Main.roc ────────────────────────────────────

    `ok` is not used anywhere in your code.

    6│          ok = 3
                ^^

    If you didn't intend on using `ok` then remove it so future readers of
    your code don't wonder why it is there.

    ── TYPE MISMATCH in /code/proj/Main.roc ────────────────────────────────────────

    Something is off with the body of the `f` definition:

    4│      f : Str -> Num.I64
    5│      f = \_ ->
    6│          ok = 3
    7│
    8│          Ok
                ^^

    This `Ok` tag has the type:

        [Ok]

    But the type annotation on `f` says it should be:

        I64
    "
    );

    // invalid recursion
    test_report!(
        circular_definition_self,
        indoc!(
            r"
            f = f

            f
            "
        ),
        @r"
    ── CIRCULAR DEFINITION in /code/proj/Main.roc ──────────────────────────────────

    `f` is defined directly in terms of itself:

    4│      f = f
            ^^^^^

    Roc evaluates values strictly, so running this program would enter an
    infinite loop!

    Hint: Did you mean to define `f` as a function?
    "
    );

    // invalid mutual recursion
    test_report!(
        circular_definition,
        indoc!(
            r"
            foo = bar

            bar = foo

            foo
            "
        ),
        @r"
    ── CIRCULAR DEFINITION in /code/proj/Main.roc ──────────────────────────────────

    The `foo` definition is causing a very tricky infinite loop:

    4│      foo = bar
            ^^^

    The `foo` value depends on itself through the following chain of
    definitions:

        ┌─────┐
        │     foo
        │     ↓
        │     bar
        └─────┘
    "
    );

    test_report!(
        update_empty_record,
        indoc!(
            r"
            x = {}

            { x & foo: 3 }
            "
        ),
        @r"
    ── TYPE MISMATCH in /code/proj/Main.roc ────────────────────────────────────────

    This `x` record doesn’t have a `foo` field:

    6│      { x & foo: 3 }
                  ^^^^^^

    In fact, `x` is a record with no fields at all!
    "
    );

    test_report!(
        update_record,
        indoc!(
            r"
            x = { fo: 3, bar: 4 }

            { x & foo: 3 }
            "
        ),
        // TODO also suggest fields with the correct type
        @r"
    ── TYPE MISMATCH in /code/proj/Main.roc ────────────────────────────────────────

    This `x` record doesn’t have a `foo` field:

    6│      { x & foo: 3 }
                  ^^^^^^

    There may be a typo. These `x` fields are the most similar:

        {
            fo : Num *,
            bar : Num *,
        }

    Maybe `foo:` should be `fo:` instead?
    "
    );

    test_report!(
        update_record_ext,
        indoc!(
            r"
            f : { fo: Num.I64 }ext -> Num.I64
            f = \r ->
                r2 = { r & foo: r.fo }

                r2.fo

            f
            "
        ),
        // TODO also suggest fields with the correct type
        @r"
    ── TYPE MISMATCH in /code/proj/Main.roc ────────────────────────────────────────

    This `r` record doesn’t have a `foo` field:

    6│          r2 = { r & foo: r.fo }
                           ^^^^^^^^^

    There may be a typo. These `r` fields are the most similar:

        {
            fo : I64,
        }ext

    Maybe `foo:` should be `fo:` instead?
    "
    );

    test_report!(
        update_record_snippet,
        indoc!(
            r"
            x = { fo: 3, bar: 4, baz: 3, spam: 42, foobar: 3 }

            { x & foo: 3 }
            "
        ),
        // TODO also suggest fields with the correct type
        @r"
    ── TYPE MISMATCH in /code/proj/Main.roc ────────────────────────────────────────

    This `x` record doesn’t have a `foo` field:

    6│      { x & foo: 3 }
                  ^^^^^^

    There may be a typo. These `x` fields are the most similar:

        {
            fo : Num *,
            foobar : Num *,
            bar : Num *,
            baz : Num *,
            …
        }

    Maybe `foo:` should be `fo:` instead?
    "
    );

    test_report!(
        plus_on_str,
        indoc!(
            r#"
            0x4 + "foo"
            "#
        ),
        // TODO also suggest fields with the correct type
        @r#"
    ── TYPE MISMATCH in /code/proj/Main.roc ────────────────────────────────────────

    This 2nd argument to + has an unexpected type:

    4│      0x4 + "foo"
                  ^^^^^

    The argument is a string of type:

        Str

    But + needs its 2nd argument to be:

        Int *
    "#
    );

    test_report!(
        int_frac,
        indoc!(
            r"
            0x4 + 3.14
            "
        ),
        @r"
    ── TYPE MISMATCH in /code/proj/Main.roc ────────────────────────────────────────

    This 2nd argument to + has an unexpected type:

    4│      0x4 + 3.14
                  ^^^^

    The argument is a fraction of type:

        Frac *

    But + needs its 2nd argument to be:

        Int *

    Tip: You can convert between integers and fractions using functions
    like `Num.toFrac` and `Num.round`.
    "
    );

    test_report!(
        boolean_tag,
        indoc!(
            r"
            42 + True
            "
        ),
        @r"
    ── TYPE MISMATCH in /code/proj/Main.roc ────────────────────────────────────────

    This 2nd argument to + has an unexpected type:

    4│      42 + True
                 ^^^^

    This `True` tag has the type:

        [True]

    But + needs its 2nd argument to be:

        Num *
    "
    );

    test_report!(
        tag_missing,
        indoc!(
            r"
            f : [A] -> [A, B]
            f = \a -> a

            f
            "
        ),
        @r"
    ── TYPE MISMATCH in /code/proj/Main.roc ────────────────────────────────────────

    Something is off with the body of the `f` definition:

    4│      f : [A] -> [A, B]
    5│      f = \a -> a
                      ^

    This `a` value is a:

        […]

    But the type annotation on `f` says it should be:

        [B, …]

    Tip: Looks like a closed tag union does not have the `B` tag.

    Tip: Closed tag unions can't grow, because that might change the size
    in memory. Can you use an open tag union?
    "
    );

    test_report!(
        tags_missing,
        indoc!(
            r"
            f : [A] -> [A, B, C]
            f = \a -> a

            f
            "
        ),
        @r"
    ── TYPE MISMATCH in /code/proj/Main.roc ────────────────────────────────────────

    Something is off with the body of the `f` definition:

    4│      f : [A] -> [A, B, C]
    5│      f = \a -> a
                      ^

    This `a` value is a:

        […]

    But the type annotation on `f` says it should be:

        [
            B,
            C,
            …
        ]

    Tip: Looks like a closed tag union does not have the `B` and `C` tags.

    Tip: Closed tag unions can't grow, because that might change the size
    in memory. Can you use an open tag union?
    "
    );

    test_report!(
        patterns_fn_not_exhaustive,
        indoc!(
            r"
            Either : [Left {}, Right Str]

            x : Either
            x = Left {}

            f : Either -> {}
            f = \Left v -> v

            f x
            "
        ),
        @r"
    ── UNSAFE PATTERN in /code/proj/Main.roc ───────────────────────────────────────

    This pattern does not cover all the possibilities:

    10│      f = \Left v -> v
                  ^^^^^^

    Other possibilities include:

        Right _

    I would have to crash if I saw one of those! So rather than pattern
    matching in function arguments, put a `when` in the function body to
    account for all possibilities.

    ── TYPE MISMATCH in /code/proj/Main.roc ────────────────────────────────────────

    Something is off with the body of the `f` definition:

     9│      f : Either -> {}
    10│      f = \Left v -> v
                 ^^^^^^^^^^^^

    The body is an anonymous function of type:

        […] -> {}

    But the type annotation on `f` says it should be:

        [Right Str, …] -> {}

    Tip: Looks like a closed tag union does not have the `Right` tag.

    Tip: Closed tag unions can't grow, because that might change the size
    in memory. Can you use an open tag union?
    "
    );

    test_report!(
        patterns_let_not_exhaustive,
        indoc!(
            r"
            x : [Left {}, Right Str]
            x = Left {}


            (Left y) = x

            y
            "
        ),
        @r"
    ── TYPE MISMATCH in /code/proj/Main.roc ────────────────────────────────────────

    This expression is used in an unexpected way:

    8│      (Left y) = x
                       ^

    This `x` value is a:

        [Right Str, …]

    But you are trying to use it as:

        […]

    Tip: Looks like a closed tag union does not have the `Right` tag.

    Tip: Closed tag unions can't grow, because that might change the size
    in memory. Can you use an open tag union?
    "
    );

    test_report!(
        patterns_when_not_exhaustive,
        indoc!(
            r"
            when 0x1 is
                2 -> 0x3
            "
        ),
        @r"
    ── UNSAFE PATTERN in /code/proj/Main.roc ───────────────────────────────────────

    This `when` does not cover all the possibilities:

    4│>      when 0x1 is
    5│>          2 -> 0x3

    Other possibilities include:

        _

    I would have to crash if I saw one of those! Add branches for them!
    "
    );

    test_report!(
        patterns_bool_not_exhaustive,
        indoc!(
            r"
            x : [Red, Green]
            x = Green

            when x is
                Red -> 3
            "
        ),
        @r"
    ── UNSAFE PATTERN in /code/proj/Main.roc ───────────────────────────────────────

    This `when` does not cover all the possibilities:

    7│>      when x is
    8│>          Red -> 3

    Other possibilities include:

        Green

    I would have to crash if I saw one of those! Add branches for them!
    "
    );

    test_report!(
        patterns_enum_not_exhaustive,
        indoc!(
            r"
            x : [Red, Green, Blue]
            x = Red

            when x is
                Red -> 0
                Green -> 1
            "
        ),
        @r"
    ── UNSAFE PATTERN in /code/proj/Main.roc ───────────────────────────────────────

    This `when` does not cover all the possibilities:

    7│>      when x is
    8│>          Red -> 0
    9│>          Green -> 1

    Other possibilities include:

        Blue

    I would have to crash if I saw one of those! Add branches for them!
    "
    );

    test_report!(
        patterns_remote_data_not_exhaustive,
        indoc!(
            r"
            RemoteData e a :  [NotAsked, Loading, Failure e, Success a]

            x : RemoteData Num.I64 Str

            when x is
                NotAsked -> 3
            "
        ),
        @r"
    ── UNSAFE PATTERN in /code/proj/Main.roc ───────────────────────────────────────

    This `when` does not cover all the possibilities:

    8│>      when x is
    9│>          NotAsked -> 3

    Other possibilities include:

        Failure _
        Loading
        Success _

    I would have to crash if I saw one of those! Add branches for them!
    "
    );

    test_report!(
        patterns_record_not_exhaustive,
        indoc!(
            r"
            x = { a: 3 }

            when x is
                { a: 4 } -> 4
            "
        ),
        // Tip: Looks like a record field guard is not exhaustive. Learn more about record pattern matches at TODO.
        @r"
    ── UNSAFE PATTERN in /code/proj/Main.roc ───────────────────────────────────────

    This `when` does not cover all the possibilities:

    6│>      when x is
    7│>          { a: 4 } -> 4

    Other possibilities include:

        { a }

    I would have to crash if I saw one of those! Add branches for them!
    "
    );

    test_report!(
        patterns_record_guard_not_exhaustive,
        indoc!(
            r"
            y : [Nothing, Just Num.I64]
            y = Just 4
            x = { a: y, b: 42}

            when x is
                { a: Nothing } -> 4
                { a: Just 3 } -> 4
            "
        ),
        @r"
    ── UNSAFE PATTERN in /code/proj/Main.roc ───────────────────────────────────────

    This `when` does not cover all the possibilities:

     8│>      when x is
     9│>          { a: Nothing } -> 4
    10│>          { a: Just 3 } -> 4

    Other possibilities include:

        { a: Just _ }

    I would have to crash if I saw one of those! Add branches for them!
    "
    );

    test_report!(
        patterns_nested_tag_not_exhaustive,
        indoc!(
            r"
            when Record Nothing 1 is
                Record (Nothing) b -> b
                Record (Just 3) b -> b
            "
        ),
        @r"
    ── UNSAFE PATTERN in /code/proj/Main.roc ───────────────────────────────────────

    This `when` does not cover all the possibilities:

    4│>      when Record Nothing 1 is
    5│>          Record (Nothing) b -> b
    6│>          Record (Just 3) b -> b

    Other possibilities include:

        Record (Just _) _

    I would have to crash if I saw one of those! Add branches for them!
    "
    );

    test_report!(
        patterns_int_redundant,
        indoc!(
            r"
            when 0x1 is
                2 -> 3
                2 -> 4
                _ -> 5
            "
        ),
        @r"
    ── REDUNDANT PATTERN in /code/proj/Main.roc ────────────────────────────────────

    The 2nd pattern is redundant:

    4│       when 0x1 is
    5│           2 -> 3
    6│>          2 -> 4
    7│           _ -> 5

    Any value of this shape will be handled by a previous pattern, so this
    one should be removed.
    "
    );

    test_report!(
        unify_alias_other,
        indoc!(
            r"
            Foo a : { x : Num.Int a }

            f : Foo a -> Num.Int a
            f = \r -> r.x

            f { y: 3.14 }
            "
        ),
        // de-aliases the alias to give a better error message
        @r"
    ── TYPE MISMATCH in /code/proj/Main.roc ────────────────────────────────────────

    This 1st argument to `f` has an unexpected type:

    9│      f { y: 3.14 }
              ^^^^^^^^^^^

    The argument is a record of type:

        { y : Frac * }

    But `f` needs its 1st argument to be:

        { x : Int a }

    Tip: Seems like a record field typo. Maybe `y` should be `x`?

    Tip: Can more type annotations be added? Type annotations always help
    me give more specific messages, and I think they could help a lot in
    this case
    "
    );

    test_report!(
        #[ignore]
        cyclic_alias,
        indoc!(
            r"
            Foo : { x : Bar }
            Bar : { y : Foo }

            f : Foo

            f
            "
        ),
        // should not report Bar as unused!
        @r"
    ── CYCLIC ALIAS in /code/proj/Main.roc ─────────────────────────────────────────

    The `Foo` alias is self-recursive in an invalid way:

    4│      Foo : { x : Bar }
            ^^^

    Recursion in aliases is only allowed if recursion happens behind a
    tagged union, at least one variant of which is not recursive.
    "
    );

    test_report!(
        self_recursive_alias,
        indoc!(
            r"
            Foo : { x : Foo }

            f : Foo
            f = 3

            f
            "
        ),
        // should not report Bar as unused!
        @r"
    ── CYCLIC ALIAS in /code/proj/Main.roc ─────────────────────────────────────────

    The `Foo` alias is self-recursive in an invalid way:

    4│      Foo : { x : Foo }
            ^^^

    Recursion in aliases is only allowed if recursion happens behind a
    tagged union, at least one variant of which is not recursive.
    "
    );

    test_report!(
        record_duplicate_field_same_type,
        indoc!(
            r"
            { x: 4, y: 3, x: 4 }
            "
        ),
        @r"
    ── DUPLICATE FIELD NAME in /code/proj/Main.roc ─────────────────────────────────

    This record defines the `.x` field twice!

    4│      { x: 4, y: 3, x: 4 }
              ^^^^        ^^^^

    In the rest of the program, I will only use the latter definition:

    4│      { x: 4, y: 3, x: 4 }
                          ^^^^

    For clarity, remove the previous `.x` definitions from this record.
    "
    );

    test_report!(
        record_duplicate_field_different_types,
        indoc!(
            r#"
            { x: 4, y: 3, x: "foo" }
            "#
        ),
        @r#"
    ── DUPLICATE FIELD NAME in /code/proj/Main.roc ─────────────────────────────────

    This record defines the `.x` field twice!

    4│      { x: 4, y: 3, x: "foo" }
              ^^^^        ^^^^^^^^

    In the rest of the program, I will only use the latter definition:

    4│      { x: 4, y: 3, x: "foo" }
                          ^^^^^^^^

    For clarity, remove the previous `.x` definitions from this record.
    "#
    );

    test_report!(
        record_duplicate_field_multiline,
        indoc!(
            r#"
            {
                x: 4,
                y: 3,
                x: "foo"
            }
            "#
        ),
        @r#"
    ── DUPLICATE FIELD NAME in /code/proj/Main.roc ─────────────────────────────────

    This record defines the `.x` field twice!

    4│       {
    5│>          x: 4,
    6│           y: 3,
    7│>          x: "foo"
    8│       }

    In the rest of the program, I will only use the latter definition:

    4│       {
    5│           x: 4,
    6│           y: 3,
    7│>          x: "foo"
    8│       }

    For clarity, remove the previous `.x` definitions from this record.
    "#
    );

    test_report!(
        record_update_duplicate_field_multiline,
        indoc!(
            r#"
            \r ->
                { r &
                    x: 4,
                    y: 3,
                    x: "foo"
                }
            "#
        ),
        @r#"
    ── DUPLICATE FIELD NAME in /code/proj/Main.roc ─────────────────────────────────

    This record defines the `.x` field twice!

    5│           { r &
    6│>              x: 4,
    7│               y: 3,
    8│>              x: "foo"
    9│           }

    In the rest of the program, I will only use the latter definition:

    5│           { r &
    6│               x: 4,
    7│               y: 3,
    8│>              x: "foo"
    9│           }

    For clarity, remove the previous `.x` definitions from this record.
    "#
    );

    test_report!(
        record_type_duplicate_field,
        indoc!(
            r#"
            a : { foo : Num.I64, bar : {}, foo : Str }
            a = { bar: {}, foo: "foo" }

            a
            "#
        ),
        @r"
    ── DUPLICATE FIELD NAME in /code/proj/Main.roc ─────────────────────────────────

    This record type defines the `.foo` field twice!

    4│      a : { foo : Num.I64, bar : {}, foo : Str }
                  ^^^^^^^^^^^^^            ^^^^^^^^^

    In the rest of the program, I will only use the latter definition:

    4│      a : { foo : Num.I64, bar : {}, foo : Str }
                                           ^^^^^^^^^

    For clarity, remove the previous `.foo` definitions from this record
    type.
    "
    );

    test_report!(
        tag_union_duplicate_tag,
        indoc!(
            r#"
            a : [Foo Num.I64, Bar {}, Foo Str]
            a = Foo "foo"

            a
            "#
        ),
        @r"
    ── DUPLICATE TAG NAME in /code/proj/Main.roc ───────────────────────────────────

    This tag union type defines the `Foo` tag twice!

    4│      a : [Foo Num.I64, Bar {}, Foo Str]
                 ^^^^^^^^^^^          ^^^^^^^

    In the rest of the program, I will only use the latter definition:

    4│      a : [Foo Num.I64, Bar {}, Foo Str]
                                      ^^^^^^^

    For clarity, remove the previous `Foo` definitions from this tag union
    type.
    "
    );

    test_report!(
        annotation_definition_mismatch,
        indoc!(
            r"
            bar : Num.I64
            foo = \x -> x

            # NOTE: neither bar or foo are defined at this point
            4
            "
        ),
        @r"
    ── NAMING PROBLEM in /code/proj/Main.roc ───────────────────────────────────────

    This annotation does not match the definition immediately following
    it:

    4│>      bar : Num.I64
    5│>      foo = \x -> x

    Is it a typo? If not, put either a newline or comment between them.
    "
    );

    test_report!(
        annotation_newline_body_is_fine,
        indoc!(
            r"
            bar : Num.I64

            foo = \x -> x

            foo bar
            "
        ),
        @""
    );

    test_report!(
        invalid_alias_rigid_var_pattern,
        indoc!(
            r"
            MyAlias 1 : Num.I64

            4
            "
        ),
        @r"
    ── SYNTAX PROBLEM in /code/proj/Main.roc ───────────────────────────────────────

    This definition of `MyAlias` has an unexpected pattern:

    4│      MyAlias 1 : Num.I64
                    ^

    Only type variables like `a` or `value` can occur in this position.

    ── UNUSED DEFINITION in /code/proj/Main.roc ────────────────────────────────────

    `MyAlias` is not used anywhere in your code.

    4│      MyAlias 1 : Num.I64
            ^^^^^^^^^^^^^^^^^^^

    If you didn't intend on using `MyAlias` then remove it so future readers
    of your code don't wonder why it is there.
    "
    );

    test_report!(
        invalid_opaque_rigid_var_pattern,
        indoc!(
            r"
            Age 1 := Num.I64

            a : Age
            a
            "
        ),
        @r"
    ── SYNTAX PROBLEM in /code/proj/Main.roc ───────────────────────────────────────

    This definition of `Age` has an unexpected pattern:

    4│      Age 1 := Num.I64
                ^

    Only type variables like `a` or `value` can occur in this position.
    "
    );

    test_report!(
        invalid_num,
        indoc!(
            r"
            a : Num.Num Num.I64 Num.F64
            a = 3

            a
            "
        ),
        @r"
    ── TOO MANY TYPE ARGUMENTS in /code/proj/Main.roc ──────────────────────────────

    The `Num` opaque expects 1 type argument, but it got 2 instead:

    4│      a : Num.Num Num.I64 Num.F64
                ^^^^^^^^^^^^^^^^^^^^^^^

    Are there missing parentheses?
    "
    );

    test_report!(
        invalid_num_fn,
        indoc!(
            r"
            f : Str -> Num.Num Num.I64 Num.F64
            f = \_ -> 3

            f
            "
        ),
        @r"
    ── TOO MANY TYPE ARGUMENTS in /code/proj/Main.roc ──────────────────────────────

    The `Num` opaque expects 1 type argument, but it got 2 instead:

    4│      f : Str -> Num.Num Num.I64 Num.F64
                       ^^^^^^^^^^^^^^^^^^^^^^^

    Are there missing parentheses?
    "
    );

    test_report!(
        too_few_type_arguments,
        indoc!(
            r"
            Pair a b : [Pair a b]

            x : Pair Num.I64
            x = Pair 2 3

            x
            "
        ),
        @r"
    ── TOO FEW TYPE ARGUMENTS in /code/proj/Main.roc ───────────────────────────────

    The `Pair` alias expects 2 type arguments, but it got 1 instead:

    6│      x : Pair Num.I64
                ^^^^^^^^^^^^

    Are there missing parentheses?
    "
    );

    test_report!(
        too_many_type_arguments,
        indoc!(
            r"
            Pair a b : [Pair a b]

            x : Pair Num.I64 Num.I64 Num.I64
            x = 3

            x
            "
        ),
        @r"
    ── TOO MANY TYPE ARGUMENTS in /code/proj/Main.roc ──────────────────────────────

    The `Pair` alias expects 2 type arguments, but it got 3 instead:

    6│      x : Pair Num.I64 Num.I64 Num.I64
                ^^^^^^^^^^^^^^^^^^^^^^^^^^^^

    Are there missing parentheses?
    "
    );

    test_report!(
        phantom_type_variable,
        indoc!(
            r"
            Foo a : [Foo]

            f : Foo Num.I64

            f
            "
        ),
        @r#"
    ── UNUSED TYPE ALIAS PARAMETER in /code/proj/Main.roc ──────────────────────────

    The `a` type parameter is not used in the `Foo` alias definition:

    4│      Foo a : [Foo]
                ^

    Roc does not allow unused type parameters!

    Tip: If you want an unused type parameter (a so-called "phantom
    type"), read the guide section on phantom values.
    "#
    );

    test_report!(
        elm_function_syntax,
        indoc!(
            r"
            f x y = x
            "
        ),
        @r#"
    ── ARGUMENTS BEFORE EQUALS in tmp/elm_function_syntax/Test.roc ─────────────────

    I am partway through parsing a definition, but I got stuck here:

    1│  app "test" provides [main] to "./platform"
    2│
    3│  main =
    4│      f x y = x
              ^^^

    Looks like you are trying to define a function. In roc, functions are
    always written as a lambda, like increment = \n -> n + 1.
    "#
    );

    test_report!(
        two_different_cons,
        indoc!(
            r#"
            ConsList a : [Cons a (ConsList a), Nil]

            x : ConsList {}
            x = Cons {} (Cons "foo" Nil)

            x
            "#
        ),
        @r#"
    ── TYPE MISMATCH in /code/proj/Main.roc ────────────────────────────────────────

    Something is off with the body of the `x` definition:

    6│      x : ConsList {}
    7│      x = Cons {} (Cons "foo" Nil)
                ^^^^^^^^^^^^^^^^^^^^^^^^

    This `Cons` tag application has the type:

        [
            Cons {} [
                Cons Str [
                    Cons {} a,
                    Nil,
                ]b as a,
                Nil,
            ]b,
            Nil,
        ]b

    But the type annotation on `x` says it should be:

        [
            Cons {} a,
            Nil,
        ] as a
    "#
    );

    test_report!(
        mutually_recursive_types_with_type_error,
        indoc!(
            r#"
            AList a b : [ACons a (BList a b), ANil]
            BList a b : [BCons a (AList a b), BNil]

            x : AList Num.I64 Num.I64
            x = ACons 0 (BCons 1 (ACons "foo" BNil ))

            y : BList a a
            y = BNil

            { x, y }
            "#
        ),
        // TODO render tag unions across multiple lines
        // TODO do not show recursion var if the recursion var does not render on the surface of a type
        @r#"
    ── TYPE MISMATCH in /code/proj/Main.roc ────────────────────────────────────────

    Something is off with the body of the `x` definition:

    7│      x : AList Num.I64 Num.I64
    8│      x = ACons 0 (BCons 1 (ACons "foo" BNil ))
                ^^^^^^^^^^^^^^^^^^^^^^^^^^^^^^^^^^^^^

    This `ACons` tag application has the type:

        [
            ACons (Int Signed64) [
                BCons (Int Signed64) [
                    ACons Str [
                        BCons I64 [
                            ACons I64 (BList I64 I64),
                            ANil,
                        ]b as ∞,
                        BNil,
                    ]c,
                    ANil,
                ]b,
                BNil,
            ]c,
            ANil,
        ]b

    But the type annotation on `x` says it should be:

        [
            ACons I64 (BList I64 I64),
            ANil,
        ] as a
    "#
    );

    test_report!(
        integer_out_of_range,
        indoc!(
            r"
            x = 170_141_183_460_469_231_731_687_303_715_884_105_728_000

            y = -170_141_183_460_469_231_731_687_303_715_884_105_728_000

            h = 0xFFFF_FFFF_FFFF_FFFF_FFFF_FFFF_FFFF_FFFF_FFFF_FFFF
            l = -0xFFFF_FFFF_FFFF_FFFF_FFFF_FFFF_FFFF_FFFF_FFFF_FFFF

            minlit = -170_141_183_460_469_231_731_687_303_715_884_105_728
            maxlit =  340_282_366_920_938_463_463_374_607_431_768_211_455

            x + y + h + l + minlit + maxlit
            "
        ),
        @r"
    ── SYNTAX PROBLEM in /code/proj/Main.roc ───────────────────────────────────────

    This integer literal is too big:

    4│      x = 170_141_183_460_469_231_731_687_303_715_884_105_728_000
                ^^^^^^^^^^^^^^^^^^^^^^^^^^^^^^^^^^^^^^^^^^^^^^^^^^^^^^^

    The largest number representable in Roc is the maximum U128 value,
    340_282_366_920_938_463_463_374_607_431_768_211_455.

    Tip: Learn more about number literals at TODO

    ── SYNTAX PROBLEM in /code/proj/Main.roc ───────────────────────────────────────

    This integer literal is too small:

    6│      y = -170_141_183_460_469_231_731_687_303_715_884_105_728_000
                ^^^^^^^^^^^^^^^^^^^^^^^^^^^^^^^^^^^^^^^^^^^^^^^^^^^^^^^^

    The smallest number representable in Roc is the minimum I128 value,
    -170_141_183_460_469_231_731_687_303_715_884_105_728.

    Tip: Learn more about number literals at TODO

    ── SYNTAX PROBLEM in /code/proj/Main.roc ───────────────────────────────────────

    This integer literal is too big:

    8│      h = 0xFFFF_FFFF_FFFF_FFFF_FFFF_FFFF_FFFF_FFFF_FFFF_FFFF
                ^^^^^^^^^^^^^^^^^^^^^^^^^^^^^^^^^^^^^^^^^^^^^^^^^^^

    The largest number representable in Roc is the maximum U128 value,
    340_282_366_920_938_463_463_374_607_431_768_211_455.

    Tip: Learn more about number literals at TODO

    ── SYNTAX PROBLEM in /code/proj/Main.roc ───────────────────────────────────────

    This integer literal is too small:

    9│      l = -0xFFFF_FFFF_FFFF_FFFF_FFFF_FFFF_FFFF_FFFF_FFFF_FFFF
                ^^^^^^^^^^^^^^^^^^^^^^^^^^^^^^^^^^^^^^^^^^^^^^^^^^^^

    The smallest number representable in Roc is the minimum I128 value,
    -170_141_183_460_469_231_731_687_303_715_884_105_728.

    Tip: Learn more about number literals at TODO

    ── TYPE MISMATCH in /code/proj/Main.roc ────────────────────────────────────────

    This 2nd argument to + has an unexpected type:

    14│      x + y + h + l + minlit + maxlit
                                      ^^^^^^

    This `maxlit` value is a:

        U128

    But + needs its 2nd argument to be:

        I128 or Dec
    "
    );

    // have to deal with some whitespace issues because of the format! macro
    test_report!(
        float_out_of_range,
        indoc!(
            r"
            overflow = 11.7976931348623157e308
            underflow = -11.7976931348623157e308

            overflow + underflow
            "
        ),
        @r"
    ── SYNTAX PROBLEM in /code/proj/Main.roc ───────────────────────────────────────

    This float literal is too big:

    4│      overflow = 11.7976931348623157e308
                       ^^^^^^^^^^^^^^^^^^^^^^^

    Roc uses signed 64-bit floating points, allowing values between
    -1.7976931348623157e308 and 1.7976931348623157e308

    Tip: Learn more about number literals at TODO

    ── SYNTAX PROBLEM in /code/proj/Main.roc ───────────────────────────────────────

    This float literal is too small:

    5│      underflow = -11.7976931348623157e308
                        ^^^^^^^^^^^^^^^^^^^^^^^^

    Roc uses signed 64-bit floating points, allowing values between
    -1.7976931348623157e308 and 1.7976931348623157e308

    Tip: Learn more about number literals at TODO
    "
    );

    // the generated messages here are incorrect. Waiting for a rust nightly feature to land,
    // see https://github.com/rust-lang/rust/issues/22639
    // this test is here to spot regressions in error reporting
    test_report!(
        integer_malformed,
        indoc!(
            r"
            dec = 100A

            hex = 0xZZZ

            oct = 0o9

            bin = 0b2

            dec + hex + oct + bin
            "
        ),
        @r"
    ── SYNTAX PROBLEM in /code/proj/Main.roc ───────────────────────────────────────

    This integer literal contains an invalid digit:

    4│      dec = 100A
                  ^^^^

    Integer literals can only contain the digits
    0-9, or have an integer suffix.

    Tip: Learn more about number literals at TODO

    ── SYNTAX PROBLEM in /code/proj/Main.roc ───────────────────────────────────────

    This hex integer literal contains an invalid digit:

    6│      hex = 0xZZZ
                  ^^^^^

    Hexadecimal (base-16) integer literals can only contain the digits
    0-9, a-f and A-F, or have an integer suffix.

    Tip: Learn more about number literals at TODO

    ── SYNTAX PROBLEM in /code/proj/Main.roc ───────────────────────────────────────

    This octal integer literal contains an invalid digit:

    8│      oct = 0o9
                  ^^^

    Octal (base-8) integer literals can only contain the digits
    0-7, or have an integer suffix.

    Tip: Learn more about number literals at TODO

    ── SYNTAX PROBLEM in /code/proj/Main.roc ───────────────────────────────────────

    This binary integer literal contains an invalid digit:

    10│      bin = 0b2
                   ^^^

    Binary (base-2) integer literals can only contain the digits
    0 and 1, or have an integer suffix.

    Tip: Learn more about number literals at TODO
    "
    );

    test_report!(
        integer_empty,
        indoc!(
            r"
            dec = 20

            hex = 0x

            oct = 0o

            bin = 0b

            dec + hex + oct + bin
            "
        ),
        @r"
    ── SYNTAX PROBLEM in /code/proj/Main.roc ───────────────────────────────────────

    This hex integer literal contains no digits:

    6│      hex = 0x
                  ^^

    Hexadecimal (base-16) integer literals must contain at least one of
    the digits 0-9, a-f and A-F, or have an integer suffix.

    Tip: Learn more about number literals at TODO

    ── SYNTAX PROBLEM in /code/proj/Main.roc ───────────────────────────────────────

    This octal integer literal contains no digits:

    8│      oct = 0o
                  ^^

    Octal (base-8) integer literals must contain at least one of the
    digits 0-7, or have an integer suffix.

    Tip: Learn more about number literals at TODO

    ── SYNTAX PROBLEM in /code/proj/Main.roc ───────────────────────────────────────

    This binary integer literal contains no digits:

    10│      bin = 0b
                   ^^

    Binary (base-2) integer literals must contain at least one of the
    digits 0 and 1, or have an integer suffix.

    Tip: Learn more about number literals at TODO
    "
    );

    test_report!(
        float_malformed,
        indoc!(
            r"
            x = 3.0A

            x
            "
        ),
        @r"
    ── SYNTAX PROBLEM in /code/proj/Main.roc ───────────────────────────────────────

    This float literal contains an invalid digit:

    4│      x = 3.0A
                ^^^^

    Floating point literals can only contain the digits 0-9, or use
    scientific notation 10e4, or have a float suffix.

    Tip: Learn more about number literals at TODO
    "
    );

    test_report!(
        invalid_record_update,
        indoc!(
            r"
            foo = { bar: 3 }
            updateNestedRecord = { foo.bar & x: 4 }

            example = { age: 42 }

            # these should work
            y = { Test.example & age: 3 }
            x = { example & age: 4 }

            { updateNestedRecord, foo, x, y }
            "
        ),
        @r"
    ── SYNTAX PROBLEM in /code/proj/Main.roc ───────────────────────────────────────

    This expression cannot be updated:

    5│      updateNestedRecord = { foo.bar & x: 4 }
                                   ^^^^^^^

    Only variables can be updated with record update syntax.

    ── MODULE NOT IMPORTED in /code/proj/Main.roc ──────────────────────────────────

    The `Test` module is not imported:

    10│      y = { Test.example & age: 3 }
                   ^^^^^^^^^^^^

    Is there an import missing? Perhaps there is a typo. Did you mean one
    of these?

        Set
        List
        Dict
        Hash

    ── SYNTAX PROBLEM in /code/proj/Main.roc ───────────────────────────────────────

    This expression cannot be updated:

    10│      y = { Test.example & age: 3 }
                   ^^^^^^^^^^^^

    Only variables can be updated with record update syntax.
    "
    );

    test_report!(
        module_not_imported,
        indoc!(
            r"
            Foo.test
            "
        ),
        @r"
    ── MODULE NOT IMPORTED in /code/proj/Main.roc ──────────────────────────────────

    The `Foo` module is not imported:

    4│      Foo.test
            ^^^^^^^^

    Is there an import missing? Perhaps there is a typo. Did you mean one
    of these?

        Box
        Bool
        Num
        Set
    "
    );

    test_report!(
        optional_record_default_type_error,
        indoc!(
            r"
            \{ x, y ? True } -> x + y
            "
        ),
        @r"
    ── TYPE MISMATCH in /code/proj/Main.roc ────────────────────────────────────────

    This 2nd argument to + has an unexpected type:

    4│      \{ x, y ? True } -> x + y
                                    ^

    This `y` value is a:

        [True]

    But + needs its 2nd argument to be:

        Num a
    "
    );

    test_report!(
        optional_record_default_with_signature,
        indoc!(
            r#"
            f : { x : Num.I64, y ? Num.I64 } -> Num.I64
            f = \{ x, y ? "foo" } -> (\g, _ -> g) x y

            f
            "#
        ),
        @r#"
    ── TYPE MISMATCH in /code/proj/Main.roc ────────────────────────────────────────

    The 1st argument to `f` is weird:

    5│      f = \{ x, y ? "foo" } -> (\g, _ -> g) x y
                 ^^^^^^^^^^^^^^^^

    The argument is a pattern that matches record values of type:

        { y ? Str, … }

    But the annotation on `f` says the 1st argument should be:

        { y ? I64, … }
    "#
    );

    test_report!(
        optional_record_invalid_let_binding,
        indoc!(
            r"
            \rec ->
                { x, y } : { x : Num.I64, y ? Str }
                { x, y } = rec

                { x, y }
            "
        ),
        @r"
    ── TYPE MISMATCH in /code/proj/Main.roc ────────────────────────────────────────

    Something is off with the body of this definition:

    5│>          { x, y } : { x : Num.I64, y ? Str }
    6│>          { x, y } = rec

    The body is a value of type:

        { y : Str, … }

    But the type annotation says it should be:

        { y ? Str, … }

    Tip: To extract the `.y` field it must be non-optional, but the type
    says this field is optional. Learn more about optional fields at TODO.
    "
    );

    test_report!(
        optional_record_invalid_function,
        indoc!(
            r"
            f : { x : Num.I64, y ? Num.I64 } -> Num.I64
            f = \{ x, y } -> x + y

            f
            "
        ),
        @r"
    ── TYPE MISMATCH in /code/proj/Main.roc ────────────────────────────────────────

    The 1st argument to `f` is weird:

    5│      f = \{ x, y } -> x + y
                 ^^^^^^^^

    The argument is a pattern that matches record values of type:

        { y : I64, … }

    But the annotation on `f` says the 1st argument should be:

        { y ? I64, … }

    Tip: To extract the `.y` field it must be non-optional, but the type
    says this field is optional. Learn more about optional fields at TODO.
    "
    );

    test_report!(
        optional_record_invalid_when,
        indoc!(
            r"
            f : { x : Num.I64, y ? Num.I64 } -> Num.I64
            f = \r ->
                    when r is
                        { x, y } -> x + y

            f
            "
        ),
        @r"
    ── TYPE MISMATCH in /code/proj/Main.roc ────────────────────────────────────────

    The branches of this `when` expression don't match the condition:

    6│>              when r is
    7│                   { x, y } -> x + y

    This `r` value is a:

        { y ? I64, … }

    But the branch patterns have type:

        { y : I64, … }

    The branches must be cases of the `when` condition's type!

    Tip: To extract the `.y` field it must be non-optional, but the type
    says this field is optional. Learn more about optional fields at TODO.
    "
    );

    test_report!(
        optional_record_invalid_access,
        indoc!(
            r"
            f : { x : Num.I64, y ? Num.I64 } -> Num.I64
            f = \r -> r.y

            f
            "
        ),
        @r"
    ── TYPE MISMATCH in /code/proj/Main.roc ────────────────────────────────────────

    This expression is used in an unexpected way:

    5│      f = \r -> r.y
                      ^^^

    This `r` value is a:

        { y ? I64, … }

    But you are trying to use it as:

        { y : I64, … }

    Tip: To extract the `.y` field it must be non-optional, but the type
    says this field is optional. Learn more about optional fields at TODO.
    "
    );

    test_report!(
        optional_record_invalid_accessor,
        indoc!(
            r"
                f : { x : Num.I64, y ? Num.I64 } -> Num.I64
                f = \r -> .y r

                f
                "
        ),
        @r"
    ── TYPE MISMATCH in /code/proj/Main.roc ────────────────────────────────────────

    This 1st argument to this function has an unexpected type:

    5│      f = \r -> .y r
                         ^

    This `r` value is a:

        { y ? I64, … }

    But this function needs its 1st argument to be:

        { y : I64, … }

    Tip: To extract the `.y` field it must be non-optional, but the type
    says this field is optional. Learn more about optional fields at TODO.
    "
    );

    test_report!(
        guard_mismatch_with_annotation,
        indoc!(
            r#"
            f : { x : Num.I64, y : Num.I64 } -> Num.I64
            f = \r ->
                    when r is
                        { x, y : "foo" } -> x + 0
                        _ -> 0

            f
            "#
        ),
        @r#"
    ── TYPE MISMATCH in /code/proj/Main.roc ────────────────────────────────────────

    The branches of this `when` expression don't match the condition:

    6│>              when r is
    7│                   { x, y : "foo" } -> x + 0
    8│                   _ -> 0

    This `r` value is a:

        { y : I64, … }

    But the branch patterns have type:

        { y : Str, … }

    The branches must be cases of the `when` condition's type!
    "#
    );

    test_report!(
        optional_field_mismatch_with_annotation,
        indoc!(
            r#"
            f : { x : Num.I64, y ? Num.I64 } -> Num.I64
            f = \r ->
                    when r is
                        { x, y ? "foo" } -> (\g, _ -> g) x y
                        _ -> 0

            f
            "#
        ),
        @r#"
    ── TYPE MISMATCH in /code/proj/Main.roc ────────────────────────────────────────

    The branches of this `when` expression don't match the condition:

    6│>              when r is
    7│                   { x, y ? "foo" } -> (\g, _ -> g) x y
    8│                   _ -> 0

    This `r` value is a:

        { y ? I64, … }

    But the branch patterns have type:

        { y ? Str, … }

    The branches must be cases of the `when` condition's type!
    "#
    );

    test_report!(
        incorrect_optional_field,
        indoc!(
            r"
            { x: 5, y ? 42 }
            "
        ),
        @r"
    ── BAD OPTIONAL VALUE in /code/proj/Main.roc ───────────────────────────────────

    This record uses an optional value for the `.y` field in an incorrect
    context!

    4│      { x: 5, y ? 42 }
                    ^^^^^^

    You can only use optional values in record destructuring, like:

        { answer ? 42, otherField } = myRecord
    "
    );

    test_report!(
        first_wildcard_is_required,
        indoc!(
            r"
            when Foo 1 2 3 is
                Foo _ 1 _ -> 1
                _ -> 2
            "
        ),
        @""
    );

    test_report!(
        second_wildcard_is_redundant,
        indoc!(
            r"
            when Foo 1 2 3 is
                Foo _ 1 _ -> 1
                _ -> 2
                _ -> 3
            "
        ),
        @r"
    ── REDUNDANT PATTERN in /code/proj/Main.roc ────────────────────────────────────

    The 3rd pattern is redundant:

    4│      when Foo 1 2 3 is
    5│          Foo _ 1 _ -> 1
    6│          _ -> 2
    7│          _ -> 3
                ^

    Any value of this shape will be handled by a previous pattern, so this
    one should be removed.
    "
    );

    test_report!(
        alias_using_alias,
        indoc!(
            r"
            # The color of a node. Leaves are considered Black.
            NodeColor : [Red, Black]

            RBTree k v : [Node NodeColor k v (RBTree k v) (RBTree k v), Empty]

            # Create an empty dictionary.
            empty : RBTree k v
            empty =
                Empty

            empty
            "
        ),
        @""
    );

    test_report!(
        unused_argument,
        indoc!(
            r"
            f = \foo -> 1

            f
            "
        ),
        @r#"
    ── UNUSED ARGUMENT in /code/proj/Main.roc ──────────────────────────────────────

    `f` doesn't use `foo`.

    4│      f = \foo -> 1
                 ^^^

    If you don't need `foo`, then you can just remove it. However, if you
    really do need `foo` as an argument of `f`, prefix it with an underscore,
    like this: "_`foo`". Adding an underscore at the start of a variable
    name is a way of saying that the variable is not used.
    "#
    );

    test_report!(
        qualified_tag,
        indoc!(
            r"
            Foo.Bar
            "
        ),
        @r"
    ── SYNTAX PROBLEM in /code/proj/Main.roc ───────────────────────────────────────

    I am trying to parse a qualified name here:

    4│      Foo.Bar
                   ^

    This looks like a qualified tag name to me, but tags cannot be
    qualified! Maybe you wanted a qualified name, something like
    Json.Decode.string?
    "
    );

    test_report!(
        module_ident_ends_with_dot,
        indoc!(
            r"
            Foo.Bar.
            "
        ),
        @r"
    ── SYNTAX PROBLEM in /code/proj/Main.roc ───────────────────────────────────────

    I am trying to parse a qualified name here:

    4│      Foo.Bar.
                    ^

    I was expecting to see an identifier next, like height. A complete
    qualified name looks something like Json.Decode.string.
    "
    );

    test_report!(
        record_access_ends_with_dot,
        indoc!(
            r"
            foo.bar.
            "
        ),
        @r"
    ── SYNTAX PROBLEM in /code/proj/Main.roc ───────────────────────────────────────

    I am trying to parse a record field access here:

    4│      foo.bar.
                    ^

    So I expect to see a lowercase letter next, like .name or .height.
    "
    );

    test_report!(
        type_annotation_double_colon,
        indoc!(
            r"
            f :: I64
            f = 42

            f
            "
        ),
        @r#"
    ── UNKNOWN OPERATOR in tmp/type_annotation_double_colon/Test.roc ───────────────

    This looks like an operator, but it's not one I recognize!

    1│  app "test" provides [main] to "./platform"
    2│
    3│  main =
    4│      f :: I64
              ^^

    I have no specific suggestion for this operator, see TODO for the full
    list of operators in Roc.
    "#
    );

    // NOTE: VERY BAD ERROR MESSAGE
    //
    // looks like `x y` are considered argument to the add, even though they are
    // on a lower indentation level
    test_report!(
        double_equals_in_def,
        indoc!(
            r"
            x = 3
            y =
                x == 5
                Num.add 1 2

            { x,  y }
            "
        ),
        @r"
    ── TOO MANY ARGS in /code/proj/Main.roc ────────────────────────────────────────

    This value is not a function, but it was given 3 arguments:

    6│          x == 5
                     ^

    Are there any missing commas? Or missing parentheses?
    "
    );

    test_report!(
        tag_union_open,
        indoc!(
            r"
            f : [
            "
        ),
        @r"
    ── UNFINISHED TAG UNION TYPE in tmp/tag_union_open/Test.roc ────────────────────

    I am partway through parsing a tag union type, but I got stuck here:

    4│      f : [
    5│
    6│
        ^

    I was expecting to see a closing square bracket before this, so try
    adding a ] and see if that helps?
    "
    );

    test_report!(
        tag_union_end,
        indoc!(
            r"
            f : [Yes,
            "
        ),
        @r"
    ── UNFINISHED TAG UNION TYPE in tmp/tag_union_end/Test.roc ─────────────────────

    I am partway through parsing a tag union type, but I got stuck here:

    4│      f : [Yes,
    5│
    6│
        ^

    I was expecting to see a closing square bracket before this, so try
    adding a ] and see if that helps?
    "
    );

    test_report!(
        tag_union_lowercase_tag_name,
        indoc!(
            r"
            f : [lowercase]
            "
        ),
        @r"
    ── WEIRD TAG NAME in tmp/tag_union_lowercase_tag_name/Test.roc ─────────────────

    I am partway through parsing a tag union type, but I got stuck here:

    4│      f : [lowercase]
                 ^

    I was expecting to see a tag name.

    Hint: Tag names start with an uppercase letter, like Err or Green.
    "
    );

    test_report!(
        tag_union_second_lowercase_tag_name,
        indoc!(
            r"
            f : [Good, bad]
            "
        ),
        @r"
    ── WEIRD TAG NAME in tmp/tag_union_second_lowercase_tag_name/Test.roc ──────────

    I am partway through parsing a tag union type, but I got stuck here:

    4│      f : [Good, bad]
                       ^

    I was expecting to see a tag name.

    Hint: Tag names start with an uppercase letter, like Err or Green.
    "
    );

    test_report!(
        record_type_open,
        indoc!(
            r"
            f : {
            "
        ),
        @r"
    ── UNFINISHED RECORD TYPE in tmp/record_type_open/Test.roc ─────────────────────

    I am partway through parsing a record type, but I got stuck here:

    4│      f : {
    5│
    6│
        ^

    I was expecting to see a closing curly brace before this, so try
    adding a } and see if that helps?
    "
    );

    test_report!(
        record_type_open_indent,
        indoc!(
            r"
            f : {
            foo : I64,
            "
        ),
        @r"
    ── UNFINISHED RECORD TYPE in tmp/record_type_open_indent/Test.roc ──────────────

    I am partway through parsing a record type, but I got stuck here:

    4│      f : {
    5│      foo : I64,
    6│
    7│
        ^

    I was expecting to see a closing curly brace before this, so try
    adding a } and see if that helps?
    "
    );

    test_report!(
        record_type_end,
        indoc!(
            r"
            f : { a: Int,
            "
        ),
        @r"
    ── UNFINISHED RECORD TYPE in tmp/record_type_end/Test.roc ──────────────────────

    I am partway through parsing a record type, but I got stuck here:

    4│      f : { a: Int,
    5│
    6│
        ^

    I was expecting to see a closing curly brace before this, so try
    adding a } and see if that helps?
    "
    );

    test_report!(
        record_type_keyword_field_name,
        indoc!(
            r"
            f : { if : I64 }
            "
        ),
        @r"
    ── UNFINISHED RECORD TYPE in tmp/record_type_keyword_field_name/Test.roc ───────

    I just started parsing a record type, but I got stuck on this field
    name:

    4│      f : { if : I64 }
                  ^^

    Looks like you are trying to use `if` as a field name, but that is a
    reserved word. Try using a different name!
    "
    );

    // a case where the message cannot be as good as elm's
    test_report!(
        record_type_missing_comma,
        indoc!(
            r"
            f : { foo  bar }
            "
        ),
        @r"
    ── UNFINISHED RECORD TYPE in tmp/record_type_missing_comma/Test.roc ────────────

    I am partway through parsing a record type, but I got stuck here:

    4│      f : { foo  bar }
                       ^

    I was expecting to see a colon, question mark, comma or closing curly
    brace.
    "
    );

    // a case where the message cannot be as good as elm's
    test_report!(
        record_type_tab,
        "f : { foo \t }",
        @r###"
    ── TAB CHARACTER in tmp/record_type_tab/Test.roc ───────────────────────────────

    I encountered a tab character:

    4│      f : { foo 	 }
                      ^

    Tab characters are not allowed in Roc code. Please use spaces instead!
    "###
    );

    test_report!(
        comment_with_tab,
        "# comment with a \t\n4",
        @r###"
    ── TAB CHARACTER in tmp/comment_with_tab/Test.roc ──────────────────────────────

    I encountered a tab character:

    4│      # comment with a 	
                             ^

    Tab characters are not allowed in Roc code. Please use spaces instead!
    "###
    );

    test_report!(
        comment_with_control_character,
        "# comment with a \x07\n",
        @r"
    ── ASCII CONTROL CHARACTER in tmp/comment_with_control_character/Test.roc ──────

    I encountered an ASCII control character:

    4│      # comment with a 
                             ^

    ASCII control characters are not allowed.
    "
    );

    test_report!(
        record_type_carriage_return,
        "f : { \r foo }",
        @r"
    ── MISPLACED CARRIAGE RETURN in tmp/record_type_carriage_return/Test.roc ───────

    I encountered a stray carriage return (\r):

    4│      f : {  foo }
                  ^

    A carriage return (\r) has to be followed by a newline (\n).
    "
    );

    // TODO bad error message
    test_report!(
        type_in_parens_start,
        indoc!(
            r"
            f : (
            "
        ),
        @r"
    ── UNFINISHED PARENTHESES in tmp/type_in_parens_start/Test.roc ─────────────────

    I am partway through parsing a type in parentheses, but I got stuck
    here:

    4│      f : (
    5│
    6│
        ^

    I was expecting to see a closing parenthesis before this, so try
    adding a ) and see if that helps?
    "
    );

    test_report!(
        type_in_parens_end,
        indoc!(
            r"
            f : ( I64
            "
        ),
        @r"
    ── UNFINISHED PARENTHESES in tmp/type_in_parens_end/Test.roc ───────────────────

    I am partway through parsing a type in parentheses, but I got stuck
    here:

    4│      f : ( I64
    5│
    6│
        ^

    I was expecting to see a closing parenthesis before this, so try
    adding a ) and see if that helps?
    "
    );

    test_report!(
        type_apply_double_dot,
        indoc!(
            r"
            f : Foo..Bar

            f
            "
        ),
        @r"
    ── SYNTAX PROBLEM in /code/proj/Main.roc ───────────────────────────────────────

    I am confused by this type name:

    4│      f : Foo..Bar
                ^^^^^^^^

    Type names start with an uppercase letter, and can optionally be
    qualified by a module name, like Bool or Http.Request.Request.
    "
    );
    //                ── DOUBLE DOT ──────────────────────────────────────────────────────────────────
    //
    //                I encountered two dots in a row:
    //
    //                1│  f : Foo..Bar
    //                            ^
    //
    //                Try removing one of them.

    test_report!(
        type_apply_trailing_dot,
        indoc!(
            r"
            f : Foo.Bar.

            f
            "
        ),
        @r"
    ── SYNTAX PROBLEM in /code/proj/Main.roc ───────────────────────────────────────

    I am confused by this type name:

    4│      f : Foo.Bar.
                ^^^^^^^^

    Type names start with an uppercase letter, and can optionally be
    qualified by a module name, like Bool or Http.Request.Request.
    "
    );
    //                ── TRAILING DOT ────────────────────────────────────────────────────────────────
    //
    //                I encountered a dot with nothing after it:
    //
    //                1│  f : Foo.Bar.
    //                                ^
    //
    //                Dots are used to refer to a type in a qualified way, like
    //                Num.I64 or List.List a. Try adding a type name next.

    test_report!(
        type_apply_stray_dot,
        indoc!(
            r"
            f : .
            "
        ),
        @r"
    ── UNFINISHED TYPE in tmp/type_apply_stray_dot/Test.roc ────────────────────────

    I just started parsing a type, but I got stuck here:

    4│      f : .
                ^

    I am expecting a type next, like Bool or List a.
    "
    );

    test_report!(
        type_apply_start_with_number,
        indoc!(
            r"
            f : Foo.1

            f
            "
        ),
        @r"
    ── SYNTAX PROBLEM in /code/proj/Main.roc ───────────────────────────────────────

    I am confused by this type name:

    4│      f : Foo.1
                ^^^^^

    Type names start with an uppercase letter, and can optionally be
    qualified by a module name, like Bool or Http.Request.Request.
    "
    );
    //                ── WEIRD QUALIFIED NAME ────────────────────────────────────────────────────────
    //
    //                I encountered a number at the start of a qualified name segment:
    //
    //                1│  f : Foo.1
    //                            ^
    //
    //                All parts of a qualified type name must start with an uppercase
    //                letter, like Num.I64 or List.List a.

    test_report!(
        type_apply_start_with_lowercase,
        indoc!(
            r"
            f : Foo.foo

            f
            "
        ),
        @r"
    ── SYNTAX PROBLEM in /code/proj/Main.roc ───────────────────────────────────────

    I am confused by this type name:

    4│      f : Foo.foo
                ^^^^^^^

    Type names start with an uppercase letter, and can optionally be
    qualified by a module name, like Bool or Http.Request.Request.
    "
    );

    test_report!(
        def_missing_final_expression,
        indoc!(
            r"
            f : Foo.foo
            "
        ),
        @r#"
    ── MISSING FINAL EXPRESSION in tmp/def_missing_final_expression/Test.roc ───────

    I am partway through parsing a definition, but I got stuck here:

    1│  app "test" provides [main] to "./platform"
    2│
    3│  main =
    4│      f : Foo.foo
                       ^

    This definition is missing a final expression. A nested definition
    must be followed by either another definition, or an expression

        x = 4
        y = 2

        x + y
    "#
    );

    test_report!(
        expression_indentation_end,
        indoc!(
            r"
            f <- Foo.foo
            "
        ),
        @r#"
    ── INDENT ENDS AFTER EXPRESSION in tmp/expression_indentation_end/Test.roc ─────

    I am partway through parsing an expression, but I got stuck here:

    1│  app "test" provides [main] to "./platform"
    2│
    3│  main =
    4│      f <- Foo.foo
                        ^

    Looks like the indentation ends prematurely here. Did you mean to have
    another expression after this line?
    "#
    );

    test_report!(
        type_inline_alias,
        indoc!(
            r"
            f : I64 as
            f = 0

            f
            "
        ),
        @r"
    ── UNFINISHED INLINE ALIAS in tmp/type_inline_alias/Test.roc ───────────────────

    I just started parsing an inline type alias, but I got stuck here:

    4│      f : I64 as
                      ^

    Note: I may be confused by indentation
    "
    );

    test_report!(
        type_double_comma,
        indoc!(
            r"
            f : I64,,I64 -> I64
            f = 0

            f
            "
        ),
        @r"
    ── DOUBLE COMMA in tmp/type_double_comma/Test.roc ──────────────────────────────

    I just started parsing a function argument type, but I encountered two
    commas in a row:

    4│      f : I64,,I64 -> I64
                    ^

    Try removing one of them.
    "
    );

    test_report!(
        type_argument_no_arrow,
        indoc!(
            r"
            f : I64, I64
            f = 0

            f
            "
        ),
        @r"
    ── UNFINISHED TYPE in tmp/type_argument_no_arrow/Test.roc ──────────────────────

    I am partway through parsing a type, but I got stuck here:

    4│      f : I64, I64
                        ^

    Note: I may be confused by indentation
    "
    );

    // TODO could do better by pointing out we're parsing a function type
    test_report!(
        type_argument_arrow_then_nothing,
        indoc!(
            r"
            f : I64, I64 ->
            f = 0

            f
            "
        ),
        @r"
    ── UNFINISHED TYPE in tmp/type_argument_arrow_then_nothing/Test.roc ────────────

    I just started parsing a type, but I got stuck here:

    4│      f : I64, I64 ->
                           ^

    Note: I may be confused by indentation
    "
    );

    // TODO could do better by pointing out we're parsing a function type
    test_report!(
        dict_type_formatting,
        indoc!(
            r#"
            app "dict" provides [main] to "./platform"

            import Dict

            myDict : Dict.Dict Num.I64 Str
            myDict = Dict.insert (Dict.empty {}) "foo" 42

            main = myDict
            "#
        ),
        @r#"
    ── TYPE MISMATCH in /code/proj/Main.roc ────────────────────────────────────────

    Something is off with the body of the `myDict` definition:

    5│  myDict : Dict.Dict Num.I64 Str
    6│  myDict = Dict.insert (Dict.empty {}) "foo" 42
                 ^^^^^^^^^^^^^^^^^^^^^^^^^^^^^^^^^^^^

    This `insert` call produces:

        Dict Str (Num *)

    But the type annotation on `myDict` says it should be:

        Dict I64 Str
    "#
    );

    test_report!(
        alias_type_diff,
        indoc!(
            r#"
            app "test" provides [main] to "./platform"

            import Set

            HSet a : Set.Set a

            foo : Str -> HSet {}

            myDict : HSet Str
            myDict = foo "bar"

            main = myDict
            "#
        ),
        @r#"
    ── TYPE MISMATCH in /code/proj/Main.roc ────────────────────────────────────────

    Something is off with the body of the `myDict` definition:

     9│  myDict : HSet Str
    10│  myDict = foo "bar"
                  ^^^^^^^^^

    This `foo` call produces:

        HSet {}

    But the type annotation on `myDict` says it should be:

        HSet Str
    "#
    );

    // this should get better with time
    test_report!(
        if_guard_without_condition,
        indoc!(
            r"
            when Just 4 is
                Just if ->
                    4

                _ ->
                    2
            "
        ),
        @r"
    ── IF GUARD NO CONDITION in tmp/if_guard_without_condition/Test.roc ────────────

    I just started parsing an if guard, but there is no guard condition:

    4│      when Just 4 is
    5│          Just if ->
                        ^

    Try adding an expression before the arrow!
    "
    );

    test_report!(
        empty_or_pattern,
        indoc!(
            r"
            when Just 4 is
                Just 4 | ->
                    4

                _ ->
                    2
            "
        ),
        @r"
    ── UNFINISHED PATTERN in tmp/empty_or_pattern/Test.roc ─────────────────────────

    I just started parsing a pattern, but I got stuck here:

    5│          Just 4 | ->
                         ^

    Note: I may be confused by indentation
    "
    );

    // TODO check if "what_is_next" is a keyword
    test_report!(
        pattern_binds_keyword,
        indoc!(
            r"
            when Just 4 is
                Just when ->
                    4

                _ ->
                    2
            "
        ),
        @r"
    ── MISSING ARROW in tmp/pattern_binds_keyword/Test.roc ─────────────────────────

    I am partway through parsing a `when` expression, but got stuck here:

    4│      when Just 4 is
    5│          Just when ->
                     ^

    I was expecting to see an arrow next.

    Note: Sometimes I get confused by indentation, so try to make your `when`
    look something like this:

        when List.first plants is
          Ok n ->
            n

          Err _ ->
            200

    Notice the indentation. All patterns are aligned, and each branch is
    indented a bit more than the corresponding pattern. That is important!
    "
    );

    // this should get better with time
    test_report!(
        when_missing_arrow,
        indoc!(
            r"
            when 5 is
                1 -> 2
                _
            "
        ),
        @r"
    ── UNFINISHED WHEN in tmp/when_missing_arrow/Test.roc ──────────────────────────

    I was partway through parsing a `when` expression, but I got stuck here:

    4│      when 5 is
    5│          1 -> 2
    6│          _
                 ^

    I was expecting to see a pattern next

    Note: Here is an example of a valid `when` expression for reference.

        when List.first plants is
          Ok n ->
            n

          Err _ ->
            200

    Notice the indentation. All patterns are aligned, and each branch is
    indented a bit more than the corresponding pattern. That is important!
    "
    );

    test_report!(
        lambda_double_comma,
        indoc!(
            r"
            \a,,b -> 1
            "
        ),
        @r"
    ── UNFINISHED ARGUMENT LIST in tmp/lambda_double_comma/Test.roc ────────────────

    I am partway through parsing a function argument list, but I got stuck
    at this comma:

    4│      \a,,b -> 1
               ^

    I was expecting an argument pattern before this, so try adding an
    argument before the comma and see if that helps?
    "
    );

    test_report!(
        lambda_leading_comma,
        indoc!(
            r"
            \,b -> 1
            "
        ),
        @r"
    ── UNFINISHED ARGUMENT LIST in tmp/lambda_leading_comma/Test.roc ───────────────

    I am partway through parsing a function argument list, but I got stuck
    at this comma:

    4│      \,b -> 1
             ^

    I was expecting an argument pattern before this, so try adding an
    argument before the comma and see if that helps?
    "
    );

    // this should get better with time
    // TODO this formerly gave
    //
    //                ── UNFINISHED WHEN ─────────────────────────────────────────────────────────────
    //
    //                I was partway through parsing a `when` expression, but I got stuck here:
    //
    //                3│    _ -> 2
    //                        ^
    //
    //                I suspect this is a pattern that is not indented enough? (by 2 spaces)
    //
    // but that requires parsing the next pattern blindly, irrespective of indentation. Can
    // we find an efficient solution that doesn't require parsing an extra pattern for
    // every `when`, i.e. we want a good error message for the test case above, but for
    // a valid `when`, we don't want to do extra work, e.g. here
    //
    //  x
    //      when x is
    //          n -> n
    //
    //  4
    //
    // We don't want to parse the `4` and say it's an outdented pattern!
    test_report!(
        when_outdented_branch,
        indoc!(
            r"
            when 4 is
                5 -> 2
             2 -> 2
            "
        ),
        @r"
    ── NOT END OF FILE in tmp/when_outdented_branch/Test.roc ───────────────────────

    I expected to reach the end of the file, but got stuck here:

    6│       2 -> 2
             ^
    "
    );

    test_report!(
        when_over_indented_underscore,
        indoc!(
            r"
            when 4 is
                5 -> 2
                 _ -> 2
            "
        ),
        @r"
    ── UNEXPECTED ARROW in tmp/when_over_indented_underscore/Test.roc ──────────────

    I am parsing a `when` expression right now, but this arrow is confusing
    me:

    5│          5 -> 2
    6│           _ -> 2
                   ^^

    It makes sense to see arrows around here, so I suspect it is something
    earlier. Maybe this pattern is indented a bit farther from the
    previous patterns?

    Note: Here is an example of a valid `when` expression for reference.

        when List.first plants is
          Ok n ->
            n

          Err _ ->
            200

    Notice the indentation. All patterns are aligned, and each branch is
    indented a bit more than the corresponding pattern. That is important!
    "
    );

    test_report!(
        when_over_indented_int,
        indoc!(
            r"
            when 4 is
                5 -> Num.neg
                 2 -> 2
            "
        ),
        @r"
    ── UNEXPECTED ARROW in tmp/when_over_indented_int/Test.roc ─────────────────────

    I am parsing a `when` expression right now, but this arrow is confusing
    me:

    5│          5 -> Num.neg
    6│           2 -> 2
                   ^^

    It makes sense to see arrows around here, so I suspect it is something
    earlier. Maybe this pattern is indented a bit farther from the
    previous patterns?

    Note: Here is an example of a valid `when` expression for reference.

        when List.first plants is
          Ok n ->
            n

          Err _ ->
            200

    Notice the indentation. All patterns are aligned, and each branch is
    indented a bit more than the corresponding pattern. That is important!
    "
    );

    // TODO I think we can do better here
    test_report!(
        if_outdented_then,
        indoc!(
            r"
            x =
                if 5 == 5
            then 2 else 3

            x
            "
        ),
        @r"
    ── UNFINISHED IF in tmp/if_outdented_then/Test.roc ─────────────────────────────

    I was partway through parsing an `if` expression, but I got stuck here:

    5│          if 5 == 5
                         ^

    I was expecting to see the `then` keyword next.
    "
    );

    // this should get better with time
    test_report!(
        if_missing_else,
        indoc!(
            r"
            if 5 == 5 then 2
            "
        ),
        @r"
    ── UNFINISHED IF in tmp/if_missing_else/Test.roc ───────────────────────────────

    I was partway through parsing an `if` expression, but I got stuck here:

    4│      if 5 == 5 then 2
                            ^

    I was expecting to see the `else` keyword next.
    "
    );

    test_report!(
        list_double_comma,
        indoc!(
            r"
            [1, 2, , 3]
            "
        ),
        @r"
    ── UNFINISHED LIST in tmp/list_double_comma/Test.roc ───────────────────────────

    I am partway through started parsing a list, but I got stuck here:

    4│      [1, 2, , 3]
                   ^

    I was expecting to see a list entry before this comma, so try adding a
    list entry and see if that helps?
    "
    );

    test_report!(
        list_without_end,
        indoc!(
            r"
            [1, 2,
            "
        ),
        @r"
    ── UNFINISHED LIST in tmp/list_without_end/Test.roc ────────────────────────────

    I am partway through started parsing a list, but I got stuck here:

    4│      [1, 2,
    5│
    6│
        ^

    I was expecting to see a closing square bracket before this, so try
    adding a ] and see if that helps?

    Note: When I get stuck like this, it usually means that there is a
    missing parenthesis or bracket somewhere earlier. It could also be a
    stray keyword or operator.
    "
    );

    test_report!(
        number_double_dot,
        indoc!(
            r"
            1.1.1
            "
        ),
        @r"
    ── SYNTAX PROBLEM in /code/proj/Main.roc ───────────────────────────────────────

    This float literal contains an invalid digit:

    4│      1.1.1
            ^^^^^

    Floating point literals can only contain the digits 0-9, or use
    scientific notation 10e4, or have a float suffix.

    Tip: Learn more about number literals at TODO
    "
    );

    test_report!(
        unicode_not_hex,
        r#""abc\u(zzzz)def""#,
        @r#"
    ── WEIRD CODE POINT in tmp/unicode_not_hex/Test.roc ────────────────────────────

    I am partway through parsing a unicode code point, but I got stuck
    here:

    4│      "abc\u(zzzz)def"
                   ^

    I was expecting a hexadecimal number, like \u(1100) or \u(00FF).

    Learn more about working with unicode in roc at TODO
    "#
    );

    test_report!(
        unicode_too_large,
        r#""abc\u(110000)def""#,
        @r#"
    ── INVALID UNICODE in /code/proj/Main.roc ──────────────────────────────────────

    This unicode code point is invalid:

    4│      "abc\u(110000)def"
                   ^^^^^^

    Learn more about working with unicode in roc at TODO
    "#
    );

    test_report!(
        weird_escape,
        r#""abc\qdef""#,
        @r###"
    ── WEIRD ESCAPE in tmp/weird_escape/Test.roc ───────────────────────────────────

    I was partway through parsing a  string literal, but I got stuck here:

    4│      "abc\qdef"
                ^^

    This is not an escape sequence I recognize. After a backslash, I am
    looking for one of these:

        - A newline: \n
        - A caret return: \r
        - A tab: \t
        - An escaped quote: \"
        - An escaped backslash: \\
        - A unicode code point: \u(00FF)
        - An interpolated string: $(myVariable)
    "###
    );

    test_report!(
        single_quote_too_long,
        r"'abcdef'",
        @r#"
    ── INVALID SCALAR in tmp/single_quote_too_long/Test.roc ────────────────────────

    I am part way through parsing this scalar literal (character literal),
    but it's too long to fit in a U32 so it's not a valid scalar.

    4│      'abcdef'
             ^

    You could change it to something like 'a' or '\n'. Note, roc strings
    use double quotes, like "hello".
    "#
    );

    test_report!(
        single_no_end,
        r#""there is no end"#,
        @r#"
    ── ENDLESS STRING in tmp/single_no_end/Test.roc ────────────────────────────────

    I cannot find the end of this string:

    4│      "there is no end
             ^

    You could change it to something like "to be or not to be" or even
    just "".
    "#
    );

    test_report!(
        multi_no_end,
        r#""""there is no end"#,
        @r#"
    ── ENDLESS STRING in tmp/multi_no_end/Test.roc ─────────────────────────────────

    I cannot find the end of this block string:

    4│      """there is no end
               ^

    You could change it to something like """to be or not to be""" or even
    just """""".
    "#
    );

    test_report!(
        multi_insufficient_indent,
        "    \"\"\"\n  testing\n    \"\"\"", // 4 space indent on the start, 2 space on the `testing` line
        @r#"
    ── INSUFFICIENT INDENT IN MULTI-LINE STRING in ...insufficient_indent/Test.roc ─

    This multiline string is not sufficiently indented:

    4│          """
    5│        testing
              ^

    Lines in a multi-line string must be indented at least as much as the
    beginning """. This extra indentation is automatically removed from
    the string during compilation.
    "#
    );

    test_report!(
        dbg_without_final_expression,
        indoc!(
            r"
            dbg 42
            "
        ),
        @r#"
    ── INDENT ENDS AFTER EXPRESSION in tmp/dbg_without_final_expression/Test.roc ───

    I am partway through parsing a dbg statement, but I got stuck here:

    4│      dbg 42
                  ^

    I was expecting a final expression, like so

        dbg 42
        "done"
    "#
    );

    test_report!(
        expect_without_final_expression,
        indoc!(
            r"
            expect 1 + 1 == 2
            "
        ),
        @r#"
    ── INDENT ENDS AFTER EXPRESSION in ...expect_without_final_expression/Test.roc ─

    I am partway through parsing an expect statement, but I got stuck
    here:

    4│      expect 1 + 1 == 2
                             ^

    I was expecting a final expression, like so

        expect 1 + 1 == 2
        "done"
    "#
    );

    // https://github.com/roc-lang/roc/issues/1714
    test_report!(
    interpolate_concat_is_transparent_1714,
            indoc!(
                r#"
            greeting = "Privet"

            if Bool.true then 1 else "$(greeting), World!"
            "#,
            ),
            @r#"
    ── TYPE MISMATCH in /code/proj/Main.roc ────────────────────────────────────────

    This `if` has an `else` branch with a different type from its `then` branch:

    6│      if Bool.true then 1 else "$(greeting), World!"
                                     ^^^^^^^^^^^^^^^^^^^^^

    The `else` branch is a string of type:

        Str

    but the `then` branch has the type:

        Num *

    All branches in an `if` must have the same type!
    "#
        );

    macro_rules! comparison_binop_transparency_tests {
        ($($op:expr, $name:ident),* $(,)?) => {
            $(
            test_report!(
                $name,
                &format!(r#"if Bool.true then "abc" else 1 {} 2"#, $op),
                |golden| assert_eq!(golden, format!(
r#"── TYPE MISMATCH in /code/proj/Main.roc ────────────────────────────────────────

This `if` has an `else` branch with a different type from its `then` branch:

4│      if Bool.true then "abc" else 1 {} 2
                                     ^^{}^^

This comparison produces:

    Bool

but the `then` branch has the type:

    Str

All branches in an `if` must have the same type!
"#,
                    $op, "^".repeat($op.len())
                ))
            );
            )*
        }
    }

    comparison_binop_transparency_tests! {
        "<", lt_binop_is_transparent,
        ">", gt_binop_is_transparent,
        "==", eq_binop_is_transparent,
        "!=", neq_binop_is_transparent,
        "<=", leq_binop_is_transparent,
        ">=", geq_binop_is_transparent,
    }

    test_report!(
        keyword_record_field_access,
        indoc!(
            r"
            foo = {}

            foo.if
            "
        ),
        @r"
    ── TYPE MISMATCH in /code/proj/Main.roc ────────────────────────────────────────

    This `foo` record doesn’t have a `if` field:

    6│      foo.if
            ^^^^^^

    In fact, `foo` is a record with no fields at all!
    "
    );

    test_report!(
        keyword_qualified_import,
        indoc!(
            r"
            Num.if
            "
        ),
        @r###"
    ── NOT EXPOSED in /code/proj/Main.roc ──────────────────────────────────────────

    The Num module does not expose `if`:

    4│      Num.if
            ^^^^^^

    Did you mean one of these?

        Num.sin
        Num.div
        Num.e
        Num.pi
    "###
    );

    test_report!(
        stray_dot_expr,
        indoc!(
            r"
            Num.add . 23
            "
        ),
        @r"
    ── SYNTAX PROBLEM in /code/proj/Main.roc ───────────────────────────────────────

    I am trying to parse a record field access here:

    4│      Num.add . 23
                     ^

    So I expect to see a lowercase letter next, like .name or .height.
    "
    );

    test_report!(
        opaque_ref_field_access,
        indoc!(
            r"
            @UUID.bar
            "
        ),
        @r"
    ── SYNTAX PROBLEM in /code/proj/Main.roc ───────────────────────────────────────

    I am very confused by this field access:

    4│      @UUID.bar
                 ^^^^

    It looks like a record field access on an opaque reference.
    "
    );

    test_report!(
        weird_accessor,
        indoc!(
            r"
            .foo.bar
            "
        ),
        @r"
    ── SYNTAX PROBLEM in /code/proj/Main.roc ───────────────────────────────────────

    I am very confused by this field access

    4│      .foo.bar
            ^^^^^^^^

    It looks like a field access on an accessor. I parse.client.name as
    (.client).name. Maybe use an anonymous function like
    (\r -> r.client.name) instead?
    "
    );

    test_report!(
        closure_underscore_ident,
        indoc!(
            r"
            \the_answer -> 100
            "
        ),
        @r"
    ── NAMING PROBLEM in /code/proj/Main.roc ───────────────────────────────────────

    I am trying to parse an identifier here:

    4│      \the_answer -> 100
                ^

    Underscores are not allowed in identifiers. Use camelCase instead!
    "
    );

    test_report!(
        #[ignore]
        double_binop,
        indoc!(
            r"
            key >= 97 && <= 122
            "
        ),
        @r"
        "
    );

    test_report!(
        #[ignore]
        case_of,
        indoc!(
            r"
            case 1 of
                1 -> True
                _ -> False
            "
        ),
        @r#"
    ── UNKNOWN OPERATOR in tmp/case_of/Test.roc ────────────────────────────────────

    This looks like an operator, but it's not one I recognize!

    1│  app "test" provides [main] to "./platform"
    2│
    3│  main =
    4│      case 1 of
    5│          1 -> True
                  ^^

    The arrow -> is used to define cases in a `when` expression:

        when color is
            Red -> "stop!"
            Green -> "go!"

    And to define a function:

        increment : I64 -> I64
        increment = \n -> n + 1

    "#
    );

    test_report!(
        argument_without_space,
        indoc!(
            r#"
            ["foo", bar("")]
            "#
        ),
        @r###"
    ── UNRECOGNIZED NAME in /code/proj/Main.roc ────────────────────────────────────

    Nothing is named `bar` in this scope.

    4│      ["foo", bar("")]
                    ^^^

    Did you mean one of these?

        Str
        Err
        U8
        F64
    "###
    );

    test_report!(
        invalid_operator,
        indoc!(
            r"
            main =
                5 ** 3
            "
        ),
        @r#"
    ── UNKNOWN OPERATOR in tmp/invalid_operator/Test.roc ───────────────────────────

    This looks like an operator, but it's not one I recognize!

    1│  app "test" provides [main] to "./platform"
    2│
    3│  main =
    4│      main =
    5│          5 ** 3
                  ^^

    I have no specific suggestion for this operator, see TODO for the full
    list of operators in Roc.
    "#
    );

    test_report!(
        double_plus,
        indoc!(
            r"
            main =
                [] ++ []
            "
        ),
        @r#"
    ── UNKNOWN OPERATOR in tmp/double_plus/Test.roc ────────────────────────────────

    This looks like an operator, but it's not one I recognize!

    1│  app "test" provides [main] to "./platform"
    2│
    3│  main =
    4│      main =
    5│          [] ++ []
                   ^^

    To concatenate two lists or strings, try using List.concat or
    Str.concat instead.
    "#
    );

    test_report!(
        inline_hastype,
        indoc!(
            r"
            main =
                (\x -> x) : I64

                3
            "
        ),
        @r#"
    ── UNKNOWN OPERATOR in tmp/inline_hastype/Test.roc ─────────────────────────────

    This looks like an operator, but it's not one I recognize!

    1│  app "test" provides [main] to "./platform"
    2│
    3│  main =
    4│      main =
    5│          (\x -> x) : I64
                          ^

    The has-type operator : can only occur in a definition's type
    signature, like

        increment : I64 -> I64
        increment = \x -> x + 1
    "#
    );

    // this is still bad, but changing the order and progress of other parsers should improve it
    // down the line
    test_report!(
        wild_case_arrow,
        indoc!(
            r"
            main = 5 -> 3
            "
        ),
        |golden| pretty_assertions::assert_eq!(
            golden,
            &format!(
                r#"── UNKNOWN OPERATOR in tmp/wild_case_arrow/Test.roc ────────────────────────────

This looks like an operator, but it's not one I recognize!

1│  app "test" provides [main] to "./platform"
2│
3│  main =
4│      main = 5 -> 3
                 ^^

Looks like you are trying to define a function.{}

In roc, functions are always written as a lambda, like{}

    increment = \n -> n + 1"#,
                ' ', ' '
            )
        )
    );

    #[test]
    fn provides_to_identifier() {
        report_header_problem_as(
            indoc!(
                r#"
                app "test-base64"
                    packages { pf: "platform/main.roc" }
                    imports [pf.Task, Base64]
                    provides [main, @Foo] to pf
                "#
            ),
            indoc!(
                r"
                ── WEIRD PROVIDES in /code/proj/Main.roc ───────────────────────────────────────

                I am partway through parsing a provides list, but I got stuck here:

                3│      imports [pf.Task, Base64]
                4│      provides [main, @Foo] to pf
                                        ^

                I was expecting a type name, value name or function name next, like

                    provides [Animal, default, tame]
            "
            ),
        )
    }

    #[test]
    fn missing_provides_in_app_header() {
        report_header_problem_as(
            indoc!(
                r#"
                app "broken"
                    packages {
                        pf: "https://github.com/roc-lang/basic-cli/releases/download/0.5.0/Cufzl36_SnJ4QbOoEmiJ5dIpUxBvdB3NEySvuH82Wio.tar.br",
                    }
                    imports [
                        pf.Stdout,
                    ]

                main =
                    Stdout.line "answer"
                "#
            ),
            indoc!(
                r"
                ── WEIRD PROVIDES in /code/proj/Main.roc ───────────────────────────────────────

                I am partway through parsing a header, but I got stuck here:

                7│      ]
                         ^

                I am expecting the `provides` keyword next, like

                    provides [Animal, default, tame]
            "
            ),
        )
    }

    #[test]
    fn provides_missing_to_in_app_header() {
        report_header_problem_as(
            indoc!(
                r#"
                app "broken"
                    provides [main]
                "#
            ),
            indoc!(
                r#"
                ── WEIRD PROVIDES in /code/proj/Main.roc ───────────────────────────────────────

                I am partway through parsing a header, but I got stuck here:

                1│  app "broken"
                2│      provides [main]
                                       ^

                I am expecting the `to` keyword next, like:

                    to pf
                "#
            ),
        )
    }

    #[test]
    fn provides_to_missing_platform_in_app_header() {
        report_header_problem_as(
            indoc!(
                r#"
                app "broken"
                    provides [main] to
                "#
            ),
            indoc!(
                r#"
                ── WEIRD PROVIDES in /code/proj/Main.roc ───────────────────────────────────────

                I am partway through parsing a header, but I got stuck here:

                1│  app "broken"
                2│      provides [main] to
                                          ^

                I am expecting the platform name next, like:

                    to pf
                "#
            ),
        )
    }

    #[test]
    fn platform_requires_rigids() {
        report_header_problem_as(
            indoc!(
                r#"
                platform "folkertdev/foo"
                    requires { main : Effect {} }
                    exposes []
                    packages {}
                    imports [Task]
                    provides [mainForHost]
                    effects fx.Effect
                         {
                             putChar : I64 -> Effect {},
                             putLine : Str -> Effect {},
                             getLine : Effect Str
                         }
                "#
            ),
            indoc!(
                r#"
                ── BAD REQUIRES in /code/proj/Main.roc ─────────────────────────────────────────

                I am partway through parsing a header, but I got stuck here:

                1│  platform "folkertdev/foo"
                2│      requires { main : Effect {} }
                                   ^

                I am expecting a list of type names like `{}` or `{ Model }` next. A full
                `requires` definition looks like

                    requires { Model, Msg } {main : Effect {}}
            "#
            ),
        )
    }

    #[test]
    fn exposes_identifier() {
        report_header_problem_as(
            indoc!(
                r"
                module [main, @Foo]
                "
            ),
            indoc!(
                r"
                ── WEIRD EXPOSES in /code/proj/Main.roc ────────────────────────────────────────

                I am partway through parsing an `exposes` list, but I got stuck here:

                1│  module [main, @Foo]
                                  ^

                I was expecting a type name, value name or function name next, like

                    [Animal, default, tame]
            "
            ),
        )
    }

    #[test]
    fn invalid_app_name() {
        report_header_problem_as(
            indoc!(
                r"
                app foobar
                    exposes [main, @Foo]
                    imports [pf.Task, Base64]
                "
            ),
            indoc!(
                r#"
                ── WEIRD APP NAME in /code/proj/Main.roc ───────────────────────────────────────

                I am partway through parsing a header, but got stuck here:

                1│  app foobar
                        ^

                I am expecting an application name next, like app "main" or
                app "editor". App names are surrounded by quotation marks.
            "#
            ),
        )
    }

    test_report!(
        apply_unary_negative,
        indoc!(
            r"
            foo = 3

            -foo 1 2
            "
        ),
        @r"
    ── TOO MANY ARGS in /code/proj/Main.roc ────────────────────────────────────────

    This value is not a function, but it was given 2 arguments:

    6│      -foo 1 2
            ^^^^

    Are there any missing commas? Or missing parentheses?
    "
    );

    test_report!(
        apply_unary_not,
        indoc!(
            r"
            foo = Bool.true

            !foo 1 2
            "
        ),
        @r"
    ── TOO MANY ARGS in /code/proj/Main.roc ────────────────────────────────────────

    This value is not a function, but it was given 2 arguments:

    6│      !foo 1 2
            ^^^^

    Are there any missing commas? Or missing parentheses?
    "
    );

    test_report!(
        applied_tag_function,
        indoc!(
            r"
            x : List [Foo Str]
            x = List.map [1, 2] Foo

            x
            "
        ),
        @r"
    ── TYPE MISMATCH in /code/proj/Main.roc ────────────────────────────────────────

    Something is off with the body of the `x` definition:

    4│      x : List [Foo Str]
    5│      x = List.map [1, 2] Foo
                ^^^^^^^^^^^^^^^^^^^

    This `map` call produces:

        List [Foo (Num *)]

    But the type annotation on `x` says it should be:

        List [Foo Str]
    "
    );

    test_report!(
        pattern_in_parens_open,
        indoc!(
            r"
            \( a
            "
        ),
        @r"
    ── UNFINISHED PARENTHESES in tmp/pattern_in_parens_open/Test.roc ───────────────

    I am partway through parsing a pattern in parentheses, but I got stuck
    here:

    4│      \( a
    5│
    6│
        ^

    I was expecting to see a closing parenthesis before this, so try
    adding a ) and see if that helps?
    "
    );

    test_report!(
        pattern_in_parens_end_comma,
        indoc!(
            r"
            \( a,
            "
        ),
        @r"
    ── UNFINISHED PARENTHESES in tmp/pattern_in_parens_end_comma/Test.roc ──────────

    I am partway through parsing a pattern in parentheses, but I got stuck
    here:

    4│      \( a,
    5│
    6│
        ^

    I was expecting to see a closing parenthesis before this, so try
    adding a ) and see if that helps?
    "
    );

    test_report!(
        pattern_in_parens_end,
        indoc!(
            r"
            \( a
            "
        ),
        @r"
    ── UNFINISHED PARENTHESES in tmp/pattern_in_parens_end/Test.roc ────────────────

    I am partway through parsing a pattern in parentheses, but I got stuck
    here:

    4│      \( a
    5│
    6│
        ^

    I was expecting to see a closing parenthesis before this, so try
    adding a ) and see if that helps?
    "
    );

    test_report!(
        unfinished_closure_pattern_in_parens,
        indoc!(
            r"
            x = \( a
            )
            "
        ),
        @r"
    ── UNFINISHED FUNCTION in tmp/unfinished_closure_pattern_in_parens/Test.roc ────

    I was partway through parsing a  function, but I got stuck here:

    4│      x = \( a
    5│      )
             ^

    I just saw a pattern, so I was expecting to see a -> next.
    "
    );

    test_report!(
        pattern_in_parens_indent_open,
        indoc!(
            r"
            \(
            "
        ),
        @r"
    ── UNFINISHED PARENTHESES in tmp/pattern_in_parens_indent_open/Test.roc ────────

    I am partway through parsing a pattern in parentheses, but I got stuck
    here:

    4│      \(
    5│
    6│
        ^

    I was expecting to see a closing parenthesis before this, so try
    adding a ) and see if that helps?
    "
    );

    test_report!(
        backpassing_type_error,
        indoc!(
            r#"
            x <- List.map ["a", "b"]

            x + 1
            "#
        ),
        @r#"
    ── TYPE MISMATCH in /code/proj/Main.roc ────────────────────────────────────────

    This 2nd argument to `map` has an unexpected type:

    4│>      x <- List.map ["a", "b"]
    5│>
    6│>      x + 1

    The argument is an anonymous function of type:

        Num * -> Num *

    But `map` needs its 2nd argument to be:

        Str -> Num *
    "#
    );

    test_report!(
        expect_expr_type_error,
        indoc!(
            r#"
            expect "foobar"

            4
            "#
        ),
        @r#"
    ── TYPE MISMATCH in /code/proj/Main.roc ────────────────────────────────────────

    This `expect` condition needs to be a Bool:

    4│      expect "foobar"
                   ^^^^^^^^

    Right now it’s a string of type:

        Str

    But I need every `expect` condition to evaluate to a Bool—either
    `Bool.true` or `Bool.false`.
    "#
    );

    test_report!(
        num_too_general_wildcard,
        indoc!(
            r"
            mult : Num.Num *, Num.F64 -> Num.F64
            mult = \a, b -> a * b

            mult 0 0
            "
        ),
        @r"
    ── TYPE MISMATCH in /code/proj/Main.roc ────────────────────────────────────────

    This 2nd argument to * has an unexpected type:

    5│      mult = \a, b -> a * b
                                ^

    This `b` value is a:

        F64

    But * needs its 2nd argument to be:

        Num *

    ── TYPE MISMATCH in /code/proj/Main.roc ────────────────────────────────────────

    Something is off with the body of the `mult` definition:

    4│      mult : Num.Num *, Num.F64 -> Num.F64
    5│      mult = \a, b -> a * b
                            ^^^^^

    This `mul` call produces:

        Num *

    But the type annotation on `mult` says it should be:

        F64
    "
    );

    test_report!(
        num_too_general_named,
        indoc!(
            r"
            mult : Num.Num a, Num.F64 -> Num.F64
            mult = \a, b -> a * b

            mult 0 0
            "
        ),
        @r"
    ── TYPE MISMATCH in /code/proj/Main.roc ────────────────────────────────────────

    This 2nd argument to * has an unexpected type:

    5│      mult = \a, b -> a * b
                                ^

    This `b` value is a:

        F64

    But * needs its 2nd argument to be:

        Num a

    ── TYPE MISMATCH in /code/proj/Main.roc ────────────────────────────────────────

    Something is off with the body of the `mult` definition:

    4│      mult : Num.Num a, Num.F64 -> Num.F64
    5│      mult = \a, b -> a * b
                            ^^^^^

    This `mul` call produces:

        Num a

    But the type annotation on `mult` says it should be:

        F64
    "
    );

    test_report!(
        inference_var_not_enough_in_alias,
        indoc!(
            r#"
            Result a b : [Ok a, Err b]

            canIGo : _ -> Result _
            canIGo = \color ->
                when color is
                    "green" -> Ok "go!"
                    "yellow" -> Err (SlowIt "whoa, let's slow down!")
                    "red" -> Err (StopIt "absolutely not")
                    _ -> Err (UnknownColor "this is a weird stoplight")
            canIGo
            "#
        ),
        @r"
    ── DUPLICATE NAME in /code/proj/Main.roc ───────────────────────────────────────

    This alias has the same name as a builtin:

    4│      Result a b : [Ok a, Err b]
            ^^^^^^^^^^^^^^^^^^^^^^^^^^

    All builtin aliases are in scope by default, so I need this alias to
    have a different name!

    ── TOO FEW TYPE ARGUMENTS in /code/proj/Main.roc ───────────────────────────────

    The `Result` alias expects 2 type arguments, but it got 1 instead:

    6│      canIGo : _ -> Result _
                          ^^^^^^^^

    Are there missing parentheses?
    "
    );

    test_report!(
        inference_var_too_many_in_alias,
        indoc!(
            r#"
            Result a b : [Ok a, Err b]

            canIGo : _ -> Result _ _ _
            canIGo = \color ->
                when color is
                    "green" -> Ok "go!"
                    "yellow" -> Err (SlowIt "whoa, let's slow down!")
                    "red" -> Err (StopIt "absolutely not")
                    _ -> Err (UnknownColor "this is a weird stoplight")
            canIGo
            "#
        ),
        @r"
    ── DUPLICATE NAME in /code/proj/Main.roc ───────────────────────────────────────

    This alias has the same name as a builtin:

    4│      Result a b : [Ok a, Err b]
            ^^^^^^^^^^^^^^^^^^^^^^^^^^

    All builtin aliases are in scope by default, so I need this alias to
    have a different name!

    ── TOO MANY TYPE ARGUMENTS in /code/proj/Main.roc ──────────────────────────────

    The `Result` alias expects 2 type arguments, but it got 3 instead:

    6│      canIGo : _ -> Result _ _ _
                          ^^^^^^^^^^^^

    Are there missing parentheses?
    "
    );

    test_report!(
        inference_var_conflict_in_rigid_links,
        indoc!(
            r"
            f : a -> (_ -> b) where a implements Eq
            f = \x -> \y -> if x == y then x else y
            f
            "
        ),
        // TODO: We should tell the user that we inferred `_` as `a`
        @r"
    ── TYPE MISMATCH in /code/proj/Main.roc ────────────────────────────────────────

    Something is off with the body of the `f` definition:

    4│      f : a -> (_ -> b) where a implements Eq
    5│      f = \x -> \y -> if x == y then x else y
                      ^^^^^^^^^^^^^^^^^^^^^^^^^^^^^

    The body is an anonymous function of type:

        a -> a where a implements Eq, a implements Eq

    But the type annotation on `f` says it should be:

        a -> b where a implements Eq

    Tip: Your type annotation uses `b` and `a` as separate type variables.
    Your code seems to be saying they are the same though. Maybe they
    should be the same in your type annotation? Maybe your code uses them
    in a weird way?
    "
    );

    test_report!(
        error_wildcards_are_related,
        indoc!(
            r"
            f : * -> *
            f = \x -> x

            f
            "
        ),
        @r"
    ── TYPE MISMATCH in /code/proj/Main.roc ────────────────────────────────────────

    Something is off with the body of the `f` definition:

    4│      f : * -> *
    5│      f = \x -> x
                      ^

    The type annotation on `f` says this `x` value should have the type:

        *

    However, the type of this `x` value is connected to another type in a
    way that isn't reflected in this annotation.

    Tip: Any connection between types must use a named type variable, not
    a `*`! Maybe the annotation  on `f` should have a named type variable in
    place of the `*`?
    "
    );

    test_report!(
        error_nested_wildcards_are_related,
        indoc!(
            r"
            f : a, b, * -> {x: a, y: b, z: *}
            f = \x, y, z -> {x, y, z}

            f
            "
        ),
        @r"
    ── TYPE MISMATCH in /code/proj/Main.roc ────────────────────────────────────────

    Something is off with the body of the `f` definition:

    4│      f : a, b, * -> {x: a, y: b, z: *}
    5│      f = \x, y, z -> {x, y, z}
                            ^^^^^^^^^

    The type annotation on `f` says the body is a record should have the
    type:

        {
            x : a,
            y : b,
            z : *,
        }

    However, the type of the body is a record is connected to another type
    in a way that isn't reflected in this annotation.

    Tip: Any connection between types must use a named type variable, not
    a `*`! Maybe the annotation  on `f` should have a named type variable in
    place of the `*`?
    "
    );

    test_report!(
        error_wildcards_are_related_in_nested_defs,
        indoc!(
            r"
            f : a, b, * -> *
            f = \_, _, x2 ->
                inner : * -> *
                inner = \y -> y
                inner x2

            f
            "
        ),
        @r"
    ── TYPE MISMATCH in /code/proj/Main.roc ────────────────────────────────────────

    Something is off with the body of the `inner` definition:

    6│          inner : * -> *
    7│          inner = \y -> y
                              ^

    The type annotation on `inner` says this `y` value should have the type:

        *

    However, the type of this `y` value is connected to another type in a
    way that isn't reflected in this annotation.

    Tip: Any connection between types must use a named type variable, not
    a `*`! Maybe the annotation  on `inner` should have a named type variable
    in place of the `*`?
    "
    );

    test_report!(
        error_inline_alias_not_an_alias,
        indoc!(
            r"
            f : List elem -> [Nil, Cons elem a] as a
            "
        ),
        @r"
    ── NOT AN INLINE ALIAS in tmp/error_inline_alias_not_an_alias/Test.roc ─────────

    The inline type after this `as` is not a type alias:

    4│      f : List elem -> [Nil, Cons elem a] as a
                                                   ^

    Inline alias types must start with an uppercase identifier and be
    followed by zero or more type arguments, like Point or List a.
    "
    );

    test_report!(
        error_inline_alias_qualified,
        indoc!(
            r"
            f : List elem -> [Nil, Cons elem a] as Module.LinkedList a
            "
        ),
        @r"
    ── QUALIFIED ALIAS NAME in tmp/error_inline_alias_qualified/Test.roc ───────────

    This type alias has a qualified name:

    4│      f : List elem -> [Nil, Cons elem a] as Module.LinkedList a
                                                   ^

    An alias introduces a new name to the current scope, so it must be
    unqualified.
    "
    );

    test_report!(
        error_inline_alias_argument_uppercase,
        indoc!(
            r"
            f : List elem -> [Nil, Cons elem a] as LinkedList U
            "
        ),
        @r"
    ── TYPE ARGUMENT NOT LOWERCASE in ..._inline_alias_argument_uppercase/Test.roc ─

    This alias type argument is not lowercase:

    4│      f : List elem -> [Nil, Cons elem a] as LinkedList U
                                                              ^

    All type arguments must be lowercase.
    "
    );

    test_report!(
        mismatched_single_tag_arg,
        indoc!(
            r#"
            isEmpty =
                \email ->
                    Email str = email
                    Str.isEmpty str

            isEmpty (Name "boo")
            "#
        ),
        @r#"
    ── TYPE MISMATCH in /code/proj/Main.roc ────────────────────────────────────────

    This 1st argument to `isEmpty` has an unexpected type:

    9│      isEmpty (Name "boo")
                     ^^^^^^^^^^

    This `Name` tag application has the type:

        [Name Str]

    But `isEmpty` needs its 1st argument to be:

        [Email Str]

    Tip: Seems like a tag typo. Maybe `Name` should be `Email`?

    Tip: Can more type annotations be added? Type annotations always help
    me give more specific messages, and I think they could help a lot in
    this case
    "#
    );

    test_report!(
        issue_2326,
        indoc!(
            r"
            C a b : a -> D a b
            D a b : { a, b }

            f : C a U64 -> D a U64
            f = \c -> c 6
            f
            "
        ),
        @r"
    ── TYPE MISMATCH in /code/proj/Main.roc ────────────────────────────────────────

    This 1st argument to `c` has an unexpected type:

    8│      f = \c -> c 6
                        ^

    The argument is a number of type:

        Num *

    But `c` needs its 1st argument to be:

        a

    Tip: The type annotation uses the type variable `a` to say that this
    definition can produce any type of value. But in the body I see that
    it will only produce a `Num` value of a single specific type. Maybe
    change the type annotation to be more specific? Maybe change the code
    to be more general?
    "
    );

    test_report!(
        issue_2380_annotations_only,
        indoc!(
            r"
            F : F
            a : F
            a
            "
        ),
        @r"
    ── CYCLIC ALIAS in /code/proj/Main.roc ─────────────────────────────────────────

    The `F` alias is self-recursive in an invalid way:

    4│      F : F
            ^

    Recursion in aliases is only allowed if recursion happens behind a
    tagged union, at least one variant of which is not recursive.
    "
    );

    test_report!(
        issue_2380_typed_body,
        indoc!(
            r"
            F : F
            a : F
            a = 1
            a
            "
        ),
        @r"
    ── CYCLIC ALIAS in /code/proj/Main.roc ─────────────────────────────────────────

    The `F` alias is self-recursive in an invalid way:

    4│      F : F
            ^

    Recursion in aliases is only allowed if recursion happens behind a
    tagged union, at least one variant of which is not recursive.
    "
    );

    test_report!(
        issue_2380_alias_with_vars,
        indoc!(
            r"
            F a b : F a b
            a : F Str Str
            a
            "
        ),
        @r"
    ── CYCLIC ALIAS in /code/proj/Main.roc ─────────────────────────────────────────

    The `F` alias is self-recursive in an invalid way:

    4│      F a b : F a b
            ^

    Recursion in aliases is only allowed if recursion happens behind a
    tagged union, at least one variant of which is not recursive.
    "
    );

    test_report!(
        issue_2167_record_field_optional_and_required_mismatch,
        indoc!(
            r#"
            Job : [Job { inputs : List Str }]
            job : { inputs ? List Str } -> Job
            job = \{ inputs } ->
                Job { inputs }

            job { inputs: ["build", "test"] }
            "#
        ),
        @r"
    ── TYPE MISMATCH in /code/proj/Main.roc ────────────────────────────────────────

    The 1st argument to `job` is weird:

    6│      job = \{ inputs } ->
                   ^^^^^^^^^^

    The argument is a pattern that matches record values of type:

        { inputs : List Str }

    But the annotation on `job` says the 1st argument should be:

        { inputs ? List Str }

    Tip: To extract the `.inputs` field it must be non-optional, but the
    type says this field is optional. Learn more about optional fields at
    TODO.
    "
    );

    test_report!(
        unify_recursive_with_nonrecursive,
        indoc!(
            r#"
            Job : [Job { inputs : List Job }]

            job : { inputs : List Str } -> Job
            job = \{ inputs } ->
                Job { inputs }

            job { inputs: ["build", "test"] }
            "#
        ),
        @r"
    ── TYPE MISMATCH in /code/proj/Main.roc ────────────────────────────────────────

    Something is off with the body of the `job` definition:

    6│      job : { inputs : List Str } -> Job
    7│      job = \{ inputs } ->
    8│          Job { inputs }
                ^^^^^^^^^^^^^^

    This `Job` tag application has the type:

        [Job { inputs : List Str }]

    But the type annotation on `job` says it should be:

        [Job { inputs : List a }]a as a
    "
    );

    test_report!(
        nested_datatype,
        indoc!(
            r"
            Nested a : [Chain a (Nested (List a)), Term]

            s : Nested Str

            s
            "
        ),
        @r"
    ── NESTED DATATYPE in /code/proj/Main.roc ──────────────────────────────────────

    `Nested` is a nested datatype. Here is one recursive usage of it:

    4│      Nested a : [Chain a (Nested (List a)), Term]
                                 ^^^^^^^^^^^^^^^

    But recursive usages of `Nested` must match its definition:

    4│      Nested a : [Chain a (Nested (List a)), Term]
            ^^^^^^^^

    Nested datatypes are not supported in Roc.

    Hint: Consider rewriting the definition of `Nested` to use the recursive type with the same arguments.
    "
    );

    test_report!(
        nested_datatype_inline,
        indoc!(
            r"
            f : {} -> [Chain a (Nested (List a)), Term] as Nested a

            f
            "
        ),
        @r"
    ── NESTED DATATYPE in /code/proj/Main.roc ──────────────────────────────────────

    `Nested` is a nested datatype. Here is one recursive usage of it:

    4│      f : {} -> [Chain a (Nested (List a)), Term] as Nested a
                                ^^^^^^^^^^^^^^^

    But recursive usages of `Nested` must match its definition:

    4│      f : {} -> [Chain a (Nested (List a)), Term] as Nested a
                                                           ^^^^^^^^

    Nested datatypes are not supported in Roc.

    Hint: Consider rewriting the definition of `Nested` to use the recursive type with the same arguments.
    "
    );

    macro_rules! mismatched_suffix_tests {
        ($($number:expr, $suffix:expr, $name:ident)*) => {$(
            test_report!(
                $name,
                &{
                    let number = $number.to_string();
                    let mut typ = $suffix.to_string();
                    typ.get_mut(0..1).unwrap().make_ascii_uppercase();
                    let bad_type = if $suffix == "u8" { "I8" } else { "U8" };

                    format!(indoc!(
                        r"
                        use : Num.{} -> Num.U8
                        use {}{}
                        "
                    ), bad_type, number, $suffix)
                },
                |golden| {
                    let number = $number.to_string();
                    let mut typ = $suffix.to_string();
                    typ.get_mut(0..1).unwrap().make_ascii_uppercase();
                    let bad_type = if $suffix == "u8" { "I8" } else { "U8" };
                    let carets = "^".repeat(number.len() + $suffix.len());
                    let kind = match $suffix {
                        "dec"|"f32"|"f64" => "a fraction",
                        _ => "an integer",
                    };

                    let real = format!(indoc!(
                        r"
                        ── TYPE MISMATCH in /code/proj/Main.roc ────────────────────────────────────────

                        This 1st argument to `use` has an unexpected type:

                        5│      use {}{}
                                    {}

                        The argument is {} of type:

                            {}

                        But `use` needs its 1st argument to be:

                            {}
                        "
                    ), number, $suffix, carets, kind, typ, bad_type);

                    assert_eq!(golden, real);
                }
            );
        )*}
    }

    mismatched_suffix_tests! {
        1, "u8",   mismatched_suffix_u8
        1, "u16",  mismatched_suffix_u16
        1, "u32",  mismatched_suffix_u32
        1, "u64",  mismatched_suffix_u64
        1, "u128", mismatched_suffix_u128
        1, "i8",   mismatched_suffix_i8
        1, "i16",  mismatched_suffix_i16
        1, "i32",  mismatched_suffix_i32
        1, "i64",  mismatched_suffix_i64
        1, "i128", mismatched_suffix_i128
        1, "dec",  mismatched_suffix_dec
        1, "f32",  mismatched_suffix_f32
        1, "f64",  mismatched_suffix_f64
    }

    macro_rules! mismatched_suffix_tests_in_pattern {
        ($($number:expr, $suffix:expr, $name:ident)*) => {$(
            test_report!(
                $name,
                &{
                    let number = $number.to_string();
                    let mut typ = $suffix.to_string();
                    typ.get_mut(0..1).unwrap().make_ascii_uppercase();
                    let bad_suffix = if $suffix == "u8" { "i8" } else { "u8" };

                    format!(indoc!(
                        r"
                        when {}{} is
                            {}{} -> 1
                            _ -> 1
                        "
                    ), number, bad_suffix, number, $suffix)
                },
                |golden| {
                    let number = $number.to_string();
                    let mut typ = $suffix.to_string();
                    typ.get_mut(0..1).unwrap().make_ascii_uppercase();
                    let bad_suffix = if $suffix == "u8" { "i8" } else { "u8" };
                    let bad_type = if $suffix == "u8" { "I8" } else { "U8" };

                    let real = format!(indoc!(
                        r"
                        ── TYPE MISMATCH in /code/proj/Main.roc ────────────────────────────────────────

                        The branches of this `when` expression don't match the condition:

                        4│>      when {}{} is
                        5│           {}{} -> 1
                        6│           _ -> 1

                        The `when` condition is an integer of type:

                            {}

                        But the branch patterns have type:

                            {}

                        The branches must be cases of the `when` condition's type!
                        "
                    ), number, bad_suffix, number, $suffix, bad_type, typ);

                    assert_eq!(golden, real);
                }
            );
        )*}
    }

    mismatched_suffix_tests_in_pattern! {
        1, "u8",   mismatched_suffix_u8_pattern
        1, "u16",  mismatched_suffix_u16_pattern
        1, "u32",  mismatched_suffix_u32_pattern
        1, "u64",  mismatched_suffix_u64_pattern
        1, "u128", mismatched_suffix_u128_pattern
        1, "i8",   mismatched_suffix_i8_pattern
        1, "i16",  mismatched_suffix_i16_pattern
        1, "i32",  mismatched_suffix_i32_pattern
        1, "i64",  mismatched_suffix_i64_pattern
        1, "i128", mismatched_suffix_i128_pattern
        1, "dec",  mismatched_suffix_dec_pattern
        1, "f32",  mismatched_suffix_f32_pattern
        1, "f64",  mismatched_suffix_f64_pattern
    }

    test_report!(
        bad_numeric_literal_suffix,
        indoc!(
            r"
            1u256
            "
        ),
        // TODO: link to number suffixes
        @r"
    ── SYNTAX PROBLEM in /code/proj/Main.roc ───────────────────────────────────────

    This integer literal contains an invalid digit:

    4│      1u256
            ^^^^^

    Integer literals can only contain the digits
    0-9, or have an integer suffix.

    Tip: Learn more about number literals at TODO
    "
    );

    test_report!(
        numer_literal_multi_suffix,
        indoc!(
            r"
            1u8u8
            "
        ),
        // TODO: link to number suffixes
        @r"
    ── SYNTAX PROBLEM in /code/proj/Main.roc ───────────────────────────────────────

    This integer literal contains an invalid digit:

    4│      1u8u8
            ^^^^^

    Integer literals can only contain the digits
    0-9, or have an integer suffix.

    Tip: Learn more about number literals at TODO
    "
    );

    test_report!(
        int_literal_has_float_suffix,
        indoc!(
            r"
            0b1f32
            "
        ),
        @r"
    ── CONFLICTING NUMBER SUFFIX in /code/proj/Main.roc ────────────────────────────

    This number literal is an integer, but it has a float suffix:

    4│      0b1f32
            ^^^^^^
    "
    );

    test_report!(
        float_literal_has_int_suffix,
        indoc!(
            r"
            1.0u8
            "
        ),
        @r"
    ── CONFLICTING NUMBER SUFFIX in /code/proj/Main.roc ────────────────────────────

    This number literal is a float, but it has an integer suffix:

    4│      1.0u8
            ^^^^^
    "
    );

    test_report!(
        u8_overflow,
        "256u8",
        @r"
    ── NUMBER OVERFLOWS SUFFIX in /code/proj/Main.roc ──────────────────────────────

    This integer literal overflows the type indicated by its suffix:

    4│      256u8
            ^^^^^

    Tip: The suffix indicates this integer is a U8, whose maximum value is
    255.
    "
    );

    test_report!(
        negative_u8,
        "-1u8",
        @r"
    ── NUMBER UNDERFLOWS SUFFIX in /code/proj/Main.roc ─────────────────────────────

    This integer literal underflows the type indicated by its suffix:

    4│      -1u8
            ^^^^

    Tip: The suffix indicates this integer is a U8, whose minimum value is
    0.
    "
    );

    test_report!(
        u16_overflow,
        "65536u16",
        @r"
    ── NUMBER OVERFLOWS SUFFIX in /code/proj/Main.roc ──────────────────────────────

    This integer literal overflows the type indicated by its suffix:

    4│      65536u16
            ^^^^^^^^

    Tip: The suffix indicates this integer is a U16, whose maximum value
    is 65535.
    "
    );

    test_report!(
        negative_u16,
        "-1u16",
        @r"
    ── NUMBER UNDERFLOWS SUFFIX in /code/proj/Main.roc ─────────────────────────────

    This integer literal underflows the type indicated by its suffix:

    4│      -1u16
            ^^^^^

    Tip: The suffix indicates this integer is a U16, whose minimum value
    is 0.
    "
    );

    test_report!(
        u32_overflow,
        "4_294_967_296u32",
        @r"
    ── NUMBER OVERFLOWS SUFFIX in /code/proj/Main.roc ──────────────────────────────

    This integer literal overflows the type indicated by its suffix:

    4│      4_294_967_296u32
            ^^^^^^^^^^^^^^^^

    Tip: The suffix indicates this integer is a U32, whose maximum value
    is 4_294_967_295.
    "
    );

    test_report!(
        negative_u32,
        "-1u32",
        @r"
    ── NUMBER UNDERFLOWS SUFFIX in /code/proj/Main.roc ─────────────────────────────

    This integer literal underflows the type indicated by its suffix:

    4│      -1u32
            ^^^^^

    Tip: The suffix indicates this integer is a U32, whose minimum value
    is 0.
    "
    );

    test_report!(
        u64_overflow,
        "18_446_744_073_709_551_616u64",
        @r"
    ── NUMBER OVERFLOWS SUFFIX in /code/proj/Main.roc ──────────────────────────────

    This integer literal overflows the type indicated by its suffix:

    4│      18_446_744_073_709_551_616u64
            ^^^^^^^^^^^^^^^^^^^^^^^^^^^^^

    Tip: The suffix indicates this integer is a U64, whose maximum value
    is 18_446_744_073_709_551_615.
    "
    );

    test_report!(
        negative_u64,
        "-1u64",
        @r"
    ── NUMBER UNDERFLOWS SUFFIX in /code/proj/Main.roc ─────────────────────────────

    This integer literal underflows the type indicated by its suffix:

    4│      -1u64
            ^^^^^

    Tip: The suffix indicates this integer is a U64, whose minimum value
    is 0.
    "
    );

    test_report!(
        negative_u128,
        "-1u128",
        @r"
    ── NUMBER UNDERFLOWS SUFFIX in /code/proj/Main.roc ─────────────────────────────

    This integer literal underflows the type indicated by its suffix:

    4│      -1u128
            ^^^^^^

    Tip: The suffix indicates this integer is a U128, whose minimum value
    is 0.
    "
    );

    test_report!(
        i8_overflow,
        "128i8",
        @r"
    ── NUMBER OVERFLOWS SUFFIX in /code/proj/Main.roc ──────────────────────────────

    This integer literal overflows the type indicated by its suffix:

    4│      128i8
            ^^^^^

    Tip: The suffix indicates this integer is a I8, whose maximum value is
    127.
    "
    );

    test_report!(
        i8_underflow,
        "-129i8",
        @r"
    ── NUMBER UNDERFLOWS SUFFIX in /code/proj/Main.roc ─────────────────────────────

    This integer literal underflows the type indicated by its suffix:

    4│      -129i8
            ^^^^^^

    Tip: The suffix indicates this integer is a I8, whose minimum value is
    -128.
    "
    );

    test_report!(
        i16_overflow,
        "32768i16",
        @r"
    ── NUMBER OVERFLOWS SUFFIX in /code/proj/Main.roc ──────────────────────────────

    This integer literal overflows the type indicated by its suffix:

    4│      32768i16
            ^^^^^^^^

    Tip: The suffix indicates this integer is a I16, whose maximum value
    is 32767.
    "
    );

    test_report!(
        i16_underflow,
        "-32769i16",
        @r"
    ── NUMBER UNDERFLOWS SUFFIX in /code/proj/Main.roc ─────────────────────────────

    This integer literal underflows the type indicated by its suffix:

    4│      -32769i16
            ^^^^^^^^^

    Tip: The suffix indicates this integer is a I16, whose minimum value
    is -32768.
    "
    );

    test_report!(
        i32_overflow,
        "2_147_483_648i32",
        @r"
    ── NUMBER OVERFLOWS SUFFIX in /code/proj/Main.roc ──────────────────────────────

    This integer literal overflows the type indicated by its suffix:

    4│      2_147_483_648i32
            ^^^^^^^^^^^^^^^^

    Tip: The suffix indicates this integer is a I32, whose maximum value
    is 2_147_483_647.
    "
    );

    test_report!(
        i32_underflow,
        "-2_147_483_649i32",
        @r"
    ── NUMBER UNDERFLOWS SUFFIX in /code/proj/Main.roc ─────────────────────────────

    This integer literal underflows the type indicated by its suffix:

    4│      -2_147_483_649i32
            ^^^^^^^^^^^^^^^^^

    Tip: The suffix indicates this integer is a I32, whose minimum value
    is -2_147_483_648.
    "
    );

    test_report!(
        i64_overflow,
        "9_223_372_036_854_775_808i64",
        @r"
    ── NUMBER OVERFLOWS SUFFIX in /code/proj/Main.roc ──────────────────────────────

    This integer literal overflows the type indicated by its suffix:

    4│      9_223_372_036_854_775_808i64
            ^^^^^^^^^^^^^^^^^^^^^^^^^^^^

    Tip: The suffix indicates this integer is a I64, whose maximum value
    is 9_223_372_036_854_775_807.
    "
    );

    test_report!(
        i64_underflow,
        "-9_223_372_036_854_775_809i64",
        @r"
    ── NUMBER UNDERFLOWS SUFFIX in /code/proj/Main.roc ─────────────────────────────

    This integer literal underflows the type indicated by its suffix:

    4│      -9_223_372_036_854_775_809i64
            ^^^^^^^^^^^^^^^^^^^^^^^^^^^^^

    Tip: The suffix indicates this integer is a I64, whose minimum value
    is -9_223_372_036_854_775_808.
    "
    );

    test_report!(
        i128_overflow,
        "170_141_183_460_469_231_731_687_303_715_884_105_728i128",
        @r"
    ── NUMBER OVERFLOWS SUFFIX in /code/proj/Main.roc ──────────────────────────────

    This integer literal overflows the type indicated by its suffix:

    4│      170_141_183_460_469_231_731_687_303_715_884_105_728i128
            ^^^^^^^^^^^^^^^^^^^^^^^^^^^^^^^^^^^^^^^^^^^^^^^^^^^^^^^

    Tip: The suffix indicates this integer is a I128, whose maximum value
    is 170_141_183_460_469_231_731_687_303_715_884_105_727.
    "
    );

    test_report!(
        list_get_negative_number,
        indoc!(
            r"
             List.get [1,2,3] -1
             "
        ),
        // TODO: this error message could be improved, e.g. something like "This argument can
        // be used as ... because of its literal value"
        @r"
    ── TYPE MISMATCH in /code/proj/Main.roc ────────────────────────────────────────

    This 2nd argument to `get` has an unexpected type:

    4│      List.get [1,2,3] -1
                             ^^

    The argument is a number of type:

        I8, I16, F32, I32, F64, I64, I128, or Dec

    But `get` needs its 2nd argument to be:

        U64
    "
    );

    test_report!(
        list_get_negative_number_indirect,
        indoc!(
            r"
             a = -9_223_372_036_854
             List.get [1,2,3] a
             "
        ),
        @r"
    ── TYPE MISMATCH in /code/proj/Main.roc ────────────────────────────────────────

    This 2nd argument to `get` has an unexpected type:

    5│      List.get [1,2,3] a
                             ^

    This `a` value is a:

        F64, I64, I128, or Dec

    But `get` needs its 2nd argument to be:

        U64
    "
    );

    test_report!(
        list_get_negative_number_double_indirect,
        indoc!(
            r"
             a = -9_223_372_036_854
             b = a
             List.get [1,2,3] b
             "
        ),
        @r"
    ── TYPE MISMATCH in /code/proj/Main.roc ────────────────────────────────────────

    This 2nd argument to `get` has an unexpected type:

    6│      List.get [1,2,3] b
                             ^

    This `b` value is a:

        F64, I64, I128, or Dec

    But `get` needs its 2nd argument to be:

        U64
    "
    );

    test_report!(
        compare_unsigned_to_signed,
        indoc!(
            r"
            when -1 is
               1u8 -> 1
               _ -> 1
            "
        ),
        @r"
    ── TYPE MISMATCH in /code/proj/Main.roc ────────────────────────────────────────

    The branches of this `when` expression don't match the condition:

    4│>      when -1 is
    5│          1u8 -> 1
    6│          _ -> 1

    The `when` condition is a number of type:

        I8, I16, F32, I32, F64, I64, I128, or Dec

    But the branch patterns have type:

        U8

    The branches must be cases of the `when` condition's type!
    "
    );

    test_report!(
        recursive_type_alias_is_newtype,
        indoc!(
            r"
            R a : [Only (R a)]

            v : R Str
            v
            "
        ),
        @r"
    ── CYCLIC ALIAS in /code/proj/Main.roc ─────────────────────────────────────────

    The `R` alias is self-recursive in an invalid way:

    4│      R a : [Only (R a)]
            ^

    Recursion in aliases is only allowed if recursion happens behind a
    tagged union, at least one variant of which is not recursive.
    "
    );

    test_report!(
        recursive_type_alias_is_newtype_deep,
        indoc!(
            r"
            R a : [Only { very: [Deep (R a)] }]

            v : R Str
            v
            "
        ),
        @r"
    ── CYCLIC ALIAS in /code/proj/Main.roc ─────────────────────────────────────────

    The `R` alias is self-recursive in an invalid way:

    4│      R a : [Only { very: [Deep (R a)] }]
            ^

    Recursion in aliases is only allowed if recursion happens behind a
    tagged union, at least one variant of which is not recursive.
    "
    );

    test_report!(
        recursive_type_alias_is_newtype_mutual,
        indoc!(
            r"
            Foo a : [Thing (Bar a)]
            Bar a : [Stuff (Foo a)]

            v : Bar Str
            v
            "
        ),
        @r"
    ── CYCLIC ALIAS in /code/proj/Main.roc ─────────────────────────────────────────

    The `Foo` alias is recursive in an invalid way:

    4│      Foo a : [Thing (Bar a)]
            ^^^

    The `Foo` alias depends on itself through the following chain of
    definitions:

        ┌─────┐
        │     Foo
        │     ↓
        │     Bar
        └─────┘

    Recursion in aliases is only allowed if recursion happens behind a
    tagged union, at least one variant of which is not recursive.
    "
    );

    test_report!(
        issue_2458,
        indoc!(
            r"
            Result a b : [Ok a, Err b]

            Foo a : [Blah (Result (Bar a) [])]
            Bar a : Foo a

            v : Bar Str
            v
            "
        ),
        @r"
    ── DUPLICATE NAME in /code/proj/Main.roc ───────────────────────────────────────

    This alias has the same name as a builtin:

    4│      Result a b : [Ok a, Err b]
            ^^^^^^^^^^^^^^^^^^^^^^^^^^

    All builtin aliases are in scope by default, so I need this alias to
    have a different name!
    "
    );

    test_report!(
        opaque_type_not_in_scope,
        indoc!(
            r"
            @Age 21
            "
        ),
        @r"
    ── OPAQUE TYPE NOT DEFINED in /code/proj/Main.roc ──────────────────────────────

    The opaque type Age referenced here is not defined:

    4│      @Age 21
            ^^^^

    Note: It looks like there are no opaque types declared in this scope yet!
    "
    );

    test_report!(
        opaque_reference_not_opaque_type,
        indoc!(
            r"
            Age : Num.U8

            @Age 21
            "
        ),
        @r"
    ── OPAQUE TYPE NOT DEFINED in /code/proj/Main.roc ──────────────────────────────

    The opaque type Age referenced here is not defined:

    6│      @Age 21
            ^^^^

    Note: There is an alias of the same name:

    4│      Age : Num.U8
            ^^^

    Note: It looks like there are no opaque types declared in this scope yet!

    ── UNUSED DEFINITION in /code/proj/Main.roc ────────────────────────────────────

    `Age` is not used anywhere in your code.

    4│      Age : Num.U8
            ^^^^^^^^^^^^

    If you didn't intend on using `Age` then remove it so future readers of
    your code don't wonder why it is there.
    "
    );

    test_report!(
        qualified_opaque_reference,
        indoc!(
            r"
            OtherModule.@Age 21
            "
        ),
        // TODO: get rid of the first error. Consider parsing OtherModule.@Age to completion
        // and checking it during can. The reason the error appears is because it is parsed as
        // Apply(Error(OtherModule), [@Age, 21])
        @r"
    ── OPAQUE TYPE NOT DEFINED in /code/proj/Main.roc ──────────────────────────────

    The opaque type Age referenced here is not defined:

    4│      OtherModule.@Age 21
                        ^^^^

    Note: It looks like there are no opaque types declared in this scope yet!

    ── SYNTAX PROBLEM in /code/proj/Main.roc ───────────────────────────────────────

    I am trying to parse a qualified name here:

    4│      OtherModule.@Age 21
                        ^

    I was expecting to see an identifier next, like height. A complete
    qualified name looks something like Json.Decode.string.
    "
    );

    test_report!(
        opaque_used_outside_declaration_scope,
        indoc!(
            r"
            age =
                Age := Num.U8
                21u8

            @Age age
            "
        ),
        // TODO(opaques): there is a potential for a better error message here, if the usage of
        // `@Age` can be linked to the declaration of `Age` inside `age`, and a suggestion to
        // raise that declaration to the outer scope.
        @r"
    ── UNUSED DEFINITION in /code/proj/Main.roc ────────────────────────────────────

    `Age` is not used anywhere in your code.

    5│          Age := Num.U8
                ^^^^^^^^^^^^^

    If you didn't intend on using `Age` then remove it so future readers of
    your code don't wonder why it is there.

    ── OPAQUE TYPE NOT DEFINED in /code/proj/Main.roc ──────────────────────────────

    The opaque type Age referenced here is not defined:

    8│      @Age age
            ^^^^

    Note: It looks like there are no opaque types declared in this scope yet!
    "
    );

    test_report!(
        unimported_modules_reported,
        indoc!(
            r#"
            alt : Task.Task {} []
            alt = "whatever man you don't even know my type"
            alt
            "#
        ),
        @r"
    ── MODULE NOT IMPORTED in /code/proj/Main.roc ──────────────────────────────────

    The `Task` module is not imported:

    4│      alt : Task.Task {} []
                  ^^^^^^^^^^^^^^^

    Is there an import missing? Perhaps there is a typo. Did you mean one
    of these?

        Hash
        List
        Num
        Box
    "
    );

    test_report!(
        opaque_mismatch_check,
        indoc!(
            r#"
            Age := Num.U8

            n : Age
            n = @Age ""

            n
            "#
        ),
        // TODO(opaques): error could be improved by saying that the opaque definition demands
        // that the argument be a U8, and linking to the definitin!
        @r#"
    ── TYPE MISMATCH in /code/proj/Main.roc ────────────────────────────────────────

    This expression is used in an unexpected way:

    7│      n = @Age ""
                     ^^

    This argument to an opaque type has type:

        Str

    But you are trying to use it as:

        U8
    "#
    );

    test_report!(
        opaque_mismatch_infer,
        indoc!(
            r#"
            F n := n

            if Bool.true
            then @F ""
            else @F {}
            "#
        ),
        @r"
    ── TYPE MISMATCH in /code/proj/Main.roc ────────────────────────────────────────

    This expression is used in an unexpected way:

    8│      else @F {}
                    ^^

    This argument to an opaque type has type:

        {}

    But you are trying to use it as:

        Str
    "
    );

    test_report!(
        opaque_creation_is_not_wrapped,
        indoc!(
            r#"
            F n := n

            v : F Str
            v = ""

            v
            "#
        ),
        @r#"
    ── TYPE MISMATCH in /code/proj/Main.roc ────────────────────────────────────────

    Something is off with the body of the `v` definition:

    6│      v : F Str
    7│      v = ""
                ^^

    The body is a string of type:

        Str

    But the type annotation on `v` says it should be:

        F Str

    Tip: Type comparisons between an opaque type are only ever equal if
    both types are the same opaque type. Did you mean to create an opaque
    type by wrapping it? If I have an opaque type Age := U32 I can create
    an instance of this opaque type by doing @Age 23.
    "#
    );

    test_report!(
        opaque_mismatch_pattern_check,
        indoc!(
            r"
            Age := Num.U8

            f : Age -> Num.U8
            f = \Age n -> n

            f
            "
        ),
        // TODO(opaques): error could be improved by saying that the user-provided pattern
        // probably wants to change "Age" to "@Age"!
        @r"
    ── TYPE MISMATCH in /code/proj/Main.roc ────────────────────────────────────────

    The 1st argument to `f` is weird:

    7│      f = \Age n -> n
                 ^^^^^

    The argument is a pattern that matches a `Age` tag of type:

        [Age *]

    But the annotation on `f` says the 1st argument should be:

        Age

    Tip: Type comparisons between an opaque type are only ever equal if
    both types are the same opaque type. Did you mean to create an opaque
    type by wrapping it? If I have an opaque type Age := U32 I can create
    an instance of this opaque type by doing @Age 23.
    "
    );

    test_report!(
        opaque_mismatch_pattern_infer,
        indoc!(
            r#"
            F n := n

            \x ->
                when x is
                    @F A -> ""
                    @F {} -> ""
            "#
        ),
        @r#"
    ── TYPE MISMATCH in /code/proj/Main.roc ────────────────────────────────────────

    The 2nd pattern in this `when` does not match the previous ones:

    9│              @F {} -> ""
                    ^^^^^

    The 2nd pattern is trying to matchF unwrappings of type:

        F {}a

    But all the previous branches match:

        F [A]
    "#
    );

    test_report!(
        opaque_pattern_match_not_exhaustive_tag,
        indoc!(
            r#"
            F n := n

            v : F [A, B, C]

            when v is
                @F A -> ""
                @F B -> ""
            "#
        ),
        @r#"
    ── TYPE MISMATCH in /code/proj/Main.roc ────────────────────────────────────────

    The branches of this `when` expression don't match the condition:

     8│>      when v is
     9│           @F A -> ""
    10│           @F B -> ""

    This `v` value is a:

        F [C, …]

    But the branch patterns have type:

        F […]

    The branches must be cases of the `when` condition's type!

    Tip: Looks like the branches are missing coverage of the `C` tag.

    Tip: Maybe you need to add a catch-all branch, like `_`?
    "#
    );

    test_report!(
        opaque_pattern_match_not_exhaustive_int,
        indoc!(
            r#"
            F n := n

            v : F Num.U8

            when v is
                @F 1 -> ""
                @F 2 -> ""
            "#
        ),
        @r#"
    ── UNSAFE PATTERN in /code/proj/Main.roc ───────────────────────────────────────

    This `when` does not cover all the possibilities:

     8│>      when v is
     9│>          @F 1 -> ""
    10│>          @F 2 -> ""

    Other possibilities include:

        @F _

    I would have to crash if I saw one of those! Add branches for them!
    "#
    );

    test_report!(
        let_polymorphism_with_scoped_type_variables,
        indoc!(
            r"
            f : a -> a
            f = \x ->
                y : a -> a
                y = \z -> z

                n = y 1u8
                x1 = y x
                (\_ -> x1) n

            f
            "
        ),
        @r"
    ── TYPE MISMATCH in /code/proj/Main.roc ────────────────────────────────────────

    This 1st argument to `y` has an unexpected type:

    9│          n = y 1u8
                      ^^^

    The argument is an integer of type:

        U8

    But `y` needs its 1st argument to be:

        a

    Tip: The type annotation uses the type variable `a` to say that this
    definition can produce any type of value. But in the body I see that
    it will only produce a `U8` value of a single specific type. Maybe
    change the type annotation to be more specific? Maybe change the code
    to be more general?
    "
    );

    test_report!(
        non_exhaustive_with_guard,
        indoc!(
            r#"
            x : [A]
            when x is
                A if Bool.true -> ""
            "#
        ),
        @r#"
    ── UNSAFE PATTERN in /code/proj/Main.roc ───────────────────────────────────────

    This `when` does not cover all the possibilities:

    5│>      when x is
    6│>          A if Bool.true -> ""

    Other possibilities include:

        A    (note the lack of an if clause)

    I would have to crash if I saw one of those! Add branches for them!
    "#
    );

    test_report!(
        invalid_record_extension_type,
        indoc!(
            r"
            f : { x : U64 }[]
            f
            "
        ),
        @r"
    ── INVALID_EXTENSION_TYPE in /code/proj/Main.roc ───────────────────────────────

    This record extension type is invalid:

    4│      f : { x : U64 }[]
                           ^^

    Note: A record extension variable can only contain a type variable or
    another record.
    "
    );

    test_report!(
        invalid_tag_extension_type,
        indoc!(
            r"
            f : [A]Str
            f
            "
        ),
        @r"
    ── INVALID_EXTENSION_TYPE in /code/proj/Main.roc ───────────────────────────────

    This tag union extension type is invalid:

    4│      f : [A]Str
                   ^^^

    Note: A tag union extension variable can only contain a type variable
    or another tag union.
    "
    );

    test_report!(
        unknown_type,
        indoc!(
            r"
            Type : [Constructor UnknownType]

            insertHelper : UnknownType, Type -> Type
            insertHelper = \h, m ->
                when m is
                    Constructor _ -> Constructor h

            insertHelper
            "
        ),
        @r"
    ── UNRECOGNIZED NAME in /code/proj/Main.roc ────────────────────────────────────

    Nothing is named `UnknownType` in this scope.

    4│      Type : [Constructor UnknownType]
                                ^^^^^^^^^^^

    Did you mean one of these?

        Type
        Unsigned8
        Unsigned16
        Unsigned64

    ── UNRECOGNIZED NAME in /code/proj/Main.roc ────────────────────────────────────

    Nothing is named `UnknownType` in this scope.

    6│      insertHelper : UnknownType, Type -> Type
                           ^^^^^^^^^^^

    Did you mean one of these?

        Type
        Unsigned8
        Unsigned16
        Unsigned64
    "
    );

    test_report!(
        ability_first_demand_not_indented_enough,
        indoc!(
            r"
            MEq implements
            eq : a, a -> U64 where a implements MEq

            1
            "
        ),
        @r"
    ── UNFINISHED ABILITY in tmp/ability_first_demand_not_indented_enough/Test.roc ─

    I was partway through parsing an ability definition, but I got stuck
    here:

    4│      MEq implements
    5│      eq : a, a -> U64 where a implements MEq
            ^

    I suspect this line is not indented enough (by 1 spaces)
    "
    );

    test_report!(
        ability_demands_not_indented_with_first,
        indoc!(
            r"
            MEq implements
                eq : a, a -> U64 where a implements MEq
                    neq : a, a -> U64 where a implements MEq

            1
            "
        ),
        @r"
        ── UNFINISHED ABILITY in tmp/ability_demands_not_indented_with_first/Test.roc ──

        I was partway through parsing an ability definition, but I got stuck
        here:

        5│          eq : a, a -> U64 where a implements MEq
        6│              neq : a, a -> U64 where a implements MEq
                        ^

        I suspect this line is indented too much (by 4 spaces)"
    );

    test_report!(
        ability_demand_value_has_args,
        indoc!(
            r"
                MEq implements
                    eq b c : a, a -> U64 where a implements MEq

                1
                "
        ),
        @r"
        ── UNFINISHED ABILITY in tmp/ability_demand_value_has_args/Test.roc ────────────

        I was partway through parsing an ability definition, but I got stuck
        here:

        4│      MEq implements
        5│          eq b c : a, a -> U64 where a implements MEq
                       ^

        I was expecting to see a : annotating the signature of this value
        next."
    );

    test_report!(
        ability_non_signature_expression,
        indoc!(
            r"
            MEq implements
                123

            1
            "
        ),
        @r"
    ── UNFINISHED ABILITY in tmp/ability_non_signature_expression/Test.roc ─────────

    I was partway through parsing an ability definition, but I got stuck
    here:

    4│      MEq implements
    5│          123
                ^

    I was expecting to see a value signature next.
    "
    );

    test_report!(
        wildcard_in_alias,
        indoc!(
            r"
            I : Num.Int *
            a : I
            a
            "
        ),
        @r"
    ── UNBOUND TYPE VARIABLE in /code/proj/Main.roc ────────────────────────────────

    The definition of `I` has an unbound type variable:

    4│      I : Num.Int *
                        ^

    Tip: Type variables must be bound before the `:`. Perhaps you intended
    to add a type parameter to this type?
    "
    );

    test_report!(
        wildcard_in_opaque,
        indoc!(
            r"
            I := Num.Int *
            a : I
            a
            "
        ),
        @r"
    ── UNBOUND TYPE VARIABLE in /code/proj/Main.roc ────────────────────────────────

    The definition of `I` has an unbound type variable:

    4│      I := Num.Int *
                         ^

    Tip: Type variables must be bound before the `:=`. Perhaps you intended
    to add a type parameter to this type?
    "
    );

    test_report!(
        multiple_wildcards_in_alias,
        indoc!(
            r"
            I : [A (Num.Int *), B (Num.Int *)]
            a : I
            a
            "
        ),
        @r"
    ── UNBOUND TYPE VARIABLE in /code/proj/Main.roc ────────────────────────────────

    The definition of `I` has 2 unbound type variables.

    Here is one occurrence:

    4│      I : [A (Num.Int *), B (Num.Int *)]
                            ^

    Tip: Type variables must be bound before the `:`. Perhaps you intended
    to add a type parameter to this type?
    "
    );

    test_report!(
        inference_var_in_alias,
        indoc!(
            r"
            I : Num.Int _
            a : I
            a
            "
        ),
        @r"
    ── UNBOUND TYPE VARIABLE in /code/proj/Main.roc ────────────────────────────────

    The definition of `I` has an unbound type variable:

    4│      I : Num.Int _
                        ^

    Tip: Type variables must be bound before the `:`. Perhaps you intended
    to add a type parameter to this type?
    "
    );

    test_report!(
        unbound_var_in_alias,
        indoc!(
            r"
            I : Num.Int a
            a : I
            a
            "
        ),
        @r"
    ── UNBOUND TYPE VARIABLE in /code/proj/Main.roc ────────────────────────────────

    The definition of `I` has an unbound type variable:

    4│      I : Num.Int a
                        ^

    Tip: Type variables must be bound before the `:`. Perhaps you intended
    to add a type parameter to this type?
    "
    );

    test_report!(
        ability_bad_type_parameter,
        indoc!(
            r#"
            app "test" provides [] to "./platform"

            MHash a b c implements
              hash : a -> U64 where a implements MHash
            "#
        ),
        @r"
    ── ABILITY HAS TYPE VARIABLES in /code/proj/Main.roc ───────────────────────────

    The definition of the `MHash` ability includes type variables:

    3│  MHash a b c implements
              ^^^^^

    Abilities cannot depend on type variables, but their member values
    can!

    ── UNUSED DEFINITION in /code/proj/Main.roc ────────────────────────────────────

    `MHash` is not used anywhere in your code.

    3│  MHash a b c implements
        ^^^^^

    If you didn't intend on using `MHash` then remove it so future readers
    of your code don't wonder why it is there.
    "
    );

    test_report!(
        alias_in_implements_clause,
        indoc!(
            r#"
            app "test" provides [hash] to "./platform"

            MHash implements hash : a, b -> Num.U64 where a implements MHash, b implements Bool.Bool
            "#
        ),
        @r#"
    ── IMPLEMENTS CLAUSE IS NOT AN ABILITY in /code/proj/Main.roc ──────────────────

    The type referenced in this "implements" clause is not an ability:

    3│  MHash implements hash : a, b -> Num.U64 where a implements MHash, b implements Bool.Bool
                                                                                       ^^^^^^^^^
    "#
    );

    test_report!(
        shadowed_type_variable_in_has_clause,
        indoc!(
            r#"
            app "test" provides [ab1] to "./platform"

            Ab1 implements ab1 : a -> {} where a implements Ab1, a implements Ab1
            "#
        ),
        @r"
        ── DUPLICATE NAME in /code/proj/Main.roc ───────────────────────────────────────

        The `a` name is first defined here:

        3│  Ab1 implements ab1 : a -> {} where a implements Ab1, a implements Ab1
                                               ^^^^^^^^^^^^^^^^

        But then it's defined a second time here:

        3│  Ab1 implements ab1 : a -> {} where a implements Ab1, a implements Ab1
                                                                 ^^^^^^^^^^^^^^^^

        Since these variables have the same name, it's easy to use the wrong
        one by accident. Give one of them a new name.
        "
    );

    test_report!(
        ability_shadows_ability,
        indoc!(
            r#"
            app "test" provides [ab] to "./platform"

            Ability implements ab : a -> U64 where a implements Ability

            Ability implements ab1 : a -> U64 where a implements Ability
            "#
        ),
        @r"
        ── DUPLICATE NAME in /code/proj/Main.roc ───────────────────────────────────────

        The `Ability` name is first defined here:

        3│  Ability implements ab : a -> U64 where a implements Ability
            ^^^^^^^

        But then it's defined a second time here:

        5│  Ability implements ab1 : a -> U64 where a implements Ability
            ^^^^^^^

        Since these abilities have the same name, it's easy to use the wrong
        one by accident. Give one of them a new name.
        "
    );

    test_report!(
        ability_member_does_not_bind_ability,
        indoc!(
            r#"
            app "test" provides [] to "./platform"

            Ability implements ab : {} -> {}
            "#
        ),
        @r"
        ── ABILITY MEMBER MISSING IMPLEMENTS CLAUSE in /code/proj/Main.roc ─────────────

        The definition of the ability member `ab` does not include an `implements`
        clause binding a type variable to the ability `Ability`:

        3│  Ability implements ab : {} -> {}
                               ^^

        Ability members must include an `implements` clause binding a type
        variable to an ability, like

            a implements Ability

        Otherwise, the function does not need to be part of the ability!

        ── UNUSED DEFINITION in /code/proj/Main.roc ────────────────────────────────────

        `Ability` is not used anywhere in your code.

        3│  Ability implements ab : {} -> {}
            ^^^^^^^

        If you didn't intend on using `Ability` then remove it so future readers
        of your code don't wonder why it is there.
        "
    );

    test_report!(
        ability_member_binds_parent_twice,
        indoc!(
            r#"
            app "test" provides [] to "./platform"

            MEq implements eq : a, b -> Bool.Bool where a implements MEq, b implements MEq
            "#
        ),
        @r"
        ── ABILITY MEMBER BINDS MULTIPLE VARIABLES in /code/proj/Main.roc ──────────────

        The definition of the ability member `eq` includes multiple variables
        bound to the `MEq`` ability:`

        3│  MEq implements eq : a, b -> Bool.Bool where a implements MEq, b implements MEq
                                                        ^^^^^^^^^^^^^^^^^^^^^^^^^^^^^^^^^^

        Ability members can only bind one type variable to their parent
        ability. Otherwise, I wouldn't know what type implements an ability by
        looking at specializations!

        Hint: Did you mean to only bind `a` to `MEq`?
        "
    );

    test_report!(
        has_clause_not_on_toplevel,
        indoc!(
            r#"
            app "test" provides [f] to "./platform"

            MHash implements hash : (a where a implements MHash) -> Num.U64

            f : a -> Num.U64 where a implements MHash
            "#
        ),
        @r"
    ── ILLEGAL IMPLEMENTS CLAUSE in /code/proj/Main.roc ────────────────────────────

    An `implements` clause is not allowed here:

    3│  MHash implements hash : (a where a implements MHash) -> Num.U64
                                         ^^^^^^^^^^^^^^^^^^

    `implements` clauses can only be specified on the top-level type
    annotations.

    ── ABILITY MEMBER MISSING IMPLEMENTS CLAUSE in /code/proj/Main.roc ─────────────

    The definition of the ability member `hash` does not include an
    `implements` clause binding a type variable to the ability `MHash`:

    3│  MHash implements hash : (a where a implements MHash) -> Num.U64
                         ^^^^

    Ability members must include an `implements` clause binding a type
    variable to an ability, like

        a implements MHash

    Otherwise, the function does not need to be part of the ability!
    "
    );

    test_report!(
        ability_specialization_does_not_match_type,
        indoc!(
            r#"
            app "test" provides [hash] to "./platform"

            MHash implements hash : a -> U64 where a implements MHash

            Id := U32 implements [MHash {hash}]

            hash = \@Id n -> n
            "#
        ),
        @r"
        ── TYPE MISMATCH in /code/proj/Main.roc ────────────────────────────────────────

        Something is off with this specialization of `hash`:

        7│  hash = \@Id n -> n
            ^^^^

        This value is a declared specialization of type:

            Id -> U32

        But the type annotation on `hash` says it must match:

            Id -> U64
        "
    );

    test_report!(
        ability_specialization_is_incomplete,
        indoc!(
            r#"
            app "test" provides [eq, le] to "./platform"

            MEq implements
                eq : a, a -> Bool where a implements MEq
                le : a, a -> Bool where a implements MEq

            Id := U64 implements [MEq {eq}]

            eq = \@Id m, @Id n -> m == n
            "#
        ),
        @r"
    ── INCOMPLETE ABILITY IMPLEMENTATION in /code/proj/Main.roc ────────────────────

    This type does not fully implement the `MEq` ability:

    7│  Id := U64 implements [MEq {eq}]
                              ^^^^^^^^

    The following necessary members are missing implementations:

        le
    "
    );

    test_report!(
        ability_specialization_is_unused,
        indoc!(
            r#"
            app "test" provides [hash] to "./platform"

            MHash implements
                hash : a -> U64 where a implements MHash

            hash = \_ -> 0u64
            "#
        ),
        @r"
    ── UNUSED DEFINITION in /code/proj/Main.roc ────────────────────────────────────

    `hash` is not used anywhere in your code.

    6│  hash = \_ -> 0u64
        ^^^^

    If you didn't intend on using `hash` then remove it so future readers of
    your code don't wonder why it is there.
    "
    );

    test_report!(
        ability_specialization_is_duplicated,
        indoc!(
            r#"
            app "test" provides [hash, One, Two] to "./platform"

            MHash implements
                hash : a -> U64 where a implements MHash

            One := {} implements [MHash {hash}]
            Two := {} implements [MHash {hash}]

            hash = \_ -> 0u64
            "#
        ),
        // TODO: the error message here could be seriously improved!
        @r"
    ── OVERLOADED SPECIALIZATION in /code/proj/Main.roc ────────────────────────────

    This ability member specialization is already claimed to specialize
    another opaque type:

    7│  Two := {} implements [MHash {hash}]
                                     ^^^^

    Previously, we found it to specialize `hash` for `One`.

    Ability specializations can only provide implementations for one
    opaque type, since all opaque types are different!

    ── TYPE MISMATCH in /code/proj/Main.roc ────────────────────────────────────────

    This specialization of `hash` is overly general:

    9│  hash = \_ -> 0u64
        ^^^^

    This value is a declared specialization of type:

        * -> U64

    But the type annotation on `hash` says it must match:

        a -> U64 where a implements MHash

    Note: The specialized type is too general, and does not provide a
    concrete type where a type variable is bound to an ability.

    Specializations can only be made for concrete types. If you have a
    generic implementation for this value, perhaps you don't need an
    ability?
    "
    );

    test_report!(
        ability_specialization_is_duplicated_with_type_mismatch,
        indoc!(
            r#"
            app "test" provides [hash, One, Two] to "./platform"

            MHash implements
                hash : a -> U64 where a implements MHash

            One := {} implements [MHash {hash}]
            Two := {} implements [MHash {hash}]

            hash = \@One _ -> 0u64
            "#
        ),
        @r"
    ── OVERLOADED SPECIALIZATION in /code/proj/Main.roc ────────────────────────────

    This ability member specialization is already claimed to specialize
    another opaque type:

    7│  Two := {} implements [MHash {hash}]
                                     ^^^^

    Previously, we found it to specialize `hash` for `One`.

    Ability specializations can only provide implementations for one
    opaque type, since all opaque types are different!
    "
    );

    test_report!(
        ability_specialization_conflicting_specialization_types,
        indoc!(
            r#"
            app "test" provides [eq] to "./platform"

            MEq implements
                eq : a, a -> Bool where a implements MEq

            You := {} implements [MEq {eq}]
            AndI := {}

            eq = \@You {}, @AndI {} -> False
            "#
        ),
        @r"
    ── TYPE MISMATCH in /code/proj/Main.roc ────────────────────────────────────────

    Something is off with this specialization of `eq`:

    9│  eq = \@You {}, @AndI {} -> False
        ^^

    This value is a declared specialization of type:

        You, AndI -> [False]

    But the type annotation on `eq` says it must match:

        You, You -> Bool

    Tip: Did you mean to use `Bool.false` rather than `False`?
    "
    );

    test_report!(
        ability_specialization_checked_against_annotation,
        indoc!(
            r#"
            app "test" provides [hash] to "./platform"

            MHash implements
                hash : a -> U64 where a implements MHash

            Id := U64 implements [MHash {hash}]

            hash : Id -> U32
            hash = \@Id n -> n
            "#
        ),
        @r"
    ── TYPE MISMATCH in /code/proj/Main.roc ────────────────────────────────────────

    Something is off with the body of the `hash` definition:

    8│  hash : Id -> U32
    9│  hash = \@Id n -> n
                         ^

    This `n` value is a:

        U64

    But the type annotation on `hash` says it should be:

        U32
    "
    );

    test_report!(
        ability_specialization_called_with_non_specializing,
        indoc!(
            r#"
            app "test" provides [noGoodVeryBadTerrible] to "./platform"

            MHash implements
                hash : a -> U64 where a implements MHash

            Id := U64 implements [MHash {hash}]

            hash = \@Id n -> n

            User := {}

            noGoodVeryBadTerrible =
                {
                    nope: hash (@User {}),
                    notYet: hash (A 1),
                }
            "#
        ),
        @r"
    ── TYPE MISMATCH in /code/proj/Main.roc ────────────────────────────────────────

    This expression has a type that does not implement the abilities it's expected to:

    15│          notYet: hash (A 1),
                               ^^^

    I can't generate an implementation of the `MHash` ability for

        [A (Num *)]

    Only builtin abilities can have generated implementations!

    ── TYPE MISMATCH in /code/proj/Main.roc ────────────────────────────────────────

    This expression has a type that does not implement the abilities it's expected to:

    14│          nope: hash (@User {}),
                             ^^^^^^^^

    The type `User` does not fully implement the ability `MHash`.
    "
    );

    test_report!(
        ability_not_on_toplevel,
        indoc!(
            r#"
            app "test" provides [main] to "./platform"

            main =
                MHash implements
                    hash : a -> U64 where a implements MHash

                123
            "#
        ),
        @r"
        ── ABILITY NOT ON TOP-LEVEL in /code/proj/Main.roc ─────────────────────────────

        This ability definition is not on the top-level of a module:

        4│>      MHash implements
        5│>          hash : a -> U64 where a implements MHash

        Abilities can only be defined on the top-level of a Roc module.
        "
    );

    test_report!(
        expression_generalization_to_ability_is_an_error,
        indoc!(
            r#"
            app "test" provides [hash, hashable] to "./platform"

            MHash implements
                hash : a -> U64 where a implements MHash

            Id := U64 implements [MHash {hash}]
            hash = \@Id n -> n

            hashable : a where a implements MHash
            hashable = @Id 15
            "#
        ),
        @r"
    ── TYPE MISMATCH in /code/proj/Main.roc ────────────────────────────────────────

    Something is off with the body of the `hashable` definition:

     9│  hashable : a where a implements MHash
    10│  hashable = @Id 15
                    ^^^^^^

    This Id opaque wrapping has the type:

        Id

    But the type annotation on `hashable` says it should be:

        a where a implements MHash

    Note: The type variable `a` says it can take on any value that
    implements the ability `MHash`.

    But, I see that the type is only ever used as a a `Id` value. Can you
    replace `a` with a more specific type?
    "
    );

    test_report!(
        ability_value_annotations_are_an_error,
        indoc!(
            r#"
            app "test" provides [result] to "./platform"

            MHash implements
                hash : a -> U64 where a implements MHash

            mulMHashes : MHash, MHash -> U64
            mulMHashes = \x, y -> hash x * hash y

            Id := U64 implements [MHash {hash: hashId}]
            hashId = \@Id n -> n

            Three := {} implements [MHash {hash: hashThree}]
            hashThree = \@Three _ -> 3

            result = mulMHashes (@Id 100) (@Three {})
            "#
        ),
        @r"
    ── ABILITY USED AS TYPE in /code/proj/Main.roc ─────────────────────────────────

    You are attempting to use the ability `MHash` as a type directly:

    6│  mulMHashes : MHash, MHash -> U64
                     ^^^^^

    Abilities can only be used in type annotations to constrain type
    variables.

    Hint: Perhaps you meant to include an `implements` annotation, like

        a implements MHash

    ── ABILITY USED AS TYPE in /code/proj/Main.roc ─────────────────────────────────

    You are attempting to use the ability `MHash` as a type directly:

    6│  mulMHashes : MHash, MHash -> U64
                            ^^^^^

    Abilities can only be used in type annotations to constrain type
    variables.

    Hint: Perhaps you meant to include an `implements` annotation, like

        b implements MHash
    "
    );

    test_report!(
        branches_have_more_cases_than_condition,
        indoc!(
            r#"
            foo : Bool -> Str
            foo = \bool ->
                when bool is
                    True -> "true"
                    False -> "false"
                    Wat -> "surprise!"
            foo
            "#
        ),
        @r#"
    ── TYPE MISMATCH in /code/proj/Main.roc ────────────────────────────────────────

    The branches of this `when` expression don't match the condition:

    6│>          when bool is
    7│               True -> "true"
    8│               False -> "false"
    9│               Wat -> "surprise!"

    This `bool` value is a:

        Bool

    But the branch patterns have type:

        [
            False,
            True,
            Wat,
        ]

    The branches must be cases of the `when` condition's type!
    "#
    );

    // from https://github.com/roc-lang/roc/commit/1372737f5e53ee5bb96d7e1b9593985e5537023a
    // There was a bug where this reported UnusedArgument("val")
    // since it was used only in the returned function only.
    //
    // we want this to not give any warnings/errors!
    test_report!(
        always_function,
        indoc!(
            r"
            always = \val -> \_ -> val

            always
            "
        ),
        @""
    );

    test_report!(
        not_enough_cases_for_open_union,
        indoc!(
            r#"
            foo : [A, B]a -> Str
            foo = \it ->
                when it is
                    A -> ""
            foo
            "#
        ),
        @r#"
        ── UNSAFE PATTERN in /code/proj/Main.roc ───────────────────────────────────────

        This `when` does not cover all the possibilities:

        6│>          when it is
        7│>              A -> ""

        Other possibilities include:

            B
            _

        I would have to crash if I saw one of those! Add branches for them!
        "#
    );

    test_report!(
        issue_2778_specialization_is_not_a_redundant_pattern,
        indoc!(
            r#"
            formatColor = \color ->
              when color is
                Red -> "red"
                Yellow -> "yellow"
                _ -> "unknown"

            Red |> formatColor |> Str.concat (formatColor Orange)
            "#
        ),
        @"" // no problem
    );

    test_report!(
        nested_specialization,
        indoc!(
            r#"
            app "test" provides [main] to "./platform"

            Default implements default : {} -> a where a implements Default

            main =
                A := {} implements [Default {default}]
                default = \{} -> @A {}
                default {}
            "#
        ),
        @r"
        ── SPECIALIZATION NOT ON TOP-LEVEL in /code/proj/Main.roc ──────────────────────

        This specialization of the `default` ability member is in a nested
        scope:

        7│      default = \{} -> @A {}
                ^^^^^^^

        Specializations can only be defined on the top-level of a module.
        "
    );

    test_report!(
        recursion_var_specialization_error,
        indoc!(
            r#"
            Job a : [Job (List (Job a))]

            job : Job Str

            when job is
                Job lst -> lst == ""
            "#
        ),
        @r#"
    ── TYPE MISMATCH in /code/proj/Main.roc ────────────────────────────────────────

    This 2nd argument to == has an unexpected type:

    9│          Job lst -> lst == ""
                                  ^^

    The argument is a string of type:

        Str

    But == needs its 2nd argument to be:

        List [Job ∞] as ∞
    "#
    );

    test_report!(
        #[ignore]
        type_error_in_apply_is_circular,
        indoc!(
            r#"
            app "test" provides [go] to "./platform"

            import Set

            S a : { set : Set.Set a }

            go : a, S a -> Result (List a) *
            go = \goal, model ->
                    if goal == goal
                    then Ok []
                    else
                        new = { model & set : Set.remove goal model.set }
                        go goal new
            "#
        ),
        @r"
    ── TYPE MISMATCH in /code/proj/Main.roc ────────────────────────────────────────

    This 1st argument to `remove` has an unexpected type:

    10│              new = { model & set : Set.remove goal model.set }
                                                      ^^^^

    This `goal` value is a:

        a

    But `remove` needs the 1st argument to be:

        Set k

    Tip: The type annotation uses the type variable `a` to say that this
    definition can produce any type of value. But in the body I see that
    it will only produce a `Set` value of a single specific type. Maybe
    change the type annotation to be more specific? Maybe change the code
    to be more general?

    ── CIRCULAR TYPE in /code/proj/Main.roc ────────────────────────────────────────

    I'm inferring a weird self-referential type for `new`:

    10│              new = { model & set : Set.remove goal model.set }
                     ^^^

    Here is my best effort at writing down the type. You will see ∞ for
    parts of the type that repeat something already printed out
    infinitely.

        { set : Set ∞ }

    ── CIRCULAR TYPE in /code/proj/Main.roc ────────────────────────────────────────

    I'm inferring a weird self-referential type for `goal`:

    6│  go = \goal, model ->
              ^^^^

    Here is my best effort at writing down the type. You will see ∞ for
    parts of the type that repeat something already printed out
    infinitely.

        Set ∞
    "
    );

    test_report!(
        cycle_through_non_function,
        indoc!(
            r"
            force : ({} -> I64) -> I64
            force = \eval -> eval {}

            t1 = \_ -> force (\_ -> t2)

            t2 = t1 {}

            t2
            "
        ),
        @r"
        ── CIRCULAR DEFINITION in /code/proj/Main.roc ──────────────────────────────────

        The `t1` definition is causing a very tricky infinite loop:

        7│      t1 = \_ -> force (\_ -> t2)
                ^^

        The `t1` value depends on itself through the following chain of
        definitions:

            ┌─────┐
            │     t1
            │     ↓
            │     t2
            └─────┘
        "
    );

    test_report!(
        function_does_not_implement_encoding,
        indoc!(
            r#"
            app "test" provides [main] to "./platform"

            main = Encode.toEncoder \x -> x
            "#
        ),
        @r"
    ── TYPE MISMATCH in /code/proj/Main.roc ────────────────────────────────────────

    This expression has a type that does not implement the abilities it's expected to:

    3│  main = Encode.toEncoder \x -> x
                                ^^^^^^^

    I can't generate an implementation of the `Encoding` ability for

        a -> a

    Note: `Encoding` cannot be generated for functions.
    "
    );

    test_report!(
        nested_opaque_does_not_implement_encoding,
        indoc!(
            r#"
            app "test" provides [main] to "./platform"

            A := {}
            main = Encode.toEncoder { x: @A {} }
            "#
        ),
        // TODO: this error message is quite unfortunate. We should remove the duplication, and
        // also support regions that point to things in other modules. See also https://github.com/roc-lang/roc/issues/3056.
        @r"
    ── TYPE MISMATCH in /code/proj/Main.roc ────────────────────────────────────────

    This expression has a type that does not implement the abilities it's expected to:

    4│  main = Encode.toEncoder { x: @A {} }
                                ^^^^^^^^^^^^

    I can't generate an implementation of the `Encoding` ability for

        { x : A }

    In particular, an implementation for

        A

    cannot be generated.

    Tip: `A` does not implement `Encoding`. Consider adding a custom
    implementation or `implements Encode.Encoding` to the definition of `A`.
    "
    );

    test_report!(
        cycle_through_non_function_top_level,
        indoc!(
            r#"
                app "test" provides [t2] to "./platform"

                force : ({} -> I64) -> I64
                force = \eval -> eval {}

                t1 = \_ -> force (\_ -> t2)

                t2 = t1 {}
                "#
        ),
        @r"
            ── CIRCULAR DEFINITION in /code/proj/Main.roc ──────────────────────────────────

            The `t1` definition is causing a very tricky infinite loop:

            6│  t1 = \_ -> force (\_ -> t2)
                ^^

            The `t1` value depends on itself through the following chain of
            definitions:

                ┌─────┐
                │     t1
                │     ↓
                │     t2
                └─────┘
            "
    );

    test_report!(
        opaque_ability_impl_not_found_shorthand_syntax,
        indoc!(
            r#"
            app "test" provides [A] to "./platform"

            MEq implements eq : a, a -> U64 where a implements MEq

            A := U8 implements [MEq {eq}]
            "#
        ),
        @r"
    ── IMPLEMENTATION NOT FOUND in /code/proj/Main.roc ─────────────────────────────

    An implementation of `eq` could not be found in this scope:

    5│  A := U8 implements [MEq {eq}]
                                 ^^

    Tip: consider adding a value of name `eq` in this scope, or using
    another variable that implements this ability member, like
    { eq: myeq }

    ── INCOMPLETE ABILITY IMPLEMENTATION in /code/proj/Main.roc ────────────────────

    This type does not fully implement the `MEq` ability:

    5│  A := U8 implements [MEq {eq}]
                            ^^^^^^^^

    The following necessary members are missing implementations:

        eq
    "
    );

    test_report!(
        opaque_ability_impl_not_found,
        indoc!(
            r#"
            app "test" provides [A, myMEq] to "./platform"

            MEq implements eq : a, a -> Bool where a implements MEq

            A := U8 implements [ MEq {eq: aMEq} ]

            myMEq = \m, n -> m == n
            "#
        ),
        @r"
    ── UNRECOGNIZED NAME in /code/proj/Main.roc ────────────────────────────────────

    Nothing is named `aMEq` in this scope.

    5│  A := U8 implements [ MEq {eq: aMEq} ]
                                      ^^^^

    Did you mean one of these?

        MEq
        Eq
        myMEq
        eq

    ── INCOMPLETE ABILITY IMPLEMENTATION in /code/proj/Main.roc ────────────────────

    This type does not fully implement the `MEq` ability:

    5│  A := U8 implements [ MEq {eq: aMEq} ]
                             ^^^^^^^^^^^^^^

    The following necessary members are missing implementations:

        eq
    "
    );

    test_report!(
        opaque_ability_impl_optional,
        indoc!(
            r#"
            app "test" provides [A, myMEq] to "./platform"

            MEq implements eq : a, a -> Bool where a implements MEq

            A := U8 implements [ MEq {eq ? aMEq} ]

            myMEq = \m, n -> m == n
            "#
        ),
        @r"
    ── OPTIONAL ABILITY IMPLEMENTATION in /code/proj/Main.roc ──────────────────────

    Ability implementations cannot be optional:

    5│  A := U8 implements [ MEq {eq ? aMEq} ]
                                  ^^^^^^^^^

    Custom implementations must be supplied fully.



    ── INCOMPLETE ABILITY IMPLEMENTATION in /code/proj/Main.roc ────────────────────

    This type does not fully implement the `MEq` ability:

    5│  A := U8 implements [ MEq {eq ? aMEq} ]
                             ^^^^^^^^^^^^^^^

    The following necessary members are missing implementations:

        eq
    "
    );

    test_report!(
        opaque_builtin_ability_impl_optional,
        indoc!(
            r#"
            app "test"
                provides [A, myEncoder] to "./platform"

            A := U8 implements [ Encoding {toEncoder ? myEncoder} ]

            myEncoder = 1
            "#
        ),
        @r"
    ── OPTIONAL ABILITY IMPLEMENTATION in /code/proj/Main.roc ──────────────────────

    Ability implementations cannot be optional:

    4│  A := U8 implements [ Encoding {toEncoder ? myEncoder} ]
                                       ^^^^^^^^^^^^^^^^^^^^^

    Custom implementations must be supplied fully.

    Hint: if you want this implementation to be derived, don't include a
    record of implementations. For example,    implements [Encoding] will
    attempt to derive `Encoding`

    ── INCOMPLETE ABILITY IMPLEMENTATION in /code/proj/Main.roc ────────────────────

    This type does not fully implement the `Encoding` ability:

    4│  A := U8 implements [ Encoding {toEncoder ? myEncoder} ]
                             ^^^^^^^^^^^^^^^^^^^^^^^^^^^^^^^^

    The following necessary members are missing implementations:

        toEncoder
    "
    );

    test_report!(
        opaque_ability_impl_qualified,
        indoc!(
            r#"
            app "test" provides [A] to "./platform"

            MEq implements eq : a, a -> Bool where a implements MEq

            A := U8 implements [ MEq {eq : Bool.eq} ]
            "#
        ),
        @r"
    ── QUALIFIED ABILITY IMPLEMENTATION in /code/proj/Main.roc ─────────────────────

    This ability implementation is qualified:

    5│  A := U8 implements [ MEq {eq : Bool.eq} ]
                                       ^^^^^^^

    Custom implementations must be defined in the local scope, and
    unqualified.

    ── INCOMPLETE ABILITY IMPLEMENTATION in /code/proj/Main.roc ────────────────────

    This type does not fully implement the `MEq` ability:

    5│  A := U8 implements [ MEq {eq : Bool.eq} ]
                             ^^^^^^^^^^^^^^^^^^

    The following necessary members are missing implementations:

        eq
    "
    );

    test_report!(
        opaque_ability_impl_not_identifier,
        indoc!(
            r#"
            app "test" provides [A] to "./platform"

            MEq implements eq : a, a -> Bool where a implements MEq

            A := U8 implements [ MEq {eq : \m, n -> m == n} ]
            "#
        ),
        @r"
    ── ABILITY IMPLEMENTATION NOT IDENTIFIER in /code/proj/Main.roc ────────────────

    This ability implementation is not an identifier:

    5│  A := U8 implements [ MEq {eq : \m, n -> m == n} ]
                                       ^^^^^^^^^^^^^^^

    Custom ability implementations defined in this position can only be
    unqualified identifiers, not arbitrary expressions.

    Tip: consider defining this expression as a variable.

    ── INCOMPLETE ABILITY IMPLEMENTATION in /code/proj/Main.roc ────────────────────

    This type does not fully implement the `MEq` ability:

    5│  A := U8 implements [ MEq {eq : \m, n -> m == n} ]
                             ^^^^^^^^^^^^^^^^^^^^^^^^^^

    The following necessary members are missing implementations:

        eq
    "
    );

    test_report!(
        opaque_ability_impl_duplicate,
        indoc!(
            r#"
            app "test" provides [A] to "./platform"

            MEq implements eq : a, a -> Bool where a implements MEq

            A := U8 implements [ MEq {eq: eqA, eq: eqA} ]

            eqA = \@A m, @A n -> m == n
            "#
        ),
        @r"
    ── DUPLICATE IMPLEMENTATION in /code/proj/Main.roc ─────────────────────────────

    This ability member implementation is duplicate:

    5│  A := U8 implements [ MEq {eq: eqA, eq: eqA} ]
                                           ^^^^^^^

    The first implementation was defined here:

    5│  A := U8 implements [ MEq {eq: eqA, eq: eqA} ]
                                  ^^^^^^^

    Only one custom implementation can be defined for an ability member.
    "
    );

    test_report!(
        implements_type_not_ability,
        indoc!(
            r#"
            app "test" provides [A, Foo] to "./platform"

            Foo := {}

            A := U8 implements [ Foo {} ]
            "#
        ),
        @r"
    ── NOT AN ABILITY in /code/proj/Main.roc ───────────────────────────────────────

    This identifier is not an ability in scope:

    5│  A := U8 implements [ Foo {} ]
                             ^^^

    Only abilities can be implemented.
    "
    );

    test_report!(
        derive_non_builtin_ability,
        indoc!(
            r#"
            app "test" provides [A] to "./platform"

            Ab implements ab : a -> a where a implements Ab

            A := {} implements [Ab]
            "#
        ),
        @r"
    ── ILLEGAL DERIVE in /code/proj/Main.roc ───────────────────────────────────────

    This ability cannot be derived:

    5│  A := {} implements [Ab]
                            ^^

    Only builtin abilities can be derived.

    Note: The builtin abilities are `Encoding`, `Decoding`, `Hash`, `Eq`, `Inspect`
    "
    );

    test_report!(
        has_encoding_for_function,
        indoc!(
            r#"
            app "test" provides [A] to "./platform"

            A a := a -> a implements [Encode.Encoding]
            "#
        ),
        @r"
    ── INCOMPLETE ABILITY IMPLEMENTATION in /code/proj/Main.roc ────────────────────

    I can't derive an implementation of the `Encoding` ability for `A`:

    3│  A a := a -> a implements [Encode.Encoding]
                                  ^^^^^^^^^^^^^^^

    Note: `Encoding` cannot be generated for functions.

    Tip: You can define a custom implementation of `Encoding` for `A`.
    "
    );

    test_report!(
        has_encoding_for_non_encoding_alias,
        indoc!(
            r#"
            app "test" provides [A] to "./platform"

            A := B implements [Encode.Encoding]

            B := {}
            "#
        ),
        @r"
    ── INCOMPLETE ABILITY IMPLEMENTATION in /code/proj/Main.roc ────────────────────

    I can't derive an implementation of the `Encoding` ability for `A`:

    3│  A := B implements [Encode.Encoding]
                           ^^^^^^^^^^^^^^^

    Tip: `B` does not implement `Encoding`. Consider adding a custom
    implementation or `implements Encode.Encoding` to the definition of `B`.

    Tip: You can define a custom implementation of `Encoding` for `A`.
    "
    );

    test_report!(
        has_encoding_for_other_has_encoding,
        indoc!(
            r#"
            app "test" provides [A] to "./platform"

            A := B implements [Encode.Encoding]

            B := {} implements [Encode.Encoding]
            "#
        ),
        @"" // no error
    );

    test_report!(
        has_encoding_for_recursive_deriving,
        indoc!(
            r#"
            app "test" provides [MyNat] to "./platform"

            MyNat := [S MyNat, Z] implements [Encode.Encoding]
            "#
        ),
        @"" // no error
    );

    test_report!(
        shadowing_top_level_scope,
        indoc!(
            r#"
            app "test" provides [ main ] to "./platform"

            main = 1

            main = \n -> n + 2
            "#
        ),
        @r"
    ── DUPLICATE NAME in /code/proj/Main.roc ───────────────────────────────────────

    The `main` name is first defined here:

    3│  main = 1
        ^^^^

    But then it's defined a second time here:

    5│  main = \n -> n + 2
        ^^^^

    Since these variables have the same name, it's easy to use the wrong
    one by accident. Give one of them a new name.

    ── UNNECESSARY DEFINITION in /code/proj/Main.roc ───────────────────────────────

    This destructure assignment doesn't introduce any new variables:

    5│  main = \n -> n + 2
        ^^^^

    If you don't need to use the value on the right-hand-side of this
    assignment, consider removing the assignment. Since Roc is purely
    functional, assignments that don't introduce variables cannot affect a
    program's behavior!
    "
    );

    test_report!(
        issue_1755,
        indoc!(
            r"
            Handle := {}

            await : Result a err, (a -> Result b err) -> Result b err
            open : {} -> Result Handle *
            close : Handle -> Result {} *

            withOpen : (Handle -> Result {} *) -> Result {} *
            withOpen = \callback ->
                handle <- await (open {})
                {} <- await (callback handle)
                close handle

            withOpen
            "
        ),
        @r"
        ── TYPE MISMATCH in /code/proj/Main.roc ────────────────────────────────────────

        Something is off with the body of the `withOpen` definition:

        10│       withOpen : (Handle -> Result {} *) -> Result {} *
        11│       withOpen = \callback ->
        12│>          handle <- await (open {})
        13│>          {} <- await (callback handle)
        14│>          close handle

        The type annotation on `withOpen` says this `await` call should have the
        type:

            Result {} *

        However, the type of this `await` call is connected to another type in a
        way that isn't reflected in this annotation.

        Tip: Any connection between types must use a named type variable, not
        a `*`! Maybe the annotation  on `withOpen` should have a named type
        variable in place of the `*`?
        "
    );

    test_report!(
        recursive_body_and_annotation_with_inference_disagree,
        indoc!(
            r"
            f : _ -> (_ -> Str)
            f = \_ -> if Bool.true then {} else f {}

            f
            "
        ),
        @r"
    ── TYPE MISMATCH in /code/proj/Main.roc ────────────────────────────────────────

    This expression is used in an unexpected way:

    5│      f = \_ -> if Bool.true then {} else f {}
                      ^^^^^^^^^^^^^^^^^^^^^^^^^^^^^^

    It is a value of type:

        {}

    But you are trying to use it as:

        * -> Str
    "
    );

    test_report!(
        same_phantom_types_unify,
        indoc!(
            r"
            F a b := b

            foo : F Str Str -> {}

            x : F Str Str

            foo x
            "
        ),
        @r"" // okay
    );

    test_report!(
        different_phantom_types,
        indoc!(
            r"
            F a b := b

            foo : F Str Str -> {}

            x : F U8 Str

            foo x
            "
        ),
        @r"
    ── TYPE MISMATCH in /code/proj/Main.roc ────────────────────────────────────────

    This 1st argument to `foo` has an unexpected type:

    10│      foo x
                 ^

    This `x` value is a:

        F U8 Str

    But `foo` needs its 1st argument to be:

        F Str Str
    "
    );

    test_report!(
        #[ignore = "TODO This should be a type error"]
        phantom_type_bound_to_ability_not_implementing,
        indoc!(
            r#"
            app "test" provides [x] to "./platform"

            Foo implements foo : a -> a where a implements Foo

            F a b := b where a implements Foo

            MHash := {}

            x : F MHash {}
            "#
        ),
        @r"
        "
    );

    test_report!(
        int_literals_cannot_fit_in_same_type,
        indoc!(
            r"
            0x80000000000000000000000000000000 == -0x80000000000000000000000000000000
            "
        ),
        @r"
    ── TYPE MISMATCH in /code/proj/Main.roc ────────────────────────────────────────

    This 2nd argument to == has an unexpected type:

    4│      0x80000000000000000000000000000000 == -0x80000000000000000000000000000000
                                                  ^^^^^^^^^^^^^^^^^^^^^^^^^^^^^^^^^^^

    The argument is an integer of type:

        I128

    But == needs its 2nd argument to be:

        U128
    "
    );

    test_report!(
        num_literals_cannot_fit_in_same_type,
        indoc!(
            r"
            170141183460469231731687303715884105728 == -170141183460469231731687303715884105728
            "
        ),
        @r"
    ── TYPE MISMATCH in /code/proj/Main.roc ────────────────────────────────────────

    This 2nd argument to == has an unexpected type:

    4│      170141183460469231731687303715884105728 == -170141183460469231731687303715884105728
                                                       ^^^^^^^^^^^^^^^^^^^^^^^^^^^^^^^^^^^^^^^^

    The argument is a number of type:

        I128 or Dec

    But == needs its 2nd argument to be:

        U128
    "
    );

    test_report!(
        recursive_alias_cannot_leak_into_recursive_opaque,
        indoc!(
            r"
            OList := [Nil, Cons {} OList]

            AList : [Nil, Cons {} AList]

            alist : AList

            olist : OList
            olist =
                when alist is
                    Nil -> @OList Nil
                    Cons _ lst -> lst

            olist
            "
        ),
        @r"
    ── TYPE MISMATCH in /code/proj/Main.roc ────────────────────────────────────────

    Something is off with the 2nd branch of this `when` expression:

    10│       olist : OList
    11│       olist =
    12│>          when alist is
    13│>              Nil -> @OList Nil
    14│>              Cons _ lst -> lst

    This `lst` value is a:

        [
            Cons {} ∞,
            Nil,
        ] as ∞

    But the type annotation on `olist` says it should be:

        OList

    Tip: Type comparisons between an opaque type are only ever equal if
    both types are the same opaque type. Did you mean to create an opaque
    type by wrapping it? If I have an opaque type Age := U32 I can create
    an instance of this opaque type by doing @Age 23.
    "
    );

    test_report!(
        opaque_wrap_function_mismatch,
        indoc!(
            r"
            A := U8
            List.map [1u16, 2u16, 3u16] @A
            "
        ),
        @r"
    ── TYPE MISMATCH in /code/proj/Main.roc ────────────────────────────────────────

    This 2nd argument to `map` has an unexpected type:

    5│      List.map [1u16, 2u16, 3u16] @A
                                        ^^

    This A opaque wrapping has the type:

        U8 -> A

    But `map` needs its 2nd argument to be:

        U16 -> A
    "
    );

    test_report!(
        symbols_not_bound_in_all_patterns,
        indoc!(
            r#"
            when A "" is
                A x | B y -> x
            "#
        ),
        @r#"
        ── NAME NOT BOUND IN ALL PATTERNS in /code/proj/Main.roc ───────────────────────

        `x` is not bound in all patterns of this `when` branch

        5│          A x | B y -> x
                      ^

        Identifiers introduced in a `when` branch must be bound in all patterns
        of the branch. Otherwise, the program would crash when it tries to use
        an identifier that wasn't bound!

        ── NAME NOT BOUND IN ALL PATTERNS in /code/proj/Main.roc ───────────────────────

        `y` is not bound in all patterns of this `when` branch

        5│          A x | B y -> x
                            ^

        Identifiers introduced in a `when` branch must be bound in all patterns
        of the branch. Otherwise, the program would crash when it tries to use
        an identifier that wasn't bound!

        ── UNUSED DEFINITION in /code/proj/Main.roc ────────────────────────────────────

        `y` is not used in this `when` branch.

        5│          A x | B y -> x
                            ^

        If you don't need to use `y`, prefix it with an underscore, like "_y",
        or replace it with just an "_".
        "#
    );

    test_report!(
        issue_6279,
        indoc!(
            r#"
            when A "" is
                A x | B x | C -> x
            "#
        ),
        @r###"
        ── NAME NOT BOUND IN ALL PATTERNS in /code/proj/Main.roc ───────────────────────

        `x` is not bound in all patterns of this `when` branch

        5│          A x | B x | C -> x
                      ^

        Identifiers introduced in a `when` branch must be bound in all patterns
        of the branch. Otherwise, the program would crash when it tries to use
        an identifier that wasn't bound!
        "###
    );

    test_report!(
        flip_flop_catch_all_branches_not_exhaustive,
        indoc!(
            r#"
            \x -> when x is
                    A B _ -> ""
                    A _ C -> ""
            "#
        ),
        @r#"
    ── UNSAFE PATTERN in /code/proj/Main.roc ───────────────────────────────────────

    This `when` does not cover all the possibilities:

    4│>      \x -> when x is
    5│>              A B _ -> ""
    6│>              A _ C -> ""

    Other possibilities include:

        A _ _

    I would have to crash if I saw one of those! Add branches for them!
    "#
    );

    test_report!(
        forgot_to_remove_underscore,
        indoc!(
            r"
            \_foo -> foo
            "
        ),
        |golden| pretty_assertions::assert_eq!(
            golden,
            indoc!(
                r"── UNRECOGNIZED NAME in /code/proj/Main.roc ────────────────────────────────────

                Nothing is named `foo` in this scope.

                4│      \_foo -> foo
                                 ^^^

                There is an ignored identifier of a similar name here:

                4│      \_foo -> foo
                         ^^^^

                Did you mean to remove the leading underscore?

                If not, did you mean one of these?

                    Box
                    Bool
                    U8
                    F64
                "
            ),
        )
    );

    test_report!(
        call_with_underscore_identifier,
        indoc!(
            r"
            f = \x, y, z -> x + y + z

            f 1 _ 1
            "
        ),
        |golden| pretty_assertions::assert_eq!(
            golden,
            indoc!(
                r"── SYNTAX PROBLEM in /code/proj/Main.roc ───────────────────────────────────────

                An underscore is being used as a variable here:

                6│      f 1 _ 1
                            ^

                An underscore can be used to ignore a value when pattern matching, but
                it cannot be used as a variable.
                "
            ),
        )
    );

    test_report!(
        call_with_declared_identifier_starting_with_underscore,
        indoc!(
            r"
            f = \x, y, z -> x + y + z

            \a, _b -> f a _b 1
            "
        ),
        |golden| pretty_assertions::assert_eq!(
            golden,
            indoc!(
                r"── SYNTAX PROBLEM in /code/proj/Main.roc ───────────────────────────────────────

                This variable's name starts with an underscore:

                6│      \a, _b -> f a _b 1
                            ^^

                But then it is used here:

                6│      \a, _b -> f a _b 1
                                      ^^

                A variable's name can only start with an underscore if the variable is
                unused. Since you are using this variable, you could remove the
                underscore from its name in both places.
                "
            ),
        )
    );

    test_report!(
        call_with_undeclared_identifier_starting_with_underscore,
        indoc!(
            r"
            f = \x, y, z -> x + y + z

            \a, _b -> f a _r 1
            "
        ),
        |golden| pretty_assertions::assert_eq!(
            golden,
            indoc!(
                r"
                ── SYNTAX PROBLEM in /code/proj/Main.roc ───────────────────────────────────────

                This variable's name starts with an underscore:

                6│      \a, _b -> f a _r 1
                                      ^^

                A variable's name can only start with an underscore if the variable is
                unused. But it looks like the variable is being used here!
                "
            ),
        )
    );

    test_report!(
        underscore_in_middle_of_identifier,
        indoc!(
            r"
            f = \x, y, z -> x + y + z

            \a, _b -> f a var_name 1
            "
        ),
        |golden| pretty_assertions::assert_eq!(
            golden,
            indoc!(
                r"
                ── SYNTAX PROBLEM in /code/proj/Main.roc ───────────────────────────────────────

                Underscores are not allowed in identifier names:

                6│      \a, _b -> f a var_name 1
                                      ^^^^^^^^

                I recommend using camelCase. It's the standard style in Roc code!
                "
            ),
        )
    );

    // Record Builders

    test_report!(
        optional_field_in_record_builder,
        indoc!(
            r#"
            {
                a: <- apply "a",
                b,
                c ? "optional"
            }
            "#
        ),
        @r#"
    ── BAD RECORD BUILDER in tmp/optional_field_in_record_builder/Test.roc ─────────

    I am partway through parsing a record builder, and I found an optional
    field:

    1│  app "test" provides [main] to "./platform"
    2│
    3│  main =
    4│      {
    5│          a: <- apply "a",
    6│          b,
    7│          c ? "optional"
                ^^^^^^^^^^^^^^

    Optional fields can only appear when you destructure a record.
    "#
    );

    test_report!(
        record_update_builder,
        indoc!(
            r#"
            { rec &
                a: <- apply "a",
                b: 3
            }
            "#
        ),
        @r#"
    ── BAD RECORD UPDATE in tmp/record_update_builder/Test.roc ─────────────────────

    I am partway through parsing a record update, and I found a record
    builder field:

    1│  app "test" provides [main] to "./platform"
    2│
    3│  main =
    4│      { rec &
    5│          a: <- apply "a",
                ^^^^^^^^^^^^^^^

    Record builders cannot be updated like records.
    "#
    );

    test_report!(
        multiple_record_builders,
        indoc!(
            r#"
            succeed
                { a: <- apply "a" }
                { b: <- apply "b" }
            "#
        ),
        @r#"
    ── MULTIPLE RECORD BUILDERS in /code/proj/Main.roc ─────────────────────────────

    This function is applied to multiple record builders:

    4│>      succeed
    5│>          { a: <- apply "a" }
    6│>          { b: <- apply "b" }

    Note: Functions can only take at most one record builder!

    Tip: You can combine them or apply them separately.

    "#
    );

    test_report!(
        unapplied_record_builder,
        indoc!(
            r#"
            { a: <- apply "a" }
            "#
        ),
        @r#"
    ── UNAPPLIED RECORD BUILDER in /code/proj/Main.roc ─────────────────────────────

    This record builder was not applied to a function:

    4│      { a: <- apply "a" }
            ^^^^^^^^^^^^^^^^^^^

    However, we need a function to construct the record.

    Note: Functions must be applied directly. The pipe operator (|>) cannot be used.
    "#
    );

    test_report!(
        record_builder_apply_non_function,
        indoc!(
            r#"
            succeed = \_ -> crash ""

            succeed {
                a: <- "a",
            }
            "#
        ),
        @r#"
    ── TOO MANY ARGS in /code/proj/Main.roc ────────────────────────────────────────

    This value is not a function, but it was given 1 argument:

    7│          a: <- "a",
                      ^^^

    Tip: Remove `<-` to assign the field directly.
    "#
    );

    // Skipping test because opaque types defined in the same module
    // do not fail with the special opaque type error
    //
    // test_report!(
    //     record_builder_apply_opaque,
    //     indoc!(
    //         r#"
    //         succeed = \_ -> crash ""

    //         Decode := {}

    //         get : Str -> Decode
    //         get = \_ -> @Decode {}

    //         succeed {
    //             a: <- get "a",
    //             # missing |> apply ^
    //         }
    //         "#
    //     ),
    //     @r#"
    // ── TOO MANY ARGS in /code/proj/Main.roc ────────────────────────────────────────

    // This value is an opaque type, so it cannot be called with an argument:

    // 12│          a: <- get "a",
    //                    ^^^^^^^

    // Hint: Did you mean to apply it to a function first?
    //     "#
    // );

    test_report!(
        destructure_assignment_introduces_no_variables_nested,
        indoc!(
            r"
            Pair _ _ = Pair 0 1

            _ = Pair 0 1

            {} = {}

            Foo = Foo

            0
            "
        ),
        @r"
    ── UNNECESSARY DEFINITION in /code/proj/Main.roc ───────────────────────────────

    This destructure assignment doesn't introduce any new variables:

    4│      Pair _ _ = Pair 0 1
            ^^^^

    If you don't need to use the value on the right-hand-side of this
    assignment, consider removing the assignment. Since Roc is purely
    functional, assignments that don't introduce variables cannot affect a
    program's behavior!

    ── UNNECESSARY DEFINITION in /code/proj/Main.roc ───────────────────────────────

    This destructure assignment doesn't introduce any new variables:

    6│      _ = Pair 0 1
            ^

    If you don't need to use the value on the right-hand-side of this
    assignment, consider removing the assignment. Since Roc is purely
    functional, assignments that don't introduce variables cannot affect a
    program's behavior!

    ── UNNECESSARY DEFINITION in /code/proj/Main.roc ───────────────────────────────

    This destructure assignment doesn't introduce any new variables:

    8│      {} = {}
            ^^

    If you don't need to use the value on the right-hand-side of this
    assignment, consider removing the assignment. Since Roc is purely
    functional, assignments that don't introduce variables cannot affect a
    program's behavior!

    ── UNNECESSARY DEFINITION in /code/proj/Main.roc ───────────────────────────────

    This destructure assignment doesn't introduce any new variables:

    10│      Foo = Foo
             ^^^

    If you don't need to use the value on the right-hand-side of this
    assignment, consider removing the assignment. Since Roc is purely
    functional, assignments that don't introduce variables cannot affect a
    program's behavior!
    "
    );

    test_report!(
        destructure_assignment_introduces_no_variables_nested_toplevel,
        indoc!(
            r#"
            app "test" provides [] to "./platform"

            Pair _ _ = Pair 0 1

            _ = Pair 0 1

            {} = {}

            Foo = Foo
            "#
        ),
        @r"
    ── UNNECESSARY DEFINITION in /code/proj/Main.roc ───────────────────────────────

    This destructure assignment doesn't introduce any new variables:

    3│  Pair _ _ = Pair 0 1
        ^^^^^^^^

    If you don't need to use the value on the right-hand-side of this
    assignment, consider removing the assignment. Since Roc is purely
    functional, assignments that don't introduce variables cannot affect a
    program's behavior!

    ── UNNECESSARY DEFINITION in /code/proj/Main.roc ───────────────────────────────

    This destructure assignment doesn't introduce any new variables:

    5│  _ = Pair 0 1
        ^

    If you don't need to use the value on the right-hand-side of this
    assignment, consider removing the assignment. Since Roc is purely
    functional, assignments that don't introduce variables cannot affect a
    program's behavior!

    ── UNNECESSARY DEFINITION in /code/proj/Main.roc ───────────────────────────────

    This destructure assignment doesn't introduce any new variables:

    7│  {} = {}
        ^^

    If you don't need to use the value on the right-hand-side of this
    assignment, consider removing the assignment. Since Roc is purely
    functional, assignments that don't introduce variables cannot affect a
    program's behavior!

    ── UNNECESSARY DEFINITION in /code/proj/Main.roc ───────────────────────────────

    This destructure assignment doesn't introduce any new variables:

    9│  Foo = Foo
        ^^^

    If you don't need to use the value on the right-hand-side of this
    assignment, consider removing the assignment. Since Roc is purely
    functional, assignments that don't introduce variables cannot affect a
    program's behavior!
    "
    );

    test_report!(
        unused_shadow_specialization,
        indoc!(
            r#"
            app "test" provides [hash, Id] to "./platform"

            MHash implements hash : a -> U64 where a implements MHash

            Id := {}

            hash = \@Id _ -> 0
            "#
        ),
        @r"
    ── UNUSED DEFINITION in /code/proj/Main.roc ────────────────────────────────────

    `hash` is not used anywhere in your code.

    7│  hash = \@Id _ -> 0
        ^^^^

    If you didn't intend on using `hash` then remove it so future readers of
    your code don't wonder why it is there.
    "
    );

    test_report!(
        specialization_for_wrong_type,
        indoc!(
            r#"
            app "test" provides [hash, Id, Id2] to "./platform"

            MHash implements hash : a -> U64 where a implements MHash

            Id := {} implements [MHash {hash}]
            Id2 := {}

            hash = \@Id2 _ -> 0
            "#
        ),
        @r"
    ── WRONG SPECIALIZATION TYPE in /code/proj/Main.roc ────────────────────────────

    This specialization of `hash` is not for the expected type:

    8│  hash = \@Id2 _ -> 0
        ^^^^

    It was previously claimed to be a specialization for `Id`, but was
    determined to actually specialize `Id2`!
    "
    );

    test_report!(
        mismatched_record_annotation,
        indoc!(
            r"
                x : { y : Str }
                x = {}

                x
                "
        ),
        @r"
    ── TYPE MISMATCH in /code/proj/Main.roc ────────────────────────────────────────

    Something is off with the body of the `x` definition:

    4│      x : { y : Str }
    5│      x = {}
                ^^

    The body is a record of type:

        {}

    But the type annotation on `x` says it should be:

        { y : Str }

    Tip: Looks like the y field is missing.
    "
    );

    test_report!(
        cyclic_opaque,
        indoc!(
            r"
            Recursive := [Infinitely Recursive]

            0
            "
        ),
        @r"
    ── CYCLIC ALIAS in /code/proj/Main.roc ─────────────────────────────────────────

    The `Recursive` opaque is self-recursive in an invalid way:

    4│      Recursive := [Infinitely Recursive]
            ^^^^^^^^^

    Recursion in opaquees is only allowed if recursion happens behind a
    tagged union, at least one variant of which is not recursive.
    "
    );

    test_report!(
        derive_decoding_for_function,
        indoc!(
            r#"
            app "test" provides [A] to "./platform"

            A a := a -> a implements [Decode.Decoding]
            "#
        ),
        @r"
    ── INCOMPLETE ABILITY IMPLEMENTATION in /code/proj/Main.roc ────────────────────

    I can't derive an implementation of the `Decoding` ability for `A`:

    3│  A a := a -> a implements [Decode.Decoding]
                                  ^^^^^^^^^^^^^^^

    Note: `Decoding` cannot be generated for functions.

    Tip: You can define a custom implementation of `Decoding` for `A`.
    "
    );

    test_report!(
        derive_decoding_for_non_decoding_opaque,
        indoc!(
            r#"
            app "test" provides [A] to "./platform"

            A := B implements [Decode.Decoding]

            B := {}
            "#
        ),
        @r"
    ── INCOMPLETE ABILITY IMPLEMENTATION in /code/proj/Main.roc ────────────────────

    I can't derive an implementation of the `Decoding` ability for `A`:

    3│  A := B implements [Decode.Decoding]
                           ^^^^^^^^^^^^^^^

    Tip: `B` does not implement `Decoding`. Consider adding a custom
    implementation or `implements Decode.Decoding` to the definition of `B`.

    Tip: You can define a custom implementation of `Decoding` for `A`.

    "
    );

    test_report!(
        derive_decoding_for_other_has_decoding,
        indoc!(
            r#"
            app "test" provides [A] to "./platform"

            A := B implements [Decode.Decoding]

            B := {} implements [Decode.Decoding]
            "#
        ),
        @"" // no error
    );

    test_report!(
        derive_decoding_for_recursive_deriving,
        indoc!(
            r#"
            app "test" provides [MyNat] to "./platform"

            MyNat := [S MyNat, Z] implements [Decode.Decoding]
            "#
        ),
        @"" // no error
    );

    test_report!(
        function_cannot_derive_encoding,
        indoc!(
            r#"
            app "test" provides [main] to "./platform"

            import Decode exposing [decoder]

            main =
                myDecoder : Decoder (a -> a) fmt where fmt implements DecoderFormatting
                myDecoder = decoder

                myDecoder
            "#
        ),
        @r"
    ── TYPE MISMATCH in /code/proj/Main.roc ────────────────────────────────────────

    This expression has a type that does not implement the abilities it's expected to:

    7│      myDecoder = decoder
                        ^^^^^^^

    I can't generate an implementation of the `Decoding` ability for

        a -> a

    Note: `Decoding` cannot be generated for functions.
    "
    );

    test_report!(
        nested_opaque_cannot_derive_encoding,
        indoc!(
            r#"
            app "test" provides [main] to "./platform"

            import Decode exposing [decoder]

            A := {}

            main =
                myDecoder : Decoder {x : A} fmt where fmt implements DecoderFormatting
                myDecoder = decoder

                myDecoder
            "#
        ),
        @r"
    ── TYPE MISMATCH in /code/proj/Main.roc ────────────────────────────────────────

    This expression has a type that does not implement the abilities it's expected to:

    9│      myDecoder = decoder
                        ^^^^^^^

    I can't generate an implementation of the `Decoding` ability for

        { x : A }

    In particular, an implementation for

        A

    cannot be generated.

    Tip: `A` does not implement `Decoding`. Consider adding a custom
    implementation or `implements Decode.Decoding` to the definition of `A`.
    "
    );

    test_report!(
        anonymous_function_does_not_use_param,
        indoc!(
            r"
            (\x -> 5) 1
            "
        ),
    @r#"
    ── UNUSED ARGUMENT in /code/proj/Main.roc ──────────────────────────────────────

    This function doesn't use `x`.

    4│      (\x -> 5) 1
              ^

    If you don't need `x`, then you can just remove it. However, if you
    really do need `x` as an argument of this function, prefix it with an
    underscore, like this: "_`x`". Adding an underscore at the start of a
    variable name is a way of saying that the variable is not used.
    "#
    );

    test_report!(
        expected_tag_has_too_many_args,
        indoc!(
            r#"
            app "test" provides [fromBytes] to "./platform"

            u8 : [Good (List U8), Bad [DecodeProblem]]

            fromBytes =
                when u8 is
                    Good _ _ ->
                        Ok "foo"

                    Bad _ ->
                        Ok "foo"
            "#
        ),
        @r#"
    ── TYPE MISMATCH in /code/proj/Main.roc ────────────────────────────────────────

    The branches of this `when` expression don't match the condition:

     6│>      when u8 is
     7│           Good _ _ ->
     8│               Ok "foo"
     9│
    10│           Bad _ ->
    11│               Ok "foo"

    This `u8` value is a:

        [Good …, …]

    But the branch patterns have type:

        [Good … *, …]

    The branches must be cases of the `when` condition's type!
    "#
    );

    test_report!(
        create_value_with_optional_record_field_type,
        indoc!(
            r#"
            f : {a: Str, b ? Str}
            f = {a: "b", b: ""}
            f
            "#
        ),
        @r#"
    ── TYPE MISMATCH in /code/proj/Main.roc ────────────────────────────────────────

    Something is off with the body of the `f` definition:

    4│      f : {a: Str, b ? Str}
    5│      f = {a: "b", b: ""}
                ^^^^^^^^^^^^^^^

    The body is a record of type:

        {
            a : Str,
            b : Str,
        }

    But the type annotation on `f` says it should be:

        {
            a : Str,
            b ? Str,
        }

    Tip: To extract the `.b` field it must be non-optional, but the type
    says this field is optional. Learn more about optional fields at TODO.
    "#
    );

    test_report!(
        create_value_with_conditionally_optional_record_field_type,
        indoc!(
            r#"
            f : {a: Str, b ? Str}
            f = if Bool.true then {a: ""} else {a: "b", b: ""}
            f
            "#
        ),
        @r#"
    ── TYPE MISMATCH in /code/proj/Main.roc ────────────────────────────────────────

    Something is off with the `then` branch of this `if` expression:

    4│      f : {a: Str, b ? Str}
    5│      f = if Bool.true then {a: ""} else {a: "b", b: ""}
                                  ^^^^^^^

    This branch is a record of type:

        { a : Str }

    But the type annotation on `f` says it should be:

        {
            a : Str,
            b ? Str,
        }

    Tip: Looks like the b field is missing.
    "#
    );

    test_report!(
        unused_def_in_branch_pattern,
        indoc!(
            r#"
            when A "" is
                A foo -> ""
            "#
        ),
    @r#"
    ── UNUSED DEFINITION in /code/proj/Main.roc ────────────────────────────────────

    `foo` is not used in this `when` branch.

    5│          A foo -> ""
                  ^^^

    If you don't need to use `foo`, prefix it with an underscore, like
    "_foo", or replace it with just an "_".
    "#
    );

    test_report!(
        infer_decoded_record_error_with_function_field,
        indoc!(
            r#"
            app "test" provides [main] to "./platform"

            import TotallyNotJson

            main =
                decoded = Str.toUtf8 "{\"first\":\"ab\",\"second\":\"cd\"}" |> Decode.fromBytes TotallyNotJson.json
                when decoded is
                    Ok rcd -> rcd.first rcd.second
                    _ -> "something went wrong"
            "#
        ),
    @r"
    ── TYPE MISMATCH in /code/proj/Main.roc ────────────────────────────────────────

    This expression has a type that does not implement the abilities it's expected to:

    8│          Ok rcd -> rcd.first rcd.second
                          ^^^^^^^^^

    I can't generate an implementation of the `Decoding` ability for

        * -> *

    Note: `Decoding` cannot be generated for functions.
    "
    );

    test_report!(
        record_with_optional_field_types_cannot_derive_decoding,
        indoc!(
            r#"
             app "test" provides [main] to "./platform"

             import Decode exposing [decoder]

             main =
                 myDecoder : Decoder {x : Str, y ? Str} fmt where fmt implements DecoderFormatting
                 myDecoder = decoder

                 myDecoder
             "#
        ),
        @r"
    ── TYPE MISMATCH in /code/proj/Main.roc ────────────────────────────────────────

    This expression has a type that does not implement the abilities it's expected to:

    7│      myDecoder = decoder
                        ^^^^^^^

    I can't generate an implementation of the `Decoding` ability for

        {
            x : Str,
            y ? Str,
        }

    Note: I can't derive decoding for a record with an optional field,
    which in this case is `.y`. Optional record fields are polymorphic over
    records that may or may not contain them at compile time, but are not
    a concept that extends to runtime!
    Maybe you wanted to use a `Result`?
    "
    );

    test_report!(
        uninhabited_type_is_trivially_exhaustive,
        indoc!(
            r#"
            x : Result {} []

            when x is
                Ok {} -> ""
            "#
        ),
    // no problem!
    @r"
    "
    );

    test_report!(
        uninhabited_type_is_trivially_exhaustive_nested,
        indoc!(
            r#"
            x : Result (Result [A, B] []) []

            when x is
                Ok (Ok A) -> ""
                Ok (Ok B) -> ""
            "#
        ),
    // no problem!
    @r"
    "
    );

    test_report!(
        branch_patterns_missing_nested_case,
        indoc!(
            r#"
            x : Result (Result [A, B] {}) {}

            when x is
                Ok (Ok A) -> ""
                Ok (Err _) -> ""
                Err _ -> ""
            "#
        ),
    @r#"
    ── UNSAFE PATTERN in /code/proj/Main.roc ───────────────────────────────────────

    This `when` does not cover all the possibilities:

    6│>      when x is
    7│>          Ok (Ok A) -> ""
    8│>          Ok (Err _) -> ""
    9│>          Err _ -> ""

    Other possibilities include:

        Ok (Ok B)

    I would have to crash if I saw one of those! Add branches for them!
    "#
    );

    test_report!(
        branch_patterns_missing_nested_case_with_trivially_exhausted_variant,
        indoc!(
            r#"
            x : Result (Result [A, B] []) []

            when x is
                Ok (Ok A) -> ""
            "#
        ),
    @r#"
    ── UNSAFE PATTERN in /code/proj/Main.roc ───────────────────────────────────────

    This `when` does not cover all the possibilities:

    6│>      when x is
    7│>          Ok (Ok A) -> ""

    Other possibilities include:

        Ok (Ok B)

    I would have to crash if I saw one of those! Add branches for them!
    "#
    );

    test_report!(
        uninhabited_err_branch_is_redundant_when_err_is_matched,
        indoc!(
            r#"
            x : Result {} []

            when x is
                Ok {} -> ""
                Err _ -> ""
            "#
        ),
    @r#"
    ── UNMATCHABLE PATTERN in /code/proj/Main.roc ──────────────────────────────────

    The 2nd pattern will never be matched:

    6│      when x is
    7│          Ok {} -> ""
    8│          Err _ -> ""
                ^^^^^

    It's impossible to create a value of this shape, so this pattern can
    be safely removed!
    "#
    );

    test_report!(
        uninhabited_err_branch_is_redundant_when_err_is_matched_nested,
        indoc!(
            r#"
            x : Result (Result {} []) []

            when x is
                Ok (Ok {}) -> ""
                Ok (Err _) -> ""
                Err _ -> ""
            "#
        ),
    @r#"
    ── UNMATCHABLE PATTERN in /code/proj/Main.roc ──────────────────────────────────

    The 2nd pattern will never be matched:

    6│       when x is
    7│           Ok (Ok {}) -> ""
    8│>          Ok (Err _) -> ""
    9│           Err _ -> ""

    It's impossible to create a value of this shape, so this pattern can
    be safely removed!

    ── UNMATCHABLE PATTERN in /code/proj/Main.roc ──────────────────────────────────

    The 3rd pattern will never be matched:

    6│      when x is
    7│          Ok (Ok {}) -> ""
    8│          Ok (Err _) -> ""
    9│          Err _ -> ""
                ^^^^^

    It's impossible to create a value of this shape, so this pattern can
    be safely removed!
    "#
    );

    test_report!(
        custom_type_conflicts_with_builtin,
        indoc!(
            r#"
            Dec := [ S Dec, Z ]

            ""
            "#
        ),
    @r"
    ── DUPLICATE NAME in /code/proj/Main.roc ───────────────────────────────────────

    This opaque type has the same name as a builtin:

    4│      Dec := [ S Dec, Z ]
            ^^^^^^^^^^^^^^^^^^^

    All builtin opaque types are in scope by default, so I need this
    opaque type to have a different name!
    "
    );

    test_report!(
        unused_value_import,
        indoc!(
            r#"
            app "test" provides [main] to "./platform"

            import List exposing [concat]

            main = ""
            "#
        ),
    @r#"
    ── UNUSED IMPORT in /code/proj/Main.roc ────────────────────────────────────────

    List is imported but not used.

    3│  import List exposing [concat]
        ^^^^^^^^^^^^^^^^^^^^^^^^^^^^^

    Since List isn't used, you don't need to import it.
    "#
    );

    test_report!(
        #[ignore = "https://github.com/roc-lang/roc/issues/4096"]
        unnecessary_builtin_module_import,
        indoc!(
            r#"
            app "test" provides [main] to "./platform"

            import Str

            main = Str.concat "" ""
            "#
        ),
    @r"
    "
    );

    test_report!(
        #[ignore = "https://github.com/roc-lang/roc/issues/4096"]
        unnecessary_builtin_type_import,
        indoc!(
            r#"
            app "test" provides [main, E] to "./platform"

            import Decode exposing [DecodeError]

            E : DecodeError

            main = ""
            "#
        ),
    @r"
    "
    );

    test_report!(
        invalid_toplevel_cycle,
        indoc!(
            r#"
            app "test" provides [main] to "./platform"

            main =
                if Bool.true then {} else main
            "#
        ),
    @r"
    ── CIRCULAR DEFINITION in /code/proj/Main.roc ──────────────────────────────────

    `main` is defined directly in terms of itself:

    3│>  main =
    4│>      if Bool.true then {} else main

    Roc evaluates values strictly, so running this program would enter an
    infinite loop!

    Hint: Did you mean to define `main` as a function?
    "
    );

    test_report!(
        bool_vs_true_tag,
        indoc!(
            r#"
            if True then "" else ""
            "#
        ),
    @r#"
    ── TYPE MISMATCH in /code/proj/Main.roc ────────────────────────────────────────

    This `if` condition needs to be a Bool:

    4│      if True then "" else ""
               ^^^^

    This `True` tag has the type:

        [True]

    But I need every `if` condition to evaluate to a Bool—either `Bool.true`
    or `Bool.false`.

    Tip: Did you mean to use `Bool.true` rather than `True`?
    "#
    );

    test_report!(
        bool_vs_false_tag,
        indoc!(
            r#"
            if False then "" else ""
            "#
        ),
    @r#"
    ── TYPE MISMATCH in /code/proj/Main.roc ────────────────────────────────────────

    This `if` condition needs to be a Bool:

    4│      if False then "" else ""
               ^^^^^

    This `False` tag has the type:

        [False]

    But I need every `if` condition to evaluate to a Bool—either `Bool.true`
    or `Bool.false`.

    Tip: Did you mean to use `Bool.false` rather than `False`?
    "#
    );

    test_report!(
        derive_hash_for_function,
        indoc!(
            r#"
             app "test" provides [A] to "./platform"

             A a := a -> a implements [Hash]
             "#
        ),
        @r"
    ── INCOMPLETE ABILITY IMPLEMENTATION in /code/proj/Main.roc ────────────────────

    I can't derive an implementation of the `Hash` ability for `A`:

    3│  A a := a -> a implements [Hash]
                                  ^^^^

    Note: `Hash` cannot be generated for functions.

    Tip: You can define a custom implementation of `Hash` for `A`.
    "
    );

    test_report!(
        derive_hash_for_non_hash_opaque,
        indoc!(
            r#"
             app "test" provides [A] to "./platform"

             A := B implements [Hash]

             B := {}
             "#
        ),
        @r"
    ── INCOMPLETE ABILITY IMPLEMENTATION in /code/proj/Main.roc ────────────────────

    I can't derive an implementation of the `Hash` ability for `A`:

    3│  A := B implements [Hash]
                           ^^^^

    Tip: `B` does not implement `Hash`. Consider adding a custom
    implementation or `implements Hash.Hash` to the definition of `B`.

    Tip: You can define a custom implementation of `Hash` for `A`.

    "
    );

    test_report!(
        derive_hash_for_other_has_hash,
        indoc!(
            r#"
             app "test" provides [A] to "./platform"

             A := B implements [Hash]

             B := {} implements [Hash]
             "#
        ),
        @"" // no error
    );

    test_report!(
        derive_hash_for_recursive_deriving,
        indoc!(
            r#"
             app "test" provides [MyNat] to "./platform"

             MyNat := [S MyNat, Z] implements [Hash]
             "#
        ),
        @"" // no error
    );

    test_report!(
        derive_hash_for_record,
        indoc!(
            r#"
             app "test" provides [main] to "./platform"

             foo : a -> {} where a implements Hash

             main = foo {a: "", b: 1}
             "#
        ),
        @"" // no error
    );

    test_report!(
        derive_hash_for_tag,
        indoc!(
            r#"
             app "test" provides [main] to "./platform"

             foo : a -> {} where a implements Hash

             t : [A {}, B U8 U64, C Str]

             main = foo t
             "#
        ),
        @"" // no error
    );

    test_report!(
        cannot_derive_hash_for_function,
        indoc!(
            r#"
             app "test" provides [main] to "./platform"

             foo : a -> {} where a implements Hash

             main = foo (\x -> x)
             "#
        ),
        @r"
    ── TYPE MISMATCH in /code/proj/Main.roc ────────────────────────────────────────

    This expression has a type that does not implement the abilities it's expected to:

    5│  main = foo (\x -> x)
                    ^^^^^^^

    I can't generate an implementation of the `Hash` ability for

        a -> a

    Note: `Hash` cannot be generated for functions.
    "
    );

    test_report!(
        cannot_derive_hash_for_structure_containing_function,
        indoc!(
            r#"
             app "test" provides [main] to "./platform"

             foo : a -> {} where a implements Hash

             main = foo (A (\x -> x) B)
             "#
        ),
        @r"
    ── TYPE MISMATCH in /code/proj/Main.roc ────────────────────────────────────────

    This expression has a type that does not implement the abilities it's expected to:

    5│  main = foo (A (\x -> x) B)
                    ^^^^^^^^^^^^^

    I can't generate an implementation of the `Hash` ability for

        [A (a -> a) [B]a]

    In particular, an implementation for

        a -> a

    cannot be generated.

    Note: `Hash` cannot be generated for functions.
    "
    );

    test_no_problem!(
        derive_hash_for_tuple,
        indoc!(
            r#"
             app "test" provides [main] to "./platform"

             foo : a -> {} where a implements Hash

             main = foo ("", 1)
             "#
        )
    );

    test_report!(
        cannot_hash_tuple_with_non_hash_element,
        indoc!(
            r#"
             app "test" provides [main] to "./platform"

             foo : a -> {} where a implements Hash

             main = foo ("", \{} -> {})
             "#
        ),
        @r#"
    ── TYPE MISMATCH in /code/proj/Main.roc ────────────────────────────────────────

    This expression has a type that does not implement the abilities it's expected to:

    5│  main = foo ("", \{} -> {})
                   ^^^^^^^^^^^^^^^

    I can't generate an implementation of the `Hash` ability for

        (
            Str,
            {}a -> {},
        )a

    In particular, an implementation for

        {}a -> {}

    cannot be generated.

    Note: `Hash` cannot be generated for functions.
    "#
    );

    test_report!(
        shift_by_negative,
        indoc!(
            r"
            {
                a: Num.shiftLeftBy 1 -1,
                b: Num.shiftRightBy 1 -1,
                c: Num.shiftRightZfBy 1 -1,
            }
            "
        ),
    @r"
    ── TYPE MISMATCH in /code/proj/Main.roc ────────────────────────────────────────

    This 2nd argument to `shiftRightZfBy` has an unexpected type:

    7│          c: Num.shiftRightZfBy 1 -1,
                                        ^^

    The argument is a number of type:

        I8, I16, F32, I32, F64, I64, I128, or Dec

    But `shiftRightZfBy` needs its 2nd argument to be:

        U8

    ── TYPE MISMATCH in /code/proj/Main.roc ────────────────────────────────────────

    This 2nd argument to `shiftRightBy` has an unexpected type:

    6│          b: Num.shiftRightBy 1 -1,
                                      ^^

    The argument is a number of type:

        I8, I16, F32, I32, F64, I64, I128, or Dec

    But `shiftRightBy` needs its 2nd argument to be:

        U8

    ── TYPE MISMATCH in /code/proj/Main.roc ────────────────────────────────────────

    This 2nd argument to `shiftLeftBy` has an unexpected type:

    5│          a: Num.shiftLeftBy 1 -1,
                                     ^^

    The argument is a number of type:

        I8, I16, F32, I32, F64, I64, I128, or Dec

    But `shiftLeftBy` needs its 2nd argument to be:

        U8
    "
    );

    test_report!(
        big_char_does_not_fit_in_u8,
        indoc!(
            r"
            digits : List U8
            digits = List.range { start: At '0', end: At '9' }

            List.contains digits '☃'
            "
        ),
    @r"
    ── TYPE MISMATCH in /code/proj/Main.roc ────────────────────────────────────────

    This 2nd argument to `contains` has an unexpected type:

    7│      List.contains digits '☃'
                                 ^^^^^

    The argument is a Unicode scalar value of type:

        U16, I32, U32, I64, U64, I128, or U128

    But `contains` needs its 2nd argument to be:

        Int Unsigned8
    "
    );

    test_report!(
        derive_eq_for_function,
        indoc!(
            r#"
             app "test" provides [A] to "./platform"

             A a := a -> a implements [Eq]
             "#
        ),
        @r"
    ── INCOMPLETE ABILITY IMPLEMENTATION in /code/proj/Main.roc ────────────────────

    I can't derive an implementation of the `Eq` ability for `A`:

    3│  A a := a -> a implements [Eq]
                                  ^^

    Note: `Eq` cannot be generated for functions.

    Tip: You can define a custom implementation of `Eq` for `A`.
    "
    );

    test_report!(
        big_char_does_not_fit_in_u8_pattern,
        indoc!(
            r#"
            x : U8

            when x is
                '☃' -> ""
                _ -> ""
            "#
        ),
    @r#"
    ── TYPE MISMATCH in /code/proj/Main.roc ────────────────────────────────────────

    The branches of this `when` expression don't match the condition:

    6│>      when x is
    7│           '☃' -> ""
    8│           _ -> ""

    This `x` value is a:

        U8

    But the branch patterns have type:

        U16, I32, U32, I64, U64, I128, or U128

    The branches must be cases of the `when` condition's type!
    "#
    );

    test_report!(
        derive_eq_for_f32,
        indoc!(
            r#"
             app "test" provides [A] to "./platform"

             A := F32 implements [Eq]
             "#
        ),
        @r"
    ── INCOMPLETE ABILITY IMPLEMENTATION in /code/proj/Main.roc ────────────────────

    I can't derive an implementation of the `Eq` ability for `A`:

    3│  A := F32 implements [Eq]
                             ^^

    Note: I can't derive `Bool.isEq` for floating-point types. That's
    because Roc's floating-point numbers cannot be compared for total
    equality - in Roc, `NaN` is never comparable to `NaN`. If a type
    doesn't support total equality, it cannot support the `Eq` ability!

    Tip: You can define a custom implementation of `Eq` for `A`.
    "
    );

    test_report!(
        derive_eq_for_f64,
        indoc!(
            r#"
             app "test" provides [A] to "./platform"

             A := F64 implements [Eq]
             "#
        ),
        @r"
    ── INCOMPLETE ABILITY IMPLEMENTATION in /code/proj/Main.roc ────────────────────

    I can't derive an implementation of the `Eq` ability for `A`:

    3│  A := F64 implements [Eq]
                             ^^

    Note: I can't derive `Bool.isEq` for floating-point types. That's
    because Roc's floating-point numbers cannot be compared for total
    equality - in Roc, `NaN` is never comparable to `NaN`. If a type
    doesn't support total equality, it cannot support the `Eq` ability!

    Tip: You can define a custom implementation of `Eq` for `A`.
    "
    );

    test_report!(
        derive_eq_for_non_eq_opaque,
        indoc!(
            r#"
             app "test" provides [A] to "./platform"

             A := B implements [Eq]

             B := {}
             "#
        ),
        @r"
    ── INCOMPLETE ABILITY IMPLEMENTATION in /code/proj/Main.roc ────────────────────

    I can't derive an implementation of the `Eq` ability for `A`:

    3│  A := B implements [Eq]
                           ^^

    Tip: `B` does not implement `Eq`. Consider adding a custom implementation
    or `implements Bool.Eq` to the definition of `B`.

    Tip: You can define a custom implementation of `Eq` for `A`.

    "
    );

    test_report!(
        derive_eq_for_other_has_eq,
        indoc!(
            r#"
             app "test" provides [A] to "./platform"

             A := B implements [Eq]

             B := {} implements [Eq]
             "#
        ),
        @"" // no error
    );

    test_report!(
        derive_eq_for_recursive_deriving,
        indoc!(
            r#"
             app "test" provides [MyNat] to "./platform"

             MyNat := [S MyNat, Z] implements [Eq]
             "#
        ),
        @"" // no error
    );

    test_report!(
        derive_eq_for_record,
        indoc!(
            r#"
             app "test" provides [main] to "./platform"

             foo : a -> {} where a implements Eq

             main = foo {a: "", b: 1}
             "#
        ),
        @"" // no error
    );

    test_report!(
        derive_eq_for_tag,
        indoc!(
            r#"
             app "test" provides [main] to "./platform"

             foo : a -> {} where a implements Eq

             t : [A {}, B U8 U64, C Str]

             main = foo t
             "#
        ),
        @"" // no error
    );

    test_report!(
        cannot_derive_eq_for_function,
        indoc!(
            r#"
             app "test" provides [main] to "./platform"

             foo : a -> {} where a implements Eq

             main = foo (\x -> x)
             "#
        ),
        @r"
    ── TYPE MISMATCH in /code/proj/Main.roc ────────────────────────────────────────

    This expression has a type that does not implement the abilities it's expected to:

    5│  main = foo (\x -> x)
                    ^^^^^^^

    I can't generate an implementation of the `Eq` ability for

        a -> a

    Note: `Eq` cannot be generated for functions.
    "
    );

    test_report!(
        cannot_derive_eq_for_structure_containing_function,
        indoc!(
            r#"
             app "test" provides [main] to "./platform"

             foo : a -> {} where a implements Eq

             main = foo (A (\x -> x) B)
             "#
        ),
        @r"
    ── TYPE MISMATCH in /code/proj/Main.roc ────────────────────────────────────────

    This expression has a type that does not implement the abilities it's expected to:

    5│  main = foo (A (\x -> x) B)
                    ^^^^^^^^^^^^^

    I can't generate an implementation of the `Eq` ability for

        [A (a -> a) [B]a]

    In particular, an implementation for

        a -> a

    cannot be generated.

    Note: `Eq` cannot be generated for functions.
    "
    );

    test_report!(
        cannot_eq_functions,
        indoc!(
            r"
            (\x -> x) == (\x -> x)
            "
        ),
        @r"
    ── TYPE MISMATCH in /code/proj/Main.roc ────────────────────────────────────────

    This expression has a type that does not implement the abilities it's expected to:

    4│      (\x -> x) == (\x -> x)
             ^^^^^^^

    I can't generate an implementation of the `Eq` ability for

        a -> a

    Note: `Eq` cannot be generated for functions.
    "
    );

    test_report!(
        cannot_not_eq_functions,
        indoc!(
            r"
            (\x -> x) == (\x -> x)
            "
        ),
        @r"
    ── TYPE MISMATCH in /code/proj/Main.roc ────────────────────────────────────────

    This expression has a type that does not implement the abilities it's expected to:

    4│      (\x -> x) == (\x -> x)
             ^^^^^^^

    I can't generate an implementation of the `Eq` ability for

        a -> a

    Note: `Eq` cannot be generated for functions.
    "
    );

    test_no_problem!(
        derive_eq_for_tuple,
        indoc!(
            r#"
             app "test" provides [main] to "./platform"

             foo : a -> {} where a implements Eq

             main = foo ("", 1)
             "#
        )
    );

    test_report!(
        cannot_eq_tuple_with_non_eq_element,
        indoc!(
            r#"
             app "test" provides [main] to "./platform"

             foo : a -> {} where a implements Eq

             main = foo ("", 1.0f64)
             "#
        ),
        @r#"
    ── TYPE MISMATCH in /code/proj/Main.roc ────────────────────────────────────────

    This expression has a type that does not implement the abilities it's expected to:

    5│  main = foo ("", 1.0f64)
                   ^^^^^^^^^^^^

    I can't generate an implementation of the `Eq` ability for

        (
            Str,
            F64,
        )a

    In particular, an implementation for

        F64

    cannot be generated.

    Note: I can't derive `Bool.isEq` for floating-point types. That's
    because Roc's floating-point numbers cannot be compared for total
    equality - in Roc, `NaN` is never comparable to `NaN`. If a type
    doesn't support total equality, it cannot support the `Eq` ability!
    "#
    );

    test_report!(
        cannot_import_structural_eq_not_eq,
        indoc!(
            r"
            {
                a: Bool.structuralEq,
                b: Bool.structuralNotEq,
            }
            "
        ),
        @r"
    ── NOT EXPOSED in /code/proj/Main.roc ──────────────────────────────────────────

    The Bool module does not expose `structuralEq`:

    5│          a: Bool.structuralEq,
                   ^^^^^^^^^^^^^^^^^

    Did you mean one of these?

        Bool.true
        Bool.isNotEq
        Bool.false
        Bool.isEq

    ── NOT EXPOSED in /code/proj/Main.roc ──────────────────────────────────────────

    The Bool module does not expose `structuralNotEq`:

    6│          b: Bool.structuralNotEq,
                   ^^^^^^^^^^^^^^^^^^^^

    Did you mean one of these?

        Bool.isNotEq
        Bool.true
        Bool.boolIsEq
        Bool.false
    "
    );

    test_report!(
        expand_ability_from_type_alias_mismatch,
        indoc!(
            r#"
            app "test" provides [f] to "./platform"

            F a : a where a implements Hash

            f : F ({} -> {})
            "#
        ),
    @r"
    ── TYPE MISMATCH in /code/proj/Main.roc ────────────────────────────────────────

    This expression has a type that does not implement the abilities it's expected to:

    5│  f : F ({} -> {})
               ^^^^^^^^

    I can't generate an implementation of the `Hash` ability for

        {} -> {}

    Note: `Hash` cannot be generated for functions.
    "
    );

    test_report!(
        demanded_vs_optional_record_field,
        indoc!(
            r#"
            foo : { a : Str } -> Str
            foo = \{ a ? "" } -> a
            foo
            "#
        ),
    @r#"
    ── TYPE MISMATCH in /code/proj/Main.roc ────────────────────────────────────────

    The 1st argument to `foo` is weird:

    5│      foo = \{ a ? "" } -> a
                   ^^^^^^^^^^

    The argument is a pattern that matches record values of type:

        { a ? Str }

    But the annotation on `foo` says the 1st argument should be:

        { a : Str }
    "#
    );

    test_report!(
        underivable_opaque_doesnt_error_for_derived_bodies,
        indoc!(
            r#"
            app "test" provides [main] to "./platform"

            F := U8 -> U8 implements [Hash, Eq, Encoding]

            main = ""
            "#
        ),
    @r"
    ── INCOMPLETE ABILITY IMPLEMENTATION in /code/proj/Main.roc ────────────────────

    I can't derive an implementation of the `Hash` ability for `F`:

    3│  F := U8 -> U8 implements [Hash, Eq, Encoding]
                                  ^^^^

    Note: `Hash` cannot be generated for functions.

    Tip: You can define a custom implementation of `Hash` for `F`.

    ── INCOMPLETE ABILITY IMPLEMENTATION in /code/proj/Main.roc ────────────────────

    I can't derive an implementation of the `Eq` ability for `F`:

    3│  F := U8 -> U8 implements [Hash, Eq, Encoding]
                                        ^^

    Note: `Eq` cannot be generated for functions.

    Tip: You can define a custom implementation of `Eq` for `F`.

    ── INCOMPLETE ABILITY IMPLEMENTATION in /code/proj/Main.roc ────────────────────

    I can't derive an implementation of the `Encoding` ability for `F`:

    3│  F := U8 -> U8 implements [Hash, Eq, Encoding]
                                            ^^^^^^^^

    Note: `Encoding` cannot be generated for functions.

    Tip: You can define a custom implementation of `Encoding` for `F`.
    "
    );

    test_report!(
        duplicate_ability_in_has_clause,
        indoc!(
            r"
            f : a -> {} where a implements Hash & Hash

            f
            "
        ),
    @r"
    ── DUPLICATE BOUND ABILITY in /code/proj/Main.roc ──────────────────────────────

    I already saw that this type variable is bound to the `Hash` ability
    once before:

    4│      f : a -> {} where a implements Hash & Hash
                                                  ^^^^

    Abilities only need to bound to a type variable once in an `implements`
    clause!
    "
    );

    test_report!(
        rigid_able_bounds_must_be_a_superset_of_flex_bounds,
        indoc!(
            r#"
            app "test" provides [main] to "./platform"

            g : x -> x where x implements Decoding & Encoding

            main : x -> x where x implements Encoding
            main = \x -> g x
            "#
        ),
    @r"
    ── TYPE MISMATCH in /code/proj/Main.roc ────────────────────────────────────────

    This 1st argument to `g` has an unexpected type:

    6│  main = \x -> g x
                       ^

    This `x` value is a:

        x where x implements Encoding

    But `g` needs its 1st argument to be:

        x where x implements Encoding & Decoding

    Note: The type variable `x` says it can take on any value that
    implements only the ability `Encoding`.

    But, I see that it's also used as if it implements the ability
    `Decoding`. Can you use `x` without that ability? If not, consider adding
    it to the `implements` clause of `x`.
    "
    );

    test_report!(
        rigid_able_bounds_must_be_a_superset_of_flex_bounds_multiple,
        indoc!(
            r#"
            app "test" provides [main] to "./platform"

            g : x -> x where x implements Decoding & Encoding & Hash

            main : x -> x where x implements Encoding
            main = \x -> g x
            "#
        ),
    @r"
    ── TYPE MISMATCH in /code/proj/Main.roc ────────────────────────────────────────

    This 1st argument to `g` has an unexpected type:

    6│  main = \x -> g x
                       ^

    This `x` value is a:

        x where x implements Encoding

    But `g` needs its 1st argument to be:

        x where x implements Hash & Encoding & Decoding

    Note: The type variable `x` says it can take on any value that
    implements only the ability `Encoding`.

    But, I see that it's also used as if it implements the abilities `Hash`
    and `Decoding`. Can you use `x` without those abilities? If not, consider
    adding them to the `implements` clause of `x`.
    "
    );

    test_report!(
        rigid_able_bounds_must_be_a_superset_of_flex_bounds_with_indirection,
        indoc!(
            r#"
            app "test" provides [main] to "./platform"

            f : x -> x where x implements Hash
            g : x -> x where x implements Decoding & Encoding

            main : x -> x where x implements Hash & Encoding
            main = \x -> g (f x)
            "#
        ),
    @r"
    ── TYPE MISMATCH in /code/proj/Main.roc ────────────────────────────────────────

    This 1st argument to `g` has an unexpected type:

    7│  main = \x -> g (f x)
                        ^^^

    This `f` call produces:

        x where x implements Hash & Encoding

    But `g` needs its 1st argument to be:

        x where x implements Encoding & Decoding

    Note: The type variable `x` says it can take on any value that
    implements only the abilities `Hash` and `Encoding`.

    But, I see that it's also used as if it implements the ability
    `Decoding`. Can you use `x` without that ability? If not, consider adding
    it to the `implements` clause of `x`.
    "
    );

    test_report!(
        list_pattern_not_terminated,
        indoc!(
            r#"
            when [] is
                [1, 2, -> ""
            "#
        ),
    @r#"
    ── UNFINISHED LIST PATTERN in tmp/list_pattern_not_terminated/Test.roc ─────────

    I am partway through parsing a list pattern, but I got stuck here:

    5│          [1, 2, -> ""
                       ^

    I was expecting to see a closing square brace before this, so try
    adding a ] and see if that helps?
    "#
    );

    test_report!(
        list_pattern_weird_rest_pattern,
        indoc!(
            r#"
            when [] is
                [...] -> ""
            "#
        ),
    @r#"
    ── INCORRECT REST PATTERN in tmp/list_pattern_weird_rest_pattern/Test.roc ──────

    It looks like you may trying to write a list rest pattern, but it's
    not the form I expect:

    5│          [...] -> ""
                 ^

    List rest patterns, which match zero or more elements in a list, are
    denoted with .. - is that what you meant?
    "#
    );

    test_report!(
        unnecessary_extension_variable,
        indoc!(
            r"
            f : {} -> [A, B]*
            f
            "
        ),
    @r"
    ── UNNECESSARY WILDCARD in /code/proj/Main.roc ─────────────────────────────────

    This type annotation has a wildcard type variable (`*`) that isn't
    needed.

    4│      f : {} -> [A, B]*
                            ^

    Annotations for tag unions which are constants, or which are returned
    from functions, work the same way with or without a `*` at the end. (The
    `*` means something different when the tag union is an argument to a
    function, though!)

    You can safely remove this to make the code more concise without
    changing what it means.
    "
    );

    test_report!(
        multiple_list_patterns_start_and_end,
        indoc!(
            r#"
            when [] is
                [.., A, ..] -> ""
            "#
        ),
    @r#"
    ── MULTIPLE LIST REST PATTERNS in /code/proj/Main.roc ──────────────────────────

    This list pattern match has multiple rest patterns:

    5│          [.., A, ..] -> ""
                        ^^

    I only support compiling list patterns with one .. pattern! Can you
    remove this additional one?

    ── UNSAFE PATTERN in /code/proj/Main.roc ───────────────────────────────────────

    This `when` does not cover all the possibilities:

    4│>      when [] is
    5│>          [.., A, ..] -> ""

    Other possibilities include:

        _

    I would have to crash if I saw one of those! Add branches for them!
    "#
    );

    test_report!(
        multiple_list_patterns_in_a_row,
        indoc!(
            r#"
            when [] is
                [A, .., .., B] -> ""
            "#
        ),
    @r#"
    ── MULTIPLE LIST REST PATTERNS in /code/proj/Main.roc ──────────────────────────

    This list pattern match has multiple rest patterns:

    5│          [A, .., .., B] -> ""
                        ^^

    I only support compiling list patterns with one .. pattern! Can you
    remove this additional one?

    ── UNSAFE PATTERN in /code/proj/Main.roc ───────────────────────────────────────

    This `when` does not cover all the possibilities:

    4│>      when [] is
    5│>          [A, .., .., B] -> ""

    Other possibilities include:

        _

    I would have to crash if I saw one of those! Add branches for them!
    "#
    );

    test_report!(
        mismatch_within_list_pattern,
        indoc!(
            r#"
            when [] is
                [A, 1u8] -> ""
            "#
        ),
    @r#"
    ── TYPE MISMATCH in /code/proj/Main.roc ────────────────────────────────────────

    This list element doesn't match the types of other elements in the
    pattern:

    5│          [A, 1u8] -> ""
                    ^^^

    It matches integers:

        U8

    But the other elements in this list pattern match

        [A]
    "#
    );

    test_report!(
        mismatch_list_pattern_vs_condition,
        indoc!(
            r#"
            when [A, B] is
                ["foo", "bar"] -> ""
            "#
        ),
    @r#"
    ── TYPE MISMATCH in /code/proj/Main.roc ────────────────────────────────────────

    The branches of this `when` expression don't match the condition:

    4│>      when [A, B] is
    5│           ["foo", "bar"] -> ""

    The `when` condition is a list of type:

        List [
            A,
            B,
        ]

    But the branch patterns have type:

        List Str

    The branches must be cases of the `when` condition's type!
    "#
    );

    test_report!(
        list_match_non_exhaustive_only_empty,
        indoc!(
            r#"
            l : List [A]

            when l is
                [] -> ""
            "#
        ),
    @r#"
    ── UNSAFE PATTERN in /code/proj/Main.roc ───────────────────────────────────────

    This `when` does not cover all the possibilities:

    6│>      when l is
    7│>          [] -> ""

    Other possibilities include:

        [_, ..]

    I would have to crash if I saw one of those! Add branches for them!
    "#
    );

    test_no_problem!(
        list_match_spread_exhaustive,
        indoc!(
            r#"
            l : List [A]

            when l is
                [..] -> ""
            "#
        )
    );

    test_report!(
        list_match_non_exhaustive_infinite,
        indoc!(
            r#"
            l : List [A]

            when l is
                [] -> ""
                [A] -> ""
                [A, A] -> ""
            "#
        ),
    @r#"
    ── UNSAFE PATTERN in /code/proj/Main.roc ───────────────────────────────────────

    This `when` does not cover all the possibilities:

    6│>      when l is
    7│>          [] -> ""
    8│>          [A] -> ""
    9│>          [A, A] -> ""

    Other possibilities include:

        [_, _, _, ..]

    I would have to crash if I saw one of those! Add branches for them!
    "#
    );

    test_no_problem!(
        list_match_spread_required_front_back,
        indoc!(
            r#"
            l : List [A, B]

            when l is
                [A, ..] -> ""
                [.., A] -> ""
                [..] -> ""
            "#
        )
    );

    test_report!(
        list_match_spread_redundant_front_back,
        indoc!(
            r#"
            l : List [A]

            when l is
                [A, ..] -> ""
                [.., A] -> ""
                [..] -> ""
            "#
        ),
    @r#"
    ── REDUNDANT PATTERN in /code/proj/Main.roc ────────────────────────────────────

    The 2nd pattern is redundant:

    6│       when l is
    7│           [A, ..] -> ""
    8│>          [.., A] -> ""
    9│           [..] -> ""

    Any value of this shape will be handled by a previous pattern, so this
    one should be removed.
    "#
    );

    test_no_problem!(
        list_match_spread_as,
        indoc!(
            r"
            l : List [A, B]

            when l is
                [A, .. as rest] | [.. as rest, A] -> rest
                [.. as rest] -> rest
            "
        )
    );

    test_no_problem!(
        list_match_exhaustive_empty_and_rest_with_unary_head,
        indoc!(
            r#"
            l : List [A]

            when l is
                [] -> ""
                [_, ..] -> ""
            "#
        )
    );

    test_no_problem!(
        list_match_exhaustive_empty_and_rest_with_exhausted_head,
        indoc!(
            r#"
            l : List [A, B]

            when l is
                [] -> ""
                [A, ..] -> ""
                [B, ..] -> ""
            "#
        )
    );

    test_report!(
        list_match_exhaustive_empty_and_rest_with_nonexhaustive_head,
        indoc!(
            r#"
            l : List [A, B]

            when l is
                [] -> ""
                [A, ..] -> ""
            "#
        ),
    @r#"
    ── UNSAFE PATTERN in /code/proj/Main.roc ───────────────────────────────────────

    This `when` does not cover all the possibilities:

    6│>      when l is
    7│>          [] -> ""
    8│>          [A, ..] -> ""

    Other possibilities include:

        [B, ..]

    I would have to crash if I saw one of those! Add branches for them!
    "#
    );

    test_report!(
        list_match_no_small_sizes_and_non_exhaustive_head,
        indoc!(
            r#"
            l : List [A, B]

            when l is
                [A, B, ..] -> ""
            "#
        ),
    @r#"
    ── UNSAFE PATTERN in /code/proj/Main.roc ───────────────────────────────────────

    This `when` does not cover all the possibilities:

    6│>      when l is
    7│>          [A, B, ..] -> ""

    Other possibilities include:

        []
        [_]
        [_, A, ..]

    I would have to crash if I saw one of those! Add branches for them!
    "#
    );

    test_no_problem!(
        list_match_exhaustive_empty_and_rest_with_exhausted_tail,
        indoc!(
            r#"
            l : List [A, B]

            when l is
                [] -> ""
                [.., A] -> ""
                [.., B] -> ""
            "#
        )
    );

    test_report!(
        list_match_exhaustive_empty_and_rest_with_nonexhaustive_tail,
        indoc!(
            r#"
            l : List [A, B]

            when l is
                [] -> ""
                [.., A] -> ""
            "#
        ),
    @r#"
    ── UNSAFE PATTERN in /code/proj/Main.roc ───────────────────────────────────────

    This `when` does not cover all the possibilities:

    6│>      when l is
    7│>          [] -> ""
    8│>          [.., A] -> ""

    Other possibilities include:

        [.., B]

    I would have to crash if I saw one of those! Add branches for them!
    "#
    );

    test_report!(
        list_match_no_small_sizes_and_non_exhaustive_tail,
        indoc!(
            r#"
            l : List [A, B]

            when l is
                [.., B, A] -> ""
            "#
        ),
    @r#"
    ── UNSAFE PATTERN in /code/proj/Main.roc ───────────────────────────────────────

    This `when` does not cover all the possibilities:

    6│>      when l is
    7│>          [.., B, A] -> ""

    Other possibilities include:

        []
        [_]
        [.., _, B]

    I would have to crash if I saw one of those! Add branches for them!
    "#
    );

    test_no_problem!(
        list_match_exhaustive_empty_and_rest_with_exhausted_head_and_tail,
        indoc!(
            r#"
            l : List [A, B]

            when l is
                [] -> ""
                [A] -> ""
                [B] -> ""
                [A, .., A] -> ""
                [A, .., B] -> ""
                [B, .., A] -> ""
                [B, .., B] -> ""
            "#
        )
    );

    test_report!(
        list_match_exhaustive_empty_and_rest_with_nonexhaustive_head_and_tail,
        indoc!(
            r#"
            l : List [A, B]

            when l is
                [] -> ""
                [_] -> ""
                [A, .., B] -> ""
                [B, .., A] -> ""
            "#
        ),
    @r#"
    ── UNSAFE PATTERN in /code/proj/Main.roc ───────────────────────────────────────

    This `when` does not cover all the possibilities:

     6│>      when l is
     7│>          [] -> ""
     8│>          [_] -> ""
     9│>          [A, .., B] -> ""
    10│>          [B, .., A] -> ""

    Other possibilities include:

        [_, .., _]

    I would have to crash if I saw one of those! Add branches for them!
    "#
    );

    test_report!(
        list_match_no_small_sizes_and_non_exhaustive_head_and_tail,
        indoc!(
            r#"
            l : List [A, B]

            when l is
                [A, .., B] -> ""
                [B, .., A] -> ""
                [B, .., B] -> ""
            "#
        ),
    @r#"
    ── UNSAFE PATTERN in /code/proj/Main.roc ───────────────────────────────────────

    This `when` does not cover all the possibilities:

    6│>      when l is
    7│>          [A, .., B] -> ""
    8│>          [B, .., A] -> ""
    9│>          [B, .., B] -> ""

    Other possibilities include:

        []
        [_]
        [A, .., A]

    I would have to crash if I saw one of those! Add branches for them!
    "#
    );

    test_report!(
        list_match_exhaustive_big_sizes_but_not_small_sizes,
        indoc!(
            r#"
            l : List [A]

            when l is
                [A, A, A, .., A, A, A] -> ""
                [A, A, A, .., A, A] -> ""
                [A, A, .., A, A] -> ""
            "#
        ),
    @r#"
    ── UNSAFE PATTERN in /code/proj/Main.roc ───────────────────────────────────────

    This `when` does not cover all the possibilities:

    6│>      when l is
    7│>          [A, A, A, .., A, A, A] -> ""
    8│>          [A, A, A, .., A, A] -> ""
    9│>          [A, A, .., A, A] -> ""

    Other possibilities include:

        []
        [_]
        [_, _]
        [_, _, _]

    I would have to crash if I saw one of those! Add branches for them!
    "#
    );

    test_no_problem!(
        list_match_nested_list_exhaustive,
        indoc!(
            r#"
            l : List (List [A])

            when l is
                [] -> ""
                [[]] -> ""
                [[A, ..]] -> ""
                [[..], .., [..]] -> ""
            "#
        )
    );

    test_report!(
        list_match_nested_list_not_exhaustive,
        indoc!(
            r#"
            l : List (List [A, B])

            when l is
                [] -> ""
                [[]] -> ""
                [[A, ..]] -> ""
                [[..], .., [.., B]] -> ""
            "#
        ),
    @r#"
    ── UNSAFE PATTERN in /code/proj/Main.roc ───────────────────────────────────────

    This `when` does not cover all the possibilities:

     6│>      when l is
     7│>          [] -> ""
     8│>          [[]] -> ""
     9│>          [[A, ..]] -> ""
    10│>          [[..], .., [.., B]] -> ""

    Other possibilities include:

        [[B, ..]]
        [_, .., []]
        [_, .., [.., A]]

    I would have to crash if I saw one of those! Add branches for them!
    "#
    );

    test_report!(
        list_match_redundant_exact_size,
        indoc!(
            r#"
            l : List [A]

            when l is
                [] -> ""
                [_] -> ""
                [_] -> ""
                [..] -> ""
            "#
        ),
    @r#"
    ── REDUNDANT PATTERN in /code/proj/Main.roc ────────────────────────────────────

    The 3rd pattern is redundant:

     6│       when l is
     7│           [] -> ""
     8│           [_] -> ""
     9│>          [_] -> ""
    10│           [..] -> ""

    Any value of this shape will be handled by a previous pattern, so this
    one should be removed.
    "#
    );

    test_report!(
        list_match_redundant_any_slice,
        indoc!(
            r#"
            l : List [A]

            when l is
                [] -> ""
                [_, ..] -> ""
                [..] -> ""
            "#
        ),
    @r#"
    ── REDUNDANT PATTERN in /code/proj/Main.roc ────────────────────────────────────

    The 3rd pattern is redundant:

    6│      when l is
    7│          [] -> ""
    8│          [_, ..] -> ""
    9│          [..] -> ""
                ^^^^

    Any value of this shape will be handled by a previous pattern, so this
    one should be removed.
    "#
    );

    test_report!(
        list_match_redundant_suffix_slice_with_sized_prefix,
        indoc!(
            r#"
            l : List [A]

            when l is
                [] -> ""
                [_, ..] -> ""
                [.., _] -> ""
            "#
        ),
    @r#"
    ── REDUNDANT PATTERN in /code/proj/Main.roc ────────────────────────────────────

    The 3rd pattern is redundant:

    6│      when l is
    7│          [] -> ""
    8│          [_, ..] -> ""
    9│          [.., _] -> ""
                ^^^^^^^

    Any value of this shape will be handled by a previous pattern, so this
    one should be removed.
    "#
    );

    test_report!(
        list_match_redundant_based_on_ctors,
        indoc!(
            r#"
            l : List {}

            when l is
                [{}, .., _] -> ""
                [_, .., {}] -> ""
                [..] -> ""
            "#
        ),
    @r#"
    ── REDUNDANT PATTERN in /code/proj/Main.roc ────────────────────────────────────

    The 2nd pattern is redundant:

    6│       when l is
    7│           [{}, .., _] -> ""
    8│>          [_, .., {}] -> ""
    9│           [..] -> ""

    Any value of this shape will be handled by a previous pattern, so this
    one should be removed.
    "#
    );

    test_no_problem!(
        list_match_with_guard,
        indoc!(
            r#"
            l : List [A]

            when l is
                [ A, .. ] if Bool.true -> ""
                [ A, .. ] -> ""
                _ -> ""
            "#
        )
    );

    test_report!(
        suggest_binding_rigid_var_to_ability,
        indoc!(
            r#"
            app "test" provides [f] to "./p"

            f : List e -> List e
            f = \l -> if l == l then l else l
            "#
        ),
    @r"
    ── TYPE MISMATCH in /code/proj/Main.roc ────────────────────────────────────────

    This expression has a type that does not implement the abilities it's expected to:

    4│  f = \l -> if l == l then l else l
                     ^

    I can't generate an implementation of the `Eq` ability for

        List e

    In particular, an implementation for

        e

    cannot be generated.

    Tip: This type variable is not bound to `Eq`. Consider adding an
    `implements` clause to bind the type variable, like
    `where e implements Bool.Eq`
    "
    );

    test_report!(
        crash_given_non_string,
        indoc!(
            r"
            crash {}
            "
        ),
    @r"
    ── TYPE MISMATCH in /code/proj/Main.roc ────────────────────────────────────────

    This value passed to `crash` is not a string:

    4│      crash {}
                  ^^

    The value is a record of type:

        {}

    But I can only `crash` with messages of type

        Str
    "
    );

    test_report!(
        crash_unapplied,
        indoc!(
            r"
            crash
            "
        ),
    @r"
    ── UNAPPLIED CRASH in /code/proj/Main.roc ──────────────────────────────────────

    This `crash` doesn't have a message given to it:

    4│      crash
            ^^^^^

    `crash` must be passed a message to crash with at the exact place it's
    used. `crash` can't be used as a value that's passed around, like
    functions can be - it must be applied immediately!
    "
    );

    test_report!(
        crash_overapplied,
        indoc!(
            r#"
            crash "" ""
            "#
        ),
    @r#"
    ── OVERAPPLIED CRASH in /code/proj/Main.roc ────────────────────────────────────

    This `crash` has too many values given to it:

    4│      crash "" ""
                  ^^^^^

    `crash` must be given exacly one message to crash with.
    "#
    );

    test_no_problem!(
        resolve_eq_for_unbound_num,
        indoc!(
            r#"
            app "test" provides [main] to "./platform"

            n : Num *

            main = n == 1
            "#
        )
    );

    test_report!(
        resolve_eq_for_unbound_num_float,
        indoc!(
            r#"
            app "test" provides [main] to "./platform"

            n : Num *

            main = n == 1f64
            "#
        ),
    @r"
    ── TYPE MISMATCH in /code/proj/Main.roc ────────────────────────────────────────

    This expression has a type that does not implement the abilities it's expected to:

    5│  main = n == 1f64
                    ^^^^

    I can't generate an implementation of the `Eq` ability for

        FloatingPoint ?

    Note: I can't derive `Bool.isEq` for floating-point types. That's
    because Roc's floating-point numbers cannot be compared for total
    equality - in Roc, `NaN` is never comparable to `NaN`. If a type
    doesn't support total equality, it cannot support the `Eq` ability!
    "
    );

    test_no_problem!(
        resolve_hash_for_unbound_num,
        indoc!(
            r#"
            app "test" provides [main] to "./platform"

            n : Num *

            main = \hasher -> Hash.hash hasher n
            "#
        )
    );

    test_report!(
        self_recursive_not_reached,
        indoc!(
            r#"
            app "test" provides [f] to "./platform"
            f = h {}
            h = \{} -> 1
            g = \{} -> if Bool.true then "" else g {}
            "#
        ),
    @r#"
    ── DEFINITION ONLY USED IN RECURSION in /code/proj/Main.roc ────────────────────

    This definition is only used in recursion with itself:

    4│  g = \{} -> if Bool.true then "" else g {}
        ^^^^^^^^^^^^^^^^^^^^^^^^^^^^^^^^^^^^^^^^^

    If you don't intend to use or export this definition, it should be
    removed!
    "#
    );

    test_no_problem!(
        self_recursive_not_reached_but_exposed,
        indoc!(
            r#"
            app "test" provides [g] to "./platform"
            g = \{} -> if Bool.true then "" else g {}
            "#
        )
    );

    test_report!(
        mutual_recursion_not_reached,
        indoc!(
            r#"
            app "test" provides [h] to "./platform"
            h = ""
            f = \{} -> if Bool.true then "" else g {}
            g = \{} -> if Bool.true then "" else f {}
            "#
        ),
    @r#"
    ── DEFINITIONs ONLY USED IN RECURSION in /code/proj/Main.roc ───────────────────

    These 2 definitions are only used in mutual recursion with themselves:

    3│>  f = \{} -> if Bool.true then "" else g {}
    4│>  g = \{} -> if Bool.true then "" else f {}

    If you don't intend to use or export any of them, they should all be
    removed!
    "#
    );

    test_report!(
        mutual_recursion_not_reached_but_exposed,
        indoc!(
            r#"
            app "test" provides [f] to "./platform"
            f = \{} -> if Bool.true then "" else g {}
            g = \{} -> if Bool.true then "" else f {}
            "#
        ),
    @r"
    "
    );

    test_report!(
        self_recursive_not_reached_nested,
        indoc!(
            r#"
            app "test" provides [main] to "./platform"
            main =
                g = \{} -> if Bool.true then "" else g {}
                ""
            "#
        ),
    @r#"
    ── DEFINITION ONLY USED IN RECURSION in /code/proj/Main.roc ────────────────────

    This definition is only used in recursion with itself:

    3│      g = \{} -> if Bool.true then "" else g {}
            ^^^^^^^^^^^^^^^^^^^^^^^^^^^^^^^^^^^^^^^^^

    If you don't intend to use or export this definition, it should be
    removed!
    "#
    );

    test_no_problem!(
        self_recursive_not_reached_but_exposed_nested,
        indoc!(
            r#"
            app "test" provides [main] to "./platform"
            main =
                g = \{} -> if Bool.true then "" else g {}
                g
            "#
        )
    );

    test_report!(
        mutual_recursion_not_reached_nested,
        indoc!(
            r#"
            app "test" provides [main] to "./platform"
            main =
                f = \{} -> if Bool.true then "" else g {}
                g = \{} -> if Bool.true then "" else f {}
                ""
            "#
        ),
    @r#"
    ── DEFINITIONs ONLY USED IN RECURSION in /code/proj/Main.roc ───────────────────

    These 2 definitions are only used in mutual recursion with themselves:

    3│>      f = \{} -> if Bool.true then "" else g {}
    4│>      g = \{} -> if Bool.true then "" else f {}

    If you don't intend to use or export any of them, they should all be
    removed!
    "#
    );

    test_report!(
        mutual_recursion_not_reached_but_exposed_nested,
        indoc!(
            r#"
            app "test" provides [main] to "./platform"
            main =
                f = \{} -> if Bool.true then "" else g {}
                g = \{} -> if Bool.true then "" else f {}
                f
            "#
        ),
    @r"
    "
    );

    // TODO(weakening-reports)
    test_report!(
        concat_different_types,
        indoc!(
            r#"
            empty = []
            one = List.concat [1] empty
            str = List.concat ["blah"] empty

            {one, str}
        "#),
    @r#"
    ── TYPE MISMATCH in /code/proj/Main.roc ────────────────────────────────────────

    This 2nd argument to `concat` has an unexpected type:

    6│      str = List.concat ["blah"] empty
                                       ^^^^^

    This `empty` value is a:

        List (Num *)

    But `concat` needs its 2nd argument to be:

        List Str
    "#
    );

    test_report!(
        implicit_inferred_open_in_output_position_cannot_grow,
        indoc!(
            r#"
            app "test" provides [main] to "./platform"

            main : {} -> [One]
            main = \{} ->
                if Bool.true
                then One
                else Two
            "#
        ),
    @r"
    ── TYPE MISMATCH in /code/proj/Main.roc ────────────────────────────────────────

    Something is off with the `else` branch of this `if` expression:

    3│  main : {} -> [One]
    4│  main = \{} ->
    5│      if Bool.true
    6│      then One
    7│      else Two
                 ^^^

    This `Two` tag has the type:

        [Two]

    But the type annotation on `main` says it should be:

        [One]
    "
    );

    test_report!(
        implicit_inferred_open_in_output_position_cannot_grow_alias,
        indoc!(
            r#"
            app "test" provides [main] to "./platform"

            R : [One]

            main : {} -> R
            main = \{} ->
                if Bool.true
                then One
                else Two
            "#
        ),
    @r"
    ── TYPE MISMATCH in /code/proj/Main.roc ────────────────────────────────────────

    Something is off with the `else` branch of this `if` expression:

    5│  main : {} -> R
    6│  main = \{} ->
    7│      if Bool.true
    8│      then One
    9│      else Two
                 ^^^

    This `Two` tag has the type:

        [Two]

    But the type annotation on `main` says it should be:

        [One]
    "
    );

    test_report!(
        implicit_inferred_open_in_output_position_cannot_grow_nested,
        indoc!(
            r#"
            app "test" provides [main] to "./platform"

            main : List [One, Two] -> List [One]
            main = \tags ->
                List.map tags \tag ->
                    when tag is
                        One -> One
                        Two -> Two
            "#
        ),
    @r"
    ── TYPE MISMATCH in /code/proj/Main.roc ────────────────────────────────────────

    Something is off with the body of the `main` definition:

    3│   main : List [One, Two] -> List [One]
    4│   main = \tags ->
    5│>      List.map tags \tag ->
    6│>          when tag is
    7│>              One -> One
    8│>              Two -> Two

    This `map` call produces:

        List [Two, …]

    But the type annotation on `main` says it should be:

        List […]
    "
    );

    test_report!(
        implicit_inferred_open_in_output_position_cannot_grow_nested_alias,
        indoc!(
            r#"
            app "test" provides [main] to "./platform"

            R : [One]

            main : List [One, Two] -> List R
            main = \tags ->
                List.map tags \tag ->
                    when tag is
                        One -> One
                        Two -> Two
            "#
        ),
    @r"
    ── TYPE MISMATCH in /code/proj/Main.roc ────────────────────────────────────────

    Something is off with the body of the `main` definition:

     5│   main : List [One, Two] -> List R
     6│   main = \tags ->
     7│>      List.map tags \tag ->
     8│>          when tag is
     9│>              One -> One
    10│>              Two -> Two

    This `map` call produces:

        List [Two, …]

    But the type annotation on `main` says it should be:

        List […]
    "
    );

    test_no_problem!(
        explicit_inferred_open_in_output_position_can_grow,
        indoc!(
            r#"
            app "test" provides [main] to "./platform"

            main : List [One, Two] -> List [One]_
            main = \tags ->
                List.map tags \tag ->
                    when tag is
                        One -> One
                        Two -> Two
            "#
        )
    );

<<<<<<< HEAD
    test_report!(
        derive_decoding_for_nat,
        indoc!(
            r#"
            app "test" provides [main] to "./platform"

            import Decode exposing [decoder]

            main =
                myDecoder : Decoder Nat fmt where fmt implements DecoderFormatting
                myDecoder = decoder

                myDecoder
            "#
        ),
        @r"
    ── TYPE MISMATCH in /code/proj/Main.roc ────────────────────────────────────────

    This expression has a type that does not implement the abilities it's expected to:

    7│      myDecoder = decoder
                        ^^^^^^^

    I can't generate an implementation of the `Decoding` ability for

        Nat

    Note: Decoding to a Nat is not supported. Consider decoding to a
    fixed-sized unsigned integer, like U64, then converting to a Nat if
    needed.
    "
    );

    test_report!(
        derive_encoding_for_nat,
        indoc!(
            r#"
            app "test" provides [main] to "./platform"

            x : Nat

            main = Encode.toEncoder x
            "#
        ),
        @r"
    ── TYPE MISMATCH in /code/proj/Main.roc ────────────────────────────────────────

    This expression has a type that does not implement the abilities it's expected to:

    5│  main = Encode.toEncoder x
                                ^

    I can't generate an implementation of the `Encoding` ability for

        Int Natural

    In particular, an implementation for

        Natural

    cannot be generated.

    Tip: `Natural` does not implement `Encoding`.
    "
    );

=======
>>>>>>> 9bf57d63
    test_no_problem!(
        derive_decoding_for_tuple,
        indoc!(
            r#"
            app "test" provides [main] to "./platform"

            import Decode exposing [decoder]

            main =
                myDecoder : Decoder (U32, Str) fmt where fmt implements DecoderFormatting
                myDecoder = decoder

                myDecoder
            "#
        )
    );

    test_report!(
        cannot_decode_tuple_with_non_decode_element,
        indoc!(
            r#"
            app "test" provides [main] to "./platform"

            import Decode exposing [decoder]

            main =
                myDecoder : Decoder (U32, {} -> {}) fmt where fmt implements DecoderFormatting
                myDecoder = decoder

                myDecoder
            "#
        ),
        @r"
    ── TYPE MISMATCH in /code/proj/Main.roc ────────────────────────────────────────

    This expression has a type that does not implement the abilities it's expected to:

    7│      myDecoder = decoder
                        ^^^^^^^

    I can't generate an implementation of the `Decoding` ability for

        U32, {} -> {}

    Note: `Decoding` cannot be generated for functions.
    "
    );

    test_no_problem!(
        derive_encoding_for_tuple,
        indoc!(
            r#"
            app "test" provides [main] to "./platform"

            x : (U32, Str)

            main = Encode.toEncoder x
            "#
        )
    );

    test_report!(
        cannot_encode_tuple_with_non_encode_element,
        indoc!(
            r#"
            app "test" provides [main] to "./platform"

            x : (U32, {} -> {})

            main = Encode.toEncoder x
            "#
        ),
        @r"
    ── TYPE MISMATCH in /code/proj/Main.roc ────────────────────────────────────────

    This expression has a type that does not implement the abilities it's expected to:

    5│  main = Encode.toEncoder x
                                ^

    I can't generate an implementation of the `Encoding` ability for

        U32, {} -> {}

    Note: `Encoding` cannot be generated for functions.
    "
    );

    test_report!(
        exhaustiveness_check_function_or_tag_union_issue_4994,
        indoc!(
            r#"
            app "test" provides [main] to "./platform"

            x : U8

            ifThenCase =
                when x is
                    0 -> Red
                    1 -> Yellow
                    2 -> Purple
                    3 -> Zulip
                    _ -> Green

            main =
                when ifThenCase is
                    Red -> "red"
                    Green -> "green"
                    Yellow -> "yellow"
                    Zulip -> "zulip"
            "#
        ),
        @r#"
    ── UNSAFE PATTERN in /code/proj/Main.roc ───────────────────────────────────────

    This `when` does not cover all the possibilities:

    14│>      when ifThenCase is
    15│>          Red -> "red"
    16│>          Green -> "green"
    17│>          Yellow -> "yellow"
    18│>          Zulip -> "zulip"

    Other possibilities include:

        Purple
        _

    I would have to crash if I saw one of those! Add branches for them!
    "#
    );

    test_no_problem!(
        openness_constraint_opens_under_tuple,
        indoc!(
            r"
              x : [A, B, C]
              when (x, 1u8) is
                (A, _) -> Bool.true
                (B, _) -> Bool.true
                _ -> Bool.true
            "
        )
    );

    test_report!(
        apply_opaque_as_function,
        indoc!(
            r#"
            app "test" provides [main] to "./platform"

            Parser a := Str -> a

            parser : Parser Str
            parser = @Parser \s -> Str.concat s "asd"

            main : Str
            main = parser "hi"
            "#
        ),
        @r#"
    ── TOO MANY ARGS in /code/proj/Main.roc ────────────────────────────────────────

    The `parser` value is an opaque type, so it cannot be called with an
    argument:

    9│  main = parser "hi"
               ^^^^^^

    I can't call an opaque type because I don't know what it is! Maybe you
    meant to unwrap it first?
    "#
    );

    test_report!(
        function_arity_mismatch_too_few,
        indoc!(
            r#"
            app "test" provides [f] to "./platform"

            f : U8, U8 -> U8
            f = \x -> x
            "#
        ),
        @r"
    ── TYPE MISMATCH in /code/proj/Main.roc ────────────────────────────────────────

    Something is off with the body of the `f` definition:

    3│  f : U8, U8 -> U8
    4│  f = \x -> x
            ^^^^^^^

    The body is an anonymous function of type:

        (U8 -> U8)

    But the type annotation on `f` says it should be:

        (U8, U8 -> U8)

    Tip: It looks like it takes too few arguments. I was expecting 1 more.
    "
    );

    test_report!(
        function_arity_mismatch_too_many,
        indoc!(
            r#"
            app "test" provides [f] to "./platform"

            f : U8, U8 -> U8
            f = \x, y, z -> x + y + z
            "#
        ),
        @r"
    ── TYPE MISMATCH in /code/proj/Main.roc ────────────────────────────────────────

    Something is off with the body of the `f` definition:

    3│  f : U8, U8 -> U8
    4│  f = \x, y, z -> x + y + z
            ^^^^^^^^^^^^^^^^^^^^^

    The body is an anonymous function of type:

        (U8, U8, Int Unsigned8 -> U8)

    But the type annotation on `f` says it should be:

        (U8, U8 -> U8)

    Tip: It looks like it takes too many arguments. I'm seeing 1 extra.
    "
    );

    test_report!(
        function_arity_mismatch_nested_too_few,
        indoc!(
            r#"
            app "test" provides [main] to "./platform"

            main =
                f : U8, U8 -> U8
                f = \x -> x

                f
            "#
        ),
        @r"
    ── TYPE MISMATCH in /code/proj/Main.roc ────────────────────────────────────────

    Something is off with the body of the `f` definition:

    4│      f : U8, U8 -> U8
    5│      f = \x -> x
                ^^^^^^^

    The body is an anonymous function of type:

        (U8 -> U8)

    But the type annotation on `f` says it should be:

        (U8, U8 -> U8)

    Tip: It looks like it takes too few arguments. I was expecting 1 more.
    "
    );

    test_report!(
        function_arity_mismatch_nested_too_many,
        indoc!(
            r#"
            app "test" provides [main] to "./platform"

            main =
                f : U8, U8 -> U8
                f = \x, y, z -> x + y + z

                f
            "#
        ),
        @r"
    ── TYPE MISMATCH in /code/proj/Main.roc ────────────────────────────────────────

    Something is off with the body of the `f` definition:

    4│      f : U8, U8 -> U8
    5│      f = \x, y, z -> x + y + z
                ^^^^^^^^^^^^^^^^^^^^^

    The body is an anonymous function of type:

        (U8, U8, Int Unsigned8 -> U8)

    But the type annotation on `f` says it should be:

        (U8, U8 -> U8)

    Tip: It looks like it takes too many arguments. I'm seeing 1 extra.
    "
    );

    test_report!(
        pizza_parens_right,
        indoc!(
            r"
            2 |> (Num.sub 3)
            "
        ),
        @r"
    ── TOO FEW ARGS in /code/proj/Main.roc ─────────────────────────────────────────

    The `sub` function expects 2 arguments, but it got only 1:

    4│      2 |> (Num.sub 3)
                  ^^^^^^^

    Roc does not allow functions to be partially applied. Use a closure to
    make partial application explicit.
    "
    );

    test_report!(
        pizza_parens_middle,
        indoc!(
            r"
            2 |> (Num.sub 3) |> Num.sub 3
            "
        ),
        @r"
    ── TOO FEW ARGS in /code/proj/Main.roc ─────────────────────────────────────────

    The `sub` function expects 2 arguments, but it got only 1:

    4│      2 |> (Num.sub 3) |> Num.sub 3
                  ^^^^^^^

    Roc does not allow functions to be partially applied. Use a closure to
    make partial application explicit.
    "
    );
}<|MERGE_RESOLUTION|>--- conflicted
+++ resolved
@@ -13594,75 +13594,6 @@
         )
     );
 
-<<<<<<< HEAD
-    test_report!(
-        derive_decoding_for_nat,
-        indoc!(
-            r#"
-            app "test" provides [main] to "./platform"
-
-            import Decode exposing [decoder]
-
-            main =
-                myDecoder : Decoder Nat fmt where fmt implements DecoderFormatting
-                myDecoder = decoder
-
-                myDecoder
-            "#
-        ),
-        @r"
-    ── TYPE MISMATCH in /code/proj/Main.roc ────────────────────────────────────────
-
-    This expression has a type that does not implement the abilities it's expected to:
-
-    7│      myDecoder = decoder
-                        ^^^^^^^
-
-    I can't generate an implementation of the `Decoding` ability for
-
-        Nat
-
-    Note: Decoding to a Nat is not supported. Consider decoding to a
-    fixed-sized unsigned integer, like U64, then converting to a Nat if
-    needed.
-    "
-    );
-
-    test_report!(
-        derive_encoding_for_nat,
-        indoc!(
-            r#"
-            app "test" provides [main] to "./platform"
-
-            x : Nat
-
-            main = Encode.toEncoder x
-            "#
-        ),
-        @r"
-    ── TYPE MISMATCH in /code/proj/Main.roc ────────────────────────────────────────
-
-    This expression has a type that does not implement the abilities it's expected to:
-
-    5│  main = Encode.toEncoder x
-                                ^
-
-    I can't generate an implementation of the `Encoding` ability for
-
-        Int Natural
-
-    In particular, an implementation for
-
-        Natural
-
-    cannot be generated.
-
-    Tip: `Natural` does not implement `Encoding`.
-    "
-    );
-
-=======
->>>>>>> 9bf57d63
     test_no_problem!(
         derive_decoding_for_tuple,
         indoc!(
