use crate::ast::{
    AbilityImpls, AssignedField, CommentOrNewline, Expr, ImplementsAbilities, ImplementsAbility,
    ImplementsClause, Pattern, Spaceable, Spaced, Tag, TypeAnnotation, TypeHeader,
};
use crate::blankspace::{
    space0_around_ee, space0_before_e, space0_before_optional_after, space0_e,
};
use crate::expr::{record_field, FoundApplyValue};
use crate::ident::{lowercase_ident, lowercase_ident_keyword_e};
use crate::keyword;
use crate::parser::{
    absolute_column_min_indent, increment_min_indent, then, ERecord, ETypeAbilityImpl,
};
use crate::parser::{
    allocated, backtrackable, byte, fail, optional, specialize_err, specialize_err_ref, two_bytes,
    word, EType, ETypeApply, ETypeInParens, ETypeInlineAlias, ETypeRecord, ETypeTagUnion, Parser,
    Progress::{self, *},
};
use crate::state::State;
use bumpalo::collections::vec::Vec;
use bumpalo::Bump;
use roc_region::all::{Loc, Position, Region};

pub fn located<'a>(
    is_trailing_comma_valid: bool,
) -> impl Parser<'a, Loc<TypeAnnotation<'a>>, EType<'a>> {
    expression(is_trailing_comma_valid, false)
}

pub fn located_opaque_signature<'a>(
    is_trailing_comma_valid: bool,
) -> impl Parser<'a, Loc<TypeAnnotation<'a>>, EType<'a>> {
    expression(is_trailing_comma_valid, true)
}

#[inline(always)]
fn tag_union_type<'a>(
    stop_at_surface_has: bool,
) -> impl Parser<'a, TypeAnnotation<'a>, ETypeTagUnion<'a>> {
    move |arena, state, min_indent| {
        let (_, tags, state) = collection_trailing_sep_e!(
            byte(b'[', ETypeTagUnion::Open),
            loc!(tag_type(false)),
            byte(b',', ETypeTagUnion::End),
            byte(b']', ETypeTagUnion::End),
            Tag::SpaceBefore
        )
        .parse(arena, state, min_indent)?;

        // This could be an open tag union, e.g. `[Foo, Bar]a`
        let (_, ext, state) = optional(allocated(specialize_err_ref(
            ETypeTagUnion::Type,
            term(stop_at_surface_has),
        )))
        .parse(arena, state, min_indent)?;

        let result = TypeAnnotation::TagUnion { tags, ext };

        Ok((MadeProgress, result, state))
    }
}

fn check_type_alias<'a>(
    arena: &'a Bump,
    annot: Loc<TypeAnnotation<'a>>,
) -> Result<TypeHeader<'a>, ETypeInlineAlias> {
    match annot.value {
        TypeAnnotation::Apply("", tag_name, vars) => {
            let mut var_names = Vec::new_in(arena);
            var_names.reserve(vars.len());
            for var in vars {
                if let TypeAnnotation::BoundVariable(v) = var.value {
                    var_names.push(Loc::at(
                        var.region,
                        Pattern::Identifier {
                            ident: v,
                            suffixed: 0,
                        },
                    ));
                } else {
                    return Err(ETypeInlineAlias::ArgumentNotLowercase(var.region.start()));
                }
            }

            let name_start = annot.region.start();
            let name_region =
                Region::between(name_start, name_start.bump_column(tag_name.len() as u32));

            let header = TypeHeader {
                name: Loc::at(name_region, tag_name),
                vars: var_names.into_bump_slice(),
            };

            Ok(header)
        }
        TypeAnnotation::Apply(_, _, _) => Err(ETypeInlineAlias::Qualified(annot.region.start())),
        _ => Err(ETypeInlineAlias::NotAnAlias(annot.region.start())),
    }
}

fn parse_type_alias_after_as<'a>() -> impl Parser<'a, TypeHeader<'a>, EType<'a>> {
    then(
        space0_before_e(term(false), EType::TAsIndentStart),
        // TODO: introduce a better combinator for this.
        // `check_type_alias` doesn't need to modify the state or progress, but it needs to access `state.pos()`
        |arena, state, progress, output| {
            let res = check_type_alias(arena, output);

            match res {
                Ok(header) => Ok((progress, header, state)),
                Err(err) => Err((progress, EType::TInlineAlias(err, state.pos()))),
            }
        },
    )
}

fn term<'a>(stop_at_surface_has: bool) -> impl Parser<'a, Loc<TypeAnnotation<'a>>, EType<'a>> {
    map_with_arena!(
        and!(
            one_of!(
                loc_wildcard(),
                loc_inferred(),
                specialize_err(EType::TInParens, loc_type_in_parens(stop_at_surface_has)),
                loc!(specialize_err(
                    EType::TRecord,
                    record_type(stop_at_surface_has)
                )),
                loc!(specialize_err(
                    EType::TTagUnion,
                    tag_union_type(stop_at_surface_has)
                )),
                loc!(applied_type(stop_at_surface_has)),
                loc!(parse_type_variable(stop_at_surface_has)),
                fail(EType::TStart),
            ),
            // Inline alias notation, e.g. [Nil, Cons a (List a)] as List a
            one_of![
                map!(
                    and!(
                        skip_second!(
                            backtrackable(space0_e(EType::TIndentEnd)),
                            crate::parser::keyword(keyword::AS, EType::TEnd)
                        ),
                        parse_type_alias_after_as()
                    ),
                    Some
                ),
                succeed!(None)
            ]
        ),
        |arena: &'a Bump,
         (loc_ann, opt_as): (Loc<TypeAnnotation<'a>>, Option<(&'a [_], TypeHeader<'a>)>)| {
            match opt_as {
                Some((spaces, alias)) => {
                    let alias_vars_region =
                        Region::across_all(alias.vars.iter().map(|v| &v.region));
                    let region = Region::span_across(&loc_ann.region, &alias_vars_region);
                    let value = TypeAnnotation::As(arena.alloc(loc_ann), spaces, alias);

                    Loc { region, value }
                }

                None => loc_ann,
            }
        }
    )
    .trace("type_annotation:term")
}

/// The `*` type variable, e.g. in (List *) Wildcard,
fn loc_wildcard<'a>() -> impl Parser<'a, Loc<TypeAnnotation<'a>>, EType<'a>> {
    map!(loc!(byte(b'*', EType::TWildcard)), |loc_val: Loc<()>| {
        loc_val.map(|_| TypeAnnotation::Wildcard)
    })
}

/// The `_` indicating an inferred type, e.g. in (List _)
fn loc_inferred<'a>() -> impl Parser<'a, Loc<TypeAnnotation<'a>>, EType<'a>> {
    // TODO: make this more combinator based, or perhaps make the underlying
    // representation token-based
    move |_arena, mut state: State<'a>, _min_indent: u32| {
        if !state.bytes().starts_with(b"_") {
            return Err((NoProgress, EType::TInferred(state.pos())));
        }

        // the next character should not be an identifier character
        // to prevent treating `_a` as an inferred type
        match state.bytes().get(1) {
            Some(b'a'..=b'z' | b'A'..=b'Z' | b'0'..=b'9' | b'_') => {
                Err((NoProgress, EType::TInferred(state.pos())))
            }
            _ => {
                let start = state.pos();
                state.advance_mut(1);
                let end = state.pos();
                let region = Region::new(start, end);
                Ok((
                    MadeProgress,
                    Loc::at(region, TypeAnnotation::Inferred),
                    state,
                ))
            }
        }
    }
}

fn loc_applied_arg<'a>(
    stop_at_surface_has: bool,
) -> impl Parser<'a, Loc<TypeAnnotation<'a>>, EType<'a>> {
    map_with_arena!(
        and!(
            backtrackable(space0_e(EType::TIndentStart)),
            one_of!(
                loc_wildcard(),
                loc_inferred(),
                specialize_err(EType::TInParens, loc_type_in_parens(stop_at_surface_has)),
                loc!(specialize_err(
                    EType::TRecord,
                    record_type(stop_at_surface_has)
                )),
                loc!(specialize_err(
                    EType::TTagUnion,
                    tag_union_type(stop_at_surface_has)
                )),
                loc!(specialize_err(EType::TApply, concrete_type())),
                loc!(parse_type_variable(stop_at_surface_has))
            )
        ),
        |arena: &'a Bump, (spaces, argument): (&'a [_], Loc<TypeAnnotation<'a>>)| {
            if spaces.is_empty() {
                argument
            } else {
                let Loc { region, value } = argument;
                arena.alloc(value).with_spaces_before(spaces, region)
            }
        }
    )
}

fn loc_type_in_parens<'a>(
    stop_at_surface_has: bool,
) -> impl Parser<'a, Loc<TypeAnnotation<'a>>, ETypeInParens<'a>> {
    then(
        loc!(and!(
            collection_trailing_sep_e!(
                byte(b'(', ETypeInParens::Open),
                specialize_err_ref(ETypeInParens::Type, expression(true, false)),
                byte(b',', ETypeInParens::End),
                byte(b')', ETypeInParens::End),
                TypeAnnotation::SpaceBefore
            ),
            optional(allocated(specialize_err_ref(
                ETypeInParens::Type,
                term(stop_at_surface_has)
            )))
        )),
        |_arena, state, progress, item| {
            let Loc {
                region,
                value: (fields, ext),
            } = item;
            if fields.len() > 1 || ext.is_some() {
                Ok((
                    MadeProgress,
                    Loc::at(region, TypeAnnotation::Tuple { elems: fields, ext }),
                    state,
                ))
            } else if fields.len() == 1 {
                Ok((MadeProgress, fields.items[0], state))
            } else {
                debug_assert!(fields.is_empty());
                Err((progress, ETypeInParens::Empty(state.pos())))
            }
        },
    )
    .trace("type_annotation:type_in_parens")
}

#[inline(always)]
fn tag_type<'a>(stop_at_surface_has: bool) -> impl Parser<'a, Tag<'a>, ETypeTagUnion<'a>> {
    move |arena, state: State<'a>, min_indent: u32| {
        let (_, name, state) =
            loc!(parse_tag_name(ETypeTagUnion::End)).parse(arena, state, min_indent)?;

        let (_, args, state) =
            specialize_err_ref(ETypeTagUnion::Type, loc_applied_args_e(stop_at_surface_has))
                .parse(arena, state, min_indent)?;

        let result = Tag::Apply {
            name,
            args: args.into_bump_slice(),
        };

        Ok((MadeProgress, result, state))
    }
}

fn parse_tag_name<'a, F, E>(to_problem: F) -> impl Parser<'a, &'a str, E>
where
    F: Fn(Position) -> E,
    E: 'a,
{
    move |arena, state: State<'a>, min_indent: u32| match crate::ident::tag_name().parse(
        arena,
        state.clone(),
        min_indent,
    ) {
        Ok(good) => Ok(good),
        Err((progress, _)) => Err((progress, to_problem(state.pos()))),
    }
}

fn record_type_field<'a>() -> impl Parser<'a, AssignedField<'a, TypeAnnotation<'a>>, ETypeRecord<'a>>
{
    use crate::parser::Either::*;
    use AssignedField::*;

    (move |arena, state: State<'a>, min_indent: u32| {
        // You must have a field name, e.g. "email"
        // using the initial pos is important for error reporting
        let pos = state.pos();
        let (progress, loc_label, state) = loc!(specialize_err(
            move |_, _| ETypeRecord::Field(pos),
            lowercase_ident_keyword_e()
        ))
        .parse(arena, state, min_indent)?;
        debug_assert_eq!(progress, MadeProgress);

        let (_, spaces, state) =
            space0_e(ETypeRecord::IndentEnd).parse(arena, state, min_indent)?;

        // Having a value is optional; both `{ email }` and `{ email: blah }` work.
        // (This is true in both literals and types.)
        let (_, opt_loc_val, state) = optional(either!(
            byte(b':', ETypeRecord::Colon),
            byte(b'?', ETypeRecord::Optional)
        ))
        .parse(arena, state, min_indent)?;

        let val_parser = specialize_err_ref(ETypeRecord::Type, expression(true, false));

        match opt_loc_val {
            Some(First(_)) => {
                let (_, loc_val, state) = space0_before_e(val_parser, ETypeRecord::IndentColon)
                    .parse(arena, state, min_indent)?;

                Ok((
                    MadeProgress,
                    RequiredValue(loc_label, spaces, arena.alloc(loc_val)),
                    state,
                ))
            }
            Some(Second(_)) => {
                let (_, loc_val, state) = space0_before_e(val_parser, ETypeRecord::IndentOptional)
                    .parse(arena, state, min_indent)?;

                Ok((
                    MadeProgress,
                    OptionalValue(loc_label, spaces, arena.alloc(loc_val)),
                    state,
                ))
            }
            // If no value was provided, record it as a Var.
            // Canonicalize will know what to do with a Var later.
            None => {
                let value = if !spaces.is_empty() {
                    SpaceAfter(arena.alloc(LabelOnly(loc_label)), spaces)
                } else {
                    LabelOnly(loc_label)
                };

                Ok((MadeProgress, value, state))
            }
        }
    })
    .trace("type_annotation:record_type_field")
}

#[inline(always)]
fn record_type<'a>(
    stop_at_surface_has: bool,
) -> impl Parser<'a, TypeAnnotation<'a>, ETypeRecord<'a>> {
    record!(TypeAnnotation::Record {
        fields: collection_trailing_sep_e!(
            byte(b'{', ETypeRecord::Open),
            loc!(record_type_field()),
            byte(b',', ETypeRecord::End),
            byte(b'}', ETypeRecord::End),
            AssignedField::SpaceBefore
        ),
        ext: optional(allocated(specialize_err_ref(
            ETypeRecord::Type,
            term(stop_at_surface_has)
        )))
    })
    .trace("type_annotation:record_type")
}

fn applied_type<'a>(stop_at_surface_has: bool) -> impl Parser<'a, TypeAnnotation<'a>, EType<'a>> {
    map!(
<<<<<<< HEAD
        indented_seq!(
            specialize(EType::TApply, concrete_type()),
=======
        and!(
            specialize_err(EType::TApply, concrete_type()),
>>>>>>> a6f47fb5
            // Optionally parse space-separated arguments for the constructor,
            // e.g. `Str Float` in `Map Str Float`
            loc_applied_args_e(stop_at_surface_has)
        ),
        |(ctor, args): (TypeAnnotation<'a>, Vec<'a, Loc<TypeAnnotation<'a>>>)| {
            match &ctor {
                TypeAnnotation::Apply(module_name, name, _) => {
                    if args.is_empty() {
                        // ctor is already an Apply with no args, so return it directly.
                        ctor
                    } else {
                        TypeAnnotation::Apply(module_name, name, args.into_bump_slice())
                    }
                }
                TypeAnnotation::Malformed(_) => ctor,
                _ => unreachable!(),
            }
        }
    )
    .trace("type_annotation:applied_type")
}

fn loc_applied_args_e<'a>(
    stop_at_surface_has: bool,
) -> impl Parser<'a, Vec<'a, Loc<TypeAnnotation<'a>>>, EType<'a>> {
    zero_or_more!(loc_applied_arg(stop_at_surface_has))
}

// Hash & Eq & ...
fn ability_chain<'a>() -> impl Parser<'a, Vec<'a, Loc<TypeAnnotation<'a>>>, EType<'a>> {
    map!(
        and!(
            space0_before_optional_after(
                specialize_err(EType::TApply, loc!(concrete_type())),
                EType::TIndentStart,
                EType::TIndentEnd,
            ),
            zero_or_more!(skip_first!(
                byte(b'&', EType::TImplementsClause),
                space0_before_optional_after(
                    specialize_err(EType::TApply, loc!(concrete_type())),
                    EType::TIndentStart,
                    EType::TIndentEnd,
                )
            ))
        ),
        |(first_ability, mut other_abilities): (
            Loc<TypeAnnotation<'a>>,
            Vec<'a, Loc<TypeAnnotation<'a>>>
        )| {
            other_abilities.insert(0, first_ability);
            other_abilities
        }
    )
}

fn implements_clause<'a>() -> impl Parser<'a, Loc<ImplementsClause<'a>>, EType<'a>> {
    map!(
        // Suppose we are trying to parse "a implements Hash"
        and!(
            space0_around_ee(
                // Parse "a", with appropriate spaces
                specialize_err(
                    |_, pos| EType::TBadTypeVariable(pos),
                    loc!(map!(lowercase_ident(), Spaced::Item)),
                ),
                EType::TIndentStart,
                EType::TIndentEnd
            ),
            skip_first!(
                // Parse "implements"; we don't care about this keyword
                word(crate::keyword::IMPLEMENTS, EType::TImplementsClause),
                // Parse "Hash & ..."; this may be qualified from another module like "Hash.Hash"
                absolute_column_min_indent(ability_chain())
            )
        ),
        |(var, abilities): (Loc<Spaced<'a, &'a str>>, Vec<'a, Loc<TypeAnnotation<'a>>>)| {
            let abilities_region = Region::span_across(
                &abilities.first().unwrap().region,
                &abilities.last().unwrap().region,
            );
            let region = Region::span_across(&var.region, &abilities_region);
            let implements_clause = ImplementsClause {
                var,
                abilities: abilities.into_bump_slice(),
            };
            Loc::at(region, implements_clause)
        }
    )
}

/// Parse a chain of `implements` clauses, e.g. " where a implements Hash, b implements Eq".
/// Returns the clauses and spaces before the starting "where", if there were any.
fn implements_clause_chain<'a>(
) -> impl Parser<'a, (&'a [CommentOrNewline<'a>], &'a [Loc<ImplementsClause<'a>>]), EType<'a>> {
    move |arena, state: State<'a>, min_indent: u32| {
        let (_, (spaces_before, ()), state) = and!(
            space0_e(EType::TIndentStart),
            word(crate::keyword::WHERE, EType::TWhereBar)
        )
        .parse(arena, state, min_indent)?;

        // Parse the first clause (there must be one), then the rest
        let (_, first_clause, state) = implements_clause().parse(arena, state, min_indent)?;

        let (_, mut clauses, state) = zero_or_more!(skip_first!(
            byte(b',', EType::TImplementsClause),
            implements_clause()
        ))
        .parse(arena, state, min_indent)?;

        // Usually the number of clauses shouldn't be too large, so this is okay
        clauses.insert(0, first_clause);

        Ok((
            MadeProgress,
            (spaces_before, clauses.into_bump_slice()),
            state,
        ))
    }
}

/// Parse a implements-abilities clause, e.g. `implements [Eq, Hash]`.
pub fn implements_abilities<'a>() -> impl Parser<'a, Loc<ImplementsAbilities<'a>>, EType<'a>> {
    increment_min_indent(skip_first!(
        // Parse "implements"; we don't care about this keyword
        word(crate::keyword::IMPLEMENTS, EType::TImplementsClause),
        // Parse "Hash"; this may be qualified from another module like "Hash.Hash"
        space0_before_e(
            loc!(map!(
                collection_trailing_sep_e!(
                    byte(b'[', EType::TStart),
                    loc!(parse_implements_ability()),
                    byte(b',', EType::TEnd),
                    byte(b']', EType::TEnd),
                    ImplementsAbility::SpaceBefore
                ),
                ImplementsAbilities::Implements
            )),
            EType::TIndentEnd,
        )
    ))
}

fn parse_implements_ability<'a>() -> impl Parser<'a, ImplementsAbility<'a>, EType<'a>> {
    increment_min_indent(record!(ImplementsAbility::ImplementsAbility {
        ability: loc!(specialize_err(EType::TApply, concrete_type())),
        impls: optional(backtrackable(space0_before_e(
            loc!(map!(
                specialize_err(
                    EType::TAbilityImpl,
                    collection_trailing_sep_e!(
                        byte(b'{', ETypeAbilityImpl::Open),
                        specialize_err(|e: ERecord<'_>, _| e.into(), loc!(ability_impl_field())),
                        byte(b',', ETypeAbilityImpl::End),
                        byte(b'}', ETypeAbilityImpl::End),
                        AssignedField::SpaceBefore
                    )
                ),
                AbilityImpls::AbilityImpls
            )),
            EType::TIndentEnd
        )))
    }))
}

fn ability_impl_field<'a>() -> impl Parser<'a, AssignedField<'a, Expr<'a>>, ERecord<'a>> {
    then(record_field(), move |arena, state, _, field| {
        match field.to_assigned_field(arena) {
            Ok(assigned_field) => Ok((MadeProgress, assigned_field, state)),
            Err(FoundApplyValue) => Err((MadeProgress, ERecord::Field(state.pos()))),
        }
    })
}

fn expression<'a>(
    is_trailing_comma_valid: bool,
    stop_at_surface_has: bool,
) -> impl Parser<'a, Loc<TypeAnnotation<'a>>, EType<'a>> {
    (move |arena, state: State<'a>, min_indent: u32| {
        let (p1, first, state) = space0_before_e(term(stop_at_surface_has), EType::TIndentStart)
            .parse(arena, state, min_indent)?;

        let result = and![
            zero_or_more!(skip_first!(
                byte(b',', EType::TFunctionArgument),
                one_of![
                    space0_around_ee(
                        term(stop_at_surface_has),
                        EType::TIndentStart,
                        EType::TIndentEnd
                    ),
                    fail(EType::TFunctionArgument)
                ]
            ))
            .trace("type_annotation:expression:rest_args"),
            skip_second!(
                space0_e(EType::TIndentStart),
                two_bytes(b'-', b'>', EType::TStart)
            )
            .trace("type_annotation:expression:arrow")
        ]
        .parse(arena, state.clone(), min_indent);

        let (progress, annot, state) = match result {
            Ok((p2, (rest, space_before_arrow), state)) => {
                let (p3, return_type, state) =
                    space0_before_e(term(stop_at_surface_has), EType::TIndentStart)
                        .parse(arena, state, min_indent)?;

                let region = Region::span_across(&first.region, &return_type.region);

                // prepare arguments
                let mut arguments = Vec::with_capacity_in(rest.len() + 1, arena);
                arguments.push(first);
                arguments.extend(rest);

                if !space_before_arrow.is_empty() {
                    if let Some(last) = arguments.last_mut() {
                        let new_value = arena.alloc(last.value).after(space_before_arrow);
                        last.value = new_value;
                    }
                }

                let output = arena.alloc(arguments);

                let result = Loc {
                    region,
                    value: TypeAnnotation::Function(output, arena.alloc(return_type)),
                };
                let progress = p1.or(p2).or(p3);
                (progress, result, state)
            }
            Err(err) => {
                if !is_trailing_comma_valid {
                    let (_, comma, _) = optional(backtrackable(skip_first!(
                        space0_e(EType::TIndentStart),
                        byte(b',', EType::TStart)
                    )))
                    .trace("check trailing comma")
                    .parse(arena, state.clone(), min_indent)?;

                    if comma.is_some() {
                        // If the surrounding scope has declared that a trailing comma is not a valid state
                        // for a type annotation - and we found one anyway - return an error so that we can
                        // produce a more useful error message, knowing that the user was probably writing a
                        // function type and messed up the syntax somehow.
                        return Err(err);
                    }
                }

                // We ran into trouble parsing the function bits; just return the single term
                (p1, first, state)
            }
        };

        // Finally, try to parse a where clause if there is one.
        // The where clause must be at least as deep as where the type annotation started.
        match implements_clause_chain().parse(arena, state.clone(), min_indent) {
            Ok((where_progress, (spaces_before, implements_chain), state)) => {
                let region =
                    Region::span_across(&annot.region, &implements_chain.last().unwrap().region);
                let type_annot = if !spaces_before.is_empty() {
                    // We're transforming the spaces_before the 'where'
                    // into spaces_after the thing before the 'where'
                    let spaced = arena
                        .alloc(annot.value)
                        .with_spaces_after(spaces_before, annot.region);
                    &*arena.alloc(spaced)
                } else {
                    &*arena.alloc(annot)
                };
                let where_annot = TypeAnnotation::Where(type_annot, implements_chain);
                Ok((
                    where_progress.or(progress),
                    Loc::at(region, where_annot),
                    state,
                ))
            }
            Err(_) => {
                // Ran into a problem parsing a where clause; don't suppose there is one.
                Ok((progress, annot, state))
            }
        }
    })
    .trace("type_annotation:expression")
}

/// Parse a basic type annotation that's a combination of variables
/// (which are lowercase and unqualified, e.g. `a` in `List a`),
/// type applications (which are uppercase and optionally qualified, e.g.
/// `Int`, or the `List` in `List a` or the qualified application `Set.Set Float`),
/// and function types like `(a -> b)`.
///
/// Type annotations can also contain records, parentheses, and the `*` character,
/// but this function is not responsible for parsing those.
// Function(&'a [TypeAnnotation<'a>], &'a TypeAnnotation<'a>),

// /// Applying a type to some arguments (e.g. Map.Map String Int)
// Apply(&'a [&'a str], &'a str, &'a [&'a TypeAnnotation<'a>]),

// /// A bound type variable, e.g. `a` in `(a -> a)`
// BoundVariable(&'a str),

fn concrete_type<'a>() -> impl Parser<'a, TypeAnnotation<'a>, ETypeApply> {
    move |arena: &'a Bump, state: State<'a>, min_indent: u32| {
        let initial_bytes = state.bytes();

        match crate::ident::concrete_type().parse(arena, state.clone(), min_indent) {
            Ok((_, (module_name, type_name), state)) => {
                let answer = TypeAnnotation::Apply(module_name, type_name, &[]);

                Ok((MadeProgress, answer, state))
            }
            Err((NoProgress, _)) => Err((NoProgress, ETypeApply::End(state.pos()))),
            Err((MadeProgress, _)) => {
                let mut state = state.clone();
                // we made some progress, but ultimately failed.
                // that means a malformed type name
                let chomped = crate::ident::chomp_malformed(state.bytes());
                let delta = initial_bytes.len() - state.bytes().len();
                let parsed_str =
                    unsafe { std::str::from_utf8_unchecked(&initial_bytes[..chomped + delta]) };

                state = state.advance(chomped);

                Ok((MadeProgress, TypeAnnotation::Malformed(parsed_str), state))
            }
        }
    }
}

fn parse_type_variable<'a>(
    stop_at_surface_has: bool,
) -> impl Parser<'a, TypeAnnotation<'a>, EType<'a>> {
    move |arena, state: State<'a>, min_indent: u32| match crate::ident::lowercase_ident().parse(
        arena,
        state.clone(),
        min_indent,
    ) {
        Ok((_, name, state)) => {
            if name == crate::keyword::WHERE
                || (name == crate::keyword::IMPLEMENTS && stop_at_surface_has)
            {
                Err((NoProgress, EType::TEnd(state.pos())))
            } else {
                let answer = TypeAnnotation::BoundVariable(name);

                Ok((MadeProgress, answer, state))
            }
        }
        Err((progress, _)) => Err((progress, EType::TBadTypeVariable(state.pos()))),
    }
}<|MERGE_RESOLUTION|>--- conflicted
+++ resolved
@@ -398,13 +398,8 @@
 
 fn applied_type<'a>(stop_at_surface_has: bool) -> impl Parser<'a, TypeAnnotation<'a>, EType<'a>> {
     map!(
-<<<<<<< HEAD
         indented_seq!(
-            specialize(EType::TApply, concrete_type()),
-=======
-        and!(
             specialize_err(EType::TApply, concrete_type()),
->>>>>>> a6f47fb5
             // Optionally parse space-separated arguments for the constructor,
             // e.g. `Str Float` in `Map Str Float`
             loc_applied_args_e(stop_at_surface_has)
