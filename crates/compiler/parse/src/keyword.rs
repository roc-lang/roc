--- conflicted
+++ resolved
@@ -22,9 +22,8 @@
 // These keywords are valid in headers
 pub const PLATFORM: &str = "platform";
 
-<<<<<<< HEAD
-pub const KEYWORDS: [&str; 11] = [
-    IF, THEN, ELSE, WHEN, AS, IS, DBG, IMPORT, EXPECT, EXPECT_FX, CRASH,
+pub const KEYWORDS: [&str; 12] = [
+    IF, THEN, ELSE, WHEN, AS, IS, DBG, IMPORT, EXPECT, EXPECT_FX, RETURN, CRASH,
 ];
 
 // todo: @wip create a fast lookup for the keyword, returning its index (or enum?).
@@ -32,9 +31,4 @@
 // Implement via the fixed matches starting from the first character or from the length of the input string,
 // see http://0x80.pl/notesen/2023-04-30-lookup-in-strings.html
 // and http://0x80.pl/notesen/2022-01-29-http-verb-parse.html
-// Benchmark the assumptions, as we have only 11 keywords (at 2024-10-09) - the iterative comparison may still win in the parser cases.
-=======
-pub const KEYWORDS: [&str; 12] = [
-    IF, THEN, ELSE, WHEN, AS, IS, DBG, IMPORT, EXPECT, EXPECT_FX, RETURN, CRASH,
-];
->>>>>>> e1a74556
+// Benchmark the assumptions, as we have only 11 keywords (at 2024-10-09) - the iterative comparison may still win in the parser cases.