--- conflicted
+++ resolved
@@ -1055,12 +1055,6 @@
             EExpr::Closure(inner_err, _pos) => {
                 EExpr::Closure(inner_err.normalize(arena), Position::zero())
             }
-<<<<<<< HEAD
-=======
-            EExpr::Underscore(_pos) => EExpr::Underscore(Position::zero()),
-            EExpr::Crash(_pos) => EExpr::Crash(Position::zero()),
-            EExpr::Try(_pos) => EExpr::Try(Position::zero()),
->>>>>>> 6e2e34f7
             EExpr::InParens(inner_err, _pos) => {
                 EExpr::InParens(inner_err.normalize(arena), Position::zero())
             }
