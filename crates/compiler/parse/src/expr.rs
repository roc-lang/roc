use crate::ast::{
    is_expr_suffixed, AccessVariant, AssignedField, ClosureShortcut, Collection, CommentOrNewline,
    Defs, Expr, ExtractSpaces, Implements, ImportAlias, ImportAsKeyword, ImportExposingKeyword,
    ImportedModuleName, IngestedFileAnnotation, IngestedFileImport, ModuleImport,
    ModuleImportParams, Pattern, Spaceable, Spaced, Spaces, SpacesBefore, TryTarget,
    TypeAnnotation, TypeDef, TypeHeader, ValueDef, WhenVariant,
};
use crate::blankspace::{eat_space, eat_space_check, eat_space_loc_comments, SpacedBuilder};
use crate::header::{chomp_module_name, ModuleName};
use crate::ident::{
    chomp_access_chain, chomp_integer_part, malformed_ident, parse_ident, parse_lowercase_ident,
    parse_unqualified_ident, Accessor, BadIdent, Ident, Suffix,
};
use crate::number_literal::parse_number_base;
use crate::parser::{
<<<<<<< HEAD
    at_keyword, collection_inner, EClosure, EExpect, EExpr, EIf, EImport, EImportParams, EInParens,
    EList, EPattern, ERecord, EType, EWhen, ParseResult, Parser, SpaceProblem,
=======
    self, and, backtrackable, between, byte, byte_indent, collection_inner,
    collection_trailing_sep_e, either, increment_min_indent, indented_seq_skip_first, loc, map,
    map_with_arena, optional, reset_min_indent, sep_by1, sep_by1_e, set_min_indent, skip_first,
    skip_second, specialize_err, specialize_err_ref, then, two_bytes, zero_or_more, EClosure,
    EExpect, EExpr, EIf, EImport, EImportParams, EInParens, EList, ENumber, EPattern, ERecord,
    EReturn, EString, EType, EWhen, Either, ParseResult, Parser, SpaceProblem,
>>>>>>> e1a74556
};
use crate::pattern::parse_closure_param;
use crate::state::State;
use crate::string_literal::{self, rest_of_str_like, StrLikeLiteral};
use crate::type_annotation::{
    self, parse_implements_abilities, type_expr, NO_TYPE_EXPR_FLAGS, STOP_AT_FIRST_IMPL,
    TRAILING_COMMA_VALID,
};
use crate::{header, keyword};
use bumpalo::collections::Vec;
use bumpalo::Bump;
use roc_collections::soa::slice_extend_new;
use roc_error_macros::internal_error;
use roc_module::called_via::{BinOp, CalledVia, UnaryOp};
use roc_region::all::{Loc, Position, Region};

use crate::parser::Progress::{self, *};

pub fn test_parse_expr<'a>(
    min_indent: u32,
    arena: &'a bumpalo::Bump,
    state: State<'a>,
) -> Result<Loc<Expr<'a>>, EExpr<'a>> {
    let (spaces_before, state) =
        match eat_space_check(EExpr::IndentStart, arena, state, min_indent, false) {
            Ok((_, sp, state)) => (sp, state),
            Err((_, fail)) => return Err(fail),
        };

    let flags = CHECK_FOR_ARROW | ACCEPT_MULTI_BACKPASSING;
    let (expr, state) = match parse_expr_block(flags, arena, state, min_indent) {
        Ok((_, out, state)) => (out, state),
        Err((_, fail)) => return Err(fail),
    };

    let (spaces_after, state) =
        match eat_space_check(EExpr::IndentEnd, arena, state.clone(), min_indent, false) {
            Ok((_, spaces_after, state)) => (spaces_after, state),
            Err(_) => (&[] as &[_], state),
        };

    if state.has_reached_end() {
        Ok(expr.spaced_around(arena, spaces_before, spaces_after))
    } else {
        Err(EExpr::BadExprEnd(state.pos()))
    }
}

#[derive(Debug, Clone, Copy, PartialEq, Eq)]
pub struct ExprParseFlags(u8);

pub const NO_EXPR_PARSE_FLAGS: ExprParseFlags = ExprParseFlags(0);

/// Check for and accept multi-backpassing syntax
/// This is usually true, but false within list/record literals
/// because the comma separating backpassing arguments conflicts
/// with the comma separating literal elements
pub const ACCEPT_MULTI_BACKPASSING: ExprParseFlags = ExprParseFlags(1);

/// Check for the `->` token, and raise an error if found
/// This is usually true, but false in if-guards
///
/// > Just foo if foo == 2 -> ...
pub const CHECK_FOR_ARROW: ExprParseFlags = ExprParseFlags(1 << 1);

impl ExprParseFlags {
    pub const fn is_set(&self, flag: Self) -> bool {
        (self.0 & flag.0) != 0
    }

    #[must_use]
    pub const fn unset(&self, flag: Self) -> Self {
        Self(self.0 & !flag.0)
    }
}

impl std::ops::BitOr for ExprParseFlags {
    type Output = Self;

    fn bitor(self, rhs: Self) -> Self::Output {
        Self(self.0 | rhs.0)
    }
}

fn rest_of_expr_in_parens_etc<'a>(
    start: Position,
    arena: &'a Bump,
    state: State<'a>,
) -> ParseResult<'a, Loc<Expr<'a>>, EExpr<'a>> {
    let (elems, state) = match collection_inner(
        move |a: &'a Bump, state: State<'a>, min_indent: u32| {
            let block_pos = state.pos();
            match parse_expr_block(CHECK_FOR_ARROW, a, state, min_indent) {
                Ok(ok) => Ok(ok),
                Err((p, fail)) => return Err((p, EInParens::Expr(a.alloc(fail), block_pos))),
            }
        },
        Expr::SpaceBefore,
    )
    .parse(arena, state, 0)
    {
        Ok((_, out, state)) => (out, state),
        Err((p, fail)) => return Err((p, EExpr::InParens(fail, start))),
    };

    if state.bytes().first() != Some(&b')') {
        let fail = EInParens::End(state.pos());
        return Err((MadeProgress, EExpr::InParens(fail, start)));
    }
    let state = state.inc();

    if elems.is_empty() {
        let fail = EInParens::Empty(state.pos());
        return Err((NoProgress, EExpr::InParens(fail, start)));
    }

    let mut loc_elems = if elems.len() > 1 {
        Loc::pos(start, state.pos(), Expr::Tuple(elems.ptrify_items(arena)))
    } else {
        // TODO: don't discard comments before/after
        // (stored in the Collection)
        Loc::at(
            elems.items[0].region,
            Expr::ParensAround(&elems.items[0].value),
        )
    };

    let (field_accesses, state) = match parse_field_task_result_suffixes(arena, state) {
        Ok((_, out, state)) => (out, state),
        Err((_, e)) => return Err((MadeProgress, e)),
    };

    // if there are field accesses, include the parentheses in the region
    // otherwise, don't include the parentheses
    if !field_accesses.is_empty() {
        let elems = apply_expr_access_chain(arena, loc_elems.value, field_accesses);
        loc_elems = Loc::pos(start, state.pos(), elems)
    };

    Ok((MadeProgress, loc_elems, state))
}

// todo: @perf when the method called after `parse_ident` it duplicates the field access chain already consumed by `parse_ident`
fn parse_field_task_result_suffixes<'a>(
    arena: &'a Bump,
    mut state: State<'a>,
) -> ParseResult<'a, Vec<'a, Suffix<'a>>, EExpr<'a>> {
    let mut fields = Vec::with_capacity_in(1, arena);
    loop {
        let prev_state = state.clone();
        let (next_field, next_state) = match state.bytes().first() {
            Some(b) => match b {
                b'.' => {
                    let state = state.inc();
                    let ident_pos = state.pos();
                    match parse_lowercase_ident(state.clone()) {
                        Ok((_, name, state)) => {
                            (Suffix::Accessor(Accessor::RecordField(name)), state)
                        }
                        Err((NoProgress, _)) => {
                            // This is a tuple accessor, e.g. "1" in `.1`
                            match chomp_integer_part(state.bytes()) {
                                Ok(name) => (
                                    Suffix::Accessor(Accessor::TupleIndex(name)),
                                    state.advance(name.len()),
                                ),
                                Err(_) => return Err((MadeProgress, EExpr::Access(ident_pos))),
                            }
                        }
                        Err(_) => return Err((MadeProgress, EExpr::Access(ident_pos))),
                    }
                }
                b'!' => (Suffix::TrySuffix(TryTarget::Task), state.inc()),
                b'?' => (Suffix::TrySuffix(TryTarget::Result), state.inc()),
                _ => return Ok((Progress::when(fields.len() != 0), fields, prev_state)),
            },
            _ => return Ok((Progress::when(fields.len() != 0), fields, prev_state)),
        };

        fields.push(next_field);
        state = next_state;
    }
}

fn parse_negative_number<'a>(
    start: Position,
    flags: ExprParseFlags,
    arena: &'a Bump,
    state: State<'a>,
    min_indent: u32,
) -> Result<(Progress, Loc<Expr<'a>>, State<'a>), (Progress, EExpr<'a>)> {
    // unary minus should not be followed by whitespace or comment
    if !state
        .bytes()
        .get(1)
        .map(|b| b.is_ascii_whitespace() || *b == b'#')
        .unwrap_or(false)
    {
        let initial = state.clone();
        let state = state.inc();
        let loc_op = Region::new(start, state.pos());

        match parse_term(PARSE_DEFAULT, flags, arena, state, min_indent) {
            Ok((_, out, state)) => {
                let expr = numeric_negate_expr(arena, &initial, loc_op, out, &[]);
                Ok((MadeProgress, expr, state))
            }
            Err((_, fail)) => Err((MadeProgress, fail)),
        }
    } else {
        // drop the minus and parse '0b', '0o', '0x', etc.
        match parse_number_base(true, &state.bytes()[1..], state) {
            Ok((p, literal, state)) => {
                let expr = literal_to_expr(literal);
                Ok((p, Loc::pos(start, state.pos(), expr), state))
            }
            Err((MadeProgress, fail)) => Err((MadeProgress, EExpr::Number(fail, start))),
            Err(_) => {
                // it may be the case with split arrow `- >` or similar,
                // so it should not considered as bad number, let's keep parsing until we find the closest error.
                Err((NoProgress, EExpr::Start(start)))
            }
        }
    }
}

#[derive(Debug, Clone, Copy, PartialEq, Eq)]
pub struct ParseTermOpts(u8);

impl ParseTermOpts {
    pub const fn is_set(&self, opt: Self) -> bool {
        (self.0 & opt.0) != 0
    }
}

impl std::ops::BitOr for ParseTermOpts {
    type Output = Self;

    fn bitor(self, rhs: Self) -> Self::Output {
        Self(self.0 | rhs.0)
    }
}

pub const PARSE_DEFAULT: ParseTermOpts = ParseTermOpts(0);

pub const PARSE_UNDERSCORE: ParseTermOpts = ParseTermOpts(0b1);
pub const PARSE_NEGATIVE: ParseTermOpts = ParseTermOpts(0b10);
pub const PARSE_IF_WHEN: ParseTermOpts = ParseTermOpts(0b100);
pub const PARSE_ALL: ParseTermOpts = ParseTermOpts(0b111);

pub const PARSE_NO_CLOSURE: ParseTermOpts = ParseTermOpts(0b1000);

fn parse_term<'a>(
    opts: ParseTermOpts,
    flags: ExprParseFlags,
    arena: &'a Bump,
    state: State<'a>,
    min_indent: u32,
) -> ParseResult<'a, Loc<Expr<'a>>, EExpr<'a>> {
    let start = state.pos();
    if let Some(b) = state.bytes().first() {
        match b {
            b'\\' => {
                if !opts.is_set(PARSE_NO_CLOSURE) {
                    match rest_of_closure(flags, arena, state.inc()) {
                        Ok((p, expr, state)) => Ok((p, Loc::pos(start, state.pos(), expr), state)),
                        Err((p, fail)) => Err((p, EExpr::Closure(fail, start))),
                    }
                } else {
                    Err((NoProgress, EExpr::Start(start)))
                }
            }
            b'_' => {
                if opts.is_set(PARSE_UNDERSCORE) {
                    let state = state.inc();
                    match parse_lowercase_ident(state.clone()) {
                        Ok((_, name, state)) => {
                            let expr = Loc::pos(start, state.pos(), Expr::Underscore(name));
                            Ok((MadeProgress, expr, state))
                        }
                        Err((NoProgress, _)) => {
                            let expr = Loc::pos(start, state.pos(), Expr::Underscore(""));
                            Ok((MadeProgress, expr, state))
                        }
                        Err(_) => Err((MadeProgress, EExpr::End(start))),
                    }
                } else {
                    Err((NoProgress, EExpr::Start(start)))
                }
            }
            b'-' => {
                if opts.is_set(PARSE_NEGATIVE) {
                    parse_negative_number(start, flags, arena, state, min_indent)
                } else {
                    Err((NoProgress, EExpr::Start(start)))
                }
            }
            b'!' => {
                if opts.is_set(PARSE_NEGATIVE) {
                    rest_of_logical_not(start, flags, arena, state.inc(), min_indent)
                } else {
                    Err((NoProgress, EExpr::Start(start)))
                }
            }
            b'(' => rest_of_expr_in_parens_etc(start, arena, state.inc()),
            b'{' => parse_record_expr(start, arena, state, min_indent),
            b'[' => rest_of_list_expr(start, arena, state.inc()),
            b'"' | b'\'' => {
                let column = state.column();
                match rest_of_str_like(*b == b'\'', column, arena, state.inc(), min_indent) {
                    Ok((p, literal, state)) => {
                        let literal_expr = match literal {
                            StrLikeLiteral::Str(s) => Expr::Str(s),
                            StrLikeLiteral::SingleQuote(s) => Expr::SingleQuote(s.to_str_in(arena)),
                        };
                        Ok((p, Loc::pos(start, state.pos(), literal_expr), state))
                    }
                    Err((p, fail)) => Err((p, EExpr::Str(fail, start))),
                }
            }
            b'0'..=b'9' => match parse_number_base(false, state.bytes(), state) {
                Ok((p, literal, state)) => {
                    let expr = literal_to_expr(literal);
                    Ok((p, Loc::pos(start, state.pos(), expr), state))
                }
                Err((p, fail)) => Err((p, EExpr::Number(fail, start))),
            },
            _ => {
                if opts.is_set(PARSE_IF_WHEN) {
                    if at_keyword(keyword::IF, &state) {
                        let state = state.advance(keyword::IF.len());
                        return match rest_of_if_expr(flags, arena, state, min_indent) {
                            Ok((p, expr, state)) => {
                                Ok((p, Loc::pos(start, state.pos(), expr), state))
                            }
                            Err((p, err)) => Err((p, EExpr::If(err, start))),
                        };
                    }

                    if at_keyword(keyword::WHEN, &state) {
                        let state = state.advance(keyword::WHEN.len());
                        let indent = state.line_indent();
                        return match when::rest_of_when_expr(None, flags, arena, state, indent) {
                            Ok((p, expr, state)) => {
                                Ok((p, Loc::pos(start, state.pos(), expr), state))
                            }
                            Err((p, err)) => Err((p, EExpr::When(err, start))),
                        };
                    }
                }

                if at_keyword(keyword::CRASH, &state) {
                    let state = state.advance(keyword::CRASH.len());
                    let expr = Loc::pos(start, state.pos(), Expr::Crash);
                    return Ok((MadeProgress, expr, state));
                }

                if at_keyword(keyword::DBG, &state) {
                    let state = state.advance(keyword::DBG.len());
                    let dbg_expr = Loc::pos(start, state.pos(), Expr::Dbg);
                    return Ok((MadeProgress, dbg_expr, state));
                }

                // todo: @perf here the 4 keywords where already checked, if, when, dbg, crash
                let (_, ident, state) = parse_ident(arena, state)?;
                let ident_end = state.pos();

                let (suffixes, state) = match parse_field_task_result_suffixes(arena, state) {
                    Ok((_, out, state)) => (out, state),
                    Err((_, fail)) => return Err((MadeProgress, fail)),
                };

                let ident = ident_to_expr(arena, ident, false);
                let expr = apply_expr_access_chain(arena, ident, suffixes);
                Ok((MadeProgress, Loc::pos(start, ident_end, expr), state))
            }
        }
    } else {
        Err((NoProgress, EExpr::Start(start)))
    }
}

/// Entry point for parsing an expression.
/// If Ok it always returns MadeProgress
pub(crate) fn parse_expr_start<'a>(
    flags: ExprParseFlags,
    start_state_and_term: Option<(State<'a>, Loc<Expr<'a>>)>,
    arena: &'a Bump,
    state: State<'a>,
    min_indent: u32,
) -> ParseResult<'a, Loc<Expr<'a>>, EExpr<'a>> {
    let (start_state, term, state) = match start_state_and_term {
        None => {
            let (_, term, news) = parse_term(PARSE_ALL, flags, arena, state.clone(), min_indent)?;
            (state, term, news)
        }
        Some((start_state, term)) => (start_state, term, state),
    };

    let start = start_state.pos();
    let inc_indent = start_state.line_indent() + 1;

    // Parse a chain of expressions separated by operators. Also handles function application.
    let mut prev_state = state.clone();
    let (spaces_before_op, state) =
        match eat_space_check(EExpr::IndentEnd, arena, state.clone(), min_indent, false) {
            Ok((_, sp, state)) => (sp, state),
            Err(_) => {
                let loc_term = Loc::pos(start, state.pos(), term.value);
                return Ok((MadeProgress, loc_term, state));
            }
        };

    let mut expr_state = ExprState {
        operators: Vec::new_in(arena),
        arguments: Vec::new_in(arena),
        expr: term,
        spaces_after: spaces_before_op,
        end: prev_state.pos(),
    };

    let mut state = state;
    loop {
        let term_res = if state.column() >= inc_indent {
            parse_term(PARSE_UNDERSCORE, flags, arena, state.clone(), inc_indent)
        } else {
            Err((NoProgress, EExpr::Start(state.pos())))
        };

        match term_res {
            Ok((_, mut arg, new_state)) => {
                state = new_state;
                prev_state = state.clone();

                if !expr_state.spaces_after.is_empty() {
                    arg = arg.spaced_before(arena, expr_state.spaces_after);
                    expr_state.spaces_after = &[];
                }
                expr_state.arguments.push(arena.alloc(arg));
                expr_state.end = state.pos();

                match eat_space_check(EExpr::IndentEnd, arena, state.clone(), min_indent, false) {
                    Err(_) => {
                        expr_state.spaces_after = &[];

                        let expr = parse_expr_final(expr_state, arena);
                        let expr = Loc::pos(start, state.pos(), expr);
                        return Ok((MadeProgress, expr, state));
                    }
                    Ok((_, new_spaces, new_state)) => {
                        expr_state.spaces_after = new_spaces;
                        state = new_state;
                    }
                }

                continue;
            }
            Err((MadeProgress, f)) => return Err((MadeProgress, f)),
            Err((NoProgress, _)) => {
                let before_op = state.clone();
                // We're part way thru parsing an expression, e.g. `bar foo `.
                // We just tried parsing an argument and determined we couldn't -
                // so we're going to try parsing an operator.
                // todo: @wip ~ support
                let op_res = match parse_bin_op(MadeProgress, state.clone()) {
                    Err((NoProgress, _)) => {
                        // roll back space parsing
                        let expr = parse_expr_final(expr_state, arena);
                        Ok((MadeProgress, expr, prev_state))
                    }
                    Err(err) => Err(err),
                    Ok((_, op, state)) => {
                        let op_start = before_op.pos();
                        let op_end = state.pos();

                        expr_state.consume_spaces(arena);
                        let (_, spaces_after_op, state) =
                            eat_space_check(EExpr::IndentEnd, arena, state, min_indent, false)?;

                        // a `-` is unary if it is preceded by a space and not followed by a space
                        let loc_op = Loc::pos(op_start, op_end, op);
                        match op {
                            BinOp::Minus if expr_state.end != op_start && op_end == state.pos() => {
                                parse_negative_term(
                                    arena, state, min_indent, inc_indent, expr_state, flags,
                                    before_op, loc_op,
                                )
                            }
                            _ => parse_after_binop(
                                arena,
                                state,
                                min_indent,
                                inc_indent,
                                flags,
                                true,
                                spaces_after_op,
                                expr_state,
                                loc_op,
                            ),
                        }
                    }
                };
                return op_res.map(|(_, expr, state)| {
                    (MadeProgress, Loc::pos(start, state.pos(), expr), state)
                });
            }
        }
    }
}

pub fn parse_repl_defs_and_optional_expr<'a>(
    arena: &'a Bump,
    state: State<'a>,
) -> ParseResult<'a, (Defs<'a>, Option<Loc<Expr<'a>>>), EExpr<'a>> {
    let start = state.pos();
    let (spaces_before, state) = match eat_space(arena, state.clone(), false) {
        Err((NoProgress, _)) => return Ok((NoProgress, (Defs::default(), None), state)),
        Err(err) => return Err(err),
        Ok((_, (sp, _), state)) => (Loc::pos(start, state.pos(), sp), state),
    };

    let (_, stmts, state) = parse_stmt_seq(
        arena,
        state,
        |e, _| e.clone(),
        CHECK_FOR_ARROW | ACCEPT_MULTI_BACKPASSING,
        0,
        spaces_before,
        EExpr::IndentEnd,
    )?;

    let state = match eat_space(arena, state.clone(), false) {
        Err((NoProgress, _)) => state,
        Err(err) => return Err(err),
        Ok((_, _, state)) => state,
    };

    if !state.has_reached_end() {
        return Err((MadeProgress, EExpr::End(state.pos())));
    }

    let (defs, last_expr) =
        stmts_to_defs(&stmts, Defs::default(), false, arena).map_err(|e| (MadeProgress, e))?;

    Ok((MadeProgress, (defs, last_expr), state))
}

fn parse_stmt_start<'a>(
    flags: ExprParseFlags,
    preceding_comment: Region,
<<<<<<< HEAD
    arena: &'a Bump,
    mut state: State<'a>,
    min_indent: u32,
) -> ParseResult<'a, Loc<Stmt<'a>>, EExpr<'a>> {
    let start = state.pos();
    match state.bytes().first() {
        Some(b) => match b {
            b'\\' => match rest_of_closure(flags, arena, state.inc()) {
                Ok((p, expr, state)) => {
                    Ok((p, Loc::pos(start, state.pos(), Stmt::Expr(expr)), state))
                }
                Err((p, fail)) => Err((p, EExpr::Closure(fail, start))),
            },
            b'i' => {
                if at_keyword(keyword::IF, &state) {
                    state.advance_mut(keyword::IF.len());
                    match rest_of_if_expr(flags, arena, state, min_indent) {
                        Ok((p, expr, state)) => {
                            Ok((p, Loc::pos(start, state.pos(), Stmt::Expr(expr)), state))
                        }
                        Err((p, err)) => Err((p, EExpr::If(err, start))),
                    }
                } else if at_keyword(keyword::IMPORT, &state) {
                    state.advance_mut(keyword::IMPORT.len());
                    rest_of_import(start, arena, state, min_indent)
                } else {
                    parse_stmt_operator_chain(start, flags, arena, state, min_indent)
                }
            }
            b'e' => {
                if at_keyword(keyword::EXPECT, &state) {
                    state.advance_mut(keyword::EXPECT.len());
                    rest_of_expect_stmt(false, start, flags, preceding_comment, arena, state)
                } else if at_keyword(&keyword::EXPECT_FX, &state) {
                    state.advance_mut(keyword::EXPECT_FX.len());
                    rest_of_expect_stmt(true, start, flags, preceding_comment, arena, state)
                } else {
                    parse_stmt_operator_chain(start, flags, arena, state, min_indent)
                }
            }
            b'd' => {
                if at_keyword(keyword::DBG, &state) {
                    state.advance_mut(keyword::DBG.len());
                    rest_of_dbg_stmt(start, flags, preceding_comment, arena, state)
                } else {
                    parse_stmt_operator_chain(start, flags, arena, state, min_indent)
                }
            }
            b'w' => {
                if at_keyword(keyword::WHEN, &state) {
                    state.advance_mut(keyword::WHEN.len());
                    let indent = state.line_indent();
                    match when::rest_of_when_expr(None, flags, arena, state, indent) {
                        Ok((p, expr, state)) => {
                            Ok((p, Loc::pos(start, state.pos(), Stmt::Expr(expr)), state))
                        }
                        Err((p, err)) => Err((p, EExpr::When(err, start))),
                    }
                } else {
                    parse_stmt_operator_chain(start, flags, arena, state, min_indent)
                }
            }
            _ => parse_stmt_operator_chain(start, flags, arena, state, min_indent),
        },
        None => Err((NoProgress, EExpr::Start(start))),
    }
=======
) -> impl Parser<'a, Loc<Stmt<'a>>, EExpr<'a>> {
    one_of![
        map(
            loc(specialize_err(EExpr::If, if_expr_help(options))),
            expr_to_stmt
        ),
        map(
            loc(specialize_err(EExpr::When, when::when_expr_help(options))),
            expr_to_stmt
        ),
        loc(specialize_err(
            EExpr::Expect,
            expect_help(options, preceding_comment)
        )),
        loc(specialize_err(
            EExpr::Dbg,
            dbg_stmt_help(options, preceding_comment)
        )),
        loc(specialize_err(EExpr::Return, return_help(options))),
        loc(specialize_err(EExpr::Import, map(import(), Stmt::ValueDef))),
        map(
            loc(specialize_err(EExpr::Closure, closure_help(options))),
            expr_to_stmt
        ),
        loc(stmt_operator_chain(options)),
        fail_expr_start_e()
    ]
    .trace("stmt_start")
}

fn stmt_operator_chain<'a>(options: ExprParseOptions) -> impl Parser<'a, Stmt<'a>, EExpr<'a>> {
    (move |arena, state: State<'a>, min_indent: u32| {
        parse_stmt_operator_chain(arena, state, min_indent, options)
    })
    .trace("stmt_operator_chain")
>>>>>>> e1a74556
}

fn parse_stmt_operator_chain<'a>(
    start: Position,
    flags: ExprParseFlags,
    arena: &'a Bump,
    state: State<'a>,
    min_indent: u32,
) -> Result<(Progress, Loc<Stmt<'a>>, State<'a>), (Progress, EExpr<'a>)> {
    let line_indent = state.line_indent();

    let opts = PARSE_NO_CLOSURE | PARSE_UNDERSCORE | PARSE_NEGATIVE;
    let (_, expr, state) = parse_term(opts, flags, arena, state, min_indent)?;

    let mut prev_state = state.clone();
    let end = state.pos();

    let (spaces_before_op, state) =
        match eat_space_check(EExpr::IndentEnd, arena, state.clone(), min_indent, false) {
            Ok((_, sp, state)) => (sp, state),
            Err(_) => {
                let expr = Loc::pos(start, state.pos(), Stmt::Expr(expr.value));
                return Ok((MadeProgress, expr, state));
            }
        };

    let mut expr_state = ExprState {
        operators: Vec::new_in(arena),
        arguments: Vec::new_in(arena),
        expr,
        spaces_after: spaces_before_op,
        end,
    };

    let inc_indent = line_indent + 1;
    let mut state = state;
    loop {
        let term_res = if state.column() >= inc_indent {
            parse_term(PARSE_UNDERSCORE, flags, arena, state.clone(), inc_indent)
        } else {
            Err((NoProgress, EExpr::Start(state.pos())))
        };

        match term_res {
            Err((MadeProgress, f)) => return Err((MadeProgress, f)),
            Ok((
                _,
                implements @ Loc {
                    value:
                        Expr::Var {
                            module_name: "",
                            ident: keyword::IMPLEMENTS,
                            ..
                        },
                    ..
                },
                state,
            )) if matches!(expr_state.expr.value, Expr::Tag(..)) => {
                return match parse_ability_def(expr_state, state, arena, implements, inc_indent) {
                    Ok((td, state)) => {
                        let expr = Loc::pos(start, state.pos(), Stmt::TypeDef(td));
                        Ok((MadeProgress, expr, state))
                    }
                    Err((NoProgress, _)) => Err((NoProgress, EExpr::Start(start))),
                    Err(err) => Err(err),
                };
            }
            Err((NoProgress, _)) => {
                // We're part way thru parsing an expression, e.g. `bar foo `.
                // We just tried parsing an argument and determined we couldn't -
                // so we're going to try parsing an operator.
                //
                // This is very similar to the logic in `expr_operator_chain`, except
                // we handle the additional case of backpassing, which is valid
                // at the statement level but not at the expression level.
                let before_op = state.clone();
                let op_res = match parse_operator(EExpr::Start, EExpr::BadOperator, state.clone()) {
                    Err((MadeProgress, f)) => Err((MadeProgress, f)),
                    Ok((_, op, state)) => {
                        // adds the spaces before operator to the preceding expression term
                        expr_state.consume_spaces(arena);

                        if let OperatorOrDef::BinOp(BinOp::When) = op {
                            // the `~` when operator is handled here to handle the spaces specific to the when branches
                            // instead of generic space handling in `parse_stmt_operator`
                            let when_pos = state.pos();
                            let cond = Some((expr_state.expr, WhenVariant::BinOp));
                            match when::rest_of_when_expr(cond, flags, arena, state, min_indent) {
                                Ok((p, out, state)) => Ok((p, Stmt::Expr(out), state)),
                                Err((p, fail)) => Err((p, EExpr::When(fail, when_pos))),
                            }
                        } else {
                            let loc_op = Loc::pos(before_op.pos(), state.pos(), op);
                            parse_stmt_operator(
                                arena, state, min_indent, inc_indent, flags, expr_state, loc_op,
                                before_op,
                            )
                        }
                    }
                    Err((NoProgress, _)) => {
                        if flags.is_set(ACCEPT_MULTI_BACKPASSING) && state.bytes().starts_with(b",")
                        {
                            state = state.inc();
                            parse_stmt_multi_backpassing(
                                expr_state, flags, arena, state, min_indent,
                            )
                        } else if flags.is_set(CHECK_FOR_ARROW) && state.bytes().starts_with(b"->")
                        {
                            Err((MadeProgress, EExpr::BadOperator("->", state.pos())))
                        } else {
                            // roll back space parsing
                            let expr = parse_expr_final(expr_state, arena);
                            Ok((MadeProgress, Stmt::Expr(expr), prev_state))
                        }
                    }
                };
                return match op_res {
                    Ok((p, out, state)) => Ok((p, Loc::pos(start, state.pos(), out), state)),
                    Err((NoProgress, _)) => Err((NoProgress, EExpr::Start(start))),
                    Err(err) => Err(err),
                };
            }
            Ok((_, mut arg, new_state)) => {
                state = new_state;
                prev_state = state.clone();

                if !expr_state.spaces_after.is_empty() {
                    arg = arg.spaced_before(arena, expr_state.spaces_after);
                    expr_state.spaces_after = &[];
                }
                expr_state.arguments.push(arena.alloc(arg));
                expr_state.end = state.pos();

                match eat_space_check(EExpr::IndentEnd, arena, state.clone(), min_indent, false) {
                    Err(_) => {
                        expr_state.spaces_after = &[];
                        let expr = parse_expr_final(expr_state, arena);
                        let expr = Loc::pos(start, state.pos(), Stmt::Expr(expr));
                        return Ok((MadeProgress, expr, state));
                    }
                    Ok((_, new_spaces, new_state)) => {
                        expr_state.spaces_after = new_spaces;
                        state = new_state;
                    }
                }

                continue;
            }
        }
    }
}

#[derive(Debug)]
struct ExprState<'a> {
    operators: Vec<'a, (Loc<Expr<'a>>, Loc<BinOp>)>,
    arguments: Vec<'a, &'a Loc<Expr<'a>>>,
    expr: Loc<Expr<'a>>,
    spaces_after: &'a [CommentOrNewline<'a>],
    end: Position,
}

impl<'a> ExprState<'a> {
    fn consume_spaces(&mut self, arena: &'a Bump) {
        if !self.spaces_after.is_empty() {
            if let Some(last) = self.arguments.pop() {
                let new = last.value.with_spaces_after(self.spaces_after, last.region);

                self.arguments.push(arena.alloc(new));
            } else {
                let region = self.expr.region;

                let mut value = Expr::Num("");
                std::mem::swap(&mut self.expr.value, &mut value);

                self.expr = arena
                    .alloc(value)
                    .with_spaces_after(self.spaces_after, region);
            };

            self.spaces_after = &[];
        }
    }

    fn validate_assignment_or_backpassing<F>(
        mut self,
        arena: &'a Bump,
        loc_op: Loc<OperatorOrDef>,
        argument_error: F,
    ) -> Result<Loc<Expr<'a>>, EExpr<'a>>
    where
        F: Fn(Region, Position) -> EExpr<'a>,
    {
        if !self.operators.is_empty() {
            // this `=` or `<-` likely occurred inline; treat it as an invalid operator
            let opchar = match loc_op.value {
                OperatorOrDef::Assignment => "=",
                OperatorOrDef::Backpassing => "<-",
                _ => unreachable!(),
            };

            let fail = EExpr::BadOperator(opchar, loc_op.region.start());

            Err(fail)
        } else if !self.expr.value.is_tag()
            && !self.expr.value.is_opaque()
            && !self.arguments.is_empty()
            && !is_expr_suffixed(&self.expr.value)
        {
            let region = Region::across_all(self.arguments.iter().map(|v| &v.region));

            Err(argument_error(region, loc_op.region.start()))
        } else {
            self.consume_spaces(arena);
            Ok(to_call(arena, self.arguments, self.expr))
        }
    }

    fn validate_is_type_def(
        mut self,
        arena: &'a Bump,
        kind: Loc<AliasOrOpaque>,
    ) -> Result<(Loc<Expr<'a>>, Vec<'a, &'a Loc<Expr<'a>>>), EExpr<'a>> {
        if !self.operators.is_empty() {
            // this `:`/`:=` likely occurred inline; treat it as an invalid operator
            let op = match kind.value {
                AliasOrOpaque::Alias => ":",
                AliasOrOpaque::Opaque => ":=",
            };
            let fail = EExpr::BadOperator(op, kind.region.start());

            Err(fail)
        } else {
            self.consume_spaces(arena);
            Ok((self.expr, self.arguments))
        }
    }
}

#[allow(clippy::unnecessary_wraps)]
fn parse_expr_final<'a>(expr_state: ExprState<'a>, arena: &'a Bump) -> Expr<'a> {
    let right_arg = to_call(arena, expr_state.arguments, expr_state.expr);
    if expr_state.operators.is_empty() {
        right_arg.value
    } else {
        Expr::BinOps(
            expr_state.operators.into_bump_slice(),
            arena.alloc(right_arg),
        )
    }
}

fn to_call<'a>(
    arena: &'a Bump,
    mut arguments: Vec<'a, &'a Loc<Expr<'a>>>,
    loc_expr1: Loc<Expr<'a>>,
) -> Loc<Expr<'a>> {
    if arguments.is_empty() {
        loc_expr1
    } else {
        let last = arguments.last().map(|x| x.region).unwrap_or_default();
        let region = Region::span_across(&loc_expr1.region, &last);

        let spaces = if let Some(last) = arguments.last_mut() {
            let spaces = last.value.extract_spaces();

            if spaces.after.is_empty() {
                &[]
            } else {
                let inner = if !spaces.before.is_empty() {
                    arena.alloc(spaces.item).before(spaces.before)
                } else {
                    spaces.item
                };
                *last = arena.alloc(Loc::at(last.region, inner));

                spaces.after
            }
        } else {
            &[]
        };

        let mut apply = Expr::Apply(
            arena.alloc(loc_expr1),
            arguments.into_bump_slice(),
            CalledVia::Space,
        );

        if !spaces.is_empty() {
            apply = arena.alloc(apply).after(spaces)
        }

        Loc::at(region, apply)
    }
}

fn numeric_negate_expr<'a>(
    arena: &'a Bump,
    state: &State<'a>,
    loc_op: Region,
    expr: Loc<Expr<'a>>,
    spaces: &'a [CommentOrNewline<'a>],
) -> Loc<Expr<'a>> {
    debug_assert_eq!(state.bytes().first(), Some(&b'-'));
    // for overflow reasons, we must make the unary minus part of the number literal.
    let start = state.pos();
    let region = Region::new(start, expr.region.end());

    let new_expr = match expr.value {
        Expr::Num(string) => {
            let new_string =
                unsafe { std::str::from_utf8_unchecked(&state.bytes()[..string.len() + 1]) };

            Expr::Num(new_string)
        }
        Expr::Float(string) => {
            let new_string =
                unsafe { std::str::from_utf8_unchecked(&state.bytes()[..string.len() + 1]) };

            Expr::Float(new_string)
        }
        Expr::NonBase10Int {
            string,
            base,
            is_negative,
        } => {
            // don't include the minus sign here; it will not be parsed right
            Expr::NonBase10Int {
                is_negative: !is_negative,
                string,
                base,
            }
        }
        _ => Expr::UnaryOp(arena.alloc(expr), Loc::at(loc_op, UnaryOp::Negate)),
    };

    Loc::at(region, new_expr).spaced_before(arena, spaces)
}

fn parse_import_params<'a>(
    arena: &'a Bump,
    state: State<'a>,
    min_indent: u32,
) -> ParseResult<'a, ModuleImportParams<'a>, EImportParams<'a>> {
    let (before, state) =
        match eat_space_check(EImportParams::Indent, arena, state, min_indent, false) {
            Ok((_, sp, state)) => (sp, state),
            Err((_, fail)) => return Err((NoProgress, fail)),
        };

    let record_pos = state.pos();
    let (record, state) = match record_help().parse(arena, state, min_indent) {
        Ok((_, out, state)) => (out, state),
        Err((p, fail)) => return Err((p, EImportParams::Record(fail, record_pos))),
    };
    let record_at = Region::new(record_pos, state.pos());

    if let Some(prefix) = record.prefix {
        let fail = match prefix {
            (update, RecordHelpPrefix::Update) => EImportParams::RecordUpdateFound(update.region),
            (mapper, RecordHelpPrefix::Mapper) => EImportParams::RecordBuilderFound(mapper.region),
        };
        return Err((MadeProgress, fail));
    }

    let params = record.fields.map_items_result(arena, |loc_field| {
        match loc_field.value.to_assigned_field(arena) {
            AssignedField::IgnoredValue(_, _, _) => Err((
                MadeProgress,
                EImportParams::RecordIgnoredFieldFound(loc_field.region),
            )),
            field => Ok(Loc::at(loc_field.region, field)),
        }
    })?;

    let params = Loc::at(record_at, params);
    let import_params = ModuleImportParams { before, params };
    Ok((MadeProgress, import_params, state))
}

fn parse_imported_module_name<'a>(
    state: State<'a>,
) -> ParseResult<'a, ImportedModuleName<'a>, EImport<'a>> {
    let package_pos = state.pos();
    let (package, state) = match parse_lowercase_ident(state.clone()) {
        Ok((_, name, state)) => match state.bytes().first() {
            Some(&b'.') => (Some(name), state.inc()),
            _ => return Err((MadeProgress, EImport::PackageShorthandDot(package_pos))),
        },
        Err((NoProgress, _)) => (None, state),
        Err(_) => return Err((MadeProgress, EImport::PackageShorthand(package_pos))),
    };

    let name_pos = state.pos();
    let (name, state) = match chomp_module_name(state.bytes()) {
        Ok(name) => (ModuleName::new(name), state.advance(name.len())),
        Err(p) => return Err((p, EImport::ModuleName(name_pos))),
    };

    let module_name = ImportedModuleName { package, name };
    Ok((MadeProgress, module_name, state))
}

fn import_as<'a>(
) -> impl Parser<'a, header::KeywordItem<'a, ImportAsKeyword, Loc<ImportAlias<'a>>>, EImport<'a>> {
    move |arena: &'a Bump, state: State<'a>, min_indent: u32| {
        let (_, keyword, state) = header::spaces_around_keyword(
            ImportAsKeyword,
            EImport::As,
            EImport::IndentAs,
            EImport::IndentAlias,
        )
        .parse(arena, state, min_indent)?;

        let ident_pos = state.pos();
        let (item, state) = match parse_unqualified_ident(state) {
            Ok((_, ident, state)) => {
                let ident_at = Region::new(ident_pos, state.pos());
                match ident.chars().next() {
                    Some(first) if first.is_uppercase() => {
                        let ident = Loc::at(ident_at, ImportAlias::new(ident));
                        (ident, state)
                    }
                    Some(_) => return Err((MadeProgress, EImport::LowercaseAlias(ident_at))),
                    None => return Err((MadeProgress, EImport::Alias(state.pos()))),
                }
            }
            Err((p, _)) => return Err((p, EImport::Alias(ident_pos))),
        };

        let keyword = header::KeywordItem { keyword, item };
        Ok((MadeProgress, keyword, state))
    }
}

#[inline(always)]
fn import_exposing<'a>() -> impl Parser<
    'a,
    header::KeywordItem<
        'a,
        ImportExposingKeyword,
        Collection<'a, Loc<Spaced<'a, header::ExposedName<'a>>>>,
    >,
    EImport<'a>,
> {
    move |arena: &'a Bump, state: State<'a>, min_indent: u32| {
        let (_, keyword, state) = header::spaces_around_keyword(
            ImportExposingKeyword,
            EImport::Exposing,
            EImport::IndentExposing,
            EImport::ExposingListStart,
        )
        .parse(arena, state, min_indent)?;

        if state.bytes().first() != Some(&b'[') {
            return Err((NoProgress, EImport::ExposingListStart(state.pos())));
        }
        let state = state.inc();

        let (item, state) = match collection_inner(
            move |_: &'a Bump, state: State<'a>, _: u32| {
                let pos: Position = state.pos();
                match parse_unqualified_ident(state) {
                    Ok((p, ident, state)) => {
                        let ident = Spaced::Item(crate::header::ExposedName::new(ident));
                        Ok((p, Loc::pos(pos, state.pos(), ident), state))
                    }
                    Err((p, _)) => Err((p, EImport::ExposedName(pos))),
                }
            },
            Spaced::SpaceBefore,
        )
        .parse(arena, state, 0)
        {
            Ok((_, out, state)) => (out, state),
            Err((_, fail)) => return Err((MadeProgress, fail)),
        };

        if state.bytes().first() != Some(&b']') {
            return Err((MadeProgress, EImport::ExposingListEnd(state.pos())));
        }
        let state = state.inc();

        let keyword = header::KeywordItem { keyword, item };
        Ok((MadeProgress, keyword, state))
    }
}

#[inline(always)]
fn import_ingested_file_as<'a>(
    arena: &'a Bump,
    state: State<'a>,
    min_indent: u32,
) -> ParseResult<'a, header::KeywordItem<'a, ImportAsKeyword, Loc<&'a str>>, EImport<'a>> {
    let (_, keyword, state) = header::spaces_around_keyword(
        ImportAsKeyword,
        EImport::As,
        EImport::IndentAs,
        EImport::IndentIngestedName,
    )
    .parse(arena, state, min_indent)?;

    let item_pos = state.pos();
    let (item, state) = match parse_lowercase_ident(state) {
        Ok((_, out, state)) => (out, state),
        Err(_) => return Err((MadeProgress, EImport::IngestedName(item_pos))),
    };
    let item = Loc::pos(item_pos, state.pos(), item);

    let keyword_item = header::KeywordItem { keyword, item };
    Ok((MadeProgress, keyword_item, state))
}

#[inline(always)]
fn import_ingested_file_annotation<'a>() -> impl Parser<'a, IngestedFileAnnotation<'a>, EImport<'a>>
{
    move |arena: &'a bumpalo::Bump, state: State<'a>, min_indent: u32| {
        let (before_colon, state) =
            match eat_space_check(EImport::IndentColon, arena, state, min_indent, false) {
                Ok((_, sp, state)) => (sp, state),
                Err((_, fail)) => return Err((NoProgress, fail)),
            };

        if state.bytes().first() != Some(&b':') {
            return Err((NoProgress, EImport::Colon(state.pos())));
        }
        let state = state.inc();

        let ann_pos = state.pos();
        let (annotation, state) =
            match type_annotation::type_expr(NO_TYPE_EXPR_FLAGS).parse(arena, state, min_indent) {
                Ok((_, out, state)) => (out, state),
                Err((p, fail)) => return Err((p, EImport::Annotation(fail, ann_pos))),
            };

        let ann = IngestedFileAnnotation {
            before_colon,
            annotation,
        };
        Ok((MadeProgress, ann, state))
    }
}

#[derive(Debug, Copy, Clone, PartialEq, Eq)]
enum AliasOrOpaque {
    Alias,  // ':'
    Opaque, // ':='
}

fn extract_tag_and_spaces<'a>(arena: &'a Bump, expr: Expr<'a>) -> Option<Spaces<'a, &'a str>> {
    let mut expr = expr.extract_spaces();

    loop {
        match &expr.item {
            Expr::ParensAround(inner_expr) => {
                let inner_expr = inner_expr.extract_spaces();
                expr.item = inner_expr.item;
                expr.before = merge_spaces(arena, expr.before, inner_expr.before);
                expr.after = merge_spaces(arena, inner_expr.after, expr.after);
            }
            Expr::Tag(tag) => {
                return Some(Spaces {
                    before: expr.before,
                    item: tag,
                    after: expr.after,
                });
            }
            _ => return None,
        }
    }
}

/// We just saw a ':' or ':=', and we're trying to parse an alias or opaque type definition.
#[allow(clippy::too_many_arguments)]
fn parse_stmt_alias_or_opaque<'a>(
    arena: &'a Bump,
    state: State<'a>,
    min_indent: u32,
    expr_state: ExprState<'a>,
    kind: Loc<AliasOrOpaque>,
    spaces_after_operator: &'a [CommentOrNewline<'a>],
) -> ParseResult<'a, Stmt<'a>, EExpr<'a>> {
    let inc_indent = min_indent + 1;

    let expr_region = expr_state.expr.region;
    let (expr, arguments) = expr_state
        .validate_is_type_def(arena, kind)
        .map_err(|fail| (MadeProgress, fail))?;

    let (res, state) = if let Some(tag) = extract_tag_and_spaces(arena, expr.value) {
        let name = tag.item;
        let mut type_arguments = Vec::with_capacity_in(arguments.len(), arena);

        for argument in arguments {
            match expr_to_pattern_help(arena, &argument.value) {
                Ok(good) => {
                    type_arguments.push(Loc::at(argument.region, good));
                }
                Err(()) => {
                    let pos = state.pos();
                    let fail = EExpr::Pattern(arena.alloc(EPattern::NotAPattern(pos)), pos);
                    return Err((MadeProgress, fail));
                }
            }
        }

        match kind.value {
            AliasOrOpaque::Alias => {
                // TODO @check later that here we skip `spaces_after_operator`
                let ann_pos = state.pos();
                let (ann, state) =
                    match type_expr(NO_TYPE_EXPR_FLAGS).parse(arena, state, inc_indent) {
                        Ok((_, ann, state)) => (ann, state),
                        Err((p, fail)) => return Err((p, EExpr::Type(fail, ann_pos))),
                    };

                let header = TypeHeader {
                    name: Loc::at(expr.region, name),
                    vars: type_arguments.into_bump_slice(),
                };

                let def = TypeDef::Alias { header, ann };
                (Stmt::TypeDef(def), state)
            }

            AliasOrOpaque::Opaque => {
                // TODO @check later that here we skip `spaces_after_operator`
                let ann_pos = state.pos();
                let (ann, state) = match type_expr(TRAILING_COMMA_VALID | STOP_AT_FIRST_IMPL)
                    .parse(arena, state, inc_indent)
                {
                    Ok((_, out, state)) => (out, state),
                    Err((p, fail)) => return Err((p, EExpr::Type(fail, ann_pos))),
                };

                let olds = state.clone();
                let (derived, state) =
                    match eat_space_check(EType::TIndentStart, arena, state, inc_indent, false) {
                        Err(_) => (None, olds),
                        Ok((_, sp, state)) => {
                            match parse_implements_abilities(arena, state, inc_indent) {
                                Err(_) => (None, olds),
                                Ok((_, abilities, state)) => {
                                    (Some(abilities.spaced_before(arena, sp)), state)
                                }
                            }
                        }
                    };

                let header = TypeHeader {
                    name: Loc::at(expr.region, name),
                    vars: type_arguments.into_bump_slice(),
                };

                let def = TypeDef::Opaque {
                    header,
                    typ: ann,
                    derived,
                };
                (Stmt::TypeDef(def), state)
            }
        }
    } else {
        let call = to_call(arena, arguments, expr);

        match expr_to_pattern_help(arena, &call.value) {
            Ok(pat) => {
                let ann_pos = state.pos();
                match type_expr(NO_TYPE_EXPR_FLAGS).parse(arena, state, inc_indent) {
                    Ok((_, mut type_ann, state)) => {
                        // put the spaces from after the operator in front of the call
                        type_ann = type_ann.spaced_before(arena, spaces_after_operator);
                        let value_def = ValueDef::Annotation(Loc::at(expr_region, pat), type_ann);
                        (Stmt::ValueDef(value_def), state)
                    }
                    Err((_, fail)) => return Err((MadeProgress, EExpr::Type(fail, ann_pos))),
                }
            }
            Err(_) => {
                // this `:`/`:=` likely occurred inline; treat it as an invalid operator
                let op = match kind.value {
                    AliasOrOpaque::Alias => ":",
                    AliasOrOpaque::Opaque => ":=",
                };
                let fail = EExpr::BadOperator(op, kind.region.start());
                return Err((MadeProgress, fail));
            }
        }
    };

    Ok((MadeProgress, res, state))
}

mod ability {
    use super::*;
    use crate::{
        ast::{AbilityMember, Spaced},
        parser::EAbility,
    };

    pub enum IndentLevel {
        PendingMin,
        Exact,
    }

    /// Parses an ability demand like `hash : a -> U64 where a implements Hash`, in the context of a larger
    /// ability definition.
    /// This is basically the same as parsing a free-floating annotation, but with stricter rules.
    pub fn parse_demand<'a>(
        indent_type: IndentLevel,
        indent: u32,
        arena: &'a Bump,
        state: State<'a>,
    ) -> ParseResult<'a, (u32, AbilityMember<'a>), EAbility<'a>> {
        // Put no restrictions on the indent after the spaces; we'll check it manually.
        let (spaces_before, state) = match eat_space(arena, state, false) {
            Ok((_, (sp, _), state)) => (sp, state),
            Err((_, fail)) => return Err((NoProgress, fail)),
        };

        match indent_type {
            IndentLevel::PendingMin if state.column() < indent => {
                let indent_difference = state.column() as i32 - indent as i32;
                Err((
                    MadeProgress,
                    EAbility::DemandAlignment(indent_difference, state.pos()),
                ))
            }
            IndentLevel::Exact if state.column() < indent => {
                // This demand is not indented correctly
                let indent_difference = state.column() as i32 - indent as i32;
                Err((
                    // Rollback because the deindent may be because there is a next
                    // expression
                    NoProgress,
                    EAbility::DemandAlignment(indent_difference, state.pos()),
                ))
            }
            IndentLevel::Exact if state.column() > indent => {
                // This demand is not indented correctly
                let indent_difference = state.column() as i32 - indent as i32;

                // We might be trying to parse at EOF, at which case the indent level
                // will be off, but there is actually nothing left.
                let progress = Progress::when(!state.has_reached_end());

                Err((
                    progress,
                    EAbility::DemandAlignment(indent_difference, state.pos()),
                ))
            }
            _ => {
                let indent_column = state.column();

                let start = state.pos();
                let (name, state) = match parse_lowercase_ident(state) {
                    Ok((_, out, state)) => (out, state),
                    Err(_) => return Err((MadeProgress, EAbility::DemandName(start))),
                };

                let name = Loc::pos(start, state.pos(), Spaced::Item(name));
                let name = name.spaced_before(arena, spaces_before);

                let inc_indent = indent_column + 1;

                // TODO: do we get anything from picking up spaces here?
                let (_, _spaces_after_name, state) =
                    eat_space_check(EAbility::DemandName, arena, state, inc_indent, true)?;

                if state.bytes().first() != Some(&b':') {
                    return Err((MadeProgress, EAbility::DemandColon(state.pos())));
                }
                let state = state.inc();

                let type_pos = state.pos();
                let (typ, state) = match type_expr(TRAILING_COMMA_VALID)
                    .parse(arena, state, inc_indent)
                {
                    Ok((_, out, state)) => (out, state),
                    Err((_, fail)) => return Err((MadeProgress, EAbility::Type(fail, type_pos))),
                };

                let demand = AbilityMember { name, typ };
                Ok((MadeProgress, (indent_column, demand), state))
            }
        }
    }
}

/// Parse the series of "demands" (e.g. similar to methods in a rust trait), for an ability definition.
fn finish_parsing_ability_def_help<'a>(
    inc_indent: u32,
    name: Loc<&'a str>,
    args: &'a [Loc<Pattern<'a>>],
    loc_implements: Loc<Implements<'a>>,
    arena: &'a Bump,
    state: State<'a>,
) -> ParseResult<'a, (TypeDef<'a>, Region), EExpr<'a>> {
    let mut demands = Vec::with_capacity_in(2, arena);

    // Parse the first demand. This will determine the indentation level all the
    // other demands must observe.
    let start = state.pos();
    let ((demand_indent_level, first_demand), mut state) =
        match ability::parse_demand(ability::IndentLevel::PendingMin, inc_indent, arena, state) {
            Ok((_, out, state)) => (out, state),
            Err((p, fail)) => return Err((p, EExpr::Ability(fail, start))),
        };
    demands.push(first_demand);

    loop {
        match ability::parse_demand(
            ability::IndentLevel::Exact,
            demand_indent_level,
            arena,
            state.clone(),
        ) {
            Ok((_, (_indent, demand), next_state)) => {
                state = next_state;
                demands.push(demand);
            }
            Err((MadeProgress, problem)) => {
                return Err((MadeProgress, EExpr::Ability(problem, state.pos())));
            }
            Err((NoProgress, _)) => {
                break;
            }
        }
    }

    let def_region = Region::span_across(&name.region, &demands.last().unwrap().typ.region);
    let type_def = TypeDef::Ability {
        header: TypeHeader { name, vars: args },
        loc_implements,
        members: demands.into_bump_slice(),
    };

    Ok((MadeProgress, (type_def, def_region), state))
}

/// A Stmt is an intermediate representation used only during parsing.
/// It consists of a fragment of code that hasn't been fully stitched together yet.
/// For example, each of the following lines is a Stmt:
/// - `foo bar` (Expr)
/// - `foo, bar <- baz` (Backpassing)
/// - `Foo : [A, B, C]` (TypeDef)
/// - `foo = \x -> x + 1` (ValueDef)
///
/// Note in particular that the Backpassing Stmt doesn't make any sense on its own;
/// we need to link it up with the following stmts to make a complete expression.
#[derive(Debug, Clone, Copy)]
pub enum Stmt<'a> {
    Expr(Expr<'a>),
    Backpassing(&'a [Loc<Pattern<'a>>], &'a Loc<Expr<'a>>),
    TypeDef(TypeDef<'a>),
    ValueDef(ValueDef<'a>),
}

/// Having just parsed an operator, we need to dispatch to the appropriate
/// parsing function based on the operator.
///
/// Note, this function is very similar to `parse_expr_operator`, but it
/// handles additional cases to allow assignments / type annotations / etc.
#[allow(clippy::too_many_arguments)]
fn parse_stmt_operator<'a>(
    arena: &'a Bump,
    state: State<'a>,
    min_indent: u32,
    inc_indent: u32,
    flags: ExprParseFlags,
    expr_state: ExprState<'a>,
    loc_op: Loc<OperatorOrDef>,
    initial_state: State<'a>,
) -> ParseResult<'a, Stmt<'a>, EExpr<'a>> {
    let (_, spaces_after_op, state) =
        eat_space_loc_comments(EExpr::IndentEnd, arena, state, min_indent, false)?;

    let op = loc_op.value;
    let op_start = loc_op.region.start();
    let op_end = loc_op.region.end();
    let new_start = state.pos();

    match op {
        OperatorOrDef::BinOp(BinOp::When) => unreachable!("the case handled by the caller"),
        OperatorOrDef::BinOp(BinOp::Minus) if expr_state.end != op_start && op_end == new_start => {
            // a `-` is unary if it is preceded by a space and not followed by a space
            parse_negative_term(
                arena,
                state,
                min_indent,
                inc_indent,
                expr_state,
                flags,
                initial_state,
                loc_op.with_value(BinOp::Minus),
            )
            .map(|(progress, expr, state)| (progress, Stmt::Expr(expr), state))
        }
        OperatorOrDef::BinOp(op) => parse_after_binop(
            arena,
            state,
            min_indent,
            inc_indent,
            flags,
            true,
            spaces_after_op.value,
            expr_state,
            loc_op.with_value(op),
        )
        .map(|(progress, expr, state)| (progress, Stmt::Expr(expr), state)),
        OperatorOrDef::Assignment => {
            // We just saw the '=' operator of an assignment stmt. Continue parsing from there.
            let call = expr_state
                .validate_assignment_or_backpassing(arena, loc_op, EExpr::ElmStyleFunction)
                .map_err(|fail| (MadeProgress, fail))?;
            let loc = call.region;

            let (value_def, state) = {
                match expr_to_pattern_help(arena, &call.value) {
                    Ok(pattern) => {
                        let (_, body, state) = parse_block(
                            flags,
                            arena,
                            state,
                            inc_indent,
                            EExpr::IndentEnd,
                            |a, _| a.clone(),
                            Some(spaces_after_op),
                        )?;

                        let alias =
                            ValueDef::Body(arena.alloc(Loc::at(loc, pattern)), arena.alloc(body));
                        (alias, state)
                    }
                    Err(_) => {
                        // this `=` likely occurred inline; treat it as an invalid operator
                        let fail = EExpr::BadOperator(arena.alloc("="), op_start);
                        return Err((MadeProgress, fail));
                    }
                }
            };

            Ok((MadeProgress, Stmt::ValueDef(value_def), state))
        }
        OperatorOrDef::Backpassing => {
            // Parse the rest of a backpassing statement, after the <- operator
            let expr_region = expr_state.expr.region;
            let call = expr_state
                .validate_assignment_or_backpassing(arena, loc_op, |_, pos| {
                    EExpr::BadOperator("<-", pos)
                })
                .map_err(|fail| (MadeProgress, fail))?;

            let (loc_pattern, loc_body, state) = {
                match expr_to_pattern_help(arena, &call.value) {
                    Ok(pat) => {
                        let (_, mut type_ann, state) =
                            parse_expr_start(flags, None, arena, state, inc_indent)?;

                        // put the spaces from after the operator in front of the call
                        type_ann = type_ann.spaced_before(&arena, spaces_after_op.value);
                        (Loc::at(expr_region, pat), type_ann, state)
                    }
                    Err(_) => {
                        // this `=` likely occurred inline; treat it as an invalid operator
                        let fail = EExpr::BadOperator("=", op_start);
                        return Err((MadeProgress, fail));
                    }
                }
            };

            let stmt = Stmt::Backpassing(arena.alloc([loc_pattern]), arena.alloc(loc_body));
            Ok((MadeProgress, stmt, state))
        }
        OperatorOrDef::AliasOrOpaque(kind) => parse_stmt_alias_or_opaque(
            arena,
            state,
            inc_indent,
            expr_state,
            loc_op.with_value(kind),
            spaces_after_op.value,
        ),
    }
}

/// Continue parsing terms after we just parsed a binary operator
#[allow(clippy::too_many_arguments)]
fn parse_after_binop<'a>(
    arena: &'a Bump,
    state: State<'a>,
    min_indent: u32,
    inc_indent: u32,
    flags: ExprParseFlags,
    check_for_defs: bool,
    spaces_after_op: &'a [CommentOrNewline],
    mut expr_state: ExprState<'a>,
    loc_op: Loc<BinOp>,
) -> ParseResult<'a, Expr<'a>, EExpr<'a>> {
    let (right_expr, state) = match parse_term(PARSE_ALL, flags, arena, state.clone(), min_indent) {
        Ok((_, expr, state)) => (expr, state),
        Err((NoProgress, _)) => return Err((MadeProgress, EExpr::TrailingOperator(state.pos()))),
        Err(err) => return Err(err),
    };

    // put the spaces from after the operator in front of the new_expr
    let right_expr = right_expr.spaced_before(&arena, spaces_after_op);

    let args = std::mem::replace(&mut expr_state.arguments, Vec::new_in(arena));
    let call = to_call(arena, args, expr_state.expr);
    expr_state.operators.push((call, loc_op));
    expr_state.expr = right_expr;
    expr_state.end = state.pos();

    let initial_state = state.clone();
    match eat_space_check(EExpr::IndentEnd, arena, state.clone(), min_indent, false) {
        Err(_) => {
            expr_state.spaces_after = &[];
            let expr = parse_expr_final(expr_state, arena);
            Ok((MadeProgress, expr, state))
        }
        Ok((_, spaces_after, state)) => {
            expr_state.spaces_after = spaces_after;
            parse_expr_end(
                arena,
                state,
                min_indent,
                inc_indent,
                flags,
                check_for_defs,
                expr_state,
                initial_state,
            )
        }
    }
}

/// We just saw a `,` that we think is part of a backpassing statement.
/// Parse the rest of the statement.
fn parse_stmt_multi_backpassing<'a>(
    mut expr_state: ExprState<'a>,
    flags: ExprParseFlags,
    arena: &'a Bump,
    state: State<'a>,
    min_indent: u32,
) -> ParseResult<'a, Stmt<'a>, EExpr<'a>> {
    // called after parsing the first , in `a, b <- c` (e.g.)

    let parser = move |arena: &'a Bump, state: State<'a>, min_indent: u32| {
        let (sp, sp_before, state) =
            eat_space_check(EPattern::Start, arena, state, min_indent, false)?;

        let (pat, state) = match crate::pattern::loc_pattern_help().parse(arena, state, min_indent)
        {
            Ok((_, out, state)) => (out, state),
            Err((p, fail)) => return Err((p.or(sp), fail)),
        };

        let (sp_after, state) =
            match eat_space_check(EPattern::IndentEnd, arena, state, min_indent, false) {
                Ok((_, out, state)) => (out, state),
                Err((_, fail)) => return Err((MadeProgress, fail)),
            };

        let pat = pat.spaced_around(arena, sp_before, sp_after);
        Ok((MadeProgress, pat, state))
    };

    let start = state.pos();
    let original_state = state.clone();
    let start_bytes_len = state.bytes().len();

    let (mut patterns, state) = match parser.parse(arena, state, min_indent) {
        Ok((_, first_pat, next_state)) => {
            let mut state = next_state;
            let mut pats = Vec::with_capacity_in(1, arena);
            pats.push(first_pat);

            let result = loop {
                if state.bytes().first() != Some(&b',') {
                    break (pats, state);
                }
                let next_state = state.inc();

                // If the delimiter passed, check the element parser.
                match parser.parse(arena, next_state.clone(), min_indent) {
                    Ok((_, next_pat, next_state)) => {
                        state = next_state;
                        pats.push(next_pat);
                    }
                    Err((_, fail)) => {
                        // If the delimiter parsed, but the following
                        // element did not, that's a fatal error.
                        let progress =
                            Progress::from_lengths(start_bytes_len, next_state.bytes().len());
                        let fail = if let EPattern::IndentEnd(_) = fail {
                            EExpr::UnexpectedComma(start.prev())
                        } else {
                            EExpr::Pattern(arena.alloc(fail), start)
                        };
                        return Err((progress, fail));
                    }
                }
            };
            result
        }
        Err((NoProgress, _)) => (Vec::new_in(arena), original_state),
        Err((p, fail)) => {
            let fail = if let EPattern::IndentEnd(_) = fail {
                EExpr::UnexpectedComma(start.prev())
            } else {
                EExpr::Pattern(arena.alloc(fail), start)
            };
            return Err((p, fail));
        }
    };

    expr_state.consume_spaces(arena);
    let call = to_call(arena, expr_state.arguments, expr_state.expr);

    let pattern = expr_to_pattern_help(arena, &call.value).map_err(|()| {
        (
            MadeProgress,
            EExpr::Pattern(arena.alloc(EPattern::NotAPattern(state.pos())), state.pos()),
        )
    })?;

    let loc_pattern = Loc::at(call.region, pattern);

    patterns.insert(0, loc_pattern);

    let line_indent = state.line_indent();

    if !state.bytes().starts_with(b"<-") {
        return Err((MadeProgress, EExpr::BackpassArrow(state.pos())));
    }
    let state = state.advance(2);

    let min_indent = line_indent + 1;
    let (ps, spaces_before, state) =
        eat_space_check(EExpr::IndentEnd, arena, state, min_indent, false)?;

    let (loc_body, state) = match parse_expr_start(flags, None, arena, state, min_indent) {
        Ok((_, out, state)) => (out, state),
        Err((pe, fail)) => return Err((ps.or(pe), fail)),
    };

    let loc_body = loc_body.spaced_before(arena, spaces_before);
    let ret = Stmt::Backpassing(patterns.into_bump_slice(), arena.alloc(loc_body));
    Ok((MadeProgress, ret, state))
}

// todo: @wip what is the difference with `parse_negative_number`?
/// We just saw a unary negation operator, and now we need to parse the expression.
#[allow(clippy::too_many_arguments)]
fn parse_negative_term<'a>(
    arena: &'a Bump,
    state: State<'a>,
    min_indent: u32,
    inc_indent: u32,
    mut expr_state: ExprState<'a>,
    flags: ExprParseFlags,
    initial_state: State<'a>,
    loc_op: Loc<BinOp>,
) -> ParseResult<'a, Expr<'a>, EExpr<'a>> {
    let (_, negated_expr, state) = parse_term(PARSE_DEFAULT, flags, arena, state, min_indent)?;

    let arg = numeric_negate_expr(
        arena,
        &initial_state,
        loc_op.region,
        negated_expr,
        expr_state.spaces_after,
    );
    expr_state.arguments.push(arena.alloc(arg));
    expr_state.end = state.pos();

    let initial_state = state.clone();
    let (spaces, state) =
        match eat_space_check(EExpr::IndentEnd, arena, state.clone(), min_indent, false) {
            Ok((_, spaces, state)) => (spaces, state),
            Err(_) => (&[] as &[_], state),
        };
    expr_state.spaces_after = spaces;

    // TODO: this should probably be handled in the caller, not here
    parse_expr_end(
        arena,
        state,
        min_indent,
        inc_indent,
        flags,
        true,
        expr_state,
        initial_state,
    )
}

/// Parse an expression, not allowing `if`/`when`/etc.
/// TODO: this should probably be subsumed into `expr_operator_chain`
/// If Ok always returns MadeProgress
#[allow(clippy::too_many_arguments)]
fn parse_expr_end<'a>(
    arena: &'a Bump,
    state: State<'a>,
    min_indent: u32,
    inc_indent: u32,
    flags: ExprParseFlags,
    check_for_defs: bool,
    mut expr_state: ExprState<'a>,
    initial_state: State<'a>,
) -> ParseResult<'a, Expr<'a>, EExpr<'a>> {
    let term_res = if state.column() >= inc_indent {
        parse_term(PARSE_UNDERSCORE, flags, arena, state.clone(), inc_indent)
    } else {
        Err((NoProgress, EExpr::Start(state.pos())))
    };

    match term_res {
        Err((MadeProgress, f)) => Err((MadeProgress, f)),
        Ok((_, mut arg, state)) => {
            // now that we have `function arg1 ... <spaces> argn`, attach the spaces to the `argn`
            if !expr_state.spaces_after.is_empty() {
                arg = arg.spaced_before(arena, expr_state.spaces_after);
                expr_state.spaces_after = &[];
            }
            expr_state.arguments.push(arena.alloc(arg));
            expr_state.end = state.pos();

            let initial_state = state.clone();
            match eat_space_check(EExpr::IndentEnd, arena, state.clone(), min_indent, false) {
                Err(_) => {
                    expr_state.spaces_after = &[];
                    let expr = parse_expr_final(expr_state, arena);
                    Ok((MadeProgress, expr, state))
                }
                Ok((_, spaces_after, state)) => {
                    expr_state.spaces_after = spaces_after;
                    parse_expr_end(
                        arena,
                        state,
                        min_indent,
                        inc_indent,
                        flags,
                        check_for_defs,
                        expr_state,
                        initial_state,
                    )
                }
            }
        }
        Err((NoProgress, _)) => {
            // We're part way thru parsing an expression, e.g. `bar foo `.
            // We just tried parsing an argument and determined we couldn't -
            // so we're going to try parsing an operator.
            let before_op = state.clone();
            let err_progress = if check_for_defs {
                MadeProgress
            } else {
                NoProgress
            };
            // todo: @wip ~ support
            match parse_bin_op(err_progress, state.clone()) {
                Err((MadeProgress, f)) => Err((MadeProgress, f)),
                Ok((_, op, state)) => {
                    let op_start = before_op.pos();
                    let op_end = state.pos();

                    expr_state.consume_spaces(arena);
                    let (_, spaces_after_op, state) =
                        eat_space_check(EExpr::IndentEnd, arena, state, min_indent, false)?;

                    // a `-` is unary if it is preceded by a space and not followed by a space
                    let loc_op = Loc::pos(op_start, op_end, op);
                    match op {
                        BinOp::Minus if expr_state.end != op_start && op_end == state.pos() => {
                            parse_negative_term(
                                arena, state, min_indent, inc_indent, expr_state, flags, before_op,
                                loc_op,
                            )
                        }
                        _ => parse_after_binop(
                            arena,
                            state,
                            min_indent,
                            inc_indent,
                            flags,
                            check_for_defs,
                            spaces_after_op,
                            expr_state,
                            loc_op,
                        ),
                    }
                }
                Err((NoProgress, _)) => {
                    // roll back space parsing
                    let expr = parse_expr_final(expr_state, arena);
                    Ok((MadeProgress, expr, initial_state))
                }
            }
        }
    }
}

fn parse_ability_def<'a>(
    expr_state: ExprState<'a>,
    state: State<'a>,
    arena: &'a Bump,
    implements: Loc<Expr<'a>>,
    inc_indent: u32,
) -> Result<(TypeDef<'a>, State<'a>), (Progress, EExpr<'a>)> {
    // This is an ability definition, `Ability arg1 ... implements ...`.

    let name = expr_state.expr.map_owned(|e| match e {
        Expr::Tag(name) => name,
        _ => unreachable!(),
    });

    let mut args = Vec::with_capacity_in(expr_state.arguments.len(), arena);
    for arg in expr_state.arguments {
        match expr_to_pattern_help(arena, &arg.value) {
            Ok(pat) => {
                args.push(Loc::at(arg.region, pat));
            }
            Err(_) => {
                let start = arg.region.start();
                let fail = &*arena.alloc(EPattern::Start(start));
                return Err((MadeProgress, EExpr::Pattern(fail, arg.region.start())));
            }
        }
    }

    // Attach any spaces to the `implements` keyword
    let implements = Loc::at(implements.region, Implements::Implements)
        .spaced_before(arena, expr_state.spaces_after);

    let args = args.into_bump_slice();
    let (_, (type_def, _), state) =
        finish_parsing_ability_def_help(inc_indent, name, args, implements, arena, state)?;

    Ok((type_def, state))
}

pub fn parse_expr_block<'a>(
    flags: ExprParseFlags,
    arena: &'a Bump,
    state: State<'a>,
    min_indent: u32,
) -> ParseResult<'a, Loc<Expr<'a>>, EExpr<'a>> {
    let start = state.pos();
    let (_, stmts, state) = parse_stmt_seq(
        arena,
        state,
        |fail, _| fail.clone(),
        flags,
        min_indent,
        Loc::pos(start, start, &[]),
        EExpr::IndentStart,
    )?;

    let err_pos = state.pos();
    if stmts.is_empty() {
        let fail = arena.alloc(EExpr::Start(err_pos)).clone();
        return Err((NoProgress, fail));
    }

    let expr = stmts_to_expr(&stmts, arena).map_err(|e| (MadeProgress, arena.alloc(e).clone()))?;

    let (_, spaces_after, state) =
        eat_space_check(EExpr::IndentEnd, arena, state, min_indent, true)?;

    let expr = expr.spaced_after(arena, spaces_after);
    Ok((MadeProgress, expr, state))
}

pub fn merge_spaces<'a>(
    arena: &'a Bump,
    a: &'a [CommentOrNewline<'a>],
    b: &'a [CommentOrNewline<'a>],
) -> &'a [CommentOrNewline<'a>] {
    if a.is_empty() {
        b
    } else if b.is_empty() {
        a
    } else {
        let mut merged = Vec::with_capacity_in(a.len() + b.len(), arena);
        merged.extend_from_slice(a);
        merged.extend_from_slice(b);
        merged.into_bump_slice()
    }
}

/// If the given Expr would parse the same way as a valid Pattern, convert it.
/// Example: (foo) could be either an Expr::Var("foo") or Pattern::Identifier("foo")
fn expr_to_pattern_help<'a>(arena: &'a Bump, expr: &Expr<'a>) -> Result<Pattern<'a>, ()> {
    let mut expr = expr.extract_spaces();

    if let Expr::ParensAround(loc_expr) = &expr.item {
        let expr_inner = loc_expr.extract_spaces();

        expr.before = merge_spaces(arena, expr.before, expr_inner.before);
        expr.after = merge_spaces(arena, expr_inner.after, expr.after);
        expr.item = expr_inner.item;
    }

    let mut pat = match expr.item {
        Expr::Var {
            module_name, ident, ..
        } => {
            if module_name.is_empty() {
                Pattern::Identifier { ident }
            } else {
                Pattern::QualifiedIdentifier { module_name, ident }
            }
        }
        Expr::Underscore(opt_name) => Pattern::Underscore(opt_name),
        Expr::Tag(value) => Pattern::Tag(value),
        Expr::OpaqueRef(value) => Pattern::OpaqueRef(value),
        Expr::Apply(loc_val, loc_args, _) => {
            let region = loc_val.region;
            let value = expr_to_pattern_help(arena, &loc_val.value)?;
            let val_pattern = arena.alloc(Loc { region, value });

            let mut arg_patterns = Vec::with_capacity_in(loc_args.len(), arena);

            for loc_arg in loc_args.iter() {
                let region = loc_arg.region;
                let value = expr_to_pattern_help(arena, &loc_arg.value)?;

                arg_patterns.push(Loc { region, value });
            }

            let pattern = Pattern::Apply(val_pattern, arg_patterns.into_bump_slice());

            pattern
        }

        Expr::SpaceBefore(..) | Expr::SpaceAfter(..) | Expr::ParensAround(..) => unreachable!(),

        Expr::Record(fields) => {
            let patterns = fields.map_items_result(arena, |loc_assigned_field| {
                let region = loc_assigned_field.region;
                let value = assigned_expr_field_to_pattern_help(arena, &loc_assigned_field.value)?;
                Ok(Loc { region, value })
            })?;

            Pattern::RecordDestructure(patterns)
        }

        Expr::Tuple(fields) => Pattern::Tuple(fields.map_items_result(arena, |loc_expr| {
            Ok(Loc {
                region: loc_expr.region,
                value: expr_to_pattern_help(arena, &loc_expr.value)?,
            })
        })?),

        Expr::Float(string) => Pattern::FloatLiteral(string),
        Expr::Num(string) => Pattern::NumLiteral(string),
        Expr::NonBase10Int {
            string,
            base,
            is_negative,
        } => Pattern::NonBase10Literal {
            string,
            base,
            is_negative,
        },
        // These would not have parsed as patterns
        Expr::AccessorFunction(_)
        | Expr::RecordAccess(_, _, _)
        | Expr::TupleAccess(_, _, _)
        | Expr::List { .. }
        | Expr::Closure(_, _, _)
        | Expr::Backpassing(_, _, _)
        | Expr::BinOps { .. }
        | Expr::Defs(_, _)
        | Expr::If { .. }
        | Expr::When(..)
        | Expr::Expect(_, _)
        | Expr::Dbg
        | Expr::DbgStmt(_, _)
        | Expr::LowLevelDbg(_, _, _)
        | Expr::Return(_, _)
        | Expr::MalformedClosure
        | Expr::MalformedSuffixed(..)
        | Expr::PrecedenceConflict { .. }
        | Expr::EmptyRecordBuilder(_)
        | Expr::SingleFieldRecordBuilder(_)
        | Expr::OptionalFieldInRecordBuilder(_, _)
        | Expr::RecordUpdate { .. }
        | Expr::RecordUpdater(_)
        | Expr::UnaryOp(_, _)
        | Expr::TrySuffix { .. }
        | Expr::Crash
        | Expr::RecordBuilder { .. } => return Err(()),

        Expr::Str(string) => Pattern::StrLiteral(string),
        Expr::SingleQuote(string) => Pattern::SingleQuote(string),
        Expr::MalformedIdent(string, problem) => Pattern::MalformedIdent(string, problem),
    };

    // Now we re-add the spaces

    if !expr.before.is_empty() {
        pat = Pattern::SpaceBefore(arena.alloc(pat), expr.before);
    }
    if !expr.after.is_empty() {
        pat = Pattern::SpaceAfter(arena.alloc(pat), expr.after);
    }

    Ok(pat)
}

fn assigned_expr_field_to_pattern_help<'a>(
    arena: &'a Bump,
    assigned_field: &AssignedField<'a, Expr<'a>>,
) -> Result<Pattern<'a>, ()> {
    // the assigned fields always store spaces, but this slice is often empty
    Ok(match assigned_field {
        AssignedField::RequiredValue(name, spaces, value) => {
            let pattern = expr_to_pattern_help(arena, &value.value)?;
            let result = arena.alloc(Loc {
                region: value.region,
                value: pattern,
            });
            if spaces.is_empty() {
                Pattern::RequiredField(name.value, result)
            } else {
                Pattern::SpaceAfter(
                    arena.alloc(Pattern::RequiredField(name.value, result)),
                    spaces,
                )
            }
        }
        AssignedField::OptionalValue(name, spaces, value) => {
            let result = arena.alloc(Loc {
                region: value.region,
                value: value.value,
            });
            if spaces.is_empty() {
                Pattern::OptionalField(name.value, result)
            } else {
                Pattern::SpaceAfter(
                    arena.alloc(Pattern::OptionalField(name.value, result)),
                    spaces,
                )
            }
        }
        AssignedField::LabelOnly(name) => Pattern::Identifier { ident: name.value },
        AssignedField::SpaceBefore(nested, spaces) => Pattern::SpaceBefore(
            arena.alloc(assigned_expr_field_to_pattern_help(arena, nested)?),
            spaces,
        ),
        AssignedField::SpaceAfter(nested, spaces) => Pattern::SpaceAfter(
            arena.alloc(assigned_expr_field_to_pattern_help(arena, nested)?),
            spaces,
        ),
        AssignedField::Malformed(string) => Pattern::Malformed(string),
        AssignedField::IgnoredValue(_, _, _) => return Err(()),
    })
}

// todo: @wip inline me
pub fn parse_top_level_defs<'a>(
    arena: &'a bumpalo::Bump,
    state: State<'a>,
    output: Defs<'a>,
) -> ParseResult<'a, Defs<'a>, EExpr<'a>> {
    let (_, (first_spaces, sp_at), state) = eat_space(arena, state, false)?;

    let (_, stmts, state) = parse_stmt_seq(
        arena,
        state,
        |e, _| e.clone(),
        CHECK_FOR_ARROW | ACCEPT_MULTI_BACKPASSING,
        0,
        Loc::at(sp_at, first_spaces),
        EExpr::IndentEnd,
    )?;

    let (_, (last_spaces, _), state) = eat_space(arena, state, false)?;

    let existing_len = output.tags.len();

    let (mut output, last_expr) =
        stmts_to_defs(&stmts, output, false, arena).map_err(|e| (MadeProgress, e))?;

    if let Some(expr) = last_expr {
        return Err((
            MadeProgress,
            EExpr::UnexpectedTopLevelExpr(expr.region.start()),
        ));
    }

    if output.tags.len() > existing_len {
<<<<<<< HEAD
        let after = Slice::extend_new(&mut output.spaces, last_spaces.iter().copied());
=======
        let after = slice_extend_new(&mut output.spaces, last_space.iter().copied());
>>>>>>> e1a74556
        let last = output.tags.len() - 1;
        debug_assert!(output.space_after[last].is_empty() || after.is_empty());
        output.space_after[last] = after;
    }

    Ok((MadeProgress, output, state))
}

// todo: @revisit now it is a fixed name which is "rarely used" (at least in the Roc compiler source),
// it also helps to have nice identifier on re-format without additional processing.
// but we may consider generating the unique `next_unique_suffixed_ident` from the `suffixed` desugaring.
pub const CLOSURE_SHORTCUT_ARG: &str = "un"; //todo: @wip rename to "nu" as more rare fruit

/// If Ok it always returns MadeProgress
fn rest_of_closure<'a>(
    flags: ExprParseFlags,
    arena: &'a Bump,
    mut state: State<'a>,
) -> ParseResult<'a, Expr<'a>, EClosure<'a>> {
    // After the first token, all other tokens must be indented past the start of the line
    let slash_indent = state.line_indent();
    if slash_indent > state.column() {
        return Err((NoProgress, EClosure::Start(state.pos())));
    }

    let after_slash = state.pos();

    // Expand the shortcut into the full code guided by presence of space after slash (only if actual shortcut follows)
    // e.g. this `\ .foo.bar` will expand to `\un -> un.foo.bar`, but this `\.foo.bar` will stay as-is in the formatted output
    let mut fmt_keep_shortcut = true;
    if state.bytes().first() == Some(&b' ') {
        state.advance_mut(1);
        fmt_keep_shortcut = false;
    };

    // note: @feat closure-shortcut
    // Parses `\.foo.bar + 1` into `\p -> p.foo.bar + 1`
    if state.bytes().first() == Some(&b'.') {
        let ident = CLOSURE_SHORTCUT_ARG;
        let param = Loc::pos(after_slash, after_slash, Pattern::Identifier { ident });
        let mut params = Vec::with_capacity_in(1, arena);
        params.push(param);

        let ident_state = state.clone();
        let mut parts = Vec::with_capacity_in(4, arena);
        parts.push(Accessor::RecordField(ident));

        let initial = state.clone();
        let pos = state.pos();
        let module_name = "";
        let (ident, state) = match chomp_access_chain(&state.bytes(), &mut parts) {
            Ok(width) => {
                let parts = parts.into_bump_slice();
                let ident = Ident::Access { module_name, parts };
                (ident, state.advance(width as usize))
            }
            Err(1) => {
                // Here we handling the identity function `\.`
                // where we found the `.` but did not find anything afterwards, therefore the width is 1.
                let parts = parts.into_bump_slice();
                let ident = Ident::Access { module_name, parts };
                (ident, state.inc())
            }
            Err(width) => {
                let fail = BadIdent::WeirdDotAccess(pos.bump_column(width));
                malformed_ident(initial.bytes(), fail, state.advance(width as usize))
            }
        };

        let ident_end = state.pos();
        let (suffixes, state) = match parse_field_task_result_suffixes(arena, state) {
            Ok((_, out, state)) => (out, state),
            Err((_, fail)) => {
                return Err((MadeProgress, EClosure::Body(arena.alloc(fail), ident_end)))
            }
        };

        let ident = ident_to_expr(arena, ident, fmt_keep_shortcut);
        let ident = apply_expr_access_chain(arena, ident, suffixes);
        let ident = Loc::pos(after_slash, ident_end, ident);

        // todo: @wip for the identity function and Unary Negate and Not, should we consider to stop here and return early
        // to avoid putting the lambda in parens in the middle of the Apply list,
        // e.g, instead of `Foo.bar (\.) 42` it enable us to write `Foo.bar \. 42`

        // todo: @wip current RecordAccessor '.foo { foo: 3 }', RecordUpdater '&foo { foo: 1 } 2' functions are stopped here,
        // basically implying the parens. I need to test the same cases with the closure shortcut.

        let err_pos = state.pos();
        let inc_indent: u32 = slash_indent + 1;
        let (body, state) =
            match parse_expr_start(flags, Some((ident_state, ident)), arena, state, inc_indent) {
                Ok((_, out, state)) => (out, state),
                Err((_, fail)) => {
                    return Err((MadeProgress, EClosure::Body(arena.alloc(fail), err_pos)))
                }
            };

        let what = ClosureShortcut::Access;
        let shortcut_what = if fmt_keep_shortcut { Some(what) } else { None };
        let closure = Expr::Closure(params.into_bump_slice(), arena.alloc(body), shortcut_what);
        return Ok((MadeProgress, closure, state));
    }

    // Either pipe shortcut `\|> f` into `\p -> p |> f`, or the rest of BinOp's, e.g. `\+ 1` into `\p -> p + 1`,
    // Excluding the operators for which the shortcut does not make sense, assignment '=', Type Alias ':', ':=', etc.
    if let Ok((_, binop, state)) = parse_bin_op(NoProgress, state.clone()) {
        let after_binop = state.pos();

        let param = Pattern::Identifier {
            ident: CLOSURE_SHORTCUT_ARG,
        };
        let param = Loc::pos(after_slash, after_binop, param);
        let mut params = Vec::with_capacity_in(1, arena);
        params.push(param);

        let inc_indent = slash_indent + 1;

        // a single closure parameter is the left value of the binary operator
        let expr = Expr::new_var("", CLOSURE_SHORTCUT_ARG);
        let expr = Loc::pos(after_slash, after_binop, expr);

        // special handling of the `~` when operator
        let (body, state, what) = if binop == BinOp::When {
            let cond = Some((expr, WhenVariant::ClosureShortcut));
            match when::rest_of_when_expr(cond, flags, arena, state, inc_indent) {
                Ok((_, out, state)) => (out, state, ClosureShortcut::WhenBinOp),
                Err((_, fail)) => {
                    let fail = EExpr::When(fail, after_binop);
                    return Err((MadeProgress, EClosure::Body(arena.alloc(fail), after_binop)));
                }
            }
        } else {
            // "usual" handling of the rest of the binary operators
            let expr_state = ExprState {
                operators: Vec::new_in(arena),
                arguments: Vec::new_in(arena),
                expr,
                spaces_after: &[],
                end: after_slash,
            };

            let loc_op = Loc::pos(after_slash, after_binop, binop);
            let (spaces_after_op, state) =
                match eat_space_check(EExpr::IndentEnd, arena, state, inc_indent, false) {
                    Ok((_, out, state)) => (out, state),
                    Err((_, fail)) => {
                        return Err((MadeProgress, EClosure::Body(arena.alloc(fail), after_binop)))
                    }
                };

            match parse_after_binop(
                arena,
                state,
                inc_indent,
                inc_indent,
                flags,
                true,
                spaces_after_op,
                expr_state,
                loc_op,
            ) {
                Ok((_, out, state)) => (out, state, ClosureShortcut::BinOp),
                Err((_, fail)) => {
                    return Err((MadeProgress, EClosure::Body(arena.alloc(fail), after_binop)))
                }
            }
        };

        let body = Loc::pos(after_binop, state.pos(), body);

        let shortcut_what = if fmt_keep_shortcut { Some(what) } else { None };
        let closure = Expr::Closure(params.into_bump_slice(), arena.alloc(body), shortcut_what);
        return Ok((MadeProgress, closure, state));
    }

    // Parse the params, params are comma-separated
    let inc_indent: u32 = slash_indent + 1;
    let param_pos = state.pos();
    let (spaces_before, state) =
        match eat_space_check(EClosure::IndentArg, arena, state, inc_indent, false) {
            Ok((_, out, state)) => (out, state),
            Err((NoProgress, _)) => return Err((MadeProgress, EClosure::Arg(param_pos))),
            Err(err) => return Err(err),
        };

    let param_ident_pos = state.pos();
    let (param, state) = match parse_closure_param(arena, state, inc_indent) {
        Ok((_, out, state)) => (out, state),
        Err((NoProgress, _)) => return Err((MadeProgress, EClosure::Arg(param_pos))),
        Err((_, fail)) => return Err((MadeProgress, EClosure::Pattern(fail, param_ident_pos))),
    };

    let (spaces_after, state) =
        match eat_space_check(EClosure::IndentArrow, arena, state, inc_indent, false) {
            Ok((_, out, state)) => (out, state),
            Err((NoProgress, _)) => return Err((MadeProgress, EClosure::Arg(param_pos))),
            Err(err) => return Err(err),
        };

    let first_param = param.spaced_around(arena, spaces_before, spaces_after);
    let mut params = Vec::with_capacity_in(1, arena);
    params.push(first_param);

    let mut state = state;
    loop {
        if state.bytes().first() != Some(&b',') {
            break;
        }
        state.advance_mut(1);

        // After delimiter found, parse the parameter
        let param_pos = state.pos();
        let (spaces_before, next_state) =
            match eat_space_check(EClosure::IndentArg, arena, state, inc_indent, false) {
                Ok((_, out, state)) => (out, state),
                Err((NoProgress, _)) => return Err((MadeProgress, EClosure::Arg(param_pos))),
                Err(err) => return Err(err),
            };

        let param_ident_pos = next_state.pos();
        let (param, next_state) = match parse_closure_param(arena, next_state, inc_indent) {
            Ok((_, out, state)) => (out, state),
            Err((NoProgress, _)) => return Err((MadeProgress, EClosure::Arg(param_pos))),
            Err((_, fail)) => return Err((MadeProgress, EClosure::Pattern(fail, param_ident_pos))),
        };

        let (spaces_after, next_state) =
            match eat_space_check(EClosure::IndentArrow, arena, next_state, inc_indent, false) {
                Ok((_, out, state)) => (out, state),
                Err((NoProgress, _)) => return Err((MadeProgress, EClosure::Arg(param_pos))),
                Err(err) => return Err(err),
            };

        let next_param = param.spaced_around(arena, spaces_before, spaces_after);
        params.push(next_param);
        state = next_state;
    }

    // Parse the arrow which separates params from body, only then parse the body
    if !state.bytes().starts_with(b"->") {
        return Err((MadeProgress, EClosure::Arrow(state.pos())));
    }
    state.advance_mut(2);

    let body_indent = state.line_indent() + 1;
    let (_, first_nl, state) =
        eat_space_loc_comments(EClosure::IndentBody, arena, state, body_indent, true)?;

    let (body, state) = if first_nl.value.is_empty() {
        let err_pos = state.pos();
        match parse_expr_start(flags, None, arena, state, inc_indent) {
            Ok((_, out, state)) => (out, state),
            Err((_, fail)) => {
                return Err((MadeProgress, EClosure::Body(arena.alloc(fail), err_pos)))
            }
        }
    } else {
        let (_, stmts, state) = parse_stmt_seq(
            arena,
            state,
            EClosure::Body,
            flags,
            inc_indent,
            Loc::at(first_nl.region, &[]),
            EClosure::IndentBody,
        )?;

        let err_pos = state.pos();
        if stmts.is_empty() {
            let fail = EClosure::Body(arena.alloc(EExpr::Start(err_pos)), err_pos);
            return Err((MadeProgress, fail));
        }

        match stmts_to_expr(&stmts, arena) {
            Ok(out) => (out.spaced_before(arena, first_nl.value), state),
            Err(fail) => return Err((MadeProgress, EClosure::Body(arena.alloc(fail), err_pos))),
        }
    };

    let closure = Expr::Closure(params.into_bump_slice(), arena.alloc(body), None);
    Ok((MadeProgress, closure, state))
}

mod when {
    use super::*;
    use crate::{
        ast::{WhenBranch, WhenVariant},
        blankspace::eat_space,
    };

    /// If Ok it always returns MadeProgress
    pub fn rest_of_when_expr<'a>(
        cond: Option<(Loc<Expr<'a>>, WhenVariant)>,
        flags: ExprParseFlags,
        arena: &'a Bump,
        state: State<'a>,
        min_indent: u32,
    ) -> ParseResult<'a, Expr<'a>, EWhen<'a>> {
        let (variant, cond, state) = if let Some((cond, what)) = cond {
            (Some(what), cond, state)
        } else {
            let (_, spaces_before, state) =
                eat_space_check(EWhen::IndentCondition, arena, state, min_indent, true)?;

            let at_cond = state.pos();
            let (cond, state) = match parse_expr_start(flags, None, arena, state, min_indent) {
                Ok((_, out, state)) => (out, state),
                Err((_, fail)) => {
                    return Err((MadeProgress, EWhen::Condition(arena.alloc(fail), at_cond)))
                }
            };

            let (_, (spaces_after, _), state) = eat_space(arena, state, true)?;
            let cond = cond.spaced_around(arena, spaces_before, spaces_after);

            if !at_keyword(keyword::IS, &state) {
                return Err((MadeProgress, EWhen::Is(state.pos())));
            }

            (None, cond, state.advance(keyword::IS.len()))
        };

        // Note that we allow the `is` to be at any indent level, since this doesn't introduce any
        // ambiguity. The formatter will fix it up.
        // We require that branches are indented relative to the line containing the `is`.
        let branch_indent = state.line_indent() + 1;

        // 1. Parse the first branch and get its indentation level (it must be >= branch_indent).
        // 2. Parse the other branches. Their indentation levels must be == the first branch's.
        let (((pattern_indent, first_patterns), guard), state) =
            match parse_branch_alternatives(flags, None, arena, state, branch_indent) {
                Ok((_, out, state)) => (out, state),
                Err((_, fail)) => return Err((MadeProgress, fail)),
            };

        // Parse the first "->" and the expression after it.
        let (_, value, mut state) = parse_branch_result(arena, state)?;

        // Record this as the first branch, then optionally parse additional branches.
        let mut branches: Vec<'a, &'a WhenBranch<'a>> = Vec::with_capacity_in(2, arena);
        branches.push(arena.alloc(WhenBranch {
            patterns: first_patterns.into_bump_slice(),
            value,
            guard,
        }));

        while !state.bytes().is_empty() {
            match parse_branch_alternatives(
                flags,
                Some(pattern_indent),
                arena,
                state.clone(),
                branch_indent,
            ) {
                Ok((_, ((indent_column, patterns), guard), g_state)) => {
                    if pattern_indent == indent_column {
                        let (_, value, next_state) = parse_branch_result(arena, g_state)?;

                        let branch = WhenBranch {
                            patterns: patterns.into_bump_slice(),
                            value,
                            guard,
                        };
                        branches.push(arena.alloc(branch));
                        state = next_state;
                    } else {
                        let indent = pattern_indent - indent_column;
                        let fail = EWhen::PatternAlignment(indent, g_state.pos());
                        return Err((MadeProgress, fail));
                    }
                }
                Err((NoProgress, _)) => break,
                Err(err) => return Err(err),
            }
        }

        let when = Expr::When(arena.alloc(cond), branches.into_bump_slice(), variant);
        Ok((MadeProgress, when, state))
    }

    /// Parsing alternative patterns in `when` branches.
    fn parse_branch_alternatives<'a>(
        flags: ExprParseFlags,
        pattern_indent: Option<u32>,
        arena: &'a Bump,
        state: State<'a>,
        min_indent: u32,
    ) -> ParseResult<'a, ((u32, Vec<'a, Loc<Pattern<'a>>>), Option<Loc<Expr<'a>>>), EWhen<'a>> {
        let flags = flags.unset(CHECK_FOR_ARROW);

        // put no restrictions on the indent after the spaces; we'll check it manually
        let (_, (indent_spaces, _), state) = eat_space(arena, state, false)?;

        // the region is not reliable for the indent column in the case of
        // parentheses around patterns
        let pattern_column = state.column();

        if let Some(wanted) = pattern_indent {
            if pattern_column > wanted {
                let err_progress = if state.bytes().starts_with(b"->") {
                    MadeProgress
                } else {
                    NoProgress
                };
                return Err((err_progress, EWhen::IndentPattern(state.pos())));
            }
            if pattern_column < wanted {
                let indent = wanted - pattern_column;
                return Err((NoProgress, EWhen::PatternAlignment(indent, state.pos())));
            }
        }

        let pat_indent = min_indent.max(pattern_indent.unwrap_or(min_indent));

        let (sp, spaces_before, state) =
            match eat_space_check(EWhen::IndentPattern, arena, state, pat_indent, false) {
                Ok(ok) => ok,
                Err((_, fail)) => return Err((NoProgress, fail)),
            };

        let pattern_pos = state.pos();
        let (pattern, state) =
            match crate::pattern::loc_pattern_help().parse(arena, state, pat_indent) {
                Ok((_, out, state)) => (out, state),
                Err((ep, fail)) => return Err((ep.or(sp), EWhen::Pattern(fail, pattern_pos))),
            };

        let (_, spaces_after, mut state) =
            eat_space_check(EWhen::IndentPattern, arena, state, pat_indent, true)?;

        let first_pattern = pattern.spaced_around(arena, spaces_before, spaces_after);
        let mut patterns = Vec::with_capacity_in(1, arena);
        patterns.push(first_pattern);

        loop {
            let prev_state = state.clone();
            if state.bytes().first() == Some(&b'|') {
                state.advance_mut(1);

                let (_, spaces_before, next_state) =
                    eat_space_check(EWhen::IndentPattern, arena, state, pat_indent, true)?;

                let pattern_pos = next_state.pos();
                let (pat, next_state) =
                    match crate::pattern::loc_pattern_help().parse(arena, next_state, pat_indent) {
                        Ok((_, out, state)) => (out, state),
                        Err((_, fail)) => {
                            return Err((MadeProgress, EWhen::Pattern(fail, pattern_pos)))
                        }
                    };

                let (_, spaces_after, next_state) =
                    eat_space_check(EWhen::IndentPattern, arena, next_state, pat_indent, true)?;

                let pattern = pat.spaced_around(arena, spaces_before, spaces_after);
                patterns.push(pattern);
                state = next_state;
            } else {
                state = prev_state;
                break;
            }
        }

        // tag spaces onto the first parsed pattern
        if let Some(first) = patterns.get_mut(0) {
            *first = (*first).spaced_before(arena, indent_spaces);
        }

        let column_patterns = (pattern_column, patterns);
        let original_state = state.clone();

        if !at_keyword(keyword::IF, &state) {
            return Ok((MadeProgress, (column_patterns, None), original_state));
        }
        state.advance_mut(keyword::IF.len());

        // TODO we should require space before the expression but not after
        let (_, spaces_before, state) =
            eat_space_check(EWhen::IndentIfGuard, arena, state, min_indent, true)?;

        let guard_pos = state.pos();
        let (_, guard, state) = parse_expr_start(flags, None, arena, state, min_indent + 1)
            .map_err(|(_, fail)| (MadeProgress, EWhen::IfGuard(arena.alloc(fail), guard_pos)))?;

        let (_, spaces_after, state) =
            eat_space_check(EWhen::IndentArrow, arena, state, min_indent, true)?;

        let guard = guard.spaced_around(arena, spaces_before, spaces_after);
        Ok((MadeProgress, (column_patterns, Some(guard)), state))
    }

    /// Parsing the righthandside of a branch in a when conditional.
    fn parse_branch_result<'a>(
        arena: &'a Bump,
        state: State<'a>,
    ) -> ParseResult<'a, Loc<Expr<'a>>, EWhen<'a>> {
        if !state.bytes().starts_with(b"->") {
            return Err((MadeProgress, EWhen::Arrow(state.pos())));
        }
        let state = state.advance(2);
        let inc_indent = state.line_indent() + 1;
        match parse_block(
            CHECK_FOR_ARROW | ACCEPT_MULTI_BACKPASSING,
            arena,
            state,
            inc_indent,
            EWhen::IndentBranch,
            EWhen::Branch,
            None,
        ) {
            Ok((_, value, state)) => Ok((MadeProgress, value, state)),
            Err((_, fail)) => Err((MadeProgress, fail)),
        }
    }
}

fn rest_of_expect_stmt<'a>(
    is_fx: bool,
    start: Position,
    flags: ExprParseFlags,
    preceding_comment: Region,
    arena: &'a Bump,
    state: State<'a>,
) -> ParseResult<'a, Loc<Stmt<'a>>, EExpr<'a>> {
    let inc_indent = state.line_indent() + 1;
    match parse_block(
        flags,
        arena,
        state,
        inc_indent,
        EExpect::IndentCondition,
        EExpect::Condition,
        None,
    ) {
        Ok((_, condition, state)) => {
            let vd = if !is_fx {
                ValueDef::Expect {
                    condition: arena.alloc(condition),
                    preceding_comment,
                }
            } else {
                ValueDef::ExpectFx {
                    condition: arena.alloc(condition),
                    preceding_comment,
                }
            };
            let stmt = Loc::pos(start, state.pos(), Stmt::ValueDef(vd));
            Ok((MadeProgress, stmt, state))
        }
        Err((_, fail)) => Err((MadeProgress, EExpr::Expect(fail, start))),
    }
}

fn rest_of_dbg_stmt<'a>(
    start: Position,
    flags: ExprParseFlags,
    preceding_comment: Region,
    arena: &'a Bump,
    state: State<'a>,
) -> ParseResult<'a, Loc<Stmt<'a>>, EExpr<'a>> {
    let inc_indent = state.line_indent() + 1;
    match parse_block(
        flags,
        arena,
        state,
        inc_indent,
        EExpect::IndentCondition,
        EExpect::Condition,
        None,
    ) {
        Ok((_, condition, state)) => {
            let vd = ValueDef::Dbg {
                condition: arena.alloc(condition),
                preceding_comment,
            };
            let stmt = Loc::pos(start, state.pos(), Stmt::ValueDef(vd));
            Ok((MadeProgress, stmt, state))
        }
        Err((_, fail)) => Err((MadeProgress, EExpr::Dbg(fail, start))),
    }
}

<<<<<<< HEAD
fn parse_module_import<'a>(
    arena: &'a Bump,
    state: State<'a>,
    min_indent: u32,
) -> ParseResult<'a, ModuleImport<'a>, EImport<'a>> {
    let (_, before_name, state) =
        eat_space_check(EImport::IndentStart, arena, state, min_indent, false)?;

    let name_pos = state.pos();
    let (_, name, state) = parse_imported_module_name(state)?;
    let name = Loc::pos(name_pos, state.pos(), name);

    let params_pos = state.pos();
    let (params, state) = match parse_import_params(arena, state.clone(), min_indent) {
        Ok((_, out, state)) => (Some(out), state),
        Err((NoProgress, _)) => (None, state),
        Err((_, fail)) => return Err((MadeProgress, EImport::Params(fail, params_pos))),
    };
=======
fn return_help<'a>(options: ExprParseOptions) -> impl Parser<'a, Stmt<'a>, EReturn<'a>> {
    (move |arena: &'a Bump, state: State<'a>, min_indent| {
        let (_, return_kw, state) = loc(parser::keyword(keyword::RETURN, EReturn::Return))
            .parse(arena, state, min_indent)?;

        let (_, return_value, state) = parse_block(
            options,
            arena,
            state,
            true,
            EReturn::IndentReturnValue,
            EReturn::ReturnValue,
        )
        .map_err(|(_, f)| (MadeProgress, f))?;

        let region = Region::span_across(&return_kw.region, &return_value.region);

        let stmt = Stmt::Expr(Expr::Return(
            arena.alloc(Loc::at(region, return_value.value)),
            None,
        ));

        Ok((MadeProgress, stmt, state))
    })
    .trace("return_help")
}

fn dbg_stmt_help<'a>(
    options: ExprParseOptions,
    preceding_comment: Region,
) -> impl Parser<'a, Stmt<'a>, EExpect<'a>> {
    (move |arena: &'a Bump, state: State<'a>, min_indent| {
        let (_, _, state) =
            parser::keyword(keyword::DBG, EExpect::Dbg).parse(arena, state, min_indent)?;
>>>>>>> e1a74556

    let (alias, state) = match import_as().parse(arena, state.clone(), min_indent) {
        Ok((_, out, state)) => (Some(out), state),
        Err((NoProgress, _)) => (None, state),
        Err(err) => return Err(err),
    };

    let (exposed, state) = match import_exposing().parse(arena, state.clone(), min_indent) {
        Ok((_, out, state)) => (Some(out), state),
        Err((NoProgress, _)) => (None, state),
        Err(err) => return Err(err),
    };

    let import = ModuleImport {
        before_name,
        name,
        params,
        alias,
        exposed,
    };
    Ok((MadeProgress, import, state))
}

fn rest_of_import<'a>(
    start: Position,
    arena: &'a Bump,
    state: State<'a>,
    min_indent: u32,
) -> ParseResult<'a, Loc<Stmt<'a>>, EExpr<'a>> {
    let inc_indent = min_indent + 1;
    let (vd, state) = match parse_module_import(arena, state.clone(), inc_indent) {
        Ok((_, module_import, state)) => (ValueDef::ModuleImport(module_import), state),
        Err((MadeProgress, fail)) => return Err((MadeProgress, EExpr::Import(fail, start))),
        Err(_) => {
            let (before_path, state) =
                match eat_space_check(EImport::IndentStart, arena, state, inc_indent, false) {
                    Ok((_, sp, state)) => (sp, state),
                    Err((_, fail)) => return Err((MadeProgress, EExpr::Import(fail, start))),
                };

            let path_pos = state.pos();
            let (path, state) =
                match string_literal::parse_str_literal().parse(arena, state, inc_indent) {
                    Ok((_, out, state)) => (out, state),
                    Err(_) => {
                        let fail = EImport::IngestedPath(path_pos);
                        return Err((MadeProgress, EExpr::Import(fail, start)));
                    }
                };

            let path = Loc::pos(path_pos, state.pos(), path);

            let (name, state) = match import_ingested_file_as(arena, state, inc_indent) {
                Ok((_, out, state)) => (out, state),
                Err((_, fail)) => return Err((MadeProgress, EExpr::Import(fail, start))),
            };

            let (annotation, state) =
                match import_ingested_file_annotation().parse(arena, state.clone(), inc_indent) {
                    Ok((_, out, state)) => (Some(out), state),
                    Err((NoProgress, _)) => (None, state),
                    Err((_, fail)) => return Err((MadeProgress, EExpr::Import(fail, start))),
                };

            let import = IngestedFileImport {
                before_path,
                path,
                name,
                annotation,
            };
            (ValueDef::IngestedFileImport(import), state)
        }
    };

    let has_reached_new_line_or_eof = state.has_reached_end();
    let (spaces_after, _) =
        match eat_space_check(EImport::EndNewline, arena, state.clone(), min_indent, false) {
            Ok((_, out, state)) => (out, state),
            Err((_, fail)) => return Err((MadeProgress, EExpr::Import(fail, start))),
        };

    if !has_reached_new_line_or_eof && spaces_after.is_empty() {
        let fail = EImport::EndNewline(state.pos());
        return Err((MadeProgress, EExpr::Import(fail, start)));
    }

    let stmt = Loc::pos(start, state.pos(), Stmt::ValueDef(vd));
    Ok((MadeProgress, stmt, state))
}

/// If Ok it always returns MadeProgress
fn rest_of_if_expr<'a>(
    flags: ExprParseFlags,
    arena: &'a Bump,
    state: State<'a>,
    min_indent: u32,
) -> ParseResult<'a, Expr<'a>, EIf<'a>> {
    let if_indent = state.line_indent();

    let mut branches = Vec::with_capacity_in(1, arena);
    let mut loop_state = state;

    let at_final_else = loop {
        let (_, spaces_before_cond, state) = eat_space_check(
            EIf::IndentCondition,
            arena,
            loop_state.clone(),
            min_indent,
            false,
        )?;

        let cond_pos = state.pos();
        let (cond, state) = match parse_expr_start(
            CHECK_FOR_ARROW | ACCEPT_MULTI_BACKPASSING,
            None,
            arena,
            state,
            min_indent,
        ) {
            Ok((_, out, state)) => (out, state),
            Err((p, fail)) => return Err((p, EIf::Condition(arena.alloc(fail), cond_pos))),
        };

        let (_, spaces_after_cond, mut state) =
            eat_space_check(EIf::IndentThenToken, arena, state.clone(), min_indent, true)?;

        if !at_keyword(keyword::THEN, &state) {
            return Err((MadeProgress, EIf::Then(state.pos())));
        }
        state.advance_mut(keyword::THEN.len());

        let cond = cond.spaced_around(arena, spaces_before_cond, spaces_after_cond);

        let (_, then_expr, state) = parse_block(
            CHECK_FOR_ARROW | ACCEPT_MULTI_BACKPASSING,
            arena,
            state,
            0,
            EIf::IndentThenBranch,
            EIf::ThenBranch,
            None,
        )
        .map_err(|(_, fail)| (MadeProgress, fail))?;

        let (_, spaces_after_then, state) =
            eat_space_check(EIf::IndentElseToken, arena, state, min_indent, true)?;

        let then_expr = if spaces_after_then.is_empty() {
            then_expr
        } else {
            let expr = if let Expr::SpaceBefore(x, before) = then_expr.value {
                Expr::SpaceBefore(arena.alloc(Expr::SpaceAfter(x, spaces_after_then)), before)
            } else {
                Expr::SpaceAfter(arena.alloc(then_expr.value), spaces_after_then)
            };
            Loc::at(then_expr.region, expr)
        };

        if !at_keyword(keyword::ELSE, &state) {
            return Err((MadeProgress, EIf::Else(state.pos())));
        }
        let state = state.advance(keyword::ELSE.len());

        branches.push((cond, then_expr));

        // try to parse another `if`
        // NOTE this drops spaces between the `else` and the `if`
        if let Ok((_, _, state)) =
            eat_space_check(EIf::IndentIf, arena, state.clone(), min_indent, false)
        {
            if at_keyword(keyword::IF, &state) {
                loop_state = state.advance(keyword::IF.len());
                continue;
            }
        }
        break state;
    };

    let else_indent = at_final_else.line_indent();
    let indented_else = else_indent > if_indent;

    let min_indent = if !indented_else {
        else_indent + 1
    } else {
        if_indent
    };

    let (_, else_branch, state) = parse_block(
        flags,
        arena,
        at_final_else,
        min_indent,
        EIf::IndentElseBranch,
        EIf::ElseBranch,
        None,
    )?;

    let expr = Expr::If {
        if_thens: branches.into_bump_slice(),
        final_else: arena.alloc(else_branch),
        indented_else,
    };

    Ok((MadeProgress, expr, state))
}

/// Parse a block of statements.
/// For example, the then and else branches of an `if` expression are both blocks.
/// There are two cases here:
/// 1. If there is a preceding newline, then the block must be indented and is allowed to have definitions.
/// 2. If there is no preceding newline, then the block must consist of a single expression (no definitions).
/// 3. If you pass `first_spaces: None` this function will parse the spaces itself
#[allow(clippy::too_many_arguments)]
fn parse_block<'a, E>(
    flags: ExprParseFlags,
    arena: &'a Bump,
    state: State<'a>,
    min_indent: u32,
    indent_problem: fn(Position) -> E,
    wrap_error: fn(&'a EExpr<'a>, Position) -> E,
    first_spaces: Option<Loc<&'a [CommentOrNewline<'a>]>>,
) -> ParseResult<'a, Loc<Expr<'a>>, E>
where
    E: 'a + SpaceProblem,
{
    let (first_spaces, state) = if let Some(first_spaces) = first_spaces {
        (first_spaces, state)
    } else {
        // if no spaces are provided, try to parse them here
        let (_, first_spaces, state) =
            eat_space_loc_comments(indent_problem, arena, state, min_indent, false)?;
        (first_spaces, state)
    };

    if !first_spaces.value.is_empty() {
        let (_, stmts, state) = parse_stmt_seq(
            arena,
            state,
            wrap_error,
            flags,
            min_indent,
            Loc::at(first_spaces.region, &[]),
            indent_problem,
        )?;

        let last_pos = state.pos();
        if stmts.is_empty() {
            let fail = wrap_error(arena.alloc(EExpr::Start(last_pos)), last_pos);
            return Err((NoProgress, fail));
        }

        match stmts_to_expr(&stmts, arena) {
            Ok(expr) => {
                let expr = expr.spaced_before(arena, first_spaces.value);
                Ok((MadeProgress, expr, state))
            }
            Err(e) => Err((MadeProgress, wrap_error(arena.alloc(e), last_pos))),
        }
    } else {
        let prev_pos = state.pos();
        match parse_expr_start(flags, None, arena, state, min_indent) {
            Ok((_, expr, state)) => {
                let expr = expr.spaced_before(arena, first_spaces.value);
                Ok((MadeProgress, expr, state))
            }
            Err((_, e)) => Err((MadeProgress, wrap_error(arena.alloc(e), prev_pos))),
        }
    }
}

/// Parse a sequence of statements, which we'll later process into an expression.
/// Statements can include:
/// - assignments
/// - type annotations
/// - expressions
/// - [multi]backpassing
///
/// This function doesn't care about whether the order of those statements makes any sense.
/// e.g. it will happily parse two expressions in a row, or backpassing with nothing following it.
fn parse_stmt_seq<'a, E: SpaceProblem + 'a>(
    arena: &'a Bump,
    mut state: State<'a>,
    wrap_error: fn(&'a EExpr<'a>, Position) -> E,
    flags: ExprParseFlags,
    min_indent: u32,
    mut last_space: Loc<&'a [CommentOrNewline<'a>]>,
    indent_problem: fn(Position) -> E,
) -> ParseResult<'a, Vec<'a, SpacesBefore<'a, Loc<Stmt<'a>>>>, E> {
    let mut stmts = Vec::new_in(arena);
    let mut state_before_space = state.clone();
    loop {
        if at_terminator(&state) {
            state = state_before_space;
            break;
        }
        let start = state.pos();
        let stmt =
            match parse_stmt_start(flags, last_space.region, arena, state.clone(), min_indent) {
                Ok((_, stmt, new_state)) => {
                    state_before_space = new_state.clone();
                    state = new_state;
                    stmt
                }
                Err((NoProgress, _)) => {
                    if stmts.is_empty() {
                        let fail = wrap_error(arena.alloc(EExpr::Start(start)), start);
                        return Err((NoProgress, fail));
                    }

                    state = state_before_space;
                    break;
                }
                Err((_, fail)) => {
                    return Err((MadeProgress, wrap_error(arena.alloc(fail), start)));
                }
            };

        stmts.push(SpacesBefore {
            before: last_space.value,
            item: stmt,
        });

        match eat_space_loc_comments(indent_problem, arena, state.clone(), min_indent, false) {
            Ok((_, space, new_state)) => {
                if space.value.is_empty() {
                    // require a newline or a terminator after the statement
                    if at_terminator(&new_state) {
                        state = state_before_space;
                        break;
                    }
                    let last_pos = state.pos();
                    let fail = wrap_error(arena.alloc(EExpr::BadExprEnd(last_pos)), last_pos);
                    return Err((MadeProgress, fail));
                }
                last_space = space;
                state = new_state;
            }
            Err(_) => {
                break;
            }
        };
    }
    Ok((MadeProgress, stmts, state))
}

/// Check if the current byte is a terminator for a sequence of statements
fn at_terminator(state: &State<'_>) -> bool {
    matches!(
        state.bytes().first(),
        None | Some(b']' | b'}' | b')' | b',')
    )
}

/// Convert a sequence of statements into a `Expr::Defs` expression
/// (which is itself a Defs struct and final expr)
fn stmts_to_expr<'a>(
    stmts: &[SpacesBefore<'a, Loc<Stmt<'a>>>],
    arena: &'a Bump,
) -> Result<Loc<Expr<'a>>, EExpr<'a>> {
    if stmts.len() > 1 {
        let first_pos = stmts.first().unwrap().item.region.start();
        let last_pos = stmts.last().unwrap().item.region.end();

        let (defs, last_expr) = stmts_to_defs(stmts, Defs::default(), true, arena)?;

        let final_expr = match last_expr {
            Some(e) => e,
            None => return Err(EExpr::DefMissingFinalExpr(last_pos)),
        };

        let region = Region::new(first_pos, last_pos);

        if defs.is_empty() {
            Ok(final_expr)
        } else {
            Ok(Loc::at(
                region,
                Expr::Defs(arena.alloc(defs), arena.alloc(final_expr)),
            ))
        }
    } else {
        let SpacesBefore {
            before: space,
            item: loc_stmt,
        } = *stmts.last().unwrap();
        let expr = match loc_stmt.value {
            Stmt::Expr(e) => {
                if space.is_empty() {
                    e
                } else {
                    arena.alloc(e).before(space)
                }
            }
            Stmt::ValueDef(ValueDef::Dbg { condition, .. }) => {
                // If we parse a `dbg` as the last thing in a series of statements then it's
                // actually an expression.
                Expr::Apply(
                    arena.alloc(Loc {
                        value: Expr::Dbg,
                        region: loc_stmt.region,
                    }),
                    arena.alloc([condition]),
                    CalledVia::Space,
                )
            }
            Stmt::ValueDef(ValueDef::Expect { .. }) => {
                return Err(EExpr::Expect(
                    EExpect::Continuation(
                        arena.alloc(EExpr::IndentEnd(loc_stmt.region.end())),
                        loc_stmt.region.end(),
                    ),
                    loc_stmt.region.start(),
                ));
            }
            Stmt::Backpassing(..) | Stmt::TypeDef(_) | Stmt::ValueDef(_) => {
                return Err(EExpr::IndentEnd(loc_stmt.region.end()))
            }
        };

        Ok(loc_stmt.with_value(expr))
    }
}

/// Convert a sequence of `Stmt` into a Defs and an optional final expression.
/// Future refactoring opportunity: push this logic directly into where we're
/// parsing the statements.
fn stmts_to_defs<'a>(
    stmts: &[SpacesBefore<'a, Loc<Stmt<'a>>>],
    mut defs: Defs<'a>,
    exprify_dbg: bool,
    arena: &'a Bump,
) -> Result<(Defs<'a>, Option<Loc<Expr<'a>>>), EExpr<'a>> {
    let mut last_expr = None;
    let mut i = 0;
    while i < stmts.len() {
        let sp_stmt = stmts[i];
        match sp_stmt.item.value {
            Stmt::Expr(Expr::Return(return_value, _after_return)) => {
                if i == stmts.len() - 1 {
                    last_expr = Some(Loc::at_zero(Expr::Return(return_value, None)));
                } else {
                    let rest = stmts_to_expr(&stmts[i + 1..], arena)?;
                    last_expr = Some(Loc::at_zero(Expr::Return(
                        return_value,
                        Some(arena.alloc(rest)),
                    )));
                }

                // don't re-process the rest of the statements, they got consumed by the early return
                break;
            }
            Stmt::Expr(e) => {
                if is_expr_suffixed(&e) && i + 1 < stmts.len() {
                    defs.push_value_def(
                        ValueDef::Stmt(arena.alloc(Loc::at(sp_stmt.item.region, e))),
                        sp_stmt.item.region,
                        sp_stmt.before,
                        &[],
                    );
                } else {
                    if last_expr.is_some() {
                        return Err(EExpr::StmtAfterExpr(sp_stmt.item.region.start()));
                    }

                    let e = if sp_stmt.before.is_empty() {
                        e
                    } else {
                        arena.alloc(e).before(sp_stmt.before)
                    };

                    last_expr = Some(sp_stmt.item.with_value(e));
                }
            }
            Stmt::Backpassing(pats, call) => {
                if last_expr.is_some() {
                    return Err(EExpr::StmtAfterExpr(sp_stmt.item.region.start()));
                }

                if i + 1 >= stmts.len() {
                    return Err(EExpr::BackpassContinue(sp_stmt.item.region.end()));
                }

                let rest = stmts_to_expr(&stmts[i + 1..], arena)?;

                let e = Expr::Backpassing(arena.alloc(pats), arena.alloc(call), arena.alloc(rest));

                let e = if sp_stmt.before.is_empty() {
                    e
                } else {
                    arena.alloc(e).before(sp_stmt.before)
                };

                let region = Region::new(sp_stmt.item.region.start(), rest.region.end());

                last_expr = Some(Loc::at(region, e));

                // don't re-process the rest of the statements; they got consumed by the backpassing
                break;
            }

            Stmt::TypeDef(td) => {
                if last_expr.is_some() {
                    return Err(EExpr::StmtAfterExpr(sp_stmt.item.region.start()));
                }

                if let (
                    TypeDef::Alias {
                        header,
                        ann: ann_type,
                    },
                    Some((
                        spaces_middle,
                        Stmt::ValueDef(ValueDef::Body(loc_pattern, loc_def_expr)),
                    )),
                ) = (td, stmts.get(i + 1).map(|s| (s.before, s.item.value)))
                {
                    if spaces_middle.len() <= 1
                        || header
                            .vars
                            .first()
                            .map(|var| var.value.equivalent(&loc_pattern.value))
                            .unwrap_or(false)
                    {
                        // This is a case like
                        //   UserId x : [UserId Int]
                        //   UserId x = UserId 42
                        // We optimistically parsed the first line as an alias; we now turn it
                        // into an annotation.

                        let region = Region::span_across(&loc_pattern.region, &loc_def_expr.region);

                        let value_def = join_alias_to_body(
                            arena,
                            header,
                            ann_type,
                            spaces_middle,
                            loc_pattern,
                            loc_def_expr,
                        );

                        defs.push_value_def(
                            value_def,
                            Region::span_across(&header.name.region, &region),
                            sp_stmt.before,
                            &[],
                        );

                        i += 1;
                    } else {
                        defs.push_type_def(td, sp_stmt.item.region, sp_stmt.before, &[])
                    }
                } else {
                    defs.push_type_def(td, sp_stmt.item.region, sp_stmt.before, &[])
                }
            }
            Stmt::ValueDef(vd) => {
                if last_expr.is_some() {
                    return Err(EExpr::StmtAfterExpr(sp_stmt.item.region.start()));
                }

                // NOTE: it shouldn't be necessary to convert ValueDef::Dbg into an expr, but
                // it turns out that ValueDef::Dbg exposes some bugs in the rest of the compiler.
                // In particular, it seems that the solver thinks the dbg expr must be a bool.
                if let ValueDef::Dbg {
                    condition,
                    preceding_comment: _,
                } = vd
                {
                    if exprify_dbg {
                        let e = if i + 1 < stmts.len() {
                            let rest = stmts_to_expr(&stmts[i + 1..], arena)?;
                            Expr::DbgStmt(arena.alloc(condition), arena.alloc(rest))
                        } else {
                            Expr::Apply(
                                arena.alloc(Loc::at(sp_stmt.item.region, Expr::Dbg)),
                                arena.alloc([condition]),
                                CalledVia::Space,
                            )
                        };

                        let e = if sp_stmt.before.is_empty() {
                            e
                        } else {
                            arena.alloc(e).before(sp_stmt.before)
                        };

                        last_expr = Some(Loc::at(sp_stmt.item.region, e));

                        // don't re-process the rest of the statements; they got consumed by the dbg expr
                        break;
                    }
                }

                if let (
                    ValueDef::Annotation(ann_pattern, ann_type),
                    Some((
                        spaces_middle,
                        Stmt::ValueDef(ValueDef::Body(loc_pattern, loc_def_expr)),
                    )),
                ) = (vd, stmts.get(i + 1).map(|s| (s.before, s.item.value)))
                {
                    if spaces_middle.len() <= 1 || ann_pattern.value.equivalent(&loc_pattern.value)
                    {
                        let region = Region::span_across(&loc_pattern.region, &loc_def_expr.region);

                        let value_def = ValueDef::AnnotatedBody {
                            ann_pattern: arena.alloc(ann_pattern),
                            ann_type: arena.alloc(ann_type),
                            lines_between: spaces_middle,
                            body_pattern: loc_pattern,
                            body_expr: loc_def_expr,
                        };

                        defs.push_value_def(
                            value_def,
                            roc_region::all::Region::span_across(&ann_pattern.region, &region),
                            sp_stmt.before,
                            &[],
                        );
                        i += 1;
                    } else {
                        defs.push_value_def(vd, sp_stmt.item.region, sp_stmt.before, &[])
                    }
                } else {
                    defs.push_value_def(vd, sp_stmt.item.region, sp_stmt.before, &[])
                }
            }
        }

        i += 1;
    }
    Ok((defs, last_expr))
}

/// Given a type alias and a value definition, join them into a AnnotatedBody
pub fn join_alias_to_body<'a>(
    arena: &'a Bump,
    header: TypeHeader<'a>,
    ann_type: Loc<TypeAnnotation<'a>>,
    spaces_middle: &'a [CommentOrNewline<'a>],
    body_pattern: &'a Loc<Pattern<'a>>,
    body_expr: &'a Loc<Expr<'a>>,
) -> ValueDef<'a> {
    let loc_name = arena.alloc(header.name.map(|x| Pattern::Tag(x)));
    let ann_pattern = Pattern::Apply(loc_name, header.vars);

    let vars_region = Region::across_all(header.vars.iter().map(|v| &v.region));
    let region_ann_pattern = Region::span_across(&loc_name.region, &vars_region);
    let loc_ann_pattern = Loc::at(region_ann_pattern, ann_pattern);

    ValueDef::AnnotatedBody {
        ann_pattern: arena.alloc(loc_ann_pattern),
        ann_type: arena.alloc(ann_type),
        lines_between: spaces_middle,
        body_pattern,
        body_expr,
    }
}

#[allow(dead_code)]
fn with_indent<'a, E, T, P>(parser: P) -> impl Parser<'a, u32, E>
where
    P: Parser<'a, T, E>,
    E: 'a,
{
    move |arena, state: State<'a>, min_indent: u32| {
        let indent_column = state.column();

        let (progress, _, state) = parser.parse(arena, state, min_indent)?;

        Ok((progress, indent_column, state))
    }
}

fn ident_to_expr<'a>(arena: &'a Bump, src: Ident<'a>, is_closure_shortcut: bool) -> Expr<'a> {
    match src {
        Ident::Tag(string) => Expr::Tag(string),
        Ident::OpaqueRef(string) => Expr::OpaqueRef(string),
        Ident::Access { module_name, parts } => {
            let mut iter = parts.iter();

            let shortcut_what = if is_closure_shortcut {
                Some(AccessVariant::ClosureShortcut)
            } else {
                None
            };

            // The first value in the iterator is the variable name,
            // e.g. `foo` in `foo.bar.baz`
            let mut answer = match iter.next() {
                Some(Accessor::RecordField(ident)) => {
                    Expr::new_var_shortcut(module_name, ident, shortcut_what)
                }
                Some(Accessor::TupleIndex(_)) => {
                    // TODO: make this state impossible to represent in Ident::Access,
                    // by splitting out parts[0] into a separate field with a type of `&'a str`,
                    // rather than a `&'a [Accessor<'a>]`.
                    internal_error!("Parsed an Ident::Access with a first part of a tuple index");
                }
                None => {
                    internal_error!("Parsed an Ident::Access with no parts");
                }
            };

            // The remaining items in the iterator are record field accesses,
            // e.g. `bar` in `foo.bar.baz`, followed by `baz`
            let mut first = true;
            for field in iter {
                let shortcut = if first { shortcut_what } else { None };
                first = false;
                // Wrap the previous answer in the new one, so we end up
                // with a nested Expr. That way, `foo.bar.baz` gets represented
                // in the AST as if it had been written (foo.bar).baz all along.
                match field {
                    Accessor::RecordField(field) => {
                        answer = Expr::RecordAccess(arena.alloc(answer), field, shortcut);
                    }
                    Accessor::TupleIndex(index) => {
                        answer = Expr::TupleAccess(arena.alloc(answer), index, shortcut);
                    }
                }
            }

            answer
        }
        Ident::AccessorFunction(string) => Expr::AccessorFunction(string),
        Ident::RecordUpdaterFunction(string) => Expr::RecordUpdater(string),
        Ident::Malformed(string, problem) => Expr::MalformedIdent(string, problem),
    }
}

fn rest_of_list_expr<'a>(
    start: Position,
    arena: &'a Bump,
    state: State<'a>,
) -> ParseResult<'a, Loc<Expr<'a>>, EExpr<'a>> {
    let inner = collection_inner(
        move |a, state: State<'a>, min_indent: u32| {
            let expr_pos = state.pos();
            match parse_expr_start(CHECK_FOR_ARROW, None, a, state, min_indent) {
                Ok(ok) => Ok(ok),
                Err((p, fail)) => Err((p, EList::Expr(a.alloc(fail), expr_pos))),
            }
        },
        Expr::SpaceBefore,
    );

    let (elems, state) = match inner.parse(arena, state, 0) {
        Ok((_, elems, state)) => (elems, state),
        Err((_, fail)) => return Err((MadeProgress, EExpr::List(fail, start))),
    };

    if state.bytes().first() != Some(&b']') {
        let fail = EList::End(state.pos());
        return Err((MadeProgress, EExpr::List(fail, start)));
    }
    let state = state.inc();

    let elems = elems.ptrify_items(arena);
    let elems = Loc::pos(start, state.pos(), Expr::List(elems));
    Ok((MadeProgress, elems, state))
}

#[derive(Debug, Clone, Copy, PartialEq)]
pub enum RecordField<'a> {
    RequiredValue(Loc<&'a str>, &'a [CommentOrNewline<'a>], &'a Loc<Expr<'a>>),
    OptionalValue(Loc<&'a str>, &'a [CommentOrNewline<'a>], &'a Loc<Expr<'a>>),
    IgnoredValue(Loc<&'a str>, &'a [CommentOrNewline<'a>], &'a Loc<Expr<'a>>),
    LabelOnly(Loc<&'a str>),
    SpaceBefore(&'a RecordField<'a>, &'a [CommentOrNewline<'a>]),
    SpaceAfter(&'a RecordField<'a>, &'a [CommentOrNewline<'a>]),
}

#[derive(Debug)]
pub struct FoundApplyValue;

impl<'a> RecordField<'a> {
    fn is_ignored_value(&self) -> bool {
        let mut current = self;

        loop {
            match current {
                RecordField::IgnoredValue(_, _, _) => break true,
                RecordField::SpaceBefore(field, _) | RecordField::SpaceAfter(field, _) => {
                    current = *field;
                }
                _ => break false,
            }
        }
    }

    pub fn to_assigned_field(self, arena: &'a Bump) -> AssignedField<'a, Expr<'a>> {
        use AssignedField::*;

        match self {
            RecordField::RequiredValue(loc_label, spaces, loc_expr) => {
                RequiredValue(loc_label, spaces, loc_expr)
            }

            RecordField::OptionalValue(loc_label, spaces, loc_expr) => {
                OptionalValue(loc_label, spaces, loc_expr)
            }

            RecordField::IgnoredValue(loc_label, spaces, loc_expr) => {
                IgnoredValue(loc_label, spaces, loc_expr)
            }

            RecordField::LabelOnly(loc_label) => LabelOnly(loc_label),

            RecordField::SpaceBefore(field, spaces) => {
                let assigned_field = field.to_assigned_field(arena);

                SpaceBefore(arena.alloc(assigned_field), spaces)
            }

            RecordField::SpaceAfter(field, spaces) => {
                let assigned_field = field.to_assigned_field(arena);

                SpaceAfter(arena.alloc(assigned_field), spaces)
            }
        }
    }
}

impl<'a> Spaceable<'a> for RecordField<'a> {
    fn before(&'a self, spaces: &'a [CommentOrNewline<'a>]) -> Self {
        RecordField::SpaceBefore(self, spaces)
    }
    fn after(&'a self, spaces: &'a [CommentOrNewline<'a>]) -> Self {
        RecordField::SpaceAfter(self, spaces)
    }
}

pub fn parse_record_field<'a>(
    arena: &'a Bump,
    state: State<'a>,
    min_indent: u32,
) -> ParseResult<'a, RecordField<'a>, ERecord<'a>> {
    use RecordField::*;

    let start = state.pos();
    match parse_lowercase_ident(state.clone()) {
        Err((NoProgress, _)) => { /* skip below */ }
        Err(_) => return Err((MadeProgress, ERecord::Field(start))),
        Ok((_, label, state)) => {
            let field_label = Loc::pos(start, state.pos(), label);

            let (_, (label_spaces, _), state) = eat_space(arena, state, true)?;

            let olds = state.clone();
            match state.bytes().first() {
                Some(b @ (&b':' | &b'?')) => {
                    let (_, (spaces, _), state) = eat_space(arena, state.inc(), true)?;

                    let val_pos = state.pos();
                    let (val_expr, state) =
                        match parse_expr_start(CHECK_FOR_ARROW, None, arena, state, min_indent) {
                            Ok((_, out, state)) => (out, state),
                            Err((_, fail)) => {
                                let fail = ERecord::Expr(arena.alloc(fail), val_pos);
                                return Err((MadeProgress, fail));
                            }
                        };
                    let val_expr = val_expr.spaced_before(arena, spaces);

                    let out = if *b == b':' {
                        RequiredValue(field_label, label_spaces, arena.alloc(val_expr))
                    } else {
                        OptionalValue(field_label, label_spaces, arena.alloc(val_expr))
                    };

                    return Ok((MadeProgress, out, state));
                }
                _ => {
                    let out = if !label_spaces.is_empty() {
                        SpaceAfter(arena.alloc(LabelOnly(field_label)), label_spaces)
                    } else {
                        LabelOnly(field_label)
                    };
                    return Ok((MadeProgress, out, olds));
                }
            };
        }
    }

    match state.bytes().first() {
        Some(&b'_') => {
            let state = state.inc();
            let name_pos = state.pos();
            let (opt_field_label, state) = match parse_lowercase_ident(state.clone()) {
                Ok((_, name, state)) => (name, state),
                Err((NoProgress, _)) => ("", state),
                Err(_) => return Err((MadeProgress, ERecord::Field(name_pos))),
            };

            let opt_field_label = Loc::pos(start, state.pos(), opt_field_label);

            let (_, (label_spaces, _), state) = eat_space(arena, state, true)?;

            match state.bytes().first() {
                Some(&b':') => {
                    let (_, (colon_spaces, _), state) = eat_space(arena, state.inc(), true)?;

                    let val_pos = state.pos();
                    let (field_val, state) =
                        match parse_expr_start(CHECK_FOR_ARROW, None, arena, state, min_indent) {
                            Ok((_, out, state)) => (out, state),
                            Err((_, fail)) => {
                                let fail = ERecord::Expr(arena.alloc(fail), val_pos);
                                return Err((MadeProgress, fail));
                            }
                        };

                    let field_val = field_val.spaced_before(arena, colon_spaces);
                    let out = IgnoredValue(opt_field_label, label_spaces, arena.alloc(field_val));
                    Ok((MadeProgress, out, state))
                }
                _ => Err((MadeProgress, ERecord::Colon(start))),
            }
        }
        _ => Err((NoProgress, ERecord::UnderscoreField(start))),
    }
}

enum RecordHelpPrefix {
    Update,
    Mapper,
}

struct RecordHelp<'a> {
    prefix: Option<(Loc<Expr<'a>>, RecordHelpPrefix)>,
    fields: Collection<'a, Loc<RecordField<'a>>>,
}

fn record_help<'a>() -> impl Parser<'a, RecordHelp<'a>, ERecord<'a>> {
    move |arena: &'a Bump, state: State<'a>, _: u32| {
        let start = state.pos();
        if state.bytes().first() != Some(&b'{') {
            return Err((NoProgress, ERecord::Open(start)));
        }
        let state = state.inc();

        // You can optionally have an identifier followed by an '&' to
        // make this a record update, e.g. { Foo.user & username: "blah" }.

        // We wrap the ident in an Expr here,
        // so that we have a Spaceable value to work with,
        // and then in canonicalization verify that it's an Expr::Var
        // (and not e.g. an `Expr::Access`) and extract its string.
        let before_prefix = state.clone();
        let (prefix, state) = match eat_space::<'_, ERecord<'_>>(arena, state, false) {
            Err(_) => (None, before_prefix),
            Ok((_, (spaces_before, _), state)) => {
                let ident_at = state.pos();
                match parse_ident(arena, state) {
                    Err(_) => (None, before_prefix),
                    Ok((_, ident, state)) => {
                        let ident =
                            Loc::pos(ident_at, state.pos(), ident_to_expr(arena, ident, false));
                        match eat_space::<'_, ERecord<'_>>(arena, state, false) {
                            Err(_) => (None, before_prefix),
                            Ok((_, (spaces_after, _), state)) => {
                                let ident = ident.spaced_around(arena, spaces_before, spaces_after);

                                if state.bytes().first() == Some(&b'&') {
                                    (Some((ident, RecordHelpPrefix::Update)), state.inc())
                                } else if state.bytes().starts_with(b"<-") {
                                    (Some((ident, RecordHelpPrefix::Mapper)), state.advance(2))
                                } else {
                                    (None, before_prefix)
                                }
                            }
                        }
                    }
                }
            }
        };

        let (fields, state) = match collection_inner(
            move |a: &'a Bump, state: State<'a>, min_indent: u32| {
                let field_pos = state.pos();
                match parse_record_field(a, state, min_indent) {
                    Ok((p, out, state)) => Ok((p, Loc::pos(field_pos, state.pos(), out), state)),
                    Err(err) => Err(err),
                }
            },
            RecordField::SpaceBefore,
        )
        .parse(arena, state, 0)
        {
            Ok((_, out, state)) => (out, state),
            Err((_, fail)) => return Err((MadeProgress, fail)),
        };

        if state.bytes().first() != Some(&b'}') {
            return Err((MadeProgress, ERecord::End(state.pos())));
        }
        let state = state.inc();

        let record = RecordHelp { prefix, fields };
        Ok((MadeProgress, record, state))
    }
}

fn parse_record_expr<'a>(
    start: Position,
    arena: &'a Bump,
    state: State<'a>,
    min_indent: u32,
) -> ParseResult<'a, Loc<Expr<'a>>, EExpr<'a>> {
    let (record, state) = match record_help().parse(arena, state, min_indent) {
        Ok((_, record, state)) => (record, state),
        Err((p, fail)) => return Err((p, EExpr::Record(fail, start))),
    };

    // there can be field access, e.g. `{ x : 4 }.x`
    let (accessors, state) = match parse_field_task_result_suffixes(arena, state) {
        Ok((_, accessors, state)) => (accessors, state),
        Err((_, fail)) => return Err((MadeProgress, fail)),
    };

    let expr_result = match record.prefix {
        Some((update, RecordHelpPrefix::Update)) => {
            record_update_help(arena, update, record.fields)
        }
        Some((mapper, RecordHelpPrefix::Mapper)) => {
            record_builder_help(arena, mapper, record.fields)
        }
        None => {
            let special_field_found = record.fields.iter().find_map(|field| {
                if field.value.is_ignored_value() {
                    Some(Err(EExpr::RecordUpdateIgnoredField(field.region)))
                } else {
                    None
                }
            });

            special_field_found.unwrap_or_else(|| {
                let fields = record.fields.map_items(arena, |loc_field| {
                    loc_field.map(|field| field.to_assigned_field(arena))
                });

                Ok(Expr::Record(fields))
            })
        }
    };

    match expr_result {
        Ok(expr) => {
            let expr = apply_expr_access_chain(arena, expr, accessors);
            Ok((MadeProgress, Loc::pos(start, state.pos(), expr), state))
        }
        Err(fail) => Err((MadeProgress, fail)),
    }
}

// todo: @wip: inline me
fn record_update_help<'a>(
    arena: &'a Bump,
    update: Loc<Expr<'a>>,
    fields: Collection<'a, Loc<RecordField<'a>>>,
) -> Result<Expr<'a>, EExpr<'a>> {
    let result = fields.map_items_result(arena, |loc_field| {
        match loc_field.value.to_assigned_field(arena) {
            AssignedField::IgnoredValue(_, _, _) => {
                Err(EExpr::RecordUpdateIgnoredField(loc_field.region))
            }
            builder_field => Ok(Loc {
                region: loc_field.region,
                value: builder_field,
            }),
        }
    });

    result.map(|fields| Expr::RecordUpdate {
        update: &*arena.alloc(update),
        fields,
    })
}

// todo: @wip: inline me
fn record_builder_help<'a>(
    arena: &'a Bump,
    mapper: Loc<Expr<'a>>,
    fields: Collection<'a, Loc<RecordField<'a>>>,
) -> Result<Expr<'a>, EExpr<'a>> {
    let result = fields.map_items_result(arena, |loc_field| {
        let builder_field = loc_field.value.to_assigned_field(arena);
        Ok(Loc {
            region: loc_field.region,
            value: builder_field,
        })
    });

    result.map(|fields| Expr::RecordBuilder {
        mapper: &*arena.alloc(mapper),
        fields,
    })
}

fn apply_expr_access_chain<'a>(
    arena: &'a Bump,
    value: Expr<'a>,
    accessors: Vec<'a, Suffix<'a>>,
) -> Expr<'a> {
    accessors
        .into_iter()
        .fold(value, |value, accessor| match accessor {
            Suffix::Accessor(Accessor::RecordField(field)) => {
                Expr::RecordAccess(arena.alloc(value), field, None)
            }
            Suffix::Accessor(Accessor::TupleIndex(field)) => {
                Expr::TupleAccess(arena.alloc(value), field, None)
            }
            Suffix::TrySuffix(target) => Expr::TrySuffix {
                target,
                expr: arena.alloc(value),
            },
        })
}

fn literal_to_expr(literal: crate::number_literal::NumLiteral<'_>) -> Expr<'_> {
    use crate::number_literal::NumLiteral::*;
    match literal {
        Num(s) => Expr::Num(s),
        Float(s) => Expr::Float(s),
        NonBase10Int {
            string,
            base,
            is_negative,
        } => Expr::NonBase10Int {
            string,
            base,
            is_negative,
        },
    }
}

fn rest_of_logical_not<'a>(
    start: Position,
    flags: ExprParseFlags,
    arena: &'a Bump,
    state: State<'a>,
    min_indent: u32,
) -> ParseResult<'a, Loc<Expr<'a>>, EExpr<'a>> {
    let after_not = state.pos();
    return match eat_space_check(EExpr::IndentStart, arena, state, min_indent, true) {
        Ok((_, spaces_before, state)) => {
            match parse_term(PARSE_DEFAULT, flags, arena, state, min_indent) {
                Ok((_, loc_expr, state)) => {
                    let loc_expr = loc_expr.spaced_before(arena, spaces_before);
                    let op = Loc::pos(start, after_not, UnaryOp::Not);
                    let op = Expr::UnaryOp(arena.alloc(loc_expr), op);
                    let op = Loc::pos(start, state.pos(), op);
                    Ok((MadeProgress, op, state))
                }
                Err((_, fail)) => Err((MadeProgress, fail)),
            }
        }
        Err(err) => Err(err),
    };
}

const BINOP_CHAR_SET: &[u8] = b"+-/*=.<>:&|^?%!~";

const BINOP_CHAR_MASK: u128 = {
    let mut result = 0u128;

    let mut i = 0;
    while i < BINOP_CHAR_SET.len() {
        let index = BINOP_CHAR_SET[i] as usize;
        result |= 1 << index;

        i += 1;
    }

    result
};

#[derive(Debug, Clone, Copy, Eq, PartialEq)]
enum OperatorOrDef {
    BinOp(BinOp),
    Assignment,
    AliasOrOpaque(AliasOrOpaque),
    Backpassing,
}

fn parse_bin_op<'a>(err_progress: Progress, state: State<'a>) -> ParseResult<'a, BinOp, EExpr<'a>> {
    let start = state.pos();
    let (_, op, state) = parse_operator(EExpr::Start, EExpr::BadOperator, state)?;
    match op {
        OperatorOrDef::BinOp(op) => Ok((MadeProgress, op, state)),
        OperatorOrDef::Assignment => Err((err_progress, EExpr::BadOperator("=", start))),
        OperatorOrDef::AliasOrOpaque(AliasOrOpaque::Alias) => {
            Err((err_progress, EExpr::BadOperator(":", start)))
        }
        OperatorOrDef::AliasOrOpaque(AliasOrOpaque::Opaque) => {
            Err((err_progress, EExpr::BadOperator(":=", start)))
        }
        OperatorOrDef::Backpassing => Err((err_progress, EExpr::BadOperator("<-", start))),
    }
}

fn parse_operator<'a, F, G, E>(
    to_expectation: F,
    to_error: G,
    state: State<'a>,
) -> ParseResult<'a, OperatorOrDef, E>
where
    F: Fn(Position) -> E,
    G: Fn(&'a str, Position) -> E,
    E: 'a,
{
    let chomped = chomp_ops(state.bytes());

    macro_rules! good {
        ($op:expr, $width:expr) => {{
            Ok((MadeProgress, $op, state.advance($width)))
        }};
    }

    match chomped {
        "" => Err((NoProgress, to_expectation(state.pos()))),
        "+" => good!(OperatorOrDef::BinOp(BinOp::Plus), 1),
        "-" => good!(OperatorOrDef::BinOp(BinOp::Minus), 1),
        "*" => good!(OperatorOrDef::BinOp(BinOp::Star), 1),
        "/" => good!(OperatorOrDef::BinOp(BinOp::Slash), 1),
        "%" => good!(OperatorOrDef::BinOp(BinOp::Percent), 1),
        "^" => good!(OperatorOrDef::BinOp(BinOp::Caret), 1),
        ">" => good!(OperatorOrDef::BinOp(BinOp::GreaterThan), 1),
        "<" => good!(OperatorOrDef::BinOp(BinOp::LessThan), 1),
        "." => {
            // a `.` makes no progress, so it does not interfere with `.foo` access(or)
            Err((NoProgress, to_error(".", state.pos())))
        }
        "=" => good!(OperatorOrDef::Assignment, 1),
        ":=" => good!(OperatorOrDef::AliasOrOpaque(AliasOrOpaque::Opaque), 2),
        ":" => good!(OperatorOrDef::AliasOrOpaque(AliasOrOpaque::Alias), 1),
        "|>" => good!(OperatorOrDef::BinOp(BinOp::Pizza), 2),
        "==" => good!(OperatorOrDef::BinOp(BinOp::Equals), 2),
        "!=" => good!(OperatorOrDef::BinOp(BinOp::NotEquals), 2),
        ">=" => good!(OperatorOrDef::BinOp(BinOp::GreaterThanOrEq), 2),
        "<=" => good!(OperatorOrDef::BinOp(BinOp::LessThanOrEq), 2),
        "&&" => good!(OperatorOrDef::BinOp(BinOp::And), 2),
        "||" => good!(OperatorOrDef::BinOp(BinOp::Or), 2),
        "//" => good!(OperatorOrDef::BinOp(BinOp::DoubleSlash), 2),
        "->" => {
            // makes no progress, so it does not interfere with `_ if isGood -> ...`
            Err((NoProgress, to_error("->", state.pos())))
        }
        "<-" => good!(OperatorOrDef::Backpassing, 2),
        "!" => Err((NoProgress, to_error("!", state.pos()))),
        "~" => good!(OperatorOrDef::BinOp(BinOp::When), 1),
        _ => Err((MadeProgress, to_error(chomped, state.pos()))),
    }
}

fn chomp_ops(bytes: &[u8]) -> &str {
    let mut chomped = 0;

    for c in bytes.iter() {
        let index = *c as usize;
        if index > 127 || (BINOP_CHAR_MASK & (1 << index) == 0) {
            break;
        }
        chomped += 1;
    }

    unsafe {
        // Safe because BINOP_CHAR_SET only contains ascii chars
        std::str::from_utf8_unchecked(&bytes[..chomped])
    }
}<|MERGE_RESOLUTION|>--- conflicted
+++ resolved
@@ -13,17 +13,8 @@
 };
 use crate::number_literal::parse_number_base;
 use crate::parser::{
-<<<<<<< HEAD
     at_keyword, collection_inner, EClosure, EExpect, EExpr, EIf, EImport, EImportParams, EInParens,
-    EList, EPattern, ERecord, EType, EWhen, ParseResult, Parser, SpaceProblem,
-=======
-    self, and, backtrackable, between, byte, byte_indent, collection_inner,
-    collection_trailing_sep_e, either, increment_min_indent, indented_seq_skip_first, loc, map,
-    map_with_arena, optional, reset_min_indent, sep_by1, sep_by1_e, set_min_indent, skip_first,
-    skip_second, specialize_err, specialize_err_ref, then, two_bytes, zero_or_more, EClosure,
-    EExpect, EExpr, EIf, EImport, EImportParams, EInParens, EList, ENumber, EPattern, ERecord,
-    EReturn, EString, EType, EWhen, Either, ParseResult, Parser, SpaceProblem,
->>>>>>> e1a74556
+    EList, EPattern, ERecord, EReturn, EType, EWhen, ParseResult, Parser, SpaceProblem,
 };
 use crate::pattern::parse_closure_param;
 use crate::state::State;
@@ -387,7 +378,7 @@
                     return Ok((MadeProgress, dbg_expr, state));
                 }
 
-                // todo: @perf here the 4 keywords where already checked, if, when, dbg, crash
+                // todo: @perf here the 4 keywords were already checked, if, when, dbg, crash, avoid checking them again in parse_ident
                 let (_, ident, state) = parse_ident(arena, state)?;
                 let ident_end = state.pos();
 
@@ -573,8 +564,7 @@
 
 fn parse_stmt_start<'a>(
     flags: ExprParseFlags,
-    preceding_comment: Region,
-<<<<<<< HEAD
+    comment_region: Region,
     arena: &'a Bump,
     mut state: State<'a>,
     min_indent: u32,
@@ -607,10 +597,10 @@
             b'e' => {
                 if at_keyword(keyword::EXPECT, &state) {
                     state.advance_mut(keyword::EXPECT.len());
-                    rest_of_expect_stmt(false, start, flags, preceding_comment, arena, state)
+                    rest_of_expect_stmt(false, start, flags, comment_region, arena, state)
                 } else if at_keyword(&keyword::EXPECT_FX, &state) {
                     state.advance_mut(keyword::EXPECT_FX.len());
-                    rest_of_expect_stmt(true, start, flags, preceding_comment, arena, state)
+                    rest_of_expect_stmt(true, start, flags, comment_region, arena, state)
                 } else {
                     parse_stmt_operator_chain(start, flags, arena, state, min_indent)
                 }
@@ -618,7 +608,15 @@
             b'd' => {
                 if at_keyword(keyword::DBG, &state) {
                     state.advance_mut(keyword::DBG.len());
-                    rest_of_dbg_stmt(start, flags, preceding_comment, arena, state)
+                    rest_of_dbg_stmt(start, flags, comment_region, arena, state)
+                } else {
+                    parse_stmt_operator_chain(start, flags, arena, state, min_indent)
+                }
+            }
+            b'r' => {
+                if at_keyword(keyword::RETURN, &state) {
+                    state.advance_mut(keyword::RETURN.len());
+                    rest_of_return_stmt(start, flags, arena, state)
                 } else {
                     parse_stmt_operator_chain(start, flags, arena, state, min_indent)
                 }
@@ -641,43 +639,6 @@
         },
         None => Err((NoProgress, EExpr::Start(start))),
     }
-=======
-) -> impl Parser<'a, Loc<Stmt<'a>>, EExpr<'a>> {
-    one_of![
-        map(
-            loc(specialize_err(EExpr::If, if_expr_help(options))),
-            expr_to_stmt
-        ),
-        map(
-            loc(specialize_err(EExpr::When, when::when_expr_help(options))),
-            expr_to_stmt
-        ),
-        loc(specialize_err(
-            EExpr::Expect,
-            expect_help(options, preceding_comment)
-        )),
-        loc(specialize_err(
-            EExpr::Dbg,
-            dbg_stmt_help(options, preceding_comment)
-        )),
-        loc(specialize_err(EExpr::Return, return_help(options))),
-        loc(specialize_err(EExpr::Import, map(import(), Stmt::ValueDef))),
-        map(
-            loc(specialize_err(EExpr::Closure, closure_help(options))),
-            expr_to_stmt
-        ),
-        loc(stmt_operator_chain(options)),
-        fail_expr_start_e()
-    ]
-    .trace("stmt_start")
-}
-
-fn stmt_operator_chain<'a>(options: ExprParseOptions) -> impl Parser<'a, Stmt<'a>, EExpr<'a>> {
-    (move |arena, state: State<'a>, min_indent: u32| {
-        parse_stmt_operator_chain(arena, state, min_indent, options)
-    })
-    .trace("stmt_operator_chain")
->>>>>>> e1a74556
 }
 
 fn parse_stmt_operator_chain<'a>(
@@ -2271,11 +2232,7 @@
     }
 
     if output.tags.len() > existing_len {
-<<<<<<< HEAD
-        let after = Slice::extend_new(&mut output.spaces, last_spaces.iter().copied());
-=======
-        let after = slice_extend_new(&mut output.spaces, last_space.iter().copied());
->>>>>>> e1a74556
+        let after = slice_extend_new(&mut output.spaces, last_spaces.iter().copied());
         let last = output.tags.len() - 1;
         debug_assert!(output.space_after[last].is_empty() || after.is_empty());
         output.space_after[last] = after;
@@ -2287,7 +2244,7 @@
 // todo: @revisit now it is a fixed name which is "rarely used" (at least in the Roc compiler source),
 // it also helps to have nice identifier on re-format without additional processing.
 // but we may consider generating the unique `next_unique_suffixed_ident` from the `suffixed` desugaring.
-pub const CLOSURE_SHORTCUT_ARG: &str = "un"; //todo: @wip rename to "nu" as more rare fruit
+pub const CLOSURE_SHORTCUT_ARG: &str = "un"; //todo: @wip rename to "nu" as a more rare fruit
 
 /// If Ok it always returns MadeProgress
 fn rest_of_closure<'a>(
@@ -2827,6 +2784,31 @@
             Ok((MadeProgress, stmt, state))
         }
         Err((_, fail)) => Err((MadeProgress, EExpr::Expect(fail, start))),
+    }
+}
+
+fn rest_of_return_stmt<'a>(
+    start: Position,
+    flags: ExprParseFlags,
+    arena: &'a Bump,
+    state: State<'a>,
+) -> ParseResult<'a, Loc<Stmt<'a>>, EExpr<'a>> {
+    let inc_indent = state.line_indent() + 1;
+    match parse_block(
+        flags,
+        arena,
+        state,
+        inc_indent,
+        EReturn::IndentReturnValue,
+        EReturn::ReturnValue,
+        None,
+    ) {
+        Ok((_, expr, state)) => {
+            let expr = Loc::pos(start, expr.region.end(), expr.value);
+            let stmt = Stmt::Expr(Expr::Return(arena.alloc(expr), None));
+            Ok((MadeProgress, Loc::pos(start, state.pos(), stmt), state))
+        }
+        Err((_, fail)) => Err((MadeProgress, EExpr::Return(fail, start))),
     }
 }
 
@@ -2859,7 +2841,6 @@
     }
 }
 
-<<<<<<< HEAD
 fn parse_module_import<'a>(
     arena: &'a Bump,
     state: State<'a>,
@@ -2878,42 +2859,6 @@
         Err((NoProgress, _)) => (None, state),
         Err((_, fail)) => return Err((MadeProgress, EImport::Params(fail, params_pos))),
     };
-=======
-fn return_help<'a>(options: ExprParseOptions) -> impl Parser<'a, Stmt<'a>, EReturn<'a>> {
-    (move |arena: &'a Bump, state: State<'a>, min_indent| {
-        let (_, return_kw, state) = loc(parser::keyword(keyword::RETURN, EReturn::Return))
-            .parse(arena, state, min_indent)?;
-
-        let (_, return_value, state) = parse_block(
-            options,
-            arena,
-            state,
-            true,
-            EReturn::IndentReturnValue,
-            EReturn::ReturnValue,
-        )
-        .map_err(|(_, f)| (MadeProgress, f))?;
-
-        let region = Region::span_across(&return_kw.region, &return_value.region);
-
-        let stmt = Stmt::Expr(Expr::Return(
-            arena.alloc(Loc::at(region, return_value.value)),
-            None,
-        ));
-
-        Ok((MadeProgress, stmt, state))
-    })
-    .trace("return_help")
-}
-
-fn dbg_stmt_help<'a>(
-    options: ExprParseOptions,
-    preceding_comment: Region,
-) -> impl Parser<'a, Stmt<'a>, EExpect<'a>> {
-    (move |arena: &'a Bump, state: State<'a>, min_indent| {
-        let (_, _, state) =
-            parser::keyword(keyword::DBG, EExpect::Dbg).parse(arena, state, min_indent)?;
->>>>>>> e1a74556
 
     let (alias, state) = match import_as().parse(arena, state.clone(), min_indent) {
         Ok((_, out, state)) => (Some(out), state),
@@ -3142,7 +3087,7 @@
     let (first_spaces, state) = if let Some(first_spaces) = first_spaces {
         (first_spaces, state)
     } else {
-        // if no spaces are provided, try to parse them here
+        // if no spaces are provided, parse them here
         let (_, first_spaces, state) =
             eat_space_loc_comments(indent_problem, arena, state, min_indent, false)?;
         (first_spaces, state)
@@ -3756,7 +3701,7 @@
 
     let start = state.pos();
     match parse_lowercase_ident(state.clone()) {
-        Err((NoProgress, _)) => { /* skip below */ }
+        Err((NoProgress, _)) => { /* goto below :) */ }
         Err(_) => return Err((MadeProgress, ERecord::Field(start))),
         Ok((_, label, state)) => {
             let field_label = Loc::pos(start, state.pos(), label);
