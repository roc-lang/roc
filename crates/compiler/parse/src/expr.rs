--- conflicted
+++ resolved
@@ -2678,15 +2678,11 @@
     state: State<'a>,
     min_indent: u32,
 ) -> ParseResult<'a, Expr<'a>, EIf<'a>> {
+    let if_indent = state.line_indent();
+
     let mut branches = Vec::with_capacity_in(1, arena);
 
-<<<<<<< HEAD
     let mut loop_state = state;
-=======
-        let if_indent = state.line_indent();
-
-        let mut branches = Vec::with_capacity_in(1, arena);
->>>>>>> 69db7852
 
     let cond_parser = skip_second(
         space0_around_ee(
@@ -2725,46 +2721,12 @@
             Loc::at(then_expr.region, expr)
         };
 
-<<<<<<< HEAD
         if !at_keyword(keyword::ELSE, &state) {
             return Err((MadeProgress, EIf::Else(state.pos())));
         }
         let state = state.advance(keyword::ELSE.len());
 
         branches.push((cond, then_expr));
-=======
-        let else_indent = state_final_else.line_indent();
-        let indented_else = else_indent > if_indent;
-
-        let min_indent = if !indented_else {
-            else_indent + 1
-        } else {
-            if_indent
-        };
-
-        let (_, loc_first_space, state_final_else) =
-            loc_space0_e(EIf::IndentElseBranch).parse(arena, state_final_else, min_indent)?;
-
-        let allow_defs = !loc_first_space.value.is_empty();
-
-        // use parse_block_inner so we can set min_indent
-        let (_, else_branch, state) = parse_block_inner(
-            options,
-            arena,
-            state_final_else,
-            min_indent,
-            EIf::IndentElseBranch,
-            EIf::ElseBranch,
-            loc_first_space,
-            allow_defs,
-        )?;
-
-        let expr = Expr::If {
-            if_thens: branches.into_bump_slice(),
-            final_else: arena.alloc(else_branch),
-            indented_else,
-        };
->>>>>>> 69db7852
 
         // try to parse another `if`
         // NOTE this drops spaces between the `else` and the `if`
@@ -2777,16 +2739,38 @@
         break state;
     };
 
-    let (_, else_expr, state) = parse_block(
+    let else_indent = state_final_else.line_indent();
+    let indented_else = else_indent > if_indent;
+
+    let min_indent = if !indented_else {
+        else_indent + 1
+    } else {
+        if_indent
+    };
+
+    let (_, loc_first_space, state_final_else) =
+        loc_space0_e(EIf::IndentElseBranch).parse(arena, state_final_else, min_indent)?;
+
+    let allow_defs = !loc_first_space.value.is_empty();
+
+    // use parse_block_inner so we can set min_indent
+    let (_, else_branch, state) = parse_block_inner(
         options,
         arena,
         state_final_else,
-        true,
+        min_indent,
         EIf::IndentElseBranch,
         EIf::ElseBranch,
+        loc_first_space,
+        allow_defs,
     )?;
 
-    let expr = Expr::If(branches.into_bump_slice(), arena.alloc(else_expr));
+    let expr = Expr::If {
+        if_thens: branches.into_bump_slice(),
+        final_else: arena.alloc(else_branch),
+        indented_else,
+    };
+
     Ok((MadeProgress, expr, state))
 }
 
