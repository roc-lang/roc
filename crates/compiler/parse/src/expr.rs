use crate::ast::{
    AssignedField, Collection, CommentOrNewline, Defs, Expr, ExtractSpaces, Implements,
    ImplementsAbilities, ImportAlias, ImportAsKeyword, ImportExposingKeyword, ImportedModuleName,
    IngestedFileAnnotation, IngestedFileImport, ModuleImport, ModuleImportParams, Pattern,
    Spaceable, Spaced, Spaces, SpacesBefore, TypeAnnotation, TypeDef, TypeHeader, TypeVar,
    ValueDef,
};
use crate::blankspace::{
    loc_space0_e, require_newline_or_eof, space0_after_e, space0_around_ee, space0_before_e,
    space0_before_optional_after, space0_e, spaces, spaces_around, spaces_before,
};
use crate::header::module_name_help;
use crate::ident::{
    integer_ident, lowercase_ident, parse_ident, unqualified_ident, Accessor, Ident, Suffix,
};
use crate::parser::{
    self, and, backtrackable, between, byte, byte_indent, capture_line_indent, collection_inner,
    collection_trailing_sep_e, either, increment_min_indent, indented_seq_skip_first, loc, map,
    map_with_arena, optional, reset_min_indent, sep_by1, sep_by1_e, set_min_indent, skip_first,
    skip_second, specialize_err, specialize_err_ref, then, trailing_sep_by0, two_bytes,
    zero_or_more, EClosure, EExpect, EExpr, EIf, EImport, EImportParams, EInParens, EList, ENumber,
    ERecord, EReturn, EString, EType, EWhen, Either, ParseResult, Parser, SpaceProblem,
};
use crate::pattern::closure_param;
use crate::state::State;
use crate::string_literal::{self, StrLikeLiteral};
use crate::type_annotation::{self, IsTrailingCommaValid};
use crate::{header, keyword};
use bumpalo::collections::Vec;
use bumpalo::Bump;
use roc_collections::soa::slice_extend_new;
use roc_error_macros::internal_error;
use roc_module::called_via::{BinOp, CalledVia, UnaryOp};
use roc_region::all::{Loc, Position, Region};

use crate::parser::Progress::{self, *};

pub fn expr_end<'a>() -> impl Parser<'a, (), EExpr<'a>> {
    |_arena, state: State<'a>, _min_indent: u32| {
        if state.has_reached_end() {
            Ok((NoProgress, (), state))
        } else {
            Err((NoProgress, EExpr::BadExprEnd(state.pos())))
        }
    }
}

pub fn test_parse_expr<'a>(
    min_indent: u32,
    arena: &'a bumpalo::Bump,
    state: State<'a>,
) -> Result<Loc<Expr<'a>>, EExpr<'a>> {
    let parser = skip_second(
        space0_before_optional_after(loc_expr_block(false), EExpr::IndentStart, EExpr::IndentEnd),
        expr_end(),
    );

    match parser.parse(arena, state, min_indent) {
        Ok((_, expression, _)) => Ok(expression),
        Err((_, fail)) => Err(fail),
    }
}

/// Check for the `->` token, and raise an error if found
/// This is usually true, but false in if-guards
///
/// > Just foo if foo == 2 -> ...
#[derive(Debug, Clone, Copy, PartialEq, Eq)]
pub struct CheckForArrow(pub bool);

pub fn expr_help<'a>() -> impl Parser<'a, Expr<'a>, EExpr<'a>> {
    move |arena, state: State<'a>, min_indent: u32| {
        loc_expr(false)
            .parse(arena, state, min_indent)
            .map(|(a, b, c)| (a, b.value, c))
    }
}

fn loc_expr_in_parens_help<'a>() -> impl Parser<'a, Loc<Expr<'a>>, EInParens<'a>> {
    then(
        loc(collection_trailing_sep_e(
            byte(b'(', EInParens::Open),
            specialize_err_ref(EInParens::Expr, loc_expr_block(true)),
            byte(b',', EInParens::End),
            byte(b')', EInParens::End),
            Expr::SpaceBefore,
        )),
        move |arena, state, _, loc_elements| {
            let elements = loc_elements.value;
            let region = loc_elements.region;

            if elements.len() > 1 {
                Ok((
                    MadeProgress,
                    Loc::at(region, Expr::Tuple(elements.ptrify_items(arena))),
                    state,
                ))
            } else if elements.is_empty() {
                Err((NoProgress, EInParens::Empty(state.pos())))
            } else {
                // TODO: don't discard comments before/after
                // (stored in the Collection)
                Ok((
                    MadeProgress,
                    Loc::at(
                        elements.items[0].region,
                        Expr::ParensAround(&elements.items[0].value),
                    ),
                    state,
                ))
            }
        },
    )
    .trace("in_parens")
}

fn loc_expr_in_parens_etc_help<'a>() -> impl Parser<'a, Loc<Expr<'a>>, EExpr<'a>> {
    map_with_arena(
        loc(and(
            specialize_err(EExpr::InParens, loc_expr_in_parens_help()),
            record_field_access_chain(),
        )),
        move |arena: &'a Bump, value: Loc<(Loc<Expr<'a>>, Vec<'a, Suffix<'a>>)>| {
            let Loc {
                mut region,
                value: (loc_expr, field_accesses),
            } = value;

            let mut value = loc_expr.value;

            // if there are field accesses, include the parentheses in the region
            // otherwise, don't include the parentheses
            if field_accesses.is_empty() {
                region = loc_expr.region;
            } else {
                value = apply_expr_access_chain(arena, value, field_accesses);
            }

            Loc::at(region, value)
        },
    )
}

fn record_field_access_chain<'a>() -> impl Parser<'a, Vec<'a, Suffix<'a>>, EExpr<'a>> {
    zero_or_more(one_of!(
        skip_first(
            byte(b'.', EExpr::Access),
            specialize_err(
                |_, pos| EExpr::Access(pos),
                one_of!(
                    map(lowercase_ident(), |x| Suffix::Accessor(
                        Accessor::RecordField(x)
                    )),
                    map(integer_ident(), |x| Suffix::Accessor(Accessor::TupleIndex(
                        x
                    ))),
                )
            )
        ),
        map(byte(b'?', EExpr::Access), |()| Suffix::TrySuffix)
    ))
}

/// In some contexts we want to parse the `_` as an expression, so it can then be turned into a
/// pattern later
fn loc_term_or_underscore_or_conditional<'a>(
    check_for_arrow: CheckForArrow,
    allow_conditional: bool,
) -> impl Parser<'a, Loc<Expr<'a>>, EExpr<'a>> {
    move |arena: &'a Bump, state: State<'a>, min_indent: u32| {
        if allow_conditional {
            match loc_conditional(check_for_arrow).parse(arena, state.clone(), min_indent) {
                Ok((_, expr, state)) => return Ok((MadeProgress, expr, state)),
                Err((MadeProgress, e)) => return Err((MadeProgress, e)),
                Err((NoProgress, _)) => {}
            }
        }

        loc_term_or_closure(check_for_arrow).parse(arena, state, min_indent)
    }
}

fn loc_conditional<'a>(
    check_for_arrow: CheckForArrow,
) -> impl Parser<'a, Loc<Expr<'a>>, EExpr<'a>> {
    one_of!(
        loc(specialize_err(EExpr::If, if_expr_help(check_for_arrow))),
        loc(specialize_err(
            EExpr::When,
            when::when_expr_help(check_for_arrow)
        )),
    )
}

/// In some contexts we want to parse the `_` as an expression, so it can then be turned into a
/// pattern later
fn loc_term_or_closure<'a>(
    check_for_arrow: CheckForArrow,
) -> impl Parser<'a, Loc<Expr<'a>>, EExpr<'a>> {
    one_of!(
        loc(specialize_err(
            EExpr::Closure,
            closure_help(check_for_arrow)
        )),
        loc_term(),
    )
    .trace("term_or_closure")
}

fn loc_term<'a>() -> impl Parser<'a, Loc<Expr<'a>>, EExpr<'a>> {
    map_with_arena(
        and(
            one_of!(
                loc_expr_in_parens_etc_help(),
                loc(specialize_err(EExpr::Str, string_like_literal_help())),
                loc(specialize_err(
                    EExpr::Number,
                    positive_number_literal_help()
                )),
                loc(crash_kw()),
                loc(specialize_err(EExpr::Dbg, dbg_kw())),
                loc(try_kw()),
                // In some contexts we want to parse the `_` as an expression, so it can then be turned into a
                // pattern later
                loc(underscore_expression()),
                loc(record_literal_help()),
                loc(specialize_err(EExpr::List, list_literal_help())),
                ident_seq(),
            ),
            zero_or_more(pnc_args()),
        ),
        #[allow(clippy::type_complexity)]
        |arena,
         (expr, arg_locs_with_suffixes_vec): (
            Loc<Expr<'a>>,
            bumpalo::collections::Vec<
                'a,
                (
                    Loc<Collection<'a, &'a Loc<Expr>>>,
                    Option<Vec<'a, Suffix<'a>>>,
                ),
            >,
        )| {
            let mut e = expr;
            let orig_region = e.region;
            for (args_loc, maybe_suffixes) in arg_locs_with_suffixes_vec.iter() {
                let value = if let Some(suffixes) = maybe_suffixes {
                    apply_expr_access_chain(
                        arena,
                        Expr::PncApply(arena.alloc(e), args_loc.value),
                        suffixes.clone(),
                    )
                } else {
                    Expr::PncApply(arena.alloc(e), args_loc.value)
                };
                e = Loc {
                    value,
                    region: Region::span_across(&orig_region, &args_loc.region),
                };
            }
            e
        },
    )
    .trace("term")
}

fn pnc_args<'a>() -> impl Parser<
    'a,
    (
        Loc<Collection<'a, &'a Loc<Expr<'a>>>>,
        Option<Vec<'a, Suffix<'a>>>,
    ),
    EExpr<'a>,
> {
    |arena: &'a Bump, state: State<'a>, min_indent: u32| {
        let args_then_suffixes = and(
            specialize_err(
                EExpr::InParens,
                loc(collection_trailing_sep_e(
                    byte(b'(', EInParens::Open),
                    specialize_err_ref(EInParens::Expr, loc_expr(true)),
                    byte(b',', EInParens::End),
                    byte(b')', EInParens::End),
                    Expr::SpaceBefore,
                )),
            ),
            optional(record_field_access_chain()),
        );
        map_with_arena(
            args_then_suffixes,
            |arena: &'a Bump,
             (loc_args_coll, maybe_suffixes): (
                Loc<Collection<'a, Loc<Expr<'a>>>>,
                Option<Vec<'a, Suffix<'a>>>,
            )| {
                let args = loc_args_coll.value.ptrify_items(arena);
                (
                    Loc {
                        region: loc_args_coll.region,
                        value: args,
                    },
                    maybe_suffixes,
                )
            },
        )
        .parse(arena, state, min_indent)
    }
}

fn ident_seq<'a>() -> impl Parser<'a, Loc<Expr<'a>>, EExpr<'a>> {
    parse_ident_seq.trace("ident_seq")
}

fn parse_ident_seq<'a>(
    arena: &'a Bump,
    state: State<'a>,
    min_indent: u32,
) -> ParseResult<'a, Loc<Expr<'a>>, EExpr<'a>> {
    let (_, loc_ident, state) =
        loc(assign_or_destructure_identifier()).parse(arena, state, min_indent)?;
    let expr = ident_to_expr(arena, loc_ident.value);
    let (_p, suffixes, state) = record_field_access_chain()
        .trace("record_field_access_chain")
        .parse(arena, state, min_indent)
        .map_err(|(_p, e)| (MadeProgress, e))?;
    let expr = apply_expr_access_chain(arena, expr, suffixes);
    Ok((MadeProgress, Loc::at(loc_ident.region, expr), state))
}

fn underscore_expression<'a>() -> impl Parser<'a, Expr<'a>, EExpr<'a>> {
    move |arena: &'a Bump, state: State<'a>, min_indent: u32| {
        let start = state.pos();

        let (_, _, next_state) = byte(b'_', EExpr::Underscore).parse(arena, state, min_indent)?;

        let lowercase_ident_expr =
            { specialize_err(move |_, _| EExpr::End(start), lowercase_ident()) };

        let (_, output, final_state) =
            optional(lowercase_ident_expr).parse(arena, next_state, min_indent)?;

        match output {
            Some(name) => Ok((MadeProgress, Expr::Underscore(name), final_state)),
            None => Ok((MadeProgress, Expr::Underscore(""), final_state)),
        }
    }
}

fn crash_kw<'a>() -> impl Parser<'a, Expr<'a>, EExpr<'a>> {
    (move |arena: &'a Bump, state: State<'a>, min_indent: u32| {
        let (_, _, next_state) = crate::parser::keyword(crate::keyword::CRASH, EExpr::Crash)
            .parse(arena, state, min_indent)?;

        Ok((MadeProgress, Expr::Crash, next_state))
    })
    .trace("crash_kw")
}

fn loc_possibly_negative_or_negated_term<'a>(
    check_for_arrow: CheckForArrow,
    allow_negate: bool,
    allow_conditional: bool,
) -> impl Parser<'a, Loc<Expr<'a>>, EExpr<'a>> {
    let parse_unary_negate = move |arena, state: State<'a>, min_indent: u32| {
        let initial = state.clone();

        if !allow_negate {
            return Err((NoProgress, EExpr::UnaryNegate(state.pos())));
        }

        let (_, (loc_op, loc_expr), state) = and(
            loc(unary_negate()),
            loc_possibly_negative_or_negated_term(check_for_arrow, true, false),
        )
        .parse(arena, state, min_indent)?;

        let loc_expr = numeric_negate_expression(arena, initial, loc_op, loc_expr, &[]);

        Ok((MadeProgress, loc_expr, state))
    };

    one_of![
        parse_unary_negate.trace("negate_expr"),
        // this will parse negative numbers, which the unary negate thing up top doesn't (for now)
        // loc(specialize_err(EExpr::Number, number_literal_help())),
        loc(map_with_arena(
            and(
                loc(unary_not()).trace("not"),
                space0_before_e(
                    loc_possibly_negative_or_negated_term(check_for_arrow, true, false),
                    EExpr::IndentStart
                )
                .trace("not_expr")
            ),
            |arena: &'a Bump, (loc_op, loc_expr): (Loc<_>, _)| {
                Expr::UnaryOp(arena.alloc(loc_expr), Loc::at(loc_op.region, UnaryOp::Not))
            }
        ))
        .trace("not_expr"),
        loc_term_or_underscore_or_conditional(check_for_arrow, allow_conditional)
    ]
    .trace("loc_possibly_negative_or_negated_term")
}

fn fail_expr_start_e<'a, T: 'a>() -> impl Parser<'a, T, EExpr<'a>> {
    |_arena, state: State<'a>, _min_indent: u32| Err((NoProgress, EExpr::Start(state.pos())))
}

fn unary_negate<'a>() -> impl Parser<'a, (), EExpr<'a>> {
    move |_arena: &'a Bump, state: State<'a>, min_indent: u32| {
        // a minus is unary iff
        //
        // - it is preceded by whitespace (spaces, newlines, comments)
        // - it is not followed by whitespace
        // - it is not followed by >, making ->
        let followed_by_illegal_char = state
            .bytes()
            .get(1)
            .map(|c| c.is_ascii_whitespace() || *c == b'#' || *c == b'>')
            .unwrap_or(false);

        if state.bytes().starts_with(b"-")
            && !followed_by_illegal_char
            && state.column() >= min_indent
        {
            // the negate is only unary if it is not followed by whitespace
            let state = state.advance(1);
            Ok((MadeProgress, (), state))
        } else {
            // this is not a negated expression
            Err((NoProgress, EExpr::UnaryNot(state.pos())))
        }
    }
}

fn unary_not<'a>() -> impl Parser<'a, (), EExpr<'a>> {
    move |_arena: &'a Bump, state: State<'a>, min_indent: u32| {
        let followed_by_equals = state.bytes().get(1).map(|c| *c == b'=').unwrap_or(false);

        if state.bytes().starts_with(b"!") && !followed_by_equals && state.column() >= min_indent {
            let state = state.advance(1);
            Ok((MadeProgress, (), state))
        } else {
            Err((NoProgress, EExpr::UnaryNot(state.pos())))
        }
    }
}

/// Entry point for parsing an expression.
fn expr_start<'a>(
    check_for_arrow: CheckForArrow,
    allow_any_indent: bool,
) -> impl Parser<'a, Loc<Expr<'a>>, EExpr<'a>> {
    one_of![
        loc(specialize_err(EExpr::If, if_expr_help(check_for_arrow))),
        loc(specialize_err(
            EExpr::When,
            when::when_expr_help(check_for_arrow)
        )),
        loc(specialize_err(
            EExpr::Closure,
            closure_help(check_for_arrow)
        )),
        loc(expr_operator_chain(check_for_arrow, allow_any_indent)),
        fail_expr_start_e()
    ]
    .trace("expr_start")
}

/// Parse a chain of expressions separated by operators. Also handles function application.
fn expr_operator_chain<'a>(
    check_for_arrow: CheckForArrow,
    allow_any_indent: bool,
) -> impl Parser<'a, Expr<'a>, EExpr<'a>> {
    (move |arena, state: State<'a>, min_indent: u32| {
        parse_expr_operator_chain(arena, state, min_indent, check_for_arrow, allow_any_indent)
    })
    .trace("expr_operator_chain")
}

fn parse_expr_operator_chain<'a>(
    arena: &'a Bump,
    state: State<'a>,
    min_indent: u32,
    check_for_arrow: CheckForArrow,
    allow_any_indent: bool,
) -> Result<(Progress, Expr<'a>, State<'a>), (Progress, EExpr<'a>)> {
    let line_indent = state.line_indent();

    let (_, expr, state) = loc_possibly_negative_or_negated_term(check_for_arrow, true, true)
        .parse(arena, state, min_indent)?;

    let mut initial_state = state.clone();
    let mut end = state.pos();

    let (spaces_before_op, state) =
        match space0_e(EExpr::IndentEnd).parse(arena, state.clone(), min_indent) {
            Err((_, _)) => return Ok((MadeProgress, expr.value, state)),
            Ok((_, spaces_before_op, state)) => (spaces_before_op, state),
        };

    let mut expr_state = ExprState {
        operators: Vec::new_in(arena),
        arguments: Vec::new_in(arena),
        expr,
        spaces_after: spaces_before_op,
        end: initial_state.pos(),
    };

    let mut state = state;

    let call_min_indent = if allow_any_indent { 0 } else { line_indent + 1 };

    loop {
        let allow_negate = state.pos() > end;
        let parser = skip_first(
            crate::blankspace::check_indent(EExpr::IndentEnd),
            loc_possibly_negative_or_negated_term(check_for_arrow, allow_negate, false),
        )
        .trace("term_or_underscore");
        end = state.pos();
        match parser.parse(arena, state.clone(), call_min_indent) {
            Err((MadeProgress, f)) => return Err((MadeProgress, f)),
            Err((NoProgress, _)) => {
                let before_op = state.clone();
                // try an operator
                return parse_expr_after_apply(
                    arena,
                    state,
                    min_indent,
                    call_min_indent,
                    check_for_arrow,
                    true,
                    expr_state,
                    before_op,
                    initial_state,
                );
            }
            Ok((_, arg, new_state)) => {
                state = new_state;
                initial_state = state.clone();

                if parse_after_expr_arg_and_check_final(
                    arena,
                    &mut state,
                    min_indent,
                    &mut expr_state,
                    arg,
                ) {
                    let expr = parse_expr_final(expr_state, arena);
                    return Ok((MadeProgress, expr, state));
                }

                continue;
            }
        }
    }
}

/// We're part way thru parsing an expression, e.g. `bar foo `.
/// We just tried parsing an argument and determined we couldn't -
/// so we're going to try parsing an operator.
#[allow(clippy::too_many_arguments)]
fn parse_expr_after_apply<'a>(
    arena: &'a Bump,
    state: State<'a>,
    min_indent: u32,
    call_min_indent: u32,
    check_for_arrow: CheckForArrow,
    check_for_defs: bool,
    mut expr_state: ExprState<'a>,
    before_op: State<'a>,
    initial_state: State<'a>,
) -> Result<(Progress, Expr<'a>, State<'a>), (Progress, EExpr<'a>)> {
    match loc(bin_op(check_for_defs)).parse(arena, state.clone(), call_min_indent) {
        Err((MadeProgress, f)) => Err((MadeProgress, f)),
        Ok((_, loc_op, state)) => {
            expr_state.consume_spaces(arena);
            let initial_state = before_op;
            parse_expr_operator(
                arena,
                state,
                min_indent,
                call_min_indent,
                check_for_arrow,
                check_for_defs,
                expr_state,
                loc_op,
                initial_state,
            )
        }
        Err((NoProgress, _)) => {
            let expr = parse_expr_final(expr_state, arena);
            // roll back space parsing
            Ok((MadeProgress, expr, initial_state))
        }
    }
}

fn expr_to_stmt(expr: Loc<Expr<'_>>) -> Loc<Stmt<'_>> {
    Loc::at(expr.region, Stmt::Expr(expr.value))
}

pub fn parse_repl_defs_and_optional_expr<'a>(
    arena: &'a Bump,
    state: State<'a>,
) -> ParseResult<'a, (Defs<'a>, Option<Loc<Expr<'a>>>), EExpr<'a>> {
    let initial_state = state.clone();
    let (spaces_before, state) = match loc(space0_e(EExpr::IndentEnd)).parse(arena, state, 0) {
        Err((NoProgress, _)) => return Ok((NoProgress, (Defs::default(), None), initial_state)),
        Err((MadeProgress, e)) => return Err((MadeProgress, e)),
        Ok((_, sp, state)) => (sp, state),
    };

    let (_, stmts, state) = parse_stmt_seq(
        arena,
        state,
        |e, _| e.clone(),
        CheckForArrow(true),
        0,
        spaces_before,
        EExpr::IndentEnd,
    )?;

    let state = match space0_e(EExpr::IndentEnd).parse(arena, state.clone(), 0) {
        Err((NoProgress, _)) => state,
        Err((MadeProgress, e)) => return Err((MadeProgress, e)),
        Ok((_, _, state)) => state,
    };

    if !state.has_reached_end() {
        return Err((MadeProgress, EExpr::End(state.pos())));
    }

    let (defs, last_expr) =
        stmts_to_defs(&stmts, Defs::default(), false, arena).map_err(|e| (MadeProgress, e))?;

    Ok((MadeProgress, (defs, last_expr), state))
}

fn stmt_start<'a>(
    check_for_arrow: CheckForArrow,
    preceding_comment: Region,
) -> impl Parser<'a, Loc<Stmt<'a>>, EExpr<'a>> {
    one_of![
        map(
            loc(specialize_err(EExpr::If, if_expr_help(check_for_arrow))),
            expr_to_stmt
        ),
        map(
            loc(specialize_err(
                EExpr::When,
                when::when_expr_help(check_for_arrow)
            )),
            expr_to_stmt
        ),
        loc(specialize_err(
            EExpr::Expect,
            expect_help(check_for_arrow, preceding_comment)
        )),
        loc(specialize_err(EExpr::Return, return_help(check_for_arrow))),
        loc(specialize_err(EExpr::Import, map(import(), Stmt::ValueDef))),
        map(
            loc(specialize_err(
                EExpr::Closure,
                closure_help(check_for_arrow)
            )),
            expr_to_stmt
        ),
        loc(stmt_operator_chain(check_for_arrow)),
        fail_expr_start_e()
    ]
    .trace("stmt_start")
}

fn stmt_operator_chain<'a>(check_for_arrow: CheckForArrow) -> impl Parser<'a, Stmt<'a>, EExpr<'a>> {
    (move |arena, state: State<'a>, min_indent: u32| {
        parse_stmt_operator_chain(arena, state, min_indent, check_for_arrow)
    })
    .trace("stmt_operator_chain")
}

fn parse_stmt_operator_chain<'a>(
    arena: &'a Bump,
    state: State<'a>,
    min_indent: u32,
    check_for_arrow: CheckForArrow,
) -> Result<(Progress, Stmt<'a>, State<'a>), (Progress, EExpr<'a>)> {
    let line_indent = state.line_indent();

    let (_, expr, state) = loc_possibly_negative_or_negated_term(check_for_arrow, true, true)
        .parse(arena, state, min_indent)?;

    let mut initial_state = state.clone();
    let mut end = state.pos();

    let (spaces_before_op, state) =
        match space0_e(EExpr::IndentEnd).parse(arena, state.clone(), min_indent) {
            Err((_, _)) => return Ok((MadeProgress, Stmt::Expr(expr.value), state)),
            Ok((_, spaces_before_op, state)) => (spaces_before_op, state),
        };

    let mut expr_state = ExprState {
        operators: Vec::new_in(arena),
        arguments: Vec::new_in(arena),
        expr,
        spaces_after: spaces_before_op,
        end,
    };

    let mut state = state;

    let call_min_indent = line_indent + 1;

    loop {
        let allow_negate = state.pos() > end;
        let parser = skip_first(
            crate::blankspace::check_indent(EExpr::IndentEnd),
            loc_possibly_negative_or_negated_term(check_for_arrow, allow_negate, false),
        );
        end = state.pos();
        match parser.parse(arena, state.clone(), call_min_indent) {
            Err((MadeProgress, f)) => return Err((MadeProgress, f)),
            Ok((
                _,
                implements @ Loc {
                    value:
                        Expr::Var {
                            module_name: "",
                            ident: crate::keyword::IMPLEMENTS,
                            ..
                        },
                    ..
                },
                state,
            )) if matches!(
                expr_state.expr.value,
                Expr::Tag(..)
                    | Expr::Apply(
                        Loc {
                            region: _,
                            value: Expr::Tag(_)
                        },
                        &[],
                        _
                    )
            ) =>
            {
                return parse_ability_def(expr_state, state, arena, implements, call_min_indent)
                    .map(|(td, s)| (MadeProgress, Stmt::TypeDef(td), s));
            }
            Err((NoProgress, _)) => {
                // try an operator
                return parse_stmt_after_apply(
                    arena,
                    state,
                    min_indent,
                    call_min_indent,
                    expr_state,
                    check_for_arrow,
                    initial_state,
                );
            }
            Ok((_, arg, new_state)) => {
                state = new_state;
                initial_state = state.clone();

                if parse_after_expr_arg_and_check_final(
                    arena,
                    &mut state,
                    min_indent,
                    &mut expr_state,
                    arg,
                ) {
                    let expr = parse_expr_final(expr_state, arena);
                    return Ok((MadeProgress, Stmt::Expr(expr), state));
                }

                continue;
            }
        }
    }
}

fn parse_after_expr_arg_and_check_final<'a>(
    arena: &'a Bump,
    state: &mut State<'a>,
    min_indent: u32,
    expr_state: &mut ExprState<'a>,
    mut arg: Loc<Expr<'a>>,
) -> bool {
    let new_end = state.pos();

    if !expr_state.spaces_after.is_empty() {
        arg = arena
            .alloc(arg.value)
            .with_spaces_before(expr_state.spaces_after, arg.region);

        expr_state.spaces_after = &[];
    }
    let new_spaces = match space0_e(EExpr::IndentEnd).parse(arena, state.clone(), min_indent) {
        Err((_, _)) => {
            expr_state.arguments.push(arena.alloc(arg));
            expr_state.end = new_end;
            expr_state.spaces_after = &[];

            return true;
        }
        Ok((_, new_spaces, new_state)) => {
            *state = new_state;
            new_spaces
        }
    };
    expr_state.arguments.push(arena.alloc(arg));
    expr_state.end = new_end;
    expr_state.spaces_after = new_spaces;

    false
}

#[derive(Debug)]
struct ExprState<'a> {
    operators: Vec<'a, (Loc<Expr<'a>>, Loc<BinOp>)>,
    arguments: Vec<'a, &'a Loc<Expr<'a>>>,
    expr: Loc<Expr<'a>>,
    spaces_after: &'a [CommentOrNewline<'a>],
    end: Position,
}

impl<'a> ExprState<'a> {
    fn consume_spaces(&mut self, arena: &'a Bump) {
        if !self.spaces_after.is_empty() {
            if let Some(last) = self.arguments.pop() {
                let new = last.value.with_spaces_after(self.spaces_after, last.region);

                self.arguments.push(arena.alloc(new));
            } else {
                let region = self.expr.region;

                let mut value = Expr::Num("");
                std::mem::swap(&mut self.expr.value, &mut value);

                self.expr = arena
                    .alloc(value)
                    .with_spaces_after(self.spaces_after, region);
            };

            self.spaces_after = &[];
        }
    }

    fn validate_assignment<F>(
        mut self,
        arena: &'a Bump,
        loc_op: Loc<OperatorOrDef>,
        argument_error: F,
    ) -> Result<Loc<Expr<'a>>, EExpr<'a>>
    where
        F: Fn(Region, Position) -> EExpr<'a>,
    {
        if !self.operators.is_empty() {
            // this `=` likely occurred inline; treat it as an invalid operator
            Err(EExpr::BadOperator("=", loc_op.region.start()))
        } else if !self.expr.value.is_tag()
            && !self.expr.value.is_opaque()
            && !self.arguments.is_empty()
        {
            let region = Region::across_all(self.arguments.iter().map(|v| &v.region));

            Err(argument_error(region, loc_op.region.start()))
        } else {
            self.consume_spaces(arena);
            Ok(to_call(arena, self.arguments, self.expr))
        }
    }

    fn validate_is_type_def(
        mut self,
        arena: &'a Bump,
        kind: Loc<AliasOrOpaque>,
    ) -> Result<(Loc<Expr<'a>>, Vec<'a, &'a Loc<Expr<'a>>>), EExpr<'a>> {
        if !self.operators.is_empty() {
            // this `:`/`:=` likely occurred inline; treat it as an invalid operator
            let op = match kind.value {
                AliasOrOpaque::Alias => ":",
                AliasOrOpaque::Opaque => ":=",
            };
            let fail = EExpr::BadOperator(op, kind.region.start());

            Err(fail)
        } else {
            self.consume_spaces(arena);
            Ok((self.expr, self.arguments))
        }
    }
}

#[allow(clippy::unnecessary_wraps)]
fn parse_expr_final<'a>(expr_state: ExprState<'a>, arena: &'a Bump) -> Expr<'a> {
    let right_arg = to_call(arena, expr_state.arguments, expr_state.expr);

    if expr_state.operators.is_empty() {
        right_arg.value
    } else {
        Expr::BinOps(
            expr_state.operators.into_bump_slice(),
            arena.alloc(right_arg),
        )
    }
}

fn to_call<'a>(
    arena: &'a Bump,
    mut arguments: Vec<'a, &'a Loc<Expr<'a>>>,
    loc_expr1: Loc<Expr<'a>>,
) -> Loc<Expr<'a>> {
    if arguments.is_empty() {
        loc_expr1
    } else {
        let last = arguments.last().map(|x| x.region).unwrap_or_default();
        let region = Region::span_across(&loc_expr1.region, &last);

        let spaces = if let Some(last) = arguments.last_mut() {
            let spaces = last.value.extract_spaces();

            if spaces.after.is_empty() {
                &[]
            } else {
                let inner = if !spaces.before.is_empty() {
                    arena.alloc(spaces.item).before(spaces.before)
                } else {
                    spaces.item
                };
                *last = arena.alloc(Loc::at(last.region, inner));

                spaces.after
            }
        } else {
            &[]
        };

        let mut apply = Expr::Apply(
            arena.alloc(loc_expr1),
            arguments.into_bump_slice(),
            CalledVia::Space,
        );

        if !spaces.is_empty() {
            apply = arena.alloc(apply).after(spaces)
        }

        Loc::at(region, apply)
    }
}

fn numeric_negate_expression<'a, T>(
    arena: &'a Bump,
    state: State<'a>,
    loc_op: Loc<T>,
    expr: Loc<Expr<'a>>,
    spaces: &'a [CommentOrNewline<'a>],
) -> Loc<Expr<'a>> {
    debug_assert_eq!(state.bytes().first(), Some(&b'-'));
    // for overflow reasons, we must make the unary minus part of the number literal.
    let start = state.pos();
    let region = Region::new(start, expr.region.end());

    let new_expr = match expr.value {
        Expr::Num(string) if !string.starts_with('-') => {
            let new_string =
                unsafe { std::str::from_utf8_unchecked(&state.bytes()[..string.len() + 1]) };

            Expr::Num(new_string)
        }
        Expr::Float(string) if !string.starts_with('-') => {
            let new_string =
                unsafe { std::str::from_utf8_unchecked(&state.bytes()[..string.len() + 1]) };

            Expr::Float(new_string)
        }
        Expr::NonBase10Int {
            string,
            base,
            is_negative: false,
        } => {
            // don't include the minus sign here; it will not be parsed right
            Expr::NonBase10Int {
                is_negative: true,
                string,
                base,
            }
        }
        _ => Expr::UnaryOp(arena.alloc(expr), Loc::at(loc_op.region, UnaryOp::Negate)),
    };

    let new_loc_expr = Loc::at(region, new_expr);

    if spaces.is_empty() {
        new_loc_expr
    } else {
        arena
            .alloc(new_loc_expr.value)
            .with_spaces_before(spaces, new_loc_expr.region)
    }
}

fn import_body<'a>() -> impl Parser<'a, ValueDef<'a>, EImport<'a>> {
    map(
        record!(ModuleImport {
            before_name: space0_e(EImport::IndentStart),
            name: loc(imported_module_name()),
            params: optional(specialize_err(EImport::Params, import_params())),
            alias: optional(import_as()),
            exposed: optional(import_exposing())
        }),
        ValueDef::ModuleImport,
    )
}

fn import_params<'a>() -> impl Parser<'a, ModuleImportParams<'a>, EImportParams<'a>> {
    then(
        and(
            backtrackable(space0_e(EImportParams::Indent)),
            specialize_err(EImportParams::Record, loc(record_help())),
        ),
        |arena, state, _, (before, loc_record): (_, Loc<RecordHelp<'a>>)| {
            if let Some(prefix) = loc_record.value.prefix {
                match prefix {
                    (update, RecordHelpPrefix::Update) => {
                        return Err((
                            MadeProgress,
                            EImportParams::RecordUpdateFound(update.region),
                        ))
                    }
                    (mapper, RecordHelpPrefix::Mapper) => {
                        return Err((
                            MadeProgress,
                            EImportParams::RecordBuilderFound(mapper.region),
                        ))
                    }
                }
            }

            let params = loc_record
                .value
                .fields
                .map_items_result(arena, |loc_field| {
                    match loc_field.value.to_assigned_field(arena) {
                        AssignedField::IgnoredValue(_, _, _) => Err((
                            MadeProgress,
                            EImportParams::RecordIgnoredFieldFound(loc_field.region),
                        )),
                        field => Ok(Loc::at(loc_field.region, field)),
                    }
                })?;

            let import_params = ModuleImportParams {
                before,
                params: Loc::at(loc_record.region, params),
            };

            Ok((MadeProgress, import_params, state))
        },
    )
}

#[inline(always)]
fn imported_module_name<'a>() -> impl Parser<'a, ImportedModuleName<'a>, EImport<'a>> {
    record!(ImportedModuleName {
        package: optional(skip_second(
            specialize_err(|_, pos| EImport::PackageShorthand(pos), lowercase_ident()),
            byte(b'.', EImport::PackageShorthandDot)
        )),
        name: module_name_help(EImport::ModuleName)
    })
}

#[inline(always)]
fn import_as<'a>(
) -> impl Parser<'a, header::KeywordItem<'a, ImportAsKeyword, Loc<ImportAlias<'a>>>, EImport<'a>> {
    record!(header::KeywordItem {
        keyword: header::spaces_around_keyword(
            ImportAsKeyword,
            EImport::As,
            EImport::IndentAs,
            EImport::IndentAlias
        ),
        item: then(
            specialize_err(|_, pos| EImport::Alias(pos), loc(unqualified_ident())),
            |_arena, state, _progress, loc_ident| {
                match loc_ident.value.chars().next() {
                    Some(first) if first.is_uppercase() => Ok((
                        MadeProgress,
                        loc_ident.map(|ident| ImportAlias::new(ident)),
                        state,
                    )),
                    Some(_) => Err((MadeProgress, EImport::LowercaseAlias(loc_ident.region))),
                    None => Err((MadeProgress, EImport::Alias(state.pos()))),
                }
            }
        )
    })
}

#[inline(always)]
fn import_exposing<'a>() -> impl Parser<
    'a,
    header::KeywordItem<
        'a,
        ImportExposingKeyword,
        Collection<'a, Loc<Spaced<'a, header::ExposedName<'a>>>>,
    >,
    EImport<'a>,
> {
    record!(header::KeywordItem {
        keyword: header::spaces_around_keyword(
            ImportExposingKeyword,
            EImport::Exposing,
            EImport::IndentExposing,
            EImport::ExposingListStart,
        ),
        item: collection_trailing_sep_e(
            byte(b'[', EImport::ExposingListStart),
            loc(import_exposed_name()),
            byte(b',', EImport::ExposingListEnd),
            byte(b']', EImport::ExposingListEnd),
            Spaced::SpaceBefore
        )
    })
}

#[inline(always)]
fn import_exposed_name<'a>(
) -> impl Parser<'a, crate::ast::Spaced<'a, crate::header::ExposedName<'a>>, EImport<'a>> {
    map(
        specialize_err(|_, pos| EImport::ExposedName(pos), unqualified_ident()),
        |n| Spaced::Item(crate::header::ExposedName::new(n)),
    )
}

#[inline(always)]
fn import_ingested_file_body<'a>() -> impl Parser<'a, ValueDef<'a>, EImport<'a>> {
    map(
        record!(IngestedFileImport {
            before_path: space0_e(EImport::IndentStart),
            path: loc(specialize_err(
                |_, pos| EImport::IngestedPath(pos),
                string_literal::parse_str_literal()
            )),
            name: import_ingested_file_as(),
            annotation: optional(import_ingested_file_annotation())
        }),
        ValueDef::IngestedFileImport,
    )
}

#[inline(always)]
fn import_ingested_file_as<'a>(
) -> impl Parser<'a, header::KeywordItem<'a, ImportAsKeyword, Loc<&'a str>>, EImport<'a>> {
    record!(header::KeywordItem {
        keyword: header::spaces_around_keyword(
            ImportAsKeyword,
            EImport::As,
            EImport::IndentAs,
            EImport::IndentIngestedName
        ),
        item: specialize_err(|(), pos| EImport::IngestedName(pos), loc(lowercase_ident()))
    })
}

#[inline(always)]
fn import_ingested_file_annotation<'a>() -> impl Parser<'a, IngestedFileAnnotation<'a>, EImport<'a>>
{
    record!(IngestedFileAnnotation {
        before_colon: skip_second(
            backtrackable(space0_e(EImport::IndentColon)),
            byte(b':', EImport::Colon)
        ),
        annotation: specialize_err(
            EImport::Annotation,
            type_annotation::located(IsTrailingCommaValid(false))
        )
    })
}

fn alias_signature<'a>() -> impl Parser<'a, Loc<TypeAnnotation<'a>>, EExpr<'a>> {
    increment_min_indent(specialize_err(
        EExpr::Type,
        type_annotation::located(IsTrailingCommaValid(false)),
    ))
}

fn opaque_signature<'a>(
) -> impl Parser<'a, (Loc<TypeAnnotation<'a>>, Option<&'a ImplementsAbilities<'a>>), EExpr<'a>> {
    and(
        specialize_err(
            EExpr::Type,
            type_annotation::located_opaque_signature(IsTrailingCommaValid(true)),
        ),
        optional(map_with_arena(
            specialize_err(EExpr::Type, type_annotation::implements_abilities()),
            |arena, item| &*arena.alloc(item),
        )),
    )
}

#[derive(Debug, Copy, Clone, PartialEq, Eq)]
enum AliasOrOpaque {
    Alias,  // ':'
    Opaque, // ':='
}

fn extract_tag_and_spaces<'a>(arena: &'a Bump, expr: Expr<'a>) -> Option<Spaces<'a, &'a str>> {
    let mut expr = expr.extract_spaces();

    loop {
        match &expr.item {
            Expr::ParensAround(inner_expr) => {
                let inner_expr = inner_expr.extract_spaces();
                expr.item = inner_expr.item;
                expr.before = merge_spaces(arena, expr.before, inner_expr.before);
                expr.after = merge_spaces(arena, inner_expr.after, expr.after);
            }
            Expr::Tag(tag) => {
                return Some(Spaces {
                    before: expr.before,
                    item: tag,
                    after: expr.after,
                });
            }
            _ => return None,
        }
    }
}

/// We just saw a ':' or ':=', and we're trying to parse an alias or opaque type definition.
#[allow(clippy::too_many_arguments)]
fn parse_stmt_alias_or_opaque<'a>(
    arena: &'a Bump,
    state: State<'a>,
    min_indent: u32,
    expr_state: ExprState<'a>,
    kind: Loc<AliasOrOpaque>,
    spaces_after_operator: &'a [CommentOrNewline<'a>],
) -> ParseResult<'a, Stmt<'a>, EExpr<'a>> {
    let expr_region = expr_state.expr.region;
    let indented_more = min_indent + 1;

    let (expr, arguments) = expr_state
        .validate_is_type_def(arena, kind)
        .map_err(|fail| (MadeProgress, fail))?;

    let (res, state) = if let Some(tag) = extract_tag_and_spaces(arena, expr.value) {
        let name = tag.item;
        let mut type_arguments = Vec::with_capacity_in(arguments.len(), arena);

        for argument in arguments {
            type_arguments.push(Loc::at(
                argument.region,
                expr_to_type_var(arena, &argument.value),
            ));
        }

        match kind.value {
            AliasOrOpaque::Alias => {
                let (_, signature, state) = alias_signature().parse(arena, state, min_indent)?;

                let signature = signature.map(|v| v.maybe_before(arena, spaces_after_operator));

                let header = TypeHeader {
                    name: Loc::at(expr.region, name),
                    vars: type_arguments.into_bump_slice(),
                };

                let def = TypeDef::Alias {
                    header,
                    ann: signature,
                };

                (Stmt::TypeDef(def), state)
            }

            AliasOrOpaque::Opaque => {
                let (_, (signature, derived), state) =
                    opaque_signature().parse(arena, state, indented_more)?;

                let signature = signature.map(|v| v.maybe_before(arena, spaces_after_operator));

                let header = TypeHeader {
                    name: Loc::at(expr.region, name),
                    vars: type_arguments.into_bump_slice(),
                };

                let def = TypeDef::Opaque {
                    header,
                    typ: signature,
                    derived,
                };

                (Stmt::TypeDef(def), state)
            }
        }
    } else {
        let call = to_call(arena, arguments, expr);

        match expr_to_pattern_help(arena, &call.value) {
            Ok(good) => {
                let parser = specialize_err(
                    EExpr::Type,
                    space0_before_e(
                        set_min_indent(
                            indented_more,
                            type_annotation::located(IsTrailingCommaValid(false)),
                        ),
                        EType::TIndentStart,
                    ),
                );

                match parser.parse(arena, state.clone(), min_indent) {
                    Err((_, fail)) => return Err((MadeProgress, fail)),
                    Ok((_, mut ann_type, state)) => {
                        // put the spaces from after the operator in front of the call
                        if !spaces_after_operator.is_empty() {
                            ann_type = arena
                                .alloc(ann_type.value)
                                .with_spaces_before(spaces_after_operator, ann_type.region);
                        }

                        let value_def = ValueDef::Annotation(Loc::at(expr_region, good), ann_type);

                        (Stmt::ValueDef(value_def), state)
                    }
                }
            }
            Err(_) => {
                // this `:`/`:=` likely occurred inline; treat it as an invalid operator
                let op = match kind.value {
                    AliasOrOpaque::Alias => ":",
                    AliasOrOpaque::Opaque => ":=",
                };
                let fail = EExpr::BadOperator(op, kind.region.start());

                return Err((MadeProgress, fail));
            }
        }
    };

    Ok((MadeProgress, res, state))
}

fn expr_to_type_var<'a>(arena: &'a Bump, expr: &'a Expr<'a>) -> TypeVar<'a> {
    let expr = expr.extract_spaces();

    let mut ty = match expr.item {
        Expr::Var {
            module_name: "",
            ident,
        } => TypeVar::Identifier(ident),
        _ => TypeVar::Malformed(arena.alloc(expr.item)),
    };

    // Now we re-add the spaces

    if !expr.before.is_empty() {
        ty = TypeVar::SpaceBefore(arena.alloc(ty), expr.before);
    }
    if !expr.after.is_empty() {
        ty = TypeVar::SpaceAfter(arena.alloc(ty), expr.after);
    }

    ty
}

mod ability {
    use parser::absolute_indented_seq;

    use super::*;
    use crate::{
        ast::{AbilityMember, Spaceable, Spaced},
        parser::EAbility,
    };

    /// Parses a single ability demand line; see `parse_demand`.
    fn parse_demand_help<'a>() -> impl Parser<'a, AbilityMember<'a>, EAbility<'a>> {
        map(
            // Require the type to be more indented than the name
            absolute_indented_seq(
                specialize_err(|_, pos| EAbility::DemandName(pos), loc(lowercase_ident())),
                skip_first(
                    and(
                        // TODO: do we get anything from picking up spaces here?
                        space0_e(EAbility::DemandName),
                        byte(b':', EAbility::DemandColon),
                    ),
                    specialize_err(
                        EAbility::Type,
                        type_annotation::located(IsTrailingCommaValid(true)),
                    ),
                ),
            ),
            |(name, typ): (Loc<&'a str>, Loc<TypeAnnotation<'a>>)| AbilityMember {
                name: name.map_owned(Spaced::Item),
                typ,
            },
        )
    }

    pub enum IndentLevel {
        PendingMin(u32),
        Exact(u32),
    }

    /// Parses an ability demand like `hash : a -> U64 where a implements Hash`, in the context of a larger
    /// ability definition.
    /// This is basically the same as parsing a free-floating annotation, but with stricter rules.
    pub fn parse_demand<'a>(
        indent: IndentLevel,
    ) -> impl Parser<'a, (u32, AbilityMember<'a>), EAbility<'a>> {
        move |arena, state: State<'a>, min_indent: u32| {
            // Put no restrictions on the indent after the spaces; we'll check it manually.
            match space0_e(EAbility::DemandName).parse(arena, state, 0) {
                Err((MadeProgress, fail)) => Err((NoProgress, fail)),
                Err((NoProgress, fail)) => Err((NoProgress, fail)),

                Ok((_progress, spaces, state)) => {
                    match indent {
                        IndentLevel::PendingMin(min_indent) if state.column() < min_indent => {
                            let indent_difference = state.column() as i32 - min_indent as i32;
                            Err((
                                MadeProgress,
                                EAbility::DemandAlignment(indent_difference, state.pos()),
                            ))
                        }
                        IndentLevel::Exact(wanted) if state.column() < wanted => {
                            // This demand is not indented correctly
                            let indent_difference = state.column() as i32 - wanted as i32;
                            Err((
                                // Rollback because the deindent may be because there is a next
                                // expression
                                NoProgress,
                                EAbility::DemandAlignment(indent_difference, state.pos()),
                            ))
                        }
                        IndentLevel::Exact(wanted) if state.column() > wanted => {
                            // This demand is not indented correctly
                            let indent_difference = state.column() as i32 - wanted as i32;

                            // We might be trying to parse at EOF, at which case the indent level
                            // will be off, but there is actually nothing left.
                            let progress = if state.has_reached_end() {
                                NoProgress
                            } else {
                                MadeProgress
                            };

                            Err((
                                progress,
                                EAbility::DemandAlignment(indent_difference, state.pos()),
                            ))
                        }
                        _ => {
                            let indent_column = state.column();

                            let parser = parse_demand_help();

                            match parser.parse(arena, state.clone(), min_indent) {
                                Err((MadeProgress, fail)) => Err((MadeProgress, fail)),
                                Err((NoProgress, fail)) => {
                                    // We made progress relative to the entire ability definition,
                                    // so this is an error.
                                    Err((MadeProgress, fail))
                                }

                                Ok((_, mut demand, state)) => {
                                    // Tag spaces onto the parsed demand name
                                    if !spaces.is_empty() {
                                        demand.name = arena
                                            .alloc(demand.name.value)
                                            .with_spaces_before(spaces, demand.name.region);
                                    }

                                    Ok((MadeProgress, (indent_column, demand), state))
                                }
                            }
                        }
                    }
                }
            }
        }
    }
}

/// Parse the series of "demands" (e.g. similar to methods in a rust trait), for an ability definition.
fn finish_parsing_ability_def_help<'a>(
    call_min_indent: u32,
    name: Loc<&'a str>,
    args: &'a [Loc<TypeVar<'a>>],
    loc_implements: Loc<Implements<'a>>,
    arena: &'a Bump,
    state: State<'a>,
) -> ParseResult<'a, (TypeDef<'a>, Region), EExpr<'a>> {
    let mut demands = Vec::with_capacity_in(2, arena);

    // Parse the first demand. This will determine the indentation level all the
    // other demands must observe.
    let start = state.pos();
    let (_, (demand_indent_level, first_demand), mut state) =
        ability::parse_demand(ability::IndentLevel::PendingMin(call_min_indent))
            .trace("ability_demand")
            .parse(arena, state, call_min_indent)
            .map_err(|(progress, err)| (progress, EExpr::Ability(err, start)))?;
    demands.push(first_demand);

    let demand_indent = ability::IndentLevel::Exact(demand_indent_level);
    let demand_parser = ability::parse_demand(demand_indent).trace("ability_demand");

    loop {
        match demand_parser.parse(arena, state.clone(), call_min_indent) {
            Ok((_, (_indent, demand), next_state)) => {
                state = next_state;
                demands.push(demand);
            }
            Err((MadeProgress, problem)) => {
                return Err((MadeProgress, EExpr::Ability(problem, state.pos())));
            }
            Err((NoProgress, _)) => {
                break;
            }
        }
    }

    let def_region = Region::span_across(&name.region, &demands.last().unwrap().typ.region);
    let type_def = TypeDef::Ability {
        header: TypeHeader { name, vars: args },
        loc_implements,
        members: demands.into_bump_slice(),
    };

    Ok((MadeProgress, (type_def, def_region), state))
}

/// A Stmt is an intermediate representation used only during parsing.
/// It consists of a fragment of code that hasn't been fully stitched together yet.
/// For example, each of the following lines is a Stmt:
/// - `foo bar` (Expr)
/// - `Foo : [A, B, C]` (TypeDef)
/// - `foo = \x -> x + 1` (ValueDef)
#[derive(Debug, Clone, Copy)]
pub enum Stmt<'a> {
    Expr(Expr<'a>),
    TypeDef(TypeDef<'a>),
    ValueDef(ValueDef<'a>),
}

/// Having just parsed an operator, we need to dispatch to the appropriate
/// parsing function based on the operator.
///
/// Note, this function is very similar to `parse_expr_operator`, but it
/// handles additional cases to allow assignments / type annotations / etc.
#[allow(clippy::too_many_arguments)]
fn parse_stmt_operator<'a>(
    arena: &'a Bump,
    state: State<'a>,
    min_indent: u32,
    call_min_indent: u32,
    check_for_arrow: CheckForArrow,
    expr_state: ExprState<'a>,
    loc_op: Loc<OperatorOrDef>,
    initial_state: State<'a>,
) -> ParseResult<'a, Stmt<'a>, EExpr<'a>> {
    let (_, spaces_after_operator, state) =
        loc_space0_e(EExpr::IndentEnd).parse(arena, state, min_indent)?;

    // a `-` is unary if it is preceded by a space and not followed by a space

    let op = loc_op.value;
    let op_start = loc_op.region.start();
    let op_end = loc_op.region.end();
    let new_start = state.pos();

    match op {
        OperatorOrDef::BinOp(BinOp::Minus) if expr_state.end != op_start && op_end == new_start => {
            parse_negated_term(
                arena,
                state,
                min_indent,
                call_min_indent,
                expr_state,
                check_for_arrow,
                initial_state,
                loc_op.with_value(BinOp::Minus),
            )
            .map(|(progress, expr, state)| (progress, Stmt::Expr(expr), state))
        }
        OperatorOrDef::BinOp(op) => parse_after_binop(
            arena,
            state,
            min_indent,
            call_min_indent,
            check_for_arrow,
            true,
            spaces_after_operator.value,
            expr_state,
            loc_op.with_value(op),
        )
        .map(|(progress, expr, state)| (progress, Stmt::Expr(expr), state)),
        OperatorOrDef::Assignment => parse_stmt_assignment(
            arena,
            state,
            call_min_indent,
            expr_state,
            loc_op,
            check_for_arrow,
            spaces_after_operator,
        ),
        OperatorOrDef::AliasOrOpaque(kind) => parse_stmt_alias_or_opaque(
            arena,
            state,
            call_min_indent,
            expr_state,
            loc_op.with_value(kind),
            spaces_after_operator.value,
        ),
    }
}

/// We just parsed an operator. Parse the expression that follows, taking special care
/// that this might be a negated term. (`-x` is a negated term, not a binary operation)
#[allow(clippy::too_many_arguments)]
fn parse_expr_operator<'a>(
    arena: &'a Bump,
    state: State<'a>,
    min_indent: u32,
    call_min_indent: u32,
    check_for_arrow: CheckForArrow,
    check_for_defs: bool,
    expr_state: ExprState<'a>,
    loc_op: Loc<BinOp>,
    initial_state: State<'a>,
) -> ParseResult<'a, Expr<'a>, EExpr<'a>> {
    let (_, spaces_after_operator, state) =
        space0_e(EExpr::IndentEnd).parse(arena, state, min_indent)?;

    // a `-` is unary if it is preceded by a space and not followed by a space

    let op = loc_op.value;
    let op_start = loc_op.region.start();
    let op_end = loc_op.region.end();
    let new_start = state.pos();
    match op {
        BinOp::Minus if expr_state.end != op_start && op_end == new_start => parse_negated_term(
            arena,
            state,
            min_indent,
            call_min_indent,
            expr_state,
            check_for_arrow,
            initial_state,
            loc_op,
        ),
        _ => parse_after_binop(
            arena,
            state,
            min_indent,
            call_min_indent,
            check_for_arrow,
            check_for_defs,
            spaces_after_operator,
            expr_state,
            loc_op,
        ),
    }
}

/// Continue parsing terms after we just parsed a binary operator
#[allow(clippy::too_many_arguments)]
fn parse_after_binop<'a>(
    arena: &'a Bump,
    state: State<'a>,
    min_indent: u32,
    call_min_indent: u32,
    check_for_arrow: CheckForArrow,
    check_for_defs: bool,
    spaces_after_operator: &'a [CommentOrNewline],
    mut expr_state: ExprState<'a>,
    loc_op: Loc<BinOp>,
) -> ParseResult<'a, Expr<'a>, EExpr<'a>> {
    match loc_possibly_negative_or_negated_term(check_for_arrow, true, true).parse(
        arena,
        state.clone(),
        min_indent,
    ) {
        Err((MadeProgress, f)) => Err((MadeProgress, f)),
        Ok((_, mut new_expr, state)) => {
            let new_end = state.pos();

            let initial_state = state.clone();

            // put the spaces from after the operator in front of the new_expr
            if !spaces_after_operator.is_empty() {
                new_expr = arena
                    .alloc(new_expr.value)
                    .with_spaces_before(spaces_after_operator, new_expr.region);
            }

            match space0_e(EExpr::IndentEnd).parse(arena, state.clone(), min_indent) {
                Err((_, _)) => {
                    let args = std::mem::replace(&mut expr_state.arguments, Vec::new_in(arena));

                    let call = to_call(arena, args, expr_state.expr);

                    expr_state.operators.push((call, loc_op));
                    expr_state.expr = new_expr;
                    expr_state.end = new_end;
                    expr_state.spaces_after = &[];

                    let expr = parse_expr_final(expr_state, arena);
                    Ok((MadeProgress, expr, state))
                }
                Ok((_, spaces, state)) => {
                    let args = std::mem::replace(&mut expr_state.arguments, Vec::new_in(arena));

                    let call = to_call(arena, args, expr_state.expr);

                    expr_state.operators.push((call, loc_op));
                    expr_state.expr = new_expr;
                    expr_state.end = new_end;
                    expr_state.spaces_after = spaces;

                    parse_expr_end(
                        arena,
                        state,
                        min_indent,
                        call_min_indent,
                        check_for_arrow,
                        check_for_defs,
                        expr_state,
                        initial_state,
                    )
                }
            }
        }
        Err((NoProgress, _e)) => {
            return Err((MadeProgress, EExpr::TrailingOperator(state.pos())));
        }
    }
}

/// We just saw the '=' operator of an assignment stmt. Continue parsing from there.
fn parse_stmt_assignment<'a>(
    arena: &'a Bump,
    state: State<'a>,
    call_min_indent: u32,
    expr_state: ExprState<'a>,
    loc_op: Loc<OperatorOrDef>,
    check_for_arrow: CheckForArrow,
    spaces_after_operator: Loc<&'a [CommentOrNewline]>,
) -> ParseResult<'a, Stmt<'a>, EExpr<'a>> {
    let call = expr_state
        .validate_assignment(arena, loc_op, EExpr::ElmStyleFunction)
        .map_err(|fail| (MadeProgress, fail))?;

    let (value_def, state) = {
        match expr_to_pattern_help(arena, &call.value) {
            Ok(good) => {
                let (_, body, state) = parse_block_inner(
                    check_for_arrow,
                    arena,
                    state,
                    call_min_indent,
                    EExpr::IndentEnd,
                    |a, _| a.clone(),
                    spaces_after_operator,
                    !spaces_after_operator.value.is_empty(),
                    false,
                )?;

                let alias =
                    ValueDef::Body(arena.alloc(Loc::at(call.region, good)), arena.alloc(body));

                (alias, state)
            }
            Err(_) => {
                // this `=` likely occurred inline; treat it as an invalid operator
                let fail = EExpr::BadOperator(arena.alloc("="), loc_op.region.start());

                return Err((MadeProgress, fail));
            }
        }
    };

    Ok((MadeProgress, Stmt::ValueDef(value_def), state))
}

/// We just saw a unary negation operator, and now we need to parse the expression.
#[allow(clippy::too_many_arguments)]
fn parse_negated_term<'a>(
    arena: &'a Bump,
    state: State<'a>,
    min_indent: u32,
    call_min_indent: u32,
    mut expr_state: ExprState<'a>,
    check_for_arrow: CheckForArrow,
    initial_state: State<'a>,
    loc_op: Loc<BinOp>,
) -> ParseResult<'a, Expr<'a>, EExpr<'a>> {
    let (_, negated_expr, state) =
        loc_term_or_closure(check_for_arrow).parse(arena, state, min_indent)?;
    let new_end = state.pos();

    let arg = numeric_negate_expression(
        arena,
        initial_state,
        loc_op,
        negated_expr,
        expr_state.spaces_after,
    );

    let initial_state = state.clone();

    let (spaces, state) = match space0_e(EExpr::IndentEnd).parse(arena, state.clone(), min_indent) {
        Err((_, _)) => (&[] as &[_], state),
        Ok((_, spaces, state)) => (spaces, state),
    };

    expr_state.arguments.push(arena.alloc(arg));
    expr_state.spaces_after = spaces;
    expr_state.end = new_end;

    // TODO: this should probably be handled in the caller, not here
    parse_expr_end(
        arena,
        state,
        min_indent,
        call_min_indent,
        check_for_arrow,
        true,
        expr_state,
        initial_state,
    )
}

/// Parse an expression, not allowing `if`/`when`/etc.
/// TODO: this should probably be subsumed into `parse_expr_operator_chain`
#[allow(clippy::too_many_arguments)]
fn parse_expr_end<'a>(
    arena: &'a Bump,
    state: State<'a>,
    min_indent: u32,
    call_min_indent: u32,
    check_for_arrow: CheckForArrow,
    check_for_defs: bool,
    mut expr_state: ExprState<'a>,
    initial_state: State<'a>,
) -> ParseResult<'a, Expr<'a>, EExpr<'a>> {
    let parser = skip_first(
        crate::blankspace::check_indent(EExpr::IndentEnd),
        loc_term_or_closure(check_for_arrow),
    );

    match parser.parse(arena, state.clone(), call_min_indent) {
        Err((MadeProgress, f)) => Err((MadeProgress, f)),
        Ok((_, arg, state)) => parse_apply_arg(
            arena,
            state,
            min_indent,
            call_min_indent,
            expr_state,
            arg,
            check_for_arrow,
            check_for_defs,
        ),
        Err((NoProgress, _)) => {
            let before_op = state.clone();
            // try an operator
            match loc(bin_op(check_for_defs)).parse(arena, state.clone(), call_min_indent) {
                Err((MadeProgress, f)) => Err((MadeProgress, f)),
                Ok((_, loc_op, state)) => {
                    expr_state.consume_spaces(arena);
                    let initial_state = before_op;
                    parse_expr_operator(
                        arena,
                        state,
                        min_indent,
                        call_min_indent,
                        check_for_arrow,
                        check_for_defs,
                        expr_state,
                        loc_op,
                        initial_state,
                    )
                }
                Err((NoProgress, _)) => {
                    let expr = parse_expr_final(expr_state, arena);
                    // roll back space parsing
                    Ok((MadeProgress, expr, initial_state))
                }
            }
        }
    }
}

/// We're part way thru parsing an expression, e.g. `bar foo `.
/// We just tried parsing an argument and determined we couldn't -
/// so we're going to try parsing an operator.
///
/// Note that this looks a lot like `parse_expr_after_apply`, except
/// we handle the additional case of backpassing, which is valid
/// at the statement level but not at the expression level.
fn parse_stmt_after_apply<'a>(
    arena: &'a Bump,
    state: State<'a>,
    min_indent: u32,
    call_min_indent: u32,
    mut expr_state: ExprState<'a>,
    check_for_arrow: CheckForArrow,
    initial_state: State<'a>,
) -> ParseResult<'a, Stmt<'a>, EExpr<'a>> {
    let before_op = state.clone();
    match loc(operator()).parse(arena, state.clone(), call_min_indent) {
        Err((MadeProgress, EExpr::BadOperator("|", _))) => {
            let expr = parse_expr_final(expr_state, arena);
            return Ok((MadeProgress, Stmt::Expr(expr), state));
        }
        Err((MadeProgress, f)) => Err((MadeProgress, f)),
        Ok((_, loc_op, state)) => {
            expr_state.consume_spaces(arena);
            let initial_state = before_op;
            parse_stmt_operator(
                arena,
                state,
                min_indent,
                call_min_indent,
                check_for_arrow,
                expr_state,
                loc_op,
                initial_state,
            )
        }
        Err((NoProgress, _)) => {
            if check_for_arrow.0 && state.bytes().starts_with(b"->") {
                Err((MadeProgress, EExpr::BadOperator("->", state.pos())))
            } else {
                let expr = parse_expr_final(expr_state, arena);

                // roll back space parsing
                Ok((MadeProgress, Stmt::Expr(expr), initial_state))
            }
        }
    }
}

#[allow(clippy::too_many_arguments)]
fn parse_apply_arg<'a>(
    arena: &'a Bump,
    state: State<'a>,
    min_indent: u32,
    call_min_indent: u32,
    mut expr_state: ExprState<'a>,
    mut arg: Loc<Expr<'a>>,
    check_for_arrow: CheckForArrow,
    check_for_defs: bool,
) -> ParseResult<'a, Expr<'a>, EExpr<'a>> {
    let new_end = state.pos();

    // now that we have `function arg1 ... <spaces> argn`, attach the spaces to the `argn`
    if !expr_state.spaces_after.is_empty() {
        arg = arena
            .alloc(arg.value)
            .with_spaces_before(expr_state.spaces_after, arg.region);

        expr_state.spaces_after = &[];
    }
    let initial_state = state.clone();

    match space0_e(EExpr::IndentEnd).parse(arena, state.clone(), min_indent) {
        Err((_, _)) => {
            expr_state.arguments.push(arena.alloc(arg));
            expr_state.end = new_end;
            expr_state.spaces_after = &[];

            let expr = parse_expr_final(expr_state, arena);
            Ok((MadeProgress, expr, state))
        }
        Ok((_, new_spaces, state)) => {
            expr_state.arguments.push(arena.alloc(arg));
            expr_state.end = new_end;
            expr_state.spaces_after = new_spaces;

            parse_expr_end(
                arena,
                state,
                min_indent,
                call_min_indent,
                check_for_arrow,
                check_for_defs,
                expr_state,
                initial_state,
            )
        }
    }
}

fn parse_ability_def<'a>(
    expr_state: ExprState<'a>,
    state: State<'a>,
    arena: &'a Bump,
    implements: Loc<Expr<'a>>,
    call_min_indent: u32,
) -> Result<(TypeDef<'a>, State<'a>), (Progress, EExpr<'a>)> {
    // This is an ability definition, `Ability arg1 ... implements ...`.

    let name = expr_state.expr.map_owned(|e| match e {
        Expr::Tag(name) => name,
        Expr::Apply(
            Loc {
                region: _,
                value: Expr::Tag(name),
            },
            &[],
            _,
        ) => name,
        _ => unreachable!(),
    });

    let mut arguments = Vec::with_capacity_in(expr_state.arguments.len(), arena);
    for argument in expr_state.arguments {
        arguments.push(Loc::at(
            argument.region,
            expr_to_type_var(arena, &argument.value),
        ));
    }

    // Attach any spaces to the `implements` keyword
    let implements = if !expr_state.spaces_after.is_empty() {
        arena
            .alloc(Implements::Implements)
            .with_spaces_before(expr_state.spaces_after, implements.region)
    } else {
        Loc::at(implements.region, Implements::Implements)
    };

    let args = arguments.into_bump_slice();
    let (_, (type_def, _), state) =
        finish_parsing_ability_def_help(call_min_indent, name, args, implements, arena, state)?;

    Ok((type_def, state))
}

pub fn loc_expr_block<'a>(allow_any_indent: bool) -> impl Parser<'a, Loc<Expr<'a>>, EExpr<'a>> {
    space0_after_e(
        move |arena: &'a Bump, state: State<'a>, min_indent: u32| {
            let check_for_arrow = CheckForArrow(true);

            let (_, loc_first_space, state) =
                loc_space0_e(EExpr::IndentStart).parse(arena, state, min_indent)?;

            parse_block_inner(
                check_for_arrow,
                arena,
                state,
                min_indent,
                EExpr::IndentStart,
                |a, _| a.clone(),
                loc_first_space,
                true,
                allow_any_indent,
            )
        },
        EExpr::IndentEnd,
    )
    .trace("loc_expr_block")
}

pub fn loc_expr<'a>(allow_any_indent: bool) -> impl Parser<'a, Loc<Expr<'a>>, EExpr<'a>> {
    space0_before_e(
        expr_start(CheckForArrow(true), allow_any_indent),
        EExpr::IndentEnd,
    )
}

pub fn merge_spaces<'a>(
    arena: &'a Bump,
    a: &'a [CommentOrNewline<'a>],
    b: &'a [CommentOrNewline<'a>],
) -> &'a [CommentOrNewline<'a>] {
    if a.is_empty() {
        b
    } else if b.is_empty() {
        a
    } else {
        let mut merged = Vec::with_capacity_in(a.len() + b.len(), arena);
        merged.extend_from_slice(a);
        merged.extend_from_slice(b);
        merged.into_bump_slice()
    }
}

/// If the given Expr would parse the same way as a valid Pattern, convert it.
/// Example: (foo) could be either an Expr::Var("foo") or Pattern::Identifier("foo")
fn expr_to_pattern_help<'a>(arena: &'a Bump, expr: &Expr<'a>) -> Result<Pattern<'a>, ()> {
    let mut expr = expr.extract_spaces();

    while let Expr::ParensAround(loc_expr) = &expr.item {
        let expr_inner = loc_expr.extract_spaces();

        expr.before = merge_spaces(arena, expr.before, expr_inner.before);
        expr.after = merge_spaces(arena, expr_inner.after, expr.after);
        expr.item = expr_inner.item;
    }

    let mut pat = match expr.item {
        Expr::Var { module_name, ident } => {
            if module_name.is_empty() {
                Pattern::Identifier { ident }
            } else {
                Pattern::QualifiedIdentifier { module_name, ident }
            }
        }
        Expr::Underscore(opt_name) => Pattern::Underscore(opt_name),
        Expr::Tag(value) => Pattern::Tag(value),
        Expr::OpaqueRef(value) => Pattern::OpaqueRef(value),
        Expr::Apply(loc_val, loc_args, _) => {
            let region = loc_val.region;
            let value = expr_to_pattern_help(arena, &loc_val.value)?;
            let val_pattern = arena.alloc(Loc { region, value });

            let mut arg_patterns = Vec::with_capacity_in(loc_args.len(), arena);

            for loc_arg in loc_args.iter() {
                let region = loc_arg.region;
                let value = expr_to_pattern_help(arena, &loc_arg.value)?;

                arg_patterns.push(Loc { region, value });
            }

            let pattern = Pattern::Apply(val_pattern, arg_patterns.into_bump_slice());

            pattern
        }
        Expr::PncApply(loc_val, args) => {
            let region = loc_val.region;
            let value = expr_to_pattern_help(arena, &loc_val.value)?;
            let val_pattern = arena.alloc(Loc { region, value });
            let pattern_args = args.map_items_result(arena, |arg| {
                let region = arg.region;
                let value = expr_to_pattern_help(arena, &arg.value)?;
                Ok(Loc { region, value })
            })?;

            Pattern::PncApply(val_pattern, pattern_args)
        }

        Expr::Try => Pattern::Identifier { ident: "try" },

        Expr::SpaceBefore(..) | Expr::SpaceAfter(..) | Expr::ParensAround(..) => unreachable!(),

        Expr::Record(fields) => {
            let patterns = fields.map_items_result(arena, |loc_assigned_field| {
                let region = loc_assigned_field.region;
                let value = assigned_expr_field_to_pattern_help(arena, &loc_assigned_field.value)?;
                Ok(Loc { region, value })
            })?;

            Pattern::RecordDestructure(patterns)
        }

        Expr::Tuple(fields) => Pattern::Tuple(fields.map_items_result(arena, |loc_expr| {
            Ok(Loc {
                region: loc_expr.region,
                value: expr_to_pattern_help(arena, &loc_expr.value)?,
            })
        })?),

        Expr::Float(string) => Pattern::FloatLiteral(string),
        Expr::Num(string) => Pattern::NumLiteral(string),
        Expr::NonBase10Int {
            string,
            base,
            is_negative,
        } => Pattern::NonBase10Literal {
            string,
            base,
            is_negative,
        },
        // These would not have parsed as patterns
        Expr::AccessorFunction(_)
        | Expr::RecordAccess(_, _)
        | Expr::TupleAccess(_, _)
        | Expr::List { .. }
        | Expr::Closure(_, _)
        | Expr::BinOps { .. }
        | Expr::Defs(_, _)
        | Expr::If { .. }
        | Expr::When(_, _)
        | Expr::Dbg
        | Expr::DbgStmt { .. }
        | Expr::LowLevelDbg(_, _, _)
        | Expr::LowLevelTry(_, _)
        | Expr::Return(_, _)
        | Expr::PrecedenceConflict { .. }
        | Expr::EmptyRecordBuilder(_)
        | Expr::SingleFieldRecordBuilder(_)
        | Expr::OptionalFieldInRecordBuilder(_, _)
        | Expr::RecordUpdate { .. }
        | Expr::RecordUpdater(_)
        | Expr::UnaryOp(_, _)
        | Expr::TrySuffix { .. }
        | Expr::Crash
        | Expr::RecordBuilder { .. } => return Err(()),

        Expr::Str(string) => Pattern::StrLiteral(string),
        Expr::SingleQuote(string) => Pattern::SingleQuote(string),
        Expr::MalformedIdent(string, problem) => Pattern::MalformedIdent(string, problem),
    };

    // Now we re-add the spaces

    if !expr.before.is_empty() {
        pat = Pattern::SpaceBefore(arena.alloc(pat), expr.before);
    }
    if !expr.after.is_empty() {
        pat = Pattern::SpaceAfter(arena.alloc(pat), expr.after);
    }

    Ok(pat)
}

fn assigned_expr_field_to_pattern_help<'a>(
    arena: &'a Bump,
    assigned_field: &AssignedField<'a, Expr<'a>>,
) -> Result<Pattern<'a>, ()> {
    // the assigned fields always store spaces, but this slice is often empty
    Ok(match assigned_field {
        AssignedField::RequiredValue(name, spaces, value) => {
            let pattern = expr_to_pattern_help(arena, &value.value)?;
            let result = arena.alloc(Loc {
                region: value.region,
                value: pattern,
            });
            if spaces.is_empty() {
                Pattern::RequiredField(name.value, result)
            } else {
                Pattern::SpaceAfter(
                    arena.alloc(Pattern::RequiredField(name.value, result)),
                    spaces,
                )
            }
        }
        AssignedField::OptionalValue(name, spaces, value) => {
            let result = arena.alloc(Loc {
                region: value.region,
                value: value.value,
            });
            if spaces.is_empty() {
                Pattern::OptionalField(name.value, result)
            } else {
                Pattern::SpaceAfter(
                    arena.alloc(Pattern::OptionalField(name.value, result)),
                    spaces,
                )
            }
        }
        AssignedField::LabelOnly(name) => Pattern::Identifier { ident: name.value },
        AssignedField::SpaceBefore(nested, spaces) => Pattern::SpaceBefore(
            arena.alloc(assigned_expr_field_to_pattern_help(arena, nested)?),
            spaces,
        ),
        AssignedField::SpaceAfter(nested, spaces) => Pattern::SpaceAfter(
            arena.alloc(assigned_expr_field_to_pattern_help(arena, nested)?),
            spaces,
        ),
        AssignedField::IgnoredValue(_, _, _) => return Err(()),
    })
}

pub fn parse_top_level_defs<'a>(
    arena: &'a bumpalo::Bump,
    state: State<'a>,
    output: Defs<'a>,
) -> ParseResult<'a, Defs<'a>, EExpr<'a>> {
    let (_, loc_first_space, state) = loc_space0_e(EExpr::IndentStart).parse(arena, state, 0)?;

    let (_, stmts, state) = parse_stmt_seq(
        arena,
        state,
        |e, _| e.clone(),
        CheckForArrow(true),
        0,
        loc_first_space,
        EExpr::IndentEnd,
    )?;

    let (_, last_space, state) = space0_e(EExpr::IndentStart).parse(arena, state, 0)?;

    let existing_len = output.tags.len();

    let (mut output, last_expr) =
        stmts_to_defs(&stmts, output, false, arena).map_err(|e| (MadeProgress, e))?;

    if let Some(expr) = last_expr {
        return Err((
            MadeProgress,
            EExpr::UnexpectedTopLevelExpr(expr.region.start()),
        ));
    }

    if output.tags.len() > existing_len {
        let after = slice_extend_new(&mut output.spaces, last_space.iter().copied());
        let last = output.tags.len() - 1;
        debug_assert!(output.space_after[last].is_empty() || after.is_empty());
        output.space_after[last] = after;
    }

    Ok((MadeProgress, output, state))
}

// PARSER HELPERS

fn closure_help<'a>(check_for_arrow: CheckForArrow) -> impl Parser<'a, Expr<'a>, EClosure<'a>> {
    one_of!(
        closure_new_syntax_help(check_for_arrow),
        closure_old_syntax_help(check_for_arrow),
    )
}

fn closure_new_syntax_help<'a>(
    check_for_arrow: CheckForArrow,
) -> impl Parser<'a, Expr<'a>, EClosure<'a>> {
    map_with_arena(
        skip_first(
            error_on_pizza(byte_indent(b'|', EClosure::Bar), EClosure::Start),
<<<<<<< HEAD
            and(
                trailing_sep_by0(
=======
            reset_min_indent(and(
                sep_by1_e(
>>>>>>> 255a388c
                    byte_indent(b',', EClosure::Comma),
                    space0_around_ee(
                        specialize_err(EClosure::Pattern, closure_param()),
                        EClosure::IndentArg,
                        EClosure::IndentArrow,
                    ),
                ),
                skip_first(
                    // Parse the -> which separates params from body
                    byte(b'|', EClosure::Bar),
                    // Parse the body
                    block(check_for_arrow, true, EClosure::IndentBody, EClosure::Body),
                ),
            )),
        ),
        |arena: &'a Bump, (params, body)| {
            let params: Vec<'a, Loc<Pattern<'a>>> = params;
            let params: &'a [Loc<Pattern<'a>>] = params.into_bump_slice();
            Expr::Closure(params, arena.alloc(body))
        },
    )
}

fn closure_old_syntax_help<'a>(
    check_for_arrow: CheckForArrow,
) -> impl Parser<'a, Expr<'a>, EClosure<'a>> {
    // closure_help_help(options)
    map_with_arena(
        // After the first token, all other tokens must be indented past the start of the line
        skip_first(
            // All closures start with a '\' - e.g. (\x -> x + 1)
            byte_indent(b'\\', EClosure::Start),
            // Once we see the '\', we're committed to parsing this as a closure.
            // It may turn out to be malformed, but it is definitely a closure.
            reset_min_indent(and(
                // Parse the params
                // Params are comma-separated
                sep_by1_e(
                    byte(b',', EClosure::Comma),
                    space0_around_ee(
                        specialize_err(EClosure::Pattern, closure_param()),
                        EClosure::IndentArg,
                        EClosure::IndentArrow,
                    ),
                    EClosure::Arg,
                ),
                skip_first(
                    // Parse the -> which separates params from body
                    two_bytes(b'-', b'>', EClosure::Arrow),
                    // Parse the body
                    block(check_for_arrow, true, EClosure::IndentBody, EClosure::Body),
                ),
            )),
        ),
        |arena: &'a Bump, (params, body)| {
            let params: Vec<'a, Loc<Pattern<'a>>> = params;
            let params: &'a [Loc<Pattern<'a>>] = params.into_bump_slice();
            Expr::Closure(params, arena.alloc(body))
        },
    )
}

fn error_on_pizza<'a, T, E: 'a>(
    p: impl Parser<'a, T, E>,
    f: impl Fn(Position) -> E,
) -> impl Parser<'a, T, E> {
    move |arena: &'a Bump, state: State<'a>, min_indent: u32| {
        if state.bytes().starts_with(b"|>") {
            Err((NoProgress, f(state.pos())))
        } else {
            p.parse(arena, state, min_indent)
        }
    }
}

mod when {
    use parser::indented_seq_skip_first;

    use super::*;
    use crate::{ast::WhenBranch, blankspace::space0_around_e_no_after_indent_check};

    /// Parser for when expressions.
    pub fn when_expr_help<'a>(
        check_for_arrow: CheckForArrow,
    ) -> impl Parser<'a, Expr<'a>, EWhen<'a>> {
        map_with_arena(
            and(
                indented_seq_skip_first(
                    parser::keyword(keyword::WHEN, EWhen::When),
                    space0_around_e_no_after_indent_check(
                        specialize_err_ref(EWhen::Condition, expr_start(check_for_arrow, true)),
                        EWhen::IndentCondition,
                    )
                ),
                // Note that we allow the `is` to be at any indent level, since this doesn't introduce any
                // ambiguity. The formatter will fix it up.
                //
                // We require that branches are indented relative to the line containing the `is`.
                indented_seq_skip_first(
                    parser::keyword(keyword::IS, EWhen::Is),
                    branches()
                )
            ),
            move |arena: &'a Bump, (loc_condition, branches): (Loc<Expr<'a>>, Vec<'a, &'a WhenBranch<'a>>)| {
                Expr::When(arena.alloc(loc_condition), branches.into_bump_slice())
            }
        ).trace("when")
    }

    fn branches<'a>() -> impl Parser<'a, Vec<'a, &'a WhenBranch<'a>>, EWhen<'a>> {
        move |arena, state: State<'a>, min_indent: u32| {
            let mut branches: Vec<'a, &'a WhenBranch<'a>> = Vec::with_capacity_in(2, arena);

            // 1. Parse the first branch and get its indentation level. (It must be >= min_indent.)
            // 2. Parse the other branches. Their indentation levels must be == the first branch's.

            let (_, ((pattern_indent_level, loc_first_patterns), loc_first_guard), state): (
                _,
                ((_, _), _),
                State<'a>,
            ) = branch_alternatives(None).parse(arena, state, min_indent)?;

            let original_indent = pattern_indent_level;

            // Parse the first "->" and the expression after it.
            let (_, loc_first_expr, mut state) =
                branch_result(original_indent + 1).parse(arena, state, original_indent + 1)?;

            // Record this as the first branch, then optionally parse additional branches.
            branches.push(arena.alloc(WhenBranch {
                patterns: loc_first_patterns.into_bump_slice(),
                value: loc_first_expr,
                guard: loc_first_guard,
            }));

            let branch_parser = map(
                and(
                    then(
                        branch_alternatives(Some(pattern_indent_level)),
                        move |_arena, state, _, ((indent_column, loc_patterns), loc_guard)| {
                            if pattern_indent_level == indent_column {
                                Ok((MadeProgress, (loc_patterns, loc_guard), state))
                            } else {
                                let indent = pattern_indent_level - indent_column;
                                Err((MadeProgress, EWhen::PatternAlignment(indent, state.pos())))
                            }
                        },
                    ),
                    branch_result(original_indent + 1),
                ),
                |((patterns, guard), expr)| {
                    let patterns: Vec<'a, _> = patterns;
                    WhenBranch {
                        patterns: patterns.into_bump_slice(),
                        value: expr,
                        guard,
                    }
                },
            );

            while !state.bytes().is_empty() {
                match branch_parser.parse(arena, state.clone(), min_indent) {
                    Ok((_, next_output, next_state)) => {
                        state = next_state;

                        branches.push(arena.alloc(next_output));
                    }
                    Err((MadeProgress, problem)) => {
                        return Err((MadeProgress, problem));
                    }
                    Err((NoProgress, _)) => {
                        break;
                    }
                }
            }

            Ok((MadeProgress, branches, state))
        }
    }

    /// Parsing alternative patterns in `when` branches.
    fn branch_alternatives<'a>(
        pattern_indent_level: Option<u32>,
    ) -> impl Parser<'a, ((u32, Vec<'a, Loc<Pattern<'a>>>), Option<Loc<Expr<'a>>>), EWhen<'a>> {
        let check_for_arrow = CheckForArrow(false);

        and(
            branch_alternatives_help(pattern_indent_level),
            one_of![
                map(
                    skip_first(
                        parser::keyword(keyword::IF, EWhen::IfToken),
                        // TODO we should require space before the expression but not after
                        space0_around_ee(
                            specialize_err_ref(
                                EWhen::IfGuard,
                                increment_min_indent(expr_start(check_for_arrow, true))
                            ),
                            EWhen::IndentIfGuard,
                            EWhen::IndentArrow,
                        )
                    ),
                    Some
                ),
                |_, s, _| Ok((NoProgress, None, s))
            ],
        )
    }

    fn error_on_arrow<'a, T, E: 'a>(f: impl Fn(Position) -> E) -> impl Parser<'a, T, E> {
        move |_, state: State<'a>, _| {
            if state.bytes().starts_with(b"->") {
                Err((MadeProgress, f(state.pos())))
            } else {
                Err((NoProgress, f(state.pos())))
            }
        }
    }

    fn branch_single_alternative<'a>() -> impl Parser<'a, Loc<Pattern<'a>>, EWhen<'a>> {
        move |arena, state, min_indent| {
            let (_, spaces, state) =
                backtrackable(space0_e(EWhen::IndentPattern)).parse(arena, state, min_indent)?;

            let (_, loc_pattern, state) = space0_after_e(
                specialize_err(EWhen::Pattern, crate::pattern::loc_pattern_help()),
                EWhen::IndentPattern,
            )
            .parse(arena, state, min_indent)?;

            Ok((
                MadeProgress,
                if spaces.is_empty() {
                    loc_pattern
                } else {
                    arena
                        .alloc(loc_pattern.value)
                        .with_spaces_before(spaces, loc_pattern.region)
                },
                state,
            ))
        }
    }

    fn branch_alternatives_help<'a>(
        pattern_indent_level: Option<u32>,
    ) -> impl Parser<'a, (u32, Vec<'a, Loc<Pattern<'a>>>), EWhen<'a>> {
        move |arena, state: State<'a>, min_indent: u32| {
            // put no restrictions on the indent after the spaces; we'll check it manually
            let (spaces, state) = match space0_e(EWhen::IndentPattern).parse(arena, state, 0) {
                Err((MadeProgress, fail)) => return Err((NoProgress, fail)),
                Err((NoProgress, fail)) => return Err((NoProgress, fail)),
                Ok((_progress, spaces, state)) => (spaces, state),
            };

            match pattern_indent_level {
                Some(wanted) if state.column() > wanted => {
                    return error_on_arrow(EWhen::IndentPattern).parse(arena, state, min_indent);
                }
                Some(wanted) if state.column() < wanted => {
                    let indent = wanted - state.column();
                    return Err((NoProgress, EWhen::PatternAlignment(indent, state.pos())));
                }
                _ => {}
            }

            let pattern_indent = min_indent.max(pattern_indent_level.unwrap_or(min_indent));
            // the region is not reliable for the indent column in the case of
            // parentheses around patterns
            let pattern_indent_column = state.column();

            let parser = sep_by1(byte(b'|', EWhen::Bar), branch_single_alternative());

            match parser.parse(arena, state.clone(), pattern_indent) {
                Err((MadeProgress, fail)) => Err((MadeProgress, fail)),
                Err((NoProgress, fail)) => {
                    // roll back space parsing if the pattern made no progress
                    Err((NoProgress, fail))
                }

                Ok((_, mut loc_patterns, state)) => {
                    // tag spaces onto the first parsed pattern
                    if !spaces.is_empty() {
                        if let Some(first) = loc_patterns.get_mut(0) {
                            *first = arena
                                .alloc(first.value)
                                .with_spaces_before(spaces, first.region);
                        }
                    }

                    Ok((MadeProgress, (pattern_indent_column, loc_patterns), state))
                }
            }
        }
    }

    /// Parsing the righthandside of a branch in a when conditional.
    fn branch_result<'a>(indent: u32) -> impl Parser<'a, Loc<Expr<'a>>, EWhen<'a>> {
        move |arena, state, _min_indent| {
            skip_first(
                two_bytes(b'-', b'>', EWhen::Arrow),
                block(
                    CheckForArrow(true),
                    true,
                    EWhen::IndentBranch,
                    EWhen::Branch,
                ),
            )
            .parse(arena, state, indent)
        }
    }
}

fn if_branch<'a>() -> impl Parser<'a, ((Loc<Expr<'a>>, u32), Loc<Expr<'a>>), EIf<'a>> {
    let check_for_arrow = CheckForArrow(true);

    skip_second(
        and(
            and(
                space0_around_ee(
                    specialize_err_ref(EIf::Condition, loc_expr(false)),
                    EIf::IndentCondition,
                    EIf::IndentThenToken,
                )
                .trace("if_condition"),
                skip_second(
                    capture_line_indent(),
                    parser::keyword(keyword::THEN, EIf::Then),
                ),
            ),
            map_with_arena(
                space0_after_e(
                    block(
                        check_for_arrow,
                        false,
                        EIf::IndentThenBranch,
                        EIf::ThenBranch,
                    ),
                    EIf::IndentElseToken,
                ),
                |arena: &'a Bump, block: Loc<Expr<'a>>| match block.value {
                    Expr::SpaceAfter(&Expr::SpaceBefore(x, before), after) => block.with_value(
                        Expr::SpaceBefore(arena.alloc(Expr::SpaceAfter(x, after)), before),
                    ),
                    _ => block,
                },
            ),
        ),
        parser::keyword(keyword::ELSE, EIf::Else),
    )
    .trace("if_branch")
}

fn expect_help<'a>(
    check_for_arrow: CheckForArrow,
    preceding_comment: Region,
) -> impl Parser<'a, Stmt<'a>, EExpect<'a>> {
    move |arena: &'a Bump, state: State<'a>, min_indent| {
        let parse_expect = crate::parser::keyword(crate::keyword::EXPECT, EExpect::Expect);

        let (_, _kw, state) = parse_expect.parse(arena, state, min_indent)?;

        let (_, condition, state) = parse_block(
            check_for_arrow,
            arena,
            state,
            true,
            EExpect::IndentCondition,
            EExpect::Condition,
        )
        .map_err(|(_, f)| (MadeProgress, f))?;

        let vd = ValueDef::Expect {
            condition: arena.alloc(condition),
            preceding_comment,
        };

        Ok((MadeProgress, Stmt::ValueDef(vd), state))
    }
}

fn return_help<'a>(check_for_arrow: CheckForArrow) -> impl Parser<'a, Stmt<'a>, EReturn<'a>> {
    (move |arena: &'a Bump, state: State<'a>, min_indent| {
        let (_, return_kw, state) = loc(parser::keyword(keyword::RETURN, EReturn::Return))
            .parse(arena, state, min_indent)?;

        let (_, return_value, state) = parse_block(
            check_for_arrow,
            arena,
            state,
            true,
            EReturn::IndentReturnValue,
            EReturn::ReturnValue,
        )
        .map_err(|(_, f)| (MadeProgress, f))?;

        let region = Region::span_across(&return_kw.region, &return_value.region);

        let stmt = Stmt::Expr(Expr::Return(
            arena.alloc(Loc::at(region, return_value.value)),
            None,
        ));

        Ok((MadeProgress, stmt, state))
    })
    .trace("return_help")
}

fn dbg_kw<'a>() -> impl Parser<'a, Expr<'a>, EExpect<'a>> {
    (move |arena: &'a Bump, state: State<'a>, min_indent: u32| {
        let (_, _, next_state) =
            parser::keyword(keyword::DBG, EExpect::Dbg).parse(arena, state, min_indent)?;

        Ok((MadeProgress, Expr::Dbg, next_state))
    })
    .trace("dbg_kw")
}

fn try_kw<'a>() -> impl Parser<'a, Expr<'a>, EExpr<'a>> {
    (move |arena: &'a Bump, state: State<'a>, min_indent: u32| {
        let (_, _, next_state) =
            parser::keyword("try", EExpr::Try).parse(arena, state, min_indent)?;

        Ok((MadeProgress, Expr::Try, next_state))
    })
    .trace("try_kw")
}

fn import<'a>() -> impl Parser<'a, ValueDef<'a>, EImport<'a>> {
    skip_second(
        indented_seq_skip_first(
            parser::keyword(keyword::IMPORT, EImport::Import),
            one_of!(import_body(), import_ingested_file_body()),
        ),
        require_newline_or_eof(EImport::EndNewline),
    )
}

fn if_expr_help<'a>(check_for_arrow: CheckForArrow) -> impl Parser<'a, Expr<'a>, EIf<'a>> {
    (move |arena: &'a Bump, state, min_indent| {
        let (_, _, state) = parser::keyword(keyword::IF, EIf::If)
            .trace("if_kw")
            .parse(arena, state, min_indent)?;

        let if_indent = state.line_indent();

        let mut branches = Vec::with_capacity_in(1, arena);

        let mut loop_state = state;

        let (state_final_else, then_indent) = loop {
            let (_, ((cond, then_indent), then_branch), state) = if_branch()
                .parse(arena, loop_state, if_indent)
                .map_err(|(_p, err)| (MadeProgress, err))?;

            branches.push((cond, then_branch));

            // try to parse another `if`
            // NOTE this drops spaces between the `else` and the `if`
            let optional_if = and(
                backtrackable(space0_e(EIf::IndentIf)),
                parser::keyword(keyword::IF, EIf::If),
            );

            match optional_if.parse(arena, state.clone(), min_indent) {
                Err((_, _)) => break (state, then_indent),
                Ok((_, _, state)) => {
                    loop_state = state;
                    continue;
                }
            }
        };

        let has_newline_next = require_newline_or_eof(EExpr::IndentEnd)
            .parse(arena, state_final_else.clone(), min_indent)
            .is_ok();

        let else_indent = state_final_else.line_indent();
        let indented_else = else_indent > then_indent && has_newline_next;

        let min_indent = if indented_else {
            std::cmp::min(if_indent, std::cmp::min(then_indent, else_indent))
        } else {
            else_indent + 1
        };

        let (_, loc_first_space, state_final_else) =
            loc_space0_e(EIf::IndentElseBranch).parse(arena, state_final_else, min_indent)?;

        let allow_defs = !loc_first_space.value.is_empty();

        // use parse_block_inner so we can set min_indent
        let (_, else_branch, state) = parse_block_inner(
            check_for_arrow,
            arena,
            state_final_else,
            min_indent,
            EIf::IndentElseBranch,
            EIf::ElseBranch,
            loc_first_space,
            allow_defs,
            false,
        )
        .map_err(|(_, err)| (MadeProgress, err))?;

        let expr = Expr::If {
            if_thens: branches.into_bump_slice(),
            final_else: arena.alloc(else_branch),
            indented_else,
        };

        Ok((MadeProgress, expr, state))
    })
    .trace("if")
}

/// Parse a block of statements (parser combinator version of `parse_block`)
fn block<'a, E>(
    check_for_arrow: CheckForArrow,
    require_indent: bool,
    indent_problem: fn(Position) -> E,
    wrap_error: fn(&'a EExpr<'a>, Position) -> E,
) -> impl Parser<'a, Loc<Expr<'a>>, E>
where
    E: 'a + SpaceProblem,
{
    (move |arena: &'a Bump, state, _min_indent| {
        parse_block(
            check_for_arrow,
            arena,
            state,
            require_indent,
            indent_problem,
            wrap_error,
        )
    })
    .trace("block")
}

/// Parse a block of statements.
/// For example, the then and else branches of an `if` expression are both blocks.
/// There are two cases here:
/// 1. If there is a preceding newline, then the block must be indented and is allowed to have definitions.
/// 2. If there is no preceding newline, then the block must consist of a single expression (no definitions).
fn parse_block<'a, E>(
    check_for_arrow: CheckForArrow,
    arena: &'a Bump,
    state: State<'a>,
    require_indent: bool,
    indent_problem: fn(Position) -> E,
    wrap_error: fn(&'a EExpr<'a>, Position) -> E,
) -> ParseResult<'a, Loc<Expr<'a>>, E>
where
    E: 'a + SpaceProblem,
{
    let min_indent = if require_indent {
        state.line_indent() + 1
    } else {
        0
    };

    let (_, loc_first_space, state) =
        loc_space0_e(indent_problem).parse(arena, state, min_indent)?;

    let allow_defs = !loc_first_space.value.is_empty();

    parse_block_inner(
        check_for_arrow,
        arena,
        state,
        min_indent,
        indent_problem,
        wrap_error,
        loc_first_space,
        allow_defs,
        false,
    )
}

/// Parse a block of statements, and process that into an Expr.
/// Assumes the caller has already parsed the optional first "space" (newline),
/// and decided whether to allow definitions.
#[allow(clippy::too_many_arguments)]
fn parse_block_inner<'a, E>(
    check_for_arrow: CheckForArrow,
    arena: &'a Bump,
    state: State<'a>,
    min_indent: u32,
    indent_problem: fn(Position) -> E,
    wrap_error: fn(&'a EExpr<'a>, Position) -> E,
    first_space: Loc<&'a [CommentOrNewline<'a>]>,
    allow_defs: bool,
    allow_any_indent: bool,
) -> ParseResult<'a, Loc<Expr<'a>>, E>
where
    E: 'a + SpaceProblem,
{
    if allow_defs {
        let (_, stmts, state) = parse_stmt_seq(
            arena,
            state,
            wrap_error,
            check_for_arrow,
            min_indent,
            Loc::at(first_space.region, &[]),
            indent_problem,
        )?;

        if stmts.is_empty() {
            return Err((
                NoProgress,
                wrap_error(arena.alloc(EExpr::Start(state.pos())), state.pos()),
            ));
        }

        let last_pos = state.pos();

        let loc_expr = stmts_to_expr(&stmts, arena)
            .map_err(|e| (MadeProgress, wrap_error(arena.alloc(e), last_pos)))?;

        let loc_expr = if first_space.value.is_empty() {
            loc_expr
        } else {
            arena
                .alloc(loc_expr.value)
                .with_spaces_before(first_space.value, loc_expr.region)
        };

        Ok((MadeProgress, loc_expr, state))
    } else {
        let (p2, loc_expr, state) =
            specialize_err_ref(wrap_error, expr_start(check_for_arrow, allow_any_indent))
                .parse(arena, state, min_indent)?;

        let loc_expr = if first_space.value.is_empty() {
            loc_expr
        } else {
            arena
                .alloc(loc_expr.value)
                .with_spaces_before(first_space.value, loc_expr.region)
        };

        Ok((p2, loc_expr, state))
    }
}

/// Parse a sequence of statements, which we'll later process into an expression.
/// Statements can include:
/// - assignments
/// - type annotations
/// - expressions
///
/// This function doesn't care about whether the order of those statements makes any sense.
/// e.g. it will happily parse two expressions in a row.
fn parse_stmt_seq<'a, E: SpaceProblem + 'a>(
    arena: &'a Bump,
    mut state: State<'a>,
    wrap_error: fn(&'a EExpr<'a>, Position) -> E,
    check_for_arrow: CheckForArrow,
    min_indent: u32,
    mut last_space: Loc<&'a [CommentOrNewline<'a>]>,
    indent_problem: fn(Position) -> E,
) -> ParseResult<'a, Vec<'a, SpacesBefore<'a, Loc<Stmt<'a>>>>, E> {
    let mut stmts = Vec::new_in(arena);
    let mut state_before_space = state.clone();
    loop {
        if at_terminator(&state) {
            state = state_before_space;
            break;
        }

        let loc_stmt =
            match specialize_err_ref(wrap_error, stmt_start(check_for_arrow, last_space.region))
                .parse(arena, state.clone(), min_indent)
            {
                Ok((_p, s, new_state)) => {
                    state_before_space = new_state.clone();
                    state = new_state;
                    s
                }
                Err((NoProgress, _)) => {
                    if stmts.is_empty() {
                        return Err((
                            NoProgress,
                            wrap_error(arena.alloc(EExpr::Start(state.pos())), state.pos()),
                        ));
                    }

                    state = state_before_space;
                    break;
                }
                Err((MadeProgress, e)) => {
                    return Err((MadeProgress, e));
                }
            };

        stmts.push(SpacesBefore {
            before: last_space.value,
            item: loc_stmt,
        });

        match loc_space0_e(indent_problem).parse(arena, state.clone(), min_indent) {
            Ok((_p, s_loc, new_state)) => {
                if s_loc.value.is_empty() {
                    // require a newline or a terminator after the statement
                    if at_terminator(&new_state) {
                        state = state_before_space;
                        break;
                    }

                    // If this expr might be followed by an arrow (e.g. in a when branch guard),
                    // then we also need to treat that as a terminator.
                    if !check_for_arrow.0 && new_state.bytes().starts_with(b"->") {
                        state = state_before_space;
                        break;
                    }

                    if new_state.bytes().starts_with(b"|") {
                        state = state_before_space;
                        break;
                    }

                    return Err((
                        MadeProgress,
                        wrap_error(arena.alloc(EExpr::BadExprEnd(state.pos())), state.pos()),
                    ));
                }
                last_space = s_loc;
                state = new_state;
            }
            Err(_) => {
                break;
            }
        };
    }
    Ok((MadeProgress, stmts, state))
}

/// Check if the current byte is a terminator for a sequence of statements
fn at_terminator(state: &State<'_>) -> bool {
    matches!(
        state.bytes().first(),
        None | Some(b']' | b'}' | b')' | b',')
    )
}

/// Convert a sequence of statements into a `Expr::Defs` expression
/// (which is itself a Defs struct and final expr)
fn stmts_to_expr<'a>(
    stmts: &[SpacesBefore<'a, Loc<Stmt<'a>>>],
    arena: &'a Bump,
) -> Result<Loc<Expr<'a>>, EExpr<'a>> {
    if stmts.len() > 1 {
        let first_pos = stmts.first().unwrap().item.region.start();
        let last_pos = stmts.last().unwrap().item.region.end();

        let (defs, last_expr) = stmts_to_defs(stmts, Defs::default(), true, arena)?;

        let final_expr = match last_expr {
            Some(e) => e,
            None => return Err(EExpr::DefMissingFinalExpr(last_pos)),
        };

        let region = Region::new(first_pos, last_pos);

        if defs.is_empty() {
            Ok(final_expr)
        } else {
            Ok(Loc::at(
                region,
                Expr::Defs(arena.alloc(defs), arena.alloc(final_expr)),
            ))
        }
    } else {
        let SpacesBefore {
            before: space,
            item: loc_stmt,
        } = *stmts.last().unwrap();
        let expr = match loc_stmt.value {
            Stmt::Expr(e) => {
                if space.is_empty() {
                    e
                } else {
                    arena.alloc(e).before(space)
                }
            }
            Stmt::ValueDef(ValueDef::Dbg { condition, .. }) => {
                // If we parse a `dbg` as the last thing in a series of statements then it's
                // actually an expression.
                Expr::Apply(
                    arena.alloc(Loc {
                        value: Expr::Dbg,
                        region: loc_stmt.region,
                    }),
                    arena.alloc([condition]),
                    CalledVia::Space,
                )
            }
            Stmt::ValueDef(ValueDef::Expect { .. }) => {
                return Err(EExpr::Expect(
                    EExpect::Continuation(
                        arena.alloc(EExpr::IndentEnd(loc_stmt.region.end())),
                        loc_stmt.region.end(),
                    ),
                    loc_stmt.region.start(),
                ));
            }
            Stmt::TypeDef(_) | Stmt::ValueDef(_) => {
                return Err(EExpr::IndentEnd(loc_stmt.region.end()))
            }
        };

        Ok(loc_stmt.with_value(expr))
    }
}

/// Convert a sequence of `Stmt` into a Defs and an optional final expression.
/// Future refactoring opportunity: push this logic directly into where we're
/// parsing the statements.
fn stmts_to_defs<'a>(
    stmts: &[SpacesBefore<'a, Loc<Stmt<'a>>>],
    mut defs: Defs<'a>,
    exprify_dbg: bool,
    arena: &'a Bump,
) -> Result<(Defs<'a>, Option<Loc<Expr<'a>>>), EExpr<'a>> {
    let mut last_expr = None;
    let mut i = 0;
    while i < stmts.len() {
        let sp_stmt = stmts[i];
        match sp_stmt.item.value {
            Stmt::Expr(Expr::Return(return_value, _after_return)) => {
                if i == stmts.len() - 1 {
                    let region = sp_stmt.item.region;
                    last_expr = Some(Loc::at(
                        region,
                        arena
                            .alloc(Expr::Return(return_value, None))
                            .maybe_before(arena, sp_stmt.before),
                    ));
                } else {
                    let region = Region::span_across(
                        &sp_stmt.item.region,
                        &stmts[stmts.len() - 1].item.region,
                    );
                    let rest = stmts_to_expr(&stmts[i + 1..], arena)?;
                    last_expr = Some(Loc::at(
                        region,
                        arena
                            .alloc(Expr::Return(return_value, Some(arena.alloc(rest))))
                            .maybe_before(arena, sp_stmt.before),
                    ));
                }

                // don't re-process the rest of the statements, they got consumed by the early return
                break;
            }
            Stmt::Expr(e) => {
                if i + 1 < stmts.len() {
                    if let Expr::Apply(
                        Loc {
                            value: Expr::Dbg, ..
                        },
                        args,
                        _,
                    ) = e
                    {
                        if let Some((first, extra_args)) = args.split_first() {
                            let rest = stmts_to_expr(&stmts[i + 1..], arena)?;
                            let e = Expr::DbgStmt {
                                first,
                                extra_args,
                                continuation: arena.alloc(rest),
                                pnc_style: false,
                            };

                            let e = if sp_stmt.before.is_empty() {
                                e
                            } else {
                                arena.alloc(e).before(sp_stmt.before)
                            };

                            last_expr = Some(Loc::at(sp_stmt.item.region, e));

                            // don't re-process the rest of the statements; they got consumed by the dbg expr
                            break;
                        } else {
                            defs.push_value_def(
                                ValueDef::Stmt(arena.alloc(Loc::at(sp_stmt.item.region, e))),
                                sp_stmt.item.region,
                                sp_stmt.before,
                                &[],
                            );
                        }
                    } else {
                        defs.push_value_def(
                            ValueDef::Stmt(arena.alloc(Loc::at(sp_stmt.item.region, e))),
                            sp_stmt.item.region,
                            sp_stmt.before,
                            &[],
                        );
                    }
                } else {
                    let e = if sp_stmt.before.is_empty() {
                        e
                    } else {
                        arena.alloc(e).before(sp_stmt.before)
                    };

                    last_expr = Some(sp_stmt.item.with_value(e));
                }
            }
            Stmt::TypeDef(td) => {
                if let (
                    TypeDef::Alias {
                        header,
                        ann: ann_type,
                    },
                    Some((
                        spaces_middle,
                        Stmt::ValueDef(ValueDef::Body(loc_pattern, loc_def_expr)),
                    )),
                ) = (td, stmts.get(i + 1).map(|s| (s.before, s.item.value)))
                {
                    if (spaces_middle.len() <= 1
                        && !ends_with_spaces_conservative(&ann_type.value)
                        && !starts_with_spaces_conservative(&loc_pattern.value))
                        || type_header_equivalent_to_pat(&header, &loc_pattern.value)
                    {
                        // This is a case like
                        //   UserId x : [UserId Int]
                        //   UserId x = UserId 42
                        // We optimistically parsed the first line as an alias; we now turn it
                        // into an annotation.

                        let region = Region::span_across(&loc_pattern.region, &loc_def_expr.region);

                        let value_def = join_alias_to_body(
                            arena,
                            header,
                            ann_type,
                            spaces_middle,
                            loc_pattern,
                            loc_def_expr,
                        );

                        defs.push_value_def(
                            value_def,
                            Region::span_across(&header.name.region, &region),
                            sp_stmt.before,
                            &[],
                        );

                        i += 1;
                    } else {
                        defs.push_type_def(td, sp_stmt.item.region, sp_stmt.before, &[])
                    }
                } else {
                    defs.push_type_def(td, sp_stmt.item.region, sp_stmt.before, &[])
                }
            }
            Stmt::ValueDef(vd) => {
                // NOTE: it shouldn't be necessary to convert ValueDef::Dbg into an expr, but
                // it turns out that ValueDef::Dbg exposes some bugs in the rest of the compiler.
                // In particular, it seems that the solver thinks the dbg expr must be a bool.
                if let ValueDef::Dbg {
                    condition,
                    preceding_comment: _,
                } = vd
                {
                    if exprify_dbg {
                        let e = if i + 1 < stmts.len() {
                            let rest = stmts_to_expr(&stmts[i + 1..], arena)?;
                            Expr::DbgStmt {
                                first: arena.alloc(condition),
                                extra_args: &[],
                                continuation: arena.alloc(rest),
                                pnc_style: false,
                            }
                        } else {
                            Expr::Apply(
                                arena.alloc(Loc {
                                    value: Expr::Dbg,
                                    region: sp_stmt.item.region,
                                }),
                                arena.alloc([condition]),
                                CalledVia::Space,
                            )
                        };

                        let e = if sp_stmt.before.is_empty() {
                            e
                        } else {
                            arena.alloc(e).before(sp_stmt.before)
                        };

                        last_expr = Some(Loc::at(sp_stmt.item.region, e));

                        // don't re-process the rest of the statements; they got consumed by the dbg expr
                        break;
                    }
                }

                if let (
                    ValueDef::Annotation(ann_pattern, ann_type),
                    Some((
                        spaces_middle,
                        Stmt::ValueDef(ValueDef::Body(loc_pattern, loc_def_expr)),
                    )),
                ) = (vd, stmts.get(i + 1).map(|s| (s.before, s.item.value)))
                {
                    if (spaces_middle.len() <= 1
                        && !ends_with_spaces_conservative(&ann_type.value)
                        && !starts_with_spaces_conservative(&loc_pattern.value))
                        || ann_pattern.value.equivalent(&loc_pattern.value)
                    {
                        let region = Region::span_across(&loc_pattern.region, &loc_def_expr.region);

                        let value_def = ValueDef::AnnotatedBody {
                            ann_pattern: arena.alloc(ann_pattern),
                            ann_type: arena.alloc(ann_type),
                            lines_between: spaces_middle,
                            body_pattern: loc_pattern,
                            body_expr: loc_def_expr,
                        };

                        defs.push_value_def(
                            value_def,
                            roc_region::all::Region::span_across(&ann_pattern.region, &region),
                            sp_stmt.before,
                            &[],
                        );
                        i += 1;
                    } else {
                        defs.push_value_def(vd, sp_stmt.item.region, sp_stmt.before, &[])
                    }
                } else {
                    defs.push_value_def(vd, sp_stmt.item.region, sp_stmt.before, &[])
                }
            }
        }

        i += 1;
    }
    Ok((defs, last_expr))
}

fn starts_with_spaces_conservative(value: &Pattern<'_>) -> bool {
    match value {
        Pattern::Identifier { .. }
        | Pattern::QualifiedIdentifier { .. }
        | Pattern::Tag(_)
        | Pattern::NumLiteral(_)
        | Pattern::FloatLiteral(_)
        | Pattern::StrLiteral(_)
        | Pattern::Underscore(_)
        | Pattern::SingleQuote(_)
        | Pattern::Tuple(_)
        | Pattern::List(_)
        | Pattern::NonBase10Literal { .. }
        | Pattern::ListRest(_)
        | Pattern::OpaqueRef(_) => false,
        Pattern::As(left, _) => starts_with_spaces_conservative(&left.value),
        Pattern::Apply(left, _) => starts_with_spaces_conservative(&left.value),
        Pattern::PncApply(left, _) => starts_with_spaces_conservative(&left.value),
        Pattern::RecordDestructure(_) => false,
        Pattern::RequiredField(_, _) | Pattern::OptionalField(_, _) => false,
        Pattern::SpaceBefore(_, _) => true,
        Pattern::SpaceAfter(inner, _) => starts_with_spaces_conservative(inner),
        Pattern::Malformed(_) | Pattern::MalformedIdent(_, _) | Pattern::MalformedExpr(_) => true,
    }
}

fn type_header_equivalent_to_pat<'a>(header: &TypeHeader<'a>, pat: &Pattern<'a>) -> bool {
    match pat {
        Pattern::Apply(func, args) => {
            if !matches!(func.value, Pattern::Tag(tag) if header.name.value == tag) {
                return false;
            }
            if args.len() != header.vars.len() {
                return false;
            }
            for (arg, var) in (*args).iter().zip(header.vars) {
                match (arg.value, var.value) {
                    (Pattern::Identifier { ident: left }, TypeVar::Identifier(right)) => {
                        if left != right {
                            return false;
                        }
                    }
                    _ => return false,
                }
            }
            true
        }
        Pattern::Tag(tag) => header.vars.is_empty() && header.name.value == *tag,
        _ => false,
    }
}

fn ends_with_spaces_conservative(ty: &TypeAnnotation<'_>) -> bool {
    match ty {
        TypeAnnotation::Function(_, _, res) => ends_with_spaces_conservative(&res.value),
        TypeAnnotation::Apply(_, _, args) => args
            .last()
            .map_or(false, |a| ends_with_spaces_conservative(&a.value)),
        TypeAnnotation::As(_, _, type_header) => type_header
            .vars
            .last()
            .map_or(false, |v| type_var_ends_with_spaces_conservative(&v.value)),
        TypeAnnotation::Record { fields: _, ext }
        | TypeAnnotation::Tuple { elems: _, ext }
        | TypeAnnotation::TagUnion { ext, tags: _ } => {
            ext.map_or(false, |e| ends_with_spaces_conservative(&e.value))
        }
        TypeAnnotation::BoundVariable(_) | TypeAnnotation::Inferred | TypeAnnotation::Wildcard => {
            false
        }
        TypeAnnotation::Where(_, clauses) => clauses.last().map_or(false, |c| {
            c.value
                .abilities
                .last()
                .map_or(false, |a| ends_with_spaces_conservative(&a.value))
        }),
        TypeAnnotation::SpaceBefore(inner, _) => ends_with_spaces_conservative(inner),
        TypeAnnotation::SpaceAfter(_, _) => true,
        TypeAnnotation::Malformed(_) => true,
    }
}

fn type_var_ends_with_spaces_conservative(value: &TypeVar<'_>) -> bool {
    match value {
        TypeVar::Identifier(_) => false,
        TypeVar::Malformed(_) => {
            // conservativly assume it might end in a space
            true
        }
        TypeVar::SpaceBefore(inner, _sp) => type_var_ends_with_spaces_conservative(inner),
        TypeVar::SpaceAfter(_inner, _sp) => true,
    }
}

/// Given a type alias and a value definition, join them into a AnnotatedBody
pub fn join_alias_to_body<'a>(
    arena: &'a Bump,
    header: TypeHeader<'a>,
    ann_type: Loc<TypeAnnotation<'a>>,
    spaces_middle: &'a [CommentOrNewline<'a>],
    body_pattern: &'a Loc<Pattern<'a>>,
    body_expr: &'a Loc<Expr<'a>>,
) -> ValueDef<'a> {
    let loc_name = arena.alloc(header.name.map(|x| Pattern::Tag(x)));
    let ann_pattern = Pattern::Apply(loc_name, type_vars_to_patterns(arena, header.vars));

    let vars_region = Region::across_all(header.vars.iter().map(|v| &v.region));
    let region_ann_pattern = Region::span_across(&loc_name.region, &vars_region);
    let loc_ann_pattern = Loc::at(region_ann_pattern, ann_pattern);

    ValueDef::AnnotatedBody {
        ann_pattern: arena.alloc(loc_ann_pattern),
        ann_type: arena.alloc(ann_type),
        lines_between: spaces_middle,
        body_pattern,
        body_expr,
    }
}

fn type_vars_to_patterns<'a>(
    arena: &'a Bump,
    vars: &'a [Loc<TypeVar<'a>>],
) -> &'a [Loc<Pattern<'a>>] {
    let mut result = Vec::with_capacity_in(vars.len(), arena);
    for var in vars {
        let pat = type_var_to_pat(arena, &var.value);
        result.push(Loc::at(var.region, pat));
    }

    result.into_bump_slice()
}

fn type_var_to_pat<'a>(arena: &'a Bump, var: &TypeVar<'a>) -> Pattern<'a> {
    match var {
        TypeVar::Identifier(ident) => Pattern::Identifier { ident },
        TypeVar::Malformed(expr) => match expr_to_pattern_help(arena, expr) {
            Ok(pat) => pat,
            Err(()) => Pattern::MalformedExpr(expr),
        },
        TypeVar::SpaceBefore(inner, sp) => {
            Pattern::SpaceBefore(arena.alloc(type_var_to_pat(arena, inner)), sp)
        }
        TypeVar::SpaceAfter(inner, sp) => {
            Pattern::SpaceAfter(arena.alloc(type_var_to_pat(arena, inner)), sp)
        }
    }
}

/// This is a helper function for parsing function args.
/// The rules for (-) are special-cased, and they come up in function args.
///
/// They work like this:
///
/// x - y  # "x minus y"
/// x-y    # "x minus y"
/// x- y   # "x minus y" (probably written in a rush)
/// x -y   # "call x, passing (-y)"
///
/// Since operators have higher precedence than function application,
/// any time we encounter a '-' it is unary iff it is both preceded by spaces
/// and is *not* followed by a whitespace character.

/// When we parse an ident like `foo ` it could be any of these:
///
/// 1. A standalone variable with trailing whitespace (e.g. because an operator is next)
/// 2. The beginning of a function call (e.g. `foo bar baz`)
/// 3. The beginning of a definition (e.g. `foo =`)
/// 4. The beginning of a type annotation (e.g. `foo :`)
/// 5. A reserved keyword (e.g. `if ` or `when `), meaning we should do something else.

fn assign_or_destructure_identifier<'a>() -> impl Parser<'a, Ident<'a>, EExpr<'a>> {
    parse_ident
}

#[allow(dead_code)]
fn with_indent<'a, E, T, P>(parser: P) -> impl Parser<'a, u32, E>
where
    P: Parser<'a, T, E>,
    E: 'a,
{
    move |arena, state: State<'a>, min_indent: u32| {
        let indent_column = state.column();

        let (progress, _, state) = parser.parse(arena, state, min_indent)?;

        Ok((progress, indent_column, state))
    }
}

fn ident_to_expr<'a>(arena: &'a Bump, src: Ident<'a>) -> Expr<'a> {
    match src {
        Ident::Tag(string) => Expr::Tag(string),
        Ident::OpaqueRef(string) => Expr::OpaqueRef(string),
        Ident::Access { module_name, parts } => {
            let mut iter = parts.iter();

            // The first value in the iterator is the variable name,
            // e.g. `foo` in `foo.bar.baz`
            let mut answer = match iter.next() {
                Some(Accessor::RecordField(ident)) => Expr::Var { module_name, ident },
                Some(Accessor::TupleIndex(_)) => {
                    // TODO: make this state impossible to represent in Ident::Access,
                    // by splitting out parts[0] into a separate field with a type of `&'a str`,
                    // rather than a `&'a [Accessor<'a>]`.
                    internal_error!("Parsed an Ident::Access with a first part of a tuple index");
                }
                None => {
                    internal_error!("Parsed an Ident::Access with no parts");
                }
            };

            // The remaining items in the iterator are record field accesses,
            // e.g. `bar` in `foo.bar.baz`, followed by `baz`
            for field in iter {
                // Wrap the previous answer in the new one, so we end up
                // with a nested Expr. That way, `foo.bar.baz` gets represented
                // in the AST as if it had been written (foo.bar).baz all along.
                match field {
                    Accessor::RecordField(field) => {
                        answer = Expr::RecordAccess(arena.alloc(answer), field);
                    }
                    Accessor::TupleIndex(index) => {
                        answer = Expr::TupleAccess(arena.alloc(answer), index);
                    }
                }
            }

            answer
        }
        Ident::AccessorFunction(string) => Expr::AccessorFunction(string),
        Ident::RecordUpdaterFunction(string) => Expr::RecordUpdater(string),
        Ident::Malformed(string, problem) => Expr::MalformedIdent(string, problem),
    }
}

fn list_literal_help<'a>() -> impl Parser<'a, Expr<'a>, EList<'a>> {
    map_with_arena(
        collection_trailing_sep_e(
            byte(b'[', EList::Open),
            specialize_err_ref(EList::Expr, loc_expr(true)),
            byte(b',', EList::End),
            byte(b']', EList::End),
            Expr::SpaceBefore,
        ),
        |arena, elements: Collection<'a, _>| {
            let elements = elements.ptrify_items(arena);
            Expr::List(elements)
        },
    )
    .trace("list_literal")
}

#[derive(Debug, Clone, Copy, PartialEq)]
pub enum RecordField<'a> {
    RequiredValue(Loc<&'a str>, &'a [CommentOrNewline<'a>], &'a Loc<Expr<'a>>),
    OptionalValue(Loc<&'a str>, &'a [CommentOrNewline<'a>], &'a Loc<Expr<'a>>),
    IgnoredValue(Loc<&'a str>, &'a [CommentOrNewline<'a>], &'a Loc<Expr<'a>>),
    LabelOnly(Loc<&'a str>),
    SpaceBefore(&'a RecordField<'a>, &'a [CommentOrNewline<'a>]),
    SpaceAfter(&'a RecordField<'a>, &'a [CommentOrNewline<'a>]),
}

impl<'a> RecordField<'a> {
    fn is_ignored_value(&self) -> bool {
        let mut current = self;

        loop {
            match current {
                RecordField::IgnoredValue(_, _, _) => break true,
                RecordField::SpaceBefore(field, _) | RecordField::SpaceAfter(field, _) => {
                    current = *field;
                }
                _ => break false,
            }
        }
    }

    pub fn to_assigned_field(self, arena: &'a Bump) -> AssignedField<'a, Expr<'a>> {
        use AssignedField::*;

        match self {
            RecordField::RequiredValue(loc_label, spaces, loc_expr) => {
                RequiredValue(loc_label, spaces, loc_expr)
            }

            RecordField::OptionalValue(loc_label, spaces, loc_expr) => {
                OptionalValue(loc_label, spaces, loc_expr)
            }

            RecordField::IgnoredValue(loc_label, spaces, loc_expr) => {
                IgnoredValue(loc_label, spaces, loc_expr)
            }

            RecordField::LabelOnly(loc_label) => LabelOnly(loc_label),

            RecordField::SpaceBefore(field, spaces) => {
                let assigned_field = field.to_assigned_field(arena);

                SpaceBefore(arena.alloc(assigned_field), spaces)
            }

            RecordField::SpaceAfter(field, spaces) => {
                let assigned_field = field.to_assigned_field(arena);

                SpaceAfter(arena.alloc(assigned_field), spaces)
            }
        }
    }
}

impl<'a> Spaceable<'a> for RecordField<'a> {
    fn before(&'a self, spaces: &'a [CommentOrNewline<'a>]) -> Self {
        RecordField::SpaceBefore(self, spaces)
    }
    fn after(&'a self, spaces: &'a [CommentOrNewline<'a>]) -> Self {
        RecordField::SpaceAfter(self, spaces)
    }
}

pub fn record_field<'a>() -> impl Parser<'a, RecordField<'a>, ERecord<'a>> {
    use RecordField::*;

    map_with_arena(
        either(
            and(
                specialize_err(|_, pos| ERecord::Field(pos), loc(lowercase_ident())),
                and(
                    spaces(),
                    optional(either(
                        and(byte(b':', ERecord::Colon), record_field_expr()),
                        and(
                            and(
                                byte(b'?', ERecord::QuestionMark),
                                optional(byte(b'?', ERecord::SecondQuestionMark)),
                            ),
                            spaces_before(specialize_err_ref(ERecord::Expr, loc_expr(true))),
                        ),
                    )),
                ),
            ),
            and(
                loc(skip_first(
                    byte(b'_', ERecord::UnderscoreField),
                    optional(specialize_err(
                        |_, pos| ERecord::Field(pos),
                        lowercase_ident(),
                    )),
                )),
                and(
                    spaces(),
                    skip_first(
                        byte(b':', ERecord::Colon),
                        spaces_before(specialize_err_ref(ERecord::Expr, loc_expr(false))),
                    ),
                ),
            ),
        ),
        |arena: &'a bumpalo::Bump, field_data| {
            match field_data {
                Either::First((loc_label, (spaces, opt_loc_val))) => {
                    match opt_loc_val {
                        Some(Either::First((_, loc_val))) => {
                            RequiredValue(loc_label, spaces, arena.alloc(loc_val))
                        }

                        Some(Either::Second((_, loc_val))) => {
                            OptionalValue(loc_label, spaces, arena.alloc(loc_val))
                        }

                        // If no value was provided, record it as a Var.
                        // Canonicalize will know what to do with a Var later.
                        None => {
                            if !spaces.is_empty() {
                                SpaceAfter(arena.alloc(LabelOnly(loc_label)), spaces)
                            } else {
                                LabelOnly(loc_label)
                            }
                        }
                    }
                }
                Either::Second((loc_opt_label, (spaces, loc_val))) => {
                    let loc_label = loc_opt_label
                        .map(|opt_label| opt_label.unwrap_or_else(|| arena.alloc_str("")));

                    IgnoredValue(loc_label, spaces, arena.alloc(loc_val))
                }
            }
        },
    )
}

fn record_field_expr<'a>() -> impl Parser<'a, Loc<Expr<'a>>, ERecord<'a>> {
    map_with_arena(
        and(spaces(), specialize_err_ref(ERecord::Expr, loc_expr(false))),
        |arena: &'a bumpalo::Bump, (spaces, loc_expr)| {
            if spaces.is_empty() {
                loc_expr
            } else {
                arena
                    .alloc(loc_expr.value)
                    .with_spaces_before(spaces, loc_expr.region)
            }
        },
    )
}

enum RecordHelpPrefix {
    Update,
    Mapper,
}

fn record_prefix_identifier<'a>() -> impl Parser<'a, Expr<'a>, ERecord<'a>> {
    specialize_err(
        |_, pos| ERecord::Prefix(pos),
        map_with_arena(parse_ident, ident_to_expr),
    )
}

struct RecordHelp<'a> {
    prefix: Option<(Loc<Expr<'a>>, RecordHelpPrefix)>,
    fields: Collection<'a, Loc<RecordField<'a>>>,
}

fn record_help<'a>() -> impl Parser<'a, RecordHelp<'a>, ERecord<'a>> {
    between(
        byte(b'{', ERecord::Open),
        reset_min_indent(record!(RecordHelp {
            // You can optionally have an identifier followed by an '&' to
            // make this a record update, e.g. { Foo.user & username: "blah" }.
            prefix: optional(backtrackable(and(
                // We wrap the ident in an Expr here,
                // so that we have a Spaceable value to work with,
                // and then in canonicalization verify that it's an Expr::Var
                // (and not e.g. an `Expr::Access`) and extract its string.
                spaces_around(loc(record_prefix_identifier())),
                map_with_arena(
                    either(
                        byte(b'&', ERecord::Ampersand),
                        two_bytes(b'<', b'-', ERecord::Arrow),
                    ),
                    |_arena, output| match output {
                        Either::First(()) => RecordHelpPrefix::Update,
                        Either::Second(()) => RecordHelpPrefix::Mapper,
                    }
                )
            ))),
            fields: collection_inner(
                loc(record_field()),
                byte(b',', ERecord::End),
                RecordField::SpaceBefore
            ),
        })),
        byte(b'}', ERecord::End),
    )
}

fn record_literal_help<'a>() -> impl Parser<'a, Expr<'a>, EExpr<'a>> {
    then(
        and(
            specialize_err(EExpr::Record, record_help()),
            // there can be field access, e.g. `{ x : 4 }.x`
            record_field_access_chain(),
        ),
        move |arena, state, _, (record, accessors)| {
            let expr_result = match record.prefix {
                Some((update, RecordHelpPrefix::Update)) => {
                    record_update_help(arena, update, record.fields)
                }
                Some((mapper, RecordHelpPrefix::Mapper)) => {
                    record_builder_help(arena, mapper, record.fields)
                }
                None => {
                    let special_field_found = record.fields.iter().find_map(|field| {
                        if field.value.is_ignored_value() {
                            Some(Err(EExpr::RecordUpdateIgnoredField(field.region)))
                        } else {
                            None
                        }
                    });

                    special_field_found.unwrap_or_else(|| {
                        let fields = record.fields.map_items(arena, |loc_field| {
                            loc_field.map(|field| field.to_assigned_field(arena))
                        });

                        Ok(Expr::Record(fields))
                    })
                }
            };

            match expr_result {
                Ok(expr) => {
                    let value = apply_expr_access_chain(arena, expr, accessors);

                    Ok((MadeProgress, value, state))
                }
                Err(err) => Err((MadeProgress, err)),
            }
        },
    )
}

fn record_update_help<'a>(
    arena: &'a Bump,
    update: Loc<Expr<'a>>,
    fields: Collection<'a, Loc<RecordField<'a>>>,
) -> Result<Expr<'a>, EExpr<'a>> {
    let result = fields.map_items_result(arena, |loc_field| {
        match loc_field.value.to_assigned_field(arena) {
            AssignedField::IgnoredValue(_, _, _) => {
                Err(EExpr::RecordUpdateIgnoredField(loc_field.region))
            }
            builder_field => Ok(Loc {
                region: loc_field.region,
                value: builder_field,
            }),
        }
    });

    result.map(|fields| Expr::RecordUpdate {
        update: &*arena.alloc(update),
        fields,
    })
}

fn record_builder_help<'a>(
    arena: &'a Bump,
    mapper: Loc<Expr<'a>>,
    fields: Collection<'a, Loc<RecordField<'a>>>,
) -> Result<Expr<'a>, EExpr<'a>> {
    let result = fields.map_items_result(arena, |loc_field| {
        let builder_field = loc_field.value.to_assigned_field(arena);

        Ok(Loc {
            region: loc_field.region,
            value: builder_field,
        })
    });

    result.map(|fields| Expr::RecordBuilder {
        mapper: &*arena.alloc(mapper),
        fields,
    })
}

fn apply_expr_access_chain<'a>(
    arena: &'a Bump,
    value: Expr<'a>,
    accessors: Vec<'a, Suffix<'a>>,
) -> Expr<'a> {
    accessors
        .into_iter()
        .fold(value, |value, accessor| match accessor {
            Suffix::Accessor(Accessor::RecordField(field)) => {
                Expr::RecordAccess(arena.alloc(value), field)
            }
            Suffix::Accessor(Accessor::TupleIndex(field)) => {
                Expr::TupleAccess(arena.alloc(value), field)
            }
            Suffix::TrySuffix => Expr::TrySuffix(arena.alloc(value)),
        })
}

fn string_like_literal_help<'a>() -> impl Parser<'a, Expr<'a>, EString<'a>> {
    then(
        crate::string_literal::parse_str_like_literal(),
        |arena, state, progress, lit| match lit {
            StrLikeLiteral::Str(s) => Ok((progress, Expr::Str(s), state)),
            StrLikeLiteral::SingleQuote(s) => {
                // TODO: preserve the original escaping
                Ok((
                    progress,
                    Expr::SingleQuote(s.to_str_in(arena).map_err(|e| (MadeProgress, e))?),
                    state,
                ))
            }
        },
    )
}

fn positive_number_literal_help<'a>() -> impl Parser<'a, Expr<'a>, ENumber> {
    map(
        crate::number_literal::positive_number_literal(),
        |literal| {
            use crate::number_literal::NumLiteral::*;

            match literal {
                Num(s) => Expr::Num(s),
                Float(s) => Expr::Float(s),
                NonBase10Int {
                    string,
                    base,
                    is_negative,
                } => Expr::NonBase10Int {
                    string,
                    base,
                    is_negative,
                },
            }
        },
    )
}

const BINOP_CHAR_SET: &[u8] = b"+-/*=.<>:&|^?%!";

const BINOP_CHAR_MASK: [bool; 125] = {
    let mut result = [false; 125];

    let mut i = 0;
    while i < BINOP_CHAR_SET.len() {
        let index = BINOP_CHAR_SET[i] as usize;

        result[index] = true;

        i += 1;
    }

    result
};

#[derive(Debug, Clone, Copy, Eq, PartialEq)]
enum OperatorOrDef {
    BinOp(BinOp),
    Assignment,
    AliasOrOpaque(AliasOrOpaque),
}

fn bin_op<'a>(check_for_defs: bool) -> impl Parser<'a, BinOp, EExpr<'a>> {
    (move |_, state: State<'a>, min_indent| {
        let start = state.pos();
        let (_, op, state) = operator_help(EExpr::Start, EExpr::BadOperator, state, min_indent)?;
        let err_progress = if check_for_defs {
            MadeProgress
        } else {
            NoProgress
        };
        match op {
            OperatorOrDef::BinOp(op) => Ok((MadeProgress, op, state)),
            OperatorOrDef::Assignment => Err((err_progress, EExpr::BadOperator("=", start))),
            OperatorOrDef::AliasOrOpaque(AliasOrOpaque::Alias) => {
                Err((err_progress, EExpr::BadOperator(":", start)))
            }
            OperatorOrDef::AliasOrOpaque(AliasOrOpaque::Opaque) => {
                Err((err_progress, EExpr::BadOperator(":=", start)))
            }
        }
    })
    .trace("bin_op")
}

fn operator<'a>() -> impl Parser<'a, OperatorOrDef, EExpr<'a>> {
    (move |_, state, min_indent| operator_help(EExpr::Start, EExpr::BadOperator, state, min_indent))
        .trace("operator")
}

#[inline(always)]
fn operator_help<'a, F, G, E>(
    to_expectation: F,
    to_error: G,
    mut state: State<'a>,
    min_indent: u32,
) -> ParseResult<'a, OperatorOrDef, E>
where
    F: Fn(Position) -> E,
    G: Fn(&'a str, Position) -> E,
    E: 'a,
{
    match *state.bytes() {
        [b'o', b'r', ..] => {
            return Ok((
                MadeProgress,
                OperatorOrDef::BinOp(BinOp::Or),
                state.advance(2),
            ))
        }
        [b'a', b'n', b'd', ..] => {
            return Ok((
                MadeProgress,
                OperatorOrDef::BinOp(BinOp::And),
                state.advance(3),
            ))
        }
        _ => {}
    }

    let chomped = chomp_ops(state.bytes());

    macro_rules! good {
        ($op:expr, $width:expr) => {{
            state = state.advance($width);

            Ok((MadeProgress, $op, state))
        }};
    }

    macro_rules! bad_made_progress {
        ($op:expr) => {{
            Err((MadeProgress, to_error($op, state.pos())))
        }};
    }

    match chomped {
        "" => Err((NoProgress, to_expectation(state.pos()))),
        "+" => good!(OperatorOrDef::BinOp(BinOp::Plus), 1),
        "-" => {
            // A unary minus must only match if we are at the correct indent level; indent level doesn't
            // matter for the rest of the operators.

            // Note that a unary minus is distinguished by not having a space after it
            let has_whitespace = matches!(
                state.bytes().get(1),
                Some(b' ' | b'#' | b'\n' | b'\r' | b'\t') | None
            );
            if !has_whitespace && state.column() < min_indent {
                return Err((NoProgress, to_expectation(state.pos())));
            }

            good!(OperatorOrDef::BinOp(BinOp::Minus), 1)
        }
        "?" => good!(OperatorOrDef::BinOp(BinOp::SingleQuestion), 1),
        "*" => good!(OperatorOrDef::BinOp(BinOp::Star), 1),
        "/" => good!(OperatorOrDef::BinOp(BinOp::Slash), 1),
        "%" => good!(OperatorOrDef::BinOp(BinOp::Percent), 1),
        "^" => good!(OperatorOrDef::BinOp(BinOp::Caret), 1),
        ">" => good!(OperatorOrDef::BinOp(BinOp::GreaterThan), 1),
        "<" => good!(OperatorOrDef::BinOp(BinOp::LessThan), 1),
        "." => {
            // a `.` makes no progress, so it does not interfere with `.foo` access(or)
            Err((NoProgress, to_error(".", state.pos())))
        }
        "=" => good!(OperatorOrDef::Assignment, 1),
        ":=" => good!(OperatorOrDef::AliasOrOpaque(AliasOrOpaque::Opaque), 2),
        ":" => good!(OperatorOrDef::AliasOrOpaque(AliasOrOpaque::Alias), 1),
        "??" => good!(OperatorOrDef::BinOp(BinOp::DoubleQuestion), 2),
        "|>" => good!(OperatorOrDef::BinOp(BinOp::Pizza), 2),
        "==" => good!(OperatorOrDef::BinOp(BinOp::Equals), 2),
        "!=" => good!(OperatorOrDef::BinOp(BinOp::NotEquals), 2),
        ">=" => good!(OperatorOrDef::BinOp(BinOp::GreaterThanOrEq), 2),
        "<=" => good!(OperatorOrDef::BinOp(BinOp::LessThanOrEq), 2),
        "&&" => good!(OperatorOrDef::BinOp(BinOp::And), 2),
<<<<<<< HEAD
        "||" => {
            // Require indent to avoid ambiguity with zero-arg closures.
            // Not great, but this will be removed soon anyway.
            if state.column() > min_indent {
                good!(OperatorOrDef::BinOp(BinOp::Or), 2)
            } else {
                Err((NoProgress, to_error("||", state.pos())))
            }
        }
=======
        "||" => good!(OperatorOrDef::BinOp(BinOp::Or), 2),
        "|" => Err((NoProgress, to_error("|", state.pos()))),
>>>>>>> 255a388c
        "//" => good!(OperatorOrDef::BinOp(BinOp::DoubleSlash), 2),
        "->" => {
            // makes no progress, so it does not interfere with `_ if isGood -> ...`
            Err((NoProgress, to_error("->", state.pos())))
        }
        "!" => Err((NoProgress, to_error("!", state.pos()))),
        "&" => {
            // makes no progress, so it does not interfere with record updaters / `&foo`
            Err((NoProgress, to_error("&", state.pos())))
        }
        _ => bad_made_progress!(chomped),
    }
}

fn chomp_ops(bytes: &[u8]) -> &str {
    let mut chomped = 0;

    for c in bytes.iter() {
        if let Some(true) = BINOP_CHAR_MASK.get(*c as usize) {
            chomped += 1;
        } else {
            break;
        }
    }

    unsafe {
        // Safe because BINOP_CHAR_SET only contains ascii chars
        std::str::from_utf8_unchecked(&bytes[..chomped])
    }
}<|MERGE_RESOLUTION|>--- conflicted
+++ resolved
@@ -2330,13 +2330,8 @@
     map_with_arena(
         skip_first(
             error_on_pizza(byte_indent(b'|', EClosure::Bar), EClosure::Start),
-<<<<<<< HEAD
-            and(
+            reset_min_indent(and(
                 trailing_sep_by0(
-=======
-            reset_min_indent(and(
-                sep_by1_e(
->>>>>>> 255a388c
                     byte_indent(b',', EClosure::Comma),
                     space0_around_ee(
                         specialize_err(EClosure::Pattern, closure_param()),
@@ -4123,7 +4118,6 @@
         ">=" => good!(OperatorOrDef::BinOp(BinOp::GreaterThanOrEq), 2),
         "<=" => good!(OperatorOrDef::BinOp(BinOp::LessThanOrEq), 2),
         "&&" => good!(OperatorOrDef::BinOp(BinOp::And), 2),
-<<<<<<< HEAD
         "||" => {
             // Require indent to avoid ambiguity with zero-arg closures.
             // Not great, but this will be removed soon anyway.
@@ -4133,10 +4127,7 @@
                 Err((NoProgress, to_error("||", state.pos())))
             }
         }
-=======
-        "||" => good!(OperatorOrDef::BinOp(BinOp::Or), 2),
         "|" => Err((NoProgress, to_error("|", state.pos()))),
->>>>>>> 255a388c
         "//" => good!(OperatorOrDef::BinOp(BinOp::DoubleSlash), 2),
         "->" => {
             // makes no progress, so it does not interfere with `_ if isGood -> ...`
