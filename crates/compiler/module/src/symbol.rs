--- conflicted
+++ resolved
@@ -1420,14 +1420,11 @@
         48 STR_RELEASE_EXCESS_CAPACITY: "release_excess_capacity"
         49 STR_DROP_PREFIX: "drop_prefix"
         50 STR_DROP_SUFFIX: "drop_suffix"
-<<<<<<< HEAD
-        51 STR_FROM_UTF16: "from_utf16"
-        52 STR_FROM_UTF16_LOSSY: "from_utf16_lossy"
-        53 STR_FROM_UTF32: "from_utf32"
-        54 STR_FROM_UTF32_LOSSY: "from_utf32_lossy"
-=======
         51 STR_WITH_ASCII_LOWERCASED: "with_ascii_lowercased"
->>>>>>> 255a388c
+        52 STR_FROM_UTF16: "from_utf16"
+        53 STR_FROM_UTF16_LOSSY: "from_utf16_lossy"
+        54 STR_FROM_UTF32: "from_utf32"
+        55 STR_FROM_UTF32_LOSSY: "from_utf32_lossy"
     }
     6 LIST: "List" => {
         0 LIST_LIST: "List" exposed_apply_type=true // the List.List type alias
