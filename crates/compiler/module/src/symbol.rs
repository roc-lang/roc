--- conflicted
+++ resolved
@@ -1431,12 +1431,9 @@
         80 LIST_ITER_HELP: "iterHelp"
         81 LIST_RELEASE_EXCESS_CAPACITY: "releaseExcessCapacity"
         82 LIST_UPDATE: "update"
-<<<<<<< HEAD
-        83 LIST_APPEND_IF_OK: "appendIfOk"
-        84 LIST_PREPEND_IF_OK: "prependIfOk"
-=======
         83 LIST_WALK_WITH_INDEX: "walkWithIndex"
->>>>>>> 738e54eb
+        84 LIST_APPEND_IF_OK: "appendIfOk"
+        85 LIST_PREPEND_IF_OK: "prependIfOk"
     }
     7 RESULT: "Result" => {
         0 RESULT_RESULT: "Result" exposed_type=true // the Result.Result type alias
