#![allow(clippy::too_many_arguments)]

use crate::docs::ModuleDocumentation;
use crate::module::{
    ConstrainedModule, EntryPoint, Expectations, ExposedToHost, FoundSpecializationsModule,
    LateSpecializationsModule, LoadedModule, ModuleHeader, ModuleTiming, MonomorphizedModule,
    ParsedModule, ToplevelExpects, TypeCheckedModule,
};
use crate::module_cache::ModuleCache;
use bumpalo::{collections::CollectIn, Bump};
use crossbeam::channel::{bounded, Sender};
use crossbeam::deque::{Injector, Stealer, Worker};
use crossbeam::thread;
use parking_lot::Mutex;
use roc_builtins::roc::module_source;
use roc_can::abilities::{AbilitiesStore, PendingAbilitiesStore, ResolvedImpl};
use roc_can::constraint::{Constraint as ConstraintSoa, Constraints, TypeOrVar};
use roc_can::expr::{DbgLookup, Declarations, ExpectLookup, PendingDerives};
use roc_can::module::{
    canonicalize_module_defs, ExposedByModule, ExposedForModule, ExposedModuleTypes, Module,
    ResolvedImplementations, TypeState,
};
use roc_collections::{default_hasher, BumpMap, MutMap, MutSet, VecMap, VecSet};
use roc_constrain::module::constrain_module;
use roc_debug_flags::dbg_do;
#[cfg(debug_assertions)]
use roc_debug_flags::{
    ROC_CHECK_MONO_IR, ROC_PRINT_IR_AFTER_DROP_SPECIALIZATION, ROC_PRINT_IR_AFTER_REFCOUNT,
    ROC_PRINT_IR_AFTER_RESET_REUSE, ROC_PRINT_IR_AFTER_SPECIALIZATION, ROC_PRINT_IR_AFTER_TRMC,
    ROC_PRINT_LOAD_LOG,
};
use roc_derive::SharedDerivedModule;
use roc_error_macros::internal_error;
use roc_late_solve::{AbilitiesView, WorldAbilities};
use roc_module::ident::{Ident, ModuleName, QualifiedModuleName};
use roc_module::symbol::{
    IdentIds, IdentIdsByModule, Interns, ModuleId, ModuleIds, PQModuleName, PackageModuleIds,
    PackageQualified, Symbol,
};
use roc_mono::ir::{
    CapturedSymbols, ExternalSpecializations, GlueLayouts, PartialProc, Proc, ProcLayout, Procs,
    ProcsBase, UpdateModeIds, UsageTrackingMap,
};
use roc_mono::layout::LayoutInterner;
use roc_mono::layout::{
    GlobalLayoutInterner, LambdaName, Layout, LayoutCache, LayoutProblem, Niche, STLayoutInterner,
};
use roc_mono::reset_reuse;
use roc_mono::{drop_specialization, inc_dec};
use roc_packaging::cache::RocCacheDir;
use roc_parse::ast::{
    self, CommentOrNewline, Expr, ExtractSpaces, Pattern, Spaced, StrLiteral, ValueDef,
};
use roc_parse::header::{
    ExposedName, HeaderType, ImportsEntry, PackageEntry, PackageHeader, PlatformHeader, To,
    TypedIdent,
};
use roc_parse::module::module_defs;
use roc_parse::parser::{FileError, Parser, SourceError, SyntaxError};
use roc_problem::Severity;
use roc_region::all::{LineInfo, Loc, Region};
#[cfg(not(target_family = "wasm"))]
use roc_reporting::report::to_https_problem_report_string;
use roc_reporting::report::{to_file_problem_report_string, Palette, RenderTarget};
use roc_solve::module::{extract_module_owned_implementations, SolveConfig, Solved, SolvedModule};
use roc_solve_problem::TypeError;
use roc_target::TargetInfo;
use roc_types::subs::{CopiedImport, ExposedTypesStorageSubs, Subs, VarStore, Variable};
use roc_types::types::{Alias, Types};
use std::collections::hash_map::Entry::{Occupied, Vacant};
use std::collections::HashMap;
use std::env::current_dir;
use std::io;
use std::iter;
use std::ops::ControlFlow;
use std::path::{Path, PathBuf};
use std::str::from_utf8_unchecked;
use std::sync::Arc;
use std::{env, fs};
#[cfg(not(target_family = "wasm"))]
use {
    roc_packaging::cache::{self},
    roc_packaging::https::{PackageMetadata, Problem},
};

pub use crate::work::Phase;
use crate::work::{DepCycle, Dependencies};

#[cfg(target_family = "wasm")]
use crate::wasm_instant::{Duration, Instant};
#[cfg(not(target_family = "wasm"))]
use std::time::{Duration, Instant};

/// Default name for the binary generated for an app, if an invalid one was specified.
const DEFAULT_APP_OUTPUT_PATH: &str = "app";

/// Filename extension for normal Roc modules
const ROC_FILE_EXTENSION: &str = "roc";

/// The . in between module names like Foo.Bar.Baz
const MODULE_SEPARATOR: char = '.';

const EXPANDED_STACK_SIZE: usize = 8 * 1024 * 1024;

macro_rules! log {
    ($($arg:tt)*) => (dbg_do!(ROC_PRINT_LOAD_LOG, println!($($arg)*)))
}

#[derive(Debug)]
pub struct LoadConfig {
    pub target_info: TargetInfo,
    pub render: RenderTarget,
    pub palette: Palette,
    pub threading: Threading,
    pub exec_mode: ExecutionMode,
}

#[derive(Debug, Clone, Copy)]
pub enum ExecutionMode {
    Check,
    Executable,
    /// Like [`ExecutionMode::Executable`], but stops in the presence of type errors.
    ExecutableIfCheck,
    /// Test is like [`ExecutionMode::ExecutableIfCheck`], but rather than producing a proper
    /// executable, run tests.
    Test,
}

impl ExecutionMode {
    fn goal_phase(&self) -> Phase {
        use ExecutionMode::*;

        match self {
            Executable => Phase::MakeSpecializations,
            Check | ExecutableIfCheck | Test => Phase::SolveTypes,
        }
    }

    fn build_if_checks(&self) -> bool {
        matches!(self, Self::ExecutableIfCheck | Self::Test)
    }
}

type SharedIdentIdsByModule = Arc<Mutex<roc_module::symbol::IdentIdsByModule>>;

fn start_phase<'a>(
    module_id: ModuleId,
    phase: Phase,
    arena: &'a Bump,
    state: &mut State<'a>,
) -> Vec<BuildTask<'a>> {
    // we blindly assume all dependencies are met

    use crate::work::PrepareStartPhase::*;
    match state.dependencies.prepare_start_phase(module_id, phase) {
        Continue => {
            // fall through
        }
        Done => {
            // no more work to do
            return vec![];
        }
        Recurse(new) => {
            return new
                .into_iter()
                .flat_map(|(module_id, phase)| start_phase(module_id, phase, arena, state))
                .collect()
        }
    }

    let task = {
        match phase {
            Phase::LoadHeader => {
                let opt_dep_name = state.module_cache.module_names.get(&module_id);

                match opt_dep_name {
                    None => {
                        panic!("Module {:?} is not in module_cache.module_names", module_id)
                    }
                    Some(dep_name) => {
                        let module_name = dep_name.clone();

                        BuildTask::LoadModule {
                            module_name,
                            // Provide mutexes of ModuleIds and IdentIds by module,
                            // so other modules can populate them as they load.
                            module_ids: Arc::clone(&state.arc_modules),
                            shorthands: Arc::clone(&state.arc_shorthands),
                            ident_ids_by_module: Arc::clone(&state.ident_ids_by_module),
                        }
                    }
                }
            }
            Phase::Parse => {
                // parse the file
                let header = state.module_cache.headers.remove(&module_id).unwrap();

                BuildTask::Parse { header }
            }
            Phase::CanonicalizeAndConstrain => {
                // canonicalize the file
                let parsed = state.module_cache.parsed.remove(&module_id).unwrap();

                let deps_by_name = &parsed.deps_by_name;
                let num_deps = deps_by_name.len();
                let mut dep_idents: IdentIdsByModule = IdentIds::exposed_builtins(num_deps);

                let State {
                    ident_ids_by_module,
                    ..
                } = &state;

                {
                    let ident_ids_by_module = (*ident_ids_by_module).lock();

                    // Populate dep_idents with each of their IdentIds,
                    // which we'll need during canonicalization to translate
                    // identifier strings into IdentIds, which we need to build Symbols.
                    // We only include the modules we care about (the ones we import).
                    //
                    // At the end of this loop, dep_idents contains all the information to
                    // resolve a symbol from another module: if it's in here, that means
                    // we have both imported the module and the ident was exported by that mdoule.
                    for dep_id in deps_by_name.values() {
                        // We already verified that these are all present,
                        // so unwrapping should always succeed here.
                        let idents = ident_ids_by_module.get(dep_id).unwrap();

                        dep_idents.insert(*dep_id, idents.clone());
                    }
                }

                // Clone the module_ids we'll need for canonicalization.
                // This should be small, and cloning it should be quick.
                // We release the lock as soon as we're done cloning, so we don't have
                // to lock the global module_ids while canonicalizing any given module.
                let qualified_module_ids = Arc::clone(&state.arc_modules);
                let qualified_module_ids = { (*qualified_module_ids).lock().clone() };

                let module_ids = qualified_module_ids.into_module_ids();

                let exposed_symbols = state
                    .exposed_symbols_by_module
                    .get(&module_id)
                    .expect("Could not find listener ID in exposed_symbols_by_module")
                    .clone();

                let mut aliases = MutMap::default();
                let mut abilities_store = PendingAbilitiesStore::default();

                for imported in parsed.imported_modules.keys() {
                    match state.module_cache.aliases.get(imported) {
                        None => unreachable!(
                            r"imported module {:?} did not register its aliases, so {:?} cannot use them",
                            imported, parsed.module_id,
                        ),
                        Some(new) => {
                            aliases.extend(new.iter().filter_map(|(s, (exposed, a))| {
                                // only pass this on if it's exposed, or the alias is a transitive import
                                if *exposed || s.module_id() != *imported {
                                    Some((*s, a.clone()))
                                } else {
                                    None
                                }
                            }));
                        }
                    }

                    match state.module_cache.pending_abilities.get(imported) {
                        None => unreachable!(
                            r"imported module {:?} did not register its abilities, so {:?} cannot use them",
                            imported, parsed.module_id,
                        ),
                        Some(import_store) => {
                            let exposed_symbols = state
                                .exposed_symbols_by_module
                                .get(imported)
                                .unwrap_or_else(|| {
                                    internal_error!(
                                        "Could not find exposed symbols of imported {:?}",
                                        imported
                                    )
                                });

                            // Add the declared abilities from the modules we import;
                            // we may not know all their types yet since type-solving happens in
                            // parallel, but we'll fill that in during type-checking our module.
                            abilities_store
                                .union(import_store.closure_from_imported(exposed_symbols));
                        }
                    }
                }

                let skip_constraint_gen = {
                    // Give this its own scope to make sure that the Guard from the lock() is dropped
                    // immediately after contains_key returns
                    state.cached_types.lock().contains_key(&module_id)
                };

                BuildTask::CanonicalizeAndConstrain {
                    parsed,
                    dep_idents,
                    exposed_symbols,
                    module_ids,
                    aliases,
                    abilities_store,
                    skip_constraint_gen,
                    exposed_module_ids: state.exposed_modules,
                }
            }

            Phase::SolveTypes => {
                let constrained = state.module_cache.constrained.remove(&module_id).unwrap();

                let ConstrainedModule {
                    module,
                    ident_ids,
                    module_timing,
                    constraints,
                    constraint,
                    var_store,
                    imported_modules,
                    declarations,
                    dep_idents,
                    pending_derives,
                    types,
                    ..
                } = constrained;

                let derived_module = SharedDerivedModule::clone(&state.derived_module);

                BuildTask::solve_module(
                    module,
                    ident_ids,
                    module_timing,
                    types,
                    constraints,
                    constraint,
                    pending_derives,
                    var_store,
                    imported_modules,
                    &state.exposed_types,
                    dep_idents,
                    declarations,
                    state.cached_types.clone(),
                    derived_module,
                )
            }
            Phase::FindSpecializations => {
                let typechecked = state.module_cache.typechecked.remove(&module_id).unwrap();

                let TypeCheckedModule {
                    layout_cache,
                    module_id,
                    module_timing,
                    solved_subs,
                    decls,
                    ident_ids,
                    abilities_store,
                    expectations,
                } = typechecked;

                let mut imported_module_thunks = bumpalo::collections::Vec::new_in(arena);

                if let Some(imports) = state.module_cache.imports.get(&module_id) {
                    for imported in imports.iter() {
                        imported_module_thunks.extend(
                            state.module_cache.top_level_thunks[imported]
                                .iter()
                                .copied(),
                        );
                    }
                }

                let derived_module = SharedDerivedModule::clone(&state.derived_module);

                let build_expects =
                    matches!(state.exec_mode, ExecutionMode::Test) && expectations.is_some();

                BuildTask::BuildPendingSpecializations {
                    layout_cache,
                    module_id,
                    module_timing,
                    solved_subs,
                    imported_module_thunks: imported_module_thunks.into_bump_slice(),
                    decls,
                    ident_ids,
                    exposed_to_host: state.exposed_to_host.clone(),
                    abilities_store,
                    // TODO: awful, how can we get rid of the clone?
                    exposed_by_module: state.exposed_types.clone(),
                    derived_module,
                    expectations,
                    build_expects,
                }
            }
            Phase::MakeSpecializations => {
                let mut specializations_we_must_make = state
                    .module_cache
                    .external_specializations_requested
                    .remove(&module_id)
                    .unwrap_or_default();

                if module_id == ModuleId::DERIVED_GEN {
                    // The derived gen module must also fulfill also specializations asked of the
                    // derived synth module.
                    let derived_synth_specializations = state
                        .module_cache
                        .external_specializations_requested
                        .remove(&ModuleId::DERIVED_SYNTH)
                        .unwrap_or_default();
                    specializations_we_must_make.extend(derived_synth_specializations)
                }

                let (
                    mut ident_ids,
                    mut subs,
                    expectations,
                    mut procs_base,
                    layout_cache,
                    mut module_timing,
                ) = if state.make_specializations_pass.current_pass() == 1
                    && module_id == ModuleId::DERIVED_GEN
                {
                    // This is the first time the derived module is introduced into the load
                    // graph. It has no abilities of its own or anything, just generate fresh
                    // information for it.
                    (
                        IdentIds::default(),
                        Subs::default(),
                        None, // no expectations for derived module
                        ProcsBase::default(),
                        LayoutCache::new(state.layout_interner.fork(), state.target_info),
                        ModuleTiming::new(Instant::now()),
                    )
                } else if state.make_specializations_pass.current_pass() == 1 {
                    let found_specializations = state
                        .module_cache
                        .found_specializations
                        .remove(&module_id)
                        .unwrap();

                    let FoundSpecializationsModule {
                        ident_ids,
                        subs,
                        procs_base,
                        layout_cache,
                        module_timing,
                        abilities_store,
                        expectations,
                    } = found_specializations;

                    let our_exposed_types = state
                        .exposed_types
                        .get(&module_id)
                        .unwrap_or_else(|| {
                            internal_error!("Exposed types for {:?} missing", module_id)
                        })
                        .clone();

                    // Add our abilities to the world.
                    state.world_abilities.insert(
                        module_id,
                        abilities_store,
                        our_exposed_types.exposed_types_storage_subs,
                    );

                    (
                        ident_ids,
                        subs,
                        expectations,
                        procs_base,
                        layout_cache,
                        module_timing,
                    )
                } else {
                    let LateSpecializationsModule {
                        ident_ids,
                        subs,
                        expectations,
                        module_timing,
                        layout_cache,
                        procs_base,
                    } = state
                        .module_cache
                        .late_specializations
                        .remove(&module_id)
                        .unwrap();

                    (
                        ident_ids,
                        subs,
                        expectations,
                        procs_base,
                        layout_cache,
                        module_timing,
                    )
                };

                if module_id == ModuleId::DERIVED_GEN {
                    load_derived_partial_procs(
                        module_id,
                        arena,
                        &mut subs,
                        &mut ident_ids,
                        &state.derived_module,
                        &mut module_timing,
                        state.target_info,
                        &state.exposed_types,
                        &mut procs_base,
                        &mut state.world_abilities,
                    );
                }

                let derived_module = SharedDerivedModule::clone(&state.derived_module);

                BuildTask::MakeSpecializations {
                    module_id,
                    ident_ids,
                    subs,
                    procs_base,
                    layout_cache,
                    specializations_we_must_make,
                    module_timing,
                    world_abilities: state.world_abilities.clone_ref(),
                    // TODO: awful, how can we get rid of the clone?
                    exposed_by_module: state.exposed_types.clone(),
                    derived_module,
                    expectations,
                }
            }
        }
    };

    vec![task]
}

/// Values used to render expect output
pub struct ExpectMetadata<'a> {
    pub interns: Interns,
    pub layout_interner: STLayoutInterner<'a>,
    pub expectations: VecMap<ModuleId, Expectations>,
}

type LocExpects = VecMap<Region, Vec<ExpectLookup>>;
type LocDbgs = VecMap<Symbol, DbgLookup>;

/// A message sent out _from_ a worker thread,
/// representing a result of work done, or a request for further work
#[derive(Debug)]
enum Msg<'a> {
    Many(Vec<Msg<'a>>),
    Header(ModuleHeader<'a>),
    Parsed(ParsedModule<'a>),
    CanonicalizedAndConstrained(CanAndCon),
    SolvedTypes {
        module_id: ModuleId,
        ident_ids: IdentIds,
        solved_module: SolvedModule,
        solved_subs: Solved<Subs>,
        decls: Declarations,
        dep_idents: IdentIdsByModule,
        module_timing: ModuleTiming,
        abilities_store: AbilitiesStore,
        loc_expects: LocExpects,
        loc_dbgs: LocDbgs,
    },
    FinishedAllTypeChecking {
        solved_subs: Solved<Subs>,
        exposed_vars_by_symbol: Vec<(Symbol, Variable)>,
        exposed_aliases_by_symbol: MutMap<Symbol, (bool, Alias)>,
        exposed_types_storage: ExposedTypesStorageSubs,
        resolved_implementations: ResolvedImplementations,
        dep_idents: IdentIdsByModule,
        documentation: VecMap<ModuleId, ModuleDocumentation>,
        abilities_store: AbilitiesStore,
    },
    FoundSpecializations {
        module_id: ModuleId,
        ident_ids: IdentIds,
        layout_cache: LayoutCache<'a>,
        procs_base: ProcsBase<'a>,
        solved_subs: Solved<Subs>,
        module_timing: ModuleTiming,
        abilities_store: AbilitiesStore,
        toplevel_expects: ToplevelExpects,
        expectations: Option<Expectations>,
    },
    MadeSpecializations {
        module_id: ModuleId,
        ident_ids: IdentIds,
        layout_cache: LayoutCache<'a>,
        external_specializations_requested: BumpMap<ModuleId, ExternalSpecializations<'a>>,
        procs_base: ProcsBase<'a>,
        procedures: MutMap<(Symbol, ProcLayout<'a>), Proc<'a>>,
        update_mode_ids: UpdateModeIds,
        module_timing: ModuleTiming,
        subs: Subs,
        expectations: Option<Expectations>,
    },

    /// The task is to only typecheck AND monomorphize modules
    /// all modules are now monomorphized, we are done
    FinishedAllSpecialization {
        subs: Subs,
        /// The layout interner after all passes in mono are done.
        /// DO NOT use the one on state; that is left in an empty state after specialization is complete!
        layout_interner: STLayoutInterner<'a>,
        exposed_to_host: ExposedToHost,
        module_expectations: VecMap<ModuleId, Expectations>,
    },

    FailedToParse(FileError<'a, SyntaxError<'a>>),
    FailedToReadFile {
        filename: PathBuf,
        error: io::ErrorKind,
    },

    FailedToLoad(LoadingProblem<'a>),
    IncorrectModuleName(FileError<'a, IncorrectModuleName<'a>>),
}

#[derive(Debug)]
struct CanAndCon {
    constrained_module: ConstrainedModule,
    canonicalization_problems: Vec<roc_problem::can::Problem>,
    module_docs: Option<ModuleDocumentation>,
}

#[derive(Debug)]
enum PlatformPath<'a> {
    NotSpecified,
    Valid(To<'a>),
    RootIsInterface,
    RootIsHosted,
    RootIsPlatformModule,
}

#[derive(Debug)]
struct PlatformData<'a> {
    module_id: ModuleId,
    provides: &'a [(Loc<ExposedName<'a>>, Loc<TypedIdent<'a>>)],
    is_prebuilt: bool,
}

#[derive(Debug, Clone, Copy)]
enum MakeSpecializationsPass {
    Pass(u8),
}

impl MakeSpecializationsPass {
    fn inc(&mut self) {
        match self {
            &mut Self::Pass(n) => {
                *self = Self::Pass(
                    n.checked_add(1)
                        .expect("way too many specialization passes!"),
                )
            }
        }
    }

    fn current_pass(&self) -> u8 {
        match self {
            MakeSpecializationsPass::Pass(n) => *n,
        }
    }
}

#[derive(Debug)]
struct State<'a> {
    pub root_id: ModuleId,
    pub root_subs: Option<Subs>,
    pub cache_dir: PathBuf,
    /// If the root is an app module, the shorthand specified in its header's `to` field
    pub opt_platform_shorthand: Option<&'a str>,
    pub platform_data: Option<PlatformData<'a>>,
    pub exposed_types: ExposedByModule,
    pub output_path: Option<&'a str>,
    pub platform_path: PlatformPath<'a>,
    pub target_info: TargetInfo,

    /// Note: only packages and platforms actually expose any modules;
    /// for all others, this will be empty.
    pub exposed_modules: &'a [ModuleId],

    pub module_cache: ModuleCache<'a>,
    pub dependencies: Dependencies<'a>,
    pub procedures: MutMap<(Symbol, ProcLayout<'a>), Proc<'a>>,
    pub toplevel_expects: ToplevelExpects,
    pub exposed_to_host: ExposedToHost,

    /// This is the "final" list of IdentIds, after canonicalization and constraint gen
    /// have completed for a given module.
    pub constrained_ident_ids: IdentIdsByModule,

    /// From now on, these will be used by multiple threads; time to make an Arc<Mutex<_>>!
    pub arc_modules: Arc<Mutex<PackageModuleIds<'a>>>,
    pub arc_shorthands: Arc<Mutex<MutMap<&'a str, ShorthandPath>>>,
    pub derived_module: SharedDerivedModule,

    pub ident_ids_by_module: SharedIdentIdsByModule,

    pub declarations_by_id: MutMap<ModuleId, Declarations>,

    pub exposed_symbols_by_module: MutMap<ModuleId, VecSet<Symbol>>,

    pub timings: MutMap<ModuleId, ModuleTiming>,

    // Each thread gets its own layout cache. When one "pending specializations"
    // pass completes, it returns its layout cache so another thread can use it.
    // We don't bother trying to union them all together to maximize cache hits,
    // since the unioning process could potentially take longer than the savings.
    // (Granted, this has not been attempted or measured!)
    pub layout_caches: std::vec::Vec<LayoutCache<'a>>,

    pub render: RenderTarget,
    pub palette: Palette,
    pub exec_mode: ExecutionMode,

    /// All abilities across all modules.
    pub world_abilities: WorldAbilities,

    make_specializations_pass: MakeSpecializationsPass,

    // cached types (used for builtin modules, could include packages in the future too)
    cached_types: CachedTypeState,

    layout_interner: GlobalLayoutInterner<'a>,
}

type CachedTypeState = Arc<Mutex<MutMap<ModuleId, TypeState>>>;

impl<'a> State<'a> {
    fn goal_phase(&self) -> Phase {
        self.exec_mode.goal_phase()
    }

    fn new(
        root_id: ModuleId,
        opt_platform_shorthand: Option<&'a str>,
        target_info: TargetInfo,
        exposed_types: ExposedByModule,
        arc_modules: Arc<Mutex<PackageModuleIds<'a>>>,
        ident_ids_by_module: SharedIdentIdsByModule,
        cached_types: MutMap<ModuleId, TypeState>,
        render: RenderTarget,
        palette: Palette,
        number_of_workers: usize,
        exec_mode: ExecutionMode,
    ) -> Self {
        let arc_shorthands = Arc::new(Mutex::new(MutMap::default()));
        let cache_dir = roc_packaging::cache::roc_cache_dir();
        let dependencies = Dependencies::new(exec_mode.goal_phase());

        Self {
            root_id,
            root_subs: None,
            opt_platform_shorthand,
            cache_dir,
            target_info,
            platform_data: None,
            output_path: None,
            platform_path: PlatformPath::NotSpecified,
            module_cache: ModuleCache::default(),
            dependencies,
            procedures: MutMap::default(),
            toplevel_expects: ToplevelExpects::default(),
            exposed_to_host: ExposedToHost::default(),
            exposed_modules: &[],
            exposed_types,
            arc_modules,
            arc_shorthands,
            derived_module: Default::default(),
            constrained_ident_ids: IdentIds::exposed_builtins(0),
            ident_ids_by_module,
            declarations_by_id: MutMap::default(),
            exposed_symbols_by_module: MutMap::default(),
            timings: MutMap::default(),
            layout_caches: std::vec::Vec::with_capacity(number_of_workers),
            cached_types: Arc::new(Mutex::new(cached_types)),
            render,
            palette,
            exec_mode,
            make_specializations_pass: MakeSpecializationsPass::Pass(1),
            world_abilities: Default::default(),
            layout_interner: GlobalLayoutInterner::with_capacity(128, target_info),
        }
    }
}

fn report_timing(
    buf: &mut impl std::fmt::Write,
    label: &str,
    duration: Duration,
) -> std::fmt::Result {
    writeln!(
        buf,
        "        {:9.3} ms   {}",
        duration.as_secs_f64() * 1000.0,
        label,
    )
}

impl std::fmt::Display for ModuleTiming {
    fn fmt(&self, f: &mut std::fmt::Formatter<'_>) -> std::fmt::Result {
        let module_timing = self;

        report_timing(f, "Read .roc file from disk", module_timing.read_roc_file)?;
        report_timing(f, "Parse header", module_timing.parse_header)?;
        report_timing(f, "Parse body", module_timing.parse_body)?;
        report_timing(f, "Canonicalize", module_timing.canonicalize)?;
        report_timing(f, "Constrain", module_timing.constrain)?;
        report_timing(f, "Solve", module_timing.solve)?;
        report_timing(
            f,
            "Find Specializations",
            module_timing.find_specializations,
        )?;
        let multiple_make_specializations_passes = module_timing.make_specializations.len() > 1;
        for (i, pass_time) in module_timing.make_specializations.iter().enumerate() {
            let suffix = if multiple_make_specializations_passes {
                format!(" (Pass {})", i)
            } else {
                String::new()
            };
            report_timing(f, &format!("Make Specializations{}", suffix), *pass_time)?;
        }
        report_timing(f, "Other", module_timing.other())?;
        f.write_str("\n")?;
        report_timing(f, "Total", module_timing.total())?;

        Ok(())
    }
}

/// A message sent _to_ a worker thread, describing the work to be done
#[derive(Debug)]
#[allow(dead_code)]
enum BuildTask<'a> {
    LoadModule {
        module_name: PQModuleName<'a>,
        module_ids: Arc<Mutex<PackageModuleIds<'a>>>,
        shorthands: Arc<Mutex<MutMap<&'a str, ShorthandPath>>>,
        ident_ids_by_module: SharedIdentIdsByModule,
    },
    Parse {
        header: ModuleHeader<'a>,
    },
    CanonicalizeAndConstrain {
        parsed: ParsedModule<'a>,
        module_ids: ModuleIds,
        dep_idents: IdentIdsByModule,
        exposed_symbols: VecSet<Symbol>,
        aliases: MutMap<Symbol, Alias>,
        abilities_store: PendingAbilitiesStore,
        exposed_module_ids: &'a [ModuleId],
        skip_constraint_gen: bool,
    },
    Solve {
        module: Module,
        ident_ids: IdentIds,
        exposed_for_module: ExposedForModule,
        module_timing: ModuleTiming,
        types: Types,
        constraints: Constraints,
        constraint: ConstraintSoa,
        pending_derives: PendingDerives,
        var_store: VarStore,
        declarations: Declarations,
        dep_idents: IdentIdsByModule,
        cached_subs: CachedTypeState,
        derived_module: SharedDerivedModule,
    },
    BuildPendingSpecializations {
        module_timing: ModuleTiming,
        layout_cache: LayoutCache<'a>,
        solved_subs: Solved<Subs>,
        imported_module_thunks: &'a [Symbol],
        module_id: ModuleId,
        ident_ids: IdentIds,
        decls: Declarations,
        exposed_to_host: ExposedToHost,
        exposed_by_module: ExposedByModule,
        abilities_store: AbilitiesStore,
        derived_module: SharedDerivedModule,
        expectations: Option<Expectations>,
        build_expects: bool,
    },
    MakeSpecializations {
        module_id: ModuleId,
        ident_ids: IdentIds,
        subs: Subs,
        procs_base: ProcsBase<'a>,
        layout_cache: LayoutCache<'a>,
        specializations_we_must_make: Vec<ExternalSpecializations<'a>>,
        module_timing: ModuleTiming,
        exposed_by_module: ExposedByModule,
        world_abilities: WorldAbilities,
        derived_module: SharedDerivedModule,
        expectations: Option<Expectations>,
    },
}

#[derive(Debug)]
enum WorkerMsg {
    Shutdown,
    TaskAdded,
}

#[derive(Debug)]
pub struct IncorrectModuleName<'a> {
    pub module_id: ModuleId,
    pub found: Loc<PQModuleName<'a>>,
    pub expected: PQModuleName<'a>,
}

#[derive(Debug)]
pub enum LoadingProblem<'a> {
    FileProblem {
        filename: PathBuf,
        error: io::ErrorKind,
    },
    ParsingFailed(FileError<'a, SyntaxError<'a>>),
    UnexpectedHeader(String),

    MsgChannelDied,
    ErrJoiningWorkerThreads,
    TriedToImportAppModule,

    /// a formatted report
    FormattedReport(String),

    ImportCycle(PathBuf, Vec<ModuleId>),
    IncorrectModuleName(FileError<'a, IncorrectModuleName<'a>>),
    CouldNotFindCacheDir,
}

pub enum Phases {
    /// Parse, canonicalize, check types
    TypeCheck,
    /// Parse, canonicalize, check types, monomorphize
    Monomorphize,
}

type MsgSender<'a> = Sender<Msg<'a>>;

/// Add a task to the queue, and notify all the listeners.
fn enqueue_task<'a>(
    injector: &Injector<BuildTask<'a>>,
    listeners: &[Sender<WorkerMsg>],
    task: BuildTask<'a>,
) -> Result<(), LoadingProblem<'a>> {
    injector.push(task);

    for listener in listeners {
        listener
            .send(WorkerMsg::TaskAdded)
            .map_err(|_| LoadingProblem::MsgChannelDied)?;
    }

    Ok(())
}

pub fn load_and_typecheck_str<'a>(
    arena: &'a Bump,
    filename: PathBuf,
    source: &'a str,
    src_dir: PathBuf,
    exposed_types: ExposedByModule,
    target_info: TargetInfo,
    render: RenderTarget,
    palette: Palette,
    roc_cache_dir: RocCacheDir<'_>,
    threading: Threading,
) -> Result<LoadedModule, LoadingProblem<'a>> {
    use LoadResult::*;

    let load_start = LoadStart::from_str(arena, filename, source, roc_cache_dir, src_dir)?;

    // this function is used specifically in the case
    // where we want to regenerate the cached data
    let cached_subs = MutMap::default();

    let load_config = LoadConfig {
        target_info,
        render,
        palette,
        threading,
        exec_mode: ExecutionMode::Check,
    };

    match load(
        arena,
        load_start,
        exposed_types,
        cached_subs,
        roc_cache_dir,
        load_config,
    )? {
        Monomorphized(_) => unreachable!(""),
        TypeChecked(module) => Ok(module),
    }
}

#[derive(Clone, Copy)]
pub enum PrintTarget {
    ColorTerminal,
    Generic,
}

pub struct LoadStart<'a> {
    arc_modules: Arc<Mutex<PackageModuleIds<'a>>>,
    ident_ids_by_module: SharedIdentIdsByModule,
    root_id: ModuleId,
    opt_platform_shorthand: Option<&'a str>,
    root_msg: Msg<'a>,
    src_dir: PathBuf,
}

impl<'a> LoadStart<'a> {
    pub fn from_path(
        arena: &'a Bump,
        filename: PathBuf,
        render: RenderTarget,
        roc_cache_dir: RocCacheDir<'_>,
        palette: Palette,
    ) -> Result<Self, LoadingProblem<'a>> {
        let arc_modules = Arc::new(Mutex::new(PackageModuleIds::default()));
        let root_exposed_ident_ids = IdentIds::exposed_builtins(0);
        let ident_ids_by_module = Arc::new(Mutex::new(root_exposed_ident_ids));
        let mut src_dir = filename.parent().unwrap().to_path_buf();

        // Load the root module synchronously; we can't proceed until we have its id.
        let header_output = {
            let root_start_time = Instant::now();

            let res_loaded = load_filename(
                arena,
                filename,
                true,
                None,
                None,
                Arc::clone(&arc_modules),
                Arc::clone(&ident_ids_by_module),
                roc_cache_dir,
                root_start_time,
            );

            match res_loaded {
                Ok(header_output) => {
                    if let Msg::Header(ModuleHeader {
                        module_id: header_id,
                        header_type,
                        is_root_module,
                        ..
                    }) = &header_output.msg
                    {
                        debug_assert_eq!(*header_id, header_output.module_id);
                        debug_assert!(is_root_module);

                        if let HeaderType::Interface { name, .. } = header_type {
                            // Interface modules can have names like Foo.Bar.Baz,
                            // in which case we need to adjust the src_dir to
                            // remove the "Bar/Baz" directories in order to correctly
                            // resolve this interface module's imports!
                            let dirs_to_pop = name.as_str().matches('.').count();

                            for _ in 0..dirs_to_pop {
                                src_dir.pop();
                            }
                        }
                    }

                    header_output
                }

                Err(problem) => {
                    let module_ids = Arc::try_unwrap(arc_modules)
                        .unwrap_or_else(|_| {
                            panic!("There were still outstanding Arc references to module_ids")
                        })
                        .into_inner()
                        .into_module_ids();

                    let report = report_loading_problem(problem, module_ids, render, palette);

                    // TODO try to gracefully recover and continue
                    // instead of changing the control flow to exit.
                    return Err(LoadingProblem::FormattedReport(report));
                }
            }
        };

        Ok(LoadStart {
            arc_modules,
            ident_ids_by_module,
            src_dir,
            root_id: header_output.module_id,
            root_msg: header_output.msg,
            opt_platform_shorthand: header_output.opt_platform_shorthand,
        })
    }

    pub fn from_str(
        arena: &'a Bump,
        filename: PathBuf,
        src: &'a str,
        roc_cache_dir: RocCacheDir<'_>,
        src_dir: PathBuf,
    ) -> Result<Self, LoadingProblem<'a>> {
        let arc_modules = Arc::new(Mutex::new(PackageModuleIds::default()));
        let root_exposed_ident_ids = IdentIds::exposed_builtins(0);
        let ident_ids_by_module = Arc::new(Mutex::new(root_exposed_ident_ids));

        // Load the root module synchronously; we can't proceed until we have its id.
        let HeaderOutput {
            module_id: root_id,
            msg: root_msg,
            opt_platform_shorthand: opt_platform_id,
        } = {
            let root_start_time = Instant::now();

            load_from_str(
                arena,
                filename,
                src,
                Arc::clone(&arc_modules),
                Arc::clone(&ident_ids_by_module),
                roc_cache_dir,
                root_start_time,
            )?
        };

        Ok(LoadStart {
            arc_modules,
            src_dir,
            ident_ids_by_module,
            root_id,
            root_msg,
            opt_platform_shorthand: opt_platform_id,
        })
    }
}

pub enum LoadResult<'a> {
    TypeChecked(LoadedModule),
    Monomorphized(MonomorphizedModule<'a>),
}

#[derive(Copy, Clone, Debug, PartialEq, Eq)]
pub enum Threading {
    Single,
    AllAvailable,
    AtMost(usize),
}

/// The loading process works like this, starting from the given filename (e.g. "main.roc"):
///
/// 1. Open the file.
/// 2. Parse the module's header.
/// 3. For each of its imports, send a message on the channel to the coordinator thread, which
///    will repeat this process to load that module - starting with step 1.
/// 4. Add everything we were able to import unqualified to the module's default scope.
/// 5. Parse the module's defs.
/// 6. Canonicalize the module.
/// 7. Before type checking, block on waiting for type checking to complete on all imports.
///    (Since Roc doesn't allow cyclic dependencies, this cannot deadlock.)
/// 8. Type check the module and create type annotations for its top-level declarations.
/// 9. Report the completed type annotation to the coordinator thread, so other modules
///    that are waiting in step 7 can unblock.
///
/// The loaded_modules argument specifies which modules have already been loaded.
/// It typically contains *at least* the standard modules, but is empty when loading
/// the standard modules themselves.
///
/// If we're just type-checking everything (e.g. running `roc check` at the command line),
/// we can stop there. However, if we're generating code, then there are additional steps.
///
/// 10. After reporting the completed type annotation, we have all the information necessary
///     to monomorphize. However, since we want to monomorphize in parallel without
///     duplicating work, we do monomorphization in two steps. First, we go through and
///     determine all the specializations this module *wants*. We compute the hashes
///     and report them to the coordinator thread, along with the mono::expr::Expr values of
///     the current function's body. At this point, we have not yet begun to assemble Procs;
///     all we've done is send a list of requested specializations to the coordinator.
/// 11. The coordinator works through the specialization requests in parallel, adding them
///     to a global map once they're finished. Performing one specialization may result
///     in requests for others; these are added to the queue and worked through as normal.
///     This process continues until *both* all modules have reported that they've finished
///     adding specialization requests to the queue, *and* the queue is empty (including
///     of any requests that were added in the course of completing other requests). Now
///     we have a map of specializations, and everything was assembled in parallel with
///     no unique specialization ever getting assembled twice (meaning no wasted effort).
///
///     a. Note that this might mean that we have to specialize certain modules multiple times.
///        When might this happen? Well, abilities can introduce implicit edges in the dependency
///        graph, and even cycles. For example, suppose module Ab provides "ability1" and a function
///        "f" that uses "ability1", and module App implements "ability1" and calls "f" with the
///        implementing type. Then the specialization of "Ab#f" depends on the specialization of
///        "ability1" back in the App module.
/// 12. Now that we have our final map of specializations, we can proceed to code gen!
///     As long as the specializations are stored in a per-ModuleId map, we can also
///     parallelize this code gen. (e.g. in dev builds, building separate LLVM modules
///     and then linking them together, and possibly caching them by the hash of their
///     specializations, so if none of their specializations changed, we don't even need
///     to rebuild the module and can link in the cached one directly.)
pub fn load<'a>(
    arena: &'a Bump,
    load_start: LoadStart<'a>,
    exposed_types: ExposedByModule,
    cached_types: MutMap<ModuleId, TypeState>,
    roc_cache_dir: RocCacheDir<'_>,
    load_config: LoadConfig,
) -> Result<LoadResult<'a>, LoadingProblem<'a>> {
    enum Threads {
        Single,
        Many(usize),
    }

    let threads = {
        if cfg!(target_family = "wasm") {
            // When compiling to wasm, we cannot spawn extra threads
            // so we have a single-threaded implementation
            Threads::Single
        } else {
            match std::thread::available_parallelism().map(|v| v.get()) {
                Err(_) => Threads::Single,
                Ok(0) => unreachable!("NonZeroUsize"),
                Ok(1) => Threads::Single,
                Ok(reported) => match load_config.threading {
                    Threading::Single => Threads::Single,
                    Threading::AllAvailable => Threads::Many(reported),
                    Threading::AtMost(at_most) => Threads::Many(Ord::min(reported, at_most)),
                },
            }
        }
    };

    match threads {
        Threads::Single => load_single_threaded(
            arena,
            load_start,
            exposed_types,
            load_config.target_info,
            cached_types,
            load_config.render,
            load_config.palette,
            load_config.exec_mode,
            roc_cache_dir,
        ),
        Threads::Many(threads) => load_multi_threaded(
            arena,
            load_start,
            exposed_types,
            load_config.target_info,
            cached_types,
            load_config.render,
            load_config.palette,
            threads,
            load_config.exec_mode,
            roc_cache_dir,
        ),
    }
}

/// Load using only a single thread; used when compiling to webassembly
pub fn load_single_threaded<'a>(
    arena: &'a Bump,
    load_start: LoadStart<'a>,
    exposed_types: ExposedByModule,
    target_info: TargetInfo,
    cached_types: MutMap<ModuleId, TypeState>,
    render: RenderTarget,
    palette: Palette,
    exec_mode: ExecutionMode,
    roc_cache_dir: RocCacheDir<'_>,
) -> Result<LoadResult<'a>, LoadingProblem<'a>> {
    let LoadStart {
        arc_modules,
        ident_ids_by_module,
        root_id,
        root_msg,
        src_dir,
        opt_platform_shorthand,
        ..
    } = load_start;

    let (msg_tx, msg_rx) = bounded(1024);

    msg_tx
        .send(root_msg)
        .map_err(|_| LoadingProblem::MsgChannelDied)?;

    let number_of_workers = 1;
    let mut state = State::new(
        root_id,
        opt_platform_shorthand,
        target_info,
        exposed_types,
        arc_modules,
        ident_ids_by_module,
        cached_types,
        render,
        palette,
        number_of_workers,
        exec_mode,
    );

    // We'll add tasks to this, and then worker threads will take tasks from it.
    let injector = Injector::new();

    let (worker_msg_tx, worker_msg_rx) = bounded(1024);
    let worker_listener = worker_msg_tx;
    let worker_listeners = arena.alloc([worker_listener]);

    let worker = Worker::new_fifo();
    let stealer = worker.stealer();
    let stealers = &[stealer];

    // now we just manually interleave stepping the state "thread" and the worker "thread"
    loop {
        match state_thread_step(
            arena,
            state,
            &src_dir,
            worker_listeners,
            &injector,
            &msg_tx,
            &msg_rx,
        ) {
            Ok(ControlFlow::Break(done)) => return Ok(done),
            Ok(ControlFlow::Continue(new_state)) => {
                state = new_state;
            }
            Err(e) => return Err(e),
        }

        // then check if the worker can step
        let control_flow = worker_task_step(
            arena,
            &worker,
            &injector,
            stealers,
            &worker_msg_rx,
            &msg_tx,
            &src_dir,
            roc_cache_dir,
            target_info,
        );

        match control_flow {
            Ok(ControlFlow::Break(())) => panic!("the worker should not break!"),
            Ok(ControlFlow::Continue(())) => {
                // progress was made
            }
            Err(e) => return Err(e),
        }
    }
}

fn state_thread_step<'a>(
    arena: &'a Bump,
    state: State<'a>,
    src_dir: &Path,
    worker_listeners: &'a [Sender<WorkerMsg>],
    injector: &Injector<BuildTask<'a>>,
    msg_tx: &crossbeam::channel::Sender<Msg<'a>>,
    msg_rx: &crossbeam::channel::Receiver<Msg<'a>>,
) -> Result<ControlFlow<LoadResult<'a>, State<'a>>, LoadingProblem<'a>> {
    match msg_rx.try_recv() {
        Ok(msg) => {
            match msg {
                Msg::FinishedAllTypeChecking {
                    solved_subs,
                    exposed_vars_by_symbol,
                    exposed_aliases_by_symbol,
                    exposed_types_storage,
                    resolved_implementations,
                    dep_idents,
                    documentation,
                    abilities_store,
                } => {
                    // We're done! There should be no more messages pending.
                    debug_assert!(msg_rx.is_empty());

                    let exposed_aliases_by_symbol = exposed_aliases_by_symbol
                        .into_iter()
                        .map(|(k, (_, v))| (k, v))
                        .collect();

                    let typechecked = finish(
                        state,
                        solved_subs,
                        exposed_aliases_by_symbol,
                        exposed_vars_by_symbol,
                        exposed_types_storage,
                        resolved_implementations,
                        dep_idents,
                        documentation,
                        abilities_store,
                    );

                    Ok(ControlFlow::Break(LoadResult::TypeChecked(typechecked)))
                }
                Msg::FinishedAllSpecialization {
                    subs,
                    layout_interner,
                    exposed_to_host,
                    module_expectations,
                } => {
                    // We're done! There should be no more messages pending.
                    debug_assert!(msg_rx.is_empty());

                    let monomorphized = finish_specialization(
                        arena,
                        state,
                        subs,
                        layout_interner,
                        exposed_to_host,
                        module_expectations,
                    )?;

                    Ok(ControlFlow::Break(LoadResult::Monomorphized(monomorphized)))
                }
                Msg::FailedToReadFile { filename, error } => {
                    let buf = to_file_problem_report_string(&filename, error);
                    Err(LoadingProblem::FormattedReport(buf))
                }

                Msg::FailedToParse(problem) => {
                    let module_ids = (*state.arc_modules).lock().clone().into_module_ids();
                    let buf = to_parse_problem_report(
                        problem,
                        module_ids,
                        state.constrained_ident_ids,
                        state.render,
                        state.palette,
                    );
                    Err(LoadingProblem::FormattedReport(buf))
                }
                Msg::IncorrectModuleName(FileError {
                    problem: SourceError { problem, bytes },
                    filename,
                }) => {
                    let module_ids = (*state.arc_modules).lock().clone().into_module_ids();
                    let buf = to_incorrect_module_name_report(
                        module_ids,
                        state.constrained_ident_ids,
                        problem,
                        filename,
                        bytes,
                        state.render,
                    );
                    Err(LoadingProblem::FormattedReport(buf))
                }
                msg => {
                    // This is where most of the main thread's work gets done.
                    // Everything up to this point has been setting up the threading
                    // system which lets this logic work efficiently.
                    let arc_modules = state.arc_modules.clone();

                    let render = state.render;
                    let palette = state.palette;

                    let res_state = update(
                        state,
                        src_dir,
                        msg,
                        msg_tx.clone(),
                        injector,
                        worker_listeners,
                        arena,
                    );

                    match res_state {
                        Ok(new_state) => Ok(ControlFlow::Continue(new_state)),
                        Err(LoadingProblem::ParsingFailed(problem)) => {
                            let module_ids = Arc::try_unwrap(arc_modules)
                                .unwrap_or_else(|_| {
                                    panic!(
                                        r"There were still outstanding Arc references to module_ids"
                                    )
                                })
                                .into_inner()
                                .into_module_ids();

                            // if parsing failed, this module did not add anything to IdentIds
                            let root_exposed_ident_ids = IdentIds::exposed_builtins(0);
                            let buf = to_parse_problem_report(
                                problem,
                                module_ids,
                                root_exposed_ident_ids,
                                render,
                                palette,
                            );
                            Err(LoadingProblem::FormattedReport(buf))
                        }
                        Err(LoadingProblem::ImportCycle(filename, cycle)) => {
                            let module_ids = arc_modules.lock().clone().into_module_ids();

                            let root_exposed_ident_ids = IdentIds::exposed_builtins(0);
                            let buf = to_import_cycle_report(
                                module_ids,
                                root_exposed_ident_ids,
                                cycle,
                                filename,
                                render,
                            );
                            return Err(LoadingProblem::FormattedReport(buf));
                        }
                        Err(LoadingProblem::IncorrectModuleName(FileError {
                            problem: SourceError { problem, bytes },
                            filename,
                        })) => {
                            let module_ids = arc_modules.lock().clone().into_module_ids();

                            let root_exposed_ident_ids = IdentIds::exposed_builtins(0);
                            let buf = to_incorrect_module_name_report(
                                module_ids,
                                root_exposed_ident_ids,
                                problem,
                                filename,
                                bytes,
                                render,
                            );
                            return Err(LoadingProblem::FormattedReport(buf));
                        }
                        Err(e) => Err(e),
                    }
                }
            }
        }
        Err(err) => match err {
            crossbeam::channel::TryRecvError::Empty => Ok(ControlFlow::Continue(state)),
            crossbeam::channel::TryRecvError::Disconnected => Err(LoadingProblem::MsgChannelDied),
        },
    }
}

pub fn report_loading_problem(
    problem: LoadingProblem<'_>,
    module_ids: ModuleIds,
    render: RenderTarget,
    palette: Palette,
) -> String {
    match problem {
        LoadingProblem::ParsingFailed(problem) => {
            // if parsing failed, this module did not add anything to IdentIds
            let root_exposed_ident_ids = IdentIds::exposed_builtins(0);

            to_parse_problem_report(problem, module_ids, root_exposed_ident_ids, render, palette)
        }
        LoadingProblem::ImportCycle(filename, cycle) => {
            let root_exposed_ident_ids = IdentIds::exposed_builtins(0);

            to_import_cycle_report(module_ids, root_exposed_ident_ids, cycle, filename, render)
        }
        LoadingProblem::IncorrectModuleName(FileError {
            problem: SourceError { problem, bytes },
            filename,
        }) => {
            let root_exposed_ident_ids = IdentIds::exposed_builtins(0);

            to_incorrect_module_name_report(
                module_ids,
                root_exposed_ident_ids,
                problem,
                filename,
                bytes,
                render,
            )
        }
        LoadingProblem::FormattedReport(report) => report,
        LoadingProblem::FileProblem { filename, error } => {
            to_file_problem_report_string(&filename, error)
        }
        err => todo!("Loading error: {:?}", err),
    }
}

fn load_multi_threaded<'a>(
    arena: &'a Bump,
    load_start: LoadStart<'a>,
    exposed_types: ExposedByModule,
    target_info: TargetInfo,
    cached_types: MutMap<ModuleId, TypeState>,
    render: RenderTarget,
    palette: Palette,
    available_threads: usize,
    exec_mode: ExecutionMode,
    roc_cache_dir: RocCacheDir<'_>,
) -> Result<LoadResult<'a>, LoadingProblem<'a>> {
    let LoadStart {
        arc_modules,
        ident_ids_by_module,
        root_id,
        root_msg,
        src_dir,
        opt_platform_shorthand,
        ..
    } = load_start;

    let (msg_tx, msg_rx) = bounded(1024);
    msg_tx
        .send(root_msg)
        .map_err(|_| LoadingProblem::MsgChannelDied)?;

    // Reserve one CPU for the main thread, and let all the others be eligible
    // to spawn workers.
    let available_workers = available_threads - 1;

    let num_workers = match env::var("ROC_NUM_WORKERS") {
        Ok(env_str) => env_str
            .parse::<usize>()
            .unwrap_or(available_workers)
            .min(available_workers),
        Err(_) => available_workers,
    };

    assert!(
        num_workers >= 1,
        "`load_multi_threaded` needs at least one worker"
    );

    let mut state = State::new(
        root_id,
        opt_platform_shorthand,
        target_info,
        exposed_types,
        arc_modules,
        ident_ids_by_module,
        cached_types,
        render,
        palette,
        num_workers,
        exec_mode,
    );

    // an arena for every worker, stored in an arena-allocated bumpalo vec to make the lifetimes work
    let arenas = std::iter::repeat_with(Bump::new).take(num_workers);
    let worker_arenas = arena.alloc(bumpalo::collections::Vec::from_iter_in(arenas, arena));

    // We'll add tasks to this, and then worker threads will take tasks from it.
    let injector = Injector::new();

    // We need to allocate worker *queues* on the main thread and then move them
    // into the worker threads, because those workers' stealers need to be
    // shared between all threads, and this coordination work is much easier
    // on the main thread.
    let mut worker_queues = bumpalo::collections::Vec::with_capacity_in(num_workers, arena);
    let mut stealers = bumpalo::collections::Vec::with_capacity_in(num_workers, arena);

    for _ in 0..num_workers {
        let worker = Worker::new_fifo();

        stealers.push(worker.stealer());
        worker_queues.push(worker);
    }

    // Get a reference to the completed stealers, so we can send that
    // reference to each worker. (Slices are Sync, but bumpalo Vecs are not.)
    let stealers = stealers.into_bump_slice();

    let it = worker_arenas.iter_mut();
    {
        thread::scope(|thread_scope| {
            let mut worker_listeners =
                bumpalo::collections::Vec::with_capacity_in(num_workers, arena);

            for worker_arena in it {
                let msg_tx = msg_tx.clone();
                let worker = worker_queues.pop().unwrap();

                let (worker_msg_tx, worker_msg_rx) = bounded(1024);
                worker_listeners.push(worker_msg_tx);

                // We only want to move a *reference* to the main task queue's
                // injector in the thread, not the injector itself
                // (since other threads need to reference it too). Same with src_dir.
                let injector = &injector;
                let src_dir = &src_dir;

                // Record this thread's handle so the main thread can join it later.
                let res_join_handle = thread_scope
                    .builder()
                    .stack_size(EXPANDED_STACK_SIZE)
                    .spawn(move |_| {
                        // will process messages until we run out
                        worker_task(
                            worker_arena,
                            worker,
                            injector,
                            stealers,
                            worker_msg_rx,
                            msg_tx,
                            src_dir,
                            roc_cache_dir,
                            target_info,
                        )
                    });

                res_join_handle.unwrap();
            }

            // We've now distributed one worker queue to each thread.
            // There should be no queues left to distribute!
            debug_assert!(worker_queues.is_empty());
            drop(worker_queues);

            // Grab a reference to these Senders outside the loop, so we can share
            // it across each iteration of the loop.
            let worker_listeners = worker_listeners.into_bump_slice();
            let msg_tx = msg_tx.clone();

            macro_rules! shut_down_worker_threads {
                () => {
                    for listener in worker_listeners {
                        listener
                            .send(WorkerMsg::Shutdown)
                            .map_err(|_| LoadingProblem::MsgChannelDied)?;
                    }
                };
            }

            // The root module will have already queued up messages to process,
            // and processing those messages will in turn queue up more messages.
            loop {
                match state_thread_step(
                    arena,
                    state,
                    &src_dir,
                    worker_listeners,
                    &injector,
                    &msg_tx,
                    &msg_rx,
                ) {
                    Ok(ControlFlow::Break(load_result)) => {
                        shut_down_worker_threads!();

                        return Ok(load_result);
                    }
                    Ok(ControlFlow::Continue(new_state)) => {
                        state = new_state;
                        continue;
                    }
                    Err(e) => {
                        shut_down_worker_threads!();

                        return Err(e);
                    }
                }
            }
        })
    }
    .unwrap()
}

fn worker_task_step<'a>(
    worker_arena: &'a Bump,
    worker: &Worker<BuildTask<'a>>,
    injector: &Injector<BuildTask<'a>>,
    stealers: &[Stealer<BuildTask<'a>>],
    worker_msg_rx: &crossbeam::channel::Receiver<WorkerMsg>,
    msg_tx: &MsgSender<'a>,
    src_dir: &Path,
    roc_cache_dir: RocCacheDir<'_>,
    target_info: TargetInfo,
) -> Result<ControlFlow<(), ()>, LoadingProblem<'a>> {
    match worker_msg_rx.try_recv() {
        Ok(msg) => {
            match msg {
                WorkerMsg::Shutdown => {
                    // We've finished all our work. It's time to
                    // shut down the thread, so when the main thread
                    // blocks on joining with all the worker threads,
                    // it can finally exit too!
                    Ok(ControlFlow::Break(()))
                }
                WorkerMsg::TaskAdded => {
                    // Find a task - either from this thread's queue,
                    // or from the main queue, or from another worker's
                    // queue - and run it.
                    //
                    // There might be no tasks to work on! That could
                    // happen if another thread is working on a task
                    // which will later result in more tasks being
                    // added. In that case, do nothing, and keep waiting
                    // until we receive a Shutdown message.
                    if let Some(task) = find_task(worker, injector, stealers) {
                        let result = run_task(
                            task,
                            worker_arena,
                            src_dir,
                            msg_tx.clone(),
                            roc_cache_dir,
                            target_info,
                        );

                        match result {
                            Ok(()) => {}
                            Err(LoadingProblem::MsgChannelDied) => {
                                panic!("Msg channel closed unexpectedly.")
                            }
                            Err(LoadingProblem::ParsingFailed(problem)) => {
                                msg_tx.send(Msg::FailedToParse(problem)).unwrap();
                            }
                            Err(LoadingProblem::FileProblem { filename, error }) => {
                                msg_tx
                                    .send(Msg::FailedToReadFile { filename, error })
                                    .unwrap();
                            }
                            Err(LoadingProblem::IncorrectModuleName(err)) => {
                                msg_tx.send(Msg::IncorrectModuleName(err)).unwrap();
                            }
                            Err(other) => {
                                return Err(other);
                            }
                        }
                    }

                    Ok(ControlFlow::Continue(()))
                }
            }
        }
        Err(err) => match err {
            crossbeam::channel::TryRecvError::Empty => Ok(ControlFlow::Continue(())),
            crossbeam::channel::TryRecvError::Disconnected => Ok(ControlFlow::Break(())),
        },
    }
}

fn worker_task<'a>(
    worker_arena: &'a Bump,
    worker: Worker<BuildTask<'a>>,
    injector: &Injector<BuildTask<'a>>,
    stealers: &[Stealer<BuildTask<'a>>],
    worker_msg_rx: crossbeam::channel::Receiver<WorkerMsg>,
    msg_tx: MsgSender<'a>,
    src_dir: &Path,
    roc_cache_dir: RocCacheDir<'_>,
    target_info: TargetInfo,
) -> Result<(), LoadingProblem<'a>> {
    // Keep listening until we receive a Shutdown msg
    for msg in worker_msg_rx.iter() {
        match msg {
            WorkerMsg::Shutdown => {
                // We've finished all our work. It's time to
                // shut down the thread, so when the main thread
                // blocks on joining with all the worker threads,
                // it can finally exit too!
                return Ok(());
            }
            WorkerMsg::TaskAdded => {
                // Find a task - either from this thread's queue,
                // or from the main queue, or from another worker's
                // queue - and run it.
                //
                // There might be no tasks to work on! That could
                // happen if another thread is working on a task
                // which will later result in more tasks being
                // added. In that case, do nothing, and keep waiting
                // until we receive a Shutdown message.
                if let Some(task) = find_task(&worker, injector, stealers) {
                    log!(
                        ">>> {}",
                        match &task {
                            BuildTask::LoadModule { module_name, .. } => {
                                format!("BuildTask::LoadModule({:?})", module_name)
                            }
                            BuildTask::Parse { header } => {
                                format!("BuildTask::Parse({})", header.module_path.display())
                            }
                            BuildTask::CanonicalizeAndConstrain { parsed, .. } => format!(
                                "BuildTask::CanonicalizeAndConstrain({})",
                                parsed.module_path.display()
                            ),
                            BuildTask::Solve { module, .. } => {
                                format!("BuildTask::Solve({:?})", module.module_id)
                            }
                            BuildTask::BuildPendingSpecializations { module_id, .. } => {
                                format!("BuildTask::BuildPendingSpecializations({:?})", module_id)
                            }
                            BuildTask::MakeSpecializations { module_id, .. } => {
                                format!("BuildTask::MakeSpecializations({:?})", module_id)
                            }
                        }
                    );

                    let result = run_task(
                        task,
                        worker_arena,
                        src_dir,
                        msg_tx.clone(),
                        roc_cache_dir,
                        target_info,
                    );

                    match result {
                        Ok(()) => {}
                        Err(LoadingProblem::MsgChannelDied) => {
                            panic!("Msg channel closed unexpectedly.")
                        }
                        Err(LoadingProblem::ParsingFailed(problem)) => {
                            msg_tx.send(Msg::FailedToParse(problem)).unwrap();
                        }
                        Err(LoadingProblem::FileProblem { filename, error }) => {
                            msg_tx
                                .send(Msg::FailedToReadFile { filename, error })
                                .unwrap();
                        }
                        Err(LoadingProblem::IncorrectModuleName(err)) => {
                            msg_tx.send(Msg::IncorrectModuleName(err)).unwrap();
                        }
                        Err(other) => {
                            return Err(other);
                        }
                    }
                }
            }
        }
    }

    Ok(())
}

fn start_tasks<'a>(
    arena: &'a Bump,
    state: &mut State<'a>,
    work: MutSet<(ModuleId, Phase)>,
    injector: &Injector<BuildTask<'a>>,
    worker_listeners: &'a [Sender<WorkerMsg>],
) -> Result<(), LoadingProblem<'a>> {
    for (module_id, phase) in work {
        for task in start_phase(module_id, phase, arena, state) {
            enqueue_task(injector, worker_listeners, task)?
        }
    }

    Ok(())
}

macro_rules! debug_print_ir {
    ($state:expr, $interner:expr, $flag:path) => {
        dbg_do!($flag, {
            let procs_string = $state
                .procedures
                .values()
                .map(|proc| proc.to_pretty($interner, 200, true))
                .collect::<Vec<_>>();

            let result = procs_string.join("\n");

            eprintln!("{}", result);
        })
    };
}

macro_rules! debug_check_ir {
    ($state:expr, $arena:expr, $interner:expr, $flag:path) => {
        dbg_do!($flag, {
            use roc_mono::debug::{check_procs, format_problems};

            let interns = Interns {
                module_ids: $state.arc_modules.lock().clone().into_module_ids(),
                all_ident_ids: $state.constrained_ident_ids.clone(),
            };

            let procedures = &$state.procedures;

            let problems = check_procs($arena, &mut $interner, procedures);
            if !problems.is_empty() {
                let formatted = format_problems(&interns, &$interner, problems);
                eprintln!("IR PROBLEMS FOUND:\n{formatted}");
            }
        })
    };
}

/// Report modules that are imported, but from which nothing is used
fn report_unused_imported_modules(
    state: &mut State<'_>,
    module_id: ModuleId,
    constrained_module: &ConstrainedModule,
) {
    let mut unused_imported_modules = constrained_module.imported_modules.clone();
    let mut unused_imports = constrained_module.module.exposed_imports.clone();

    for symbol in constrained_module.module.referenced_values.iter() {
        unused_imported_modules.remove(&symbol.module_id());
        unused_imports.remove(symbol);
    }

    for symbol in constrained_module.module.referenced_types.iter() {
        unused_imported_modules.remove(&symbol.module_id());
        unused_imports.remove(symbol);
    }

    let existing = match state.module_cache.can_problems.entry(module_id) {
        Vacant(entry) => entry.insert(std::vec::Vec::new()),
        Occupied(entry) => entry.into_mut(),
    };

    for (unused, region) in unused_imported_modules.drain() {
        if !unused.is_builtin() {
            existing.push(roc_problem::can::Problem::UnusedModuleImport(
                unused, region,
            ));
        }
    }

    for (unused, region) in unused_imports.drain() {
        existing.push(roc_problem::can::Problem::UnusedImport(unused, region));
    }
}

fn extend_header_with_builtin(header: &mut ModuleHeader, module: ModuleId) {
    header
        .package_qualified_imported_modules
        .insert(PackageQualified::Unqualified(module));

    header.imported_modules.insert(module, Region::zero());

    let types = Symbol::builtin_types_in_scope(module)
        .iter()
        .map(|(name, info)| (Ident::from(*name), *info));
    header.exposed_imports.extend(types);
}

fn update<'a>(
    mut state: State<'a>,
    src_dir: &Path,
    msg: Msg<'a>,
    msg_tx: MsgSender<'a>,
    injector: &Injector<BuildTask<'a>>,
    worker_listeners: &'a [Sender<WorkerMsg>],
    arena: &'a Bump,
) -> Result<State<'a>, LoadingProblem<'a>> {
    use self::Msg::*;

    match msg {
        Many(messages) => {
            // enqueue all these message
            for msg in messages {
                msg_tx
                    .send(msg)
                    .map_err(|_| LoadingProblem::MsgChannelDied)?;
            }

            Ok(state)
        }
        Header(header) => {
            use HeaderType::*;

            log!("loaded header for {:?}", header.module_id);
            let home = header.module_id;

            let mut work = MutSet::default();

            // Register the package's path under its shorthand
            // (e.g. for { pf: "blah" }, register that "pf" should resolve to "blah")
            {
                let mut shorthands = (*state.arc_shorthands).lock();

                for (shorthand, package_name) in header.packages.iter() {
                    let package_str = package_name.as_str();
                    let shorthand_path = if package_str.starts_with("https://") {
                        #[cfg(not(target_family = "wasm"))]
                        {
                            let url = package_str;
                            match PackageMetadata::try_from(url) {
                                Ok(url_metadata) => {
                                    // This was a valid URL
                                    let root_module_dir = state
                                        .cache_dir
                                        .join(url_metadata.cache_subdir)
                                        .join(url_metadata.content_hash);
                                    let root_module = root_module_dir.join(
                                        url_metadata.root_module_filename.unwrap_or("main.roc"),
                                    );

                                    ShorthandPath::FromHttpsUrl {
                                        root_module_dir,
                                        root_module,
                                    }
                                }
                                Err(url_err) => {
                                    let buf = to_https_problem_report_string(
                                        url,
                                        Problem::InvalidUrl(url_err),
                                    );
                                    return Err(LoadingProblem::FormattedReport(buf));
                                }
                            }
                        }

                        #[cfg(target_family = "wasm")]
                        {
                            panic!("Specifying packages via URLs is curently unsupported in wasm.");
                        }
                    } else {
                        // This wasn't a URL, so it must be a filesystem path.
                        let root_module: PathBuf = src_dir.join(package_str);
                        let root_module_dir = root_module.parent().unwrap_or_else(|| {
                            if root_module.is_file() {
                                // Files must have parents!
                                internal_error!("Somehow I got a file path to a real file on the filesystem that has no parent!");
                            } else {
                                // TODO make this a nice report
                                todo!(
                                    "platform module {:?} was not a file.",
                                    package_str
                                )
                            }
                        }).into();

                        ShorthandPath::RelativeToSrc {
                            root_module_dir,
                            root_module,
                        }
                    };

                    log!(
                        "New package shorthand: {:?} => {:?}",
                        shorthand,
                        shorthand_path
                    );

                    shorthands.insert(shorthand, shorthand_path);
                }

                match header.header_type {
                    App { to_platform, .. } => {
                        debug_assert!(matches!(state.platform_path, PlatformPath::NotSpecified));
                        state.platform_path = PlatformPath::Valid(to_platform);
                    }
                    Package {
                        config_shorthand,
                        exposes_ids,
                        ..
                    } => {
                        if header.is_root_module {
                            state.exposed_modules = exposes_ids;
                        }

                        work.extend(state.dependencies.notify_package(config_shorthand));
                    }
                    Platform {
                        config_shorthand,
                        provides,
                        exposes_ids,
                        ..
                    } => {
                        work.extend(state.dependencies.notify_package(config_shorthand));

                        let is_prebuilt = if header.is_root_module {
                            debug_assert!(matches!(
                                state.platform_path,
                                PlatformPath::NotSpecified
                            ));
                            state.platform_path = PlatformPath::RootIsPlatformModule;

                            // If the root module is this platform, then the platform is the very
                            // thing we're rebuilding!
                            false
                        } else {
                            // platforms from HTTPS URLs are always prebuilt
                            matches!(
                                shorthands.get(config_shorthand),
                                Some(ShorthandPath::FromHttpsUrl { .. })
                            )
                        };

                        // If we're building an app module, and this was the platform
                        // specified in its header's `to` field, record it as our platform.
                        if state.opt_platform_shorthand == Some(config_shorthand) {
                            debug_assert!(matches!(state.platform_data, None));

                            state.platform_data = Some(PlatformData {
                                module_id: header.module_id,
                                provides,
                                is_prebuilt,
                            });
                        }

                        if header.is_root_module {
                            state.exposed_modules = exposes_ids;
                        }
                    }
                    Builtin { .. } | Interface { .. } => {
                        if header.is_root_module {
                            debug_assert!(matches!(
                                state.platform_path,
                                PlatformPath::NotSpecified
                            ));
                            state.platform_path = PlatformPath::RootIsInterface;
                        }
                    }
                    Hosted { .. } => {
                        if header.is_root_module {
                            debug_assert!(matches!(
                                state.platform_path,
                                PlatformPath::NotSpecified
                            ));
                            state.platform_path = PlatformPath::RootIsHosted;
                        }
                    }
                }
            }

            // store an ID to name mapping, so we know the file to read when fetching dependencies' headers
            for (name, id) in header.deps_by_name.iter() {
                state.module_cache.module_names.insert(*id, name.clone());
            }

            // This was a dependency. Write it down and keep processing messages.
            let mut exposed_symbols: VecSet<Symbol> = VecSet::with_capacity(header.exposes.len());

            // TODO can we avoid this loop by storing them as a Set in Header to begin with?
            for symbol in header.exposes.iter() {
                exposed_symbols.insert(*symbol);
            }

            // NOTE we currently re-parse the headers when a module is imported twice.
            // We need a proper solution that marks a phase as in-progress so it's not repeated
            // debug_assert!(!state.exposed_symbols_by_module.contains_key(&home));

            state
                .exposed_symbols_by_module
                .insert(home, exposed_symbols);

            // add the prelude
            let mut header = header;

            if !header.module_id.is_builtin() {
                let header = &mut header;

                extend_header_with_builtin(header, ModuleId::NUM);
                extend_header_with_builtin(header, ModuleId::BOOL);
                extend_header_with_builtin(header, ModuleId::STR);
                extend_header_with_builtin(header, ModuleId::LIST);
                extend_header_with_builtin(header, ModuleId::RESULT);
                extend_header_with_builtin(header, ModuleId::DICT);
                extend_header_with_builtin(header, ModuleId::SET);
                extend_header_with_builtin(header, ModuleId::BOX);
                extend_header_with_builtin(header, ModuleId::ENCODE);
                extend_header_with_builtin(header, ModuleId::DECODE);
                extend_header_with_builtin(header, ModuleId::HASH);
            }

            state
                .module_cache
                .imports
                .entry(header.module_id)
                .or_default()
                .extend(
                    header
                        .package_qualified_imported_modules
                        .iter()
                        .map(|x| *x.as_inner()),
                );

            let added_deps_result = state.dependencies.add_module(
                header.module_id,
                &header.package_qualified_imported_modules,
                state.exec_mode.goal_phase(),
            );

            let new_work = match added_deps_result {
                Ok(work) => work,
                Err(DepCycle { cycle }) => {
                    return Err(LoadingProblem::ImportCycle(
                        header.module_path.clone(),
                        cycle,
                    ));
                }
            };

            work.extend(new_work);

            state.module_cache.headers.insert(header.module_id, header);

            start_tasks(arena, &mut state, work, injector, worker_listeners)?;

            let work = state.dependencies.notify(home, Phase::LoadHeader);

            start_tasks(arena, &mut state, work, injector, worker_listeners)?;

            Ok(state)
        }
        Parsed(parsed) => {
            state
                .module_cache
                .sources
                .insert(parsed.module_id, (parsed.module_path.clone(), parsed.src));

            // If this was an app module, set the output path to be
            // the module's declared "name".
            //
            // e.g. for `app "blah"` we should generate an output file named "blah"
            if let HeaderType::App { output_name, .. } = &parsed.header_type {
                match output_name {
                    StrLiteral::PlainLine(path) => {
                        state.output_path = Some(path);
                    }
                    _ => {
                        todo!("TODO gracefully handle a malformed string literal after `app` keyword.");
                    }
                }
            }

            let module_id = parsed.module_id;

            state.module_cache.parsed.insert(parsed.module_id, parsed);

            let work = state.dependencies.notify(module_id, Phase::Parse);

            start_tasks(arena, &mut state, work, injector, worker_listeners)?;

            Ok(state)
        }

        CanonicalizedAndConstrained(CanAndCon {
            constrained_module,
            canonicalization_problems,
            module_docs,
        }) => {
            let module_id = constrained_module.module.module_id;
            log!("generated constraints for {:?}", module_id);
            state
                .module_cache
                .can_problems
                .insert(module_id, canonicalization_problems);

            if let Some(docs) = module_docs {
                state.module_cache.documentation.insert(module_id, docs);
            }

            report_unused_imported_modules(&mut state, module_id, &constrained_module);

            state
                .module_cache
                .aliases
                .insert(module_id, constrained_module.module.aliases.clone());

            state
                .module_cache
                .pending_abilities
                .insert(module_id, constrained_module.module.abilities_store.clone());

            state
                .module_cache
                .constrained
                .insert(module_id, constrained_module);

            let work = state
                .dependencies
                .notify(module_id, Phase::CanonicalizeAndConstrain);

            start_tasks(arena, &mut state, work, injector, worker_listeners)?;

            Ok(state)
        }
        SolvedTypes {
            module_id,
            ident_ids,
            solved_module,
            solved_subs,
            decls,
            dep_idents,
            mut module_timing,
            abilities_store,
            loc_expects,
            loc_dbgs,
        } => {
            log!("solved types for {:?}", module_id);
            module_timing.end_time = Instant::now();

            state
                .module_cache
                .type_problems
                .insert(module_id, solved_module.problems);

            let should_include_expects = (!loc_expects.is_empty() || !loc_dbgs.is_empty()) && {
                let modules = state.arc_modules.lock();
                modules
                    .package_eq(module_id, state.root_id)
                    .expect("root or this module is not yet known - that's a bug!")
            };

            let opt_expectations = if should_include_expects {
                let (path, _) = state.module_cache.sources.get(&module_id).unwrap();

                Some(Expectations {
                    expectations: loc_expects,
                    dbgs: loc_dbgs,
                    subs: solved_subs.clone().into_inner(),
                    path: path.to_owned(),
                    ident_ids: ident_ids.clone(),
                })
            } else {
                None
            };

            let work = state.dependencies.notify(module_id, Phase::SolveTypes);

            // if there is a platform, the `platform` module provides host-exposed,
            // otherwise the App module exposes host-exposed
            let is_host_exposed = match state.platform_data {
                None => module_id == state.root_id,
                Some(ref platform_data) => module_id == platform_data.module_id,
            };

            let add_to_host_exposed = is_host_exposed &&
                // During testing, we don't need to expose anything to the host.
                !matches!(state.exec_mode, ExecutionMode::Test);

            if add_to_host_exposed {
                state.exposed_to_host.top_level_values.extend(
                    solved_module
                        .exposed_vars_by_symbol
                        .iter()
                        .filter_map(|(k, v)| {
                            if abilities_store.is_specialization_name(*k) {
                                None
                            } else {
                                Some((*k, *v))
                            }
                        }),
                );

                state
                    .exposed_to_host
                    .closure_types
                    .extend(solved_module.aliases.keys().copied());
            }

            let finish_type_checking = is_host_exposed &&
                (state.goal_phase() == Phase::SolveTypes)
                // If we're running in check-and-then-build mode, only exit now there are errors.
                && (!state.exec_mode.build_if_checks() || state.module_cache.has_errors());

            if finish_type_checking {
                debug_assert!(work.is_empty());
                debug_assert!(state.dependencies.solved_all());

                state.timings.insert(module_id, module_timing);

                if state.exec_mode.build_if_checks() {
                    // We there may outstanding modules in the typecheked cache whose ident IDs
                    // aren't registered; transfer all of their idents over to the state, since
                    // we're now done and ready to report errors.
                    for (
                        module_id,
                        TypeCheckedModule {
                            ident_ids,
                            module_timing,
                            ..
                        },
                    ) in state.module_cache.typechecked.drain()
                    {
                        state.constrained_ident_ids.insert(module_id, ident_ids);
                        state.timings.insert(module_id, module_timing);
                    }
                }

                let documentation = {
                    let mut empty = VecMap::default();
                    std::mem::swap(&mut empty, &mut state.module_cache.documentation);

                    empty
                };

                msg_tx
                    .send(Msg::FinishedAllTypeChecking {
                        solved_subs,
                        exposed_vars_by_symbol: solved_module.exposed_vars_by_symbol,
                        exposed_aliases_by_symbol: solved_module.aliases,
                        exposed_types_storage: solved_module.exposed_types,
                        resolved_implementations: solved_module.solved_implementations,
                        dep_idents,
                        documentation,
                        abilities_store,
                    })
                    .map_err(|_| LoadingProblem::MsgChannelDied)?;

                // bookkeeping
                state.declarations_by_id.insert(module_id, decls);
                state.constrained_ident_ids.insert(module_id, ident_ids);

                // As far as type-checking goes, once we've solved
                // the originally requested module, we're all done!
                return Ok(state);
            } else {
                state.exposed_types.insert(
                    module_id,
                    ExposedModuleTypes {
                        exposed_types_storage_subs: solved_module.exposed_types,
                        resolved_implementations: solved_module.solved_implementations,
                    },
                );

                if state.goal_phase() > Phase::SolveTypes || state.exec_mode.build_if_checks() {
                    let layout_cache = state.layout_caches.pop().unwrap_or_else(|| {
                        LayoutCache::new(state.layout_interner.fork(), state.target_info)
                    });

                    let typechecked = TypeCheckedModule {
                        module_id,
                        layout_cache,
                        module_timing,
                        solved_subs,
                        decls,
                        ident_ids,
                        abilities_store,
                        expectations: opt_expectations,
                    };

                    state
                        .module_cache
                        .typechecked
                        .insert(module_id, typechecked);
                } else {
                    state.constrained_ident_ids.insert(module_id, ident_ids);
                    state.timings.insert(module_id, module_timing);
                }

                let work = if is_host_exposed && state.exec_mode.build_if_checks() {
                    debug_assert!(
                        work.is_empty(),
                        "work left over after host exposed is checked"
                    );

                    // Load the find + make specializations portion of the dependency graph.
                    state
                        .dependencies
                        .load_find_and_make_specializations_after_check()
                } else {
                    work
                };

                start_tasks(arena, &mut state, work, injector, worker_listeners)?;
            }

            Ok(state)
        }
        FoundSpecializations {
            module_id,
            procs_base,
            solved_subs,
            ident_ids,
            layout_cache,
            module_timing,
            abilities_store,
            toplevel_expects,
            expectations,
        } => {
            log!("found specializations for {:?}", module_id);

            let subs = solved_subs.into_inner();

            state.toplevel_expects.pure.extend(toplevel_expects.pure);
            state.toplevel_expects.fx.extend(toplevel_expects.fx);

            state
                .module_cache
                .top_level_thunks
                .entry(module_id)
                .or_default()
                .extend(procs_base.module_thunks.iter().copied());

            let found_specializations_module = FoundSpecializationsModule {
                ident_ids,
                layout_cache,
                procs_base,
                subs,
                module_timing,
                abilities_store,
                expectations,
            };

            state
                .module_cache
                .found_specializations
                .insert(module_id, found_specializations_module);

            let work = state
                .dependencies
                .notify(module_id, Phase::FindSpecializations);

            start_tasks(arena, &mut state, work, injector, worker_listeners)?;

            Ok(state)
        }
        MadeSpecializations {
            module_id,
            ident_ids,
            mut update_mode_ids,
            subs,
            procs_base,
            procedures,
            external_specializations_requested,
            module_timing,
            layout_cache,
            expectations,
            ..
        } => {
            debug_assert!(
                state.goal_phase() == Phase::MakeSpecializations
                    || state.exec_mode.build_if_checks()
            );

            log!("made specializations for {:?}", module_id);

            // in the future, layouts will be in SoA form and we'll want to hold on to this data
            let _ = layout_cache;

            state.procedures.extend(procedures);
            state.module_cache.late_specializations.insert(
                module_id,
                LateSpecializationsModule {
                    ident_ids,
                    module_timing,
                    subs,
                    layout_cache,
                    procs_base,
                    expectations,
                },
            );

            let work = state
                .dependencies
                .notify(module_id, Phase::MakeSpecializations);

            for (module_id, requested) in external_specializations_requested {
                let existing = match state
                    .module_cache
                    .external_specializations_requested
                    .entry(module_id)
                {
                    Vacant(entry) => entry.insert(vec![]),
                    Occupied(entry) => entry.into_mut(),
                };

                existing.push(requested);
            }

            enum NextStep {
                Done,
                RelaunchPhase,
                MakingInPhase,
            }

            let all_work_done = work.is_empty() && state.dependencies.solved_all();
            let next_step = if all_work_done {
                if state
                    .module_cache
                    .external_specializations_requested
                    .is_empty()
                {
                    NextStep::Done
                } else {
                    NextStep::RelaunchPhase
                }
            } else {
                NextStep::MakingInPhase
            };

            match next_step {
                NextStep::Done => {
                    // We are all done with specializations across all modules.
                    // Insert post-specialization operations and report our completion.

                    if !state
                        .module_cache
                        .external_specializations_requested
                        .is_empty()
                    {
                        internal_error!(
                            "No more work left, but external specializations left over: {:?}",
                            state.module_cache.external_specializations_requested
                        );
                    }

                    let mut module_expectations =
                        VecMap::with_capacity(state.module_cache.module_names.len());

                    // Flush late-specialization module information to the top-level of the state
                    // where it will be visible to others, since we don't need late specialization
                    // anymore.
                    for (
                        module_id,
                        LateSpecializationsModule {
                            ident_ids,
                            subs,
                            module_timing,
                            layout_cache: _layout_cache,
                            procs_base: _,
                            expectations,
                        },
                    ) in state.module_cache.late_specializations.drain()
                    {
                        state.constrained_ident_ids.insert(module_id, ident_ids);
                        if module_id == state.root_id {
                            state.root_subs = Some(subs);
                        }
                        state.timings.insert(module_id, module_timing);
                        if let Some(expectations) = expectations {
                            module_expectations.insert(module_id, expectations);
                        }

                        #[cfg(debug_assertions)]
                        {
                            log_layout_stats(module_id, &_layout_cache);
                        }
                    }

                    let layout_interner = {
                        let mut taken = GlobalLayoutInterner::with_capacity(0, state.target_info);
                        std::mem::swap(&mut state.layout_interner, &mut taken);
                        taken
                    };

                    #[allow(unused_mut)]
                    let mut layout_interner = layout_interner
                        .unwrap()
                        .expect("outstanding references to global layout interener, but we just drained all layout caches");

                    log!("specializations complete from {:?}", module_id);

                    debug_print_ir!(state, &layout_interner, ROC_PRINT_IR_AFTER_SPECIALIZATION);
                    debug_check_ir!(state, arena, layout_interner, ROC_CHECK_MONO_IR);

                    let ident_ids = state.constrained_ident_ids.get_mut(&module_id).unwrap();

                    roc_mono::tail_recursion::apply_trmc(
                        arena,
                        &mut layout_interner,
                        module_id,
                        ident_ids,
                        &mut state.procedures,
                    );

                    debug_print_ir!(state, &layout_interner, ROC_PRINT_IR_AFTER_TRMC);

                    inc_dec::insert_inc_dec_operations(
                        arena,
                        &layout_interner,
                        &mut state.procedures,
                    );

                    debug_print_ir!(state, &layout_interner, ROC_PRINT_IR_AFTER_REFCOUNT);

                    drop_specialization::specialize_drops(
                        arena,
                        &mut layout_interner,
                        module_id,
                        ident_ids,
                        &mut state.procedures,
                    );

                    debug_print_ir!(
                        state,
                        &layout_interner,
                        ROC_PRINT_IR_AFTER_DROP_SPECIALIZATION
                    );

                    reset_reuse::insert_reset_reuse_operations(
                        arena,
                        &layout_interner,
                        module_id,
                        state.target_info,
                        ident_ids,
                        &mut update_mode_ids,
                        &mut state.procedures,
                    );

                    debug_print_ir!(state, &layout_interner, ROC_PRINT_IR_AFTER_RESET_REUSE);

                    // This is not safe with the new non-recursive RC updates that we do for tag unions
                    //
                    // Proc::optimize_refcount_operations(
                    //     arena,
                    //     module_id,
                    //     &mut ident_ids,
                    //     &mut state.procedures,
                    // );

                    // use the subs of the root module;
                    // this is used in the repl to find the type of `main`
                    let subs = state.root_subs.clone().unwrap();

                    msg_tx
                        .send(Msg::FinishedAllSpecialization {
                            subs,
                            layout_interner,
                            exposed_to_host: state.exposed_to_host.clone(),
                            module_expectations,
                        })
                        .map_err(|_| LoadingProblem::MsgChannelDied)?;

                    Ok(state)
                }

                NextStep::RelaunchPhase => {
                    // We passed through the dependency graph of modules to be specialized, but
                    // there are still specializations left over. Restart the make specializations
                    // phase in reverse topological order.
                    //
                    // This happens due to abilities. In detail, consider
                    //
                    //   # Default module
                    //   interface Default exposes [default, getDefault]
                    //
                    //   Default has default : {} -> a | a has Default
                    //
                    //   getDefault = \{} -> default {}
                    //
                    //   # App module
                    //   app "test" provides [main] imports [Default.{default, getDefault}]
                    //
                    //   Foo := {}
                    //
                    //   default = \{} -> @Foo {}
                    //
                    //   main =
                    //     f : Foo
                    //     f = getDefault {}
                    //     f
                    //
                    // The syntactic make specializations graph (based on imports) will be
                    // App -> Default, and in a pass will build the specializations `App#main` and
                    // `Default#getDefault for Foo`. But now notice that `Default#getDefault` will
                    // have gained an implicit dependency on the specialized `default` for `Foo`,
                    // `App#Foo#default`. So for abilities, the syntactic import graph is not
                    // enough to express the entire dependency graph.
                    //
                    // The simplest way to resolve these leftover, possibly circular
                    // specializations is to relaunch the make-specializations phase in the import
                    // order until there are no more specializations left to be made. This is a bit
                    // unfortunate in that we may look again into modules that don't need any
                    // specializations made, but there are also some nice properties:
                    //
                    // - no more specializations will be made than needed
                    // - the number of phase relaunches scales linearly with the largest number of
                    //   "bouncing back and forth" between ability calls, which is likely to be
                    //   small in practice
                    // - the phases will always terminate. suppose they didn't; then there must be
                    //   an infinite chain of calls all of which have different layouts. In Roc
                    //   this can only be true if the calls are all mutually recursive, and
                    //   furthermore are polymorphically recursive. But polymorphic recursion is
                    //   illegal in Roc, will have been enforced during type inference.

                    if state
                        .module_cache
                        .external_specializations_requested
                        .is_empty()
                    {
                        internal_error!(
                            "No specializations left over, but we were told to loop making specializations"
                        );
                    }

                    log!(
                        "re-launching make-specializations: pass {}",
                        state.make_specializations_pass.current_pass() + 1
                    );

                    state.make_specializations_pass.inc();

                    let work = state.dependencies.reload_make_specialization_pass();

                    start_tasks(arena, &mut state, work, injector, worker_listeners)?;

                    Ok(state)
                }

                NextStep::MakingInPhase => {
                    start_tasks(arena, &mut state, work, injector, worker_listeners)?;

                    Ok(state)
                }
            }
        }
        Msg::FailedToLoad(problem) => {
            // TODO report the error and continue instead of erroring out
            Err(problem)
        }
        Msg::FinishedAllTypeChecking { .. } => {
            unreachable!();
        }
        Msg::FinishedAllSpecialization { .. } => {
            unreachable!();
        }
        Msg::FailedToParse(_) => {
            unreachable!();
        }
        Msg::FailedToReadFile { .. } => {
            unreachable!();
        }
        Msg::IncorrectModuleName(..) => {
            internal_error!();
        }
    }
}

#[cfg(debug_assertions)]
fn log_layout_stats(module_id: ModuleId, layout_cache: &LayoutCache) {
    let (cache_stats, raw_function_cache_stats) = layout_cache.statistics();
    roc_tracing::info!(
        module = ?module_id,
        insertions = cache_stats.insertions,
        hits = cache_stats.hits,
        misses = cache_stats.misses,
        non_insertable = cache_stats.non_insertable,
        non_reusable = cache_stats.non_reusable,
        "cache stats"
    );
    roc_tracing::info!(
        module = ?module_id,
        insertions = raw_function_cache_stats.insertions,
        hits = raw_function_cache_stats.hits,
        misses = raw_function_cache_stats.misses,
        non_insertable = raw_function_cache_stats.non_insertable,
        non_reusable = raw_function_cache_stats.non_reusable,
        "raw function cache stats"
    );
}

fn finish_specialization<'a>(
    arena: &'a Bump,
    state: State<'a>,
    subs: Subs,
    mut layout_interner: STLayoutInterner<'a>,
    mut exposed_to_host: ExposedToHost,
    module_expectations: VecMap<ModuleId, Expectations>,
) -> Result<MonomorphizedModule<'a>, LoadingProblem<'a>> {
    if false {
        println!(
            "total Type clones: {} ",
            roc_types::types::get_type_clone_count()
        );
    }
    let module_ids = Arc::try_unwrap(state.arc_modules)
        .unwrap_or_else(|_| panic!("There were still outstanding Arc references to module_ids"))
        .into_inner()
        .into_module_ids();

    let mut all_ident_ids = state.constrained_ident_ids;

    // Associate the ident IDs from the derived synth module
    let (_, derived_synth_ident_ids) = Arc::try_unwrap(state.derived_module)
        .unwrap_or_else(|_| internal_error!("Outstanding references to the derived module"))
        .into_inner()
        .unwrap()
        .decompose();
    ModuleId::DERIVED_SYNTH.register_debug_idents(&derived_synth_ident_ids);
    all_ident_ids.insert(ModuleId::DERIVED_SYNTH, derived_synth_ident_ids);

    let mut interns = Interns {
        module_ids,
        all_ident_ids,
    };

    let entry_point = {
        let interns: &mut Interns = &mut interns;
        match state.exec_mode {
            ExecutionMode::Test => Ok(EntryPoint::Test),
            ExecutionMode::Executable | ExecutionMode::ExecutableIfCheck => {
                use PlatformPath::*;

                let platform_path = match &state.platform_path {
                    Valid(To::ExistingPackage(shorthand)) => {
                        match state.arc_shorthands.lock().get(shorthand) {
                            Some(shorthand_path) => shorthand_path.root_module().to_path_buf(),
                            None => unreachable!(),
                        }
                    }
                    Valid(To::NewPackage(p_or_p)) => PathBuf::from(p_or_p.as_str()),
                    other => {
                        let buf = to_missing_platform_report(state.root_id, other);
                        return Err(LoadingProblem::FormattedReport(buf));
                    }
                };

                let exposed_symbols_and_layouts = match state.platform_data {
                    None => {
                        let src = &state.exposed_to_host.top_level_values;
                        let mut buf = bumpalo::collections::Vec::with_capacity_in(src.len(), arena);

                        for &symbol in src.keys() {
                            let proc_layout =
                                proc_layout_for(state.procedures.keys().copied(), symbol);

                            buf.push((symbol, proc_layout));
                        }

                        buf.into_bump_slice()
                    }
                    Some(PlatformData {
                        module_id,
                        provides,
                        ..
                    }) => {
                        let ident_ids = interns.all_ident_ids.get_mut(&module_id).unwrap();
                        let mut buf =
                            bumpalo::collections::Vec::with_capacity_in(provides.len(), arena);

                        for (loc_name, _loc_typed_ident) in provides {
                            let ident_id = ident_ids.get_or_insert(loc_name.value.as_str());
                            let symbol = Symbol::new(module_id, ident_id);
                            let proc_layout =
                                proc_layout_for(state.procedures.keys().copied(), symbol);

                            buf.push((symbol, proc_layout));
                        }

                        buf.into_bump_slice()
                    }
                };

                Ok(EntryPoint::Executable {
                    exposed_to_host: exposed_symbols_and_layouts,
                    platform_path,
                })
            }
            ExecutionMode::Check => unreachable!(),
        }
    }?;

    let State {
        toplevel_expects,
        procedures,
        module_cache,
        output_path,
        platform_data,
        ..
    } = state;

    let ModuleCache {
        type_problems,
        can_problems,
        sources,
        ..
    } = module_cache;

    let sources: MutMap<ModuleId, (PathBuf, Box<str>)> = sources
        .into_iter()
        .map(|(id, (path, src))| (id, (path, src.into())))
        .collect();

    let module_id = state.root_id;
    let mut glue_getters = Vec::new();

    // the REPL does not have any platform data
    if let (
        EntryPoint::Executable {
            exposed_to_host: exposed_top_levels,
            ..
        },
        Some(platform_data),
    ) = (&entry_point, platform_data.as_ref())
    {
        // Expose glue for the platform, not for the app module!
        let module_id = platform_data.module_id;

        for (_name, proc_layout) in exposed_top_levels.iter() {
            let ret = &proc_layout.result;
            for in_layout in proc_layout.arguments.iter().chain([ret]) {
                let layout = layout_interner.get(*in_layout);
                let ident_ids = interns.all_ident_ids.get_mut(&module_id).unwrap();
                let all_glue_procs = roc_mono::ir::generate_glue_procs(
                    module_id,
                    ident_ids,
                    arena,
                    &mut layout_interner,
                    arena.alloc(layout),
                );

                let lambda_set_names = all_glue_procs
                    .legacy_layout_based_extern_names
                    .iter()
                    .map(|(lambda_set_id, _)| (*_name, *lambda_set_id));
                exposed_to_host.lambda_sets.extend(lambda_set_names);

                let getter_names = all_glue_procs
                    .getters
                    .iter()
                    .flat_map(|(_, glue_procs)| glue_procs.iter().map(|glue_proc| glue_proc.name));
                exposed_to_host.getters.extend(getter_names);

                glue_getters.extend(all_glue_procs.getters.iter().flat_map(|(_, glue_procs)| {
                    glue_procs
                        .iter()
                        .map(|glue_proc| (glue_proc.name, glue_proc.proc_layout))
                }));
            }
        }
    }

    let output_path = match output_path {
        Some(path_str) => Path::new(path_str).into(),
        None => current_dir().unwrap().join(DEFAULT_APP_OUTPUT_PATH).into(),
    };

    let uses_prebuilt_platform = match platform_data {
        Some(data) => data.is_prebuilt,
        // If there's no platform data (e.g. because we're building an interface module)
        // then there's no prebuilt platform either!
        None => false,
    };

    Ok(MonomorphizedModule {
        can_problems,
        type_problems,
        output_path,
        expectations: module_expectations,
        exposed_to_host,
        module_id,
        subs,
        interns,
        layout_interner,
        procedures,
        entry_point,
        sources,
        timings: state.timings,
        toplevel_expects,
        glue_layouts: GlueLayouts {
            getters: glue_getters,
        },
        uses_prebuilt_platform,
    })
}

fn proc_layout_for<'a>(
    mut proc_symbols: impl Iterator<Item = (Symbol, ProcLayout<'a>)>,
    symbol: Symbol,
) -> ProcLayout<'a> {
    match proc_symbols.find(|(s, _)| *s == symbol) {
        Some((_, layout)) => layout,
        None => {
            // the entry point is not specialized. This can happen if the repl output
            // is a function value
            roc_mono::ir::ProcLayout {
                arguments: &[],
                result: Layout::UNIT,
                niche: Niche::NONE,
            }
        }
    }
}

#[allow(clippy::too_many_arguments)]
fn finish(
    mut state: State,
    solved: Solved<Subs>,
    exposed_aliases_by_symbol: MutMap<Symbol, Alias>,
    exposed_vars_by_symbol: Vec<(Symbol, Variable)>,
    exposed_types_storage: ExposedTypesStorageSubs,
    resolved_implementations: ResolvedImplementations,
    dep_idents: IdentIdsByModule,
    documentation: VecMap<ModuleId, ModuleDocumentation>,
    abilities_store: AbilitiesStore,
) -> LoadedModule {
    let module_ids = Arc::try_unwrap(state.arc_modules)
        .unwrap_or_else(|_| panic!("There were still outstanding Arc references to module_ids"))
        .into_inner()
        .into_module_ids();

    // Associate the ident IDs from the derived synth module
    let (_, derived_synth_ident_ids) = Arc::try_unwrap(state.derived_module)
        .unwrap_or_else(|_| internal_error!("Outstanding references to the derived module"))
        .into_inner()
        .unwrap()
        .decompose();
    ModuleId::DERIVED_SYNTH.register_debug_idents(&derived_synth_ident_ids);
    state
        .constrained_ident_ids
        .insert(ModuleId::DERIVED_SYNTH, derived_synth_ident_ids);

    let interns = Interns {
        module_ids,
        all_ident_ids: state.constrained_ident_ids,
    };

    let sources = state
        .module_cache
        .sources
        .into_iter()
        .map(|(id, (path, src))| (id, (path, src.into())))
        .collect();

    let exposed_values = exposed_vars_by_symbol.iter().map(|x| x.0).collect();

    LoadedModule {
        module_id: state.root_id,
        interns,
        solved,
        can_problems: state.module_cache.can_problems,
        type_problems: state.module_cache.type_problems,
        declarations_by_id: state.declarations_by_id,
        dep_idents,
        exposed_aliases: exposed_aliases_by_symbol,
        exposed_values,
        exposed_to_host: exposed_vars_by_symbol.into_iter().collect(),
        exposed_types_storage,
        resolved_implementations,
        sources,
        timings: state.timings,
        docs_by_module: documentation,
        abilities_store,
    }
}

/// Load a `package` or `platform` module from disk
fn load_package_from_disk<'a>(
    arena: &'a Bump,
    filename: &Path,
    shorthand: &'a str,
    app_module_id: ModuleId,
    module_ids: Arc<Mutex<PackageModuleIds<'a>>>,
    ident_ids_by_module: SharedIdentIdsByModule,
) -> Result<Msg<'a>, LoadingProblem<'a>> {
    let module_start_time = Instant::now();
    let file_io_start = module_start_time;
    let read_result = fs::read(filename);
    let file_io_duration = file_io_start.elapsed();

    match read_result {
        Ok(bytes_vec) => {
            let parse_start = Instant::now();
            let bytes = arena.alloc(bytes_vec);
            let parse_state = roc_parse::state::State::new(bytes);
            let parsed = roc_parse::module::parse_header(arena, parse_state.clone());
            let parse_header_duration = parse_start.elapsed();

            // Insert the first entries for this module's timings
            let mut pkg_module_timing = ModuleTiming::new(module_start_time);

            pkg_module_timing.read_roc_file = file_io_duration;
            pkg_module_timing.parse_header = parse_header_duration;

            match parsed {
                Ok((
                    ast::Module {
                        header: ast::Header::Interface(header),
                        ..
                    },
                    _parse_state,
                )) => Err(LoadingProblem::UnexpectedHeader(format!(
                    "expected platform/package module, got Interface with header\n{:?}",
                    header
                ))),
                Ok((
                    ast::Module {
                        header: ast::Header::Hosted(header),
                        ..
                    },
                    _parse_state,
                )) => Err(LoadingProblem::UnexpectedHeader(format!(
                    "expected platform/package module, got Hosted module with header\n{:?}",
                    header
                ))),
                Ok((
                    ast::Module {
                        header: ast::Header::App(header),
                        ..
                    },
                    _parse_state,
                )) => Err(LoadingProblem::UnexpectedHeader(format!(
                    "expected platform/package module, got App with header\n{:?}",
                    header
                ))),
                Ok((
                    ast::Module {
                        header: ast::Header::Package(header),
                        comments,
                    },
                    parser_state,
                )) => {
                    let (_, _, package_module_msg) = build_package_header(
                        arena,
                        Some(shorthand),
                        false, // since we have an app module ID, the app module must be the root
                        filename.to_path_buf(),
                        parser_state,
                        module_ids,
                        ident_ids_by_module,
                        &header,
                        comments,
                        pkg_module_timing,
                    )?;

                    Ok(Msg::Header(package_module_msg))
                }
                Ok((
                    ast::Module {
                        header: ast::Header::Platform(header),
                        comments,
                    },
                    parser_state,
                )) => {
                    let exposes_ids = get_exposes_ids(
                        header.exposes.item.items,
                        arena,
                        &module_ids,
                        &ident_ids_by_module,
                    );

                    // make a `platform` module that ultimately exposes `main` to the host
                    let (_, _, platform_module_msg) = build_platform_header(
                        arena,
                        Some(shorthand),
                        Some(app_module_id),
                        filename.to_path_buf(),
                        parser_state,
                        module_ids,
                        exposes_ids.into_bump_slice(),
                        ident_ids_by_module,
                        &header,
                        comments,
                        pkg_module_timing,
                    )?;

                    Ok(Msg::Header(platform_module_msg))
                }
                Err(fail) => Err(LoadingProblem::ParsingFailed(
                    fail.map_problem(SyntaxError::Header)
                        .into_file_error(filename.to_path_buf()),
                )),
            }
        }

        Err(err) => Err(LoadingProblem::FileProblem {
            filename: filename.to_path_buf(),
            error: err.kind(),
        }),
    }
}

fn get_exposes_ids<'a>(
    entries: &'a [Loc<Spaced<'a, roc_parse::header::ModuleName<'a>>>],
    arena: &'a Bump,
    module_ids: &Arc<Mutex<PackageModuleIds<'a>>>,
    ident_ids_by_module: &Arc<Mutex<IdentIdsByModule>>,
) -> bumpalo::collections::Vec<'a, ModuleId> {
    let mut exposes_ids = bumpalo::collections::Vec::with_capacity_in(entries.len(), arena);

    // Lock just long enough to perform the minimal operations necessary.
    let mut module_ids = (**module_ids).lock();
    let mut ident_ids_by_module = (**ident_ids_by_module).lock();

    // TODO can we "iterate unspaced" instead of calling unspace here?
    for entry in unspace(arena, entries) {
        let module_id =
            module_ids.get_or_insert(&PQModuleName::Unqualified(entry.value.as_str().into()));

        // Ensure this module has an entry in the ident_ids_by_module map.
        ident_ids_by_module.get_or_insert(module_id);

        exposes_ids.push(module_id);
    }

    exposes_ids
}

fn load_builtin_module_help<'a>(
    arena: &'a Bump,
    filename: &str,
    src_bytes: &'a str,
) -> (HeaderInfo<'a>, roc_parse::state::State<'a>) {
    let is_root_module = false;
    let opt_shorthand = None;

    let filename = PathBuf::from(filename);

    let parse_state = roc_parse::state::State::new(src_bytes.as_bytes());
    let parsed = roc_parse::module::parse_header(arena, parse_state.clone());

    match parsed {
        Ok((
            ast::Module {
                header: ast::Header::Interface(header),
                comments,
            },
            parse_state,
        )) => {
            let info = HeaderInfo {
                filename,
                is_root_module,
                opt_shorthand,
                packages: &[],
                imports: unspace(arena, header.imports.item.items),
                header_type: HeaderType::Builtin {
                    name: header.name.value,
                    exposes: unspace(arena, header.exposes.item.items),
                    generates_with: &[],
                },
                module_comments: comments,
            };

            (info, parse_state)
        }
        Ok(_) => panic!("invalid header format for builtin module"),
        Err(e) => panic!(
            "Hit a parse error in the header of {:?}:\n{:?}",
            filename, e
        ),
    }
}

fn load_builtin_module<'a>(
    arena: &'a Bump,
    module_ids: Arc<Mutex<PackageModuleIds<'a>>>,
    ident_ids_by_module: SharedIdentIdsByModule,
    module_timing: ModuleTiming,
    module_id: ModuleId,
    module_name: &str,
) -> Result<(ModuleId, Msg<'a>), LoadingProblem<'a>> {
    let src_bytes = module_source(module_id);

    let (info, parse_state) = load_builtin_module_help(arena, module_name, src_bytes);

    let (module_id, _, header) = build_header(
        arena,
        info,
        parse_state,
        module_ids,
        ident_ids_by_module,
        module_timing,
    )?;
    Ok((module_id, Msg::Header(header)))
}

/// Load a module by its module name, rather than by its filename
fn load_module<'a>(
    arena: &'a Bump,
    src_dir: &Path,
    module_name: PQModuleName<'a>,
    module_ids: Arc<Mutex<PackageModuleIds<'a>>>,
    arc_shorthands: Arc<Mutex<MutMap<&'a str, ShorthandPath>>>,
    roc_cache_dir: RocCacheDir<'_>,
    ident_ids_by_module: SharedIdentIdsByModule,
) -> Result<HeaderOutput<'a>, LoadingProblem<'a>> {
    let module_start_time = Instant::now();

    let parse_start = Instant::now();
    let parse_header_duration = parse_start.elapsed();

    // Insert the first entries for this module's timings
    let mut module_timing = ModuleTiming::new(module_start_time);

    module_timing.read_roc_file = Default::default();
    module_timing.parse_header = parse_header_duration;

    macro_rules! load_builtins {
        ($($name:literal, $module_id:path)*) => {
            match module_name.as_inner().as_str() {
            $(
                $name => {
                    let (module_id, msg) = load_builtin_module(
                        arena,
                        module_ids,
                        ident_ids_by_module,
                        module_timing,
                        $module_id,
                        concat!($name, ".roc")
                    )?;

                    return Ok(HeaderOutput { module_id, msg, opt_platform_shorthand: None });
                }
            )*
                _ => { /* fall through */ }
            }}
    }

    load_builtins! {
        "Result", ModuleId::RESULT
        "List", ModuleId::LIST
        "Str", ModuleId::STR
        "Dict", ModuleId::DICT
        "Set", ModuleId::SET
        "Num", ModuleId::NUM
        "Bool", ModuleId::BOOL
        "Box", ModuleId::BOX
        "Encode", ModuleId::ENCODE
        "Decode", ModuleId::DECODE
        "Hash", ModuleId::HASH
        "TotallyNotJson", ModuleId::JSON
    }

    let (filename, opt_shorthand) = module_name_to_path(src_dir, &module_name, arc_shorthands);

    load_filename(
        arena,
        filename,
        false,
        opt_shorthand,
        Some(module_name),
        module_ids,
        ident_ids_by_module,
        roc_cache_dir,
        module_start_time,
    )
}

#[derive(Debug)]
enum ShorthandPath {
    /// e.g. "/home/rtfeldman/.cache/roc/0.1.0/oUkxSOI9zFGtSoIaMB40QPdrXphr1p1780eiui2iO9Mz"
    FromHttpsUrl {
        /// e.g. "/home/rtfeldman/.cache/roc/0.1.0/oUkxSOI9zFGtSoIaMB40QPdrXphr1p1780eiui2iO9Mz"
        root_module_dir: PathBuf,
        /// e.g. "/home/rtfeldman/.cache/roc/0.1.0/oUkxSOI9zFGtSoIaMB40QPdrXphr1p1780eiui2iO9Mz/main.roc"
        root_module: PathBuf,
    },
    RelativeToSrc {
        /// e.g. "/home/rtfeldman/my-roc-code/examples/cli/cli-platform/"
        root_module_dir: PathBuf,
        /// e.g. "/home/rtfeldman/my-roc-code/examples/cli/cli-platform/main.roc"
        root_module: PathBuf,
    },
}

impl ShorthandPath {
    pub fn root_module(&self) -> &Path {
        match self {
            ShorthandPath::FromHttpsUrl { root_module, .. }
            | ShorthandPath::RelativeToSrc { root_module, .. } => root_module.as_path(),
        }
    }

    pub fn root_module_dir(&self) -> &Path {
        match self {
            ShorthandPath::FromHttpsUrl {
                root_module_dir, ..
            }
            | ShorthandPath::RelativeToSrc {
                root_module_dir, ..
            } => root_module_dir.as_path(),
        }
    }
}

fn module_name_to_path<'a>(
    src_dir: &Path,
    module_name: &PQModuleName<'a>,
    arc_shorthands: Arc<Mutex<MutMap<&'a str, ShorthandPath>>>,
) -> (PathBuf, Option<&'a str>) {
    let mut filename;
    let opt_shorthand;

    match module_name {
        PQModuleName::Unqualified(name) => {
            filename = src_dir.to_path_buf();

            opt_shorthand = None;
            // Convert dots in module name to directories
            for part in name.split(MODULE_SEPARATOR) {
                filename.push(part);
            }
        }
        PQModuleName::Qualified(shorthand, name) => {
            opt_shorthand = Some(*shorthand);
            let shorthands = arc_shorthands.lock();
            filename = shorthands
                .get(shorthand)
                .expect("All shorthands should have been validated by now.")
                .root_module_dir()
                .to_path_buf();

            // Convert dots in module name to directories
            for part in name.split(MODULE_SEPARATOR) {
                filename.push(part);
            }
        }
    }

    // End with .roc
    filename.set_extension(ROC_FILE_EXTENSION);

    (filename, opt_shorthand)
}

/// Find a task according to the following algorithm:
///
/// 1. Look in a local Worker queue. If it has a task, pop it off the queue and return it.
/// 2. If that queue was empty, ask the global queue for a task.
/// 3. If the global queue is also empty, iterate through each Stealer (each Worker queue has a
///    corresponding Stealer, which can steal from it. Stealers can be shared across threads.)
///
/// Based on https://docs.rs/crossbeam/0.7.3/crossbeam/deque/index.html#examples
fn find_task<T>(local: &Worker<T>, global: &Injector<T>, stealers: &[Stealer<T>]) -> Option<T> {
    // Pop a task from the local queue, if not empty.
    local.pop().or_else(|| {
        // Otherwise, we need to look for a task elsewhere.
        iter::repeat_with(|| {
            // Try stealing a task from the global queue.
            global
                .steal()
                // Or try stealing a task from one of the other threads.
                .or_else(|| stealers.iter().map(|s| s.steal()).collect())
        })
        // Loop while no task was stolen and any steal operation needs to be retried.
        .find(|s| !s.is_retry())
        // Extract the stolen task, if there is one.
        .and_then(|s| s.success())
    })
}

fn verify_interface_matches_file_path<'a>(
    interface_name: Loc<roc_parse::header::ModuleName<'a>>,
    path: &Path,
    state: &roc_parse::state::State<'a>,
) -> Result<(), LoadingProblem<'a>> {
    let module_parts = interface_name.value.as_str().split(MODULE_SEPARATOR).rev();

    let mut is_mismatched = false;
    let mut opt_path = Some(path);
    for part in module_parts {
        match opt_path.and_then(|path| path.file_stem().map(|fi| (path, fi))) {
            None => {
                is_mismatched = true;
                break;
            }
            Some((path, fi)) => {
                if fi != part {
                    is_mismatched = true;
                    break;
                }
                opt_path = path.parent();
            }
        }
    }

    if !is_mismatched {
        return Ok(());
    }

    use roc_parse::parser::EHeader;
    let syntax_problem =
        SyntaxError::Header(EHeader::InconsistentModuleName(interface_name.region));
    let problem = LoadingProblem::ParsingFailed(FileError {
        problem: SourceError::new(syntax_problem, state),
        filename: path.to_path_buf(),
    });
    Err(problem)
}

#[derive(Debug)]
struct HeaderOutput<'a> {
    module_id: ModuleId,
    msg: Msg<'a>,
    /// Only comes up if we're parsing an app module
    opt_platform_shorthand: Option<&'a str>,
}

fn parse_header<'a>(
    arena: &'a Bump,
    read_file_duration: Duration,
    filename: PathBuf,
    is_root_module: bool,
    opt_shorthand: Option<&'a str>,
    opt_expected_module_name: Option<PackageQualified<'a, ModuleName>>,
    module_ids: Arc<Mutex<PackageModuleIds<'a>>>,
    ident_ids_by_module: SharedIdentIdsByModule,
    src_bytes: &'a [u8],
    roc_cache_dir: RocCacheDir<'_>,
    start_time: Instant,
) -> Result<HeaderOutput<'a>, LoadingProblem<'a>> {
    let parse_start = Instant::now();
    let parse_state = roc_parse::state::State::new(src_bytes);
    let parsed = roc_parse::module::parse_header(arena, parse_state.clone());
    let parse_header_duration = parse_start.elapsed();

    // Insert the first entries for this module's timings
    let mut module_timing = ModuleTiming::new(start_time);

    module_timing.read_roc_file = read_file_duration;
    module_timing.parse_header = parse_header_duration;

    match parsed {
        Ok((
            ast::Module {
                header: ast::Header::Interface(header),
                comments,
            },
            parse_state,
        )) => {
            verify_interface_matches_file_path(header.name, &filename, &parse_state)?;

            let header_name_region = header.name.region;
            let info = HeaderInfo {
                filename,
                is_root_module,
                opt_shorthand,
                packages: &[],
                imports: unspace(arena, header.imports.item.items),
                header_type: HeaderType::Interface {
                    name: header.name.value,
                    exposes: unspace(arena, header.exposes.item.items),
                },
                module_comments: comments,
            };

            let (module_id, module_name, header) = build_header(
                arena,
                info,
                parse_state.clone(),
                module_ids,
                ident_ids_by_module,
                module_timing,
            )?;

            if let Some(expected_module_name) = opt_expected_module_name {
                if expected_module_name != module_name {
                    let problem = SourceError::new(
                        IncorrectModuleName {
                            module_id,
                            found: Loc::at(header_name_region, module_name),
                            expected: expected_module_name,
                        },
                        &parse_state,
                    );
                    let problem = LoadingProblem::IncorrectModuleName(FileError {
                        problem,
                        filename: header.module_path,
                    });
                    return Err(problem);
                }
            }

            Ok(HeaderOutput {
                module_id,
                msg: Msg::Header(header),
                opt_platform_shorthand: None,
            })
        }
        Ok((
            ast::Module {
                header: ast::Header::Hosted(header),
                comments,
            },
            parse_state,
        )) => {
            let info = HeaderInfo {
                filename,
                is_root_module,
                opt_shorthand,
                packages: &[],
                imports: unspace(arena, header.imports.item.items),
                header_type: HeaderType::Hosted {
                    name: header.name.value,
                    exposes: unspace(arena, header.exposes.item.items),
                    generates: header.generates.item,
                    generates_with: unspace(arena, header.generates_with.item.items),
                },
                module_comments: comments,
            };

            let (module_id, _, header) = build_header(
                arena,
                info,
                parse_state,
                module_ids,
                ident_ids_by_module,
                module_timing,
            )?;

            Ok(HeaderOutput {
                module_id,
                msg: Msg::Header(header),
                opt_platform_shorthand: None,
            })
        }
        Ok((
            ast::Module {
                header: ast::Header::App(header),
                comments,
            },
            parse_state,
        )) => {
            let mut app_file_dir = filename.clone();
            app_file_dir.pop();

            let packages = if let Some(packages) = header.packages {
                unspace(arena, packages.item.items)
            } else {
                &[]
            };

            let mut provides = bumpalo::collections::Vec::new_in(arena);

            provides.extend(unspace(arena, header.provides.entries.items));

            if let Some(provided_types) = header.provides.types {
                for provided_type in unspace(arena, provided_types.items) {
                    let string: &str = provided_type.value.into();
                    let exposed_name = ExposedName::new(string);

                    provides.push(Loc::at(provided_type.region, exposed_name));
                }
            }

            let info = HeaderInfo {
                filename,
                is_root_module,
                opt_shorthand,
                packages,
                imports: if let Some(imports) = header.imports {
                    unspace(arena, imports.item.items)
                } else {
                    &[]
                },
                header_type: HeaderType::App {
                    provides: provides.into_bump_slice(),
                    output_name: header.name.value,
                    to_platform: header.provides.to.value,
                },
                module_comments: comments,
            };

            let (module_id, _, resolved_header) = build_header(
                arena,
                info,
                parse_state,
                module_ids.clone(),
                ident_ids_by_module.clone(),
                module_timing,
            )?;

            let mut messages = Vec::with_capacity(packages.len() + 1);

            // It's important that the app header is first in the list!
            messages.push(Msg::Header(resolved_header));

            load_packages(
                packages,
                &mut messages,
                roc_cache_dir,
                app_file_dir,
                arena,
                module_id,
                module_ids,
                ident_ids_by_module,
            );

            // Look at the app module's `to` keyword to determine which package was the platform.
            match header.provides.to.value {
                To::ExistingPackage(shorthand) => {
                    if !packages
                        .iter()
                        .any(|loc_package_entry| loc_package_entry.value.shorthand == shorthand)
                    {
                        todo!("Gracefully handle platform shorthand after `to` that didn't map to a shorthand specified in `packages`");
                    }

                    Ok(HeaderOutput {
                        module_id,
                        msg: Msg::Many(messages),
                        opt_platform_shorthand: Some(shorthand),
                    })
                }
                To::NewPackage(_package_name) => Ok(HeaderOutput {
                    module_id,
                    msg: Msg::Many(messages),
                    opt_platform_shorthand: None,
                }),
            }
        }
        Ok((
            ast::Module {
                header: ast::Header::Package(header),
                comments,
            },
            parse_state,
        )) => {
            let (module_id, _, header) = build_package_header(
                arena,
                None,
                is_root_module,
                filename,
                parse_state,
                module_ids,
                ident_ids_by_module,
                &header,
                comments,
                module_timing,
            )?;

            Ok(HeaderOutput {
                module_id,
                msg: Msg::Header(header),
                opt_platform_shorthand: None,
            })
        }

        Ok((
            ast::Module {
                header: ast::Header::Platform(header),
                comments,
            },
            parse_state,
        )) => {
            let exposes_ids = get_exposes_ids(
                header.exposes.item.items,
                arena,
                &module_ids,
                &ident_ids_by_module,
            );

            let (module_id, _, header) = build_platform_header(
                arena,
                None,
                None,
                filename,
                parse_state,
                module_ids,
                exposes_ids.into_bump_slice(),
                ident_ids_by_module,
                &header,
                comments,
                module_timing,
            )?;

            Ok(HeaderOutput {
                module_id,
                msg: Msg::Header(header),
                opt_platform_shorthand: None,
            })
        }
        Err(fail) => Err(LoadingProblem::ParsingFailed(
            fail.map_problem(SyntaxError::Header)
                .into_file_error(filename),
        )),
    }
}

fn load_packages<'a>(
    packages: &[Loc<PackageEntry<'a>>],
    load_messages: &mut Vec<Msg<'a>>,
    roc_cache_dir: RocCacheDir,
    cwd: PathBuf,
    arena: &'a Bump,
    module_id: ModuleId,
    module_ids: Arc<Mutex<PackageModuleIds<'a>>>,
    ident_ids_by_module: SharedIdentIdsByModule,
) {
    // Load all the packages
    for Loc { value: entry, .. } in packages.iter() {
        let PackageEntry {
            shorthand,
            package_name:
                Loc {
                    value: package_name,
                    ..
                },
            ..
        } = entry;

        let src = package_name.to_str();

        // find the `package` or `platform` module on disk,
        // downloading it into a cache dir first if necessary.
        let root_module_path = if src.starts_with("https://") {
            #[cfg(not(target_family = "wasm"))]
            {
                // If this is a HTTPS package, synchronously download it
                // to the cache before proceeding.

                // TODO we should do this async; however, with the current
                // architecture of file.rs (which doesn't use async/await),
                // this would be very difficult!
<<<<<<< HEAD
                let (package_dir, opt_root_module) =
                    match cache::install_package(roc_cache_dir, src) {
                    Ok((package_dir, opt_root_module)) => (package_dir, opt_root_module),
                    Err(err) => {
                        eprintln!("Failed to install package: {:?}", err);
                        std::process::exit(1);
                    }
                };
=======
                match cache::install_package(roc_cache_dir, src) {
                    Ok((package_dir, opt_root_module)) => {
                        // You can optionally specify the root module using the URL fragment,
                        // e.g. #foo.roc
                        // (defaults to main.roc)
                        match opt_root_module {
                            Some(root_module) => package_dir.join(root_module),
                            None => package_dir.join("main.roc"),
                        }
                    }
                    Err(problem) => {
                        let buf = to_https_problem_report_string(src, problem);
>>>>>>> f2e013a4

                        load_messages.push(Msg::FailedToLoad(LoadingProblem::FormattedReport(buf)));
                        return;
                    }
                }
            }

            #[cfg(target_family = "wasm")]
            {
                panic!("Specifying packages via URLs is curently unsupported in wasm.");
            }
        } else {
            cwd.join(src)
        };

        match load_package_from_disk(
            arena,
            &root_module_path,
            shorthand,
            module_id,
            module_ids.clone(),
            ident_ids_by_module.clone(),
        ) {
            Ok(msg) => {
                load_messages.push(msg);
            }
            Err(problem) => {
                load_messages.push(Msg::FailedToLoad(problem));
            }
        }
    }
}

/// Load a module by its filename
fn load_filename<'a>(
    arena: &'a Bump,
    filename: PathBuf,
    is_root_module: bool,
    opt_shorthand: Option<&'a str>,
    opt_expected_module_name: Option<PackageQualified<'a, ModuleName>>,
    module_ids: Arc<Mutex<PackageModuleIds<'a>>>,
    ident_ids_by_module: SharedIdentIdsByModule,
    roc_cache_dir: RocCacheDir<'_>,
    module_start_time: Instant,
) -> Result<HeaderOutput<'a>, LoadingProblem<'a>> {
    let file_io_start = Instant::now();
    let file = fs::read(&filename);
    let file_io_duration = file_io_start.elapsed();

    match file {
        Ok(bytes) => parse_header(
            arena,
            file_io_duration,
            filename,
            is_root_module,
            opt_shorthand,
            opt_expected_module_name,
            module_ids,
            ident_ids_by_module,
            arena.alloc(bytes),
            roc_cache_dir,
            module_start_time,
        ),
        Err(err) => Err(LoadingProblem::FileProblem {
            filename,
            error: err.kind(),
        }),
    }
}

/// Load a module from a str
/// the `filename` is never read, but used for the module name
fn load_from_str<'a>(
    arena: &'a Bump,
    filename: PathBuf,
    src: &'a str,
    module_ids: Arc<Mutex<PackageModuleIds<'a>>>,
    ident_ids_by_module: SharedIdentIdsByModule,
    roc_cache_dir: RocCacheDir<'_>,
    module_start_time: Instant,
) -> Result<HeaderOutput<'a>, LoadingProblem<'a>> {
    let file_io_start = Instant::now();
    let file_io_duration = file_io_start.elapsed();

    parse_header(
        arena,
        file_io_duration,
        filename,
        false,
        None,
        None,
        module_ids,
        ident_ids_by_module,
        src.as_bytes(),
        roc_cache_dir,
        module_start_time,
    )
}

#[derive(Debug)]
struct HeaderInfo<'a> {
    filename: PathBuf,
    is_root_module: bool,
    opt_shorthand: Option<&'a str>,
    packages: &'a [Loc<PackageEntry<'a>>],
    imports: &'a [Loc<ImportsEntry<'a>>],
    header_type: HeaderType<'a>,
    module_comments: &'a [CommentOrNewline<'a>],
}

fn build_header<'a>(
    arena: &'a Bump,
    info: HeaderInfo<'a>,
    parse_state: roc_parse::state::State<'a>,
    module_ids: Arc<Mutex<PackageModuleIds<'a>>>,
    ident_ids_by_module: SharedIdentIdsByModule,
    module_timing: ModuleTiming,
) -> Result<(ModuleId, PQModuleName<'a>, ModuleHeader<'a>), LoadingProblem<'a>> {
    let HeaderInfo {
        filename,
        is_root_module,
        opt_shorthand,
        packages,
        imports,
        header_type,
        module_comments: header_comments,
    } = info;

    let mut imported_modules: MutMap<ModuleId, Region> = MutMap::default();
    let exposed_values = header_type.exposed_or_provided_values();
    let num_exposes = exposed_values.len();
    let mut deps_by_name: MutMap<PQModuleName, ModuleId> =
        HashMap::with_capacity_and_hasher(num_exposes, default_hasher());
    let declared_name: ModuleName = match &header_type {
        HeaderType::App { .. } => ModuleName::APP.into(),
        HeaderType::Platform {
            opt_app_module_id, ..
        } => {
            // Add standard imports, if there is an app module.
            // (There might not be, e.g. when running `roc check myplatform.roc` or
            // when generating bindings.)
            if let Some(app_module_id) = opt_app_module_id {
                imported_modules.insert(*app_module_id, Region::zero());
                deps_by_name.insert(
                    PQModuleName::Unqualified(ModuleName::APP.into()),
                    *app_module_id,
                );
            }

            // Platform modules do not have names. This is important because otherwise
            // those names end up in host-generated symbols, and they may contain
            // characters that hosts might not allow in their function names.
            String::new().into()
        }
        HeaderType::Package { .. } => {
            // Package modules do not have names.
            String::new().into()
        }
        HeaderType::Interface { name, .. }
        | HeaderType::Builtin { name, .. }
        | HeaderType::Hosted { name, .. } => {
            // TODO check to see if name is consistent with filename.
            // If it isn't, report a problem!

            name.as_str().into()
        }
    };

    let mut imported: Vec<(QualifiedModuleName, Vec<Loc<Ident>>, Region)> =
        Vec::with_capacity(imports.len());
    let mut scope_size = 0;

    let mut defined_values = vec![];
    for loc_entry in imports {
        if let Some((qualified_module_name, exposed)) = exposed_from_import(&loc_entry.value) {
            scope_size += num_exposes;

            imported.push((qualified_module_name, exposed, loc_entry.region));
        }
        if let Some(value) = value_def_from_imports(arena, &filename, loc_entry)? {
            defined_values.push(value);
        }
    }

    let mut exposed: Vec<Symbol> = Vec::with_capacity(num_exposes);

    // Make sure the module_ids has ModuleIds for all our deps,
    // then record those ModuleIds in can_module_ids for later.
    let mut scope: MutMap<Ident, (Symbol, Region)> =
        HashMap::with_capacity_and_hasher(scope_size, default_hasher());
    let home: ModuleId;
    let name: PQModuleName;
    let symbols_from_requires;

    let ident_ids = {
        // Lock just long enough to perform the minimal operations necessary.
        let mut module_ids = (*module_ids).lock();
        let mut ident_ids_by_module = (*ident_ids_by_module).lock();

        name = match opt_shorthand {
            Some(shorthand) => PQModuleName::Qualified(shorthand, declared_name),
            None => PQModuleName::Unqualified(declared_name),
        };
        home = module_ids.get_or_insert(&name);

        // Ensure this module has an entry in the ident_ids_by_module map.
        ident_ids_by_module.get_or_insert(home);

        // For each of our imports, add an entry to deps_by_name
        //
        // e.g. for `imports [pf.Foo.{ bar }]`, add `Foo` to deps_by_name
        //
        // Also build a list of imported_values_to_expose (like `bar` above.)
        for (qualified_module_name, exposed_idents, region) in imported.into_iter() {
            let pq_module_name = qualified_module_name.into_pq_module_name(opt_shorthand);

            let module_id = module_ids.get_or_insert(&pq_module_name);

            imported_modules.insert(module_id, region);

            deps_by_name.insert(pq_module_name, module_id);

            // Add the new exposed idents to the dep module's IdentIds, so
            // once that module later gets loaded, its lookups will resolve
            // to the same symbols as the ones we're using here.
            let ident_ids = ident_ids_by_module.get_or_insert(module_id);

            for loc_ident in exposed_idents {
                let ident_id = ident_ids.get_or_insert(loc_ident.value.as_str());
                let symbol = Symbol::new(module_id, ident_id);

                // Since this value is exposed, add it to our module's default scope.
                debug_assert!(!scope.contains_key(&loc_ident.value));

                scope.insert(loc_ident.value, (symbol, loc_ident.region));
            }
        }

        symbols_from_requires = if let HeaderType::Platform {
            requires,
            requires_types,
            opt_app_module_id,
            ..
        } = header_type
        {
            // If we don't have an app module id (e.g. because we're doing
            // `roc check myplatform.roc` or because we're generating glue code),
            // insert the `requires` symbols into the platform module's IdentIds.
            //
            // Otherwise, get them from the app module's IdentIds, because it
            // should already have a symbol for each `requires` entry, and we
            // want to make sure we're referencing the same symbols!
            let module_id = opt_app_module_id.unwrap_or(home);
            let mut symbols_from_requires = Vec::with_capacity(requires.len());
            let ident_ids = ident_ids_by_module.get_or_insert(module_id);

            for Loc {
                value: entry,
                region: _,
            } in requires
            {
                let ident: Ident = entry.ident.value.into();
                let ident_id = ident_ids.get_or_insert(entry.ident.value);
                let symbol = Symbol::new(module_id, ident_id);

                // Since this value is exposed, add it to our module's default scope.
                debug_assert!(!scope.contains_key(&ident.clone()));

                scope.insert(ident, (symbol, entry.ident.region));
                symbols_from_requires.push((Loc::at(entry.ident.region, symbol), entry.ann));
            }

            for entry in requires_types {
                let str_entry: &str = entry.value.into();
                let ident: Ident = str_entry.into();
                let ident_id = ident_ids.get_or_insert(str_entry);
                let symbol = Symbol::new(module_id, ident_id);

                // Since this value is exposed, add it to our module's default scope.
                debug_assert!(!scope.contains_key(&ident));
                scope.insert(ident, (symbol, entry.region));
            }

            symbols_from_requires
        } else {
            Vec::new()
        };

        let ident_ids = ident_ids_by_module.get_mut(&home).unwrap();

        for loc_exposed in exposed_values.iter() {
            // Use get_or_insert here because the ident_ids may already
            // created an IdentId for this, when it was imported exposed
            // in a dependent module.
            //
            // For example, if module A has [B.{ foo }], then
            // when we get here for B, `foo` will already have
            // an IdentId. We must reuse that!
            let ident_id = ident_ids.get_or_insert(loc_exposed.value.as_str());
            let symbol = Symbol::new(home, ident_id);

            exposed.push(symbol);
        }

        // Generate IdentIds entries for all values this module provides,
        // and treat them as `exposes` values for later purposes.
        // This way, when we encounter them in Defs later, they already
        // have an IdentIds entry.
        //
        // We must *not* add them to scope yet, or else the Defs will
        // incorrectly think they're shadowing them!
        if let HeaderType::Platform { provides, .. } = header_type {
            exposed.reserve(provides.len());

            for (loc_name, _loc_typed_ident) in provides.iter() {
                // Use get_or_insert here because the ident_ids may already
                // created an IdentId for this, when it was imported exposed
                // in a dependent module.
                //
                // For example, if module A has [B.{ foo }], then
                // when we get here for B, `foo` will already have
                // an IdentId. We must reuse that!
                let ident_id = ident_ids.get_or_insert(loc_name.value.as_str());
                let symbol = Symbol::new(home, ident_id);

                exposed.push(symbol);
            }
        }

        if cfg!(debug_assertions) {
            home.register_debug_idents(ident_ids);
        }

        ident_ids.clone()
    };

    // This module depends on all the modules it exposes. We need to load those in order
    // to do things like report errors for them, generate docs for them, etc.
    if info.is_root_module {
        if let HeaderType::Platform {
            exposes,
            exposes_ids,
            ..
        }
        | HeaderType::Package {
            exposes,
            exposes_ids,
            ..
        } = header_type
        {
            for (loc_module_name, module_id) in exposes.iter().zip(exposes_ids.iter().copied()) {
                let module_name_str = loc_module_name.value.as_str();
                let pq_module_name = PackageQualified::Unqualified(module_name_str.into());

                // We should never change an entry here. Either we should have no entry,
                // or if we do have one, it should be unchanged by this insertion.
                debug_assert_eq!(
                    &module_id,
                    deps_by_name.get(&pq_module_name).unwrap_or(&module_id),
                    "Already had a deps_by_name entry for {:?}, but it was {:?} rather than the expected {:?}",
                    pq_module_name,
                    deps_by_name.get(&pq_module_name).unwrap(),
                    module_id,
                );
                deps_by_name.insert(pq_module_name, module_id);
            }
        }
    }

    let package_entries = packages
        .iter()
        .map(|Loc { value: pkg, .. }| (pkg.shorthand, pkg.package_name.value))
        .collect::<MutMap<_, _>>();

    // Send the deps to the coordinator thread for processing,
    // then continue on to parsing and canonicalizing defs.
    //
    // We always need to send these, even if deps is empty,
    // because the coordinator thread needs to receive this message
    // to decrement its "pending" count.
    let mut package_qualified_imported_modules = MutSet::default();
    for (pq_module_name, module_id) in &deps_by_name {
        match pq_module_name {
            PackageQualified::Unqualified(_) => {
                package_qualified_imported_modules
                    .insert(PackageQualified::Unqualified(*module_id));
            }
            PackageQualified::Qualified(shorthand, _) => {
                package_qualified_imported_modules
                    .insert(PackageQualified::Qualified(shorthand, *module_id));
            }
        }
    }

    // make sure when we run the bulitin modules in /compiler/builtins/roc that we
    // mark these modules as Builtin. Otherwise the builtin functions are not instantiated
    // and we just have a bunch of definitions with runtime errors in their bodies
    let header_type = {
        match header_type {
            HeaderType::Interface { name, exposes } if home.is_builtin() => HeaderType::Builtin {
                name,
                exposes,
                generates_with: &[],
            },
            _ => header_type,
        }
    };

    Ok((
        home,
        name,
        ModuleHeader {
            module_id: home,
            module_path: filename,
            is_root_module,
            exposed_ident_ids: ident_ids,
            packages: package_entries,
            imported_modules,
            package_qualified_imported_modules,
            deps_by_name,
            exposes: exposed,
            parse_state,
            exposed_imports: scope,
            symbols_from_requires,
            header_type,
            header_comments,
            module_timing,
            defined_values,
        },
    ))
}

impl<'a> BuildTask<'a> {
    // TODO trim down these arguments - possibly by moving Constraint into Module
    fn solve_module(
        module: Module,
        ident_ids: IdentIds,
        module_timing: ModuleTiming,
        types: Types,
        constraints: Constraints,
        constraint: ConstraintSoa,
        pending_derives: PendingDerives,
        var_store: VarStore,
        imported_modules: MutMap<ModuleId, Region>,
        exposed_types: &ExposedByModule,
        dep_idents: IdentIdsByModule,
        declarations: Declarations,
        cached_subs: CachedTypeState,
        derived_module: SharedDerivedModule,
    ) -> Self {
        let exposed_by_module = exposed_types.retain_modules(imported_modules.keys());

        let exposed_for_module =
            ExposedForModule::new(module.referenced_values.iter(), exposed_by_module);

        // Next, solve this module in the background.
        Self::Solve {
            module,
            ident_ids,
            exposed_for_module,
            types,
            constraints,
            constraint,
            pending_derives,
            var_store,
            declarations,
            dep_idents,
            module_timing,
            cached_subs,
            derived_module,
        }
    }
}

fn synth_import(subs: &mut Subs, content: roc_types::subs::Content) -> Variable {
    use roc_types::subs::{Descriptor, Mark, OptVariable, Rank};
    subs.fresh(Descriptor {
        content,
        rank: Rank::import(),
        mark: Mark::NONE,
        copy: OptVariable::NONE,
    })
}

fn synth_list_len_type(subs: &mut Subs) -> Variable {
    use roc_types::subs::{Content, FlatType, LambdaSet, OptVariable, SubsSlice, UnionLabels};

    // List.len : List a -> Nat
    let a = synth_import(subs, Content::FlexVar(None));
    let a_slice = SubsSlice::extend_new(&mut subs.variables, [a]);
    let list_a = synth_import(
        subs,
        Content::Structure(FlatType::Apply(Symbol::LIST_LIST, a_slice)),
    );
    let fn_var = synth_import(subs, Content::Error);
    let solved_list_len = UnionLabels::insert_into_subs(subs, [(Symbol::LIST_LEN, [])]);
    let clos_list_len = synth_import(
        subs,
        Content::LambdaSet(LambdaSet {
            solved: solved_list_len,
            recursion_var: OptVariable::NONE,
            unspecialized: SubsSlice::default(),
            ambient_function: fn_var,
        }),
    );
    let fn_args_slice = SubsSlice::extend_new(&mut subs.variables, [list_a]);
    subs.set_content(
        fn_var,
        Content::Structure(FlatType::Func(fn_args_slice, clos_list_len, Variable::NAT)),
    );
    fn_var
}

pub fn add_imports(
    my_module: ModuleId,
    constraints: &mut Constraints,
    subs: &mut Subs,
    mut pending_abilities: PendingAbilitiesStore,
    exposed_for_module: &ExposedForModule,
    def_types: &mut Vec<(Symbol, Loc<TypeOrVar>)>,
    imported_rigid_vars: &mut Vec<Variable>,
    imported_flex_vars: &mut Vec<Variable>,
) -> (Vec<Variable>, AbilitiesStore) {
    let mut import_variables = Vec::new();

    let mut cached_symbol_vars = VecMap::default();

    for &symbol in &exposed_for_module.imported_values {
        import_variable_for_symbol(
            subs,
            constraints,
            def_types,
            &mut import_variables,
            imported_rigid_vars,
            imported_flex_vars,
            &mut cached_symbol_vars,
            &exposed_for_module.exposed_by_module,
            symbol,
            OnSymbolNotFound::AssertIsBuiltin,
        );
    }

    // Patch used symbols from circular dependencies.
    if my_module == ModuleId::NUM {
        // Num needs List.len, but List imports Num.
        let list_len_type_var = synth_list_len_type(subs);
        let list_len_type_index = constraints.push_variable(list_len_type_var);
        def_types.push((Symbol::LIST_LEN, Loc::at_zero(list_len_type_index)));
        import_variables.push(list_len_type_var);
    }

    // Fill in the implementation information of the abilities from the modules we import, which we
    // now know because all imported modules should be solved by now.
    //
    // TODO: see if we can reduce the amount of specializations we need to import.
    // One idea is to just always assume external modules fulfill their specialization obligations
    // and save lambda set resolution for mono.
    for (_, module_types) in exposed_for_module.exposed_by_module.iter_all() {
        for (impl_key, resolved_impl) in module_types.resolved_implementations.iter() {
            pending_abilities.import_implementation(*impl_key, resolved_impl);
        }
    }

    struct Ctx<'a> {
        subs: &'a mut Subs,
        exposed_by_module: &'a ExposedByModule,
        imported_variables: &'a mut Vec<Variable>,
        imported_rigids: &'a mut Vec<Variable>,
        imported_flex: &'a mut Vec<Variable>,
    }

    let abilities_store = pending_abilities.resolve_for_module(
        my_module,
        &mut Ctx {
            subs,
            exposed_by_module: &exposed_for_module.exposed_by_module,
            imported_variables: &mut import_variables,
            imported_rigids: imported_rigid_vars,
            imported_flex: imported_flex_vars,
        },
        |ctx, symbol| match cached_symbol_vars.get(&symbol).copied() {
            Some(var) => var,
            None => {
                import_variable_for_symbol(
                    ctx.subs,
                    constraints,
                    def_types,
                    ctx.imported_variables,
                    ctx.imported_rigids,
                    ctx.imported_flex,
                    &mut cached_symbol_vars,
                    &exposed_for_module.exposed_by_module,
                    symbol,
                    OnSymbolNotFound::AbilityMemberMustBeAvailable,
                );

                *cached_symbol_vars.get(&symbol).unwrap()
            }
        },
        |ctx, module, lset_var| match ctx.exposed_by_module.get(&module) {
            Some(ExposedModuleTypes {
                exposed_types_storage_subs: exposed_types,
                resolved_implementations: _,
            }) => {
                let var = exposed_types
                    .stored_specialization_lambda_set_vars
                    .get(&lset_var)
                    .expect("Lambda set var from other module not available");

                let copied_import = exposed_types
                    .storage_subs
                    .export_variable_to(ctx.subs, *var);

                #[allow(clippy::let_and_return)]
                let copied_import_var = extend_imports_data_with_copied_import(
                    copied_import,
                    ctx.imported_variables,
                    ctx.imported_rigids,
                    ctx.imported_flex,
                );

                copied_import_var
            }
            None => internal_error!("Imported module {:?} is not available", module),
        },
    );

    (import_variables, abilities_store)
}

enum OnSymbolNotFound {
    AssertIsBuiltin,
    AbilityMemberMustBeAvailable,
}

fn extend_imports_data_with_copied_import(
    copied_import: CopiedImport,
    imported_variables: &mut Vec<Variable>,
    imported_rigids: &mut Vec<Variable>,
    imported_flex: &mut Vec<Variable>,
) -> Variable {
    // not a typo; rigids are turned into flex during type inference, but when imported we must
    // consider them rigid variables
    imported_rigids.extend(copied_import.rigid);
    imported_flex.extend(copied_import.flex);

    // Rigid vars bound to abilities are also treated like rigids.
    imported_rigids.extend(copied_import.rigid_able);
    imported_flex.extend(copied_import.flex_able);

    imported_variables.extend(copied_import.registered);

    copied_import.variable
}

fn import_variable_for_symbol(
    subs: &mut Subs,
    constraints: &mut Constraints,
    def_types: &mut Vec<(Symbol, Loc<TypeOrVar>)>,
    imported_variables: &mut Vec<Variable>,
    imported_rigids: &mut Vec<Variable>,
    imported_flex: &mut Vec<Variable>,
    cached_symbol_vars: &mut VecMap<Symbol, Variable>,
    exposed_by_module: &ExposedByModule,
    symbol: Symbol,
    on_symbol_not_found: OnSymbolNotFound,
) {
    let module_id = symbol.module_id();
    match exposed_by_module.get(&module_id) {
        Some(ExposedModuleTypes {
            exposed_types_storage_subs: exposed_types,
            resolved_implementations: _,
        }) => {
            let variable = match exposed_types
                .stored_vars_by_symbol
                .iter()
                .find(|(s, _)| **s == symbol)
            {
                None => {
                    use OnSymbolNotFound::*;
                    match on_symbol_not_found {
                        AssertIsBuiltin => {
                            // Today we define builtins in each module that uses them
                            // so even though they have a different module name from
                            // the surrounding module, they are not technically imported
                            debug_assert!(symbol.is_builtin());
                            return;
                        }
                        AbilityMemberMustBeAvailable => {
                            internal_error!("Import ability member {:?} not available", symbol);
                        }
                    }
                }
                Some((_, x)) => *x,
            };

            let copied_import = exposed_types
                .storage_subs
                .export_variable_to(subs, variable);

            let copied_import_var = extend_imports_data_with_copied_import(
                copied_import,
                imported_variables,
                imported_rigids,
                imported_flex,
            );

            let copied_import_index = constraints.push_variable(copied_import_var);

            def_types.push((symbol, Loc::at_zero(copied_import_index)));

            cached_symbol_vars.insert(symbol, copied_import_var);
        }
        None => {
            internal_error!("Imported module {:?} is not available", module_id)
        }
    }
}

struct SolveResult {
    solved: Solved<Subs>,
    solved_implementations: ResolvedImplementations,
    exposed_vars_by_symbol: Vec<(Symbol, Variable)>,
    problems: Vec<TypeError>,
    abilities_store: AbilitiesStore,
}

#[allow(clippy::complexity)]
fn run_solve_solve(
    exposed_for_module: ExposedForModule,
    mut types: Types,
    mut constraints: Constraints,
    constraint: ConstraintSoa,
    pending_derives: PendingDerives,
    var_store: VarStore,
    module: Module,
    derived_module: SharedDerivedModule,
) -> SolveResult {
    let Module {
        exposed_symbols,
        aliases,
        rigid_variables,
        abilities_store: pending_abilities,
        ..
    } = module;

    let mut imported_rigid_vars: Vec<Variable> = Vec::new();
    let mut imported_flex_vars: Vec<Variable> = Vec::new();
    let mut def_types: Vec<(Symbol, Loc<TypeOrVar>)> = Vec::new();

    let mut subs = Subs::new_from_varstore(var_store);

    let (import_variables, abilities_store) = add_imports(
        module.module_id,
        &mut constraints,
        &mut subs,
        pending_abilities,
        &exposed_for_module,
        &mut def_types,
        &mut imported_rigid_vars,
        &mut imported_flex_vars,
    );

    let actual_constraint = constraints.let_import_constraint(
        imported_rigid_vars,
        imported_flex_vars,
        def_types,
        constraint,
        &import_variables,
    );

    let mut solve_aliases = roc_solve::Aliases::with_capacity(aliases.len());
    for (name, (_, alias)) in aliases.iter() {
        solve_aliases.insert(&mut types, *name, alias.clone());
    }

    let (solve_output, solved_implementations, exposed_vars_by_symbol) = {
        let module_id = module.module_id;

        let solve_config = SolveConfig {
            home: module_id,
            types,
            constraints: &constraints,
            root_constraint: actual_constraint,
            pending_derives,
            exposed_by_module: &exposed_for_module.exposed_by_module,
            derived_module,
        };

        let solve_output = roc_solve::module::run_solve(
            solve_config,
            rigid_variables,
            subs,
            solve_aliases,
            abilities_store,
        );

        let solved_implementations =
            extract_module_owned_implementations(module_id, &solve_output.resolved_abilities_store);

        let is_specialization_symbol = |sym| {
            solved_implementations
                .values()
                .any(|resolved_impl| match resolved_impl {
                    ResolvedImpl::Impl(specialization) => specialization.symbol == sym,
                    ResolvedImpl::Error => false,
                })
        };

        // Expose anything that is explicitly exposed by the header, or is a specialization of an
        // ability.
        let exposed_vars_by_symbol: Vec<_> = solve_output
            .scope
            .vars_by_symbol()
            .filter(|(k, _)| {
                exposed_symbols.contains(k)
                    || is_specialization_symbol(*k)
                    || k.is_exposed_for_builtin_derivers()
            })
            .collect();

        (solve_output, solved_implementations, exposed_vars_by_symbol)
    };

    let roc_solve::module::SolveOutput {
        subs,
        scope: _,
        errors,
        resolved_abilities_store,
    } = solve_output;

    SolveResult {
        solved: subs,
        solved_implementations,
        exposed_vars_by_symbol,
        problems: errors,
        abilities_store: resolved_abilities_store,
    }
}

fn run_solve<'a>(
    module: Module,
    ident_ids: IdentIds,
    mut module_timing: ModuleTiming,
    exposed_for_module: ExposedForModule,
    types: Types,
    constraints: Constraints,
    constraint: ConstraintSoa,
    pending_derives: PendingDerives,
    var_store: VarStore,
    decls: Declarations,
    dep_idents: IdentIdsByModule,
    cached_types: CachedTypeState,
    derived_module: SharedDerivedModule,
) -> Msg<'a> {
    let solve_start = Instant::now();

    let module_id = module.module_id;

    // TODO remove when we write builtins in roc
    let aliases = module.aliases.clone();

    let mut module = module;
    let loc_expects = std::mem::take(&mut module.loc_expects);
    let loc_dbgs = std::mem::take(&mut module.loc_dbgs);
    let module = module;

    let solve_result = {
        if module_id.is_builtin() {
            match cached_types.lock().remove(&module_id) {
                None => run_solve_solve(
                    exposed_for_module,
                    types,
                    constraints,
                    constraint,
                    pending_derives,
                    var_store,
                    module,
                    derived_module,
                ),
                Some(TypeState {
                    subs,
                    exposed_vars_by_symbol,
                    abilities,
                    solved_implementations,
                }) => SolveResult {
                    solved: Solved(subs),
                    solved_implementations,
                    exposed_vars_by_symbol,
                    problems: vec![],
                    abilities_store: abilities,
                },
            }
        } else {
            run_solve_solve(
                exposed_for_module,
                types,
                constraints,
                constraint,
                pending_derives,
                var_store,
                module,
                derived_module,
            )
        }
    };

    let SolveResult {
        solved: mut solved_subs,
        solved_implementations,
        exposed_vars_by_symbol,
        problems,
        abilities_store,
    } = solve_result;

    let exposed_types = roc_solve::module::exposed_types_storage_subs(
        module_id,
        &mut solved_subs,
        &exposed_vars_by_symbol,
        &solved_implementations,
        &abilities_store,
    );

    let solved_module = SolvedModule {
        exposed_vars_by_symbol,
        problems,
        aliases,
        solved_implementations,
        exposed_types,
    };

    // Record the final timings
    let solve_end = Instant::now();
    module_timing.solve = solve_end.duration_since(solve_start);

    // Send the subs to the main thread for processing,
    Msg::SolvedTypes {
        module_id,
        solved_subs,
        ident_ids,
        decls,
        dep_idents,
        solved_module,
        module_timing,
        abilities_store,
        loc_expects,
        loc_dbgs,
    }
}

fn unspace<'a, T: Copy>(arena: &'a Bump, items: &[Loc<Spaced<'a, T>>]) -> &'a [Loc<T>] {
    bumpalo::collections::Vec::from_iter_in(
        items
            .iter()
            .map(|item| Loc::at(item.region, item.value.extract_spaces().item)),
        arena,
    )
    .into_bump_slice()
}

fn build_package_header<'a>(
    arena: &'a Bump,
    opt_shorthand: Option<&'a str>,
    is_root_module: bool,
    filename: PathBuf,
    parse_state: roc_parse::state::State<'a>,
    module_ids: Arc<Mutex<PackageModuleIds<'a>>>,
    ident_ids_by_module: SharedIdentIdsByModule,
    header: &PackageHeader<'a>,
    comments: &'a [CommentOrNewline<'a>],
    module_timing: ModuleTiming,
) -> Result<(ModuleId, PQModuleName<'a>, ModuleHeader<'a>), LoadingProblem<'a>> {
    let exposes = bumpalo::collections::Vec::from_iter_in(
        unspace(arena, header.exposes.item.items).iter().copied(),
        arena,
    );
    let packages = unspace(arena, header.packages.item.items);
    let exposes_ids = get_exposes_ids(
        header.exposes.item.items,
        arena,
        &module_ids,
        &ident_ids_by_module,
    );
    let header_type = HeaderType::Package {
        // A config_shorthand of "" should be fine
        config_shorthand: opt_shorthand.unwrap_or_default(),
        exposes: exposes.into_bump_slice(),
        exposes_ids: exposes_ids.into_bump_slice(),
    };

    let info = HeaderInfo {
        filename,
        is_root_module,
        opt_shorthand,
        packages,
        imports: &[],
        header_type,
        module_comments: comments,
    };

    build_header(
        arena,
        info,
        parse_state,
        module_ids,
        ident_ids_by_module,
        module_timing,
    )
}

fn build_platform_header<'a>(
    arena: &'a Bump,
    opt_shorthand: Option<&'a str>,
    opt_app_module_id: Option<ModuleId>,
    filename: PathBuf,
    parse_state: roc_parse::state::State<'a>,
    module_ids: Arc<Mutex<PackageModuleIds<'a>>>,
    exposes_ids: &'a [ModuleId],
    ident_ids_by_module: SharedIdentIdsByModule,
    header: &PlatformHeader<'a>,
    comments: &'a [CommentOrNewline<'a>],
    module_timing: ModuleTiming,
) -> Result<(ModuleId, PQModuleName<'a>, ModuleHeader<'a>), LoadingProblem<'a>> {
    // If we have an app module, then it's the root module;
    // otherwise, we must be the root.
    let is_root_module = opt_app_module_id.is_none();

    let requires = arena.alloc([Loc::at(
        header.requires.item.signature.region,
        header.requires.item.signature.extract_spaces().item,
    )]);
    let provides = bumpalo::collections::Vec::from_iter_in(
        unspace(arena, header.provides.item.items)
            .iter()
            .copied()
            .zip(requires.iter().copied()),
        arena,
    );
    let exposes = bumpalo::collections::Vec::from_iter_in(
        unspace(arena, header.exposes.item.items).iter().copied(),
        arena,
    );
    let requires_types = unspace(arena, header.requires.item.rigids.items);
    let imports = unspace(arena, header.imports.item.items);

    let header_type = HeaderType::Platform {
        // A config_shorthand of "" should be fine
        config_shorthand: opt_shorthand.unwrap_or_default(),
        exposes_ids,
        opt_app_module_id,
        provides: provides.into_bump_slice(),
        exposes: exposes.into_bump_slice(),
        requires,
        requires_types,
    };

    let info = HeaderInfo {
        filename,
        is_root_module,
        opt_shorthand,
        packages: &[],
        imports,
        header_type,
        module_comments: comments,
    };

    build_header(
        arena,
        info,
        parse_state,
        module_ids,
        ident_ids_by_module,
        module_timing,
    )
}

#[allow(clippy::unnecessary_wraps)]
fn canonicalize_and_constrain<'a>(
    arena: &'a Bump,
    module_ids: &ModuleIds,
    dep_idents: IdentIdsByModule,
    exposed_symbols: VecSet<Symbol>,
    aliases: MutMap<Symbol, Alias>,
    imported_abilities_state: PendingAbilitiesStore,
    parsed: ParsedModule<'a>,
    skip_constraint_gen: bool,
    exposed_module_ids: &[ModuleId],
) -> CanAndCon {
    let canonicalize_start = Instant::now();

    let ParsedModule {
        module_id,
        header_type,
        exposed_ident_ids,
        parsed_defs,
        exposed_imports,
        imported_modules,
        mut module_timing,
        symbols_from_requires,
        ..
    } = parsed;

    // _before has an underscore because it's unused in --release builds
    let _before = roc_types::types::get_type_clone_count();

    let parsed_defs_for_docs = parsed_defs.clone();
    let parsed_defs = arena.alloc(parsed_defs);

    let mut var_store = VarStore::default();
    let module_output = canonicalize_module_defs(
        arena,
        parsed_defs,
        &header_type,
        module_id,
        module_ids,
        exposed_ident_ids,
        &dep_idents,
        aliases,
        imported_abilities_state,
        exposed_imports,
        exposed_symbols,
        &symbols_from_requires,
        &mut var_store,
    );
    let mut types = Types::new();

    // _after has an underscore because it's unused in --release builds
    let _after = roc_types::types::get_type_clone_count();

    log!(
        "canonicalize of {:?} cloned Type {} times ({} -> {})",
        module_id,
        _after - _before,
        _before,
        _after
    );

    let canonicalize_end = Instant::now();

    module_timing.canonicalize = canonicalize_end.duration_since(canonicalize_start);

    // Generate documentation information
    // TODO: store timing information?
    let module_docs = match header_type {
        HeaderType::App { .. } => None,
        HeaderType::Platform { .. } | HeaderType::Package { .. } => {
            // TODO: actually generate docs for platform and package modules.
            None
        }
        HeaderType::Interface { name, .. }
        | HeaderType::Builtin { name, .. }
        | HeaderType::Hosted { name, .. }
            if exposed_module_ids.contains(&parsed.module_id) =>
        {
            let mut scope = module_output.scope.clone();
            scope.add_docs_imports();
            let docs = crate::docs::generate_module_docs(
                scope,
                module_id,
                module_ids,
                name.as_str().into(),
                &parsed_defs_for_docs,
                exposed_module_ids,
                module_output.exposed_symbols.clone(),
                parsed.header_comments,
            );

            Some(docs)
        }
        HeaderType::Interface { .. } | HeaderType::Builtin { .. } | HeaderType::Hosted { .. } => {
            // This module isn't exposed by the platform, so don't generate docs for it!
            None
        }
    };

    // _before has an underscore because it's unused in --release builds
    let _before = roc_types::types::get_type_clone_count();

    let mut constraints = Constraints::new();

    let constraint = if skip_constraint_gen {
        roc_can::constraint::Constraint::True
    } else {
        constrain_module(
            &mut types,
            &mut constraints,
            module_output.symbols_from_requires,
            &module_output.scope.abilities_store,
            &module_output.declarations,
            module_id,
        )
    };

    // _after has an underscore because it's unused in --release builds
    let _after = roc_types::types::get_type_clone_count();

    log!(
        "constraint gen of {:?} cloned Type {} times ({} -> {})",
        module_id,
        _after - _before,
        _before,
        _after
    );

    // scope has imported aliases, but misses aliases from inner scopes
    // module_output.aliases does have those aliases, so we combine them
    let mut aliases: MutMap<Symbol, (bool, Alias)> = module_output
        .aliases
        .into_iter()
        .map(|(k, v)| (k, (true, v)))
        .collect();

    for (name, alias) in module_output.scope.aliases {
        match aliases.entry(name) {
            Occupied(_) => {
                // do nothing
            }
            Vacant(vacant) => {
                let should_include_builtin = matches!(
                    name.module_id(),
                    ModuleId::ENCODE
                        | ModuleId::DECODE
                        | ModuleId::DICT
                        | ModuleId::SET
                        | ModuleId::HASH
                );

                if !name.is_builtin() || should_include_builtin {
                    vacant.insert((false, alias));
                }
            }
        }
    }

    let module = Module {
        module_id,
        exposed_imports: module_output.exposed_imports,
        exposed_symbols: module_output.exposed_symbols,
        referenced_values: module_output.referenced_values,
        referenced_types: module_output.referenced_types,
        aliases,
        rigid_variables: module_output.rigid_variables,
        abilities_store: module_output.scope.abilities_store,
        loc_expects: module_output.loc_expects,
        loc_dbgs: module_output.loc_dbgs,
    };

    let constrained_module = ConstrainedModule {
        module,
        declarations: module_output.declarations,
        imported_modules,
        var_store,
        constraints,
        constraint,
        ident_ids: module_output.scope.locals.ident_ids,
        dep_idents,
        module_timing,
        types,
        pending_derives: module_output.pending_derives,
    };

    CanAndCon {
        constrained_module,
        canonicalization_problems: module_output.problems,
        module_docs,
    }
}

fn parse<'a>(arena: &'a Bump, header: ModuleHeader<'a>) -> Result<Msg<'a>, LoadingProblem<'a>> {
    let mut module_timing = header.module_timing;
    let parse_start = Instant::now();
    let source = header.parse_state.original_bytes();
    let parse_state = header.parse_state;
    let mut parsed_defs = match module_defs().parse(arena, parse_state.clone(), 0) {
        Ok((_, success, _state)) => success,
        Err((_, fail)) => {
            return Err(LoadingProblem::ParsingFailed(
                fail.into_file_error(header.module_path, &parse_state),
            ));
        }
    };
    for value in header.defined_values.into_iter() {
        // TODO: should these have a region?
        parsed_defs.push_value_def(value, Region::zero(), &[], &[]);
    }

    // Record the parse end time once, to avoid checking the time a second time
    // immediately afterward (for the beginning of canonicalization).
    let parse_end = Instant::now();

    module_timing.parse_body = parse_end.duration_since(parse_start);

    let imported_modules = header.imported_modules;

    // SAFETY: By this point we've already incrementally verified that there
    // are no UTF-8 errors in these bytes. If there had been any UTF-8 errors,
    // we'd have bailed out before now.
    let src = unsafe { from_utf8_unchecked(source) };

    let ModuleHeader {
        module_id,
        deps_by_name,
        exposed_ident_ids,
        exposed_imports,
        module_path,
        header_type,
        symbols_from_requires,
        header_comments: header_docs,
        ..
    } = header;

    let parsed = ParsedModule {
        module_id,
        module_path,
        src,
        module_timing,
        deps_by_name,
        imported_modules,
        exposed_ident_ids,
        exposed_imports,
        parsed_defs,
        symbols_from_requires,
        header_type,
        header_comments: header_docs,
    };

    Ok(Msg::Parsed(parsed))
}

fn exposed_from_import<'a>(
    entry: &ImportsEntry<'a>,
) -> Option<(QualifiedModuleName<'a>, Vec<Loc<Ident>>)> {
    use roc_parse::header::ImportsEntry::*;

    match entry {
        Module(module_name, exposes) => {
            let mut exposed = Vec::with_capacity(exposes.len());

            for loc_entry in exposes.iter() {
                exposed.push(loc_entry.map(ident_from_exposed));
            }

            let qualified_module_name = QualifiedModuleName {
                opt_package: None,
                module: module_name.as_str().into(),
            };

            Some((qualified_module_name, exposed))
        }

        Package(package_name, module_name, exposes) => {
            let mut exposed = Vec::with_capacity(exposes.len());

            for loc_entry in exposes.iter() {
                exposed.push(loc_entry.map(ident_from_exposed));
            }

            let qualified_module_name = QualifiedModuleName {
                opt_package: Some(package_name),
                module: module_name.as_str().into(),
            };

            Some((qualified_module_name, exposed))
        }

        IngestedFile(_, _) => None,
    }
}

fn value_def_from_imports<'a>(
    arena: &'a Bump,
    header_path: &Path,
    entry: &Loc<ImportsEntry<'a>>,
) -> Result<Option<ValueDef<'a>>, LoadingProblem<'a>> {
    use roc_parse::header::ImportsEntry::*;

    let value = match entry.value {
        Module(_, _) => None,
        Package(_, _, _) => None,
        IngestedFile(ingested_path, typed_ident) => {
            let file_path = if let StrLiteral::PlainLine(ingested_path) = ingested_path {
                let mut file_path = header_path.to_path_buf();
                // Remove the header file name and push the new path.
                file_path.pop();
                file_path.push(ingested_path);

                match fs::metadata(&file_path) {
                    Ok(md) => {
                        if md.is_dir() {
                            return Err(LoadingProblem::FileProblem {
                                filename: file_path,
                                // TODO: change to IsADirectory once that is stable.
                                error: io::ErrorKind::InvalidInput,
                            });
                        }
                        file_path
                    }
                    Err(e) => {
                        return Err(LoadingProblem::FileProblem {
                            filename: file_path,
                            error: e.kind(),
                        });
                    }
                }
            } else {
                todo!(
                    "Only plain strings are supported. Other cases should be made impossible here"
                );
            };
            let typed_ident = typed_ident.extract_spaces().item;
            let ident = arena.alloc(typed_ident.ident.map_owned(Pattern::Identifier));
            let ann_type = arena.alloc(typed_ident.ann);
            Some(ValueDef::AnnotatedBody {
                ann_pattern: ident,
                ann_type,
                comment: None,
                body_pattern: ident,
                body_expr: arena
                    .alloc(entry.with_value(Expr::IngestedFile(arena.alloc(file_path), ann_type))),
            })
        }
    };

    Ok(value)
}

fn ident_from_exposed(entry: &Spaced<'_, ExposedName<'_>>) -> Ident {
    entry.extract_spaces().item.as_str().into()
}

fn make_specializations<'a>(
    arena: &'a Bump,
    home: ModuleId,
    mut ident_ids: IdentIds,
    mut subs: Subs,
    procs_base: ProcsBase<'a>,
    mut layout_cache: LayoutCache<'a>,
    specializations_we_must_make: Vec<ExternalSpecializations<'a>>,
    mut module_timing: ModuleTiming,
    target_info: TargetInfo,
    world_abilities: WorldAbilities,
    exposed_by_module: &ExposedByModule,
    derived_module: SharedDerivedModule,
    mut expectations: Option<Expectations>,
) -> Msg<'a> {
    let make_specializations_start = Instant::now();
    let mut update_mode_ids = UpdateModeIds::new();
    // do the thing
    let mut mono_env = roc_mono::ir::Env {
        arena,
        subs: &mut subs,
        expectation_subs: expectations.as_mut().map(|e| &mut e.subs),
        home,
        ident_ids: &mut ident_ids,
        target_info,
        update_mode_ids: &mut update_mode_ids,
        // call_specialization_counter=0 is reserved
        call_specialization_counter: 1,
        abilities: AbilitiesView::World(&world_abilities),
        exposed_by_module,
        derived_module: &derived_module,
        struct_indexing: UsageTrackingMap::default(),
    };

    let mut procs = Procs::new_in(arena);

    let host_exposed_symbols: bumpalo::collections::Vec<_> =
        procs_base.get_host_exposed_symbols().collect_in(arena);

    for (symbol, partial_proc) in procs_base.partial_procs.into_iter() {
        procs.partial_procs.insert(symbol, partial_proc);
    }

    procs.host_exposed_symbols = host_exposed_symbols.into_bump_slice();
    procs.module_thunks = procs_base.module_thunks;
    procs.runtime_errors = procs_base.runtime_errors;
    procs.imported_module_thunks = procs_base.imported_module_thunks;

    // TODO: for now this final specialization pass is sequential,
    // with no parallelization at all. We should try to parallelize
    // this, but doing so will require a redesign of Procs.
    procs = roc_mono::ir::specialize_all(
        &mut mono_env,
        procs,
        specializations_we_must_make,
        procs_base.host_specializations,
        &mut layout_cache,
    );

    let external_specializations_requested = procs.externals_we_need.clone();
    let (procedures, restored_procs_base) = procs.get_specialized_procs_without_rc();

    // Turn `Bytes.Decode.IdentId(238)` into `Bytes.Decode.238`, we rely on this in mono tests
    mono_env.home.register_debug_idents(mono_env.ident_ids);

    let make_specializations_end = Instant::now();
    module_timing
        .make_specializations
        .push(make_specializations_end.duration_since(make_specializations_start));

    Msg::MadeSpecializations {
        module_id: home,
        ident_ids,
        layout_cache,
        procs_base: restored_procs_base,
        procedures,
        update_mode_ids,
        subs,
        expectations,
        external_specializations_requested,
        module_timing,
    }
}

fn build_pending_specializations<'a>(
    arena: &'a Bump,
    solved_subs: Solved<Subs>,
    imported_module_thunks: &'a [Symbol],
    home: ModuleId,
    mut ident_ids: IdentIds,
    declarations: Declarations,
    mut module_timing: ModuleTiming,
    mut layout_cache: LayoutCache<'a>,
    target_info: TargetInfo,
    exposed_to_host: ExposedToHost,
    exposed_by_module: &ExposedByModule,
    abilities_store: AbilitiesStore,
    derived_module: SharedDerivedModule,
    mut expectations: Option<Expectations>,
    build_expects: bool,
) -> Msg<'a> {
    let find_specializations_start = Instant::now();

    let mut module_thunks = bumpalo::collections::Vec::new_in(arena);
    let mut toplevel_expects = ToplevelExpects::default();

    let mut procs_base = ProcsBase {
        partial_procs: BumpMap::default(),
        module_thunks: &[],
        host_specializations: roc_mono::ir::HostSpecializations::new(),
        runtime_errors: BumpMap::default(),
        imported_module_thunks,
    };

    let mut update_mode_ids = UpdateModeIds::new();
    let mut subs = solved_subs.into_inner();
    let mut mono_env = roc_mono::ir::Env {
        arena,
        subs: &mut subs,
        expectation_subs: expectations.as_mut().map(|e| &mut e.subs),
        home,
        ident_ids: &mut ident_ids,
        target_info,
        update_mode_ids: &mut update_mode_ids,
        // call_specialization_counter=0 is reserved
        call_specialization_counter: 1,
        // NB: for getting pending specializations the module view is enough because we only need
        // to know the types and abilities in our modules. Only for building *all* specializations
        // do we need a global view.
        abilities: AbilitiesView::Module(&abilities_store),
        exposed_by_module,
        derived_module: &derived_module,
        struct_indexing: UsageTrackingMap::default(),
    };

    let layout_cache_snapshot = layout_cache.snapshot();

    // Add modules' decls to Procs
    for index in 0..declarations.len() {
        use roc_can::expr::DeclarationTag::*;

        let symbol = declarations.symbols[index].value;
        let expr_var = declarations.variables[index];

        let is_host_exposed = exposed_to_host.top_level_values.contains_key(&symbol);

        // TODO remove clones (with drain)
        let annotation = declarations.annotations[index].clone();
        let body = declarations.expressions[index].clone();

        let tag = declarations.declarations[index];
        match tag {
            Value => {
                // If this is an exposed symbol, we need to
                // register it as such. Otherwise, since it
                // never gets called by Roc code, it will never
                // get specialized!
                if is_host_exposed {
                    let layout_result =
                        layout_cache.raw_from_var(mono_env.arena, expr_var, mono_env.subs);

                    // cannot specialize when e.g. main's type contains type variables
                    if let Err(e) = layout_result {
                        match e {
                            LayoutProblem::Erroneous => {
                                let message = "top level function has erroneous type";
                                procs_base.runtime_errors.insert(symbol, message);
                                continue;
                            }
                            LayoutProblem::UnresolvedTypeVar(v) => {
                                let message = format!(
                                    "top level function has unresolved type variable {:?}",
                                    v
                                );
                                procs_base
                                    .runtime_errors
                                    .insert(symbol, mono_env.arena.alloc(message));
                                continue;
                            }
                        }
                    }

                    procs_base.host_specializations.insert_host_exposed(
                        mono_env.subs,
                        LambdaName::no_niche(symbol),
                        annotation,
                        expr_var,
                    );
                }

                match body.value {
                    roc_can::expr::Expr::RecordAccessor(accessor_data) => {
                        let fresh_record_symbol = mono_env.unique_symbol();
                        let closure_data = accessor_data.to_closure_data(fresh_record_symbol);
                        register_toplevel_function_into_procs_base(
                            &mut mono_env,
                            &mut procs_base,
                            closure_data.name,
                            expr_var,
                            closure_data.arguments,
                            closure_data.return_type,
                            *closure_data.loc_body,
                            false,
                        );
                    }
                    _ => {
                        // mark this symbols as a top-level thunk before any other work on the procs
                        module_thunks.push(symbol);

                        let proc = PartialProc {
                            annotation: expr_var,
                            // This is a 0-arity thunk, so it has no arguments.
                            pattern_symbols: &[],
                            // This is a top-level definition, so it cannot capture anything
                            captured_symbols: CapturedSymbols::None,
                            body: body.value,
                            body_var: expr_var,
                            // This is a 0-arity thunk, so it cannot be recursive
                            is_self_recursive: false,
                        };

                        procs_base.partial_procs.insert(symbol, proc);
                    }
                }
            }
            Function(f_index) | Recursive(f_index) | TailRecursive(f_index) => {
                let function_def = &declarations.function_bodies[f_index.index()].value;
                // this is a top-level definition, it should not capture anything
                debug_assert!(
                    function_def.captured_symbols.is_empty(),
                    "{:?}",
                    (symbol, symbol.module_id(), &function_def.captured_symbols)
                );

                // If this is an exposed symbol, we need to
                // register it as such. Otherwise, since it
                // never gets called by Roc code, it will never
                // get specialized!
                if is_host_exposed {
                    let layout_result =
                        layout_cache.raw_from_var(mono_env.arena, expr_var, mono_env.subs);

                    // cannot specialize when e.g. main's type contains type variables
                    if let Err(e) = layout_result {
                        match e {
                            LayoutProblem::Erroneous => {
                                let message = "top level function has erroneous type";
                                procs_base.runtime_errors.insert(symbol, message);
                                continue;
                            }
                            LayoutProblem::UnresolvedTypeVar(v) => {
                                let message = format!(
                                    "top level function has unresolved type variable {:?}",
                                    v
                                );
                                procs_base
                                    .runtime_errors
                                    .insert(symbol, mono_env.arena.alloc(message));
                                continue;
                            }
                        }
                    }

                    procs_base.host_specializations.insert_host_exposed(
                        mono_env.subs,
                        LambdaName::no_niche(symbol),
                        annotation,
                        expr_var,
                    );
                }

                let is_recursive = matches!(tag, Recursive(_) | TailRecursive(_));

                register_toplevel_function_into_procs_base(
                    &mut mono_env,
                    &mut procs_base,
                    symbol,
                    expr_var,
                    function_def.arguments.clone(),
                    function_def.return_type,
                    body,
                    is_recursive,
                );
            }
            Destructure(d_index) => {
                let loc_pattern = &declarations.destructs[d_index.index()].loc_pattern;

                use roc_can::pattern::Pattern;
                let symbol = match &loc_pattern.value {
                    Pattern::Identifier(_) => {
                        debug_assert!(false, "identifier ended up in Destructure {:?}", symbol);
                        symbol
                    }
                    Pattern::AbilityMemberSpecialization { ident, specializes } => {
                        debug_assert!(
                            false,
                            "ability member ended up in Destructure {:?} specializes {:?}",
                            ident, specializes
                        );
                        symbol
                    }
                    Pattern::Shadowed(_, _, shadowed) => {
                        // this seems to work for now
                        *shadowed
                    }
                    _ => todo!("top-level destrucuture patterns are not implemented"),
                };

                // mark this symbols as a top-level thunk before any other work on the procs
                module_thunks.push(symbol);

                // If this is an exposed symbol, we need to
                // register it as such. Otherwise, since it
                // never gets called by Roc code, it will never
                // get specialized!
                if is_host_exposed {
                    let layout_result =
                        layout_cache.raw_from_var(mono_env.arena, expr_var, mono_env.subs);

                    // cannot specialize when e.g. main's type contains type variables
                    if let Err(e) = layout_result {
                        match e {
                            LayoutProblem::Erroneous => {
                                let message = "top level function has erroneous type";
                                procs_base.runtime_errors.insert(symbol, message);
                                continue;
                            }
                            LayoutProblem::UnresolvedTypeVar(v) => {
                                let message = format!(
                                    "top level function has unresolved type variable {:?}",
                                    v
                                );
                                procs_base
                                    .runtime_errors
                                    .insert(symbol, mono_env.arena.alloc(message));
                                continue;
                            }
                        }
                    }

                    procs_base.host_specializations.insert_host_exposed(
                        mono_env.subs,
                        LambdaName::no_niche(symbol),
                        annotation,
                        expr_var,
                    );
                }

                let proc = PartialProc {
                    annotation: expr_var,
                    // This is a 0-arity thunk, so it has no arguments.
                    pattern_symbols: &[],
                    // This is a top-level definition, so it cannot capture anything
                    captured_symbols: CapturedSymbols::None,
                    body: body.value,
                    body_var: expr_var,
                    // This is a 0-arity thunk, so it cannot be recursive
                    is_self_recursive: false,
                };

                procs_base.partial_procs.insert(symbol, proc);
            }
            MutualRecursion { .. } => {
                // the declarations of this group will be treaded individually by later iterations
            }
            Expectation => {
                // skip expectations if we're not going to run them
                if !build_expects {
                    continue;
                }

                // mark this symbol as a top-level thunk before any other work on the procs
                module_thunks.push(symbol);

                let expr_var = Variable::EMPTY_RECORD;

                let is_host_exposed = true;

                // If this is an exposed symbol, we need to
                // register it as such. Otherwise, since it
                // never gets called by Roc code, it will never
                // get specialized!
                if is_host_exposed {
                    let layout_result =
                        layout_cache.raw_from_var(mono_env.arena, expr_var, mono_env.subs);

                    // cannot specialize when e.g. main's type contains type variables
                    if let Err(e) = layout_result {
                        match e {
                            LayoutProblem::Erroneous => {
                                let message = "top level function has erroneous type";
                                procs_base.runtime_errors.insert(symbol, message);
                                continue;
                            }
                            LayoutProblem::UnresolvedTypeVar(v) => {
                                let message = format!(
                                    "top level function has unresolved type variable {:?}",
                                    v
                                );
                                procs_base
                                    .runtime_errors
                                    .insert(symbol, mono_env.arena.alloc(message));
                                continue;
                            }
                        }
                    }

                    procs_base.host_specializations.insert_host_exposed(
                        mono_env.subs,
                        LambdaName::no_niche(symbol),
                        annotation,
                        expr_var,
                    );
                }

                let body = roc_can::expr::toplevel_expect_to_inline_expect_pure(body);

                let proc = PartialProc {
                    annotation: expr_var,
                    // This is a 0-arity thunk, so it has no arguments.
                    pattern_symbols: &[],
                    // This is a top-level definition, so it cannot capture anything
                    captured_symbols: CapturedSymbols::None,
                    body: body.value,
                    body_var: expr_var,
                    // This is a 0-arity thunk, so it cannot be recursive
                    is_self_recursive: false,
                };

                // extend the region of the expect expression with the region of the preceding
                // comment, so it is shown in failure/panic messages
                let name_region = declarations.symbols[index].region;
                let expr_region = declarations.expressions[index].region;
                let region = Region::span_across(&name_region, &expr_region);

                toplevel_expects.pure.insert(symbol, region);
                procs_base.partial_procs.insert(symbol, proc);
            }
            ExpectationFx => {
                // skip expectations if we're not going to run them
                if !build_expects {
                    continue;
                }

                // mark this symbol as a top-level thunk before any other work on the procs
                module_thunks.push(symbol);

                let expr_var = Variable::EMPTY_RECORD;

                let is_host_exposed = true;

                // If this is an exposed symbol, we need to
                // register it as such. Otherwise, since it
                // never gets called by Roc code, it will never
                // get specialized!
                if is_host_exposed {
                    let layout_result =
                        layout_cache.raw_from_var(mono_env.arena, expr_var, mono_env.subs);

                    // cannot specialize when e.g. main's type contains type variables
                    if let Err(e) = layout_result {
                        match e {
                            LayoutProblem::Erroneous => {
                                let message = "top level function has erroneous type";
                                procs_base.runtime_errors.insert(symbol, message);
                                continue;
                            }
                            LayoutProblem::UnresolvedTypeVar(v) => {
                                let message = format!(
                                    "top level function has unresolved type variable {:?}",
                                    v
                                );
                                procs_base
                                    .runtime_errors
                                    .insert(symbol, mono_env.arena.alloc(message));
                                continue;
                            }
                        }
                    }

                    procs_base.host_specializations.insert_host_exposed(
                        mono_env.subs,
                        LambdaName::no_niche(symbol),
                        annotation,
                        expr_var,
                    );
                }

                let body = roc_can::expr::toplevel_expect_to_inline_expect_fx(body);

                let proc = PartialProc {
                    annotation: expr_var,
                    // This is a 0-arity thunk, so it has no arguments.
                    pattern_symbols: &[],
                    // This is a top-level definition, so it cannot capture anything
                    captured_symbols: CapturedSymbols::None,
                    body: body.value,
                    body_var: expr_var,
                    // This is a 0-arity thunk, so it cannot be recursive
                    is_self_recursive: false,
                };

                // extend the region of the expect expression with the region of the preceding
                // comment, so it is shown in failure/panic messages
                let name_region = declarations.symbols[index].region;
                let expr_region = declarations.expressions[index].region;
                let region = Region::span_across(&name_region, &expr_region);

                toplevel_expects.fx.insert(symbol, region);
                procs_base.partial_procs.insert(symbol, proc);
            }
        }
    }

    layout_cache.rollback_to(layout_cache_snapshot);

    procs_base.module_thunks = module_thunks.into_bump_slice();

    let find_specializations_end = Instant::now();
    module_timing.find_specializations =
        find_specializations_end.duration_since(find_specializations_start);

    Msg::FoundSpecializations {
        module_id: home,
        solved_subs: Solved(subs),
        ident_ids,
        layout_cache,
        procs_base,
        module_timing,
        abilities_store,
        toplevel_expects,
        expectations,
    }
}

fn register_toplevel_function_into_procs_base<'a>(
    mono_env: &mut roc_mono::ir::Env<'a, '_>,
    procs_base: &mut ProcsBase<'a>,
    symbol: Symbol,
    expr_var: Variable,
    arguments: Vec<(
        Variable,
        roc_can::expr::AnnotatedMark,
        Loc<roc_can::pattern::Pattern>,
    )>,
    return_type: Variable,
    body: Loc<roc_can::expr::Expr>,
    is_recursive: bool,
) {
    let partial_proc = PartialProc::from_named_function(
        mono_env,
        expr_var,
        arguments,
        body,
        CapturedSymbols::None,
        is_recursive,
        return_type,
    );

    procs_base.partial_procs.insert(symbol, partial_proc);
}

/// Loads derived ability members up for specialization into the Derived module, prior to making
/// their specializations.
// TODO: right now, this runs sequentially, and no other modules are mono'd in parallel to the
// derived module.
fn load_derived_partial_procs<'a>(
    home: ModuleId,
    arena: &'a Bump,
    subs: &mut Subs,
    ident_ids: &mut IdentIds,
    derived_module: &SharedDerivedModule,
    module_timing: &mut ModuleTiming,
    target_info: TargetInfo,
    exposed_by_module: &ExposedByModule,
    procs_base: &mut ProcsBase<'a>,
    world_abilities: &mut WorldAbilities,
) {
    debug_assert_eq!(home, ModuleId::DERIVED_GEN);

    let load_derived_procs_start = Instant::now();

    let mut new_module_thunks = bumpalo::collections::Vec::new_in(arena);

    let mut update_mode_ids = UpdateModeIds::new();

    let derives_to_add = {
        let mut derived_module = derived_module.lock().unwrap();

        derived_module.iter_load_for_gen_module(subs, |symbol| {
            !procs_base.partial_procs.contains_key(&symbol)
        })
    };

    // TODO: we can be even lazier here if we move `add_def_to_module` to happen in mono. Also, the
    // timings would be more accurate.
    for (derived_symbol, (derived_expr, derived_expr_var)) in derives_to_add.into_iter() {
        let mut mono_env = roc_mono::ir::Env {
            arena,
            subs,
            // There are no derived expectations.
            expectation_subs: None,
            home,
            ident_ids,
            target_info,
            update_mode_ids: &mut update_mode_ids,
            // call_specialization_counter=0 is reserved
            call_specialization_counter: 1,
            // NB: for getting pending specializations the module view is enough because we only need
            // to know the types and abilities in our modules. Only for building *all* specializations
            // do we need a global view.
            abilities: AbilitiesView::World(world_abilities),
            exposed_by_module,
            derived_module,
            struct_indexing: UsageTrackingMap::default(),
        };

        let partial_proc = match derived_expr {
            roc_can::expr::Expr::Closure(roc_can::expr::ClosureData {
                function_type,
                arguments,
                loc_body,
                captured_symbols,
                return_type,
                recursive,
                ..
            }) => {
                debug_assert!(captured_symbols.is_empty());
                PartialProc::from_named_function(
                    &mut mono_env,
                    function_type,
                    arguments.clone(),
                    *loc_body,
                    CapturedSymbols::None,
                    recursive.is_recursive(),
                    return_type,
                )
            }
            _ => {
                // mark this symbols as a top-level thunk before any other work on the procs
                new_module_thunks.push(derived_symbol);

                PartialProc {
                    annotation: derived_expr_var,
                    // This is a 0-arity thunk, so it has no arguments.
                    pattern_symbols: &[],
                    // This is a top-level definition, so it cannot capture anything
                    captured_symbols: CapturedSymbols::None,
                    body: derived_expr,
                    body_var: derived_expr_var,
                    // This is a 0-arity thunk, so it cannot be recursive
                    is_self_recursive: false,
                }
            }
        };

        procs_base
            .partial_procs
            .insert(derived_symbol, partial_proc);
    }

    if !new_module_thunks.is_empty() {
        new_module_thunks.extend(procs_base.module_thunks);
        procs_base.module_thunks = new_module_thunks.into_bump_slice();
    }

    let load_derived_procs_end = Instant::now();

    module_timing.find_specializations =
        load_derived_procs_end.duration_since(load_derived_procs_start);
}

fn run_task<'a>(
    task: BuildTask<'a>,
    arena: &'a Bump,
    src_dir: &Path,
    msg_tx: MsgSender<'a>,
    roc_cache_dir: RocCacheDir<'_>,
    target_info: TargetInfo,
) -> Result<(), LoadingProblem<'a>> {
    use BuildTask::*;

    let msg = match task {
        LoadModule {
            module_name,
            module_ids,
            shorthands,
            ident_ids_by_module,
        } => load_module(
            arena,
            src_dir,
            module_name,
            module_ids,
            shorthands,
            roc_cache_dir,
            ident_ids_by_module,
        )
        .map(|HeaderOutput { msg, .. }| msg),
        Parse { header } => parse(arena, header),
        CanonicalizeAndConstrain {
            parsed,
            module_ids,
            dep_idents,
            exposed_symbols,
            aliases,
            abilities_store,
            skip_constraint_gen,
            exposed_module_ids,
        } => {
            let can_and_con = canonicalize_and_constrain(
                arena,
                &module_ids,
                dep_idents,
                exposed_symbols,
                aliases,
                abilities_store,
                parsed,
                skip_constraint_gen,
                exposed_module_ids,
            );

            Ok(Msg::CanonicalizedAndConstrained(can_and_con))
        }
        Solve {
            module,
            module_timing,
            exposed_for_module,
            types,
            constraints,
            constraint,
            pending_derives,
            var_store,
            ident_ids,
            declarations,
            dep_idents,
            cached_subs,
            derived_module,
        } => Ok(run_solve(
            module,
            ident_ids,
            module_timing,
            exposed_for_module,
            types,
            constraints,
            constraint,
            pending_derives,
            var_store,
            declarations,
            dep_idents,
            cached_subs,
            derived_module,
        )),
        BuildPendingSpecializations {
            module_id,
            ident_ids,
            decls,
            module_timing,
            layout_cache,
            solved_subs,
            imported_module_thunks,
            exposed_to_host,
            abilities_store,
            exposed_by_module,
            derived_module,
            expectations,
            build_expects,
        } => Ok(build_pending_specializations(
            arena,
            solved_subs,
            imported_module_thunks,
            module_id,
            ident_ids,
            decls,
            module_timing,
            layout_cache,
            target_info,
            exposed_to_host,
            &exposed_by_module,
            abilities_store,
            derived_module,
            expectations,
            build_expects,
        )),
        MakeSpecializations {
            module_id,
            ident_ids,
            subs,
            procs_base,
            layout_cache,
            specializations_we_must_make,
            module_timing,
            world_abilities,
            exposed_by_module,
            derived_module,
            expectations,
        } => Ok(make_specializations(
            arena,
            module_id,
            ident_ids,
            subs,
            procs_base,
            layout_cache,
            specializations_we_must_make,
            module_timing,
            target_info,
            world_abilities,
            &exposed_by_module,
            derived_module,
            expectations,
        )),
    }?;

    msg_tx
        .send(msg)
        .map_err(|_| LoadingProblem::MsgChannelDied)?;

    Ok(())
}

fn to_import_cycle_report(
    module_ids: ModuleIds,
    all_ident_ids: IdentIdsByModule,
    import_cycle: Vec<ModuleId>,
    filename: PathBuf,
    render: RenderTarget,
) -> String {
    use roc_reporting::report::{Report, RocDocAllocator, DEFAULT_PALETTE};
    use ven_pretty::DocAllocator;

    // import_cycle looks like CycleModule, Import1, ..., ImportN, CycleModule
    // In a self-referential case, it just looks like CycleModule, CycleModule.
    debug_assert!(import_cycle.len() >= 2);
    let source_of_cycle = import_cycle.first().unwrap();

    // We won't be printing any lines for this report, so this is okay.
    // TODO: it would be nice to show how each module imports another in the cycle.
    let src_lines = &[];

    let interns = Interns {
        module_ids,
        all_ident_ids,
    };
    let alloc = RocDocAllocator::new(src_lines, *source_of_cycle, &interns);

    let doc = alloc.stack([
        alloc.concat([
            alloc.reflow("I can't compile "),
            alloc.module(*source_of_cycle),
            alloc.reflow(
                " because it depends on itself through the following chain of module imports:",
            ),
        ]),
        roc_reporting::report::cycle(
            &alloc,
            4,
            alloc.module(*source_of_cycle),
            import_cycle
                .into_iter()
                .skip(1)
                .map(|module| alloc.module(module))
                .collect(),
        ),
        alloc.reflow("Cyclic dependencies are not allowed in Roc! Can you restructure a module in this import chain so that it doesn't have to depend on itself?")
    ]);

    let report = Report {
        filename,
        doc,
        title: "IMPORT CYCLE".to_string(),
        severity: Severity::RuntimeError,
    };

    let mut buf = String::new();
    let palette = DEFAULT_PALETTE;
    report.render(render, &mut buf, &alloc, &palette);
    buf
}

fn to_incorrect_module_name_report<'a>(
    module_ids: ModuleIds,
    all_ident_ids: IdentIdsByModule,
    problem: IncorrectModuleName<'a>,
    filename: PathBuf,
    src: &'a [u8],
    render: RenderTarget,
) -> String {
    use roc_reporting::report::{Report, RocDocAllocator, DEFAULT_PALETTE};
    use ven_pretty::DocAllocator;

    let IncorrectModuleName {
        module_id,
        found,
        expected,
    } = problem;

    // SAFETY: if the module was not UTF-8, that would be reported as a parsing problem, rather
    // than an incorrect module name problem (the latter can happen only after parsing).
    let src = unsafe { from_utf8_unchecked(src) };
    let src_lines = src.lines().collect::<Vec<_>>();
    let lines = LineInfo::new(src);

    let interns = Interns {
        module_ids,
        all_ident_ids,
    };
    let alloc = RocDocAllocator::new(&src_lines, module_id, &interns);

    let doc = alloc.stack([
        alloc.reflow("This module has a different name than I expected:"),
        alloc.region(lines.convert_region(found.region)),
        alloc.reflow("Based on the nesting and use of this module, I expect it to have name"),
        alloc.pq_module_name(expected).indent(4),
    ]);

    let report = Report {
        filename,
        doc,
        title: "INCORRECT MODULE NAME".to_string(),
        severity: Severity::RuntimeError,
    };

    let mut buf = String::new();
    let palette = DEFAULT_PALETTE;
    report.render(render, &mut buf, &alloc, &palette);
    buf
}

fn to_parse_problem_report<'a>(
    problem: FileError<'a, SyntaxError<'a>>,
    mut module_ids: ModuleIds,
    all_ident_ids: IdentIdsByModule,
    render: RenderTarget,
    palette: Palette,
) -> String {
    use roc_reporting::report::{parse_problem, RocDocAllocator};

    // TODO this is not in fact safe
    let src = unsafe { from_utf8_unchecked(problem.problem.bytes) };
    let src_lines = src.lines().collect::<Vec<_>>();
    // let mut src_lines: Vec<&str> = problem.prefix.lines().collect();
    // src_lines.extend(src.lines().skip(1));

    let module_id = module_ids.get_or_insert(&"find module name somehow?".into());

    let interns = Interns {
        module_ids,
        all_ident_ids,
    };

    // Report parsing and canonicalization problems
    let alloc = RocDocAllocator::new(&src_lines, module_id, &interns);

    let starting_line = 0;

    let lines = LineInfo::new(src);

    let report = parse_problem(
        &alloc,
        &lines,
        problem.filename.clone(),
        starting_line,
        problem,
    );

    let mut buf = String::new();

    report.render(render, &mut buf, &alloc, &palette);

    buf
}

fn to_missing_platform_report(module_id: ModuleId, other: &PlatformPath) -> String {
    use roc_reporting::report::{Report, RocDocAllocator, DEFAULT_PALETTE};
    use ven_pretty::DocAllocator;
    use PlatformPath::*;

    // Report parsing and canonicalization problems
    let interns = Interns::default();
    let alloc = RocDocAllocator::new(&[], module_id, &interns);

    let report = {
        match other {
            Valid(_) => unreachable!(),
            NotSpecified => {
                let doc = alloc.stack([
                    alloc.reflow("I could not find a platform based on your input file."),
                    alloc.reflow(r"Does the module header contain an entry that looks like this:"),
                    alloc
                        .parser_suggestion(" packages { pf: \"platform\" }")
                        .indent(4),
                    alloc.reflow("See also TODO."),
                ]);

                Report {
                    filename: "UNKNOWN.roc".into(),
                    doc,
                    title: "NO PLATFORM".to_string(),
                    severity: Severity::RuntimeError,
                }
            }
            RootIsInterface => {
                let doc = alloc.stack([
                    alloc.reflow(
                        r"The input file is an `interface` module, but only `app` modules can be run.",
                    ),
                    alloc.reflow(r"Tip: You can use `roc check` or `roc test` to verify an interface module like this one."),
                ]);

                Report {
                    filename: "UNKNOWN.roc".into(),
                    doc,
                    title: "NO PLATFORM".to_string(),
                    severity: Severity::RuntimeError,
                }
            }
            RootIsHosted => {
                let doc = alloc.stack([
                    alloc.reflow(
                        r"The input file is a `hosted` module, but only `app` modules can be run.",
                    ),
                    alloc.reflow(r"Tip: You can use `roc check` or `roc test` to verify a hosted module like this one."),
                ]);

                Report {
                    filename: "UNKNOWN.roc".into(),
                    doc,
                    title: "NO PLATFORM".to_string(),
                    severity: Severity::RuntimeError,
                }
            }
            RootIsPlatformModule => {
                let doc = alloc.stack([
                    alloc.reflow(
                        r"The input file is a `platform` module, but only `app` modules can be run.",
                    ),
                    alloc.reflow(r"Tip: You can use `roc check` or `roc test` to verify a platform module like this one."),
                ]);

                Report {
                    filename: "UNKNOWN.roc".into(),
                    doc,
                    title: "NO PLATFORM".to_string(),
                    severity: Severity::RuntimeError,
                }
            }
        }
    };

    let palette = DEFAULT_PALETTE;
    let mut buf = String::new();
    report.render_color_terminal(&mut buf, &alloc, &palette);

    buf
}<|MERGE_RESOLUTION|>--- conflicted
+++ resolved
@@ -3970,16 +3970,6 @@
                 // TODO we should do this async; however, with the current
                 // architecture of file.rs (which doesn't use async/await),
                 // this would be very difficult!
-<<<<<<< HEAD
-                let (package_dir, opt_root_module) =
-                    match cache::install_package(roc_cache_dir, src) {
-                    Ok((package_dir, opt_root_module)) => (package_dir, opt_root_module),
-                    Err(err) => {
-                        eprintln!("Failed to install package: {:?}", err);
-                        std::process::exit(1);
-                    }
-                };
-=======
                 match cache::install_package(roc_cache_dir, src) {
                     Ok((package_dir, opt_root_module)) => {
                         // You can optionally specify the root module using the URL fragment,
@@ -3992,8 +3982,6 @@
                     }
                     Err(problem) => {
                         let buf = to_https_problem_report_string(src, problem);
->>>>>>> f2e013a4
-
                         load_messages.push(Msg::FailedToLoad(LoadingProblem::FormattedReport(buf)));
                         return;
                     }
