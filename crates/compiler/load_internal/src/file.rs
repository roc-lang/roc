--- conflicted
+++ resolved
@@ -2545,15 +2545,6 @@
                 state.module_cache.documentation.insert(module_id, docs);
             }
 
-<<<<<<< HEAD
-=======
-            report_unused_imported_modules(&mut state, module_id, &constrained_module);
-            state
-                .module_cache
-                .exposed_imports
-                .insert(module_id, constrained_module.module.exposed_imports.clone());
-
->>>>>>> 49862da1
             state
                 .module_cache
                 .aliases
