#![allow(clippy::manual_map)]

use crate::borrow::Ownership;
use crate::ir::{
    Call, CallType, Expr, JoinPointId, Param, Proc, ProcLayout, SelfRecursive, Stmt, UpdateModeId,
};
use crate::layout::{
    InLayout, LambdaName, Layout, LayoutInterner, LayoutRepr, STLayoutInterner, TagIdIntType,
    UnionLayout,
};
use bumpalo::collections::Vec;
use bumpalo::Bump;
use roc_collections::{MutMap, VecMap};
use roc_module::low_level::LowLevel;
use roc_module::symbol::{IdentIds, ModuleId, Symbol};

pub struct Env<'a, 'i> {
    arena: &'a Bump,
    home: ModuleId,
    interner: &'i mut STLayoutInterner<'a>,
    ident_ids: &'i mut IdentIds,
}

impl<'a, 'i> Env<'a, 'i> {
    fn unique_symbol(&mut self) -> Symbol {
        let ident_id = self.ident_ids.gen_unique();

        Symbol::new(self.home, ident_id)
    }

    fn named_unique_symbol(&mut self, name: &str) -> Symbol {
        let ident_id = self.ident_ids.add_str(name);
        Symbol::new(self.home, ident_id)
    }
}

pub fn apply_trmc<'a, 'i>(
    arena: &'a Bump,
    interner: &'i mut STLayoutInterner<'a>,
    home: ModuleId,
    ident_ids: &'i mut IdentIds,
    procs: &mut MutMap<(Symbol, ProcLayout<'a>), Proc<'a>>,
) {
    let mut env = Env {
        arena,
        interner,
        home,
        ident_ids,
    };

    let env = &mut env;

    for proc in procs.values_mut() {
        use self::SelfRecursive::*;
        if let SelfRecursive(id) = proc.is_self_recursive {
            let trmc_candidate_symbols = trmc_candidates(env.interner, proc);

            if !trmc_candidate_symbols.is_empty() {
                let new_proc =
                    crate::tail_recursion::TrmcEnv::init(env, proc, trmc_candidate_symbols);
                *proc = new_proc;
            } else {
                let mut args = Vec::with_capacity_in(proc.args.len(), arena);
                let mut proc_args = Vec::with_capacity_in(proc.args.len(), arena);

                for (layout, symbol) in proc.args {
                    let new = env.unique_symbol();
                    args.push((*layout, *symbol, new));
                    proc_args.push((*layout, new));
                }

                let transformed = crate::tail_recursion::make_tail_recursive(
                    arena,
                    id,
                    proc.name,
                    proc.body.clone(),
                    args.into_bump_slice(),
                    proc.ret_layout,
                );

                if let Some(with_tco) = transformed {
                    proc.body = with_tco;
                    proc.args = proc_args.into_bump_slice();
                }
            }
        }
    }
}

/// Make tail calls into loops (using join points)
///
/// e.g.
///
/// > factorial n accum = if n == 1 then accum else factorial (n - 1) (n * accum)
///
/// becomes
///
/// ```elm
/// factorial n1 accum1 =
///     let joinpoint j n accum =
///             if n == 1 then
///                 accum
///             else
///                 jump j (n - 1) (n * accum)
///
///     in
///         jump j n1 accum1
/// ```
///
/// This will effectively compile into a loop in llvm, and
/// won't grow the call stack for each iteration

fn make_tail_recursive<'a>(
    arena: &'a Bump,
    id: JoinPointId,
    needle: LambdaName,
    stmt: Stmt<'a>,
    args: &'a [(InLayout<'a>, Symbol, Symbol)],
    ret_layout: InLayout<'a>,
) -> Option<Stmt<'a>> {
    let allocated = arena.alloc(stmt);

    let new_stmt = insert_jumps(arena, allocated, id, needle, args, ret_layout)?;

    // if we did not early-return, jumps were inserted, we must now add a join point

    let params = Vec::from_iter_in(
        args.iter().map(|(layout, symbol, _)| Param {
            symbol: *symbol,
            layout: *layout,
            ownership: Ownership::Borrowed,
        }),
        arena,
    )
    .into_bump_slice();

    // TODO could this be &[]?
    let args = Vec::from_iter_in(args.iter().map(|t| t.2), arena).into_bump_slice();

    let jump = arena.alloc(Stmt::Jump(id, args));

    let join = Stmt::Join {
        id,
        remainder: jump,
        parameters: params,
        body: new_stmt,
    };

    Some(join)
}

fn insert_jumps<'a>(
    arena: &'a Bump,
    stmt: &'a Stmt<'a>,
    goal_id: JoinPointId,
    needle: LambdaName,
    needle_arguments: &'a [(InLayout<'a>, Symbol, Symbol)],
    needle_result: InLayout<'a>,
) -> Option<&'a Stmt<'a>> {
    use Stmt::*;

    // to insert a tail-call, it must not just be a call to the function itself, but it must also
    // have the same layout. In particular when lambda sets get involved, a self-recursive call may
    // have a different type and should not be converted to a jump!
    let is_equal_function = |function_name: LambdaName, arguments: &[_], result| {
        let it = needle_arguments.iter().map(|t| &t.0);
        needle == function_name && it.eq(arguments.iter()) && needle_result == result
    };

    match stmt {
        Let(
            symbol,
            Expr::Call(crate::ir::Call {
                call_type:
                    CallType::ByName {
                        name: fsym,
                        ret_layout,
                        arg_layouts,
                        ..
                    },
                arguments,
            }),
            _,
            Stmt::Ret(rsym),
        ) if symbol == rsym && is_equal_function(*fsym, arg_layouts, *ret_layout) => {
            // replace the call and return with a jump

            let jump = Stmt::Jump(goal_id, arguments);

            Some(arena.alloc(jump))
        }

        Let(symbol, expr, layout, cont) => {
            let opt_cont = insert_jumps(
                arena,
                cont,
                goal_id,
                needle,
                needle_arguments,
                needle_result,
            );

            if opt_cont.is_some() {
                let cont = opt_cont.unwrap_or(cont);

                Some(arena.alloc(Let(*symbol, expr.clone(), *layout, cont)))
            } else {
                None
            }
        }

        Join {
            id,
            parameters,
            remainder,
            body: continuation,
        } => {
            let opt_remainder = insert_jumps(
                arena,
                remainder,
                goal_id,
                needle,
                needle_arguments,
                needle_result,
            );
            let opt_continuation = insert_jumps(
                arena,
                continuation,
                goal_id,
                needle,
                needle_arguments,
                needle_result,
            );

            if opt_remainder.is_some() || opt_continuation.is_some() {
                let remainder = opt_remainder.unwrap_or(remainder);
                let continuation = opt_continuation.unwrap_or(*continuation);

                Some(arena.alloc(Join {
                    id: *id,
                    parameters,
                    remainder,
                    body: continuation,
                }))
            } else {
                None
            }
        }
        Switch {
            cond_symbol,
            cond_layout,
            branches,
            default_branch,
            ret_layout,
        } => {
            let opt_default = insert_jumps(
                arena,
                default_branch.1,
                goal_id,
                needle,
                needle_arguments,
                needle_result,
            );

            let mut did_change = false;

            let opt_branches = Vec::from_iter_in(
                branches.iter().map(|(label, info, branch)| {
                    match insert_jumps(
                        arena,
                        branch,
                        goal_id,
                        needle,
                        needle_arguments,
                        needle_result,
                    ) {
                        None => None,
                        Some(branch) => {
                            did_change = true;
                            Some((*label, info.clone(), branch.clone()))
                        }
                    }
                }),
                arena,
            );

            if opt_default.is_some() || did_change {
                let default_branch = (
                    default_branch.0.clone(),
                    opt_default.unwrap_or(default_branch.1),
                );

                let branches = if did_change {
                    let new = Vec::from_iter_in(
                        opt_branches.into_iter().zip(branches.iter()).map(
                            |(opt_branch, branch)| match opt_branch {
                                None => branch.clone(),
                                Some(new_branch) => new_branch,
                            },
                        ),
                        arena,
                    );

                    new.into_bump_slice()
                } else {
                    branches
                };

                Some(arena.alloc(Switch {
                    cond_symbol: *cond_symbol,
                    cond_layout: *cond_layout,
                    default_branch,
                    branches,
                    ret_layout: *ret_layout,
                }))
            } else {
                None
            }
        }
        Refcounting(modify, cont) => {
            match insert_jumps(
                arena,
                cont,
                goal_id,
                needle,
                needle_arguments,
                needle_result,
            ) {
                Some(cont) => Some(arena.alloc(Refcounting(*modify, cont))),
                None => None,
            }
        }

        Dbg {
            symbol,
            variable,
            remainder,
        } => match insert_jumps(
            arena,
            remainder,
            goal_id,
            needle,
            needle_arguments,
            needle_result,
        ) {
            Some(cont) => Some(arena.alloc(Dbg {
                symbol: *symbol,
                variable: *variable,
                remainder: cont,
            })),
            None => None,
        },

        Expect {
            condition,
            region,
            lookups,
            variables,
            remainder,
        } => match insert_jumps(
            arena,
            remainder,
            goal_id,
            needle,
            needle_arguments,
            needle_result,
        ) {
            Some(cont) => Some(arena.alloc(Expect {
                condition: *condition,
                region: *region,
                lookups,
                variables,
                remainder: cont,
            })),
            None => None,
        },

        ExpectFx {
            condition,
            region,
            lookups,
            variables,
            remainder,
        } => match insert_jumps(
            arena,
            remainder,
            goal_id,
            needle,
            needle_arguments,
            needle_result,
        ) {
            Some(cont) => Some(arena.alloc(ExpectFx {
                condition: *condition,
                region: *region,
                lookups,
                variables,
                remainder: cont,
            })),
            None => None,
        },

        Ret(_) => None,
        Jump(_, _) => None,
        Crash(..) => None,
    }
}

#[derive(Debug, Default)]
struct TrmcCandidateSet {
    interner: arrayvec::ArrayVec<Symbol, 64>,
    confirmed: u64,
    active: u64,
    invalid: u64,
}

impl TrmcCandidateSet {
    fn confirmed(&self) -> impl Iterator<Item = Symbol> + '_ {
        self.interner
            .iter()
            .enumerate()
            .filter_map(|(i, s)| (self.confirmed & (1 << i) != 0).then_some(*s))
    }

    fn active(&self) -> impl Iterator<Item = Symbol> + '_ {
        self.interner
            .iter()
            .enumerate()
            .filter_map(|(i, s)| (self.active & (1 << i) != 0).then_some(*s))
    }

    fn position(&self, symbol: Symbol) -> Option<usize> {
        self.interner.iter().position(|s| *s == symbol)
    }

    fn insert(&mut self, symbol: Symbol) {
        // there really is no way it could have been inserted already
        debug_assert!(self.position(symbol).is_none());

        let index = self.interner.len();
        self.interner.push(symbol);

        self.active |= 1 << index;
    }

    fn retain<F>(&mut self, keep: F)
    where
        F: Fn(&Symbol) -> bool,
    {
        for (i, s) in self.interner.iter().enumerate() {
            if !keep(s) {
                let mask = 1 << i;

                self.active &= !mask;
                self.confirmed &= !mask;

                self.invalid |= mask;
            }
        }
    }

    fn confirm(&mut self, symbol: Symbol) {
        match self.position(symbol) {
            None => debug_assert_eq!(0, 1, "confirm of invalid symbol"),
            Some(index) => {
                let mask = 1 << index;

                debug_assert_eq!(self.invalid & mask, 0);
                debug_assert_ne!(self.active & mask, 0);

                self.active &= !mask;
                self.confirmed |= mask;
            }
        }
    }

    fn is_empty(&self) -> bool {
        self.confirmed == 0
    }
}

fn trmc_candidates<'a, I>(interner: &'_ I, proc: &'_ Proc<'a>) -> TrmcCandidateSet
where
    I: LayoutInterner<'a>,
{
    // it must be a self-recursive function
    if !matches!(
        proc.is_self_recursive,
        crate::ir::SelfRecursive::SelfRecursive(_)
    ) {
        return TrmcCandidateSet::default();
    }

    // and return a recursive tag union
    if !matches!(interner.get_repr(proc.ret_layout), LayoutRepr::Union(union_layout) if union_layout.is_recursive())
    {
        return TrmcCandidateSet::default();
    }

    let mut candidate_set = TrmcCandidateSet::default();
    trmc_candidates_help(proc.name, &proc.body, &mut candidate_set);
    candidate_set
}

fn trmc_candidates_help(
    function_name: LambdaName,
    stmt: &'_ Stmt<'_>,
    candidates: &mut TrmcCandidateSet,
) {
    // if this stmt is the literal tail tag application and return, then this is a TRMC opportunity
    if let Some(cons_info) = TrmcEnv::is_terminal_constructor(stmt) {
        // the tag application must directly use the result of the recursive call
        let recursive_call = candidates
            .active()
            .find(|call| cons_info.arguments.contains(call));

        // if we find a usage, this is a confirmed TRMC call
        if let Some(recursive_call) = recursive_call {
            candidates.confirm(recursive_call);

            return;
        }
    }

    // if the stmt uses the active recursive call, that invalidates the recursive call for this branch
    candidates.retain(|recursive_call| !stmt_contains_symbol_nonrec(stmt, *recursive_call));

    match stmt {
        Stmt::Let(symbol, expr, _, next) => {
            // find a new recursive call if we currently have none
            // that means we generally pick the first recursive call we find
            if TrmcEnv::is_recursive_expr(expr, function_name).is_some() {
                candidates.insert(*symbol);
            }

            trmc_candidates_help(function_name, next, candidates)
        }
        Stmt::Switch {
            branches,
            default_branch,
            ..
        } => {
            let it = branches
                .iter()
                .map(|(_, _, stmt)| stmt)
                .chain([default_branch.1]);

            for next in it {
                trmc_candidates_help(function_name, next, candidates);
            }
        }
        Stmt::Refcounting(_, next) => trmc_candidates_help(function_name, next, candidates),
        Stmt::Expect { remainder, .. }
        | Stmt::ExpectFx { remainder, .. }
        | Stmt::Dbg { remainder, .. } => trmc_candidates_help(function_name, remainder, candidates),
        Stmt::Join {
            body, remainder, ..
        } => {
            trmc_candidates_help(function_name, body, candidates);
            trmc_candidates_help(function_name, remainder, candidates);
        }
        Stmt::Ret(_) | Stmt::Jump(_, _) | Stmt::Crash(_, _) => { /* terminal */ }
    }
}

// TRMC (tail recursion modulo constructor) is an optimization for some recursive functions that return a recursive data type. The most basic example is a repeat function on linked lists:
//
// ```roc
// LinkedList a : [ Nil, Cons a (LinkedList a) ]
//
// repeat : a, Nat -> LinkedList a
// repeat = \element, n ->
//     when n is
//         0 -> Nil
//         _ -> Cons element (repeat element (n - 1))
// ```
//
// This function is recursive, but cannot use standard tail-call elimintation, because the recursive call is not in tail position (i.e. the last thing happening before a return). Rather the recursive call is an argument to a constructor of the recursive output type. This means that `repeat n` will creat `n` stack frames. For big inputs, a stack overflow is inevitable.
//
// But there is a trick: TRMC. Using TRMC and join points, we are able to convert this function into a loop, which uses only one stack frame for the whole process.
//
// ```pseudo-roc
// repeat : a, Nat -> LinkedList a
// repeat = \initialElement, initialN ->
//     joinpoint trmc = \element, n, hole, head ->
//         when n is
//             0 ->
//                 # write the value `Nil` into the hole
//                 *hole = Nil
//                 # dereference (load from) the pointer to the first element
//                 *head
//
//             _ ->
//                 *hole = Cons element NULL
//                 newHole = &hole.Cons.1
//                 jump trmc element (n - 1) newHole head
//     in
//         # creates a stack allocation, gives a pointer to that stack allocation
//         initial : Ptr (LinkedList a) = #alloca NULL
//         jump trmc initialElement initialN initial initial
// ```
//
// The functionality here figures out whether this transformation can be applied in valid way, and then performs the transformation.

#[derive(Clone)]
pub(crate) struct TrmcEnv<'a> {
    lambda_name: LambdaName<'a>,
    /// Current hole to fill
    hole_symbol: Symbol,
    /// Pointer to the first constructor ("the head of the list")
    head_symbol: Symbol,
    joinpoint_id: JoinPointId,
    return_layout: InLayout<'a>,
    ptr_return_layout: InLayout<'a>,

    trmc_calls: VecMap<Symbol, Option<Call<'a>>>,
}

#[derive(Debug)]
struct ConstructorInfo<'a> {
    tag_layout: UnionLayout<'a>,
    tag_id: TagIdIntType,
    arguments: &'a [Symbol],
}

impl<'a> TrmcEnv<'a> {
    #[inline(always)]
    fn is_terminal_constructor(stmt: &Stmt<'a>) -> Option<ConstructorInfo<'a>> {
        match stmt {
            Stmt::Let(s1, expr, _layout, Stmt::Ret(s2)) if s1 == s2 => {
                Self::get_contructor_info(expr)
            }

            _ => None,
        }
    }

    fn get_contructor_info(expr: &Expr<'a>) -> Option<ConstructorInfo<'a>> {
        if let Expr::Tag {
            tag_layout,
            tag_id,
            arguments,
            reuse,
        } = expr
        {
            debug_assert!(reuse.is_none());

            let info = ConstructorInfo {
                tag_layout: *tag_layout,
                tag_id: *tag_id,
                arguments,
            };

            Some(info)
        } else {
            None
        }
    }

    fn is_recursive_expr(expr: &Expr<'a>, lambda_name: LambdaName<'_>) -> Option<Call<'a>> {
        if let Expr::Call(call) = expr {
            Self::is_recursive_call(call, lambda_name).then_some(call.clone())
        } else {
            None
        }
    }

    fn is_recursive_call(call: &Call<'a>, lambda_name: LambdaName<'_>) -> bool {
        match call.call_type {
            CallType::ByName { name, .. } => {
                // because we do not allow polymorphic recursion, this is the only constraint
                name == lambda_name
            }
            CallType::Foreign { .. } | CallType::LowLevel { .. } | CallType::HigherOrder(_) => {
                false
            }
        }
    }

    fn is_tail_recursive_call(
        lambda_name: LambdaName,
        symbol: Symbol,
        expr: &Expr<'a>,
        next: &Stmt<'a>,
    ) -> Option<Call<'a>> {
        match next {
            Stmt::Ret(s) if *s == symbol => Self::is_recursive_expr(expr, lambda_name),
            _ => None,
        }
    }

    fn ptr_write(
        env: &mut Env<'a, '_>,
        ptr: Symbol,
        value: Symbol,
        next: &'a Stmt<'a>,
    ) -> Stmt<'a> {
        let ptr_write = Call {
            call_type: crate::ir::CallType::LowLevel {
                op: LowLevel::PtrStore,
                update_mode: UpdateModeId::BACKEND_DUMMY,
            },
            arguments: env.arena.alloc([ptr, value]),
        };

        Stmt::Let(
            env.named_unique_symbol("_ptr_write_unit"),
            Expr::Call(ptr_write),
            Layout::UNIT,
            next,
        )
    }

    fn init<'i>(env: &mut Env<'a, 'i>, proc: &Proc<'a>, trmc_calls: TrmcCandidateSet) -> Proc<'a> {
        let arena = env.arena;
        let return_layout = proc.ret_layout;

        let mut joinpoint_parameters = Vec::with_capacity_in(proc.args.len() + 2, env.arena);
        let mut new_proc_arguments = Vec::with_capacity_in(proc.args.len(), env.arena);
        let mut jump_arguments = Vec::with_capacity_in(proc.args.len() + 2, env.arena);

        for (i, (layout, old_symbol)) in proc.args.iter().enumerate() {
            let symbol = env.named_unique_symbol(&format!("arg_{i}"));
            new_proc_arguments.push((*layout, symbol));
            jump_arguments.push(symbol);

            let param = Param {
                symbol: *old_symbol,
                ownership: Ownership::Owned,
                layout: *layout,
            };
            joinpoint_parameters.push(param);
        }

        // the root of the recursive structure that we'll be building
        let initial_ptr_symbol = env.named_unique_symbol("initial");
        jump_arguments.push(initial_ptr_symbol);
        jump_arguments.push(initial_ptr_symbol);

        let null_symbol = env.named_unique_symbol("null");
        let let_null = |next| Stmt::Let(null_symbol, Expr::NullPointer, return_layout, next);

        let ptr_return_layout = env
            .interner
            .insert_direct_no_semantic(LayoutRepr::Ptr(return_layout));

        let call = Call {
            call_type: CallType::LowLevel {
                op: LowLevel::Alloca,
                update_mode: UpdateModeId::BACKEND_DUMMY,
            },
            arguments: arena.alloc([null_symbol]),
        };

        let ptr_null = Expr::Call(call);
        let let_ptr = |next| Stmt::Let(initial_ptr_symbol, ptr_null, ptr_return_layout, next);

        let joinpoint_id = JoinPointId(env.named_unique_symbol("trmc"));
        let hole_symbol = env.named_unique_symbol("hole");
        let head_symbol = env.named_unique_symbol("head");

        let jump_stmt = Stmt::Jump(joinpoint_id, jump_arguments.into_bump_slice());

        let trmc_calls = trmc_calls.confirmed().map(|s| (s, None)).collect();

        let mut this = Self {
            lambda_name: proc.name,
            hole_symbol,
            head_symbol,
            joinpoint_id,
            return_layout,
            ptr_return_layout,
            trmc_calls,
        };

        let param = Param {
            symbol: hole_symbol,
            ownership: Ownership::Owned,
            layout: ptr_return_layout,
        };
        joinpoint_parameters.push(param);

        let param = Param {
            symbol: head_symbol,
            ownership: Ownership::Owned,
            layout: ptr_return_layout,
        };
        joinpoint_parameters.push(param);

        let joinpoint = Stmt::Join {
            id: joinpoint_id,
            parameters: joinpoint_parameters.into_bump_slice(),
            body: arena.alloc(this.walk_stmt(env, &proc.body)),
            remainder: arena.alloc(jump_stmt),
        };

        let body = let_null(arena.alloc(
            //
            let_ptr(arena.alloc(
                //
                joinpoint,
            )),
        ));

        #[cfg(debug_assertions)]
        env.home.register_debug_idents(env.ident_ids);

        Proc {
            name: proc.name,
            args: new_proc_arguments.into_bump_slice(),
            body,
            closure_data_layout: proc.closure_data_layout,
            ret_layout: proc.ret_layout,
            is_self_recursive: SelfRecursive::NotSelfRecursive,
            host_exposed_layouts: proc.host_exposed_layouts.clone(),
        }
    }

    fn walk_stmt(&mut self, env: &mut Env<'a, '_>, stmt: &Stmt<'a>) -> Stmt<'a> {
        let arena = env.arena;

        match stmt {
            Stmt::Let(symbol, expr, layout, next) => {
                // if this is a TRMC call, remember what the call looks like, so we can turn it
                // into a jump later. The call is then removed from the Stmt
                if let Some(opt_call) = self.trmc_calls.get_mut(symbol) {
                    debug_assert!(
                        opt_call.is_none(),
                        "didn't expect to visit call again since symbols are unique"
                    );

                    let call = match expr {
                        Expr::Call(call) => call,
                        _ => unreachable!(),
                    };

                    *opt_call = Some(call.clone());

                    return self.walk_stmt(env, next);
                }

                if let Some(call) =
                    Self::is_tail_recursive_call(self.lambda_name, *symbol, expr, next)
                {
                    // turn the call into a jump. Just re-use the existing hole
                    let mut arguments = Vec::new_in(arena);
                    arguments.extend(call.arguments);
                    arguments.push(self.hole_symbol);
                    arguments.push(self.head_symbol);

                    let jump = Stmt::Jump(self.joinpoint_id, arguments.into_bump_slice());

                    return jump;
                }

                if let Some(cons_info) = Self::is_terminal_constructor(stmt) {
                    // figure out which TRMC call to use here. We pick the first one that works
                    let opt_recursive_call = cons_info.arguments.iter().find_map(|arg| {
                        self.trmc_calls
                            .get(arg)
                            .and_then(|x| x.as_ref())
                            .map(|x| (arg, x))
                    });

                    match opt_recursive_call {
                        None => {
                            // this control flow path did not encounter a recursive call. Just
                            // write the end result into the hole and we're done.

                            let define_tag = |next| Stmt::Let(*symbol, expr.clone(), *layout, next);

                            let output = define_tag(arena.alloc(
                                //
                                self.non_trmc_return(env, *symbol),
                            ));

                            return output;
                        }
                        Some((call_symbol, call)) => {
                            // we did encounter a recursive call, and can perform TRMC in this
                            // branch.

                            let opt_recursive_field_index =
                                cons_info.arguments.iter().position(|s| *s == *call_symbol);

                            let recursive_field_index = match opt_recursive_field_index {
                                None => {
                                    let next = self.walk_stmt(env, next);
                                    return Stmt::Let(
                                        *symbol,
                                        expr.clone(),
                                        *layout,
                                        arena.alloc(next),
                                    );
                                }
                                Some(v) => v,
                            };

                            let tag_arg_null_symbol = env.named_unique_symbol("tag_arg_null");
                            let let_tag_arg_null = |next| {
                                Stmt::Let(
                                    tag_arg_null_symbol,
                                    Expr::NullPointer,
                                    self.return_layout,
                                    next,
                                )
                            };

                            let mut arguments =
                                Vec::from_iter_in(cons_info.arguments.iter().copied(), env.arena);
                            arguments[recursive_field_index] = tag_arg_null_symbol;

                            let tag_expr = Expr::Tag {
                                tag_layout: cons_info.tag_layout,
                                tag_id: cons_info.tag_id,
                                arguments: arguments.into_bump_slice(),
                                reuse: None,
                            };

                            let let_tag = |next| Stmt::Let(*symbol, tag_expr, *layout, next);

                            let get_reference_expr = Expr::UnionFieldPtrAtIndex {
                                structure: *symbol,
                                tag_id: cons_info.tag_id,
                                union_layout: cons_info.tag_layout,
                                index: recursive_field_index as _,
                            };

                            let new_hole_symbol = env.named_unique_symbol("newHole");
                            let let_new_hole = |next| {
                                Stmt::Let(
                                    new_hole_symbol,
                                    get_reference_expr,
                                    self.ptr_return_layout,
                                    next,
                                )
                            };

                            let mut jump_arguments =
                                Vec::from_iter_in(call.arguments.iter().copied(), env.arena);
                            jump_arguments.push(new_hole_symbol);
                            jump_arguments.push(self.head_symbol);

                            let jump =
                                Stmt::Jump(self.joinpoint_id, jump_arguments.into_bump_slice());

                            let output = let_tag_arg_null(arena.alloc(
                                //
                                let_tag(arena.alloc(
                                    //
                                    let_new_hole(arena.alloc(
                                        //
                                        Self::ptr_write(
                                            env,
                                            self.hole_symbol,
                                            *symbol,
                                            arena.alloc(jump),
                                        ),
                                    )),
                                )),
                            ));

                            return output;
                        }
                    }
                }

                let next = self.walk_stmt(env, next);
                Stmt::Let(*symbol, expr.clone(), *layout, arena.alloc(next))
            }
            Stmt::Switch {
                cond_symbol,
                cond_layout,
                branches,
                default_branch,
                ret_layout,
            } => {
                let mut new_branches = Vec::with_capacity_in(branches.len(), arena);

                for (id, info, stmt) in branches.iter() {
                    let new_stmt = self.walk_stmt(env, stmt);

                    new_branches.push((*id, info.clone(), new_stmt));
                }

                let new_default_branch = &*arena.alloc(self.walk_stmt(env, default_branch.1));

                Stmt::Switch {
                    cond_symbol: *cond_symbol,
                    cond_layout: *cond_layout,
                    branches: arena.alloc(new_branches.into_bump_slice()),
                    default_branch: (default_branch.0.clone(), new_default_branch),
                    ret_layout: *ret_layout,
                }
            }
            Stmt::Ret(symbol) => {
                // write the symbol we're supposed to return into the hole
                // then read initial_symbol and return its contents
                self.non_trmc_return(env, *symbol)
            }
            Stmt::Refcounting(op, next) => {
                let new_next = self.walk_stmt(env, next);
                Stmt::Refcounting(*op, arena.alloc(new_next))
            }
            Stmt::Expect {
                condition,
                region,
                lookups,
                variables,
                remainder,
            } => Stmt::Expect {
                condition: *condition,
                region: *region,
                lookups,
                variables,
                remainder: arena.alloc(self.walk_stmt(env, remainder)),
            },
            Stmt::ExpectFx {
                condition,
                region,
                lookups,
                variables,
                remainder,
            } => Stmt::Expect {
                condition: *condition,
                region: *region,
                lookups,
                variables,
                remainder: arena.alloc(self.walk_stmt(env, remainder)),
            },
            Stmt::Dbg {
                symbol,
                variable,
                remainder,
            } => Stmt::Dbg {
                symbol: *symbol,
                variable: *variable,
                remainder: arena.alloc(self.walk_stmt(env, remainder)),
            },
            Stmt::Join {
                id,
                parameters,
                body,
                remainder,
            } => {
                let new_body = self.walk_stmt(env, body);
                let new_remainder = self.walk_stmt(env, remainder);

                Stmt::Join {
                    id: *id,
                    parameters,
                    body: arena.alloc(new_body),
                    remainder: arena.alloc(new_remainder),
                }
            }
            Stmt::Jump(id, arguments) => Stmt::Jump(*id, arguments),
            Stmt::Crash(symbol, crash_tag) => Stmt::Crash(*symbol, *crash_tag),
        }
    }

    fn non_trmc_return(&mut self, env: &mut Env<'a, '_>, value_symbol: Symbol) -> Stmt<'a> {
        let arena = env.arena;
        let layout = self.return_layout;

        let final_symbol = env.named_unique_symbol("final");

        let call = Call {
            call_type: CallType::LowLevel {
                op: LowLevel::PtrLoad,
                update_mode: UpdateModeId::BACKEND_DUMMY,
            },
            arguments: &*arena.alloc([self.head_symbol]),
        };

        let ptr_load = |next| Stmt::Let(final_symbol, Expr::Call(call), layout, next);

        Self::ptr_write(
            env,
            self.hole_symbol,
            value_symbol,
            arena.alloc(
                //
                ptr_load(arena.alloc(Stmt::Ret(final_symbol))),
            ),
        )
    }
}

fn expr_contains_symbol(expr: &Expr, needle: Symbol) -> bool {
    match expr {
        Expr::Literal(_) => false,
        Expr::Call(call) => call.arguments.contains(&needle),
        Expr::Tag {
            arguments, reuse, ..
        } => match reuse {
            None => arguments.contains(&needle),
            Some(ru) => ru.symbol == needle || arguments.contains(&needle),
        },
        Expr::Struct(fields) => fields.contains(&needle),
        Expr::NullPointer => false,
        Expr::StructAtIndex { structure, .. }
        | Expr::GetTagId { structure, .. }
        | Expr::UnionAtIndex { structure, .. }
        | Expr::UnionFieldPtrAtIndex { structure, .. } => needle == *structure,
        Expr::Array { elems, .. } => elems.iter().any(|element| match element {
            crate::ir::ListLiteralElement::Literal(_) => false,
            crate::ir::ListLiteralElement::Symbol(symbol) => needle == *symbol,
        }),
        Expr::EmptyArray => false,
<<<<<<< HEAD
        Expr::ExprBox { symbol } | Expr::ExprUnbox { symbol } => needle == *symbol,
        Expr::Reset { symbol, .. } => needle == *symbol,
=======
        Expr::Reset { symbol, .. } | Expr::ResetRef { symbol, .. } => needle == *symbol,
>>>>>>> 8b79606b
        Expr::RuntimeErrorFunction(_) => false,
    }
}

fn stmt_contains_symbol_nonrec(stmt: &Stmt, needle: Symbol) -> bool {
    use crate::ir::ModifyRc::*;

    match stmt {
        Stmt::Let(_, expr, _, _) => expr_contains_symbol(expr, needle),
        Stmt::Switch { cond_symbol, .. } => needle == *cond_symbol,
        Stmt::Ret(symbol) => needle == *symbol,
        Stmt::Refcounting(modify, _) => {
            matches!( modify, Inc(symbol, _) | Dec(symbol) | DecRef(symbol)  if needle == *symbol  )
        }
        Stmt::Expect {
            condition, lookups, ..
        }
        | Stmt::ExpectFx {
            condition, lookups, ..
        } => needle == *condition || lookups.contains(&needle),
        Stmt::Dbg { symbol, .. } => needle == *symbol,
        Stmt::Join { .. } => false,
        Stmt::Jump(_, arguments) => arguments.contains(&needle),
        Stmt::Crash(symbol, _) => needle == *symbol,
    }
}<|MERGE_RESOLUTION|>--- conflicted
+++ resolved
@@ -1106,12 +1106,7 @@
             crate::ir::ListLiteralElement::Symbol(symbol) => needle == *symbol,
         }),
         Expr::EmptyArray => false,
-<<<<<<< HEAD
-        Expr::ExprBox { symbol } | Expr::ExprUnbox { symbol } => needle == *symbol,
         Expr::Reset { symbol, .. } => needle == *symbol,
-=======
-        Expr::Reset { symbol, .. } | Expr::ResetRef { symbol, .. } => needle == *symbol,
->>>>>>> 8b79606b
         Expr::RuntimeErrorFunction(_) => false,
     }
 }
