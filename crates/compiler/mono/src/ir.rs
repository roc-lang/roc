#![allow(clippy::manual_map)]

use crate::layout::{
    Builtin, CapturesNiche, ClosureRepresentation, LambdaName, LambdaSet, Layout, LayoutCache,
    LayoutProblem, RawFunctionLayout, TagIdIntType, UnionLayout, WrappedVariant,
};
use bumpalo::collections::{CollectIn, Vec};
use bumpalo::Bump;
use roc_builtins::bitcode::{FloatWidth, IntWidth};
use roc_can::abilities::SpecializationId;
use roc_can::expr::{AnnotatedMark, ClosureData, IntValue};
use roc_collections::all::{default_hasher, BumpMap, BumpMapDefault, MutMap};
use roc_collections::VecMap;
use roc_debug_flags::dbg_do;
#[cfg(debug_assertions)]
use roc_debug_flags::{
    ROC_PRINT_IR_AFTER_REFCOUNT, ROC_PRINT_IR_AFTER_RESET_REUSE, ROC_PRINT_IR_AFTER_SPECIALIZATION,
    ROC_PRINT_RUNTIME_ERROR_GEN,
};
use roc_derive_key::GlobalDerivedSymbols;
use roc_error_macros::{internal_error, todo_abilities};
use roc_exhaustive::{Ctor, CtorName, Guard, RenderAs, TagId};
use roc_late_solve::{resolve_ability_specialization, AbilitiesView, Resolved, UnificationFailed};
use roc_module::ident::{ForeignSymbol, Lowercase, TagName};
use roc_module::low_level::LowLevel;
use roc_module::symbol::{IdentIds, ModuleId, Symbol};
use roc_problem::can::{RuntimeError, ShadowKind};
use roc_region::all::{Loc, Region};
use roc_std::RocDec;
use roc_target::TargetInfo;
use roc_types::subs::{
    instantiate_rigids, Content, ExhaustiveMark, FlatType, RedundantMark, StorageSubs, Subs,
    Variable, VariableSubsSlice,
};
use std::collections::HashMap;
use ven_pretty::{BoxAllocator, DocAllocator, DocBuilder};

#[inline(always)]
pub fn pretty_print_ir_symbols() -> bool {
    dbg_do!(ROC_PRINT_IR_AFTER_SPECIALIZATION, {
        return true;
    });
    dbg_do!(ROC_PRINT_IR_AFTER_RESET_REUSE, {
        return true;
    });
    dbg_do!(ROC_PRINT_IR_AFTER_REFCOUNT, {
        return true;
    });
    false
}

// if your changes cause this number to go down, great!
// please change it to the lower number.
// if it went up, maybe check that the change is really required

roc_error_macros::assert_sizeof_wasm!(Literal, 24);
roc_error_macros::assert_sizeof_wasm!(Expr, 48);
roc_error_macros::assert_sizeof_wasm!(Stmt, 120);
roc_error_macros::assert_sizeof_wasm!(ProcLayout, 40);
roc_error_macros::assert_sizeof_wasm!(Call, 44);
roc_error_macros::assert_sizeof_wasm!(CallType, 36);

roc_error_macros::assert_sizeof_non_wasm!(Literal, 3 * 8);
roc_error_macros::assert_sizeof_non_wasm!(Expr, 10 * 8);
roc_error_macros::assert_sizeof_non_wasm!(Stmt, 19 * 8);
roc_error_macros::assert_sizeof_non_wasm!(ProcLayout, 8 * 8);
roc_error_macros::assert_sizeof_non_wasm!(Call, 9 * 8);
roc_error_macros::assert_sizeof_non_wasm!(CallType, 7 * 8);

macro_rules! return_on_layout_error {
    ($env:expr, $layout_result:expr) => {
        match $layout_result {
            Ok(cached) => cached,
            Err(error) => return_on_layout_error_help!($env, error),
        }
    };
}

macro_rules! return_on_layout_error_help {
    ($env:expr, $error:expr) => {{
        match $error {
            LayoutProblem::UnresolvedTypeVar(_) => {
                return Stmt::RuntimeError($env.arena.alloc(format!(
                    "UnresolvedTypeVar {} line {}",
                    file!(),
                    line!()
                )));
            }
            LayoutProblem::Erroneous => {
                return Stmt::RuntimeError($env.arena.alloc(format!(
                    "Erroneous {} line {}",
                    file!(),
                    line!()
                )));
            }
        }
    }};
}

#[derive(Debug, Clone, Copy)]
pub enum OptLevel {
    Development,
    Normal,
    Size,
    Optimize,
}

#[derive(Debug, Clone, Copy)]
pub struct EntryPoint<'a> {
    pub symbol: Symbol,
    pub layout: ProcLayout<'a>,
}

#[derive(Clone, Copy, Debug)]
pub struct PartialProcId(usize);

#[derive(Clone, Debug)]
pub struct PartialProcs<'a> {
    /// maps a function name (symbol) to an index
    symbols: Vec<'a, Symbol>,

    /// An entry (a, b) means `a` directly references the lambda value of `b`,
    /// i.e. this came from a `let a = b in ...` where `b` was defined as a
    /// lambda earlier.
    references: Vec<'a, (Symbol, Symbol)>,

    partial_procs: Vec<'a, PartialProc<'a>>,
}

impl<'a> PartialProcs<'a> {
    fn new_in(arena: &'a Bump) -> Self {
        Self {
            symbols: Vec::new_in(arena),
            references: Vec::new_in(arena),
            partial_procs: Vec::new_in(arena),
        }
    }
    fn contains_key(&self, symbol: Symbol) -> bool {
        self.symbol_to_id(symbol).is_some()
    }

    fn symbol_to_id(&self, mut symbol: Symbol) -> Option<PartialProcId> {
        while let Some(real_symbol) = self
            .references
            .iter()
            .find(|(alias, _)| *alias == symbol)
            .map(|(_, real)| real)
        {
            symbol = *real_symbol;
        }

        self.symbols
            .iter()
            .position(|s| *s == symbol)
            .map(PartialProcId)
    }

    fn get_symbol(&self, symbol: Symbol) -> Option<&PartialProc<'a>> {
        let id = self.symbol_to_id(symbol)?;

        Some(self.get_id(id))
    }

    fn get_id(&self, id: PartialProcId) -> &PartialProc<'a> {
        &self.partial_procs[id.0]
    }

    pub fn insert(&mut self, symbol: Symbol, partial_proc: PartialProc<'a>) -> PartialProcId {
        debug_assert!(
            !self.contains_key(symbol),
            "The {:?} is inserted as a partial proc twice: that's a bug!",
            symbol,
        );

        let id = PartialProcId(self.symbols.len());

        self.symbols.push(symbol);
        self.partial_procs.push(partial_proc);

        id
    }

    pub fn insert_alias(&mut self, alias: Symbol, real_symbol: Symbol) {
        debug_assert!(
            !self.contains_key(alias),
            "{:?} is inserted as a partial proc twice: that's a bug!",
            alias,
        );
        debug_assert!(
            self.contains_key(real_symbol),
            "{:?} is not a partial proc or another alias: that's a bug!",
            real_symbol,
        );

        self.references.push((alias, real_symbol));
    }

    pub fn drain(self) -> impl Iterator<Item = (Symbol, PartialProc<'a>)> {
        debug_assert_eq!(self.symbols.len(), self.partial_procs.len());

        self.symbols.into_iter().zip(self.partial_procs.into_iter())
    }
}

#[derive(Clone, Debug)]
pub struct PartialProc<'a> {
    pub annotation: Variable,
    pub pattern_symbols: &'a [Symbol],
    pub captured_symbols: CapturedSymbols<'a>,
    pub body: roc_can::expr::Expr,
    pub body_var: Variable,
    pub is_self_recursive: bool,
}

impl<'a> PartialProc<'a> {
    #[allow(clippy::too_many_arguments)]
    pub fn from_named_function(
        env: &mut Env<'a, '_>,
        annotation: Variable,
        loc_args: std::vec::Vec<(Variable, AnnotatedMark, Loc<roc_can::pattern::Pattern>)>,
        loc_body: Loc<roc_can::expr::Expr>,
        captured_symbols: CapturedSymbols<'a>,
        is_self_recursive: bool,
        ret_var: Variable,
    ) -> PartialProc<'a> {
        let number_of_arguments = loc_args.len();

        match patterns_to_when(env, loc_args, ret_var, loc_body) {
            Ok((_, pattern_symbols, body)) => {
                // a named closure. Since these aren't specialized by the surrounding
                // context, we can't add pending specializations for them yet.
                // (If we did, all named polymorphic functions would immediately error
                // on trying to convert a flex var to a Layout.)
                let pattern_symbols = pattern_symbols.into_bump_slice();
                PartialProc {
                    annotation,
                    pattern_symbols,
                    captured_symbols,
                    body: body.value,
                    body_var: ret_var,
                    is_self_recursive,
                }
            }

            Err(error) => {
                let mut pattern_symbols = Vec::with_capacity_in(number_of_arguments, env.arena);

                for _ in 0..number_of_arguments {
                    pattern_symbols.push(env.unique_symbol());
                }

                PartialProc {
                    annotation,
                    pattern_symbols: pattern_symbols.into_bump_slice(),
                    captured_symbols: CapturedSymbols::None,
                    body: roc_can::expr::Expr::RuntimeError(error.value),
                    body_var: ret_var,
                    is_self_recursive: false,
                }
            }
        }
    }
}

#[derive(Clone, Copy, Debug)]
struct AbilityMember(Symbol);

/// A table of aliases of ability member symbols.
#[derive(Clone, Debug)]
struct AbilityAliases(BumpMap<Symbol, AbilityMember>);

impl AbilityAliases {
    fn new_in(arena: &Bump) -> Self {
        Self(BumpMap::new_in(arena))
    }

    fn insert(&mut self, symbol: Symbol, member: AbilityMember) {
        self.0.insert(symbol, member);
    }

    fn get(&self, symbol: Symbol) -> Option<&AbilityMember> {
        self.0.get(&symbol)
    }
}

#[derive(Clone, Copy, Debug, PartialEq)]
pub enum CapturedSymbols<'a> {
    None,
    Captured(&'a [(Symbol, Variable)]),
}

impl<'a> CapturedSymbols<'a> {
    fn captures(&self) -> bool {
        match self {
            CapturedSymbols::None => false,
            CapturedSymbols::Captured(_) => true,
        }
    }
}

impl<'a> Default for CapturedSymbols<'a> {
    fn default() -> Self {
        CapturedSymbols::None
    }
}

#[derive(Clone, Debug, PartialEq)]
pub struct Proc<'a> {
    pub name: LambdaName<'a>,
    pub args: &'a [(Layout<'a>, Symbol)],
    pub body: Stmt<'a>,
    pub closure_data_layout: Option<Layout<'a>>,
    pub ret_layout: Layout<'a>,
    pub is_self_recursive: SelfRecursive,
    pub must_own_arguments: bool,
    pub host_exposed_layouts: HostExposedLayouts<'a>,
}

#[derive(Clone, Debug, PartialEq)]
pub enum HostExposedLayouts<'a> {
    NotHostExposed,
    HostExposed {
        rigids: BumpMap<Lowercase, Layout<'a>>,
        aliases: BumpMap<Symbol, (Symbol, ProcLayout<'a>, RawFunctionLayout<'a>)>,
    },
}

#[derive(Clone, Debug, PartialEq)]
pub enum SelfRecursive {
    NotSelfRecursive,
    SelfRecursive(JoinPointId),
}

#[derive(Clone, Copy, Debug, PartialEq)]
pub enum Parens {
    NotNeeded,
    InTypeParam,
    InFunction,
}

impl<'a> Proc<'a> {
    pub fn to_doc<'b, D, A>(&'b self, alloc: &'b D, _parens: Parens) -> DocBuilder<'b, D, A>
    where
        D: DocAllocator<'b, A>,
        D::Doc: Clone,
        A: Clone,
    {
        let args_doc = self
            .args
            .iter()
            .map(|(_, symbol)| symbol_to_doc(alloc, *symbol));

        if pretty_print_ir_symbols() {
            alloc
                .text("procedure : ")
                .append(symbol_to_doc(alloc, self.name.name()))
                .append(" ")
                .append(self.ret_layout.to_doc(alloc, Parens::NotNeeded))
                .append(alloc.hardline())
                .append(alloc.text("procedure = "))
                .append(symbol_to_doc(alloc, self.name.name()))
                .append(" (")
                .append(alloc.intersperse(args_doc, ", "))
                .append("):")
                .append(alloc.hardline())
                .append(self.body.to_doc(alloc).indent(4))
        } else {
            alloc
                .text("procedure ")
                .append(symbol_to_doc(alloc, self.name.name()))
                .append(" (")
                .append(alloc.intersperse(args_doc, ", "))
                .append("):")
                .append(alloc.hardline())
                .append(self.body.to_doc(alloc).indent(4))
        }
    }

    pub fn to_pretty(&self, width: usize) -> String {
        let allocator = BoxAllocator;
        let mut w = std::vec::Vec::new();
        self.to_doc::<_, ()>(&allocator, Parens::NotNeeded)
            .1
            .render(width, &mut w)
            .unwrap();
        w.push(b'\n');
        String::from_utf8(w).unwrap()
    }

    pub fn insert_refcount_operations<'i>(
        arena: &'a Bump,
        home: ModuleId,
        ident_ids: &'i mut IdentIds,
        update_mode_ids: &'i mut UpdateModeIds,
        procs: &mut MutMap<(Symbol, ProcLayout<'a>), Proc<'a>>,
    ) {
        let borrow_params = arena.alloc(crate::borrow::infer_borrow(arena, procs));

        crate::inc_dec::visit_procs(
            arena,
            home,
            ident_ids,
            update_mode_ids,
            borrow_params,
            procs,
        );
    }

    pub fn insert_reset_reuse_operations<'i>(
        arena: &'a Bump,
        home: ModuleId,
        ident_ids: &'i mut IdentIds,
        update_mode_ids: &'i mut UpdateModeIds,
        procs: &mut MutMap<(Symbol, ProcLayout<'a>), Proc<'a>>,
    ) {
        for (_, proc) in procs.iter_mut() {
            let new_proc = crate::reset_reuse::insert_reset_reuse(
                arena,
                home,
                ident_ids,
                update_mode_ids,
                proc.clone(),
            );
            *proc = new_proc;
        }
    }

    fn make_tail_recursive(&mut self, env: &mut Env<'a, '_>) {
        let mut args = Vec::with_capacity_in(self.args.len(), env.arena);
        let mut proc_args = Vec::with_capacity_in(self.args.len(), env.arena);

        for (layout, symbol) in self.args {
            let new = env.unique_symbol();
            args.push((*layout, *symbol, new));
            proc_args.push((*layout, new));
        }

        use self::SelfRecursive::*;
        if let SelfRecursive(id) = self.is_self_recursive {
            let transformed = crate::tail_recursion::make_tail_recursive(
                env.arena,
                id,
                self.name,
                self.body.clone(),
                args.into_bump_slice(),
                self.ret_layout,
            );

            if let Some(with_tco) = transformed {
                self.body = with_tco;
                self.args = proc_args.into_bump_slice();
            }
        }
    }
}

/// A host-exposed function must be specialized; it's a seed for subsequent specializations
#[derive(Clone, Debug)]
pub struct HostSpecializations<'a> {
    /// Not a bumpalo vec because bumpalo is not thread safe
    /// Separate array so we can search for membership quickly
    /// If it's a value and not a lambda, the value is recorded as LambdaName::no_niche.
    symbol_or_lambdas: std::vec::Vec<LambdaName<'a>>,
    storage_subs: StorageSubs,
    /// For each symbol, what types to specialize it for, points into the storage_subs
    types_to_specialize: std::vec::Vec<Variable>,
    /// Variables for an exposed alias
    exposed_aliases: std::vec::Vec<std::vec::Vec<(Symbol, Variable)>>,
}

impl Default for HostSpecializations<'_> {
    fn default() -> Self {
        Self::new()
    }
}

impl<'a> HostSpecializations<'a> {
    pub fn new() -> Self {
        Self {
            symbol_or_lambdas: std::vec::Vec::new(),
            storage_subs: StorageSubs::new(Subs::default()),
            types_to_specialize: std::vec::Vec::new(),
            exposed_aliases: std::vec::Vec::new(),
        }
    }

    pub fn insert_host_exposed(
        &mut self,
        env_subs: &mut Subs,
        symbol_or_lambda: LambdaName<'a>,
        opt_annotation: Option<roc_can::def::Annotation>,
        variable: Variable,
    ) {
        let variable = self.storage_subs.extend_with_variable(env_subs, variable);

        let mut host_exposed_aliases = std::vec::Vec::new();

        if let Some(annotation) = opt_annotation {
            host_exposed_aliases.extend(annotation.introduced_variables.host_exposed_aliases);
        }

        match self
            .symbol_or_lambdas
            .iter()
            .position(|s| *s == symbol_or_lambda)
        {
            None => {
                self.symbol_or_lambdas.push(symbol_or_lambda);
                self.types_to_specialize.push(variable);
                self.exposed_aliases.push(host_exposed_aliases);
            }
            Some(_) => {
                // we assume that only one specialization of a function is directly exposed to the
                // host. Other host-exposed symbols may (transitively) specialize this symbol,
                // but then the existing specialization mechanism will find those specializations
                panic!("A host-exposed symbol can only be exposed once");
            }
        }

        debug_assert_eq!(self.types_to_specialize.len(), self.exposed_aliases.len());
    }

    fn decompose(
        self,
    ) -> (
        StorageSubs,
        impl Iterator<Item = (LambdaName<'a>, Variable, std::vec::Vec<(Symbol, Variable)>)>,
    ) {
        let it1 = self.symbol_or_lambdas.into_iter();

        let it2 = self.types_to_specialize.into_iter();
        let it3 = self.exposed_aliases.into_iter();

        (
            self.storage_subs,
            it1.zip(it2).zip(it3).map(|((a, b), c)| (a, b, c)),
        )
    }
}

/// Specializations of this module's symbols that other modules need
#[derive(Clone, Debug)]
pub struct ExternalSpecializations<'a> {
    /// Not a bumpalo vec because bumpalo is not thread safe
    /// Separate array so we can search for membership quickly
    /// If it's a value and not a lambda, the value is recorded as LambdaName::no_niche.
    pub symbol_or_lambda: std::vec::Vec<LambdaName<'a>>,
    storage_subs: StorageSubs,
    /// For each symbol, what types to specialize it for, points into the storage_subs
    types_to_specialize: std::vec::Vec<std::vec::Vec<Variable>>,
}

impl Default for ExternalSpecializations<'_> {
    fn default() -> Self {
        Self::new()
    }
}

impl<'a> ExternalSpecializations<'a> {
    pub fn new() -> Self {
        Self {
            symbol_or_lambda: std::vec::Vec::new(),
            storage_subs: StorageSubs::new(Subs::default()),
            types_to_specialize: std::vec::Vec::new(),
        }
    }

    fn insert_external(
        &mut self,
        symbol_or_lambda: LambdaName<'a>,
        env_subs: &mut Subs,
        variable: Variable,
    ) {
        let variable = self.storage_subs.extend_with_variable(env_subs, variable);

        match self
            .symbol_or_lambda
            .iter()
            .position(|s| *s == symbol_or_lambda)
        {
            None => {
                self.symbol_or_lambda.push(symbol_or_lambda);
                self.types_to_specialize.push(vec![variable]);
            }
            Some(index) => {
                let types_to_specialize = &mut self.types_to_specialize[index];
                types_to_specialize.push(variable);
            }
        }
    }

    fn decompose(
        self,
    ) -> (
        StorageSubs,
        impl Iterator<Item = (LambdaName<'a>, std::vec::Vec<Variable>)>,
    ) {
        (
            self.storage_subs,
            self.symbol_or_lambda
                .into_iter()
                .zip(self.types_to_specialize.into_iter()),
        )
    }
}

#[derive(Clone, Debug)]
pub struct Suspended<'a> {
    pub store: StorageSubs,
    /// LambdaName::no_niche if it's a value
    pub symbol_or_lambdas: Vec<'a, LambdaName<'a>>,
    pub layouts: Vec<'a, ProcLayout<'a>>,
    pub variables: Vec<'a, Variable>,
}

impl<'a> Suspended<'a> {
    fn new_in(arena: &'a Bump) -> Self {
        Self {
            store: StorageSubs::new(Subs::new_from_varstore(Default::default())),
            symbol_or_lambdas: Vec::new_in(arena),
            layouts: Vec::new_in(arena),
            variables: Vec::new_in(arena),
        }
    }

    fn specialization(
        &mut self,
        subs: &mut Subs,
        symbol_or_lambda: LambdaName<'a>,
        proc_layout: ProcLayout<'a>,
        variable: Variable,
    ) {
        // de-duplicate
        for (i, s) in self.symbol_or_lambdas.iter().enumerate() {
            if *s == symbol_or_lambda {
                let existing = &self.layouts[i];
                if &proc_layout == existing {
                    // symbol + layout combo exists
                    return;
                }
            }
        }

        self.symbol_or_lambdas.push(symbol_or_lambda);
        self.layouts.push(proc_layout);

        let variable = self.store.extend_with_variable(subs, variable);

        self.variables.push(variable);
    }
}

#[derive(Clone, Debug)]
enum PendingSpecializations<'a> {
    /// We are finding specializations we need. This is a separate step so
    /// that we can give specializations we need to modules higher up in the dependency chain, so
    /// that they can start making specializations too
    Finding(Suspended<'a>),
    /// We are making specializations. If any new one comes up, we can just make it immediately
    Making,
}

#[derive(Clone, Debug, Default)]
struct Specialized<'a> {
    symbols: std::vec::Vec<Symbol>,
    proc_layouts: std::vec::Vec<ProcLayout<'a>>,
    procedures: std::vec::Vec<InProgressProc<'a>>,
}

impl<'a> Specialized<'a> {
    fn len(&self) -> usize {
        self.symbols.len()
    }

    #[allow(dead_code)]
    fn is_empty(&self) -> bool {
        self.symbols.is_empty()
    }

    fn into_iter_assert_done(self) -> impl Iterator<Item = (Symbol, ProcLayout<'a>, Proc<'a>)> {
        self.symbols
            .into_iter()
            .zip(self.proc_layouts.into_iter())
            .zip(self.procedures.into_iter())
            .filter_map(|((s, l), in_progress)| {
                if let Symbol::REMOVED_SPECIALIZATION = s {
                    None
                } else {
                    match in_progress {
                        InProgressProc::InProgress => {
                            panic!("Function {:?} ({:?}) is not done specializing", s, l)
                        }
                        InProgressProc::Done(proc) => Some((s, l, proc)),
                    }
                }
            })
    }

    fn is_specialized(&self, symbol: Symbol, layout: &ProcLayout<'a>) -> bool {
        for (i, s) in self.symbols.iter().enumerate() {
            if *s == symbol && &self.proc_layouts[i] == layout {
                return true;
            }
        }

        false
    }

    fn mark_in_progress(&mut self, symbol: Symbol, layout: ProcLayout<'a>) {
        for (i, s) in self.symbols.iter().enumerate() {
            if *s == symbol && self.proc_layouts[i] == layout {
                match &self.procedures[i] {
                    InProgressProc::InProgress => {
                        return;
                    }
                    InProgressProc::Done(_) => {
                        panic!("marking in progress, but this proc is already done!")
                    }
                }
            }
        }

        // the key/layout combo was not found; insert it
        self.symbols.push(symbol);
        self.proc_layouts.push(layout);
        self.procedures.push(InProgressProc::InProgress);
    }

    fn remove_specialized(&mut self, symbol: Symbol, layout: &ProcLayout<'a>) -> bool {
        let mut index = None;

        for (i, s) in self.symbols.iter().enumerate() {
            if *s == symbol && &self.proc_layouts[i] == layout {
                index = Some(i);
            }
        }

        if let Some(index) = index {
            self.symbols[index] = Symbol::REMOVED_SPECIALIZATION;

            true
        } else {
            false
        }
    }

    fn insert_specialized(&mut self, symbol: Symbol, layout: ProcLayout<'a>, proc: Proc<'a>) {
        for (i, s) in self.symbols.iter().enumerate() {
            if *s == symbol && self.proc_layouts[i] == layout {
                match &self.procedures[i] {
                    InProgressProc::InProgress => {
                        self.procedures[i] = InProgressProc::Done(proc);
                        return;
                    }
                    InProgressProc::Done(_) => {
                        // overwrite existing! this is important in practice
                        // TODO investigate why we generate the wrong proc in some cases and then
                        // correct later
                        self.procedures[i] = InProgressProc::Done(proc);
                        return;
                    }
                }
            }
        }

        // the key/layout combo was not found; insert it
        self.symbols.push(symbol);
        self.proc_layouts.push(layout);
        self.procedures.push(InProgressProc::Done(proc));
    }
}

/// Uniquely determines the specialization of a polymorphic (non-proc) value symbol.
/// Two specializations are equivalent if their [`SpecializationMark`]s are equal.
#[derive(PartialEq, Eq, Debug, Clone, Copy)]
struct SpecializationMark<'a> {
    /// The layout of the symbol itself.
    layout: Layout<'a>,

    /// If this symbol is a closure def, we must also keep track of what function it specializes,
    /// because the [`layout`] field will only keep track of its closure and lambda set - which can
    /// be the same for two different function specializations. For example,
    ///
    ///   id = if True then \x -> x else \y -> y
    ///   { a: id "", b: id 1u8 }
    ///
    /// The lambda set and captures of `id` is the same in both usages inside the record, but the
    /// reified specializations of `\x -> x` and `\y -> y` must be for Str and U8.
    ///
    /// Note that this field is not relevant for anything that is not a function.
    function_mark: Option<RawFunctionLayout<'a>>,
}

/// When walking a function body, we may encounter specialized usages of polymorphic symbols. For
/// example
///
///  myTag = A
///  use1 : [A, B]
///  use1 = myTag
///  use2 : [A, B, C]
///  use2 = myTag
///
/// We keep track of the specializations of `myTag` and create fresh symbols when there is more
/// than one, so that a unique def can be created for each.
#[derive(Default, Debug, Clone)]
struct SymbolSpecializations<'a>(
    // THEORY:
    //  1. the number of symbols in a def is very small
    //  2. the number of specializations of a symbol in a def is even smaller (almost always only one)
    // So, a linear VecMap is preferrable. Use a two-layered one to make (1) extraction of defs easy
    // and (2) reads of a certain symbol be determined by its first occurrence, not its last.
    VecMap<Symbol, VecMap<SpecializationMark<'a>, (Variable, Symbol)>>,
);

impl<'a> SymbolSpecializations<'a> {
    /// Gets a specialization for a symbol, or creates a new one.
    #[inline(always)]
    fn get_or_insert(
        &mut self,
        env: &mut Env<'a, '_>,
        layout_cache: &mut LayoutCache<'a>,
        symbol: Symbol,
        specialization_var: Variable,
    ) -> Symbol {
        let arena = env.arena;
        let subs: &Subs = env.subs;

        let layout = match layout_cache.from_var(arena, specialization_var, subs) {
            Ok(layout) => layout,
            // This can happen when the def symbol has a type error. In such cases just use the
            // def symbol, which is erroring.
            Err(_) => return symbol,
        };

        let is_closure = matches!(
            subs.get_content_without_compacting(specialization_var),
            Content::Structure(FlatType::Func(..))
        );
        let function_mark = if is_closure {
            let fn_layout = match layout_cache.raw_from_var(arena, specialization_var, subs) {
                Ok(layout) => layout,
                // This can happen when the def symbol has a type error. In such cases just use the
                // def symbol, which is erroring.
                Err(_) => return symbol,
            };
            Some(fn_layout)
        } else {
            None
        };

        let specialization_mark = SpecializationMark {
            layout,
            function_mark,
        };

        let symbol_specializations = self.0.get_or_insert(symbol, Default::default);

        // For the first specialization, always reuse the current symbol. The vast majority of defs
        // only have one instance type, so this preserves readability of the IR.
        // TODO: turn me off and see what breaks.
        let needs_fresh_symbol = !symbol_specializations.is_empty();

        let mut make_specialized_symbol = || {
            if needs_fresh_symbol {
                env.unique_symbol()
            } else {
                symbol
            }
        };

        let (_var, specialized_symbol) = symbol_specializations
            .get_or_insert(specialization_mark, || {
                (specialization_var, make_specialized_symbol())
            });

        *specialized_symbol
    }

    /// Inserts a known specialization for a symbol. Returns the overwritten specialization, if any.
    pub fn get_or_insert_known(
        &mut self,
        symbol: Symbol,
        mark: SpecializationMark<'a>,
        specialization_var: Variable,
        specialization_symbol: Symbol,
    ) -> Option<(Variable, Symbol)> {
        self.0
            .get_or_insert(symbol, Default::default)
            .insert(mark, (specialization_var, specialization_symbol))
    }

    /// Removes all specializations for a symbol, returning the type and symbol of each specialization.
    pub fn remove(
        &mut self,
        symbol: Symbol,
    ) -> impl ExactSizeIterator<Item = (SpecializationMark<'a>, (Variable, Symbol))> {
        self.0
            .remove(&symbol)
            .map(|(_, specializations)| specializations)
            .unwrap_or_default()
            .into_iter()
    }

    /// Expects and removes at most a single specialization symbol for the given requested symbol.
    /// A symbol may have no specializations if it is never referenced in a body, so it is possible
    /// for this to return None.
    pub fn remove_single(&mut self, symbol: Symbol) -> Option<Symbol> {
        let mut specializations = self.remove(symbol);

        debug_assert!(
            specializations.len() < 2,
            "Symbol {:?} has multiple specializations",
            symbol
        );

        specializations.next().map(|(_, (_, symbol))| symbol)
    }

    pub fn is_empty(&self) -> bool {
        self.0.is_empty()
    }
}

#[derive(Clone, Debug)]
pub struct ProcsBase<'a> {
    pub partial_procs: BumpMap<Symbol, PartialProc<'a>>,
    pub module_thunks: &'a [Symbol],
    /// A host-exposed function must be specialized; it's a seed for subsequent specializations
    pub host_specializations: HostSpecializations<'a>,
    pub runtime_errors: BumpMap<Symbol, &'a str>,
    pub imported_module_thunks: &'a [Symbol],
}

#[derive(Clone, Debug)]
pub struct Procs<'a> {
    pub partial_procs: PartialProcs<'a>,
    ability_member_aliases: AbilityAliases,
    pub imported_module_thunks: &'a [Symbol],
    pub module_thunks: &'a [Symbol],
    pending_specializations: PendingSpecializations<'a>,
    specialized: Specialized<'a>,
    pub runtime_errors: BumpMap<Symbol, &'a str>,
    pub externals_we_need: BumpMap<ModuleId, ExternalSpecializations<'a>>,
    symbol_specializations: SymbolSpecializations<'a>,
}

impl<'a> Procs<'a> {
    pub fn new_in(arena: &'a Bump) -> Self {
        Self {
            partial_procs: PartialProcs::new_in(arena),
            ability_member_aliases: AbilityAliases::new_in(arena),
            imported_module_thunks: &[],
            module_thunks: &[],
            pending_specializations: PendingSpecializations::Finding(Suspended::new_in(arena)),
            specialized: Specialized::default(),
            runtime_errors: BumpMap::new_in(arena),
            externals_we_need: BumpMap::new_in(arena),
            symbol_specializations: Default::default(),
        }
    }
}

#[derive(Clone, Debug, PartialEq)]
pub enum InProgressProc<'a> {
    InProgress,
    Done(Proc<'a>),
}

impl<'a> Procs<'a> {
    fn is_imported_module_thunk(&self, symbol: Symbol) -> bool {
        self.imported_module_thunks.iter().any(|x| *x == symbol)
    }

    fn is_module_thunk(&self, symbol: Symbol) -> bool {
        self.module_thunks.iter().any(|x| *x == symbol)
    }

    fn get_partial_proc<'b>(&'b self, symbol: Symbol) -> Option<&'b PartialProc<'a>> {
        self.partial_procs.get_symbol(symbol)
    }

    pub fn get_specialized_procs_without_rc(
        self,
        env: &mut Env<'a, '_>,
    ) -> (MutMap<(Symbol, ProcLayout<'a>), Proc<'a>>, ProcsBase<'a>) {
        let mut specialized_procs =
            MutMap::with_capacity_and_hasher(self.specialized.len(), default_hasher());

        for (symbol, layout, mut proc) in self.specialized.into_iter_assert_done() {
            proc.make_tail_recursive(env);

            let key = (symbol, layout);
            specialized_procs.insert(key, proc);
        }

        let restored_procs_base = ProcsBase {
            partial_procs: self.partial_procs.drain().collect(),
            module_thunks: self.module_thunks,
            // This must now be empty
            host_specializations: HostSpecializations::default(),
            runtime_errors: self.runtime_errors,
            imported_module_thunks: self.imported_module_thunks,
        };

        (specialized_procs, restored_procs_base)
    }

    // TODO trim these down
    #[allow(clippy::too_many_arguments)]
    fn insert_anonymous(
        &mut self,
        env: &mut Env<'a, '_>,
        name: LambdaName<'a>,
        annotation: Variable,
        loc_args: std::vec::Vec<(Variable, AnnotatedMark, Loc<roc_can::pattern::Pattern>)>,
        loc_body: Loc<roc_can::expr::Expr>,
        captured_symbols: CapturedSymbols<'a>,
        ret_var: Variable,
        layout_cache: &mut LayoutCache<'a>,
    ) -> Result<ProcLayout<'a>, RuntimeError> {
        let raw_layout = layout_cache
            .raw_from_var(env.arena, annotation, env.subs)
            .unwrap_or_else(|err| panic!("TODO turn fn_var into a RuntimeError {:?}", err));

        let top_level = ProcLayout::from_raw(env.arena, raw_layout, name.captures_niche());

        // anonymous functions cannot reference themselves, therefore cannot be tail-recursive
        // EXCEPT when the closure conversion makes it tail-recursive.
        let is_self_recursive = match top_level.arguments.last() {
            Some(Layout::LambdaSet(lambda_set)) => lambda_set.contains(name.name()),
            _ => false,
        };

        match patterns_to_when(env, loc_args, ret_var, loc_body) {
            Ok((_, pattern_symbols, body)) => {
                // an anonymous closure. These will always be specialized already
                // by the surrounding context, so we can add pending specializations
                // for them immediately.

                let already_specialized = self.specialized.is_specialized(name.name(), &top_level);

                let layout = top_level;

                // if we've already specialized this one, no further work is needed.
                if !already_specialized {
                    if self.is_module_thunk(name.name()) {
                        debug_assert!(layout.arguments.is_empty());
                    }

                    match &mut self.pending_specializations {
                        PendingSpecializations::Finding(suspended) => {
                            // register the pending specialization, so this gets code genned later
                            suspended.specialization(env.subs, name, layout, annotation);

                            match self.partial_procs.symbol_to_id(name.name()) {
                                Some(occupied) => {
                                    let existing = self.partial_procs.get_id(occupied);
                                    // if we're adding the same partial proc twice, they must be the actual same!
                                    //
                                    // NOTE we can't skip extra work! we still need to make the specialization for this
                                    // invocation. The content of the `annotation` can be different, even if the variable
                                    // number is the same
                                    debug_assert_eq!(annotation, existing.annotation);
                                    debug_assert_eq!(captured_symbols, existing.captured_symbols);
                                    debug_assert_eq!(is_self_recursive, existing.is_self_recursive);

                                    // the partial proc is already in there, do nothing
                                }
                                None => {
                                    let pattern_symbols = pattern_symbols.into_bump_slice();

                                    let partial_proc = PartialProc {
                                        annotation,
                                        pattern_symbols,
                                        captured_symbols,
                                        body: body.value,
                                        body_var: ret_var,
                                        is_self_recursive,
                                    };

                                    self.partial_procs.insert(name.name(), partial_proc);
                                }
                            }
                        }
                        PendingSpecializations::Making => {
                            // Mark this proc as in-progress, so if we're dealing with
                            // mutually recursive functions, we don't loop forever.
                            // (We had a bug around this before this system existed!)
                            self.specialized.mark_in_progress(name.name(), layout);

                            let outside_layout = layout;

                            let partial_proc_id = if let Some(partial_proc_id) =
                                self.partial_procs.symbol_to_id(name.name())
                            {
                                let existing = self.partial_procs.get_id(partial_proc_id);
                                // if we're adding the same partial proc twice, they must be the actual same!
                                //
                                // NOTE we can't skip extra work! we still need to make the specialization for this
                                // invocation. The content of the `annotation` can be different, even if the variable
                                // number is the same
                                debug_assert_eq!(annotation, existing.annotation);
                                debug_assert_eq!(captured_symbols, existing.captured_symbols);
                                debug_assert_eq!(is_self_recursive, existing.is_self_recursive);

                                partial_proc_id
                            } else {
                                let pattern_symbols = pattern_symbols.into_bump_slice();

                                let partial_proc = PartialProc {
                                    annotation,
                                    pattern_symbols,
                                    captured_symbols,
                                    body: body.value,
                                    body_var: ret_var,
                                    is_self_recursive,
                                };

                                self.partial_procs.insert(name.name(), partial_proc)
                            };

                            match specialize_variable(
                                env,
                                self,
                                name,
                                layout_cache,
                                annotation,
                                &[],
                                partial_proc_id,
                            ) {
                                Ok((proc, layout)) => {
                                    let top_level = ProcLayout::from_raw(
                                        env.arena,
                                        layout,
                                        proc.name.captures_niche(),
                                    );

                                    debug_assert_eq!(
                                        outside_layout, top_level,
                                        "different raw layouts for {:?}",
                                        proc.name
                                    );

                                    if self.is_module_thunk(proc.name.name()) {
                                        debug_assert!(top_level.arguments.is_empty());
                                    }

                                    self.specialized.insert_specialized(
                                        name.name(),
                                        top_level,
                                        proc,
                                    );
                                }
                                Err(error) => {
                                    panic!("TODO generate a RuntimeError message for {:?}", error);
                                }
                            }
                        }
                    }
                }

                Ok(layout)
            }
            Err(loc_error) => Err(loc_error.value),
        }
    }

    fn insert_passed_by_name(
        &mut self,
        env: &mut Env<'a, '_>,
        fn_var: Variable,
        name: LambdaName<'a>,
        layout: ProcLayout<'a>,
        layout_cache: &mut LayoutCache<'a>,
    ) {
        // If we've already specialized this one, no further work is needed.
        if self.specialized.is_specialized(name.name(), &layout) {
            return;
        }

        // If this is an imported symbol, let its home module make this specialization
        if env.is_imported_symbol(name.name()) {
            add_needed_external(self, env, fn_var, name);
            return;
        }

        // register the pending specialization, so this gets code genned later
        if self.module_thunks.contains(&name.name()) {
            debug_assert!(layout.arguments.is_empty());
        }

        // This should only be called when pending_specializations is Some.
        // Otherwise, it's being called in the wrong pass!
        match &mut self.pending_specializations {
            PendingSpecializations::Finding(suspended) => {
                suspended.specialization(env.subs, name, layout, fn_var);
            }
            PendingSpecializations::Making => {
                let symbol = name;

                let partial_proc_id = match self.partial_procs.symbol_to_id(symbol.name()) {
                    Some(p) => p,
                    None => panic!("no partial_proc for {:?} in module {:?}", symbol, env.home),
                };

                // Mark this proc as in-progress, so if we're dealing with
                // mutually recursive functions, we don't loop forever.
                // (We had a bug around this before this system existed!)
                self.specialized.mark_in_progress(symbol.name(), layout);

                // See https://github.com/rtfeldman/roc/issues/1600
                //
                // The annotation variable is the generic/lifted/top-level annotation.
                // It is connected to the variables of the function's body
                //
                // fn_var is the variable representing the type that we actually need for the
                // function right here.
                //
                // For some reason, it matters that we unify with the original variable. Extracting
                // that variable into a SolvedType and then introducing it again severs some
                // connection that turns out to be important
                match specialize_variable(
                    env,
                    self,
                    symbol,
                    layout_cache,
                    fn_var,
                    Default::default(),
                    partial_proc_id,
                ) {
                    Ok((proc, _ignore_layout)) => {
                        // the `layout` is a function pointer, while `_ignore_layout` can be a
                        // closure. We only specialize functions, storing this value with a closure
                        // layout will give trouble.
                        let arguments =
                            Vec::from_iter_in(proc.args.iter().map(|(l, _)| *l), env.arena)
                                .into_bump_slice();

                        let proper_layout = ProcLayout {
                            arguments,
                            result: proc.ret_layout,
                            captures_niche: proc.name.captures_niche(),
                        };

                        // NOTE: some function are specialized to have a closure, but don't actually
                        // need any closure argument. Here is where we correct this sort of thing,
                        // by trusting the layout of the Proc, not of what we specialize for
                        self.specialized.remove_specialized(symbol.name(), &layout);
                        self.specialized
                            .insert_specialized(symbol.name(), proper_layout, proc);
                    }
                    Err(error) => {
                        panic!("TODO generate a RuntimeError message for {:?}", error);
                    }
                }
            }
        }
    }
}

#[derive(Default)]
pub struct Specializations<'a> {
    by_symbol: MutMap<Symbol, MutMap<Layout<'a>, Proc<'a>>>,
}

impl<'a> Specializations<'a> {
    pub fn insert(&mut self, symbol: Symbol, layout: Layout<'a>, proc: Proc<'a>) {
        let procs_by_layout = self
            .by_symbol
            .entry(symbol)
            .or_insert_with(|| HashMap::with_capacity_and_hasher(1, default_hasher()));

        // If we already have an entry for this, it should be no different
        // from what we're about to insert.
        debug_assert!(
            !procs_by_layout.contains_key(&layout) || procs_by_layout.get(&layout) == Some(&proc)
        );

        procs_by_layout.insert(layout, proc);
    }

    pub fn len(&self) -> usize {
        self.by_symbol.len()
    }

    pub fn is_empty(&self) -> bool {
        self.by_symbol.is_empty()
    }
}

pub struct Env<'a, 'i> {
    pub arena: &'a Bump,
    pub subs: &'i mut Subs,
    pub home: ModuleId,
    pub ident_ids: &'i mut IdentIds,
    pub target_info: TargetInfo,
    pub update_mode_ids: &'i mut UpdateModeIds,
    pub call_specialization_counter: u32,
    pub abilities: AbilitiesView<'i>,
    pub derived_symbols: &'i GlobalDerivedSymbols,
}

impl<'a, 'i> Env<'a, 'i> {
    pub fn unique_symbol(&mut self) -> Symbol {
        let ident_id = self.ident_ids.gen_unique();

        Symbol::new(self.home, ident_id)
    }

    pub fn next_update_mode_id(&mut self) -> UpdateModeId {
        self.update_mode_ids.next_id()
    }

    pub fn next_call_specialization_id(&mut self) -> CallSpecId {
        let id = CallSpecId {
            id: self.call_specialization_counter,
        };

        self.call_specialization_counter += 1;

        id
    }

    pub fn is_imported_symbol(&self, symbol: Symbol) -> bool {
        symbol.module_id() != self.home
    }

    /// Unifies two variables and performs lambda set compaction.
    /// Use this rather than [roc_unify::unify] directly!
    fn unify(&mut self, left: Variable, right: Variable) -> Result<(), UnificationFailed> {
        roc_late_solve::unify(
            self.home,
            self.arena,
            self.subs,
            &self.abilities,
            self.derived_symbols,
            left,
            right,
        )
    }
}

#[derive(Clone, Debug, PartialEq, Copy, Eq, Hash)]
pub struct JoinPointId(pub Symbol);

#[derive(Clone, Copy, Debug, PartialEq)]
pub struct Param<'a> {
    pub symbol: Symbol,
    pub borrow: bool,
    pub layout: Layout<'a>,
}

impl<'a> Param<'a> {
    pub const EMPTY: Self = Param {
        symbol: Symbol::EMPTY_PARAM,
        borrow: false,
        layout: Layout::UNIT,
    };
}

pub fn cond<'a>(
    env: &mut Env<'a, '_>,
    cond_symbol: Symbol,
    cond_layout: Layout<'a>,
    pass: Stmt<'a>,
    fail: Stmt<'a>,
    ret_layout: Layout<'a>,
) -> Stmt<'a> {
    let branches = env.arena.alloc([(1u64, BranchInfo::None, pass)]);
    let default_branch = (BranchInfo::None, &*env.arena.alloc(fail));

    Stmt::Switch {
        cond_symbol,
        cond_layout,
        ret_layout,
        branches,
        default_branch,
    }
}

pub type Stores<'a> = &'a [(Symbol, Layout<'a>, Expr<'a>)];
#[derive(Clone, Debug, PartialEq)]
pub enum Stmt<'a> {
    Let(Symbol, Expr<'a>, Layout<'a>, &'a Stmt<'a>),
    Switch {
        /// This *must* stand for an integer, because Switch potentially compiles to a jump table.
        cond_symbol: Symbol,
        cond_layout: Layout<'a>,
        /// The u64 in the tuple will be compared directly to the condition Expr.
        /// If they are equal, this branch will be taken.
        branches: &'a [(u64, BranchInfo<'a>, Stmt<'a>)],
        /// If no other branches pass, this default branch will be taken.
        default_branch: (BranchInfo<'a>, &'a Stmt<'a>),
        /// Each branch must return a value of this type.
        ret_layout: Layout<'a>,
    },
    Ret(Symbol),
    Refcounting(ModifyRc, &'a Stmt<'a>),
    Expect {
        condition: Symbol,
        region: Region,
        lookups: &'a [Symbol],
        layouts: &'a [Layout<'a>],
        /// what happens after the expect
        remainder: &'a Stmt<'a>,
    },
    /// a join point `join f <params> = <continuation> in remainder`
    Join {
        id: JoinPointId,
        parameters: &'a [Param<'a>],
        /// body of the join point
        /// what happens after _jumping to_ the join point
        body: &'a Stmt<'a>,
        /// what happens after _defining_ the join point
        remainder: &'a Stmt<'a>,
    },
    Jump(JoinPointId, &'a [Symbol]),
    RuntimeError(&'a str),
}

/// in the block below, symbol `scrutinee` is assumed be be of shape `tag_id`
#[derive(Clone, Debug, PartialEq)]
pub enum BranchInfo<'a> {
    None,
    Constructor {
        scrutinee: Symbol,
        layout: Layout<'a>,
        tag_id: TagIdIntType,
    },
}

impl<'a> BranchInfo<'a> {
    pub fn to_doc<'b, D, A>(&'b self, alloc: &'b D) -> DocBuilder<'b, D, A>
    where
        D: DocAllocator<'b, A>,
        D::Doc: Clone,
        A: Clone,
    {
        use BranchInfo::*;

        match self {
            Constructor {
                tag_id,
                scrutinee,
                layout: _,
            } if pretty_print_ir_symbols() => alloc
                .hardline()
                .append("    BranchInfo: { scrutinee: ")
                .append(symbol_to_doc(alloc, *scrutinee))
                .append(", tag_id: ")
                .append(format!("{}", tag_id))
                .append("} "),

            _ => {
                if pretty_print_ir_symbols() {
                    alloc.text(" <no branch info>")
                } else {
                    alloc.text("")
                }
            }
        }
    }
}

#[derive(Clone, Copy, Debug, PartialEq)]
pub enum ModifyRc {
    /// Increment a reference count
    Inc(Symbol, u64),
    /// Decrement a reference count
    Dec(Symbol),
    /// A DecRef is a non-recursive reference count decrement
    /// e.g. If we Dec a list of lists, then if the reference count of the outer list is one,
    /// a Dec will recursively decrement all elements, then free the memory of the outer list.
    /// A DecRef would just free the outer list.
    /// That is dangerous because you may not free the elements, but in our Zig builtins,
    /// sometimes we know we already dealt with the elements (e.g. by copying them all over
    /// to a new list) and so we can just do a DecRef, which is much cheaper in such a case.
    DecRef(Symbol),
}

impl ModifyRc {
    pub fn to_doc<'a, D, A>(self, alloc: &'a D) -> DocBuilder<'a, D, A>
    where
        D: DocAllocator<'a, A>,
        D::Doc: Clone,
        A: Clone,
    {
        use ModifyRc::*;

        match self {
            Inc(symbol, 1) => alloc
                .text("inc ")
                .append(symbol_to_doc(alloc, symbol))
                .append(";"),
            Inc(symbol, n) => alloc
                .text("inc ")
                .append(alloc.text(format!("{} ", n)))
                .append(symbol_to_doc(alloc, symbol))
                .append(";"),
            Dec(symbol) => alloc
                .text("dec ")
                .append(symbol_to_doc(alloc, symbol))
                .append(";"),
            DecRef(symbol) => alloc
                .text("decref ")
                .append(symbol_to_doc(alloc, symbol))
                .append(";"),
        }
    }

    pub fn get_symbol(&self) -> Symbol {
        use ModifyRc::*;

        match self {
            Inc(symbol, _) => *symbol,
            Dec(symbol) => *symbol,
            DecRef(symbol) => *symbol,
        }
    }
}

#[derive(Clone, Copy, Debug, PartialEq)]
pub enum Literal<'a> {
    // Literals
    /// stored as raw bytes rather than a number to avoid an alignment bump
    Int([u8; 16]),
    /// stored as raw bytes rather than a number to avoid an alignment bump
    U128([u8; 16]),
    Float(f64),
    /// stored as raw bytes rather than a number to avoid an alignment bump
    Decimal([u8; 16]),
    Str(&'a str),
    /// Closed tag unions containing exactly two (0-arity) tags compile to Expr::Bool,
    /// so they can (at least potentially) be emitted as 1-bit machine bools.
    ///
    /// So [True, False] compiles to this, and so do [A, B] and [Foo, Bar].
    /// However, a union like [True, False, Other Int] would not.
    Bool(bool),
    /// Closed tag unions containing between 3 and 256 tags (all of 0 arity)
    /// compile to bytes, e.g. [Blue, Black, Red, Green, White]
    Byte(u8),
}

#[derive(Clone, Copy, Debug, PartialEq)]
pub enum ListLiteralElement<'a> {
    Literal(Literal<'a>),
    Symbol(Symbol),
}

impl<'a> ListLiteralElement<'a> {
    pub fn to_symbol(&self) -> Option<Symbol> {
        match self {
            Self::Symbol(s) => Some(*s),
            _ => None,
        }
    }
}

#[derive(Clone, Debug, PartialEq)]
pub struct Call<'a> {
    pub call_type: CallType<'a>,
    pub arguments: &'a [Symbol],
}

impl<'a> Call<'a> {
    pub fn to_doc<'b, D, A>(&'b self, alloc: &'b D) -> DocBuilder<'b, D, A>
    where
        D: DocAllocator<'b, A>,
        D::Doc: Clone,
        A: Clone,
    {
        use CallType::*;

        let arguments = self.arguments;

        match self.call_type {
            CallType::ByName { name, .. } => {
                let it = std::iter::once(name.name())
                    .chain(arguments.iter().copied())
                    .map(|s| symbol_to_doc(alloc, s));

                alloc.text("CallByName ").append(alloc.intersperse(it, " "))
            }
            LowLevel { op: lowlevel, .. } => {
                let it = arguments.iter().map(|s| symbol_to_doc(alloc, *s));

                alloc
                    .text(format!("lowlevel {:?} ", lowlevel))
                    .append(alloc.intersperse(it, " "))
            }
            HigherOrder(higher_order) => {
                let it = arguments.iter().map(|s| symbol_to_doc(alloc, *s));

                alloc
                    .text(format!("lowlevel {:?} ", higher_order.op))
                    .append(alloc.intersperse(it, " "))
            }
            Foreign {
                ref foreign_symbol, ..
            } => {
                let it = arguments.iter().map(|s| symbol_to_doc(alloc, *s));

                alloc
                    .text(format!("foreign {:?} ", foreign_symbol.as_str()))
                    .append(alloc.intersperse(it, " "))
            }
        }
    }
}

#[derive(Clone, Copy, Debug, PartialEq)]
pub struct CallSpecId {
    id: u32,
}

impl CallSpecId {
    pub fn to_bytes(self) -> [u8; 4] {
        self.id.to_ne_bytes()
    }

    /// Dummy value for generating refcount helper procs in the backends
    /// This happens *after* specialization so it's safe
    pub const BACKEND_DUMMY: Self = Self { id: 0 };
}

#[derive(Clone, Copy, Debug, PartialEq)]
pub struct UpdateModeId {
    id: u32,
}

impl UpdateModeId {
    pub fn to_bytes(self) -> [u8; 4] {
        self.id.to_ne_bytes()
    }

    /// Dummy value for generating refcount helper procs in the backends
    /// This happens *after* alias analysis so it's safe
    pub const BACKEND_DUMMY: Self = Self { id: 0 };
}

#[derive(Clone, Copy, Debug, PartialEq)]
pub struct UpdateModeIds {
    next: u32,
}

impl UpdateModeIds {
    pub const fn new() -> Self {
        Self { next: 0 }
    }

    pub fn next_id(&mut self) -> UpdateModeId {
        let id = UpdateModeId { id: self.next };
        self.next += 1;
        id
    }
}

#[derive(Clone, Debug, PartialEq)]
pub enum CallType<'a> {
    ByName {
        name: LambdaName<'a>,
        ret_layout: &'a Layout<'a>,
        arg_layouts: &'a [Layout<'a>],
        specialization_id: CallSpecId,
    },
    Foreign {
        foreign_symbol: ForeignSymbol,
        ret_layout: &'a Layout<'a>,
    },
    LowLevel {
        op: LowLevel,
        update_mode: UpdateModeId,
    },
    HigherOrder(&'a HigherOrderLowLevel<'a>),
}

#[derive(Copy, Clone, Debug, PartialEq)]
pub struct PassedFunction<'a> {
    /// name of the top-level function that is passed as an argument
    /// e.g. in `List.map xs Num.abs` this would be `Num.abs`
    pub name: LambdaName<'a>,

    pub argument_layouts: &'a [Layout<'a>],
    pub return_layout: Layout<'a>,

    pub specialization_id: CallSpecId,

    /// Symbol of the environment captured by the function argument
    pub captured_environment: Symbol,

    pub owns_captured_environment: bool,
}

#[derive(Clone, Debug, PartialEq)]
pub struct HigherOrderLowLevel<'a> {
    pub op: crate::low_level::HigherOrder,

    /// TODO I _think_  we can get rid of this, perhaps only keeping track of
    /// the layout of the closure argument, if any
    pub closure_env_layout: Option<Layout<'a>>,

    /// update mode of the higher order lowlevel itself
    pub update_mode: UpdateModeId,

    pub passed_function: PassedFunction<'a>,
}

#[derive(Clone, Debug, PartialEq)]
pub enum Expr<'a> {
    Literal(Literal<'a>),

    // Functions
    Call(Call<'a>),

    Tag {
        tag_layout: UnionLayout<'a>,
        tag_id: TagIdIntType,
        arguments: &'a [Symbol],
    },
    Struct(&'a [Symbol]),

    StructAtIndex {
        index: u64,
        field_layouts: &'a [Layout<'a>],
        structure: Symbol,
    },

    GetTagId {
        structure: Symbol,
        union_layout: UnionLayout<'a>,
    },

    UnionAtIndex {
        structure: Symbol,
        tag_id: TagIdIntType,
        union_layout: UnionLayout<'a>,
        index: u64,
    },

    Array {
        elem_layout: Layout<'a>,
        elems: &'a [ListLiteralElement<'a>],
    },
    EmptyArray,

    ExprBox {
        symbol: Symbol,
    },

    ExprUnbox {
        symbol: Symbol,
    },

    Reuse {
        symbol: Symbol,
        update_tag_id: bool,
        update_mode: UpdateModeId,
        // normal Tag fields
        tag_layout: UnionLayout<'a>,
        tag_id: TagIdIntType,
        arguments: &'a [Symbol],
    },
    Reset {
        symbol: Symbol,
        update_mode: UpdateModeId,
    },

    RuntimeErrorFunction(&'a str),
}

impl<'a> Literal<'a> {
    pub fn to_doc<'b, D, A>(&'b self, alloc: &'b D) -> DocBuilder<'b, D, A>
    where
        D: DocAllocator<'b, A>,
        D::Doc: Clone,
        A: Clone,
    {
        use Literal::*;

        match self {
            Int(bytes) => alloc.text(format!("{}i64", i128::from_ne_bytes(*bytes))),
            U128(bytes) => alloc.text(format!("{}u128", u128::from_ne_bytes(*bytes))),
            Float(lit) => alloc.text(format!("{}f64", lit)),
            Decimal(bytes) => alloc.text(format!("{}dec", RocDec::from_ne_bytes(*bytes))),
            Bool(lit) => alloc.text(format!("{}", lit)),
            Byte(lit) => alloc.text(format!("{}u8", lit)),
            Str(lit) => alloc.text(format!("{:?}", lit)),
        }
    }
}

pub(crate) fn symbol_to_doc_string(symbol: Symbol) -> String {
    use roc_module::ident::ModuleName;

    if pretty_print_ir_symbols() {
        format!("{:?}", symbol)
    } else {
        let text = format!("{}", symbol);

        if text.starts_with(ModuleName::APP) {
            let name: String = text.trim_start_matches(ModuleName::APP).into();
            format!("Test{}", name)
        } else {
            text
        }
    }
}

fn symbol_to_doc<'b, D, A>(alloc: &'b D, symbol: Symbol) -> DocBuilder<'b, D, A>
where
    D: DocAllocator<'b, A>,
    D::Doc: Clone,
    A: Clone,
{
    alloc.text(symbol_to_doc_string(symbol))
}

fn join_point_to_doc<'b, D, A>(alloc: &'b D, symbol: JoinPointId) -> DocBuilder<'b, D, A>
where
    D: DocAllocator<'b, A>,
    D::Doc: Clone,
    A: Clone,
{
    symbol_to_doc(alloc, symbol.0)
}

impl<'a> Expr<'a> {
    pub fn to_doc<'b, D, A>(&'b self, alloc: &'b D) -> DocBuilder<'b, D, A>
    where
        D: DocAllocator<'b, A>,
        D::Doc: Clone,
        A: Clone,
    {
        use Expr::*;

        match self {
            Literal(lit) => lit.to_doc(alloc),

            Call(call) => call.to_doc(alloc),

            Tag {
                tag_id, arguments, ..
            } => {
                let doc_tag = alloc
                    .text("TagId(")
                    .append(alloc.text(tag_id.to_string()))
                    .append(")");

                let it = arguments.iter().map(|s| symbol_to_doc(alloc, *s));

                doc_tag
                    .append(alloc.space())
                    .append(alloc.intersperse(it, " "))
            }
            Reuse {
                symbol,
                tag_id,
                arguments,
                update_mode,
                ..
            } => {
                let doc_tag = alloc
                    .text("TagId(")
                    .append(alloc.text(tag_id.to_string()))
                    .append(")");

                let it = arguments.iter().map(|s| symbol_to_doc(alloc, *s));

                alloc
                    .text("Reuse ")
                    .append(symbol_to_doc(alloc, *symbol))
                    .append(alloc.space())
                    .append(format!("{:?}", update_mode))
                    .append(alloc.space())
                    .append(doc_tag)
                    .append(alloc.space())
                    .append(alloc.intersperse(it, " "))
            }
            Reset {
                symbol,
                update_mode,
            } => alloc.text(format!(
                "Reset {{ symbol: {:?}, id: {} }}",
                symbol, update_mode.id
            )),

            Struct(args) => {
                let it = args.iter().map(|s| symbol_to_doc(alloc, *s));

                alloc
                    .text("Struct {")
                    .append(alloc.intersperse(it, ", "))
                    .append(alloc.text("}"))
            }
            Array { elems, .. } => {
                let it = elems.iter().map(|e| match e {
                    ListLiteralElement::Literal(l) => l.to_doc(alloc),
                    ListLiteralElement::Symbol(s) => symbol_to_doc(alloc, *s),
                });

                alloc
                    .text("Array [")
                    .append(alloc.intersperse(it, ", "))
                    .append(alloc.text("]"))
            }
            EmptyArray => alloc.text("Array []"),

            StructAtIndex {
                index, structure, ..
            } => alloc
                .text(format!("StructAtIndex {} ", index))
                .append(symbol_to_doc(alloc, *structure)),

            RuntimeErrorFunction(s) => alloc.text(format!("ErrorFunction {}", s)),

            GetTagId { structure, .. } => alloc
                .text("GetTagId ")
                .append(symbol_to_doc(alloc, *structure)),

            ExprBox { symbol, .. } => alloc.text("Box ").append(symbol_to_doc(alloc, *symbol)),

            ExprUnbox { symbol, .. } => alloc.text("Unbox ").append(symbol_to_doc(alloc, *symbol)),

            UnionAtIndex {
                tag_id,
                structure,
                index,
                ..
            } => alloc
                .text(format!("UnionAtIndex (Id {}) (Index {}) ", tag_id, index))
                .append(symbol_to_doc(alloc, *structure)),
        }
    }

    pub fn to_pretty(&self, width: usize) -> String {
        let allocator = BoxAllocator;
        let mut w = std::vec::Vec::new();
        self.to_doc::<_, ()>(&allocator)
            .1
            .render(width, &mut w)
            .unwrap();
        w.push(b'\n');
        String::from_utf8(w).unwrap()
    }
}

impl<'a> Stmt<'a> {
    pub fn new(
        env: &mut Env<'a, '_>,
        can_expr: roc_can::expr::Expr,
        var: Variable,
        procs: &mut Procs<'a>,
        layout_cache: &mut LayoutCache<'a>,
    ) -> Self {
        from_can(env, var, can_expr, procs, layout_cache)
    }

    pub fn to_doc<'b, D, A>(&'b self, alloc: &'b D) -> DocBuilder<'b, D, A>
    where
        D: DocAllocator<'b, A>,
        D::Doc: Clone,
        A: Clone,
    {
        use Stmt::*;

        match self {
            Let(symbol, expr, layout, cont) => alloc
                .text("let ")
                .append(symbol_to_doc(alloc, *symbol))
                .append(" : ")
                .append(layout.to_doc(alloc, Parens::NotNeeded))
                .append(" = ")
                .append(expr.to_doc(alloc))
                .append(";")
                .append(alloc.hardline())
                .append(cont.to_doc(alloc)),

            Refcounting(modify, cont) => modify
                .to_doc(alloc)
                .append(alloc.hardline())
                .append(cont.to_doc(alloc)),

            Expect { condition, .. } => alloc
                .text("expect ")
                .append(symbol_to_doc(alloc, *condition)),

            Ret(symbol) => alloc
                .text("ret ")
                .append(symbol_to_doc(alloc, *symbol))
                .append(";"),

            Switch {
                cond_symbol,
                branches,
                default_branch,
                ..
            } => {
                match branches {
                    [(1, info, pass)] => {
                        let fail = default_branch.1;
                        alloc
                            .text("if ")
                            .append(symbol_to_doc(alloc, *cond_symbol))
                            .append(" then")
                            .append(info.to_doc(alloc))
                            .append(alloc.hardline())
                            .append(pass.to_doc(alloc).indent(4))
                            .append(alloc.hardline())
                            .append(alloc.text("else"))
                            .append(default_branch.0.to_doc(alloc))
                            .append(alloc.hardline())
                            .append(fail.to_doc(alloc).indent(4))
                    }

                    _ => {
                        let default_doc = alloc
                            .text("default:")
                            .append(alloc.hardline())
                            .append(default_branch.1.to_doc(alloc).indent(4))
                            .indent(4);

                        let branches_docs = branches
                            .iter()
                            .map(|(tag, _info, expr)| {
                                alloc
                                    .text(format!("case {}:", tag))
                                    .append(alloc.hardline())
                                    .append(expr.to_doc(alloc).indent(4))
                                    .indent(4)
                            })
                            .chain(std::iter::once(default_doc));
                        //
                        alloc
                            .text("switch ")
                            .append(symbol_to_doc(alloc, *cond_symbol))
                            .append(":")
                            .append(alloc.hardline())
                            .append(alloc.intersperse(
                                branches_docs,
                                alloc.hardline().append(alloc.hardline()),
                            ))
                            .append(alloc.hardline())
                    }
                }
            }

            RuntimeError(s) => alloc.text(format!("Error {}", s)),

            Join {
                id,
                parameters,
                body: continuation,
                remainder,
            } => {
                let it = parameters.iter().map(|p| symbol_to_doc(alloc, p.symbol));

                alloc.intersperse(
                    vec![
                        alloc
                            .text("joinpoint ")
                            .append(join_point_to_doc(alloc, *id))
                            .append(" ".repeat(parameters.len().min(1)))
                            .append(alloc.intersperse(it, alloc.space()))
                            .append(":"),
                        continuation.to_doc(alloc).indent(4),
                        alloc.text("in"),
                        remainder.to_doc(alloc),
                    ],
                    alloc.hardline(),
                )
            }
            Jump(id, arguments) => {
                let it = arguments.iter().map(|s| symbol_to_doc(alloc, *s));

                alloc
                    .text("jump ")
                    .append(join_point_to_doc(alloc, *id))
                    .append(" ".repeat(arguments.len().min(1)))
                    .append(alloc.intersperse(it, alloc.space()))
                    .append(";")
            }
        }
    }

    pub fn to_pretty(&self, width: usize) -> String {
        let allocator = BoxAllocator;
        let mut w = std::vec::Vec::new();
        self.to_doc::<_, ()>(&allocator)
            .1
            .render(width, &mut w)
            .unwrap();
        w.push(b'\n');
        String::from_utf8(w).unwrap()
    }

    pub fn is_terminal(&self) -> bool {
        use Stmt::*;

        match self {
            Switch { .. } => {
                // TODO is this the reason Lean only looks at the outermost `when`?
                true
            }
            Ret(_) => true,
            Jump(_, _) => true,
            _ => false,
        }
    }

    pub fn if_then_else(
        arena: &'a Bump,
        condition_symbol: Symbol,
        return_layout: Layout<'a>,
        then_branch_stmt: Stmt<'a>,
        else_branch_stmt: &'a Stmt<'a>,
    ) -> Self {
        let then_branch_info = BranchInfo::Constructor {
            scrutinee: condition_symbol,
            layout: Layout::bool(),
            tag_id: 1,
        };
        let then_branch = (1u64, then_branch_info, then_branch_stmt);

        let else_branch_info = BranchInfo::Constructor {
            scrutinee: condition_symbol,
            layout: Layout::bool(),
            tag_id: 0,
        };
        let else_branch = (else_branch_info, else_branch_stmt);

        Stmt::Switch {
            cond_symbol: condition_symbol,
            cond_layout: Layout::bool(),
            branches: &*arena.alloc([then_branch]),
            default_branch: else_branch,
            ret_layout: return_layout,
        }
    }
}

fn from_can_let<'a>(
    env: &mut Env<'a, '_>,
    procs: &mut Procs<'a>,
    layout_cache: &mut LayoutCache<'a>,
    def: Box<roc_can::def::Def>,
    cont: Box<Loc<roc_can::expr::Expr>>,
    variable: Variable,
    opt_assigned_and_hole: Option<(Symbol, &'a Stmt<'a>)>,
) -> Stmt<'a> {
    use roc_can::expr::Expr::*;

    macro_rules! lower_rest {
        ($variable:expr, $expr:expr) => {
            lower_rest!(env, procs, layout_cache, $variable, $expr)
        };
        ($env:expr, $procs:expr, $layout_cache:expr, $variable:expr, $expr:expr) => {
            match opt_assigned_and_hole {
                None => from_can($env, $variable, $expr, $procs, $layout_cache),
                Some((assigned, hole)) => with_hole(
                    $env,
                    $expr,
                    $variable,
                    $procs,
                    $layout_cache,
                    assigned,
                    hole,
                ),
            }
        };
    }

    if let roc_can::pattern::Pattern::Identifier(symbol) = &def.loc_pattern.value {
        return match def.loc_expr.value {
            Closure(closure_data) => {
                register_capturing_closure(env, procs, layout_cache, *symbol, closure_data);

                lower_rest!(variable, cont.value)
            }
            Accessor(accessor_data) => {
                let fresh_record_symbol = env.unique_symbol();
                register_noncapturing_closure(
                    env,
                    procs,
                    *symbol,
                    accessor_data.to_closure_data(fresh_record_symbol),
                );

                lower_rest!(variable, cont.value)
            }
            Var(original) | AbilityMember(original, _, _) => {
                // a variable is aliased, e.g.
                //
                //  foo = bar
                //
                // or
                //
                //  foo = RBTRee.empty

                // TODO: right now we need help out rustc with the closure types;
                // it isn't able to infer the right lifetime bounds. See if we
                // can remove the annotations in the future.
                let build_rest =
                    |env: &mut Env<'a, '_>,
                     procs: &mut Procs<'a>,
                     layout_cache: &mut LayoutCache<'a>| {
                        lower_rest!(env, procs, layout_cache, variable, cont.value)
                    };

                return handle_variable_aliasing(
                    env,
                    procs,
                    layout_cache,
                    def.expr_var,
                    *symbol,
                    original,
                    build_rest,
                );
            }
            LetNonRec(nested_def, nested_cont) => {
                use roc_can::expr::Expr::*;
                // We must transform
                //
                //      let answer = 1337
                //      in
                //          let unused =
                //                  let nested = 17
                //                  in
                //                      nested
                //          in
                //              answer
                //
                // into
                //
                //      let answer = 1337
                //      in
                //          let nested = 17
                //          in
                //              let unused = nested
                //              in
                //                  answer

                let new_def = roc_can::def::Def {
                    loc_pattern: def.loc_pattern,
                    loc_expr: *nested_cont,
                    pattern_vars: def.pattern_vars,
                    annotation: def.annotation,
                    expr_var: def.expr_var,
                };

                let new_inner = LetNonRec(Box::new(new_def), cont);

                let new_outer = LetNonRec(nested_def, Box::new(Loc::at_zero(new_inner)));

                lower_rest!(variable, new_outer)
            }
            LetRec(nested_defs, nested_cont, cycle_mark) => {
                use roc_can::expr::Expr::*;
                // We must transform
                //
                //      let answer = 1337
                //      in
                //          let unused =
                //                  let nested = \{} -> nested {}
                //                  in
                //                      nested
                //          in
                //              answer
                //
                // into
                //
                //      let answer = 1337
                //      in
                //          let nested = \{} -> nested {}
                //          in
                //              let unused = nested
                //              in
                //                  answer

                let new_def = roc_can::def::Def {
                    loc_pattern: def.loc_pattern,
                    loc_expr: *nested_cont,
                    pattern_vars: def.pattern_vars,
                    annotation: def.annotation,
                    expr_var: def.expr_var,
                };

                let new_inner = LetNonRec(Box::new(new_def), cont);

                let new_outer = LetRec(nested_defs, Box::new(Loc::at_zero(new_inner)), cycle_mark);

                lower_rest!(variable, new_outer)
            }
            _ => {
                let rest = lower_rest!(variable, cont.value);

                // Remove all the requested symbol specializations now, since this is the
                // def site and hence we won't need them any higher up.
                let mut needed_specializations = procs.symbol_specializations.remove(*symbol);

                match needed_specializations.len() {
                    0 => {
                        // We don't need any specializations, that means this symbol is never
                        // referenced.
                        with_hole(
                            env,
                            def.loc_expr.value,
                            def.expr_var,
                            procs,
                            layout_cache,
                            *symbol,
                            env.arena.alloc(rest),
                        )
                    }

                    // We do need specializations
                    1 => {
                        let (_specialization_mark, (var, specialized_symbol)) =
                            needed_specializations.next().unwrap();

                        // Make sure rigid variables in the annotation are converted to flex variables.
                        instantiate_rigids(env.subs, def.expr_var);
                        // Unify the expr_var with the requested specialization once.
                        let _res = env.unify(var, def.expr_var);

                        with_hole(
                            env,
                            def.loc_expr.value,
                            def.expr_var,
                            procs,
                            layout_cache,
                            specialized_symbol,
                            env.arena.alloc(rest),
                        )
                    }
                    _n => {
                        let mut stmt = rest;

                        // Make sure rigid variables in the annotation are converted to flex variables.
                        instantiate_rigids(env.subs, def.expr_var);

                        // Need to eat the cost and create a specialized version of the body for
                        // each specialization.
                        for (_specialization_mark, (var, specialized_symbol)) in
                            needed_specializations
                        {
                            use crate::copy::deep_copy_type_vars_into_expr;

                            let (new_def_expr_var, specialized_expr) = deep_copy_type_vars_into_expr(
                            env.arena,
                            env.subs,
                            def.expr_var,
                            &def.loc_expr.value,
                        )
                        .expect(
                            "expr marked as having specializations, but it has no type variables!",
                        );

                            let _res = env.unify(var, new_def_expr_var);

                            stmt = with_hole(
                                env,
                                specialized_expr,
                                new_def_expr_var,
                                procs,
                                layout_cache,
                                specialized_symbol,
                                env.arena.alloc(stmt),
                            );
                        }

                        stmt
                    }
                }
            }
        };
    }

    // this may be a destructure pattern
    let (mono_pattern, assignments) =
        match from_can_pattern(env, procs, layout_cache, &def.loc_pattern.value) {
            Ok(v) => v,
            Err(_) => todo!(),
        };

    // convert the continuation
    let mut stmt = lower_rest!(variable, cont.value);

    // layer on any default record fields
    for (symbol, variable, expr) in assignments {
        let specialization_symbol = procs
            .symbol_specializations
            .remove_single(symbol)
            // Can happen when the symbol was never used under this body, and hence has no
            // requested specialization.
            .unwrap_or(symbol);

        let hole = env.arena.alloc(stmt);
        stmt = with_hole(
            env,
            expr,
            variable,
            procs,
            layout_cache,
            specialization_symbol,
            hole,
        );
    }

    if let roc_can::expr::Expr::Var(outer_symbol) = def.loc_expr.value {
        store_pattern(env, procs, layout_cache, &mono_pattern, outer_symbol, stmt)
    } else {
        let outer_symbol = env.unique_symbol();
        stmt = store_pattern(env, procs, layout_cache, &mono_pattern, outer_symbol, stmt);

        // convert the def body, store in outer_symbol
        with_hole(
            env,
            def.loc_expr.value,
            def.expr_var,
            procs,
            layout_cache,
            outer_symbol,
            env.arena.alloc(stmt),
        )
    }
}

/// turn record/tag patterns into a when expression, e.g.
///
/// foo = \{ x } -> body
///
/// becomes
///
/// foo = \r -> when r is { x } -> body
///
/// conversion of one-pattern when expressions will do the most optimal thing
#[allow(clippy::type_complexity)]
fn patterns_to_when<'a>(
    env: &mut Env<'a, '_>,
    patterns: std::vec::Vec<(Variable, AnnotatedMark, Loc<roc_can::pattern::Pattern>)>,
    body_var: Variable,
    body: Loc<roc_can::expr::Expr>,
) -> Result<(Vec<'a, Variable>, Vec<'a, Symbol>, Loc<roc_can::expr::Expr>), Loc<RuntimeError>> {
    let mut arg_vars = Vec::with_capacity_in(patterns.len(), env.arena);
    let mut symbols = Vec::with_capacity_in(patterns.len(), env.arena);
    let mut body = Ok(body);

    // patterns that are not yet in a when (e.g. in let or function arguments) must be irrefutable
    // to pass type checking. So the order in which we add them to the body does not matter: there
    // are only stores anyway, no branches.
    //
    // NOTE this fails if the pattern contains rigid variables,
    // see https://github.com/rtfeldman/roc/issues/786
    // this must be fixed when moving exhaustiveness checking to the new canonical AST
    for (pattern_var, annotated_mark, pattern) in patterns.into_iter() {
        if annotated_mark.exhaustive.is_non_exhaustive(env.subs) {
            // Even if the body was Ok, replace it with this Err.
            // If it was already an Err, leave it at that Err, so the first
            // RuntimeError we encountered remains the first.
            let value = RuntimeError::UnsupportedPattern(pattern.region);
            body = body.and({
                Err(Loc {
                    region: pattern.region,
                    value,
                })
            });
        } else if let Ok(unwrapped_body) = body {
            let (new_symbol, new_body) =
                pattern_to_when(env, pattern_var, pattern, body_var, unwrapped_body);

            symbols.push(new_symbol);
            arg_vars.push(pattern_var);

            body = Ok(new_body)
        }
    }

    match body {
        Ok(body) => Ok((arg_vars, symbols, body)),
        Err(loc_error) => Err(loc_error),
    }
}

/// turn irrefutable patterns into when. For example
///
/// foo = \{ x } -> body
///
/// Assuming the above program typechecks, the pattern match cannot fail
/// (it is irrefutable). It becomes
///
/// foo = \r ->
///      when r is
///          { x } -> body
///
/// conversion of one-pattern when expressions will do the most optimal thing
fn pattern_to_when<'a>(
    env: &mut Env<'a, '_>,
    pattern_var: Variable,
    pattern: Loc<roc_can::pattern::Pattern>,
    body_var: Variable,
    body: Loc<roc_can::expr::Expr>,
) -> (Symbol, Loc<roc_can::expr::Expr>) {
    use roc_can::expr::Expr::*;
    use roc_can::expr::WhenBranch;
    use roc_can::pattern::Pattern::*;

    match &pattern.value {
        Identifier(symbol) => (*symbol, body),
        Underscore => {
            // for underscore we generate a dummy Symbol
            (env.unique_symbol(), body)
        }
        Shadowed(region, loc_ident, new_symbol) => {
            let error = roc_problem::can::RuntimeError::Shadowing {
                original_region: *region,
                shadow: loc_ident.clone(),
                kind: ShadowKind::Variable,
            };
            (*new_symbol, Loc::at_zero(RuntimeError(error)))
        }

        UnsupportedPattern(region) => {
            // create the runtime error here, instead of delegating to When.
            // UnsupportedPattern should then never occur in When
            let error = roc_problem::can::RuntimeError::UnsupportedPattern(*region);
            (env.unique_symbol(), Loc::at_zero(RuntimeError(error)))
        }

        MalformedPattern(problem, region) => {
            // create the runtime error here, instead of delegating to When.
            let error = roc_problem::can::RuntimeError::MalformedPattern(*problem, *region);
            (env.unique_symbol(), Loc::at_zero(RuntimeError(error)))
        }

        OpaqueNotInScope(loc_ident) => {
            // create the runtime error here, instead of delegating to When.
            // TODO(opaques) should be `RuntimeError::OpaqueNotDefined`
            let error = roc_problem::can::RuntimeError::UnsupportedPattern(loc_ident.region);
            (env.unique_symbol(), Loc::at_zero(RuntimeError(error)))
        }

        AppliedTag { .. } | RecordDestructure { .. } | UnwrappedOpaque { .. } => {
            let symbol = env.unique_symbol();

            let wrapped_body = When {
                cond_var: pattern_var,
                expr_var: body_var,
                region: Region::zero(),
                loc_cond: Box::new(Loc::at_zero(Var(symbol))),
                branches: vec![WhenBranch {
                    patterns: vec![pattern],
                    value: body,
                    guard: None,
                    // If this type-checked, it's non-redundant
                    redundant: RedundantMark::known_non_redundant(),
                }],
                branches_cond_var: pattern_var,
                // If this type-checked, it's exhaustive
                exhaustive: ExhaustiveMark::known_exhaustive(),
            };

            (symbol, Loc::at_zero(wrapped_body))
        }

        IntLiteral(..)
        | NumLiteral(..)
        | FloatLiteral(..)
        | StrLiteral(..)
        | roc_can::pattern::Pattern::SingleQuote(..) => {
            // These patters are refutable, and thus should never occur outside a `when` expression
            // They should have been replaced with `UnsupportedPattern` during canonicalization
            unreachable!("refutable pattern {:?} where irrefutable pattern is expected. This should never happen!", pattern.value)
        }

        AbilityMemberSpecialization { .. } => {
            unreachable!(
                "Ability member specialization {:?} should never appear in a when!",
                pattern.value
            )
        }
    }
}

fn specialize_suspended<'a>(
    env: &mut Env<'a, '_>,
    procs: &mut Procs<'a>,
    layout_cache: &mut LayoutCache<'a>,
    suspended: Suspended<'a>,
) {
    let offset_variable = StorageSubs::merge_into(suspended.store, env.subs);

    for (i, (symbol_or_lambda, var)) in suspended
        .symbol_or_lambdas
        .iter()
        .zip(suspended.variables.iter())
        .enumerate()
    {
        let name = *symbol_or_lambda;
        let outside_layout = suspended.layouts[i];

        let var = offset_variable(*var);

        // TODO define our own Entry for Specialized?
        let partial_proc = if procs
            .specialized
            .is_specialized(name.name(), &outside_layout)
        {
            // already specialized, just continue
            continue;
        } else {
            match procs.partial_procs.symbol_to_id(name.name()) {
                Some(v) => {
                    // Mark this proc as in-progress, so if we're dealing with
                    // mutually recursive functions, we don't loop forever.
                    // (We had a bug around this before this system existed!)
                    procs
                        .specialized
                        .mark_in_progress(name.name(), outside_layout);

                    v
                }
                None => {
                    // TODO this assumes the specialization is done by another module
                    // make sure this does not become a problem down the road!
                    continue;
                }
            }
        };

        match specialize_variable(env, procs, name, layout_cache, var, &[], partial_proc) {
            Ok((proc, layout)) => {
                // TODO thiscode is duplicated elsewhere
                let top_level = ProcLayout::from_raw(env.arena, layout, proc.name.captures_niche());

                if procs.is_module_thunk(proc.name.name()) {
                    debug_assert!(
                        top_level.arguments.is_empty(),
                        "{:?} from {:?}",
                        name,
                        layout
                    );
                }

                debug_assert_eq!(outside_layout, top_level, " in {:?}", name);
                procs
                    .specialized
                    .insert_specialized(name.name(), top_level, proc);
            }
            Err(SpecializeFailure {
                attempted_layout, ..
            }) => {
                let proc = generate_runtime_error_function(env, name.name(), attempted_layout);

                let top_level =
                    ProcLayout::from_raw(env.arena, attempted_layout, CapturesNiche::no_niche());

                procs
                    .specialized
                    .insert_specialized(name.name(), top_level, proc);
            }
        }
    }
}

pub fn specialize_all<'a>(
    env: &mut Env<'a, '_>,
    mut procs: Procs<'a>,
    externals_others_need: std::vec::Vec<ExternalSpecializations<'a>>,
    specializations_for_host: HostSpecializations<'a>,
    layout_cache: &mut LayoutCache<'a>,
) -> Procs<'a> {
    for externals in externals_others_need {
        specialize_external_specializations(env, &mut procs, layout_cache, externals);
    }

    // When calling from_can, pending_specializations should be unavailable.
    // This must be a single pass, and we must not add any more entries to it!
    let pending_specializations = std::mem::replace(
        &mut procs.pending_specializations,
        PendingSpecializations::Making,
    );

    match pending_specializations {
        PendingSpecializations::Making => {}
        PendingSpecializations::Finding(suspended) => {
            specialize_suspended(env, &mut procs, layout_cache, suspended)
        }
    }

    specialize_host_specializations(env, &mut procs, layout_cache, specializations_for_host);

    debug_assert!(
        procs.symbol_specializations.is_empty(),
        "{:?}",
        &procs.symbol_specializations
    );

    procs
}

fn specialize_host_specializations<'a>(
    env: &mut Env<'a, '_>,
    procs: &mut Procs<'a>,
    layout_cache: &mut LayoutCache<'a>,
    host_specializations: HostSpecializations<'a>,
) {
    let (store, it) = host_specializations.decompose();

    let offset_variable = StorageSubs::merge_into(store, env.subs);

    for (symbol, variable, host_exposed_aliases) in it {
        specialize_external_help(
            env,
            procs,
            layout_cache,
            symbol,
            offset_variable(variable),
            &host_exposed_aliases,
        )
    }
}

fn specialize_external_specializations<'a>(
    env: &mut Env<'a, '_>,
    procs: &mut Procs<'a>,
    layout_cache: &mut LayoutCache<'a>,
    externals_others_need: ExternalSpecializations<'a>,
) {
    let (store, it) = externals_others_need.decompose();

    let offset_variable = StorageSubs::merge_into(store, env.subs);

    for (symbol, solved_types) in it {
        for store_variable in solved_types {
            // historical note: we used to deduplicate with a hash here,
            // but the cost of that hash is very high. So for now we make
            // duplicate specializations, and the insertion into a hash map
            // below will deduplicate them.

            specialize_external_help(
                env,
                procs,
                layout_cache,
                symbol,
                offset_variable(store_variable),
                &[],
            )
        }
    }
}

fn specialize_external_help<'a>(
    env: &mut Env<'a, '_>,
    procs: &mut Procs<'a>,
    layout_cache: &mut LayoutCache<'a>,
    name: LambdaName<'a>,
    variable: Variable,
    host_exposed_aliases: &[(Symbol, Variable)],
) {
    let partial_proc_id = match procs.partial_procs.symbol_to_id(name.name()) {
        Some(v) => v,
        None => {
            panic!("Cannot find a partial proc for {:?}", name);
        }
    };

    let specialization_result = specialize_variable(
        env,
        procs,
        name,
        layout_cache,
        variable,
        host_exposed_aliases,
        partial_proc_id,
    );

    match specialization_result {
        Ok((proc, layout)) => {
            let top_level = ProcLayout::from_raw(env.arena, layout, proc.name.captures_niche());

            if procs.is_module_thunk(name.name()) {
                debug_assert!(top_level.arguments.is_empty());
            }

            procs
                .specialized
                .insert_specialized(name.name(), top_level, proc);
        }
        Err(SpecializeFailure { attempted_layout }) => {
            let proc = generate_runtime_error_function(env, name.name(), attempted_layout);

            let top_level =
                ProcLayout::from_raw(env.arena, attempted_layout, proc.name.captures_niche());

            procs
                .specialized
                .insert_specialized(name.name(), top_level, proc);
        }
    }
}

fn generate_runtime_error_function<'a>(
    env: &mut Env<'a, '_>,
    name: Symbol,
    layout: RawFunctionLayout<'a>,
) -> Proc<'a> {
    let mut msg = bumpalo::collections::string::String::with_capacity_in(80, env.arena);
    use std::fmt::Write;
    write!(
        &mut msg,
        "The {:?} function could not be generated, likely due to a type error.",
        name
    )
    .unwrap();

    dbg_do!(ROC_PRINT_RUNTIME_ERROR_GEN, {
        eprintln!(
            "emitted runtime error function {:?} for layout {:?}",
            &msg, layout
        );
    });

    let runtime_error = Stmt::RuntimeError(msg.into_bump_str());

    let (args, ret_layout) = match layout {
        RawFunctionLayout::Function(arg_layouts, lambda_set, ret_layout) => {
            let real_arg_layouts = lambda_set.extend_argument_list(env.arena, arg_layouts);
            let mut args = Vec::with_capacity_in(real_arg_layouts.len(), env.arena);

            for arg in arg_layouts {
                args.push((*arg, env.unique_symbol()));
            }
            if real_arg_layouts.len() != arg_layouts.len() {
                args.push((Layout::LambdaSet(lambda_set), Symbol::ARG_CLOSURE));
            }

            (args.into_bump_slice(), *ret_layout)
        }
        RawFunctionLayout::ZeroArgumentThunk(ret_layout) => (&[] as &[_], ret_layout),
    };

    Proc {
        name: LambdaName::no_niche(name),
        args,
        body: runtime_error,
        closure_data_layout: None,
        ret_layout,
        is_self_recursive: SelfRecursive::NotSelfRecursive,
        must_own_arguments: false,
        host_exposed_layouts: HostExposedLayouts::NotHostExposed,
    }
}

fn specialize_external<'a>(
    env: &mut Env<'a, '_>,
    procs: &mut Procs<'a>,
    lambda_name: LambdaName<'a>,
    layout_cache: &mut LayoutCache<'a>,
    fn_var: Variable,
    host_exposed_variables: &[(Symbol, Variable)],
    partial_proc_id: PartialProcId,
) -> Result<Proc<'a>, LayoutProblem> {
    let partial_proc = procs.partial_procs.get_id(partial_proc_id);
    let captured_symbols = partial_proc.captured_symbols;

    // unify the called function with the specialized signature, then specialize the function body
    let snapshot = env.subs.snapshot();
    let cache_snapshot = layout_cache.snapshot();

    let _unified = env.unify(partial_proc.annotation, fn_var);

    // This will not hold for programs with type errors
    // let is_valid = matches!(unified, roc_unify::unify::Unified::Success(_));
    // debug_assert!(is_valid, "unificaton failure for {:?}", proc_name);

    // if this is a closure, add the closure record argument
    let pattern_symbols = match partial_proc.captured_symbols {
        CapturedSymbols::None => partial_proc.pattern_symbols,
        CapturedSymbols::Captured([]) => partial_proc.pattern_symbols,
        CapturedSymbols::Captured(_) => {
            let mut temp =
                Vec::from_iter_in(partial_proc.pattern_symbols.iter().copied(), env.arena);
            temp.push(Symbol::ARG_CLOSURE);
            temp.into_bump_slice()
        }
    };

    let specialized =
        build_specialized_proc_from_var(env, layout_cache, lambda_name, pattern_symbols, fn_var)?;

    let recursivity = if partial_proc.is_self_recursive {
        SelfRecursive::SelfRecursive(JoinPointId(env.unique_symbol()))
    } else {
        SelfRecursive::NotSelfRecursive
    };

    let body = partial_proc.body.clone();
    let body_var = partial_proc.body_var;

    // determine the layout of aliases/rigids exposed to the host
    let host_exposed_layouts = if host_exposed_variables.is_empty() {
        HostExposedLayouts::NotHostExposed
    } else {
        let mut aliases = BumpMap::new_in(env.arena);

        for (symbol, variable) in host_exposed_variables {
            let layout = layout_cache
                .raw_from_var(env.arena, *variable, env.subs)
                .unwrap();

            let name = env.unique_symbol();

            match layout {
                RawFunctionLayout::Function(argument_layouts, lambda_set, return_layout) => {
                    let assigned = env.unique_symbol();

                    let mut argument_symbols =
                        Vec::with_capacity_in(argument_layouts.len(), env.arena);
                    let mut proc_arguments =
                        Vec::with_capacity_in(argument_layouts.len() + 1, env.arena);
                    let mut top_level_arguments =
                        Vec::with_capacity_in(argument_layouts.len() + 1, env.arena);

                    for layout in argument_layouts {
                        let symbol = env.unique_symbol();

                        proc_arguments.push((*layout, symbol));

                        argument_symbols.push(symbol);
                        top_level_arguments.push(*layout);
                    }

                    // the proc needs to take an extra closure argument
                    let lambda_set_layout = Layout::LambdaSet(lambda_set);
                    proc_arguments.push((lambda_set_layout, Symbol::ARG_CLOSURE));

                    // this should also be reflected in the TopLevel signature
                    top_level_arguments.push(lambda_set_layout);

                    let hole = env.arena.alloc(Stmt::Ret(assigned));

                    let body = match_on_lambda_set(
                        env,
                        procs,
                        lambda_set,
                        Symbol::ARG_CLOSURE,
                        argument_symbols.into_bump_slice(),
                        argument_layouts,
                        return_layout,
                        assigned,
                        hole,
                    );

                    let proc = Proc {
                        name: LambdaName::no_niche(name),
                        args: proc_arguments.into_bump_slice(),
                        body,
                        closure_data_layout: None,
                        ret_layout: *return_layout,
                        is_self_recursive: SelfRecursive::NotSelfRecursive,
                        must_own_arguments: false,
                        host_exposed_layouts: HostExposedLayouts::NotHostExposed,
                    };

                    let top_level = ProcLayout::new(
                        env.arena,
                        top_level_arguments.into_bump_slice(),
                        CapturesNiche::no_niche(),
                        *return_layout,
                    );

                    procs.specialized.insert_specialized(name, top_level, proc);

                    aliases.insert(*symbol, (name, top_level, layout));
                }
                RawFunctionLayout::ZeroArgumentThunk(_) => {
                    unreachable!("so far");
                }
            }
        }

        HostExposedLayouts::HostExposed {
            rigids: BumpMap::new_in(env.arena),
            aliases,
        }
    };

    let mut specialized_body = from_can(env, body_var, body, procs, layout_cache);

    match specialized {
        SpecializedLayout::FunctionPointerBody {
            ret_layout,
            closure: opt_closure_layout,
        } => {
            // this is a function body like
            //
            //      foo = Num.add
            //
            // we need to expand this to
            //
            //      foo = \x,y -> Num.add x y

            // reset subs, so we don't get type errors when specializing for a different signature
            layout_cache.rollback_to(cache_snapshot);
            env.subs.rollback_to(snapshot);

            let closure_data_layout = match opt_closure_layout {
                Some(lambda_set) => Layout::LambdaSet(lambda_set),
                None => Layout::UNIT,
            };

            // I'm not sure how to handle the closure case, does it ever occur?
            debug_assert!(matches!(captured_symbols, CapturedSymbols::None));

            let proc = Proc {
                name: lambda_name,
                args: &[],
                body: specialized_body,
                closure_data_layout: Some(closure_data_layout),
                ret_layout,
                is_self_recursive: recursivity,
                must_own_arguments: false,
                host_exposed_layouts,
            };

            Ok(proc)
        }
        SpecializedLayout::FunctionBody {
            arguments: proc_args,
            closure: opt_closure_layout,
            ret_layout,
        } => {
            // unpack the closure symbols, if any
            match (opt_closure_layout, captured_symbols) {
                (Some(closure_layout), CapturedSymbols::Captured(captured)) => {
                    // debug_assert!(!captured.is_empty());

                    // An argument from the closure list may have taken on a specialized symbol
                    // name during the evaluation of the def body. If this is the case, load the
                    // specialized name rather than the original captured name!
                    let mut get_specialized_name = |symbol| {
                        procs
                            .symbol_specializations
                            .remove_single(symbol)
                            .unwrap_or(symbol)
                    };

                    match closure_layout.layout_for_member_with_lambda_name(lambda_name) {
                        ClosureRepresentation::Union {
                            alphabetic_order_fields: field_layouts,
                            union_layout,
                            tag_id,
                            ..
                        } => {
                            debug_assert!(matches!(union_layout, UnionLayout::NonRecursive(_)));
                            debug_assert_eq!(field_layouts.len(), captured.len());

                            // captured variables are in symbol-alphabetic order, but now we want
                            // them ordered by their alignment requirements
                            let mut combined = Vec::from_iter_in(
                                captured.iter().map(|(x, _)| x).zip(field_layouts.iter()),
                                env.arena,
                            );

                            let ptr_bytes = env.target_info;

                            combined.sort_by(|(_, layout1), (_, layout2)| {
                                let size1 = layout1.alignment_bytes(ptr_bytes);
                                let size2 = layout2.alignment_bytes(ptr_bytes);

                                size2.cmp(&size1)
                            });

                            for (index, (symbol, layout)) in combined.iter().enumerate() {
                                let expr = Expr::UnionAtIndex {
                                    tag_id,
                                    structure: Symbol::ARG_CLOSURE,
                                    index: index as u64,
                                    union_layout,
                                };

                                let symbol = get_specialized_name(**symbol);

                                specialized_body = Stmt::Let(
                                    symbol,
                                    expr,
                                    **layout,
                                    env.arena.alloc(specialized_body),
                                );
                            }
                        }
                        ClosureRepresentation::AlphabeticOrderStruct(field_layouts) => {
                            // captured variables are in symbol-alphabetic order, but now we want
                            // them ordered by their alignment requirements
                            let mut combined = Vec::from_iter_in(
                                captured.iter().map(|(x, _)| x).zip(field_layouts.iter()),
                                env.arena,
                            );

                            let ptr_bytes = env.target_info;

                            combined.sort_by(|(_, layout1), (_, layout2)| {
                                let size1 = layout1.alignment_bytes(ptr_bytes);
                                let size2 = layout2.alignment_bytes(ptr_bytes);

                                size2.cmp(&size1)
                            });

                            debug_assert_eq!(
                                captured.len(),
                                field_layouts.len(),
                                "{:?} captures {:?} but has layout {:?}",
                                lambda_name,
                                &captured,
                                &field_layouts
                            );

                            for (index, (symbol, layout)) in combined.iter().enumerate() {
                                let expr = Expr::StructAtIndex {
                                    index: index as _,
                                    field_layouts,
                                    structure: Symbol::ARG_CLOSURE,
                                };

                                let symbol = get_specialized_name(**symbol);

                                specialized_body = Stmt::Let(
                                    symbol,
                                    expr,
                                    **layout,
                                    env.arena.alloc(specialized_body),
                                );
                            }
                            //                                    let symbol = captured[0].0;
                            //
                            //                                    substitute_in_exprs(
                            //                                        env.arena,
                            //                                        &mut specialized_body,
                            //                                        symbol,
                            //                                        Symbol::ARG_CLOSURE,
                            //                                    );
                        }

                        ClosureRepresentation::Other(layout) => match layout {
                            Layout::Builtin(Builtin::Bool) => {
                                // just ignore this value
                                // IDEA don't pass this value in the future
                            }
                            Layout::Builtin(Builtin::Int(IntWidth::U8)) => {
                                // just ignore this value
                                // IDEA don't pass this value in the future
                            }
                            other => {
                                // NOTE other values always should be wrapped in a 1-element record
                                unreachable!(
                                    "{:?} is not a valid closure data representation",
                                    other
                                )
                            }
                        },
                    }
                }
                (None, CapturedSymbols::None) | (None, CapturedSymbols::Captured([])) => {}
                _ => unreachable!("to closure or not to closure?"),
            }

            let proc_args: Vec<_> = proc_args
                .iter()
                .map(|&(layout, symbol)| {
                    // Grab the specialization symbol, if it exists.
                    let symbol = procs
                        .symbol_specializations
                        .remove_single(symbol)
                        .unwrap_or(symbol);

                    (layout, symbol)
                })
                .collect_in(env.arena);

            // reset subs, so we don't get type errors when specializing for a different signature
            layout_cache.rollback_to(cache_snapshot);
            env.subs.rollback_to(snapshot);

            let closure_data_layout = match opt_closure_layout {
                Some(lambda_set) => Some(Layout::LambdaSet(lambda_set)),
                None => None,
            };

            let proc = Proc {
                name: lambda_name,
                args: proc_args.into_bump_slice(),
                body: specialized_body,
                closure_data_layout,
                ret_layout,
                is_self_recursive: recursivity,
                must_own_arguments: false,
                host_exposed_layouts,
            };

            Ok(proc)
        }
    }
}

#[derive(Debug)]
enum SpecializedLayout<'a> {
    /// A body like `foo = \a,b,c -> ...`
    FunctionBody {
        arguments: &'a [(Layout<'a>, Symbol)],
        closure: Option<LambdaSet<'a>>,
        ret_layout: Layout<'a>,
    },
    /// A body like `foo = Num.add`
    FunctionPointerBody {
        closure: Option<LambdaSet<'a>>,
        ret_layout: Layout<'a>,
    },
}

#[allow(clippy::type_complexity)]
fn build_specialized_proc_from_var<'a>(
    env: &mut Env<'a, '_>,
    layout_cache: &mut LayoutCache<'a>,
    lambda_name: LambdaName<'a>,
    pattern_symbols: &[Symbol],
    fn_var: Variable,
) -> Result<SpecializedLayout<'a>, LayoutProblem> {
    match layout_cache.raw_from_var(env.arena, fn_var, env.subs)? {
        RawFunctionLayout::Function(pattern_layouts, closure_layout, ret_layout) => {
            let mut pattern_layouts_vec = Vec::with_capacity_in(pattern_layouts.len(), env.arena);
            pattern_layouts_vec.extend_from_slice(pattern_layouts);

            build_specialized_proc(
                env.arena,
                lambda_name,
                pattern_symbols,
                pattern_layouts_vec,
                Some(closure_layout),
                *ret_layout,
            )
        }
        RawFunctionLayout::ZeroArgumentThunk(ret_layout) => {
            // a top-level constant 0-argument thunk
            build_specialized_proc(
                env.arena,
                lambda_name,
                pattern_symbols,
                Vec::new_in(env.arena),
                None,
                ret_layout,
            )
        }
    }
}

#[allow(clippy::type_complexity)]
fn build_specialized_proc<'a>(
    arena: &'a Bump,
    lambda_name: LambdaName<'a>,
    pattern_symbols: &[Symbol],
    pattern_layouts: Vec<'a, Layout<'a>>,
    lambda_set: Option<LambdaSet<'a>>,
    ret_layout: Layout<'a>,
) -> Result<SpecializedLayout<'a>, LayoutProblem> {
    use SpecializedLayout::*;

    let mut proc_args = Vec::with_capacity_in(pattern_layouts.len(), arena);

    let pattern_layouts_len = pattern_layouts.len();

    for (arg_layout, arg_name) in pattern_layouts.into_iter().zip(pattern_symbols.iter()) {
        proc_args.push((arg_layout, *arg_name));
    }

    // Given
    //
    //     foo =
    //         x = 42
    //
    //         f = \{} -> x
    //
    // We desugar that into
    //
    //     f = \{}, x -> x
    //
    //     foo =
    //         x = 42
    //
    //         f_closure = { ptr: f, closure: x }
    //
    // then

    let proc_name = lambda_name.name();
    match lambda_set {
        Some(lambda_set) if pattern_symbols.last() == Some(&Symbol::ARG_CLOSURE) => {
            // here we define the lifted (now top-level) f function. Its final argument is `Symbol::ARG_CLOSURE`,
            // it stores the closure structure (just an integer in this case)
            proc_args.push((Layout::LambdaSet(lambda_set), Symbol::ARG_CLOSURE));

            debug_assert_eq!(
                pattern_layouts_len + 1,
                pattern_symbols.len(),
                "Tried to zip two vecs with different lengths in {:?}!",
                proc_name,
            );

            let proc_args = proc_args.into_bump_slice();

            Ok(FunctionBody {
                arguments: proc_args,
                closure: Some(lambda_set),
                ret_layout,
            })
        }
        Some(lambda_set) => {
            // a function that returns a function, but is not itself a closure
            // e.g.  f = Num.add

            // make sure there is not arg_closure argument without a closure layout
            debug_assert!(pattern_symbols.last() != Some(&Symbol::ARG_CLOSURE));

            use std::cmp::Ordering;
            match pattern_layouts_len.cmp(&pattern_symbols.len()) {
                Ordering::Equal => {
                    let proc_args = proc_args.into_bump_slice();

                    Ok(FunctionBody {
                        arguments: proc_args,
                        closure: None,
                        ret_layout,
                    })
                }
                Ordering::Greater => {
                    if pattern_symbols.is_empty() {
                        let ret_layout = Layout::LambdaSet(lambda_set);
                        Ok(FunctionPointerBody {
                            closure: None,
                            ret_layout,
                        })
                    } else {
                        // so far, the problem when hitting this branch was always somewhere else
                        // I think this branch should not be reachable in a bugfree compiler
                        panic!(
                            "more arguments (according to the layout) than argument symbols for {:?}",
                            proc_name
                        )
                    }
                }
                Ordering::Less => panic!(
                    "more argument symbols than arguments (according to the layout) for {:?}",
                    proc_name
                ),
            }
        }
        None => {
            // else we're making a normal function, no closure problems to worry about
            // we'll just assert some things

            // make sure there is not arg_closure argument without a closure layout
            debug_assert!(pattern_symbols.last() != Some(&Symbol::ARG_CLOSURE));

            use std::cmp::Ordering;
            match pattern_layouts_len.cmp(&pattern_symbols.len()) {
                Ordering::Equal => {
                    let proc_args = proc_args.into_bump_slice();

                    Ok(FunctionBody {
                        arguments: proc_args,
                        closure: None,
                        ret_layout,
                    })
                }
                Ordering::Greater => {
                    if pattern_symbols.is_empty() {
                        Ok(FunctionPointerBody {
                            closure: None,
                            ret_layout,
                        })
                    } else {
                        // so far, the problem when hitting this branch was always somewhere else
                        // I think this branch should not be reachable in a bugfree compiler
                        panic!(
                            "more arguments (according to the layout) than argument symbols for {:?}",
                            proc_name
                        )
                    }
                }
                Ordering::Less => panic!(
                    "more argument symbols than arguments (according to the layout) for {:?}",
                    proc_name
                ),
            }
        }
    }
}

#[derive(Debug)]
struct SpecializeFailure<'a> {
    /// The layout we attempted to create
    attempted_layout: RawFunctionLayout<'a>,
}

type SpecializeSuccess<'a> = (Proc<'a>, RawFunctionLayout<'a>);

fn specialize_variable<'a>(
    env: &mut Env<'a, '_>,
    procs: &mut Procs<'a>,
    proc_name: LambdaName<'a>,
    layout_cache: &mut LayoutCache<'a>,
    fn_var: Variable,
    host_exposed_aliases: &[(Symbol, Variable)],
    partial_proc_id: PartialProcId,
) -> Result<SpecializeSuccess<'a>, SpecializeFailure<'a>> {
    specialize_variable_help(
        env,
        procs,
        proc_name,
        layout_cache,
        |_| fn_var,
        host_exposed_aliases,
        partial_proc_id,
    )
}

fn specialize_variable_help<'a, F>(
    env: &mut Env<'a, '_>,
    procs: &mut Procs<'a>,
    proc_name: LambdaName<'a>,
    layout_cache: &mut LayoutCache<'a>,
    fn_var_thunk: F,
    host_exposed_variables: &[(Symbol, Variable)],
    partial_proc_id: PartialProcId,
) -> Result<SpecializeSuccess<'a>, SpecializeFailure<'a>>
where
    F: FnOnce(&mut Env<'a, '_>) -> Variable,
{
    // add the specializations that other modules require of us

    let snapshot = env.subs.snapshot();
    let cache_snapshot = layout_cache.snapshot();

    // important: evaluate after the snapshot has been created!
    let fn_var = fn_var_thunk(env);

    // for debugging only
    let raw = layout_cache
        .raw_from_var(env.arena, fn_var, env.subs)
        .unwrap_or_else(|err| panic!("TODO handle invalid function {:?}", err));

    let raw = if procs.is_module_thunk(proc_name.name()) {
        match raw {
            RawFunctionLayout::Function(_, lambda_set, _) => {
                RawFunctionLayout::ZeroArgumentThunk(Layout::LambdaSet(lambda_set))
            }
            _ => raw,
        }
    } else {
        raw
    };

    // make sure rigid variables in the annotation are converted to flex variables
    let annotation_var = procs.partial_procs.get_id(partial_proc_id).annotation;
    instantiate_rigids(env.subs, annotation_var);

    let specialized = specialize_external(
        env,
        procs,
        proc_name,
        layout_cache,
        fn_var,
        host_exposed_variables,
        partial_proc_id,
    );

    match specialized {
        Ok(proc) => {
            // when successful, the layout after unification should be the layout before unification
            //            debug_assert_eq!(
            //                attempted_layout,
            //                layout_cache
            //                    .from_var(env.arena, fn_var, env.subs)
            //                    .unwrap_or_else(|err| panic!("TODO handle invalid function {:?}", err))
            //            );

            env.subs.rollback_to(snapshot);
            layout_cache.rollback_to(cache_snapshot);

            Ok((proc, raw))
        }
        Err(error) => {
            env.subs.rollback_to(snapshot);
            layout_cache.rollback_to(cache_snapshot);

            // earlier we made this information available where we handle the failure
            // but we didn't do anything useful with it. So it's here if we ever need it again
            let _ = error;

            Err(SpecializeFailure {
                attempted_layout: raw,
            })
        }
    }
}

#[derive(Debug, Copy, Clone, PartialEq, Eq, Hash)]
pub struct ProcLayout<'a> {
    pub arguments: &'a [Layout<'a>],
    pub result: Layout<'a>,
    pub captures_niche: CapturesNiche<'a>,
}

impl<'a> ProcLayout<'a> {
    pub fn new(
        arena: &'a Bump,
        old_arguments: &'a [Layout<'a>],
        old_captures_niche: CapturesNiche<'a>,
        result: Layout<'a>,
    ) -> Self {
        let mut arguments = Vec::with_capacity_in(old_arguments.len(), arena);

        for old in old_arguments {
            let other = old;
            arguments.push(*other);
        }

        let other = result;
        let new_result = other;

        ProcLayout {
            arguments: arguments.into_bump_slice(),
            captures_niche: old_captures_niche,
            result: new_result,
        }
    }

    pub fn from_raw(
        arena: &'a Bump,
        raw: RawFunctionLayout<'a>,
        captures_niche: CapturesNiche<'a>,
    ) -> Self {
        match raw {
            RawFunctionLayout::Function(arguments, lambda_set, result) => {
                let arguments = lambda_set.extend_argument_list(arena, arguments);
                ProcLayout::new(arena, arguments, captures_niche, *result)
            }
            RawFunctionLayout::ZeroArgumentThunk(result) => {
                ProcLayout::new(arena, &[], CapturesNiche::no_niche(), result)
            }
        }
    }
}

fn specialize_naked_symbol<'a>(
    env: &mut Env<'a, '_>,
    variable: Variable,
    procs: &mut Procs<'a>,
    layout_cache: &mut LayoutCache<'a>,
    assigned: Symbol,
    hole: &'a Stmt<'a>,
    symbol: Symbol,
) -> Stmt<'a> {
    if procs.is_module_thunk(symbol) {
        let fn_var = variable;

        // This is a top-level declaration, which will code gen to a 0-arity thunk.
        let result = call_by_name(
            env,
            procs,
            fn_var,
            symbol,
            std::vec::Vec::new(),
            layout_cache,
            assigned,
            env.arena.alloc(Stmt::Ret(assigned)),
        );

        return result;
    } else if env.is_imported_symbol(symbol) {
        match layout_cache.from_var(env.arena, variable, env.subs) {
            Err(e) => panic!("invalid layout {:?}", e),
            Ok(_) => {
                // this is a 0-arity thunk
                let result = call_by_name(
                    env,
                    procs,
                    variable,
                    symbol,
                    std::vec::Vec::new(),
                    layout_cache,
                    assigned,
                    env.arena.alloc(match hole {
                        Stmt::Jump(id, _) => Stmt::Jump(*id, env.arena.alloc([assigned])),
                        Stmt::Ret(_) => Stmt::Ret(assigned),
                        _ => unreachable!(),
                    }),
                );

                return result;
            }
        }
    }

    let result = match hole {
        Stmt::Jump(id, _) => Stmt::Jump(*id, env.arena.alloc([symbol])),
        _ => Stmt::Ret(symbol),
    };

    // if the symbol is a function symbol, ensure it is properly specialized!
    let original = symbol;

    let opt_fn_var = Some(variable);

    // if this is a function symbol, ensure that it's properly specialized!
    specialize_symbol(
        env,
        procs,
        layout_cache,
        opt_fn_var,
        symbol,
        result,
        original,
    )
}

fn try_make_literal<'a>(can_expr: &roc_can::expr::Expr, layout: Layout<'a>) -> Option<Literal<'a>> {
    use roc_can::expr::Expr::*;

    match can_expr {
        Int(_, _, int_str, int, _bound) => {
            Some(make_num_literal(layout, int_str, IntOrFloatValue::Int(*int)).to_expr_literal())
        }

        Float(_, _, float_str, float, _bound) => Some(
            make_num_literal(layout, float_str, IntOrFloatValue::Float(*float)).to_expr_literal(),
        ),

        // TODO investigate lifetime trouble
        // Str(string) => Some(Literal::Str(env.arena.alloc(string))),
        Num(_, num_str, num, _bound) => {
            Some(make_num_literal(layout, num_str, IntOrFloatValue::Int(*num)).to_expr_literal())
        }
        _ => None,
    }
}

pub fn with_hole<'a>(
    env: &mut Env<'a, '_>,
    can_expr: roc_can::expr::Expr,
    variable: Variable,
    procs: &mut Procs<'a>,
    layout_cache: &mut LayoutCache<'a>,
    assigned: Symbol,
    hole: &'a Stmt<'a>,
) -> Stmt<'a> {
    use roc_can::expr::Expr::*;

    let arena = env.arena;

    match can_expr {
        Int(_, _, int_str, int, _bound) => assign_num_literal_expr(
            env,
            layout_cache,
            assigned,
            variable,
            &int_str,
            IntOrFloatValue::Int(int),
            hole,
        ),

        Float(_, _, float_str, float, _bound) => assign_num_literal_expr(
            env,
            layout_cache,
            assigned,
            variable,
            &float_str,
            IntOrFloatValue::Float(float),
            hole,
        ),

        Num(_, num_str, num, _bound) => assign_num_literal_expr(
            env,
            layout_cache,
            assigned,
            variable,
            &num_str,
            IntOrFloatValue::Int(num),
            hole,
        ),

        Str(string) => Stmt::Let(
            assigned,
            Expr::Literal(Literal::Str(arena.alloc(string))),
            Layout::Builtin(Builtin::Str),
            hole,
        ),

        SingleQuote(character) => Stmt::Let(
            assigned,
            Expr::Literal(Literal::Int((character as i128).to_ne_bytes())),
            Layout::int_width(IntWidth::I32),
            hole,
        ),
        LetNonRec(def, cont) => from_can_let(
            env,
            procs,
            layout_cache,
            def,
            cont,
            variable,
            Some((assigned, hole)),
        ),
        LetRec(defs, cont, _cycle_mark) => {
            // because Roc is strict, only functions can be recursive!
            for def in defs.into_iter() {
                if let roc_can::pattern::Pattern::Identifier(symbol) = &def.loc_pattern.value {
                    if let Closure(closure_data) = def.loc_expr.value {
                        register_noncapturing_closure(env, procs, *symbol, closure_data);

                        continue;
                    }
                }
                unreachable!("recursive value does not have Identifier pattern")
            }

            with_hole(
                env,
                cont.value,
                variable,
                procs,
                layout_cache,
                assigned,
                hole,
            )
        }
        Var(mut symbol) => {
            // If this symbol is a raw value, find the real name we gave to its specialized usage.
            if let ReuseSymbol::Value(_symbol) =
                can_reuse_symbol(env, procs, &roc_can::expr::Expr::Var(symbol), variable)
            {
                let real_symbol =
                    procs
                        .symbol_specializations
                        .get_or_insert(env, layout_cache, symbol, variable);
                symbol = real_symbol;
            }

            specialize_naked_symbol(env, variable, procs, layout_cache, assigned, hole, symbol)
        }
        AbilityMember(member, specialization_id, specialization_var) => {
            let specialization_symbol = late_resolve_ability_specialization(
                env,
                member,
                specialization_id,
                specialization_var,
            );

            specialize_naked_symbol(
                env,
                variable,
                procs,
                layout_cache,
                assigned,
                hole,
                specialization_symbol,
            )
        }
        Tag {
            variant_var,
            name: tag_name,
            arguments: args,
            ..
        } => {
            let arena = env.arena;

            debug_assert!(!matches!(
                env.subs.get_content_without_compacting(variant_var),
                Content::Structure(FlatType::Func(_, _, _))
            ));
            convert_tag_union(
                env,
                variant_var,
                assigned,
                hole,
                tag_name,
                procs,
                layout_cache,
                args,
                arena,
            )
        }

        ZeroArgumentTag {
            variant_var: _,
            name: tag_name,
            ext_var,
            closure_name,
        } => {
            let arena = env.arena;

            let content = env.subs.get_content_without_compacting(variable);

            if let Content::Structure(FlatType::Func(arg_vars, _, ret_var)) = content {
                let ret_var = *ret_var;
                let arg_vars = *arg_vars;

                tag_union_to_function(
                    env,
                    arg_vars,
                    ret_var,
                    tag_name,
                    closure_name,
                    ext_var,
                    procs,
                    variable,
                    layout_cache,
                    assigned,
                    hole,
                )
            } else {
                convert_tag_union(
                    env,
                    variable,
                    assigned,
                    hole,
                    tag_name,
                    procs,
                    layout_cache,
                    std::vec::Vec::new(),
                    arena,
                )
            }
        }

        OpaqueRef { argument, .. } => {
            let (arg_var, loc_arg_expr) = *argument;

            match can_reuse_symbol(env, procs, &loc_arg_expr.value, arg_var) {
                // Opaques decay to their argument.
                ReuseSymbol::Value(symbol) => {
                    let real_name = procs.symbol_specializations.get_or_insert(
                        env,
                        layout_cache,
                        symbol,
                        arg_var,
                    );
                    let mut result = hole.clone();
                    substitute_in_exprs(arena, &mut result, assigned, real_name);
                    result
                }
                _ => with_hole(
                    env,
                    loc_arg_expr.value,
                    arg_var,
                    procs,
                    layout_cache,
                    assigned,
                    hole,
                ),
            }
        }

        Record {
            record_var,
            mut fields,
            ..
        } => {
            let sorted_fields = match crate::layout::sort_record_fields(
                env.arena,
                record_var,
                env.subs,
                env.target_info,
            ) {
                Ok(fields) => fields,
                Err(_) => return Stmt::RuntimeError("Can't create record with improper layout"),
            };

            let mut field_symbols = Vec::with_capacity_in(fields.len(), env.arena);
            let mut can_fields = Vec::with_capacity_in(fields.len(), env.arena);

            #[allow(clippy::enum_variant_names)]
            enum Field {
                // TODO: rename this since it can handle unspecialized expressions now too
                FunctionOrUnspecialized(Symbol, Variable),
                ValueSymbol,
                Field(roc_can::expr::Field),
            }

            for (label, variable, _) in sorted_fields.into_iter() {
                // TODO how should function pointers be handled here?
                use ReuseSymbol::*;
                match fields.remove(&label) {
                    Some(field) => {
                        match can_reuse_symbol(env, procs, &field.loc_expr.value, field.var) {
                            Imported(symbol)
                            | LocalFunction(symbol)
                            | UnspecializedExpr(symbol) => {
                                field_symbols.push(symbol);
                                can_fields.push(Field::FunctionOrUnspecialized(symbol, variable));
                            }
                            Value(symbol) => {
                                let reusable = procs.symbol_specializations.get_or_insert(
                                    env,
                                    layout_cache,
                                    symbol,
                                    field.var,
                                );
                                field_symbols.push(reusable);
                                can_fields.push(Field::ValueSymbol);
                            }
                            NotASymbol => {
                                field_symbols.push(env.unique_symbol());
                                can_fields.push(Field::Field(field));
                            }
                        }
                    }
                    None => {
                        // this field was optional, but not given
                        continue;
                    }
                }
            }

            // creating a record from the var will unpack it if it's just a single field.
            let layout = layout_cache
                .from_var(env.arena, record_var, env.subs)
                .unwrap_or_else(|err| panic!("TODO turn fn_var into a RuntimeError {:?}", err));

            let field_symbols = field_symbols.into_bump_slice();

            let mut stmt = if let [only_field] = field_symbols {
                let mut hole = hole.clone();
                substitute_in_exprs(env.arena, &mut hole, assigned, *only_field);
                hole
            } else {
                Stmt::Let(assigned, Expr::Struct(field_symbols), layout, hole)
            };

            for (opt_field, symbol) in can_fields.into_iter().rev().zip(field_symbols.iter().rev())
            {
                match opt_field {
                    Field::ValueSymbol => {
                        // this symbol is already defined; nothing to do
                    }
                    Field::FunctionOrUnspecialized(symbol, variable) => {
                        stmt = specialize_symbol(
                            env,
                            procs,
                            layout_cache,
                            Some(variable),
                            symbol,
                            stmt,
                            symbol,
                        );
                    }
                    Field::Field(field) => {
                        stmt = with_hole(
                            env,
                            field.loc_expr.value,
                            field.var,
                            procs,
                            layout_cache,
                            *symbol,
                            env.arena.alloc(stmt),
                        );
                    }
                }
            }

            stmt
        }

        EmptyRecord => let_empty_struct(assigned, hole),

        Expect { .. } => unreachable!("I think this is unreachable"),

        If {
            cond_var,
            branch_var,
            branches,
            final_else,
        } => {
            match (
                layout_cache.from_var(env.arena, branch_var, env.subs),
                layout_cache.from_var(env.arena, cond_var, env.subs),
            ) {
                (Ok(ret_layout), Ok(cond_layout)) => {
                    // if the hole is a return, then we don't need to merge the two
                    // branches together again, we can just immediately return
                    let is_terminated = matches!(hole, Stmt::Ret(_));

                    if is_terminated {
                        let terminator = hole;

                        let mut stmt = with_hole(
                            env,
                            final_else.value,
                            branch_var,
                            procs,
                            layout_cache,
                            assigned,
                            terminator,
                        );

                        for (loc_cond, loc_then) in branches.into_iter().rev() {
                            let branching_symbol = env.unique_symbol();

                            let then = with_hole(
                                env,
                                loc_then.value,
                                branch_var,
                                procs,
                                layout_cache,
                                assigned,
                                terminator,
                            );

                            stmt = cond(env, branching_symbol, cond_layout, then, stmt, ret_layout);

                            // add condition
                            stmt = with_hole(
                                env,
                                loc_cond.value,
                                cond_var,
                                procs,
                                layout_cache,
                                branching_symbol,
                                env.arena.alloc(stmt),
                            );
                        }
                        stmt
                    } else {
                        let assigned_in_jump = env.unique_symbol();
                        let id = JoinPointId(env.unique_symbol());

                        let terminator = env
                            .arena
                            .alloc(Stmt::Jump(id, env.arena.alloc([assigned_in_jump])));

                        let mut stmt = with_hole(
                            env,
                            final_else.value,
                            branch_var,
                            procs,
                            layout_cache,
                            assigned_in_jump,
                            terminator,
                        );

                        for (loc_cond, loc_then) in branches.into_iter().rev() {
                            let branching_symbol = possible_reuse_symbol_or_specialize(
                                env,
                                procs,
                                layout_cache,
                                &loc_cond.value,
                                cond_var,
                            );

                            let then = with_hole(
                                env,
                                loc_then.value,
                                branch_var,
                                procs,
                                layout_cache,
                                assigned_in_jump,
                                terminator,
                            );

                            stmt = cond(env, branching_symbol, cond_layout, then, stmt, ret_layout);

                            // add condition
                            stmt = assign_to_symbol(
                                env,
                                procs,
                                layout_cache,
                                cond_var,
                                loc_cond,
                                branching_symbol,
                                stmt,
                            );
                        }

                        let layout = layout_cache
                            .from_var(env.arena, branch_var, env.subs)
                            .unwrap_or_else(|err| {
                                panic!("TODO turn fn_var into a RuntimeError {:?}", err)
                            });

                        let param = Param {
                            symbol: assigned,
                            layout,
                            borrow: false,
                        };

                        Stmt::Join {
                            id,
                            parameters: env.arena.alloc([param]),
                            remainder: env.arena.alloc(stmt),
                            body: hole,
                        }
                    }
                }
                (Err(_), _) => Stmt::RuntimeError("invalid ret_layout"),
                (_, Err(_)) => Stmt::RuntimeError("invalid cond_layout"),
            }
        }

        When {
            cond_var,
            expr_var,
            region: _,
            loc_cond,
            branches,
            branches_cond_var: _,
            exhaustive,
        } => {
            let cond_symbol = possible_reuse_symbol_or_specialize(
                env,
                procs,
                layout_cache,
                &loc_cond.value,
                cond_var,
            );

            let id = JoinPointId(env.unique_symbol());

            let mut stmt = from_can_when(
                env,
                cond_var,
                expr_var,
                cond_symbol,
                branches,
                exhaustive,
                layout_cache,
                procs,
                Some(id),
            );

            // define the `when` condition
            stmt = assign_to_symbol(
                env,
                procs,
                layout_cache,
                cond_var,
                *loc_cond,
                cond_symbol,
                stmt,
            );

            let layout = layout_cache
                .from_var(env.arena, expr_var, env.subs)
                .unwrap_or_else(|err| panic!("TODO turn fn_var into a RuntimeError {:?}", err));

            let param = Param {
                symbol: assigned,
                layout,
                borrow: false,
            };

            Stmt::Join {
                id,
                parameters: env.arena.alloc([param]),
                remainder: env.arena.alloc(stmt),
                body: env.arena.alloc(hole),
            }
        }

        List {
            loc_elems,
            elem_var,
            ..
        } if loc_elems.is_empty() => {
            // because an empty list has an unknown element type, it is handled differently
            let opt_elem_layout = layout_cache.from_var(env.arena, elem_var, env.subs);

            match opt_elem_layout {
                Ok(elem_layout) => {
                    let expr = Expr::EmptyArray;
                    Stmt::Let(
                        assigned,
                        expr,
                        Layout::Builtin(Builtin::List(env.arena.alloc(elem_layout))),
                        hole,
                    )
                }
                Err(LayoutProblem::UnresolvedTypeVar(_)) => {
                    let expr = Expr::EmptyArray;
                    Stmt::Let(
                        assigned,
                        expr,
                        Layout::Builtin(Builtin::List(&Layout::VOID)),
                        hole,
                    )
                }
                Err(LayoutProblem::Erroneous) => panic!("list element is error type"),
            }
        }

        List {
            elem_var,
            loc_elems,
        } => {
            let mut arg_symbols = Vec::with_capacity_in(loc_elems.len(), env.arena);
            let mut elements = Vec::with_capacity_in(loc_elems.len(), env.arena);

            let mut symbol_exprs = Vec::with_capacity_in(loc_elems.len(), env.arena);

            let elem_layout = layout_cache
                .from_var(env.arena, elem_var, env.subs)
                .unwrap_or_else(|err| panic!("TODO turn fn_var into a RuntimeError {:?}", err));

            for arg_expr in loc_elems.into_iter() {
                if let Some(literal) = try_make_literal(&arg_expr.value, elem_layout) {
                    elements.push(ListLiteralElement::Literal(literal));
                } else {
                    let symbol = possible_reuse_symbol_or_specialize(
                        env,
                        procs,
                        layout_cache,
                        &arg_expr.value,
                        elem_var,
                    );

                    elements.push(ListLiteralElement::Symbol(symbol));
                    arg_symbols.push(symbol);
                    symbol_exprs.push(arg_expr);
                }
            }
            let arg_symbols = arg_symbols.into_bump_slice();

            let expr = Expr::Array {
                elem_layout,
                elems: elements.into_bump_slice(),
            };

            let stmt = Stmt::Let(
                assigned,
                expr,
                Layout::Builtin(Builtin::List(env.arena.alloc(elem_layout))),
                hole,
            );

            let iter = symbol_exprs
                .into_iter()
                .rev()
                .map(|e| (elem_var, e))
                .zip(arg_symbols.iter().rev());

            assign_to_symbols(env, procs, layout_cache, iter, stmt)
        }

        Access {
            record_var,
            field_var,
            field,
            loc_expr,
            ..
        } => {
            let sorted_fields = match crate::layout::sort_record_fields(
                env.arena,
                record_var,
                env.subs,
                env.target_info,
            ) {
                Ok(fields) => fields,
                Err(_) => return Stmt::RuntimeError("Can't access record with improper layout"),
            };

            let mut index = None;
            let mut field_layouts = Vec::with_capacity_in(sorted_fields.len(), env.arena);

            let mut current = 0;
            for (label, _, opt_field_layout) in sorted_fields.into_iter() {
                match opt_field_layout {
                    Err(_) => {
                        // this was an optional field, and now does not exist!
                        // do not increment `current`!
                    }
                    Ok(field_layout) => {
                        field_layouts.push(field_layout);

                        if label == field {
                            index = Some(current);
                        }

                        current += 1;
                    }
                }
            }

            let record_symbol = possible_reuse_symbol_or_specialize(
                env,
                procs,
                layout_cache,
                &loc_expr.value,
                record_var,
            );

            let mut stmt = match field_layouts.as_slice() {
                [_] => {
                    let mut hole = hole.clone();
                    substitute_in_exprs(env.arena, &mut hole, assigned, record_symbol);

                    hole
                }
                _ => {
                    let expr = Expr::StructAtIndex {
                        index: index.expect("field not in its own type") as u64,
                        field_layouts: field_layouts.into_bump_slice(),
                        structure: record_symbol,
                    };

                    let layout = layout_cache
                        .from_var(env.arena, field_var, env.subs)
                        .unwrap_or_else(|err| {
                            panic!("TODO turn fn_var into a RuntimeError {:?}", err)
                        });

                    Stmt::Let(assigned, expr, layout, hole)
                }
            };

            stmt = assign_to_symbol(
                env,
                procs,
                layout_cache,
                record_var,
                *loc_expr,
                record_symbol,
                stmt,
            );

            stmt
        }

        Accessor(accessor_data) => {
            let field_var = accessor_data.field_var;
            let fresh_record_symbol = env.unique_symbol();

            let ClosureData {
                name,
                function_type,
                arguments,
                loc_body,
                ..
            } = accessor_data.to_closure_data(fresh_record_symbol);

            match procs.insert_anonymous(
                env,
                LambdaName::no_niche(name),
                function_type,
                arguments,
                *loc_body,
                CapturedSymbols::None,
                field_var,
                layout_cache,
            ) {
                Ok(_) => {
                    let raw_layout = return_on_layout_error!(
                        env,
                        layout_cache.raw_from_var(env.arena, function_type, env.subs,)
                    );

                    match raw_layout {
                        RawFunctionLayout::Function(_, lambda_set, _) => {
                            let lambda_name =
                                find_lambda_name(env, layout_cache, lambda_set, name, &[]);
                            construct_closure_data(
                                env,
                                lambda_set,
                                lambda_name,
                                &[],
                                assigned,
                                hole,
                            )
                        }
                        RawFunctionLayout::ZeroArgumentThunk(_) => unreachable!(),
                    }
                }

                Err(_error) => Stmt::RuntimeError(
                    "TODO convert anonymous function error to a RuntimeError string",
                ),
            }
        }

        Update {
            record_var,
            symbol: structure,
            updates,
            ..
        } => {
            use FieldType::*;

            enum FieldType<'a> {
                CopyExisting(u64),
                UpdateExisting(&'a roc_can::expr::Field),
            }

            // Strategy: turn a record update into the creation of a new record.
            // This has the benefit that we don't need to do anything special for reference
            // counting

            let sorted_fields = match crate::layout::sort_record_fields(
                env.arena,
                record_var,
                env.subs,
                env.target_info,
            ) {
                Ok(fields) => fields,
                Err(_) => return Stmt::RuntimeError("Can't update record with improper layout"),
            };

            let mut field_layouts = Vec::with_capacity_in(sorted_fields.len(), env.arena);

            let mut symbols = Vec::with_capacity_in(sorted_fields.len(), env.arena);
            let mut fields = Vec::with_capacity_in(sorted_fields.len(), env.arena);

            let mut current = 0;
            for (label, _, opt_field_layout) in sorted_fields.into_iter() {
                match opt_field_layout {
                    Err(_) => {
                        debug_assert!(!updates.contains_key(&label));
                        // this was an optional field, and now does not exist!
                        // do not increment `current`!
                    }
                    Ok(field_layout) => {
                        field_layouts.push(field_layout);

                        if let Some(field) = updates.get(&label) {
                            let field_symbol = possible_reuse_symbol_or_specialize(
                                env,
                                procs,
                                layout_cache,
                                &field.loc_expr.value,
                                field.var,
                            );

                            fields.push(UpdateExisting(field));
                            symbols.push(field_symbol);
                        } else {
                            fields.push(CopyExisting(current));
                            symbols.push(env.unique_symbol());
                        }

                        current += 1;
                    }
                }
            }
            let symbols = symbols.into_bump_slice();

            let record_layout = layout_cache
                .from_var(env.arena, record_var, env.subs)
                .unwrap_or_else(|err| panic!("TODO turn fn_var into a RuntimeError {:?}", err));

            let field_layouts = match &record_layout {
                Layout::Struct { field_layouts, .. } => *field_layouts,
                other => arena.alloc([*other]),
            };

            debug_assert_eq!(field_layouts.len(), symbols.len());
            debug_assert_eq!(fields.len(), symbols.len());

            if symbols.len() == 1 {
                // TODO we can probably special-case this more, skippiing the generation of
                // UpdateExisting
                let mut stmt = hole.clone();

                let what_to_do = &fields[0];

                match what_to_do {
                    UpdateExisting(field) => {
                        substitute_in_exprs(env.arena, &mut stmt, assigned, symbols[0]);

                        stmt = assign_to_symbol(
                            env,
                            procs,
                            layout_cache,
                            field.var,
                            *field.loc_expr.clone(),
                            symbols[0],
                            stmt,
                        );
                    }
                    CopyExisting(_) => {
                        unreachable!(
                            r"when a record has just one field and is updated, it must update that one field"
                        );
                    }
                }

                stmt
            } else {
                let expr = Expr::Struct(symbols);
                let mut stmt = Stmt::Let(assigned, expr, record_layout, hole);

                let it = field_layouts.iter().zip(symbols.iter()).zip(fields);

                for ((field_layout, symbol), what_to_do) in it {
                    match what_to_do {
                        UpdateExisting(field) => {
                            stmt = assign_to_symbol(
                                env,
                                procs,
                                layout_cache,
                                field.var,
                                *field.loc_expr.clone(),
                                *symbol,
                                stmt,
                            );
                        }
                        CopyExisting(index) => {
                            let record_needs_specialization =
                                procs.ability_member_aliases.get(structure).is_some();
                            let specialized_structure_sym = if record_needs_specialization {
                                // We need to specialize the record now; create a new one for it.
                                // TODO: reuse this symbol for all updates
                                env.unique_symbol()
                            } else {
                                // The record is already good.
                                structure
                            };

                            let access_expr = Expr::StructAtIndex {
                                structure: specialized_structure_sym,
                                index,
                                field_layouts,
                            };
                            stmt =
                                Stmt::Let(*symbol, access_expr, *field_layout, arena.alloc(stmt));

                            if record_needs_specialization {
                                stmt = specialize_symbol(
                                    env,
                                    procs,
                                    layout_cache,
                                    Some(record_var),
                                    specialized_structure_sym,
                                    stmt,
                                    structure,
                                );
                            }
                        }
                    }
                }
                stmt
            }
        }

        Closure(ClosureData {
            function_type,
            return_type,
            name,
            arguments,
            captured_symbols,
            loc_body: boxed_body,
            ..
        }) => {
            let loc_body = *boxed_body;

            let raw = layout_cache.raw_from_var(env.arena, function_type, env.subs);

            match return_on_layout_error!(env, raw) {
                RawFunctionLayout::ZeroArgumentThunk(_) => {
                    unreachable!("a closure syntactically always must have at least one argument")
                }
                RawFunctionLayout::Function(_argument_layouts, lambda_set, _ret_layout) => {
                    let mut captured_symbols = Vec::from_iter_in(captured_symbols, env.arena);
                    captured_symbols.sort();
                    let captured_symbols = captured_symbols.into_bump_slice();

                    let symbols =
                        Vec::from_iter_in(captured_symbols.iter(), env.arena).into_bump_slice();

                    let lambda_name = find_lambda_name(
                        env,
                        layout_cache,
                        lambda_set,
                        name,
                        symbols.iter().copied(),
                    );

                    let inserted = procs.insert_anonymous(
                        env,
                        lambda_name,
                        function_type,
                        arguments,
                        loc_body,
                        CapturedSymbols::Captured(captured_symbols),
                        return_type,
                        layout_cache,
                    );

                    if let Err(runtime_error) = inserted {
                        return Stmt::RuntimeError(env.arena.alloc(format!(
                            "RuntimeError {} line {} {:?}",
                            file!(),
                            line!(),
                            runtime_error,
                        )));
                    } else {
                        drop(inserted);
                    }

                    // define the closure data

                    construct_closure_data(
                        env,
                        lambda_set,
                        lambda_name,
                        symbols.iter().copied(),
                        assigned,
                        hole,
                    )
                }
            }
        }

        Call(boxed, loc_args, _) => {
            let (fn_var, loc_expr, _lambda_set_var, _ret_var) = *boxed;

            // even if a call looks like it's by name, it may in fact be by-pointer.
            // E.g. in `(\f, x -> f x)` the call is in fact by pointer.
            // So we check the function name against the list of partial procedures,
            // the procedures that we have lifted to the top-level and can call by name
            // if it's in there, it's a call by name, otherwise it's a call by pointer
            let is_known = |key| {
                // a proc in this module, or an imported symbol
                procs.partial_procs.contains_key(key)
                    || (env.is_imported_symbol(key) && !procs.is_imported_module_thunk(key))
            };

            match loc_expr.value {
                roc_can::expr::Expr::Var(proc_name) if is_known(proc_name) => {
                    // a call by a known name
                    call_by_name(
                        env,
                        procs,
                        fn_var,
                        proc_name,
                        loc_args,
                        layout_cache,
                        assigned,
                        hole,
                    )
                }
                roc_can::expr::Expr::AbilityMember(member, specialization_id, _) => {
                    let specialization_proc_name =
                        late_resolve_ability_specialization(env, member, specialization_id, fn_var);

                    call_by_name(
                        env,
                        procs,
                        fn_var,
                        specialization_proc_name,
                        loc_args,
                        layout_cache,
                        assigned,
                        hole,
                    )
                }
                _ => {
                    // Call by pointer - the closure was anonymous, e.g.
                    //
                    // ((\a -> a) 5)
                    //
                    // It might even be the anonymous result of a conditional:
                    //
                    // ((if x > 0 then \a -> a else \_ -> 0) 5)
                    //
                    // It could be named too:
                    //
                    // ((if x > 0 then foo else bar) 5)
                    //
                    // also this occurs for functions passed in as arguments, e.g.
                    //
                    // (\f, x -> f x)

                    let arg_symbols = Vec::from_iter_in(
                        loc_args.iter().map(|(var, arg_expr)| {
                            possible_reuse_symbol_or_specialize(
                                env,
                                procs,
                                layout_cache,
                                &arg_expr.value,
                                *var,
                            )
                        }),
                        arena,
                    )
                    .into_bump_slice();

                    let full_layout = return_on_layout_error!(
                        env,
                        layout_cache.raw_from_var(env.arena, fn_var, env.subs,)
                    );

                    // if the function expression (loc_expr) is already a symbol,
                    // re-use that symbol, and don't define its value again
                    let mut result;
                    use ReuseSymbol::*;
                    match can_reuse_symbol(env, procs, &loc_expr.value, fn_var) {
                        LocalFunction(_) => {
                            unreachable!("if this was known to be a function, we would not be here")
                        }
                        Imported(thunk_name) => {
                            debug_assert!(procs.is_imported_module_thunk(thunk_name));

                            add_needed_external(
                                procs,
                                env,
                                fn_var,
                                LambdaName::no_niche(thunk_name),
                            );

                            let function_symbol = env.unique_symbol();

                            match full_layout {
                                RawFunctionLayout::Function(
                                    arg_layouts,
                                    lambda_set,
                                    ret_layout,
                                ) => {
                                    let closure_data_symbol = function_symbol;

                                    result = match_on_lambda_set(
                                        env,
                                        procs,
                                        lambda_set,
                                        closure_data_symbol,
                                        arg_symbols,
                                        arg_layouts,
                                        ret_layout,
                                        assigned,
                                        hole,
                                    );

                                    result = force_thunk(
                                        env,
                                        thunk_name,
                                        Layout::LambdaSet(lambda_set),
                                        function_symbol,
                                        env.arena.alloc(result),
                                    );
                                }
                                RawFunctionLayout::ZeroArgumentThunk(_) => {
                                    unreachable!("calling a non-closure layout")
                                }
                            }
                        }
                        Value(function_symbol) => {
                            let function_symbol = procs.symbol_specializations.get_or_insert(
                                env,
                                layout_cache,
                                function_symbol,
                                fn_var,
                            );

                            match full_layout {
                                RawFunctionLayout::Function(
                                    arg_layouts,
                                    lambda_set,
                                    ret_layout,
                                ) => {
                                    let closure_data_symbol = function_symbol;

                                    result = match_on_lambda_set(
                                        env,
                                        procs,
                                        lambda_set,
                                        closure_data_symbol,
                                        arg_symbols,
                                        arg_layouts,
                                        ret_layout,
                                        assigned,
                                        hole,
                                    );
                                }
                                RawFunctionLayout::ZeroArgumentThunk(_) => {
                                    unreachable!("calling a non-closure layout")
                                }
                            }
                        }
                        UnspecializedExpr(symbol) => {
                            match procs.ability_member_aliases.get(symbol).unwrap() {
                                &self::AbilityMember(member) => {
                                    let resolved_proc = env.abilities.with_module_abilities_store(env.home, |store|
                                        resolve_ability_specialization(env.subs, store, member, fn_var)
                                            .expect("Recorded as an ability member, but it doesn't have a specialization")
                                    );

                                    let resolved_proc = match resolved_proc {
                                        Resolved::Specialization(symbol) => symbol,
                                        Resolved::NeedsGenerated => {
                                            todo_abilities!("Generate impls for structural types")
                                        }
                                    };

                                    // a call by a known name
                                    return call_by_name(
                                        env,
                                        procs,
                                        fn_var,
                                        resolved_proc,
                                        loc_args,
                                        layout_cache,
                                        assigned,
                                        hole,
                                    );
                                }
                            }
                        }
                        NotASymbol => {
                            // the expression is not a symbol. That means it's an expression
                            // evaluating to a function value.

                            match full_layout {
                                RawFunctionLayout::Function(
                                    arg_layouts,
                                    lambda_set,
                                    ret_layout,
                                ) => {
                                    let closure_data_symbol = env.unique_symbol();

                                    result = match_on_lambda_set(
                                        env,
                                        procs,
                                        lambda_set,
                                        closure_data_symbol,
                                        arg_symbols,
                                        arg_layouts,
                                        ret_layout,
                                        assigned,
                                        hole,
                                    );

                                    result = with_hole(
                                        env,
                                        loc_expr.value,
                                        fn_var,
                                        procs,
                                        layout_cache,
                                        closure_data_symbol,
                                        env.arena.alloc(result),
                                    );
                                }
                                RawFunctionLayout::ZeroArgumentThunk(_) => {
                                    unreachable!(
                                        "{:?} cannot be called in the source language",
                                        full_layout
                                    )
                                }
                            }
                        }
                    }
                    let iter = loc_args.into_iter().rev().zip(arg_symbols.iter().rev());
                    assign_to_symbols(env, procs, layout_cache, iter, result)
                }
            }
        }

        ForeignCall {
            foreign_symbol,
            args,
            ret_var,
        } => {
            let mut arg_symbols = Vec::with_capacity_in(args.len(), env.arena);

            for (var, arg_expr) in args.iter() {
                arg_symbols.push(possible_reuse_symbol_or_specialize(
                    env,
                    procs,
                    layout_cache,
                    arg_expr,
                    *var,
                ));
            }
            let arg_symbols = arg_symbols.into_bump_slice();

            // layout of the return type
            let layout =
                return_on_layout_error!(env, layout_cache.from_var(env.arena, ret_var, env.subs,));

            let call = self::Call {
                call_type: CallType::Foreign {
                    foreign_symbol,
                    ret_layout: env.arena.alloc(layout),
                },
                arguments: arg_symbols,
            };

            let result = build_call(env, call, assigned, layout, hole);

            let iter = args
                .into_iter()
                .rev()
                .map(|(a, b)| (a, Loc::at_zero(b)))
                .zip(arg_symbols.iter().rev());
            assign_to_symbols(env, procs, layout_cache, iter, result)
        }

        RunLowLevel { op, args, ret_var } => {
            let mut arg_symbols = Vec::with_capacity_in(args.len(), env.arena);

            for (var, arg_expr) in args.iter() {
                arg_symbols.push(possible_reuse_symbol_or_specialize(
                    env,
                    procs,
                    layout_cache,
                    arg_expr,
                    *var,
                ));
            }
            let arg_symbols = arg_symbols.into_bump_slice();

            // layout of the return type
            let layout =
                return_on_layout_error!(env, layout_cache.from_var(env.arena, ret_var, env.subs,));

            macro_rules! match_on_closure_argument {
                ( $ho:ident, [$($x:ident),* $(,)?]) => {{
                    let closure_index = op.function_argument_position();
                    let closure_data_symbol = arg_symbols[closure_index];
                    let closure_data_var = args[closure_index].0;

                    let closure_data_layout = return_on_layout_error!(
                        env,
                        layout_cache.raw_from_var(env.arena, closure_data_var, env.subs)
                    );

                    // NB: I don't think the top_level here can have a captures niche?
                    let top_level_capture_niche = CapturesNiche::no_niche();
                    let top_level = ProcLayout::from_raw(env.arena, closure_data_layout, top_level_capture_niche);

                    let arena = env.arena;

                    let arg_layouts = top_level.arguments;
                    let ret_layout = top_level.result;

                    match closure_data_layout {
                        RawFunctionLayout::Function(_, lambda_set, _) =>  {
                            lowlevel_match_on_lambda_set(
                                env,
                                lambda_set,
                                op,
                                closure_data_symbol,
                                |(top_level_function, closure_data, closure_env_layout,  specialization_id, update_mode)| {
                                    let passed_function = PassedFunction {
                                        name: top_level_function,
                                        captured_environment: closure_data_symbol,
                                        owns_captured_environment: false,
                                        specialization_id,
                                        argument_layouts: arg_layouts,
                                        return_layout: ret_layout,
                                    };


                                    let higher_order = HigherOrderLowLevel {
                                        op: crate::low_level::HigherOrder::$ho { $($x,)* },
                                        closure_env_layout,
                                        update_mode,
                                        passed_function,
                                    };

                                    self::Call {
                                        call_type: CallType::HigherOrder(arena.alloc(higher_order)),
                                        arguments: arena.alloc([$($x,)* top_level_function.name(), closure_data]),
                                    }
                                },
                                layout,
                                assigned,
                                hole,
                            )
                        }
                        RawFunctionLayout::ZeroArgumentThunk(_) => unreachable!("match_on_closure_argument received a zero-argument thunk"),
                    }
                }};
            }

            macro_rules! walk {
                ($oh:ident) => {{
                    debug_assert_eq!(arg_symbols.len(), 3);

                    const LIST_INDEX: usize = 0;
                    const DEFAULT_INDEX: usize = 1;
                    const CLOSURE_INDEX: usize = 2;

                    let xs = arg_symbols[LIST_INDEX];
                    let state = arg_symbols[DEFAULT_INDEX];

                    let stmt = match_on_closure_argument!($oh, [xs, state]);

                    // because of a hack to implement List.product and List.sum, we need to also
                    // assign to symbols here. Normally the arguments to a lowlevel function are
                    // all symbols anyway, but because of this hack the closure symbol can be an
                    // actual closure, and the default is either the number 1 or 0
                    // this can be removed when we define builtin modules as proper modules

                    let stmt = assign_to_symbol(
                        env,
                        procs,
                        layout_cache,
                        args[LIST_INDEX].0,
                        Loc::at_zero(args[LIST_INDEX].1.clone()),
                        arg_symbols[LIST_INDEX],
                        stmt,
                    );

                    let stmt = assign_to_symbol(
                        env,
                        procs,
                        layout_cache,
                        args[DEFAULT_INDEX].0,
                        Loc::at_zero(args[DEFAULT_INDEX].1.clone()),
                        arg_symbols[DEFAULT_INDEX],
                        stmt,
                    );

                    assign_to_symbol(
                        env,
                        procs,
                        layout_cache,
                        args[CLOSURE_INDEX].0,
                        Loc::at_zero(args[CLOSURE_INDEX].1.clone()),
                        arg_symbols[CLOSURE_INDEX],
                        stmt,
                    )
                }};
            }

            use LowLevel::*;
            match op {
                ListMap => {
                    debug_assert_eq!(arg_symbols.len(), 2);
                    let xs = arg_symbols[0];
                    match_on_closure_argument!(ListMap, [xs])
                }
                ListSortWith => {
                    debug_assert_eq!(arg_symbols.len(), 2);
                    let xs = arg_symbols[0];
                    match_on_closure_argument!(ListSortWith, [xs])
                }
                DictWalk => walk!(DictWalk),
                ListMap2 => {
                    debug_assert_eq!(arg_symbols.len(), 3);

                    let xs = arg_symbols[0];
                    let ys = arg_symbols[1];

                    match_on_closure_argument!(ListMap2, [xs, ys])
                }
                ListMap3 => {
                    debug_assert_eq!(arg_symbols.len(), 4);

                    let xs = arg_symbols[0];
                    let ys = arg_symbols[1];
                    let zs = arg_symbols[2];

                    match_on_closure_argument!(ListMap3, [xs, ys, zs])
                }
                ListMap4 => {
                    debug_assert_eq!(arg_symbols.len(), 5);

                    let xs = arg_symbols[0];
                    let ys = arg_symbols[1];
                    let zs = arg_symbols[2];
                    let ws = arg_symbols[3];

                    match_on_closure_argument!(ListMap4, [xs, ys, zs, ws])
                }
                BoxExpr => {
                    debug_assert_eq!(arg_symbols.len(), 1);
                    let x = arg_symbols[0];

                    Stmt::Let(assigned, Expr::ExprBox { symbol: x }, layout, hole)
                }
                UnboxExpr => {
                    debug_assert_eq!(arg_symbols.len(), 1);
                    let x = arg_symbols[0];

                    Stmt::Let(assigned, Expr::ExprUnbox { symbol: x }, layout, hole)
                }
                _ => {
                    let call = self::Call {
                        call_type: CallType::LowLevel {
                            op,
                            update_mode: env.next_update_mode_id(),
                        },
                        arguments: arg_symbols,
                    };

                    let result = build_call(env, call, assigned, layout, hole);

                    let iter = args
                        .into_iter()
                        .rev()
                        .map(|(a, b)| (a, Loc::at_zero(b)))
                        .zip(arg_symbols.iter().rev());
                    assign_to_symbols(env, procs, layout_cache, iter, result)
                }
            }
        }
        TypedHole(_) => Stmt::RuntimeError("Hit a blank"),
        RuntimeError(e) => Stmt::RuntimeError(env.arena.alloc(format!("{:?}", e))),
    }
}

#[inline(always)]
fn late_resolve_ability_specialization<'a>(
    env: &mut Env<'a, '_>,
    member: Symbol,
    specialization_id: Option<SpecializationId>,
    specialization_var: Variable,
) -> Symbol {
    let opt_resolved = specialization_id.and_then(|id| {
        env.abilities
            .with_module_abilities_store(env.home, |store| store.get_resolved(id))
    });

    if let Some(spec_symbol) = opt_resolved {
        // Fast path: specialization is monomorphic, was found during solving.
        spec_symbol
    } else if let Content::Structure(FlatType::Func(_, lambda_set, _)) =
        env.subs.get_content_without_compacting(specialization_var)
    {
        // Fast path: the member is a function, so the lambda set will tell us the
        // specialization.
        use roc_types::subs::LambdaSet;
        let LambdaSet {
            solved,
            unspecialized,
            recursion_var: _,
        } = env.subs.get_lambda_set(*lambda_set);

        debug_assert!(unspecialized.is_empty());
        let mut iter_lambda_set = solved.iter_all();
        debug_assert_eq!(iter_lambda_set.len(), 1);
        let spec_symbol_index = iter_lambda_set.next().unwrap().0;
        env.subs[spec_symbol_index]
    } else {
        // Otherwise, resolve by checking the able var.
        let specialization = env
            .abilities
            .with_module_abilities_store(env.home, |store| {
                resolve_ability_specialization(env.subs, store, member, specialization_var)
                    .expect("Ability specialization is unknown - code generation cannot proceed!")
            });

        match specialization {
            Resolved::Specialization(symbol) => symbol,
            Resolved::NeedsGenerated => {
                todo_abilities!("Generate impls for structural types")
            }
        }
    }
}

fn find_lambda_name<'a, I>(
    env: &mut Env<'a, '_>,
    layout_cache: &mut LayoutCache<'a>,
    lambda_set: LambdaSet<'a>,
    function_name: Symbol,
    captures: I,
) -> LambdaName<'a>
where
    I: IntoIterator<Item = &'a (Symbol, Variable)>,
{
    let this_function_captures_layouts = captures
        .into_iter()
        .map(|(_, var)| {
            layout_cache
                .from_var(env.arena, *var, env.subs)
                .expect("layout problem for capture")
        })
        .collect_in::<Vec<_>>(env.arena);
    lambda_set.find_lambda_name(function_name, &this_function_captures_layouts)
}

#[allow(clippy::too_many_arguments)]
fn construct_closure_data<'a, I>(
    env: &mut Env<'a, '_>,
    lambda_set: LambdaSet<'a>,
    name: LambdaName<'a>,
    symbols: I,
    assigned: Symbol,
    hole: &'a Stmt<'a>,
) -> Stmt<'a>
where
    I: IntoIterator<Item = &'a (Symbol, Variable)>,
    I::IntoIter: ExactSizeIterator,
{
    let lambda_set_layout = Layout::LambdaSet(lambda_set);
    let symbols = symbols.into_iter();

    let result = match lambda_set.layout_for_member_with_lambda_name(name) {
        ClosureRepresentation::Union {
            tag_id,
            alphabetic_order_fields: field_layouts,
            union_layout,
            closure_name: _,
        } => {
            // captured variables are in symbol-alphabetic order, but now we want
            // them ordered by their alignment requirements
            let mut combined = Vec::with_capacity_in(symbols.len(), env.arena);
            for ((symbol, _variable), layout) in symbols.zip(field_layouts.iter()) {
                combined.push((*symbol, layout))
            }

            let ptr_bytes = env.target_info;

            combined.sort_by(|(_, layout1), (_, layout2)| {
                let size1 = layout1.alignment_bytes(ptr_bytes);
                let size2 = layout2.alignment_bytes(ptr_bytes);

                size2.cmp(&size1)
            });

            let symbols =
                Vec::from_iter_in(combined.iter().map(|(a, _)| *a), env.arena).into_bump_slice();

            let expr = Expr::Tag {
                tag_id,
                tag_layout: union_layout,
                arguments: symbols,
            };

            Stmt::Let(assigned, expr, lambda_set_layout, env.arena.alloc(hole))
        }
        ClosureRepresentation::AlphabeticOrderStruct(field_layouts) => {
            debug_assert_eq!(field_layouts.len(), symbols.len());

            // captured variables are in symbol-alphabetic order, but now we want
            // them ordered by their alignment requirements
            let mut combined = Vec::with_capacity_in(symbols.len(), env.arena);
            for ((symbol, _variable), layout) in symbols.zip(field_layouts.iter()) {
                combined.push((*symbol, layout))
            }

            let ptr_bytes = env.target_info;

            combined.sort_by(|(_, layout1), (_, layout2)| {
                let size1 = layout1.alignment_bytes(ptr_bytes);
                let size2 = layout2.alignment_bytes(ptr_bytes);

                size2.cmp(&size1)
            });

            let symbols =
                Vec::from_iter_in(combined.iter().map(|(a, _)| *a), env.arena).into_bump_slice();
            let field_layouts =
                Vec::from_iter_in(combined.iter().map(|(_, b)| **b), env.arena).into_bump_slice();

            debug_assert_eq!(
                Layout::struct_no_name_order(field_layouts),
                lambda_set.runtime_representation()
            );

            let expr = Expr::Struct(symbols);

            Stmt::Let(assigned, expr, lambda_set_layout, hole)
        }
        ClosureRepresentation::Other(Layout::Builtin(Builtin::Bool)) => {
            debug_assert_eq!(symbols.len(), 0);

            debug_assert_eq!(lambda_set.set.len(), 2);
            let tag_id = name.name() != lambda_set.iter_set().next().unwrap().name();
            let expr = Expr::Literal(Literal::Bool(tag_id));

            Stmt::Let(assigned, expr, lambda_set_layout, hole)
        }
        ClosureRepresentation::Other(Layout::Builtin(Builtin::Int(IntWidth::U8))) => {
            debug_assert_eq!(symbols.len(), 0);

            debug_assert!(lambda_set.set.len() > 2);
            let tag_id = lambda_set
                .iter_set()
                .position(|s| s.name() == name.name())
                .unwrap() as u8;

            let expr = Expr::Literal(Literal::Byte(tag_id));

            Stmt::Let(assigned, expr, lambda_set_layout, hole)
        }
        _ => unreachable!(),
    };

    result
}

#[allow(clippy::too_many_arguments)]
fn convert_tag_union<'a>(
    env: &mut Env<'a, '_>,
    variant_var: Variable,
    assigned: Symbol,
    hole: &'a Stmt<'a>,
    tag_name: TagName,
    procs: &mut Procs<'a>,
    layout_cache: &mut LayoutCache<'a>,
    args: std::vec::Vec<(Variable, Loc<roc_can::expr::Expr>)>,
    arena: &'a Bump,
) -> Stmt<'a> {
    use crate::layout::UnionVariant::*;
    let res_variant =
        crate::layout::union_sorted_tags(env.arena, variant_var, env.subs, env.target_info);
    let variant = match res_variant {
        Ok(cached) => cached,
        Err(LayoutProblem::UnresolvedTypeVar(_)) => {
            return Stmt::RuntimeError(env.arena.alloc(format!(
                "UnresolvedTypeVar {} line {}",
                file!(),
                line!()
            )))
        }
        Err(LayoutProblem::Erroneous) => {
            return Stmt::RuntimeError(env.arena.alloc(format!(
                "Erroneous {} line {}",
                file!(),
                line!()
            )));
        }
    };

    match variant {
        Never => unreachable!(
            "The `[]` type has no constructors, source var {:?}",
            variant_var
        ),
        Unit => Stmt::Let(assigned, Expr::Struct(&[]), Layout::UNIT, hole),
        BoolUnion { ttrue, .. } => Stmt::Let(
            assigned,
            Expr::Literal(Literal::Bool(&tag_name == ttrue.expect_tag_ref())),
            Layout::Builtin(Builtin::Bool),
            hole,
        ),
        ByteUnion(tag_names) => {
            let opt_tag_id = tag_names
                .iter()
                .position(|key| key.expect_tag_ref() == &tag_name);

            match opt_tag_id {
                Some(tag_id) => Stmt::Let(
                    assigned,
                    Expr::Literal(Literal::Byte(tag_id as u8)),
                    Layout::Builtin(Builtin::Int(IntWidth::U8)),
                    hole,
                ),
                None => Stmt::RuntimeError("tag must be in its own type"),
            }
        }

        Newtype {
            arguments: field_layouts,
            ..
        } => {
            let field_symbols_temp = sorted_field_symbols(env, procs, layout_cache, args);

            let mut field_symbols = Vec::with_capacity_in(field_layouts.len(), env.arena);
            field_symbols.extend(field_symbols_temp.iter().map(|r| r.1));
            let field_symbols = field_symbols.into_bump_slice();

            // Layout will unpack this unwrapped tack if it only has one (non-zero-sized) field
            let layout = layout_cache
                .from_var(env.arena, variant_var, env.subs)
                .unwrap_or_else(|err| panic!("TODO turn fn_var into a RuntimeError {:?}", err));

            // even though this was originally a Tag, we treat it as a Struct from now on
            let stmt = if let [only_field] = field_symbols {
                let mut hole = hole.clone();
                substitute_in_exprs(env.arena, &mut hole, assigned, *only_field);
                hole
            } else {
                Stmt::Let(assigned, Expr::Struct(field_symbols), layout, hole)
            };

            let iter = field_symbols_temp.into_iter().map(|(_, _, data)| data);
            assign_to_symbols(env, procs, layout_cache, iter, stmt)
        }
        NewtypeByVoid {
            data_tag_arguments, ..
        } => {
            let field_symbols_temp = sorted_field_symbols(env, procs, layout_cache, args);

            let mut field_symbols = Vec::with_capacity_in(data_tag_arguments.len(), env.arena);
            field_symbols.extend(field_symbols_temp.iter().map(|r| r.1));
            let field_symbols = field_symbols.into_bump_slice();

            // Layout will unpack this unwrapped tack if it only has one (non-zero-sized) field
            let layout = layout_cache
                .from_var(env.arena, variant_var, env.subs)
                .unwrap_or_else(|err| panic!("TODO turn fn_var into a RuntimeError {:?}", err));

            // even though this was originally a Tag, we treat it as a Struct from now on
            let stmt = if let [only_field] = field_symbols {
                let mut hole = hole.clone();
                substitute_in_exprs(env.arena, &mut hole, assigned, *only_field);
                hole
            } else {
                Stmt::Let(assigned, Expr::Struct(field_symbols), layout, hole)
            };

            let iter = field_symbols_temp.into_iter().map(|(_, _, data)| data);
            assign_to_symbols(env, procs, layout_cache, iter, stmt)
        }
        Wrapped(variant) => {
            let (tag_id, _) = variant.tag_name_to_id(&tag_name);

            let field_symbols_temp = sorted_field_symbols(env, procs, layout_cache, args);

            let field_symbols;

            // we must derive the union layout from the whole_var, building it up
            // from `layouts` would unroll recursive tag unions, and that leads to
            // problems down the line because we hash layouts and an unrolled
            // version is not the same as the minimal version.
            let union_layout = match return_on_layout_error!(
                env,
                layout_cache.from_var(env.arena, variant_var, env.subs,)
            ) {
                Layout::Union(ul) => ul,
                _ => unreachable!(),
            };

            use WrappedVariant::*;
            let (tag, union_layout) = match variant {
                NonRecursive { sorted_tag_layouts } => {
                    field_symbols = {
                        let mut temp = Vec::with_capacity_in(field_symbols_temp.len(), arena);

                        temp.extend(field_symbols_temp.iter().map(|r| r.1));

                        temp.into_bump_slice()
                    };

                    let mut layouts: Vec<&'a [Layout<'a>]> =
                        Vec::with_capacity_in(sorted_tag_layouts.len(), env.arena);

                    for (_, arg_layouts) in sorted_tag_layouts.into_iter() {
                        layouts.push(arg_layouts);
                    }

                    let tag = Expr::Tag {
                        tag_layout: union_layout,
                        tag_id: tag_id as _,
                        arguments: field_symbols,
                    };

                    (tag, union_layout)
                }
                Recursive { sorted_tag_layouts } => {
                    debug_assert!(sorted_tag_layouts.len() > 1);

                    field_symbols = {
                        let mut temp = Vec::with_capacity_in(field_symbols_temp.len() + 1, arena);

                        temp.extend(field_symbols_temp.iter().map(|r| r.1));

                        temp.into_bump_slice()
                    };

                    let mut layouts: Vec<&'a [Layout<'a>]> =
                        Vec::with_capacity_in(sorted_tag_layouts.len(), env.arena);

                    for (_, arg_layouts) in sorted_tag_layouts.into_iter() {
                        layouts.push(arg_layouts);
                    }

                    let tag = Expr::Tag {
                        tag_layout: union_layout,
                        tag_id: tag_id as _,
                        arguments: field_symbols,
                    };

                    (tag, union_layout)
                }
                NonNullableUnwrapped {
                    tag_name: wrapped_tag_name,
                    ..
                } => {
                    debug_assert_eq!(wrapped_tag_name.expect_tag(), tag_name);

                    field_symbols = {
                        let mut temp = Vec::with_capacity_in(field_symbols_temp.len(), arena);

                        temp.extend(field_symbols_temp.iter().map(|r| r.1));

                        temp.into_bump_slice()
                    };

                    let tag = Expr::Tag {
                        tag_layout: union_layout,
                        tag_id: tag_id as _,
                        arguments: field_symbols,
                    };

                    (tag, union_layout)
                }
                NullableWrapped {
                    sorted_tag_layouts, ..
                } => {
                    field_symbols = {
                        let mut temp = Vec::with_capacity_in(field_symbols_temp.len() + 1, arena);

                        temp.extend(field_symbols_temp.iter().map(|r| r.1));

                        temp.into_bump_slice()
                    };

                    let mut layouts: Vec<&'a [Layout<'a>]> =
                        Vec::with_capacity_in(sorted_tag_layouts.len(), env.arena);

                    for (_, arg_layouts) in sorted_tag_layouts.into_iter() {
                        layouts.push(arg_layouts);
                    }

                    let tag = Expr::Tag {
                        tag_layout: union_layout,
                        tag_id: tag_id as _,
                        arguments: field_symbols,
                    };

                    (tag, union_layout)
                }
                NullableUnwrapped { .. } => {
                    field_symbols = {
                        let mut temp = Vec::with_capacity_in(field_symbols_temp.len() + 1, arena);

                        temp.extend(field_symbols_temp.iter().map(|r| r.1));

                        temp.into_bump_slice()
                    };

                    let tag = Expr::Tag {
                        tag_layout: union_layout,
                        tag_id: tag_id as _,
                        arguments: field_symbols,
                    };

                    (tag, union_layout)
                }
            };

            let stmt = Stmt::Let(assigned, tag, Layout::Union(union_layout), hole);
            let iter = field_symbols_temp
                .into_iter()
                .map(|x| x.2 .0)
                .rev()
                .zip(field_symbols.iter().rev());

            assign_to_symbols(env, procs, layout_cache, iter, stmt)
        }
    }
}

#[allow(clippy::too_many_arguments)]
fn tag_union_to_function<'a>(
    env: &mut Env<'a, '_>,
    argument_variables: VariableSubsSlice,
    return_variable: Variable,
    tag_name: TagName,
    proc_symbol: Symbol,
    ext_var: Variable,
    procs: &mut Procs<'a>,
    whole_var: Variable,
    layout_cache: &mut LayoutCache<'a>,
    assigned: Symbol,
    hole: &'a Stmt<'a>,
) -> Stmt<'a> {
    let mut loc_pattern_args = vec![];
    let mut loc_expr_args = vec![];

    for index in argument_variables {
        let arg_var = env.subs[index];

        let arg_symbol = env.unique_symbol();

        let loc_pattern = Loc::at_zero(roc_can::pattern::Pattern::Identifier(arg_symbol));

        let loc_expr = Loc::at_zero(roc_can::expr::Expr::Var(arg_symbol));

        loc_pattern_args.push((arg_var, AnnotatedMark::known_exhaustive(), loc_pattern));
        loc_expr_args.push((arg_var, loc_expr));
    }

    let loc_body = Loc::at_zero(roc_can::expr::Expr::Tag {
        variant_var: return_variable,
        name: tag_name,
        arguments: loc_expr_args,
        ext_var,
    });

    // Lambda does not capture anything, can't have a captures niche
    let lambda_name = LambdaName::no_niche(proc_symbol);

    let inserted = procs.insert_anonymous(
        env,
        lambda_name,
        whole_var,
        loc_pattern_args,
        loc_body,
        CapturedSymbols::None,
        return_variable,
        layout_cache,
    );

    match inserted {
        Ok(_layout) => {
            // only need to construct closure data
            let raw_layout = return_on_layout_error!(
                env,
                layout_cache.raw_from_var(env.arena, whole_var, env.subs,)
            );

            match raw_layout {
                RawFunctionLayout::Function(_, lambda_set, _) => {
                    let lambda_name =
                        find_lambda_name(env, layout_cache, lambda_set, proc_symbol, &[]);
                    debug_assert!(lambda_name.no_captures());
                    construct_closure_data(env, lambda_set, lambda_name, &[], assigned, hole)
                }
                RawFunctionLayout::ZeroArgumentThunk(_) => unreachable!(),
            }
        }

        Err(runtime_error) => Stmt::RuntimeError(env.arena.alloc(format!(
            "RuntimeError {} line {} {:?}",
            file!(),
            line!(),
            runtime_error,
        ))),
    }
}

#[allow(clippy::type_complexity)]
fn sorted_field_symbols<'a>(
    env: &mut Env<'a, '_>,
    procs: &mut Procs<'a>,
    layout_cache: &mut LayoutCache<'a>,
    mut args: std::vec::Vec<(Variable, Loc<roc_can::expr::Expr>)>,
) -> Vec<
    'a,
    (
        u32,
        Symbol,
        ((Variable, Loc<roc_can::expr::Expr>), &'a Symbol),
    ),
> {
    let mut field_symbols_temp = Vec::with_capacity_in(args.len(), env.arena);

    for (var, mut arg) in args.drain(..) {
        // Layout will unpack this unwrapped tag if it only has one (non-zero-sized) field
        let layout = match layout_cache.from_var(env.arena, var, env.subs) {
            Ok(cached) => cached,
            Err(LayoutProblem::UnresolvedTypeVar(_)) => {
                // this argument has type `forall a. a`, which is isomorphic to
                // the empty type (Void, Never, the empty tag union `[]`)
                // Note it does not catch the use of `[]` currently.
                use roc_can::expr::Expr;
                arg.value = Expr::RuntimeError(RuntimeError::VoidValue);
                Layout::UNIT
            }
            Err(LayoutProblem::Erroneous) => {
                // something went very wrong
                panic!("TODO turn fn_var into a RuntimeError")
            }
        };

        let alignment = layout.alignment_bytes(env.target_info);

        let symbol = possible_reuse_symbol_or_specialize(env, procs, layout_cache, &arg.value, var);
        field_symbols_temp.push((alignment, symbol, ((var, arg), &*env.arena.alloc(symbol))));
    }
    field_symbols_temp.sort_by(|a, b| b.0.cmp(&a.0));

    field_symbols_temp
}

/// Insert a closure that does capture symbols (because it is top-level) to the list of partial procs
fn register_noncapturing_closure<'a>(
    env: &mut Env<'a, '_>,
    procs: &mut Procs<'a>,
    closure_name: Symbol,
    closure_data: ClosureData,
) {
    let ClosureData {
        function_type,
        return_type,
        recursive,
        arguments,
        loc_body: boxed_body,
        captured_symbols,
        ..
    } = closure_data;

    // Extract Procs, but discard the resulting Expr::Load.
    // That Load looks up the pointer, which we won't use here!

    let loc_body = *boxed_body;

    let is_self_recursive = !matches!(recursive, roc_can::expr::Recursive::NotRecursive);

    // this should be a top-level declaration, and hence have no captured symbols
    // if we ever do hit this (and it's not a bug), we should make sure to put the
    // captured symbols into a CapturedSymbols and give it to PartialProc::from_named_function
    debug_assert!(captured_symbols.is_empty());

    let partial_proc = PartialProc::from_named_function(
        env,
        function_type,
        arguments,
        loc_body,
        CapturedSymbols::None,
        is_self_recursive,
        return_type,
    );

    procs.partial_procs.insert(closure_name, partial_proc);
}

/// Insert a closure that may capture symbols to the list of partial procs
fn register_capturing_closure<'a>(
    env: &mut Env<'a, '_>,
    procs: &mut Procs<'a>,
    layout_cache: &mut LayoutCache<'a>,
    closure_name: Symbol,
    closure_data: ClosureData,
) {
    // the function surrounding the closure definition may be specialized multiple times,
    // hence in theory this partial proc may be added multiple times. That would be wasteful
    // so we check whether this partial proc is already there.
    //
    // (the `gen_primitives::task_always_twice` test has this behavior)
    if !procs.partial_procs.contains_key(closure_name) {
        let ClosureData {
            function_type,
            return_type,
            closure_type,
            recursive,
            arguments,
            loc_body: boxed_body,
            captured_symbols,
            ..
        } = closure_data;
        let loc_body = *boxed_body;

        let is_self_recursive = !matches!(recursive, roc_can::expr::Recursive::NotRecursive);

        let captured_symbols = match *env.subs.get_content_without_compacting(function_type) {
            Content::Structure(FlatType::Func(_, closure_var, _)) => {
                match LambdaSet::from_var(env.arena, env.subs, closure_var, env.target_info) {
                    Ok(lambda_set) => {
                        if let Layout::Struct {
                            field_layouts: &[], ..
                        } = lambda_set.runtime_representation()
                        {
                            CapturedSymbols::None
                        } else {
                            let mut temp = Vec::from_iter_in(captured_symbols, env.arena);
                            temp.sort();
                            CapturedSymbols::Captured(temp.into_bump_slice())
                        }
                    }
                    Err(_) => {
                        // just allow this. see https://github.com/rtfeldman/roc/issues/1585
                        if captured_symbols.is_empty() {
                            CapturedSymbols::None
                        } else {
                            let mut temp = Vec::from_iter_in(captured_symbols, env.arena);
                            temp.sort();
                            CapturedSymbols::Captured(temp.into_bump_slice())
                        }
                    }
                }
            }
            _ => {
                // This is a value (zero-argument thunk); it cannot capture any variables.
                debug_assert!(
                    captured_symbols.is_empty(),
                    "{:?} with layout {:?} {:?} {:?}",
                    &captured_symbols,
                    layout_cache.raw_from_var(env.arena, function_type, env.subs,),
                    env.subs,
                    (function_type, closure_type),
                );
                CapturedSymbols::None
            }
        };

        let partial_proc = PartialProc::from_named_function(
            env,
            function_type,
            arguments,
            loc_body,
            captured_symbols,
            is_self_recursive,
            return_type,
        );

        procs.partial_procs.insert(closure_name, partial_proc);
    }
}

pub fn from_can<'a>(
    env: &mut Env<'a, '_>,
    variable: Variable,
    can_expr: roc_can::expr::Expr,
    procs: &mut Procs<'a>,
    layout_cache: &mut LayoutCache<'a>,
) -> Stmt<'a> {
    use roc_can::expr::Expr::*;

    match can_expr {
        When {
            cond_var,
            expr_var,
            region: _,
            loc_cond,
            branches,
            branches_cond_var: _,
            exhaustive,
        } => {
            let cond_symbol = possible_reuse_symbol_or_specialize(
                env,
                procs,
                layout_cache,
                &loc_cond.value,
                cond_var,
            );

            let stmt = from_can_when(
                env,
                cond_var,
                expr_var,
                cond_symbol,
                branches,
                exhaustive,
                layout_cache,
                procs,
                None,
            );

            // define the `when` condition
            assign_to_symbol(
                env,
                procs,
                layout_cache,
                cond_var,
                *loc_cond,
                cond_symbol,
                stmt,
            )
        }
        If {
            cond_var,
            branch_var,
            branches,
            final_else,
        } => {
            let ret_layout = layout_cache
                .from_var(env.arena, branch_var, env.subs)
                .expect("invalid ret_layout");
            let cond_layout = layout_cache
                .from_var(env.arena, cond_var, env.subs)
                .expect("invalid cond_layout");

            let mut stmt = from_can(env, branch_var, final_else.value, procs, layout_cache);

            for (loc_cond, loc_then) in branches.into_iter().rev() {
                let branching_symbol = possible_reuse_symbol_or_specialize(
                    env,
                    procs,
                    layout_cache,
                    &loc_cond.value,
                    cond_var,
                );
                let then = from_can(env, branch_var, loc_then.value, procs, layout_cache);

                stmt = cond(env, branching_symbol, cond_layout, then, stmt, ret_layout);

                stmt = assign_to_symbol(
                    env,
                    procs,
                    layout_cache,
                    cond_var,
                    loc_cond,
                    branching_symbol,
                    stmt,
                );
            }

            stmt
        }

        Expect {
            loc_condition,
            loc_continuation,
            lookups_in_cond,
        } => {
            let rest = from_can(env, variable, loc_continuation.value, procs, layout_cache);
            let cond_symbol = env.unique_symbol();

            let lookups = Vec::from_iter_in(lookups_in_cond.iter().map(|t| t.0), env.arena);

            let mut layouts = Vec::with_capacity_in(lookups_in_cond.len(), env.arena);

            for (_, var) in lookups_in_cond {
                let res_layout = layout_cache.from_var(env.arena, var, env.subs);
                let layout = return_on_layout_error!(env, res_layout);
                layouts.push(layout);
            }

            let mut stmt = Stmt::Expect {
                condition: cond_symbol,
                region: loc_condition.region,
                lookups: lookups.into_bump_slice(),
                layouts: layouts.into_bump_slice(),
                remainder: env.arena.alloc(rest),
            };

            stmt = with_hole(
                env,
                loc_condition.value,
                variable,
                procs,
                layout_cache,
                cond_symbol,
                env.arena.alloc(stmt),
            );

            stmt
        }

        LetRec(defs, cont, _cycle_mark) => {
            // because Roc is strict, only functions can be recursive!
            for def in defs.into_iter() {
                if let roc_can::pattern::Pattern::Identifier(symbol) = &def.loc_pattern.value {
                    // Now that we know for sure it's a closure, get an owned
                    // version of these variant args so we can use them properly.
                    match def.loc_expr.value {
                        Closure(closure_data) => {
                            register_capturing_closure(
                                env,
                                procs,
                                layout_cache,
                                *symbol,
                                closure_data,
                            );

                            continue;
                        }
                        _ => unreachable!("recursive value is not a function"),
                    }
                }
                unreachable!("recursive value does not have Identifier pattern")
            }

            from_can(env, variable, cont.value, procs, layout_cache)
        }
        LetNonRec(def, cont) => from_can_let(env, procs, layout_cache, def, cont, variable, None),
        _ => {
            let symbol = env.unique_symbol();
            let hole = env.arena.alloc(Stmt::Ret(symbol));
            with_hole(env, can_expr, variable, procs, layout_cache, symbol, hole)
        }
    }
}

fn to_opt_branches<'a>(
    env: &mut Env<'a, '_>,
    procs: &mut Procs<'a>,
    branches: std::vec::Vec<roc_can::expr::WhenBranch>,
    exhaustive_mark: ExhaustiveMark,
    layout_cache: &mut LayoutCache<'a>,
) -> std::vec::Vec<(
    Pattern<'a>,
    Option<Loc<roc_can::expr::Expr>>,
    roc_can::expr::Expr,
)> {
    debug_assert!(!branches.is_empty());

    let mut loc_branches = std::vec::Vec::new();
    let mut opt_branches = std::vec::Vec::new();

    for when_branch in branches {
        let exhaustive_guard = if when_branch.guard.is_some() {
            Guard::HasGuard
        } else {
            Guard::NoGuard
        };

        if when_branch.redundant.is_redundant(env.subs) {
            // Don't codegen this branch since it's redundant.
            continue;
        }

        for loc_pattern in when_branch.patterns {
            match from_can_pattern(env, procs, layout_cache, &loc_pattern.value) {
                Ok((mono_pattern, assignments)) => {
                    loc_branches.push((
                        Loc::at(loc_pattern.region, mono_pattern.clone()),
                        exhaustive_guard,
                    ));

                    let mut loc_expr = when_branch.value.clone();
                    let region = loc_pattern.region;
                    for (symbol, variable, expr) in assignments.into_iter().rev() {
                        let def = roc_can::def::Def {
                            annotation: None,
                            expr_var: variable,
                            loc_expr: Loc::at(region, expr),
                            loc_pattern: Loc::at(
                                region,
                                roc_can::pattern::Pattern::Identifier(symbol),
                            ),
                            pattern_vars: std::iter::once((symbol, variable)).collect(),
                        };
                        let new_expr =
                            roc_can::expr::Expr::LetNonRec(Box::new(def), Box::new(loc_expr));
                        loc_expr = Loc::at(region, new_expr);
                    }

                    // TODO remove clone?
                    opt_branches.push((mono_pattern, when_branch.guard.clone(), loc_expr.value));
                }
                Err(runtime_error) => {
                    loc_branches.push((
                        Loc::at(loc_pattern.region, Pattern::Underscore),
                        exhaustive_guard,
                    ));

                    // TODO remove clone?
                    opt_branches.push((
                        Pattern::Underscore,
                        when_branch.guard.clone(),
                        roc_can::expr::Expr::RuntimeError(runtime_error),
                    ));
                }
            }
        }
    }

    if exhaustive_mark.is_non_exhaustive(env.subs) {
        // In contrast to elm (currently), we still do codegen even if a pattern is non-exhaustive.
        // So we not only report exhaustiveness errors, but also correct them
        opt_branches.push((
            Pattern::Underscore,
            None,
            roc_can::expr::Expr::RuntimeError(roc_problem::can::RuntimeError::NonExhaustivePattern),
        ));
    }

    opt_branches
}

#[allow(clippy::too_many_arguments)]
fn from_can_when<'a>(
    env: &mut Env<'a, '_>,
    cond_var: Variable,
    expr_var: Variable,
    cond_symbol: Symbol,
    branches: std::vec::Vec<roc_can::expr::WhenBranch>,
    exhaustive_mark: ExhaustiveMark,
    layout_cache: &mut LayoutCache<'a>,
    procs: &mut Procs<'a>,
    join_point: Option<JoinPointId>,
) -> Stmt<'a> {
    if branches.is_empty() {
        // A when-expression with no branches is a runtime error.
        // We can't know what to return!
        return Stmt::RuntimeError("Hit a 0-branch when expression");
    }
    let opt_branches = to_opt_branches(env, procs, branches, exhaustive_mark, layout_cache);

    let cond_layout =
        return_on_layout_error!(env, layout_cache.from_var(env.arena, cond_var, env.subs,));

    let ret_layout =
        return_on_layout_error!(env, layout_cache.from_var(env.arena, expr_var, env.subs,));

    let arena = env.arena;
    let it = opt_branches
        .into_iter()
        .filter_map(|(pattern, opt_guard, can_expr)| {
            if pattern.is_voided() {
                None
            } else {
                let branch_stmt = match join_point {
                    None => from_can(env, expr_var, can_expr, procs, layout_cache),
                    Some(id) => {
                        let symbol = env.unique_symbol();
                        let arguments = bumpalo::vec![in env.arena; symbol].into_bump_slice();
                        let jump = env.arena.alloc(Stmt::Jump(id, arguments));

                        with_hole(env, can_expr, expr_var, procs, layout_cache, symbol, jump)
                    }
                };

                use crate::decision_tree::Guard;
                if let Some(loc_expr) = opt_guard {
                    let id = JoinPointId(env.unique_symbol());
                    let symbol = env.unique_symbol();
                    let jump = env.arena.alloc(Stmt::Jump(id, env.arena.alloc([symbol])));

<<<<<<< HEAD
                    let guard_stmt = with_hole(
                        env,
                        loc_expr.value,
                        cond_var,
                        procs,
                        layout_cache,
                        symbol,
                        jump,
                    );
=======
                let guard_stmt = with_hole(
                    env,
                    loc_expr.value,
                    Variable::BOOL,
                    procs,
                    layout_cache,
                    symbol,
                    jump,
                );
>>>>>>> 7a2c2f6d

                    Some((
                        pattern.clone(),
                        Guard::Guard {
                            id,
                            pattern,
                            stmt: guard_stmt,
                        },
                        branch_stmt,
                    ))
                } else {
                    Some((pattern, Guard::NoGuard, branch_stmt))
                }
            }
        });
    let mono_branches = Vec::from_iter_in(it, arena);

    crate::decision_tree::optimize_when(
        env,
        procs,
        layout_cache,
        cond_symbol,
        cond_layout,
        ret_layout,
        mono_branches,
    )
}

fn substitute(substitutions: &BumpMap<Symbol, Symbol>, s: Symbol) -> Option<Symbol> {
    match substitutions.get(&s) {
        Some(new) => {
            debug_assert!(!substitutions.contains_key(new));
            Some(*new)
        }
        None => None,
    }
}

fn substitute_in_exprs<'a>(arena: &'a Bump, stmt: &mut Stmt<'a>, from: Symbol, to: Symbol) {
    let mut subs = BumpMap::with_capacity_in(1, arena);
    subs.insert(from, to);

    // TODO clean this up
    let ref_stmt = arena.alloc(stmt.clone());
    if let Some(new) = substitute_in_stmt_help(arena, ref_stmt, &subs) {
        *stmt = new.clone();
    }
}

fn substitute_in_stmt_help<'a>(
    arena: &'a Bump,
    stmt: &'a Stmt<'a>,
    subs: &BumpMap<Symbol, Symbol>,
) -> Option<&'a Stmt<'a>> {
    use Stmt::*;

    match stmt {
        Let(symbol, expr, layout, cont) => {
            let opt_cont = substitute_in_stmt_help(arena, cont, subs);
            let opt_expr = substitute_in_expr(arena, expr, subs);

            if opt_expr.is_some() || opt_cont.is_some() {
                let cont = opt_cont.unwrap_or(cont);
                let expr = opt_expr.unwrap_or_else(|| expr.clone());

                Some(arena.alloc(Let(*symbol, expr, *layout, cont)))
            } else {
                None
            }
        }
        Join {
            id,
            parameters,
            remainder,
            body: continuation,
        } => {
            let opt_remainder = substitute_in_stmt_help(arena, remainder, subs);
            let opt_continuation = substitute_in_stmt_help(arena, continuation, subs);

            if opt_remainder.is_some() || opt_continuation.is_some() {
                let remainder = opt_remainder.unwrap_or(remainder);
                let continuation = opt_continuation.unwrap_or(*continuation);

                Some(arena.alloc(Join {
                    id: *id,
                    parameters,
                    remainder,
                    body: continuation,
                }))
            } else {
                None
            }
        }
        Switch {
            cond_symbol,
            cond_layout,
            branches,
            default_branch,
            ret_layout,
        } => {
            let opt_default = substitute_in_stmt_help(arena, default_branch.1, subs);

            let mut did_change = false;

            let opt_branches = Vec::from_iter_in(
                branches.iter().map(|(label, info, branch)| {
                    match substitute_in_stmt_help(arena, branch, subs) {
                        None => None,
                        Some(branch) => {
                            did_change = true;
                            Some((*label, info.clone(), branch.clone()))
                        }
                    }
                }),
                arena,
            );

            if opt_default.is_some() || did_change {
                let default_branch = (
                    default_branch.0.clone(),
                    opt_default.unwrap_or(default_branch.1),
                );

                let branches = if did_change {
                    let new = Vec::from_iter_in(
                        opt_branches.into_iter().zip(branches.iter()).map(
                            |(opt_branch, branch)| match opt_branch {
                                None => branch.clone(),
                                Some(new_branch) => new_branch,
                            },
                        ),
                        arena,
                    );

                    new.into_bump_slice()
                } else {
                    branches
                };

                Some(arena.alloc(Switch {
                    cond_symbol: *cond_symbol,
                    cond_layout: *cond_layout,
                    default_branch,
                    branches,
                    ret_layout: *ret_layout,
                }))
            } else {
                None
            }
        }
        Ret(s) => match substitute(subs, *s) {
            Some(s) => Some(arena.alloc(Ret(s))),
            None => None,
        },
        Refcounting(modify, cont) => {
            // TODO should we substitute in the ModifyRc?
            match substitute_in_stmt_help(arena, cont, subs) {
                Some(cont) => Some(arena.alloc(Refcounting(*modify, cont))),
                None => None,
            }
        }

        Expect {
            condition,
            region,
            lookups,
            layouts,
            remainder,
        } => {
            // TODO should we substitute in the ModifyRc?
            match substitute_in_stmt_help(arena, remainder, subs) {
                Some(cont) => Some(arena.alloc(Expect {
                    condition: *condition,
                    region: *region,
                    lookups,
                    layouts,
                    remainder: cont,
                })),
                None => None,
            }
        }

        Jump(id, args) => {
            let mut did_change = false;
            let new_args = Vec::from_iter_in(
                args.iter().map(|s| match substitute(subs, *s) {
                    None => *s,
                    Some(s) => {
                        did_change = true;
                        s
                    }
                }),
                arena,
            );

            if did_change {
                let args = new_args.into_bump_slice();

                Some(arena.alloc(Jump(*id, args)))
            } else {
                None
            }
        }

        RuntimeError(_) => None,
    }
}

fn substitute_in_call<'a>(
    arena: &'a Bump,
    call: &'a Call<'a>,
    subs: &BumpMap<Symbol, Symbol>,
) -> Option<Call<'a>> {
    let Call {
        call_type,
        arguments,
    } = call;

    let opt_call_type = match call_type {
        CallType::ByName {
            name,
            arg_layouts,
            ret_layout,
            specialization_id,
        } => substitute(subs, name.name()).map(|new| CallType::ByName {
            name: name.replace_name(new),
            arg_layouts,
            ret_layout: *ret_layout,
            specialization_id: *specialization_id,
        }),
        CallType::Foreign { .. } => None,
        CallType::LowLevel { .. } => None,
        CallType::HigherOrder { .. } => None,
    };

    let mut did_change = false;
    let new_args = Vec::from_iter_in(
        arguments.iter().map(|s| match substitute(subs, *s) {
            None => *s,
            Some(s) => {
                did_change = true;
                s
            }
        }),
        arena,
    );

    if did_change || opt_call_type.is_some() {
        let call_type = opt_call_type.unwrap_or_else(|| call_type.clone());

        let arguments = new_args.into_bump_slice();

        Some(self::Call {
            call_type,
            arguments,
        })
    } else {
        None
    }
}

fn substitute_in_expr<'a>(
    arena: &'a Bump,
    expr: &'a Expr<'a>,
    subs: &BumpMap<Symbol, Symbol>,
) -> Option<Expr<'a>> {
    use Expr::*;

    match expr {
        Literal(_) | EmptyArray | RuntimeErrorFunction(_) => None,

        Call(call) => substitute_in_call(arena, call, subs).map(Expr::Call),

        Tag {
            tag_layout,
            tag_id,
            arguments: args,
        } => {
            let mut did_change = false;
            let new_args = Vec::from_iter_in(
                args.iter().map(|s| match substitute(subs, *s) {
                    None => *s,
                    Some(s) => {
                        did_change = true;
                        s
                    }
                }),
                arena,
            );

            if did_change {
                let arguments = new_args.into_bump_slice();

                Some(Tag {
                    tag_layout: *tag_layout,
                    tag_id: *tag_id,
                    arguments,
                })
            } else {
                None
            }
        }

        Reuse { .. } | Reset { .. } => unreachable!("reset/reuse have not been introduced yet"),

        Struct(args) => {
            let mut did_change = false;
            let new_args = Vec::from_iter_in(
                args.iter().map(|s| match substitute(subs, *s) {
                    None => *s,
                    Some(s) => {
                        did_change = true;
                        s
                    }
                }),
                arena,
            );

            if did_change {
                let args = new_args.into_bump_slice();

                Some(Struct(args))
            } else {
                None
            }
        }

        Array {
            elems: args,
            elem_layout,
        } => {
            let mut did_change = false;
            let new_args = Vec::from_iter_in(
                args.iter().map(|e| {
                    if let ListLiteralElement::Symbol(s) = e {
                        match substitute(subs, *s) {
                            None => ListLiteralElement::Symbol(*s),
                            Some(s) => {
                                did_change = true;
                                ListLiteralElement::Symbol(s)
                            }
                        }
                    } else {
                        *e
                    }
                }),
                arena,
            );

            if did_change {
                let args = new_args.into_bump_slice();

                Some(Array {
                    elem_layout: *elem_layout,
                    elems: args,
                })
            } else {
                None
            }
        }

        ExprBox { symbol } => {
            substitute(subs, *symbol).map(|new_symbol| ExprBox { symbol: new_symbol })
        }

        ExprUnbox { symbol } => {
            substitute(subs, *symbol).map(|new_symbol| ExprUnbox { symbol: new_symbol })
        }

        StructAtIndex {
            index,
            structure,
            field_layouts,
        } => match substitute(subs, *structure) {
            Some(structure) => Some(StructAtIndex {
                index: *index,
                field_layouts: *field_layouts,
                structure,
            }),
            None => None,
        },

        GetTagId {
            structure,
            union_layout,
        } => match substitute(subs, *structure) {
            Some(structure) => Some(GetTagId {
                structure,
                union_layout: *union_layout,
            }),
            None => None,
        },

        UnionAtIndex {
            structure,
            tag_id,
            index,
            union_layout,
        } => match substitute(subs, *structure) {
            Some(structure) => Some(UnionAtIndex {
                structure,
                tag_id: *tag_id,
                index: *index,
                union_layout: *union_layout,
            }),
            None => None,
        },
    }
}

#[allow(clippy::too_many_arguments)]
pub fn store_pattern<'a>(
    env: &mut Env<'a, '_>,
    procs: &mut Procs<'a>,
    layout_cache: &mut LayoutCache<'a>,
    can_pat: &Pattern<'a>,
    outer_symbol: Symbol,
    stmt: Stmt<'a>,
) -> Stmt<'a> {
    match store_pattern_help(env, procs, layout_cache, can_pat, outer_symbol, stmt) {
        StorePattern::Productive(new) => new,
        StorePattern::NotProductive(new) => new,
    }
}

enum StorePattern<'a> {
    /// we bound new symbols
    Productive(Stmt<'a>),
    /// no new symbols were bound in this pattern
    NotProductive(Stmt<'a>),
}

/// It is crucial for correct RC insertion that we don't create dead variables!
#[allow(clippy::too_many_arguments)]
fn store_pattern_help<'a>(
    env: &mut Env<'a, '_>,
    procs: &mut Procs<'a>,
    layout_cache: &mut LayoutCache<'a>,
    can_pat: &Pattern<'a>,
    outer_symbol: Symbol,
    mut stmt: Stmt<'a>,
) -> StorePattern<'a> {
    use Pattern::*;

    match can_pat {
        Identifier(symbol) => {
            // An identifier in a pattern can define at most one specialization!
            // Remove any requested specializations for this name now, since this is the definition site.
            let specialization_symbol = procs
                .symbol_specializations
                .remove_single(*symbol)
                // Can happen when the symbol was never used under this body, and hence has no
                // requested specialization.
                .unwrap_or(*symbol);

            substitute_in_exprs(env.arena, &mut stmt, specialization_symbol, outer_symbol);
        }
        Underscore => {
            // do nothing
            return StorePattern::NotProductive(stmt);
        }
        IntLiteral(_, _)
        | FloatLiteral(_, _)
        | DecimalLiteral(_)
        | EnumLiteral { .. }
        | BitLiteral { .. }
        | StrLiteral(_) => {
            return StorePattern::NotProductive(stmt);
        }
        NewtypeDestructure { arguments, .. } => match arguments.as_slice() {
            [(pattern, _layout)] => {
                return store_pattern_help(env, procs, layout_cache, pattern, outer_symbol, stmt);
            }
            _ => {
                let mut fields = Vec::with_capacity_in(arguments.len(), env.arena);
                fields.extend(arguments.iter().map(|x| x.1));

                let layout = Layout::struct_no_name_order(fields.into_bump_slice());

                return store_newtype_pattern(
                    env,
                    procs,
                    layout_cache,
                    outer_symbol,
                    &layout,
                    arguments,
                    stmt,
                );
            }
        },
        Voided { .. } => {
            return StorePattern::NotProductive(stmt);
        }
        AppliedTag {
            arguments,
            layout,
            tag_id,
            ..
        } => {
            return store_tag_pattern(
                env,
                procs,
                layout_cache,
                outer_symbol,
                *layout,
                arguments,
                *tag_id,
                stmt,
            );
        }
        OpaqueUnwrap { argument, .. } => {
            let (pattern, _layout) = &**argument;
            return store_pattern_help(env, procs, layout_cache, pattern, outer_symbol, stmt);
        }

        RecordDestructure(destructs, [_single_field]) => {
            for destruct in destructs {
                match &destruct.typ {
                    DestructType::Required(symbol) => {
                        let specialization_symbol = procs
                            .symbol_specializations
                            .remove_single(*symbol)
                            // Can happen when the symbol was never used under this body, and hence has no
                            // requested specialization.
                            .unwrap_or(*symbol);

                        substitute_in_exprs(
                            env.arena,
                            &mut stmt,
                            specialization_symbol,
                            outer_symbol,
                        );
                    }
                    DestructType::Guard(guard_pattern) => {
                        return store_pattern_help(
                            env,
                            procs,
                            layout_cache,
                            guard_pattern,
                            outer_symbol,
                            stmt,
                        );
                    }
                }
            }
        }
        RecordDestructure(destructs, sorted_fields) => {
            let mut is_productive = false;
            for (index, destruct) in destructs.iter().enumerate().rev() {
                match store_record_destruct(
                    env,
                    procs,
                    layout_cache,
                    destruct,
                    index as u64,
                    outer_symbol,
                    sorted_fields,
                    stmt,
                ) {
                    StorePattern::Productive(new) => {
                        is_productive = true;
                        stmt = new;
                    }
                    StorePattern::NotProductive(new) => {
                        stmt = new;
                    }
                }
            }

            if !is_productive {
                return StorePattern::NotProductive(stmt);
            }
        }
    }

    StorePattern::Productive(stmt)
}

#[allow(clippy::too_many_arguments)]
fn store_tag_pattern<'a>(
    env: &mut Env<'a, '_>,
    procs: &mut Procs<'a>,
    layout_cache: &mut LayoutCache<'a>,
    structure: Symbol,
    union_layout: UnionLayout<'a>,
    arguments: &[(Pattern<'a>, Layout<'a>)],
    tag_id: TagIdIntType,
    mut stmt: Stmt<'a>,
) -> StorePattern<'a> {
    use Pattern::*;

    let mut is_productive = false;

    for (index, (argument, arg_layout)) in arguments.iter().enumerate().rev() {
        let mut arg_layout = *arg_layout;

        if let Layout::RecursivePointer = arg_layout {
            arg_layout = Layout::Union(union_layout);
        }

        let load = Expr::UnionAtIndex {
            index: index as u64,
            structure,
            tag_id,
            union_layout,
        };

        match argument {
            Identifier(symbol) => {
                // Pattern can define only one specialization
                let symbol = procs
                    .symbol_specializations
                    .remove_single(*symbol)
                    .unwrap_or(*symbol);

                // store immediately in the given symbol
                stmt = Stmt::Let(symbol, load, arg_layout, env.arena.alloc(stmt));
                is_productive = true;
            }
            Underscore => {
                // ignore
            }
            IntLiteral(_, _)
            | FloatLiteral(_, _)
            | DecimalLiteral(_)
            | EnumLiteral { .. }
            | BitLiteral { .. }
            | StrLiteral(_) => {}
            _ => {
                // store the field in a symbol, and continue matching on it
                let symbol = env.unique_symbol();

                // first recurse, continuing to unpack symbol
                match store_pattern_help(env, procs, layout_cache, argument, symbol, stmt) {
                    StorePattern::Productive(new) => {
                        is_productive = true;
                        stmt = new;
                        // only if we bind one of its (sub)fields to a used name should we
                        // extract the field
                        stmt = Stmt::Let(symbol, load, arg_layout, env.arena.alloc(stmt));
                    }
                    StorePattern::NotProductive(new) => {
                        // do nothing
                        stmt = new;
                    }
                }
            }
        }
    }

    if is_productive {
        StorePattern::Productive(stmt)
    } else {
        StorePattern::NotProductive(stmt)
    }
}

#[allow(clippy::too_many_arguments)]
fn store_newtype_pattern<'a>(
    env: &mut Env<'a, '_>,
    procs: &mut Procs<'a>,
    layout_cache: &mut LayoutCache<'a>,
    structure: Symbol,
    layout: &Layout<'a>,
    arguments: &[(Pattern<'a>, Layout<'a>)],
    mut stmt: Stmt<'a>,
) -> StorePattern<'a> {
    use Pattern::*;

    let mut arg_layouts = Vec::with_capacity_in(arguments.len(), env.arena);
    let mut is_productive = false;

    for (_, layout) in arguments {
        arg_layouts.push(*layout);
    }

    for (index, (argument, arg_layout)) in arguments.iter().enumerate().rev() {
        let mut arg_layout = *arg_layout;

        if let Layout::RecursivePointer = arg_layout {
            arg_layout = *layout;
        }

        let load = Expr::StructAtIndex {
            index: index as u64,
            field_layouts: arg_layouts.clone().into_bump_slice(),
            structure,
        };

        match argument {
            Identifier(symbol) => {
                // store immediately in the given symbol, removing it specialization if it had any
                let specialization_symbol = procs
                    .symbol_specializations
                    .remove_single(*symbol)
                    // Can happen when the symbol was never used under this body, and hence has no
                    // requested specialization.
                    .unwrap_or(*symbol);

                stmt = Stmt::Let(
                    specialization_symbol,
                    load,
                    arg_layout,
                    env.arena.alloc(stmt),
                );
                is_productive = true;
            }
            Underscore => {
                // ignore
            }
            IntLiteral(_, _)
            | FloatLiteral(_, _)
            | DecimalLiteral(_)
            | EnumLiteral { .. }
            | BitLiteral { .. }
            | StrLiteral(_) => {}
            _ => {
                // store the field in a symbol, and continue matching on it
                let symbol = env.unique_symbol();

                // first recurse, continuing to unpack symbol
                match store_pattern_help(env, procs, layout_cache, argument, symbol, stmt) {
                    StorePattern::Productive(new) => {
                        is_productive = true;
                        stmt = new;
                        // only if we bind one of its (sub)fields to a used name should we
                        // extract the field
                        stmt = Stmt::Let(symbol, load, arg_layout, env.arena.alloc(stmt));
                    }
                    StorePattern::NotProductive(new) => {
                        // do nothing
                        stmt = new;
                    }
                }
            }
        }
    }

    if is_productive {
        StorePattern::Productive(stmt)
    } else {
        StorePattern::NotProductive(stmt)
    }
}

#[allow(clippy::too_many_arguments)]
fn store_record_destruct<'a>(
    env: &mut Env<'a, '_>,
    procs: &mut Procs<'a>,
    layout_cache: &mut LayoutCache<'a>,
    destruct: &RecordDestruct<'a>,
    index: u64,
    outer_symbol: Symbol,
    sorted_fields: &'a [Layout<'a>],
    mut stmt: Stmt<'a>,
) -> StorePattern<'a> {
    use Pattern::*;

    let load = Expr::StructAtIndex {
        index,
        field_layouts: sorted_fields,
        structure: outer_symbol,
    };

    match &destruct.typ {
        DestructType::Required(symbol) => {
            // A destructure can define at most one specialization!
            // Remove any requested specializations for this name now, since this is the definition site.
            let specialization_symbol = procs
                .symbol_specializations
                .remove_single(*symbol)
                // Can happen when the symbol was never used under this body, and hence has no
                // requested specialization.
                .unwrap_or(*symbol);

            stmt = Stmt::Let(
                specialization_symbol,
                load,
                destruct.layout,
                env.arena.alloc(stmt),
            );
        }
        DestructType::Guard(guard_pattern) => match &guard_pattern {
            Identifier(symbol) => {
                let specialization_symbol = procs
                    .symbol_specializations
                    .remove_single(*symbol)
                    // Can happen when the symbol was never used under this body, and hence has no
                    // requested specialization.
                    .unwrap_or(*symbol);

                stmt = Stmt::Let(
                    specialization_symbol,
                    load,
                    destruct.layout,
                    env.arena.alloc(stmt),
                );
            }
            Underscore => {
                // important that this is special-cased to do nothing: mono record patterns will extract all the
                // fields, but those not bound in the source code are guarded with the underscore
                // pattern. So given some record `{ x : a, y : b }`, a match
                //
                // { x } -> ...
                //
                // is actually
                //
                // { x, y: _ } -> ...
                //
                // internally. But `y` is never used, so we must make sure it't not stored/loaded.
                return StorePattern::NotProductive(stmt);
            }
            IntLiteral(_, _)
            | FloatLiteral(_, _)
            | DecimalLiteral(_)
            | EnumLiteral { .. }
            | BitLiteral { .. }
            | StrLiteral(_) => {
                return StorePattern::NotProductive(stmt);
            }

            _ => {
                let symbol = env.unique_symbol();

                match store_pattern_help(env, procs, layout_cache, guard_pattern, symbol, stmt) {
                    StorePattern::Productive(new) => {
                        stmt = new;
                        stmt = Stmt::Let(symbol, load, destruct.layout, env.arena.alloc(stmt));
                    }
                    StorePattern::NotProductive(stmt) => return StorePattern::NotProductive(stmt),
                }
            }
        },
    }

    StorePattern::Productive(stmt)
}

/// We want to re-use symbols that are not function symbols
/// for any other expression, we create a new symbol, and will
/// later make sure it gets assigned the correct value.

#[derive(Debug)]
enum ReuseSymbol {
    Imported(Symbol),
    LocalFunction(Symbol),
    Value(Symbol),
    UnspecializedExpr(Symbol),
    NotASymbol,
}

fn can_reuse_symbol<'a>(
    env: &mut Env<'a, '_>,
    procs: &Procs<'a>,
    expr: &roc_can::expr::Expr,
    expr_var: Variable,
) -> ReuseSymbol {
    use roc_can::expr::Expr::*;
    use ReuseSymbol::*;

    let symbol = match expr {
        AbilityMember(member, specialization_id, _) => {
            late_resolve_ability_specialization(env, *member, *specialization_id, expr_var)
        }
        Var(symbol) => *symbol,
        _ => return NotASymbol,
    };

    let arguments = [
        Symbol::ARG_1,
        Symbol::ARG_2,
        Symbol::ARG_3,
        Symbol::ARG_4,
        Symbol::ARG_5,
        Symbol::ARG_6,
        Symbol::ARG_7,
    ];

    if arguments.contains(&symbol) {
        Value(symbol)
    } else if env.is_imported_symbol(symbol) {
        Imported(symbol)
    } else if procs.partial_procs.contains_key(symbol) {
        LocalFunction(symbol)
    } else if procs.ability_member_aliases.get(symbol).is_some() {
        UnspecializedExpr(symbol)
    } else {
        Value(symbol)
    }
}

fn possible_reuse_symbol_or_specialize<'a>(
    env: &mut Env<'a, '_>,
    procs: &mut Procs<'a>,
    layout_cache: &mut LayoutCache<'a>,
    expr: &roc_can::expr::Expr,
    var: Variable,
) -> Symbol {
    match can_reuse_symbol(env, procs, expr, var) {
        ReuseSymbol::Value(symbol) => {
            procs
                .symbol_specializations
                .get_or_insert(env, layout_cache, symbol, var)
        }
        _ => env.unique_symbol(),
    }
}

fn handle_variable_aliasing<'a, BuildRest>(
    env: &mut Env<'a, '_>,
    procs: &mut Procs<'a>,
    layout_cache: &mut LayoutCache<'a>,
    variable: Variable,
    left: Symbol,
    right: Symbol,
    build_rest: BuildRest,
) -> Stmt<'a>
where
    BuildRest: FnOnce(&mut Env<'a, '_>, &mut Procs<'a>, &mut LayoutCache<'a>) -> Stmt<'a>,
{
    // 1. Handle references to ability members - we could be aliasing an ability member, or another
    //    alias to an ability member.
    {
        let is_ability_member = env
            .abilities
            .with_module_abilities_store(env.home, |store| store.is_ability_member_name(right));

        if is_ability_member {
            procs
                .ability_member_aliases
                .insert(left, AbilityMember(right));
            return build_rest(env, procs, layout_cache);
        }
        if let Some(&ability_member) = procs.ability_member_aliases.get(right) {
            procs.ability_member_aliases.insert(left, ability_member);
            return build_rest(env, procs, layout_cache);
        }
    }

    // 2. Handle references to a known proc - again, we may be either aliasing the proc, or another
    //    alias to a proc.
    if procs.partial_procs.contains_key(right) {
        // This is an alias to a function defined in this module.
        // Attach the alias, then build the rest of the module, so that we reference and specialize
        // the correct proc.
        procs.partial_procs.insert_alias(left, right);
        return build_rest(env, procs, layout_cache);
    }

    // Otherwise we're dealing with an alias whose usages will tell us what specializations we
    // need. So let's figure those out first.
    let result = build_rest(env, procs, layout_cache);

    // The specializations we wanted of the symbol on the LHS of this alias.
    let needed_specializations_of_left = procs.symbol_specializations.remove(left);

    if procs.is_imported_module_thunk(right) {
        // if this is an imported symbol, then we must make sure it is
        // specialized, and wrap the original in a function pointer.
        let mut result = result;
        for (_, (variable, left)) in needed_specializations_of_left {
            add_needed_external(procs, env, variable, LambdaName::no_niche(right));

            let res_layout = layout_cache.from_var(env.arena, variable, env.subs);
            let layout = return_on_layout_error!(env, res_layout);

            result = force_thunk(env, right, layout, left, env.arena.alloc(result));
        }
        result
    } else if env.is_imported_symbol(right) {
        // if this is an imported symbol, then we must make sure it is
        // specialized, and wrap the original in a function pointer.
        add_needed_external(procs, env, variable, LambdaName::no_niche(right));

        // then we must construct its closure; since imported symbols have no closure, we use the empty struct
        let_empty_struct(left, env.arena.alloc(result))
    } else {
        // Otherwise, we are referencing a non-proc value.

        // We need to lift all specializations of "left" to be specializations of "right".
        let mut scratchpad_update_specializations = std::vec::Vec::new();

        let left_had_specialization_symbols = needed_specializations_of_left.len() > 0;

        for (specialization_mark, (specialized_var, specialized_sym)) in
            needed_specializations_of_left
        {
            let old_specialized_sym = procs.symbol_specializations.get_or_insert_known(
                right,
                specialization_mark,
                specialized_var,
                specialized_sym,
            );

            if let Some((_, old_specialized_sym)) = old_specialized_sym {
                scratchpad_update_specializations.push((old_specialized_sym, specialized_sym));
            }
        }

        let mut result = result;
        if left_had_specialization_symbols {
            // If the symbol is specialized, only the specializations need to be updated.
            for (old_specialized_sym, specialized_sym) in
                scratchpad_update_specializations.into_iter()
            {
                substitute_in_exprs(env.arena, &mut result, old_specialized_sym, specialized_sym);
            }
        } else {
            substitute_in_exprs(env.arena, &mut result, left, right);
        }

        result
    }
}

fn force_thunk<'a>(
    env: &mut Env<'a, '_>,
    thunk_name: Symbol,
    layout: Layout<'a>,
    assigned: Symbol,
    hole: &'a Stmt<'a>,
) -> Stmt<'a> {
    let call = self::Call {
        call_type: CallType::ByName {
            name: LambdaName::no_niche(thunk_name),
            ret_layout: env.arena.alloc(layout),
            arg_layouts: &[],
            specialization_id: env.next_call_specialization_id(),
        },
        arguments: &[],
    };

    build_call(env, call, assigned, layout, env.arena.alloc(hole))
}

fn let_empty_struct<'a>(assigned: Symbol, hole: &'a Stmt<'a>) -> Stmt<'a> {
    Stmt::Let(assigned, Expr::Struct(&[]), Layout::UNIT, hole)
}

/// If the symbol is a function or polymorphic value, make sure it is properly specialized
fn specialize_symbol<'a>(
    env: &mut Env<'a, '_>,
    procs: &mut Procs<'a>,
    layout_cache: &mut LayoutCache<'a>,
    arg_var: Option<Variable>,
    symbol: Symbol,
    result: Stmt<'a>,
    original: Symbol,
) -> Stmt<'a> {
    match procs.get_partial_proc(original) {
        None => {
            match arg_var {
                Some(arg_var) if env.is_imported_symbol(original) => {
                    let raw = match layout_cache.raw_from_var(env.arena, arg_var, env.subs) {
                        Ok(v) => v,
                        Err(e) => return_on_layout_error_help!(env, e),
                    };

                    if procs.is_imported_module_thunk(original) {
                        let layout = match raw {
                            RawFunctionLayout::ZeroArgumentThunk(layout) => layout,
                            RawFunctionLayout::Function(_, lambda_set, _) => {
                                Layout::LambdaSet(lambda_set)
                            }
                        };

                        let raw = RawFunctionLayout::ZeroArgumentThunk(layout);
                        let top_level =
                            ProcLayout::from_raw(env.arena, raw, CapturesNiche::no_niche());

                        procs.insert_passed_by_name(
                            env,
                            arg_var,
                            LambdaName::no_niche(original),
                            top_level,
                            layout_cache,
                        );

                        force_thunk(env, original, layout, symbol, env.arena.alloc(result))
                    } else {
                        // Imported symbol, so it must have no captures niche (since
                        // top-levels can't capture)
                        let top_level =
                            ProcLayout::from_raw(env.arena, raw, CapturesNiche::no_niche());
                        procs.insert_passed_by_name(
                            env,
                            arg_var,
                            LambdaName::no_niche(original),
                            top_level,
                            layout_cache,
                        );

                        let_empty_struct(symbol, env.arena.alloc(result))
                    }
                }

                _ => {
                    // danger: a foreign symbol may not be specialized!
                    debug_assert!(
                        !env.is_imported_symbol(original),
                        "symbol {:?} while processing module {:?}",
                        original,
                        (env.home, &arg_var),
                    );
                    result
                }
            }
        }

        Some(partial_proc) => {
            let arg_var = arg_var.unwrap_or(partial_proc.annotation);
            // this symbol is a function, that is used by-name (e.g. as an argument to another
            // function). Register it with the current variable, then create a function pointer
            // to it in the IR.
            let res_layout = return_on_layout_error!(
                env,
                layout_cache.raw_from_var(env.arena, arg_var, env.subs,)
            );

            // we have three kinds of functions really. Plain functions, closures by capture,
            // and closures by unification. Here we record whether this function captures
            // anything.
            let captures = partial_proc.captured_symbols.captures();
            let captured = partial_proc.captured_symbols;

            match res_layout {
                RawFunctionLayout::Function(_, lambda_set, _) => {
                    if captures {
                        let symbols = match captured {
                            CapturedSymbols::Captured(captured_symbols) => {
                                Vec::from_iter_in(captured_symbols.iter(), env.arena)
                                    .into_bump_slice()
                            }
                            CapturedSymbols::None => unreachable!(),
                        };

                        let lambda_name = find_lambda_name(
                            env,
                            layout_cache,
                            lambda_set,
                            original,
                            symbols.iter().copied(),
                        );

                        // define the function pointer
                        let function_ptr_layout = ProcLayout::from_raw(
                            env.arena,
                            res_layout,
                            lambda_name.captures_niche(),
                        );

                        // this is a closure by capture, meaning it itself captures local variables.
                        procs.insert_passed_by_name(
                            env,
                            arg_var,
                            lambda_name,
                            function_ptr_layout,
                            layout_cache,
                        );

                        let closure_data = symbol;

                        construct_closure_data(
                            env,
                            lambda_set,
                            lambda_name,
                            symbols.iter().copied(),
                            closure_data,
                            env.arena.alloc(result),
                        )
                    } else if procs.is_module_thunk(original) {
                        // this is a 0-argument thunk

                        // TODO suspicious
                        // let layout = Layout::Closure(argument_layouts, lambda_set, ret_layout);
                        // panic!("suspicious");
                        let layout = Layout::LambdaSet(lambda_set);
                        let top_level =
                            ProcLayout::new(env.arena, &[], CapturesNiche::no_niche(), layout);
                        procs.insert_passed_by_name(
                            env,
                            arg_var,
                            LambdaName::no_niche(original),
                            top_level,
                            layout_cache,
                        );

                        force_thunk(env, original, layout, symbol, env.arena.alloc(result))
                    } else {
                        // even though this function may not itself capture,
                        // unification may still cause it to have an extra argument
                        let lambda_name =
                            find_lambda_name(env, layout_cache, lambda_set, original, &[]);

                        debug_assert!(lambda_name.no_captures());

                        // define the function pointer
                        let function_ptr_layout = ProcLayout::from_raw(
                            env.arena,
                            res_layout,
                            lambda_name.captures_niche(),
                        );

                        procs.insert_passed_by_name(
                            env,
                            arg_var,
                            lambda_name,
                            function_ptr_layout,
                            layout_cache,
                        );

                        construct_closure_data(
                            env,
                            lambda_set,
                            lambda_name,
                            &[],
                            symbol,
                            env.arena.alloc(result),
                        )
                    }
                }
                RawFunctionLayout::ZeroArgumentThunk(ret_layout) => {
                    // this is a 0-argument thunk
                    let top_level =
                        ProcLayout::new(env.arena, &[], CapturesNiche::no_niche(), ret_layout);
                    procs.insert_passed_by_name(
                        env,
                        arg_var,
                        LambdaName::no_niche(original),
                        top_level,
                        layout_cache,
                    );

                    force_thunk(env, original, ret_layout, symbol, env.arena.alloc(result))
                }
            }
        }
    }
}

fn assign_to_symbol<'a>(
    env: &mut Env<'a, '_>,
    procs: &mut Procs<'a>,
    layout_cache: &mut LayoutCache<'a>,
    arg_var: Variable,
    loc_arg: Loc<roc_can::expr::Expr>,
    symbol: Symbol,
    result: Stmt<'a>,
) -> Stmt<'a> {
    use ReuseSymbol::*;
    match can_reuse_symbol(env, procs, &loc_arg.value, arg_var) {
        Imported(original) | LocalFunction(original) | UnspecializedExpr(original) => {
            // for functions we must make sure they are specialized correctly
            specialize_symbol(
                env,
                procs,
                layout_cache,
                Some(arg_var),
                symbol,
                result,
                original,
            )
        }
        Value(_symbol) => result,
        NotASymbol => with_hole(
            env,
            loc_arg.value,
            arg_var,
            procs,
            layout_cache,
            symbol,
            env.arena.alloc(result),
        ),
    }
}

fn assign_to_symbols<'a, I>(
    env: &mut Env<'a, '_>,
    procs: &mut Procs<'a>,
    layout_cache: &mut LayoutCache<'a>,
    iter: I,
    mut result: Stmt<'a>,
) -> Stmt<'a>
where
    I: Iterator<Item = ((Variable, Loc<roc_can::expr::Expr>), &'a Symbol)>,
{
    for ((arg_var, loc_arg), symbol) in iter {
        result = assign_to_symbol(env, procs, layout_cache, arg_var, loc_arg, *symbol, result);
    }

    result
}

fn add_needed_external<'a>(
    procs: &mut Procs<'a>,
    env: &mut Env<'a, '_>,
    fn_var: Variable,
    name: LambdaName<'a>,
) {
    // call of a function that is not in this module
    use hashbrown::hash_map::Entry::{Occupied, Vacant};

    let existing = match procs.externals_we_need.entry(name.name().module_id()) {
        Vacant(entry) => entry.insert(ExternalSpecializations::new()),
        Occupied(entry) => entry.into_mut(),
    };

    existing.insert_external(name, env.subs, fn_var);
}

fn build_call<'a>(
    _env: &mut Env<'a, '_>,
    call: Call<'a>,
    assigned: Symbol,
    return_layout: Layout<'a>,
    hole: &'a Stmt<'a>,
) -> Stmt<'a> {
    Stmt::Let(assigned, Expr::Call(call), return_layout, hole)
}

/// See https://github.com/rtfeldman/roc/issues/1549
///
/// What happened is that a function has a type error, but the arguments are not processed.
/// That means specializations were missing. Normally that is not a problem, but because
/// of our closure strategy, internal functions can "leak". That's what happened here.
///
/// The solution is to evaluate the arguments as normal, and only when calling the function give an error
fn evaluate_arguments_then_runtime_error<'a>(
    env: &mut Env<'a, '_>,
    procs: &mut Procs<'a>,
    layout_cache: &mut LayoutCache<'a>,
    msg: String,
    loc_args: std::vec::Vec<(Variable, Loc<roc_can::expr::Expr>)>,
) -> Stmt<'a> {
    let arena = env.arena;

    // eventually we will throw this runtime error
    let result = Stmt::RuntimeError(env.arena.alloc(msg));

    // but, we also still evaluate and specialize the arguments to give better error messages
    let arg_symbols = Vec::from_iter_in(
        loc_args.iter().map(|(var, arg_expr)| {
            possible_reuse_symbol_or_specialize(env, procs, layout_cache, &arg_expr.value, *var)
        }),
        arena,
    )
    .into_bump_slice();

    let iter = loc_args.into_iter().rev().zip(arg_symbols.iter().rev());
    assign_to_symbols(env, procs, layout_cache, iter, result)
}

#[allow(clippy::too_many_arguments)]
fn call_by_name<'a>(
    env: &mut Env<'a, '_>,
    procs: &mut Procs<'a>,
    fn_var: Variable,
    proc_name: Symbol,
    loc_args: std::vec::Vec<(Variable, Loc<roc_can::expr::Expr>)>,
    layout_cache: &mut LayoutCache<'a>,
    assigned: Symbol,
    hole: &'a Stmt<'a>,
) -> Stmt<'a> {
    // Register a pending_specialization for this function
    match layout_cache.raw_from_var(env.arena, fn_var, env.subs) {
        Err(LayoutProblem::UnresolvedTypeVar(var)) => {
            let msg = format!(
                "Hit an unresolved type variable {:?} when creating a layout for {:?} (var {:?})",
                var, proc_name, fn_var
            );

            evaluate_arguments_then_runtime_error(env, procs, layout_cache, msg, loc_args)
        }
        Err(LayoutProblem::Erroneous) => {
            let msg = format!(
                "Hit an erroneous type when creating a layout for {:?}",
                proc_name
            );

            evaluate_arguments_then_runtime_error(env, procs, layout_cache, msg, loc_args)
        }
        Ok(RawFunctionLayout::Function(arg_layouts, lambda_set, ret_layout)) => {
            if procs.is_module_thunk(proc_name) {
                if loc_args.is_empty() {
                    call_by_name_module_thunk(
                        env,
                        procs,
                        fn_var,
                        proc_name,
                        env.arena.alloc(Layout::LambdaSet(lambda_set)),
                        layout_cache,
                        assigned,
                        hole,
                    )
                } else {
                    // here we turn a call to a module thunk into forcing of that thunk
                    // the thunk represents the closure environment for the body, so we then match
                    // on the closure environment to perform the call that the body represents.
                    //
                    // Example:
                    //
                    // > main = parseA  "foo" "bar"
                    // > parseA = Str.concat

                    let closure_data_symbol = env.unique_symbol();

                    let arena = env.arena;
                    let arg_symbols = Vec::from_iter_in(
                        loc_args.iter().map(|(arg_var, arg_expr)| {
                            possible_reuse_symbol_or_specialize(
                                env,
                                procs,
                                layout_cache,
                                &arg_expr.value,
                                *arg_var,
                            )
                        }),
                        arena,
                    )
                    .into_bump_slice();

                    debug_assert_eq!(arg_symbols.len(), arg_layouts.len());

                    let result = match_on_lambda_set(
                        env,
                        procs,
                        lambda_set,
                        closure_data_symbol,
                        arg_symbols,
                        arg_layouts,
                        ret_layout,
                        assigned,
                        hole,
                    );

                    let result = call_by_name_module_thunk(
                        env,
                        procs,
                        fn_var,
                        proc_name,
                        env.arena.alloc(Layout::LambdaSet(lambda_set)),
                        layout_cache,
                        closure_data_symbol,
                        env.arena.alloc(result),
                    );

                    let iter = loc_args.into_iter().rev().zip(arg_symbols.iter().rev());
                    assign_to_symbols(env, procs, layout_cache, iter, result)
                }
            } else {
                call_by_name_help(
                    env,
                    procs,
                    fn_var,
                    proc_name,
                    loc_args,
                    lambda_set,
                    arg_layouts,
                    ret_layout,
                    layout_cache,
                    assigned,
                    hole,
                )
            }
        }
        Ok(RawFunctionLayout::ZeroArgumentThunk(ret_layout)) => {
            if procs.is_module_thunk(proc_name) {
                // here we turn a call to a module thunk into  forcing of that thunk
                call_by_name_module_thunk(
                    env,
                    procs,
                    fn_var,
                    proc_name,
                    env.arena.alloc(ret_layout),
                    layout_cache,
                    assigned,
                    hole,
                )
            } else if env.is_imported_symbol(proc_name) {
                add_needed_external(procs, env, fn_var, LambdaName::no_niche(proc_name));
                force_thunk(env, proc_name, ret_layout, assigned, hole)
            } else {
                panic!("most likely we're trying to call something that is not a function");
            }
        }
    }
}

#[allow(clippy::too_many_arguments)]
fn call_by_name_help<'a>(
    env: &mut Env<'a, '_>,
    procs: &mut Procs<'a>,
    fn_var: Variable,
    proc_name: Symbol,
    loc_args: std::vec::Vec<(Variable, Loc<roc_can::expr::Expr>)>,
    lambda_set: LambdaSet<'a>,
    argument_layouts: &'a [Layout<'a>],
    ret_layout: &'a Layout<'a>,
    layout_cache: &mut LayoutCache<'a>,
    assigned: Symbol,
    hole: &'a Stmt<'a>,
) -> Stmt<'a> {
    let original_fn_var = fn_var;
    let arena = env.arena;

    // the arguments given to the function, stored in symbols
    let mut field_symbols = Vec::with_capacity_in(loc_args.len(), arena);
    field_symbols.extend(loc_args.iter().map(|(arg_var, arg_expr)| {
        possible_reuse_symbol_or_specialize(env, procs, layout_cache, &arg_expr.value, *arg_var)
    }));

    // THEORY: with a call by name, there are three options:
    //   - this is actually a thunk, and the lambda set is empty
    //   - the name references a function directly, like `main = \x -> ...`. In this case the
    //     lambda set includes only the function itself, and hence there is exactly one captures
    //     niche for the function.
    //   - the name references a value that yields a function, like
    //     `main = if b then \x -> .. else \y -> ..`. In that case the name being called never
    //     actually appears in the lambda set, and in fact has no capture set, and hence no
    //     captures niche.
    // So, if this function has any captures niche, it will be the first one.
    let mut iter_lambda_names = lambda_set
        .iter_set()
        .filter(|lam_name| lam_name.name() == proc_name);
    let proc_name = match iter_lambda_names.next() {
        Some(name) => {
            debug_assert!(
                iter_lambda_names.next().is_none(),
                "Somehow, call by name for {:?} has multiple capture niches: {:?}",
                proc_name,
                lambda_set
            );
            name
        }
        None => LambdaName::no_niche(proc_name),
    };

    // If required, add an extra argument to the layout that is the captured environment
    // afterwards, we MUST make sure the number of arguments in the layout matches the
    // number of arguments actually passed.
    let top_level_layout = {
        let argument_layouts = lambda_set.extend_argument_list(env.arena, argument_layouts);
        ProcLayout::new(
            env.arena,
            argument_layouts,
            proc_name.captures_niche(),
            *ret_layout,
        )
    };

    // the variables of the given arguments
    let mut pattern_vars = Vec::with_capacity_in(loc_args.len(), arena);
    for (var, _) in &loc_args {
        match layout_cache.from_var(env.arena, *var, env.subs) {
            Ok(_) => {
                pattern_vars.push(*var);
            }
            Err(_) => {
                // One of this function's arguments code gens to a runtime error,
                // so attempting to call it will immediately crash.
                return Stmt::RuntimeError("TODO runtime error for invalid layout");
            }
        }
    }

    // If we've already specialized this one, no further work is needed.
    if procs
        .specialized
        .is_specialized(proc_name.name(), &top_level_layout)
    {
        debug_assert_eq!(
            argument_layouts.len(),
            field_symbols.len(),
            "see call_by_name for background (scroll down a bit), function is {:?}",
            proc_name,
        );
        call_specialized_proc(
            env,
            procs,
            proc_name,
            lambda_set,
            RawFunctionLayout::Function(argument_layouts, lambda_set, ret_layout),
            top_level_layout,
            field_symbols.into_bump_slice(),
            loc_args,
            layout_cache,
            assigned,
            hole,
        )
    } else if env.is_imported_symbol(proc_name.name()) {
        add_needed_external(procs, env, original_fn_var, proc_name);

        debug_assert_ne!(proc_name.name().module_id(), ModuleId::ATTR);

        if procs.is_imported_module_thunk(proc_name.name()) {
            force_thunk(
                env,
                proc_name.name(),
                Layout::LambdaSet(lambda_set),
                assigned,
                hole,
            )
        } else if field_symbols.is_empty() {
            // this is a case like `Str.concat`, an imported standard function, applied to zero arguments

            // imported symbols cannot capture anything
            let captured = &[];
            debug_assert!(proc_name.no_captures());

            construct_closure_data(env, lambda_set, proc_name, captured, assigned, hole)
        } else {
            debug_assert_eq!(
                argument_layouts.len(),
                field_symbols.len(),
                "see call_by_name for background (scroll down a bit), function is {:?}",
                proc_name,
            );

            let field_symbols = field_symbols.into_bump_slice();

            let call = self::Call {
                call_type: CallType::ByName {
                    name: proc_name,
                    ret_layout,
                    arg_layouts: argument_layouts,
                    specialization_id: env.next_call_specialization_id(),
                },
                arguments: field_symbols,
            };

            let result = build_call(env, call, assigned, *ret_layout, hole);

            let iter = loc_args.into_iter().rev().zip(field_symbols.iter().rev());
            assign_to_symbols(env, procs, layout_cache, iter, result)
        }
    } else {
        // When requested (that is, when procs.pending_specializations is `Some`),
        // store a pending specialization rather than specializing immediately.
        //
        // We do this so that we can do specialization in two passes: first,
        // build the mono_expr with all the specialized calls in place (but
        // no specializations performed yet), and then second, *after*
        // de-duplicating requested specializations (since multiple modules
        // which could be getting monomorphized in parallel might request
        // the same specialization independently), we work through the
        // queue of pending specializations to complete each specialization
        // exactly once.
        if procs.is_module_thunk(proc_name.name()) {
            debug_assert!(top_level_layout.arguments.is_empty());
        }

        match &mut procs.pending_specializations {
            PendingSpecializations::Finding(suspended) => {
                debug_assert!(!env.is_imported_symbol(proc_name.name()));

                // register the pending specialization, so this gets code genned later
                suspended.specialization(env.subs, proc_name, top_level_layout, fn_var);

                debug_assert_eq!(
                    argument_layouts.len(),
                    field_symbols.len(),
                    "see call_by_name for background (scroll down a bit), function is {:?}",
                    proc_name,
                );

                let field_symbols = field_symbols.into_bump_slice();

                call_specialized_proc(
                    env,
                    procs,
                    proc_name,
                    lambda_set,
                    RawFunctionLayout::Function(argument_layouts, lambda_set, ret_layout),
                    top_level_layout,
                    field_symbols,
                    loc_args,
                    layout_cache,
                    assigned,
                    hole,
                )
            }
            PendingSpecializations::Making => {
                let opt_partial_proc = procs.partial_procs.symbol_to_id(proc_name.name());

                let field_symbols = field_symbols.into_bump_slice();

                match opt_partial_proc {
                    Some(partial_proc) => {
                        // Mark this proc as in-progress, so if we're dealing with
                        // mutually recursive functions, we don't loop forever.
                        // (We had a bug around this before this system existed!)
                        procs
                            .specialized
                            .mark_in_progress(proc_name.name(), top_level_layout);

                        match specialize_variable(
                            env,
                            procs,
                            proc_name,
                            layout_cache,
                            fn_var,
                            &[],
                            partial_proc,
                        ) {
                            Ok((proc, layout)) => {
                                let proc_name = proc.name;
                                let function_layout = ProcLayout::from_raw(
                                    env.arena,
                                    layout,
                                    proc_name.captures_niche(),
                                );
                                procs.specialized.insert_specialized(
                                    proc_name.name(),
                                    function_layout,
                                    proc,
                                );

                                // now we just call our freshly-specialized function
                                call_specialized_proc(
                                    env,
                                    procs,
                                    proc_name,
                                    lambda_set,
                                    layout,
                                    function_layout,
                                    field_symbols,
                                    loc_args,
                                    layout_cache,
                                    assigned,
                                    hole,
                                )
                            }
                            Err(SpecializeFailure { attempted_layout }) => {
                                let proc = generate_runtime_error_function(
                                    env,
                                    proc_name.name(),
                                    attempted_layout,
                                );

                                let proc_name = proc.name;
                                let function_layout = ProcLayout::from_raw(
                                    env.arena,
                                    attempted_layout,
                                    proc_name.captures_niche(),
                                );
                                procs.specialized.insert_specialized(
                                    proc_name.name(),
                                    function_layout,
                                    proc,
                                );

                                call_specialized_proc(
                                    env,
                                    procs,
                                    proc_name,
                                    lambda_set,
                                    attempted_layout,
                                    function_layout,
                                    field_symbols,
                                    loc_args,
                                    layout_cache,
                                    assigned,
                                    hole,
                                )
                            }
                        }
                    }

                    None => {
                        unreachable!("Proc name {:?} is invalid", proc_name)
                    }
                }
            }
        }
    }
}

#[allow(clippy::too_many_arguments)]
fn call_by_name_module_thunk<'a>(
    env: &mut Env<'a, '_>,
    procs: &mut Procs<'a>,
    fn_var: Variable,
    proc_name: Symbol,
    ret_layout: &'a Layout<'a>,
    layout_cache: &mut LayoutCache<'a>,
    assigned: Symbol,
    hole: &'a Stmt<'a>,
) -> Stmt<'a> {
    let top_level_layout = ProcLayout::new(env.arena, &[], CapturesNiche::no_niche(), *ret_layout);

    let inner_layout = *ret_layout;

    // If we've already specialized this one, no further work is needed.
    let already_specialized = procs
        .specialized
        .is_specialized(proc_name, &top_level_layout);

    if already_specialized {
        force_thunk(env, proc_name, inner_layout, assigned, hole)
    } else {
        // When requested (that is, when procs.pending_specializations is `Some`),
        // store a pending specialization rather than specializing immediately.
        //
        // We do this so that we can do specialization in two passes: first,
        // build the mono_expr with all the specialized calls in place (but
        // no specializations performed yet), and then second, *after*
        // de-duplicating requested specializations (since multiple modules
        // which could be getting monomorphized in parallel might request
        // the same specialization independently), we work through the
        // queue of pending specializations to complete each specialization
        // exactly once.
        if procs.is_module_thunk(proc_name) {
            debug_assert!(top_level_layout.arguments.is_empty());
        }

        match &mut procs.pending_specializations {
            PendingSpecializations::Finding(suspended) => {
                debug_assert!(!env.is_imported_symbol(proc_name));

                // register the pending specialization, so this gets code genned later
                suspended.specialization(
                    env.subs,
                    LambdaName::no_niche(proc_name),
                    top_level_layout,
                    fn_var,
                );

                force_thunk(env, proc_name, inner_layout, assigned, hole)
            }
            PendingSpecializations::Making => {
                let opt_partial_proc = procs.partial_procs.symbol_to_id(proc_name);

                match opt_partial_proc {
                    Some(partial_proc) => {
                        // Mark this proc as in-progress, so if we're dealing with
                        // mutually recursive functions, we don't loop forever.
                        // (We had a bug around this before this system existed!)
                        procs
                            .specialized
                            .mark_in_progress(proc_name, top_level_layout);

                        match specialize_variable(
                            env,
                            procs,
                            LambdaName::no_niche(proc_name),
                            layout_cache,
                            fn_var,
                            &[],
                            partial_proc,
                        ) {
                            Ok((proc, raw_layout)) => {
                                debug_assert!(
                                    raw_layout.is_zero_argument_thunk(),
                                    "but actually {:?}",
                                    raw_layout
                                );

                                let was_present = procs
                                    .specialized
                                    .remove_specialized(proc_name, &top_level_layout);
                                debug_assert!(was_present);

                                procs.specialized.insert_specialized(
                                    proc_name,
                                    top_level_layout,
                                    proc,
                                );

                                force_thunk(env, proc_name, inner_layout, assigned, hole)
                            }
                            Err(SpecializeFailure { attempted_layout }) => {
                                let proc = generate_runtime_error_function(
                                    env,
                                    proc_name,
                                    attempted_layout,
                                );

                                let was_present = procs
                                    .specialized
                                    .remove_specialized(proc_name, &top_level_layout);
                                debug_assert!(was_present);

                                procs.specialized.insert_specialized(
                                    proc_name,
                                    top_level_layout,
                                    proc,
                                );

                                force_thunk(env, proc_name, inner_layout, assigned, hole)
                            }
                        }
                    }

                    None => {
                        unreachable!("Proc name {:?} is invalid", proc_name)
                    }
                }
            }
        }
    }
}

#[allow(clippy::too_many_arguments)]
fn call_specialized_proc<'a>(
    env: &mut Env<'a, '_>,
    procs: &mut Procs<'a>,
    proc_name: LambdaName<'a>,
    lambda_set: LambdaSet<'a>,
    layout: RawFunctionLayout<'a>,
    function_layout: ProcLayout<'a>,
    field_symbols: &'a [Symbol],
    loc_args: std::vec::Vec<(Variable, Loc<roc_can::expr::Expr>)>,
    layout_cache: &mut LayoutCache<'a>,
    assigned: Symbol,
    hole: &'a Stmt<'a>,
) -> Stmt<'a> {
    if field_symbols.is_empty() {
        debug_assert!(loc_args.is_empty());

        // This happens when we return a function, e.g.
        //
        // foo = Num.add
        //
        // Even though the layout (and type) are functions,
        // there are no arguments. This confuses our IR,
        // and we have to fix it here.
        match layout {
            RawFunctionLayout::Function(_, lambda_set, _) => {
                // when the body is a closure, the function will return the closure environment
                let call = self::Call {
                    call_type: CallType::ByName {
                        name: proc_name,
                        ret_layout: env.arena.alloc(function_layout.result),
                        arg_layouts: function_layout.arguments,
                        specialization_id: env.next_call_specialization_id(),
                    },
                    arguments: field_symbols,
                };

                // the closure argument is already added here (to get the right specialization)
                // but now we need to remove it because the `match_on_lambda_set` will add it again
                build_call(env, call, assigned, Layout::LambdaSet(lambda_set), hole)
            }
            RawFunctionLayout::ZeroArgumentThunk(_) => {
                unreachable!()
            }
        }
    } else {
        let iter = loc_args.into_iter().rev().zip(field_symbols.iter().rev());

        match procs
            .partial_procs
            .get_symbol(proc_name.name())
            .map(|pp| &pp.captured_symbols)
        {
            Some(&CapturedSymbols::Captured(captured_symbols)) => {
                let symbols =
                    Vec::from_iter_in(captured_symbols.iter(), env.arena).into_bump_slice();

                let closure_data_symbol = env.unique_symbol();

                // the closure argument is already added here (to get the right specialization)
                // but now we need to remove it because the `match_on_lambda_set` will add it again
                let mut argument_layouts =
                    Vec::from_iter_in(function_layout.arguments.iter().copied(), env.arena);
                argument_layouts.pop().unwrap();

                debug_assert_eq!(argument_layouts.len(), field_symbols.len(),);

                let new_hole = match_on_lambda_set(
                    env,
                    procs,
                    lambda_set,
                    closure_data_symbol,
                    field_symbols,
                    argument_layouts.into_bump_slice(),
                    env.arena.alloc(function_layout.result),
                    assigned,
                    hole,
                );

                let result = construct_closure_data(
                    env,
                    lambda_set,
                    proc_name,
                    symbols.iter().copied(),
                    closure_data_symbol,
                    env.arena.alloc(new_hole),
                );

                assign_to_symbols(env, procs, layout_cache, iter, result)
            }
            _ => {
                debug_assert_eq!(
                    function_layout.arguments.len(),
                    field_symbols.len(),
                    "function {:?} with layout {:#?} expects {:?} arguments, but is applied to {:?}",
                    proc_name,
                    function_layout,
                    function_layout.arguments.len(),
                    field_symbols.len(),
                );

                let call = self::Call {
                    call_type: CallType::ByName {
                        name: proc_name,
                        ret_layout: env.arena.alloc(function_layout.result),
                        arg_layouts: function_layout.arguments,
                        specialization_id: env.next_call_specialization_id(),
                    },
                    arguments: field_symbols,
                };

                let result = build_call(env, call, assigned, function_layout.result, hole);

                assign_to_symbols(env, procs, layout_cache, iter, result)
            }
        }
    }
}

/// A pattern, including possible problems (e.g. shadowing) so that
/// codegen can generate a runtime error if this pattern is reached.
#[derive(Clone, Debug, PartialEq)]
pub enum Pattern<'a> {
    Identifier(Symbol),
    Underscore,
    IntLiteral([u8; 16], IntWidth),
    FloatLiteral(u64, FloatWidth),
    DecimalLiteral([u8; 16]),
    BitLiteral {
        value: bool,
        tag_name: TagName,
        union: roc_exhaustive::Union,
    },
    EnumLiteral {
        tag_id: u8,
        tag_name: TagName,
        union: roc_exhaustive::Union,
    },
    StrLiteral(Box<str>),

    RecordDestructure(Vec<'a, RecordDestruct<'a>>, &'a [Layout<'a>]),
    NewtypeDestructure {
        tag_name: TagName,
        arguments: Vec<'a, (Pattern<'a>, Layout<'a>)>,
    },
    Voided {
        tag_name: TagName,
    },
    AppliedTag {
        tag_name: TagName,
        tag_id: TagIdIntType,
        arguments: Vec<'a, (Pattern<'a>, Layout<'a>)>,
        layout: UnionLayout<'a>,
        union: roc_exhaustive::Union,
    },
    OpaqueUnwrap {
        opaque: Symbol,
        argument: Box<(Pattern<'a>, Layout<'a>)>,
    },
}

#[derive(Clone, Debug, PartialEq)]
pub struct RecordDestruct<'a> {
    pub label: Lowercase,
    pub variable: Variable,
    pub layout: Layout<'a>,
    pub typ: DestructType<'a>,
}

#[derive(Clone, Debug, PartialEq)]
pub enum DestructType<'a> {
    Required(Symbol),
    Guard(Pattern<'a>),
}

#[derive(Clone, Debug, PartialEq)]
pub struct WhenBranch<'a> {
    pub patterns: Vec<'a, Pattern<'a>>,
    pub value: Expr<'a>,
    pub guard: Option<Stmt<'a>>,
}

impl<'a> Pattern<'a> {
    /// This pattern contains a pattern match on Void (i.e. [], the empty tag union)
    /// such branches are not reachable at runtime
    pub fn is_voided(&self) -> bool {
        let mut stack: std::vec::Vec<&Pattern> = vec![self];

        while let Some(pattern) = stack.pop() {
            match pattern {
                Pattern::Identifier(_)
                | Pattern::Underscore
                | Pattern::IntLiteral(_, _)
                | Pattern::FloatLiteral(_, _)
                | Pattern::DecimalLiteral(_)
                | Pattern::BitLiteral { .. }
                | Pattern::EnumLiteral { .. }
                | Pattern::StrLiteral(_) => { /* terminal */ }
                Pattern::RecordDestructure(destructs, _) => {
                    for destruct in destructs {
                        match &destruct.typ {
                            DestructType::Required(_) => { /* do nothing */ }
                            DestructType::Guard(pattern) => {
                                stack.push(pattern);
                            }
                        }
                    }
                }
                Pattern::NewtypeDestructure { arguments, .. } => {
                    stack.extend(arguments.iter().map(|(t, _)| t))
                }
                Pattern::Voided { .. } => return true,
                Pattern::AppliedTag { arguments, .. } => {
                    stack.extend(arguments.iter().map(|(t, _)| t))
                }
                Pattern::OpaqueUnwrap { argument, .. } => stack.push(&argument.0),
            }
        }

        false
    }
}

#[allow(clippy::type_complexity)]
fn from_can_pattern<'a>(
    env: &mut Env<'a, '_>,
    procs: &mut Procs<'a>,
    layout_cache: &mut LayoutCache<'a>,
    can_pattern: &roc_can::pattern::Pattern,
) -> Result<
    (
        Pattern<'a>,
        Vec<'a, (Symbol, Variable, roc_can::expr::Expr)>,
    ),
    RuntimeError,
> {
    let mut assignments = Vec::new_in(env.arena);
    let pattern = from_can_pattern_help(env, procs, layout_cache, can_pattern, &mut assignments)?;

    Ok((pattern, assignments))
}

fn from_can_pattern_help<'a>(
    env: &mut Env<'a, '_>,
    procs: &mut Procs<'a>,
    layout_cache: &mut LayoutCache<'a>,
    can_pattern: &roc_can::pattern::Pattern,
    assignments: &mut Vec<'a, (Symbol, Variable, roc_can::expr::Expr)>,
) -> Result<Pattern<'a>, RuntimeError> {
    use roc_can::pattern::Pattern::*;

    match can_pattern {
        Underscore => Ok(Pattern::Underscore),
        Identifier(symbol) => Ok(Pattern::Identifier(*symbol)),
        AbilityMemberSpecialization { ident, .. } => Ok(Pattern::Identifier(*ident)),
        IntLiteral(var, _, int_str, int, _bound) => Ok(make_num_literal_pattern(
            env,
            layout_cache,
            *var,
            int_str,
            IntOrFloatValue::Int(*int),
        )),
        FloatLiteral(var, _, float_str, float, _bound) => Ok(make_num_literal_pattern(
            env,
            layout_cache,
            *var,
            float_str,
            IntOrFloatValue::Float(*float),
        )),
        StrLiteral(v) => Ok(Pattern::StrLiteral(v.clone())),
        SingleQuote(c) => Ok(Pattern::IntLiteral(
            (*c as i128).to_ne_bytes(),
            IntWidth::I32,
        )),
        Shadowed(region, ident, _new_symbol) => Err(RuntimeError::Shadowing {
            original_region: *region,
            shadow: ident.clone(),
            kind: ShadowKind::Variable,
        }),
        UnsupportedPattern(region) => Err(RuntimeError::UnsupportedPattern(*region)),
        MalformedPattern(_problem, region) => {
            // TODO preserve malformed problem information here?
            Err(RuntimeError::UnsupportedPattern(*region))
        }
        OpaqueNotInScope(loc_ident) => {
            // TODO(opaques) should be `RuntimeError::OpaqueNotDefined`
            Err(RuntimeError::UnsupportedPattern(loc_ident.region))
        }
        NumLiteral(var, num_str, num, _bound) => Ok(make_num_literal_pattern(
            env,
            layout_cache,
            *var,
            num_str,
            IntOrFloatValue::Int(*num),
        )),
        AppliedTag {
            whole_var,
            tag_name,
            arguments,
            ..
        } => {
            use crate::layout::UnionVariant::*;
            use roc_exhaustive::Union;

            let res_variant =
                crate::layout::union_sorted_tags(env.arena, *whole_var, env.subs, env.target_info)
                    .map_err(Into::into);

            let variant = match res_variant {
                Ok(cached) => cached,
                Err(LayoutProblem::UnresolvedTypeVar(_)) => {
                    return Err(RuntimeError::UnresolvedTypeVar)
                }
                Err(LayoutProblem::Erroneous) => return Err(RuntimeError::ErroneousType),
            };

            let result = match variant {
                Never => unreachable!(
                    "there is no pattern of type `[]`, union var {:?}",
                    *whole_var
                ),
                Unit => Pattern::EnumLiteral {
                    tag_id: 0,
                    tag_name: tag_name.clone(),
                    union: Union {
                        render_as: RenderAs::Tag,
                        alternatives: vec![Ctor {
                            tag_id: TagId(0),
                            name: CtorName::Tag(tag_name.clone()),
                            arity: 0,
                        }],
                    },
                },
                BoolUnion { ttrue, ffalse } => {
                    let (ttrue, ffalse) = (ttrue.expect_tag(), ffalse.expect_tag());
                    Pattern::BitLiteral {
                        value: tag_name == &ttrue,
                        tag_name: tag_name.clone(),
                        union: Union {
                            render_as: RenderAs::Tag,
                            alternatives: vec![
                                Ctor {
                                    tag_id: TagId(0),
                                    name: CtorName::Tag(ffalse),
                                    arity: 0,
                                },
                                Ctor {
                                    tag_id: TagId(1),
                                    name: CtorName::Tag(ttrue),
                                    arity: 0,
                                },
                            ],
                        },
                    }
                }
                ByteUnion(tag_names) => {
                    let tag_id = tag_names
                        .iter()
                        .position(|key| tag_name == key.expect_tag_ref())
                        .expect("tag must be in its own type");

                    let mut ctors = std::vec::Vec::with_capacity(tag_names.len());
                    for (i, tag_name) in tag_names.into_iter().enumerate() {
                        ctors.push(Ctor {
                            tag_id: TagId(i as _),
                            name: CtorName::Tag(tag_name.expect_tag()),
                            arity: 0,
                        })
                    }

                    let union = roc_exhaustive::Union {
                        render_as: RenderAs::Tag,
                        alternatives: ctors,
                    };

                    Pattern::EnumLiteral {
                        tag_id: tag_id as u8,
                        tag_name: tag_name.clone(),
                        union,
                    }
                }
                Newtype {
                    arguments: field_layouts,
                    ..
                } => {
                    let mut arguments = arguments.clone();

                    arguments.sort_by(|arg1, arg2| {
                        let size1 = layout_cache
                            .from_var(env.arena, arg1.0, env.subs)
                            .map(|x| x.alignment_bytes(env.target_info))
                            .unwrap_or(0);

                        let size2 = layout_cache
                            .from_var(env.arena, arg2.0, env.subs)
                            .map(|x| x.alignment_bytes(env.target_info))
                            .unwrap_or(0);

                        size2.cmp(&size1)
                    });

                    let mut mono_args = Vec::with_capacity_in(arguments.len(), env.arena);
                    for ((_, loc_pat), layout) in arguments.iter().zip(field_layouts.iter()) {
                        mono_args.push((
                            from_can_pattern_help(
                                env,
                                procs,
                                layout_cache,
                                &loc_pat.value,
                                assignments,
                            )?,
                            *layout,
                        ));
                    }

                    Pattern::NewtypeDestructure {
                        tag_name: tag_name.clone(),
                        arguments: mono_args,
                    }
                }
                NewtypeByVoid {
                    data_tag_arguments,
                    data_tag_name,
                    ..
                } => {
                    let data_tag_name = match data_tag_name {
                        crate::layout::TagOrClosure::Tag(t) => t,
                        crate::layout::TagOrClosure::Closure(_) => unreachable!(),
                    };

                    if tag_name != &data_tag_name {
                        // this tag is not represented at runtime
                        Pattern::Voided {
                            tag_name: tag_name.clone(),
                        }
                    } else {
                        let mut arguments = arguments.clone();

                        arguments.sort_by(|arg1, arg2| {
                            let size1 = layout_cache
                                .from_var(env.arena, arg1.0, env.subs)
                                .map(|x| x.alignment_bytes(env.target_info))
                                .unwrap_or(0);

                            let size2 = layout_cache
                                .from_var(env.arena, arg2.0, env.subs)
                                .map(|x| x.alignment_bytes(env.target_info))
                                .unwrap_or(0);

                            size2.cmp(&size1)
                        });

                        let mut mono_args = Vec::with_capacity_in(arguments.len(), env.arena);
                        let it = arguments.iter().zip(data_tag_arguments.iter());
                        for ((_, loc_pat), layout) in it {
                            mono_args.push((
                                from_can_pattern_help(
                                    env,
                                    procs,
                                    layout_cache,
                                    &loc_pat.value,
                                    assignments,
                                )?,
                                *layout,
                            ));
                        }

                        Pattern::NewtypeDestructure {
                            tag_name: tag_name.clone(),
                            arguments: mono_args,
                        }
                    }
                }
                Wrapped(variant) => {
                    let (tag_id, argument_layouts) = variant.tag_name_to_id(tag_name);
                    let number_of_tags = variant.number_of_tags();
                    let mut ctors = std::vec::Vec::with_capacity(number_of_tags);

                    let arguments = {
                        let mut temp = arguments.clone();

                        temp.sort_by(|arg1, arg2| {
                            let layout1 =
                                layout_cache.from_var(env.arena, arg1.0, env.subs).unwrap();
                            let layout2 =
                                layout_cache.from_var(env.arena, arg2.0, env.subs).unwrap();

                            let size1 = layout1.alignment_bytes(env.target_info);
                            let size2 = layout2.alignment_bytes(env.target_info);

                            size2.cmp(&size1)
                        });

                        temp
                    };

                    // we must derive the union layout from the whole_var, building it up
                    // from `layouts` would unroll recursive tag unions, and that leads to
                    // problems down the line because we hash layouts and an unrolled
                    // version is not the same as the minimal version.
                    let layout = match layout_cache.from_var(env.arena, *whole_var, env.subs) {
                        Ok(Layout::Union(ul)) => ul,
                        _ => unreachable!(),
                    };

                    use WrappedVariant::*;
                    match variant {
                        NonRecursive {
                            sorted_tag_layouts: ref tags,
                        } => {
                            debug_assert!(tags.len() > 1);

                            for (i, (tag_name, args)) in tags.iter().enumerate() {
                                ctors.push(Ctor {
                                    tag_id: TagId(i as _),
                                    name: CtorName::Tag(tag_name.expect_tag_ref().clone()),
                                    arity: args.len(),
                                })
                            }

                            let union = roc_exhaustive::Union {
                                render_as: RenderAs::Tag,
                                alternatives: ctors,
                            };

                            let mut mono_args = Vec::with_capacity_in(arguments.len(), env.arena);

                            debug_assert_eq!(
                                arguments.len(),
                                argument_layouts.len(),
                                "The {:?} tag got {} arguments, but its layout expects {}!",
                                tag_name,
                                arguments.len(),
                                argument_layouts.len(),
                            );
                            let it = argument_layouts.iter();

                            for ((_, loc_pat), layout) in arguments.iter().zip(it) {
                                mono_args.push((
                                    from_can_pattern_help(
                                        env,
                                        procs,
                                        layout_cache,
                                        &loc_pat.value,
                                        assignments,
                                    )?,
                                    *layout,
                                ));
                            }

                            Pattern::AppliedTag {
                                tag_name: tag_name.clone(),
                                tag_id: tag_id as _,
                                arguments: mono_args,
                                union,
                                layout,
                            }
                        }

                        Recursive {
                            sorted_tag_layouts: ref tags,
                        } => {
                            debug_assert!(tags.len() > 1);

                            for (i, (tag_name, args)) in tags.iter().enumerate() {
                                ctors.push(Ctor {
                                    tag_id: TagId(i as _),
                                    name: CtorName::Tag(tag_name.expect_tag_ref().clone()),
                                    // don't include tag discriminant in arity
                                    arity: args.len() - 1,
                                })
                            }

                            let union = roc_exhaustive::Union {
                                render_as: RenderAs::Tag,
                                alternatives: ctors,
                            };

                            let mut mono_args = Vec::with_capacity_in(arguments.len(), env.arena);

                            debug_assert_eq!(arguments.len(), argument_layouts.len());
                            let it = argument_layouts.iter();

                            for ((_, loc_pat), layout) in arguments.iter().zip(it) {
                                mono_args.push((
                                    from_can_pattern_help(
                                        env,
                                        procs,
                                        layout_cache,
                                        &loc_pat.value,
                                        assignments,
                                    )?,
                                    *layout,
                                ));
                            }

                            Pattern::AppliedTag {
                                tag_name: tag_name.clone(),
                                tag_id: tag_id as _,
                                arguments: mono_args,
                                union,
                                layout,
                            }
                        }

                        NonNullableUnwrapped {
                            tag_name: w_tag_name,
                            fields,
                        } => {
                            debug_assert_eq!(w_tag_name.expect_tag_ref(), tag_name);

                            ctors.push(Ctor {
                                tag_id: TagId(0),
                                name: CtorName::Tag(tag_name.clone()),
                                arity: fields.len(),
                            });

                            let union = roc_exhaustive::Union {
                                render_as: RenderAs::Tag,
                                alternatives: ctors,
                            };

                            let mut mono_args = Vec::with_capacity_in(arguments.len(), env.arena);

                            debug_assert_eq!(arguments.len(), argument_layouts.len());
                            let it = argument_layouts.iter();

                            for ((_, loc_pat), layout) in arguments.iter().zip(it) {
                                mono_args.push((
                                    from_can_pattern_help(
                                        env,
                                        procs,
                                        layout_cache,
                                        &loc_pat.value,
                                        assignments,
                                    )?,
                                    *layout,
                                ));
                            }

                            Pattern::AppliedTag {
                                tag_name: tag_name.clone(),
                                tag_id: tag_id as _,
                                arguments: mono_args,
                                union,
                                layout,
                            }
                        }

                        NullableWrapped {
                            sorted_tag_layouts: ref tags,
                            nullable_id,
                            nullable_name,
                        } => {
                            debug_assert!(!tags.is_empty());

                            let mut i = 0;
                            for (tag_name, args) in tags.iter() {
                                if i == nullable_id as usize {
                                    ctors.push(Ctor {
                                        tag_id: TagId(i as _),
                                        name: CtorName::Tag(nullable_name.expect_tag_ref().clone()),
                                        // don't include tag discriminant in arity
                                        arity: 0,
                                    });

                                    i += 1;
                                }

                                ctors.push(Ctor {
                                    tag_id: TagId(i as _),
                                    name: CtorName::Tag(tag_name.expect_tag_ref().clone()),
                                    // don't include tag discriminant in arity
                                    arity: args.len() - 1,
                                });

                                i += 1;
                            }

                            if i == nullable_id as usize {
                                ctors.push(Ctor {
                                    tag_id: TagId(i as _),
                                    name: CtorName::Tag(nullable_name.expect_tag_ref().clone()),
                                    // don't include tag discriminant in arity
                                    arity: 0,
                                });
                            }

                            let union = roc_exhaustive::Union {
                                render_as: RenderAs::Tag,
                                alternatives: ctors,
                            };

                            let mut mono_args = Vec::with_capacity_in(arguments.len(), env.arena);

                            let it = if tag_name == nullable_name.expect_tag_ref() {
                                [].iter()
                            } else {
                                argument_layouts.iter()
                            };

                            for ((_, loc_pat), layout) in arguments.iter().zip(it) {
                                mono_args.push((
                                    from_can_pattern_help(
                                        env,
                                        procs,
                                        layout_cache,
                                        &loc_pat.value,
                                        assignments,
                                    )?,
                                    *layout,
                                ));
                            }

                            Pattern::AppliedTag {
                                tag_name: tag_name.clone(),
                                tag_id: tag_id as _,
                                arguments: mono_args,
                                union,
                                layout,
                            }
                        }

                        NullableUnwrapped {
                            other_fields,
                            nullable_id,
                            nullable_name,
                            other_name: _,
                        } => {
                            debug_assert!(!other_fields.is_empty());

                            ctors.push(Ctor {
                                tag_id: TagId(nullable_id as _),
                                name: CtorName::Tag(nullable_name.expect_tag_ref().clone()),
                                arity: 0,
                            });

                            ctors.push(Ctor {
                                tag_id: TagId(!nullable_id as _),
                                name: CtorName::Tag(nullable_name.expect_tag_ref().clone()),
                                // FIXME drop tag
                                arity: other_fields.len() - 1,
                            });

                            let union = roc_exhaustive::Union {
                                render_as: RenderAs::Tag,
                                alternatives: ctors,
                            };

                            let mut mono_args = Vec::with_capacity_in(arguments.len(), env.arena);

                            let it = if tag_name == nullable_name.expect_tag_ref() {
                                [].iter()
                            } else {
                                // FIXME drop tag
                                argument_layouts.iter()
                            };

                            for ((_, loc_pat), layout) in arguments.iter().zip(it) {
                                mono_args.push((
                                    from_can_pattern_help(
                                        env,
                                        procs,
                                        layout_cache,
                                        &loc_pat.value,
                                        assignments,
                                    )?,
                                    *layout,
                                ));
                            }

                            Pattern::AppliedTag {
                                tag_name: tag_name.clone(),
                                tag_id: tag_id as _,
                                arguments: mono_args,
                                union,
                                layout,
                            }
                        }
                    }
                }
            };

            Ok(result)
        }

        UnwrappedOpaque {
            opaque, argument, ..
        } => {
            let (arg_var, loc_arg_pattern) = &(**argument);
            let arg_layout = layout_cache
                .from_var(env.arena, *arg_var, env.subs)
                .unwrap();
            let mono_arg_pattern = from_can_pattern_help(
                env,
                procs,
                layout_cache,
                &loc_arg_pattern.value,
                assignments,
            )?;
            Ok(Pattern::OpaqueUnwrap {
                opaque: *opaque,
                argument: Box::new((mono_arg_pattern, arg_layout)),
            })
        }

        RecordDestructure {
            whole_var,
            destructs,
            ..
        } => {
            // sorted fields based on the type
            let sorted_fields =
                crate::layout::sort_record_fields(env.arena, *whole_var, env.subs, env.target_info)
                    .map_err(RuntimeError::from)?;

            // sorted fields based on the destruct
            let mut mono_destructs = Vec::with_capacity_in(destructs.len(), env.arena);
            let mut destructs_by_label = BumpMap::with_capacity_in(destructs.len(), env.arena);
            destructs_by_label.extend(destructs.iter().map(|x| (&x.value.label, x)));

            let mut field_layouts = Vec::with_capacity_in(sorted_fields.len(), env.arena);

            // next we step through both sequences of fields. The outer loop is the sequence based
            // on the type, since not all fields need to actually be destructured in the source
            // language.
            //
            // However in mono patterns, we do destruct all patterns (but use Underscore) when
            // in the source the field is not matche in the source language.
            //
            // Optional fields somewhat complicate the matter here

            for (label, variable, res_layout) in sorted_fields.into_iter() {
                match res_layout {
                    Ok(field_layout) => {
                        // the field is non-optional according to the type

                        match destructs_by_label.remove(&label) {
                            Some(destruct) => {
                                // this field is destructured by the pattern
                                mono_destructs.push(from_can_record_destruct(
                                    env,
                                    procs,
                                    layout_cache,
                                    &destruct.value,
                                    field_layout,
                                    assignments,
                                )?);
                            }
                            None => {
                                // this field is not destructured by the pattern
                                // put in an underscore
                                mono_destructs.push(RecordDestruct {
                                    label: label.clone(),
                                    variable,
                                    layout: field_layout,
                                    typ: DestructType::Guard(Pattern::Underscore),
                                });
                            }
                        }

                        // the layout of this field is part of the layout of the record
                        field_layouts.push(field_layout);
                    }
                    Err(field_layout) => {
                        // the field is optional according to the type
                        match destructs_by_label.remove(&label) {
                            Some(destruct) => {
                                // this field is destructured by the pattern
                                match &destruct.value.typ {
                                    roc_can::pattern::DestructType::Optional(_, loc_expr) => {
                                        // if we reach this stage, the optional field is not present
                                        // so we push the default assignment into the branch
                                        assignments.push((
                                            destruct.value.symbol,
                                            variable,
                                            loc_expr.value.clone(),
                                        ));
                                    }
                                    _ => unreachable!(
                                        "only optional destructs can be optional fields"
                                    ),
                                };
                            }
                            None => {
                                // this field is not destructured by the pattern
                                // put in an underscore
                                mono_destructs.push(RecordDestruct {
                                    label: label.clone(),
                                    variable,
                                    layout: field_layout,
                                    typ: DestructType::Guard(Pattern::Underscore),
                                });
                            }
                        }
                    }
                }
            }

            for (_, destruct) in destructs_by_label.drain() {
                // this destruct is not in the type, but is in the pattern
                // it must be an optional field, and we will use the default
                match &destruct.value.typ {
                    roc_can::pattern::DestructType::Optional(field_var, loc_expr) => {
                        // TODO these don't match up in the uniqueness inference; when we remove
                        // that, reinstate this assert!
                        //
                        // dbg!(&env.subs.get_content_without_compacting(*field_var));
                        // dbg!(&env.subs.get_content_without_compacting(destruct.var).content);
                        // debug_assert_eq!(
                        //     env.subs.get_root_key_without_compacting(*field_var),
                        //     env.subs.get_root_key_without_compacting(destruct.value.var)
                        // );
                        assignments.push((
                            destruct.value.symbol,
                            // destruct.value.var,
                            *field_var,
                            loc_expr.value.clone(),
                        ));
                    }
                    _ => unreachable!("only optional destructs can be optional fields"),
                }
            }

            Ok(Pattern::RecordDestructure(
                mono_destructs,
                field_layouts.into_bump_slice(),
            ))
        }
    }
}

fn from_can_record_destruct<'a>(
    env: &mut Env<'a, '_>,
    procs: &mut Procs<'a>,
    layout_cache: &mut LayoutCache<'a>,
    can_rd: &roc_can::pattern::RecordDestruct,
    field_layout: Layout<'a>,
    assignments: &mut Vec<'a, (Symbol, Variable, roc_can::expr::Expr)>,
) -> Result<RecordDestruct<'a>, RuntimeError> {
    Ok(RecordDestruct {
        label: can_rd.label.clone(),
        variable: can_rd.var,
        layout: field_layout,
        typ: match &can_rd.typ {
            roc_can::pattern::DestructType::Required => DestructType::Required(can_rd.symbol),
            roc_can::pattern::DestructType::Optional(_, _) => {
                // if we reach this stage, the optional field is present
                DestructType::Required(can_rd.symbol)
            }
            roc_can::pattern::DestructType::Guard(_, loc_pattern) => DestructType::Guard(
                from_can_pattern_help(env, procs, layout_cache, &loc_pattern.value, assignments)?,
            ),
        },
    })
}

enum IntOrFloatValue {
    Int(IntValue),
    Float(f64),
}

enum NumLiteral {
    Int([u8; 16], IntWidth),
    U128([u8; 16]),
    Float(f64, FloatWidth),
    Decimal([u8; 16]),
}

impl NumLiteral {
    fn to_expr_literal(&self) -> Literal<'static> {
        match *self {
            NumLiteral::Int(n, _) => Literal::Int(n),
            NumLiteral::U128(n) => Literal::U128(n),
            NumLiteral::Float(n, _) => Literal::Float(n),
            NumLiteral::Decimal(n) => Literal::Decimal(n),
        }
    }
    fn to_pattern(&self) -> Pattern<'static> {
        match *self {
            NumLiteral::Int(n, w) => Pattern::IntLiteral(n, w),
            NumLiteral::U128(_) => todo!(),
            NumLiteral::Float(n, w) => Pattern::FloatLiteral(f64::to_bits(n), w),
            NumLiteral::Decimal(n) => Pattern::DecimalLiteral(n),
        }
    }
}

fn make_num_literal(layout: Layout<'_>, num_str: &str, num_value: IntOrFloatValue) -> NumLiteral {
    match layout {
        Layout::Builtin(Builtin::Int(width)) => match num_value {
            IntOrFloatValue::Int(IntValue::I128(n)) => NumLiteral::Int(n, width),
            IntOrFloatValue::Int(IntValue::U128(n)) => NumLiteral::U128(n),
            IntOrFloatValue::Float(..) => {
                internal_error!("Float value where int was expected, should have been a type error")
            }
        },
        Layout::Builtin(Builtin::Float(width)) => match num_value {
            IntOrFloatValue::Float(n) => NumLiteral::Float(n, width),
            IntOrFloatValue::Int(int_value) => match int_value {
                IntValue::I128(n) => NumLiteral::Float(i128::from_ne_bytes(n) as f64, width),
                IntValue::U128(n) => NumLiteral::Float(u128::from_ne_bytes(n) as f64, width),
            },
        },
        Layout::Builtin(Builtin::Decimal) => {
            let dec = match RocDec::from_str(num_str) {
                Some(d) => d,
                None => internal_error!(
                    "Invalid decimal for float literal = {}. This should be a type error!",
                    num_str
                ),
            };
            NumLiteral::Decimal(dec.to_ne_bytes())
        }
        layout => internal_error!(
            "Found a non-num layout where a number was expected: {:?}",
            layout
        ),
    }
}

fn assign_num_literal_expr<'a>(
    env: &mut Env<'a, '_>,
    layout_cache: &mut LayoutCache<'a>,
    assigned: Symbol,
    variable: Variable,
    num_str: &str,
    num_value: IntOrFloatValue,
    hole: &'a Stmt<'a>,
) -> Stmt<'a> {
    let layout = layout_cache
        .from_var(env.arena, variable, env.subs)
        .unwrap();
    let literal = make_num_literal(layout, num_str, num_value).to_expr_literal();

    Stmt::Let(assigned, Expr::Literal(literal), layout, hole)
}

fn make_num_literal_pattern<'a>(
    env: &mut Env<'a, '_>,
    layout_cache: &mut LayoutCache<'a>,
    variable: Variable,
    num_str: &str,
    num_value: IntOrFloatValue,
) -> Pattern<'a> {
    let layout = layout_cache
        .from_var(env.arena, variable, env.subs)
        .unwrap();
    let literal = make_num_literal(layout, num_str, num_value);
    literal.to_pattern()
}

type ToLowLevelCallArguments<'a> = (
    LambdaName<'a>,
    Symbol,
    Option<Layout<'a>>,
    CallSpecId,
    UpdateModeId,
);

/// Use the lambda set to figure out how to make a lowlevel call
#[allow(clippy::too_many_arguments)]
fn lowlevel_match_on_lambda_set<'a, ToLowLevelCall>(
    env: &mut Env<'a, '_>,
    lambda_set: LambdaSet<'a>,
    op: LowLevel,
    closure_data_symbol: Symbol,
    to_lowlevel_call: ToLowLevelCall,
    return_layout: Layout<'a>,
    assigned: Symbol,
    hole: &'a Stmt<'a>,
) -> Stmt<'a>
where
    ToLowLevelCall: Fn(ToLowLevelCallArguments<'a>) -> Call<'a> + Copy,
{
    match lambda_set.runtime_representation() {
        Layout::Union(union_layout) => {
            let closure_tag_id_symbol = env.unique_symbol();

            let result = lowlevel_union_lambda_set_to_switch(
                env,
                lambda_set.iter_set(),
                closure_tag_id_symbol,
                union_layout.tag_id_layout(),
                closure_data_symbol,
                lambda_set.is_represented(),
                to_lowlevel_call,
                return_layout,
                assigned,
                hole,
            );

            // extract & assign the closure_tag_id_symbol
            let expr = Expr::GetTagId {
                structure: closure_data_symbol,
                union_layout,
            };

            Stmt::Let(
                closure_tag_id_symbol,
                expr,
                union_layout.tag_id_layout(),
                env.arena.alloc(result),
            )
        }
        Layout::Struct { .. } => match lambda_set.iter_set().next() {
            Some(lambda_name) => {
                let call_spec_id = env.next_call_specialization_id();
                let update_mode = env.next_update_mode_id();
                let call = to_lowlevel_call((
                    lambda_name,
                    closure_data_symbol,
                    lambda_set.is_represented(),
                    call_spec_id,
                    update_mode,
                ));

                build_call(env, call, assigned, return_layout, env.arena.alloc(hole))
            }
            None => {
                eprintln!(
                    "a function passed to `{:?}` LowLevel call has an empty lambda set!
                     The most likely reason is that some symbol you use is not in scope.
                    ",
                    op
                );

                hole.clone()
            }
        },
        Layout::Builtin(Builtin::Bool) => {
            let closure_tag_id_symbol = closure_data_symbol;

            lowlevel_enum_lambda_set_to_switch(
                env,
                lambda_set.iter_set(),
                closure_tag_id_symbol,
                Layout::Builtin(Builtin::Bool),
                closure_data_symbol,
                lambda_set.is_represented(),
                to_lowlevel_call,
                return_layout,
                assigned,
                hole,
            )
        }
        Layout::Builtin(Builtin::Int(IntWidth::U8)) => {
            let closure_tag_id_symbol = closure_data_symbol;

            lowlevel_enum_lambda_set_to_switch(
                env,
                lambda_set.iter_set(),
                closure_tag_id_symbol,
                Layout::Builtin(Builtin::Int(IntWidth::U8)),
                closure_data_symbol,
                lambda_set.is_represented(),
                to_lowlevel_call,
                return_layout,
                assigned,
                hole,
            )
        }
        other => todo!("{:?}", other),
    }
}

#[allow(clippy::too_many_arguments)]
fn lowlevel_union_lambda_set_to_switch<'a, ToLowLevelCall>(
    env: &mut Env<'a, '_>,
    lambda_set: impl ExactSizeIterator<Item = LambdaName<'a>> + 'a,
    closure_tag_id_symbol: Symbol,
    closure_tag_id_layout: Layout<'a>,
    closure_data_symbol: Symbol,
    closure_env_layout: Option<Layout<'a>>,
    to_lowlevel_call: ToLowLevelCall,
    return_layout: Layout<'a>,
    assigned: Symbol,
    hole: &'a Stmt<'a>,
) -> Stmt<'a>
where
    ToLowLevelCall: Fn(ToLowLevelCallArguments<'a>) -> Call<'a> + Copy,
{
    debug_assert_ne!(lambda_set.len(), 0);

    let join_point_id = JoinPointId(env.unique_symbol());

    let mut branches = Vec::with_capacity_in(lambda_set.len(), env.arena);

    for (i, lambda_name) in lambda_set.into_iter().enumerate() {
        let assigned = env.unique_symbol();

        let hole = Stmt::Jump(join_point_id, env.arena.alloc([assigned]));

        let call_spec_id = env.next_call_specialization_id();
        let update_mode = env.next_update_mode_id();
        let call = to_lowlevel_call((
            lambda_name,
            closure_data_symbol,
            closure_env_layout,
            call_spec_id,
            update_mode,
        ));
        let stmt = build_call(env, call, assigned, return_layout, env.arena.alloc(hole));

        branches.push((i as u64, BranchInfo::None, stmt));
    }

    let default_branch = {
        let (_, info, stmt) = branches.pop().unwrap();

        (info, &*env.arena.alloc(stmt))
    };

    let switch = Stmt::Switch {
        cond_symbol: closure_tag_id_symbol,
        cond_layout: closure_tag_id_layout,
        branches: branches.into_bump_slice(),
        default_branch,
        ret_layout: return_layout,
    };

    let param = Param {
        symbol: assigned,
        layout: return_layout,
        borrow: false,
    };

    Stmt::Join {
        id: join_point_id,
        parameters: &*env.arena.alloc([param]),
        body: hole,
        remainder: env.arena.alloc(switch),
    }
}

/// Use the lambda set to figure out how to make a call-by-name
#[allow(clippy::too_many_arguments)]
fn match_on_lambda_set<'a>(
    env: &mut Env<'a, '_>,
    procs: &mut Procs<'a>,
    lambda_set: LambdaSet<'a>,
    closure_data_symbol: Symbol,
    argument_symbols: &'a [Symbol],
    argument_layouts: &'a [Layout<'a>],
    return_layout: &'a Layout<'a>,
    assigned: Symbol,
    hole: &'a Stmt<'a>,
) -> Stmt<'a> {
    match lambda_set.runtime_representation() {
        Layout::Union(union_layout) => {
            let closure_tag_id_symbol = env.unique_symbol();

            let result = union_lambda_set_to_switch(
                env,
                lambda_set,
                Layout::Union(union_layout),
                closure_tag_id_symbol,
                union_layout.tag_id_layout(),
                closure_data_symbol,
                argument_symbols,
                argument_layouts,
                return_layout,
                assigned,
                hole,
            );

            // extract & assign the closure_tag_id_symbol
            let expr = Expr::GetTagId {
                structure: closure_data_symbol,
                union_layout,
            };

            Stmt::Let(
                closure_tag_id_symbol,
                expr,
                union_layout.tag_id_layout(),
                env.arena.alloc(result),
            )
        }
        Layout::Struct {
            field_layouts,
            field_order_hash,
        } => {
            let function_symbol = match lambda_set.iter_set().next() {
                Some(function_symbol) => function_symbol,
                None => {
                    // Lambda set is empty, so this function is never called; synthesize a function
                    // that always yields a runtime error.
                    let name = env.unique_symbol();
                    let function_layout =
                        RawFunctionLayout::Function(argument_layouts, lambda_set, return_layout);
                    let proc = generate_runtime_error_function(env, name, function_layout);
                    let top_level =
                        ProcLayout::from_raw(env.arena, function_layout, CapturesNiche::no_niche());

                    procs.specialized.insert_specialized(name, top_level, proc);
                    LambdaName::no_niche(name)
                }
            };

            let closure_info = match field_layouts {
                [] => ClosureInfo::DoesNotCapture,
                _ => ClosureInfo::Captures {
                    lambda_set,
                    closure_data_symbol,
                    closure_data_layout: Layout::Struct {
                        field_layouts,
                        field_order_hash,
                    },
                },
            };

            union_lambda_set_branch_help(
                env,
                function_symbol,
                closure_info,
                argument_symbols,
                argument_layouts,
                return_layout,
                assigned,
                hole,
            )
        }
        Layout::Builtin(Builtin::Bool) => {
            let closure_tag_id_symbol = closure_data_symbol;

            enum_lambda_set_to_switch(
                env,
                lambda_set.iter_set(),
                closure_tag_id_symbol,
                Layout::Builtin(Builtin::Bool),
                closure_data_symbol,
                argument_symbols,
                argument_layouts,
                return_layout,
                assigned,
                hole,
            )
        }
        Layout::Builtin(Builtin::Int(IntWidth::U8)) => {
            let closure_tag_id_symbol = closure_data_symbol;

            enum_lambda_set_to_switch(
                env,
                lambda_set.iter_set(),
                closure_tag_id_symbol,
                Layout::Builtin(Builtin::Int(IntWidth::U8)),
                closure_data_symbol,
                argument_symbols,
                argument_layouts,
                return_layout,
                assigned,
                hole,
            )
        }
        other => todo!("{:?}", other),
    }
}

#[allow(clippy::too_many_arguments)]
fn union_lambda_set_to_switch<'a>(
    env: &mut Env<'a, '_>,
    lambda_set: LambdaSet<'a>,
    closure_layout: Layout<'a>,
    closure_tag_id_symbol: Symbol,
    closure_tag_id_layout: Layout<'a>,
    closure_data_symbol: Symbol,
    argument_symbols: &'a [Symbol],
    argument_layouts: &'a [Layout<'a>],
    return_layout: &'a Layout<'a>,
    assigned: Symbol,
    hole: &'a Stmt<'a>,
) -> Stmt<'a> {
    if lambda_set.set.is_empty() {
        // NOTE this can happen if there is a type error somewhere. Since the lambda set is empty,
        // there is really nothing we can do here. We generate a runtime error here which allows
        // code gen to proceed. We then assume that we hit another (more descriptive) error before
        // hitting this one

        let msg = "a Lambda Set isempty. Most likely there is a type error in your program.";
        return Stmt::RuntimeError(msg);
    }

    let join_point_id = JoinPointId(env.unique_symbol());

    let mut branches = Vec::with_capacity_in(lambda_set.set.len(), env.arena);

    for (i, lambda_name) in lambda_set.iter_set().enumerate() {
        let closure_info = if lambda_name.no_captures() {
            ClosureInfo::DoesNotCapture
        } else {
            ClosureInfo::Captures {
                lambda_set,
                closure_data_symbol,
                closure_data_layout: closure_layout,
            }
        };

        let stmt = union_lambda_set_branch(
            env,
            join_point_id,
            lambda_name,
            closure_info,
            argument_symbols,
            argument_layouts,
            return_layout,
        );
        branches.push((i as u64, BranchInfo::None, stmt));
    }

    let default_branch = {
        let (_, info, stmt) = branches.pop().unwrap();

        (info, &*env.arena.alloc(stmt))
    };

    let switch = Stmt::Switch {
        cond_symbol: closure_tag_id_symbol,
        cond_layout: closure_tag_id_layout,
        branches: branches.into_bump_slice(),
        default_branch,
        ret_layout: *return_layout,
    };

    let param = Param {
        symbol: assigned,
        layout: *return_layout,
        borrow: false,
    };

    Stmt::Join {
        id: join_point_id,
        parameters: &*env.arena.alloc([param]),
        body: hole,
        remainder: env.arena.alloc(switch),
    }
}

#[allow(clippy::too_many_arguments)]
fn union_lambda_set_branch<'a>(
    env: &mut Env<'a, '_>,
    join_point_id: JoinPointId,
    lambda_name: LambdaName<'a>,
    closure_info: ClosureInfo<'a>,
    argument_symbols_slice: &'a [Symbol],
    argument_layouts_slice: &'a [Layout<'a>],
    return_layout: &'a Layout<'a>,
) -> Stmt<'a> {
    let result_symbol = env.unique_symbol();

    let hole = Stmt::Jump(join_point_id, env.arena.alloc([result_symbol]));

    union_lambda_set_branch_help(
        env,
        lambda_name,
        closure_info,
        argument_symbols_slice,
        argument_layouts_slice,
        return_layout,
        result_symbol,
        env.arena.alloc(hole),
    )
}

enum ClosureInfo<'a> {
    Captures {
        closure_data_symbol: Symbol,
        /// The layout of this closure variant
        closure_data_layout: Layout<'a>,
        /// The whole lambda set representation this closure is a variant of
        lambda_set: LambdaSet<'a>,
    },
    DoesNotCapture,
}

#[allow(clippy::too_many_arguments)]
fn union_lambda_set_branch_help<'a>(
    env: &mut Env<'a, '_>,
    lambda_name: LambdaName<'a>,
    closure_info: ClosureInfo<'a>,
    argument_symbols_slice: &'a [Symbol],
    argument_layouts_slice: &'a [Layout<'a>],
    return_layout: &'a Layout<'a>,
    assigned: Symbol,
    hole: &'a Stmt<'a>,
) -> Stmt<'a> {
    let (argument_layouts, argument_symbols) = match closure_info {
        ClosureInfo::Captures {
            lambda_set,
            closure_data_symbol,
            closure_data_layout,
        } => match closure_data_layout {
            Layout::Struct {
                field_layouts: &[], ..
            }
            | Layout::Builtin(Builtin::Bool)
            | Layout::Builtin(Builtin::Int(IntWidth::U8)) => {
                (argument_layouts_slice, argument_symbols_slice)
            }
            _ => {
                // extend layouts with the layout of the closure environment
                let mut argument_layouts =
                    Vec::with_capacity_in(argument_layouts_slice.len() + 1, env.arena);
                argument_layouts.extend(argument_layouts_slice);
                argument_layouts.push(Layout::LambdaSet(lambda_set));

                // extend symbols with the symbol of the closure environment
                let mut argument_symbols =
                    Vec::with_capacity_in(argument_symbols_slice.len() + 1, env.arena);
                argument_symbols.extend(argument_symbols_slice);
                argument_symbols.push(closure_data_symbol);

                (
                    argument_layouts.into_bump_slice(),
                    argument_symbols.into_bump_slice(),
                )
            }
        },
        ClosureInfo::DoesNotCapture => {
            // sometimes unification causes a function that does not itself capture anything
            // to still get a lambda set that does store information. We must not pass a closure
            // argument in this case

            (argument_layouts_slice, argument_symbols_slice)
        }
    };

    // build the call
    let call = self::Call {
        call_type: CallType::ByName {
            name: lambda_name,
            ret_layout: return_layout,
            arg_layouts: argument_layouts,
            specialization_id: env.next_call_specialization_id(),
        },
        arguments: argument_symbols,
    };

    build_call(env, call, assigned, *return_layout, hole)
}

#[allow(clippy::too_many_arguments)]
fn enum_lambda_set_to_switch<'a>(
    env: &mut Env<'a, '_>,
    lambda_set: impl ExactSizeIterator<Item = LambdaName<'a>>,
    closure_tag_id_symbol: Symbol,
    closure_tag_id_layout: Layout<'a>,
    closure_data_symbol: Symbol,
    argument_symbols: &'a [Symbol],
    argument_layouts: &'a [Layout<'a>],
    return_layout: &'a Layout<'a>,
    assigned: Symbol,
    hole: &'a Stmt<'a>,
) -> Stmt<'a> {
    debug_assert_ne!(lambda_set.len(), 0);

    let join_point_id = JoinPointId(env.unique_symbol());

    let mut branches = Vec::with_capacity_in(lambda_set.len(), env.arena);

    let closure_layout = closure_tag_id_layout;

    for (i, lambda_name) in lambda_set.into_iter().enumerate() {
        let stmt = enum_lambda_set_branch(
            env,
            join_point_id,
            lambda_name,
            closure_data_symbol,
            closure_layout,
            argument_symbols,
            argument_layouts,
            return_layout,
        );
        branches.push((i as u64, BranchInfo::None, stmt));
    }

    let default_branch = {
        let (_, info, stmt) = branches.pop().unwrap();

        (info, &*env.arena.alloc(stmt))
    };

    let switch = Stmt::Switch {
        cond_symbol: closure_tag_id_symbol,
        cond_layout: closure_tag_id_layout,
        branches: branches.into_bump_slice(),
        default_branch,
        ret_layout: *return_layout,
    };

    let param = Param {
        symbol: assigned,
        layout: *return_layout,
        borrow: false,
    };

    Stmt::Join {
        id: join_point_id,
        parameters: &*env.arena.alloc([param]),
        body: hole,
        remainder: env.arena.alloc(switch),
    }
}

#[allow(clippy::too_many_arguments)]
fn enum_lambda_set_branch<'a>(
    env: &mut Env<'a, '_>,
    join_point_id: JoinPointId,
    lambda_name: LambdaName<'a>,
    closure_data_symbol: Symbol,
    closure_data_layout: Layout<'a>,
    argument_symbols_slice: &'a [Symbol],
    argument_layouts_slice: &'a [Layout<'a>],
    return_layout: &'a Layout<'a>,
) -> Stmt<'a> {
    let result_symbol = env.unique_symbol();

    let hole = Stmt::Jump(join_point_id, env.arena.alloc([result_symbol]));

    let assigned = result_symbol;

    let (argument_layouts, argument_symbols) = match closure_data_layout {
        Layout::Struct {
            field_layouts: &[], ..
        }
        | Layout::Builtin(Builtin::Bool)
        | Layout::Builtin(Builtin::Int(IntWidth::U8)) => {
            (argument_layouts_slice, argument_symbols_slice)
        }
        _ => {
            // extend layouts with the layout of the closure environment
            let mut argument_layouts =
                Vec::with_capacity_in(argument_layouts_slice.len() + 1, env.arena);
            argument_layouts.extend(argument_layouts_slice);
            argument_layouts.push(closure_data_layout);

            // extend symbols with the symbol of the closure environment
            let mut argument_symbols =
                Vec::with_capacity_in(argument_symbols_slice.len() + 1, env.arena);
            argument_symbols.extend(argument_symbols_slice);
            argument_symbols.push(closure_data_symbol);

            (
                argument_layouts.into_bump_slice(),
                argument_symbols.into_bump_slice(),
            )
        }
    };

    let call = self::Call {
        call_type: CallType::ByName {
            name: lambda_name,
            ret_layout: return_layout,
            arg_layouts: argument_layouts,
            specialization_id: env.next_call_specialization_id(),
        },
        arguments: argument_symbols,
    };
    build_call(env, call, assigned, *return_layout, env.arena.alloc(hole))
}

#[allow(clippy::too_many_arguments)]
fn lowlevel_enum_lambda_set_to_switch<'a, ToLowLevelCall>(
    env: &mut Env<'a, '_>,
    lambda_set: impl ExactSizeIterator<Item = LambdaName<'a>>,
    closure_tag_id_symbol: Symbol,
    closure_tag_id_layout: Layout<'a>,
    closure_data_symbol: Symbol,
    closure_env_layout: Option<Layout<'a>>,
    to_lowlevel_call: ToLowLevelCall,
    return_layout: Layout<'a>,
    assigned: Symbol,
    hole: &'a Stmt<'a>,
) -> Stmt<'a>
where
    ToLowLevelCall: Fn(ToLowLevelCallArguments<'a>) -> Call<'a> + Copy,
{
    debug_assert_ne!(lambda_set.len(), 0);

    let join_point_id = JoinPointId(env.unique_symbol());

    let mut branches = Vec::with_capacity_in(lambda_set.len(), env.arena);

    for (i, function_symbol) in lambda_set.into_iter().enumerate() {
        let result_symbol = env.unique_symbol();

        let hole = Stmt::Jump(join_point_id, env.arena.alloc([result_symbol]));

        let call_spec_id = env.next_call_specialization_id();
        let update_mode = env.next_update_mode_id();
        let call = to_lowlevel_call((
            function_symbol,
            closure_data_symbol,
            closure_env_layout,
            call_spec_id,
            update_mode,
        ));
        let stmt = build_call(
            env,
            call,
            result_symbol,
            return_layout,
            env.arena.alloc(hole),
        );

        branches.push((i as u64, BranchInfo::None, stmt));
    }

    let default_branch = {
        let (_, info, stmt) = branches.pop().unwrap();

        (info, &*env.arena.alloc(stmt))
    };

    let switch = Stmt::Switch {
        cond_symbol: closure_tag_id_symbol,
        cond_layout: closure_tag_id_layout,
        branches: branches.into_bump_slice(),
        default_branch,
        ret_layout: return_layout,
    };

    let param = Param {
        symbol: assigned,
        layout: return_layout,
        borrow: false,
    };

    Stmt::Join {
        id: join_point_id,
        parameters: &*env.arena.alloc([param]),
        body: hole,
        remainder: env.arena.alloc(switch),
    }
}<|MERGE_RESOLUTION|>--- conflicted
+++ resolved
@@ -6099,27 +6099,15 @@
                     let symbol = env.unique_symbol();
                     let jump = env.arena.alloc(Stmt::Jump(id, env.arena.alloc([symbol])));
 
-<<<<<<< HEAD
                     let guard_stmt = with_hole(
                         env,
                         loc_expr.value,
-                        cond_var,
+                        Variable::BOOL,
                         procs,
                         layout_cache,
                         symbol,
                         jump,
                     );
-=======
-                let guard_stmt = with_hole(
-                    env,
-                    loc_expr.value,
-                    Variable::BOOL,
-                    procs,
-                    layout_cache,
-                    symbol,
-                    jump,
-                );
->>>>>>> 7a2c2f6d
 
                     Some((
                         pattern.clone(),
