#![allow(clippy::manual_map)]

use crate::borrow::Ownership;
use crate::ir::literal::{make_num_literal, IntOrFloatValue};
use crate::layout::{
    self, Builtin, ClosureCallOptions, ClosureRepresentation, EnumDispatch, InLayout, LambdaName,
    LambdaSet, Layout, LayoutCache, LayoutInterner, LayoutProblem, LayoutRepr, Niche,
    RawFunctionLayout, TLLayoutInterner, TagIdIntType, UnionLayout, WrappedVariant,
};
use bumpalo::collections::{CollectIn, Vec};
use bumpalo::Bump;
use roc_can::abilities::SpecializationId;
use roc_can::expr::{AnnotatedMark, ClosureData, ExpectLookup};
use roc_can::module::ExposedByModule;
use roc_collections::all::{default_hasher, BumpMap, BumpMapDefault, MutMap};
use roc_collections::VecMap;
use roc_debug_flags::dbg_do;
#[cfg(debug_assertions)]
use roc_debug_flags::{
    ROC_PRINT_IR_AFTER_DROP_SPECIALIZATION, ROC_PRINT_IR_AFTER_REFCOUNT,
    ROC_PRINT_IR_AFTER_RESET_REUSE, ROC_PRINT_IR_AFTER_SPECIALIZATION, ROC_PRINT_RUNTIME_ERROR_GEN,
};
use roc_derive::SharedDerivedModule;
use roc_error_macros::{internal_error, todo_abilities};
use roc_late_solve::storage::{ExternalModuleStorage, ExternalModuleStorageSnapshot};
use roc_late_solve::{resolve_ability_specialization, AbilitiesView, Resolved, UnificationFailed};
use roc_module::ident::{ForeignSymbol, Lowercase, TagName};
use roc_module::low_level::{LowLevel, LowLevelWrapperType};
use roc_module::symbol::{IdentIds, ModuleId, Symbol};
use roc_problem::can::{RuntimeError, ShadowKind};
use roc_region::all::{Loc, Region};
use roc_std::RocDec;
use roc_target::TargetInfo;
use roc_types::subs::{
    instantiate_rigids, storage_copy_var_to, Content, ExhaustiveMark, FlatType, RedundantMark,
    StorageSubs, Subs, Variable, VariableSubsSlice,
};
use std::collections::HashMap;
use ven_pretty::{text, BoxAllocator, DocAllocator, DocBuilder};

use pattern::{from_can_pattern, store_pattern, Pattern};

pub use literal::{ListLiteralElement, Literal};

mod decision_tree;
mod literal;
mod pattern;

#[inline(always)]
pub fn pretty_print_ir_symbols() -> bool {
    dbg_do!(ROC_PRINT_IR_AFTER_SPECIALIZATION, {
        return true;
    });
    dbg_do!(ROC_PRINT_IR_AFTER_RESET_REUSE, {
        return true;
    });
    dbg_do!(ROC_PRINT_IR_AFTER_REFCOUNT, {
        return true;
    });
    dbg_do!(ROC_PRINT_IR_AFTER_DROP_SPECIALIZATION, {
        return true;
    });
    false
}

// if your changes cause this number to go down, great!
// please change it to the lower number.
// if it went up, maybe check that the change is really required
roc_error_macros::assert_sizeof_wasm!(Literal, 24);
roc_error_macros::assert_sizeof_wasm!(Expr, 48);
roc_error_macros::assert_sizeof_wasm!(Stmt, 64);
roc_error_macros::assert_sizeof_wasm!(ProcLayout, 20);
roc_error_macros::assert_sizeof_wasm!(Call, 44);
roc_error_macros::assert_sizeof_wasm!(CallType, 36);

roc_error_macros::assert_sizeof_non_wasm!(Literal, 3 * 8);
roc_error_macros::assert_sizeof_non_wasm!(Expr, 10 * 8);
roc_error_macros::assert_sizeof_non_wasm!(Stmt, 13 * 8);
roc_error_macros::assert_sizeof_non_wasm!(ProcLayout, 5 * 8);
roc_error_macros::assert_sizeof_non_wasm!(Call, 9 * 8);
roc_error_macros::assert_sizeof_non_wasm!(CallType, 7 * 8);

fn runtime_error<'a>(env: &mut Env<'a, '_>, msg: &'a str) -> Stmt<'a> {
    let sym = env.unique_symbol();
    Stmt::Let(
        sym,
        Expr::Literal(Literal::Str(msg)),
        Layout::STR,
        env.arena.alloc(Stmt::Crash(sym, CrashTag::Roc)),
    )
}

macro_rules! return_on_layout_error {
    ($env:expr, $layout_result:expr, $context_msg:expr) => {
        match $layout_result {
            Ok(cached) => cached,
            Err(error) => return_on_layout_error_help!($env, error, $context_msg),
        }
    };
}

macro_rules! return_on_layout_error_help {
    ($env:expr, $error:expr, $context_msg:expr) => {{
        match $error {
            LayoutProblem::UnresolvedTypeVar(_) => {
                return runtime_error(
                    $env,
                    $env.arena
                        .alloc(format!("UnresolvedTypeVar: {}", $context_msg,)),
                )
            }
            LayoutProblem::Erroneous => {
                return runtime_error(
                    $env,
                    $env.arena.alloc(format!("Erroneous: {}", $context_msg,)),
                )
            }
        }
    }};
}

#[derive(Debug, Clone, Copy)]
pub enum OptLevel {
    Development,
    Normal,
    Size,
    Optimize,
}

#[derive(Debug, Clone, Copy)]
pub struct SingleEntryPoint<'a> {
    pub symbol: Symbol,
    pub layout: ProcLayout<'a>,
}

#[derive(Debug, Clone, Copy)]
pub enum EntryPoint<'a> {
    Single(SingleEntryPoint<'a>),
    Expects { symbols: &'a [Symbol] },
}

#[derive(Clone, Copy, Debug)]
pub struct PartialProcId(usize);

#[derive(Clone, Debug)]
pub struct PartialProcs<'a> {
    /// maps a function name (symbol) to an index
    symbols: Vec<'a, Symbol>,

    partial_procs: Vec<'a, PartialProc<'a>>,
}

impl<'a> PartialProcs<'a> {
    fn new_in(arena: &'a Bump) -> Self {
        Self {
            symbols: Vec::new_in(arena),
            partial_procs: Vec::new_in(arena),
        }
    }
    fn contains_key(&self, symbol: Symbol) -> bool {
        self.symbol_to_id(symbol).is_some()
    }

    fn symbol_to_id(&self, symbol: Symbol) -> Option<PartialProcId> {
        self.symbols
            .iter()
            .position(|s| *s == symbol)
            .map(PartialProcId)
    }

    fn get_symbol(&self, symbol: Symbol) -> Option<&PartialProc<'a>> {
        let id = self.symbol_to_id(symbol)?;

        Some(self.get_id(id))
    }

    fn get_id(&self, id: PartialProcId) -> &PartialProc<'a> {
        &self.partial_procs[id.0]
    }

    pub fn insert(&mut self, symbol: Symbol, partial_proc: PartialProc<'a>) -> PartialProcId {
        debug_assert!(
            !self.contains_key(symbol),
            "The {symbol:?} is inserted as a partial proc twice: that's a bug!",
        );

        let id = PartialProcId(self.symbols.len());

        self.symbols.push(symbol);
        self.partial_procs.push(partial_proc);

        id
    }

    pub fn drain(self) -> impl Iterator<Item = (Symbol, PartialProc<'a>)> {
        debug_assert_eq!(self.symbols.len(), self.partial_procs.len());

        self.symbols.into_iter().zip(self.partial_procs.into_iter())
    }
}

#[derive(Clone, Debug)]
pub struct PartialProc<'a> {
    pub annotation: Variable,
    pub pattern_symbols: &'a [Symbol],
    pub captured_symbols: CapturedSymbols<'a>,
    pub body: roc_can::expr::Expr,
    pub body_var: Variable,
    pub is_self_recursive: bool,
}

impl<'a> PartialProc<'a> {
    #[allow(clippy::too_many_arguments)]
    pub fn from_named_function(
        env: &mut Env<'a, '_>,
        annotation: Variable,
        loc_args: std::vec::Vec<(Variable, AnnotatedMark, Loc<roc_can::pattern::Pattern>)>,
        loc_body: Loc<roc_can::expr::Expr>,
        captured_symbols: CapturedSymbols<'a>,
        is_self_recursive: bool,
        ret_var: Variable,
    ) -> PartialProc<'a> {
        let number_of_arguments = loc_args.len();

        match patterns_to_when(env, loc_args, ret_var, loc_body) {
            Ok((_, pattern_symbols, body)) => {
                // a named closure. Since these aren't specialized by the surrounding
                // context, we can't add pending specializations for them yet.
                // (If we did, all named polymorphic functions would immediately error
                // on trying to convert a flex var to a Layout.)
                let pattern_symbols = pattern_symbols.into_bump_slice();
                PartialProc {
                    annotation,
                    pattern_symbols,
                    captured_symbols,
                    body: body.value,
                    body_var: ret_var,
                    is_self_recursive,
                }
            }

            Err(error) => {
                let mut pattern_symbols = Vec::with_capacity_in(number_of_arguments, env.arena);

                for _ in 0..number_of_arguments {
                    pattern_symbols.push(env.unique_symbol());
                }

                PartialProc {
                    annotation,
                    pattern_symbols: pattern_symbols.into_bump_slice(),
                    captured_symbols: CapturedSymbols::None,
                    body: roc_can::expr::Expr::RuntimeError(error.value),
                    body_var: ret_var,
                    is_self_recursive: false,
                }
            }
        }
    }
}

#[derive(Clone, Copy, Debug)]
struct AbilityMember(Symbol);

/// A table of aliases of ability member symbols.
#[derive(Clone, Debug)]
struct AbilityAliases(BumpMap<Symbol, AbilityMember>);

impl AbilityAliases {
    fn new_in(arena: &Bump) -> Self {
        Self(BumpMap::new_in(arena))
    }

    fn insert(&mut self, symbol: Symbol, member: AbilityMember) {
        self.0.insert(symbol, member);
    }

    fn get(&self, symbol: Symbol) -> Option<&AbilityMember> {
        self.0.get(&symbol)
    }
}

#[derive(Clone, Copy, Debug, PartialEq, Eq, Default)]
pub enum CapturedSymbols<'a> {
    #[default]
    None,
    Captured(&'a [(Symbol, Variable)]),
}

impl<'a> CapturedSymbols<'a> {
    fn captures(&self) -> bool {
        match self {
            CapturedSymbols::None => false,
            CapturedSymbols::Captured(_) => true,
        }
    }
}

#[derive(Clone, Debug, PartialEq)]
pub struct Proc<'a> {
    pub name: LambdaName<'a>,
    pub args: &'a [(InLayout<'a>, Symbol)],
    pub body: Stmt<'a>,
    pub closure_data_layout: Option<InLayout<'a>>,
    pub ret_layout: InLayout<'a>,
    pub is_self_recursive: SelfRecursive,
    pub host_exposed_layouts: HostExposedLayouts<'a>,
}

#[derive(Clone, Debug, PartialEq, Eq)]
pub struct HostExposedLambdaSet<'a> {
    pub id: LambdaSetId,
    /// Symbol of the exposed function
    pub symbol: Symbol,
    pub proc_layout: ProcLayout<'a>,
    pub raw_function_layout: RawFunctionLayout<'a>,
}

#[derive(Clone, Debug, PartialEq, Eq)]
pub enum HostExposedLayouts<'a> {
    NotHostExposed,
    HostExposed {
        rigids: BumpMap<Lowercase, InLayout<'a>>,
        aliases: BumpMap<Symbol, HostExposedLambdaSet<'a>>,
    },
}

#[derive(Clone, Debug, PartialEq, Eq)]
pub enum SelfRecursive {
    NotSelfRecursive,
    SelfRecursive(JoinPointId),
}

#[derive(Clone, Copy, Debug, PartialEq, Eq)]
pub enum Parens {
    NotNeeded,
    InTypeParam,
    InFunction,
}

impl<'a> Proc<'a> {
    pub fn to_doc<'b, D, A, I>(
        &'b self,
        alloc: &'b D,
        interner: &'b I,
        pretty: bool,
        _parens: Parens,
    ) -> DocBuilder<'b, D, A>
    where
        D: DocAllocator<'b, A>,
        D::Doc: Clone,
        A: Clone,
        I: LayoutInterner<'a>,
    {
        let args_doc = self.args.iter().map(|(layout, symbol)| {
            let arg_doc = symbol_to_doc(alloc, *symbol, pretty);
            if pretty_print_ir_symbols() {
                arg_doc
                    .append(alloc.reflow(": "))
                    .append(interner.to_doc_top(*layout, alloc))
            } else {
                arg_doc
            }
        });

        if pretty_print_ir_symbols() {
            alloc
                .text("procedure : ")
                .append(symbol_to_doc(alloc, self.name.name(), pretty))
                .append(" ")
                .append(interner.to_doc_top(self.ret_layout, alloc))
                .append(alloc.hardline())
                .append(alloc.text("procedure = "))
                .append(symbol_to_doc(alloc, self.name.name(), pretty))
                .append(" (")
                .append(alloc.intersperse(args_doc, ", "))
                .append("):")
                .append(alloc.hardline())
                .append(self.body.to_doc(alloc, interner, pretty).indent(4))
        } else {
            alloc
                .text("procedure ")
                .append(symbol_to_doc(alloc, self.name.name(), pretty))
                .append(" (")
                .append(alloc.intersperse(args_doc, ", "))
                .append("):")
                .append(alloc.hardline())
                .append(self.body.to_doc(alloc, interner, pretty).indent(4))
        }
    }

    pub fn to_pretty<I>(&self, interner: &I, width: usize, pretty: bool) -> String
    where
        I: LayoutInterner<'a>,
    {
        let allocator = BoxAllocator;
        let mut w = std::vec::Vec::new();
        self.to_doc::<_, (), _>(&allocator, interner, pretty, Parens::NotNeeded)
            .1
            .render(width, &mut w)
            .unwrap();
        w.push(b'\n');
        String::from_utf8(w).unwrap()
    }
}

/// A host-exposed function must be specialized; it's a seed for subsequent specializations
#[derive(Clone, Debug)]
pub struct HostSpecializations<'a> {
    /// Not a bumpalo vec because bumpalo is not thread safe
    /// Separate array so we can search for membership quickly
    /// If it's a value and not a lambda, the value is recorded as LambdaName::no_niche.
    symbol_or_lambdas: std::vec::Vec<LambdaName<'a>>,
    storage_subs: StorageSubs,
    /// For each symbol, what types to specialize it for, points into the storage_subs
    types_to_specialize: std::vec::Vec<Variable>,
    /// Variables for an exposed alias
    exposed_aliases: std::vec::Vec<std::vec::Vec<(Symbol, Variable)>>,
}

impl Default for HostSpecializations<'_> {
    fn default() -> Self {
        Self::new()
    }
}

impl<'a> HostSpecializations<'a> {
    pub fn new() -> Self {
        Self {
            symbol_or_lambdas: std::vec::Vec::new(),
            storage_subs: StorageSubs::new(Subs::default()),
            types_to_specialize: std::vec::Vec::new(),
            exposed_aliases: std::vec::Vec::new(),
        }
    }

    pub fn insert_host_exposed(
        &mut self,
        env_subs: &mut Subs,
        symbol_or_lambda: LambdaName<'a>,
        opt_annotation: Option<roc_can::def::Annotation>,
        variable: Variable,
    ) {
        let variable = self.storage_subs.extend_with_variable(env_subs, variable);

        let mut host_exposed_aliases = std::vec::Vec::new();

        if let Some(annotation) = opt_annotation {
            host_exposed_aliases.extend(annotation.introduced_variables.host_exposed_aliases);
        }

        match self
            .symbol_or_lambdas
            .iter()
            .position(|s| *s == symbol_or_lambda)
        {
            None => {
                self.symbol_or_lambdas.push(symbol_or_lambda);
                self.types_to_specialize.push(variable);
                self.exposed_aliases.push(host_exposed_aliases);
            }
            Some(_) => {
                // we assume that only one specialization of a function is directly exposed to the
                // host. Other host-exposed symbols may (transitively) specialize this symbol,
                // but then the existing specialization mechanism will find those specializations
                panic!("A host-exposed symbol can only be exposed once");
            }
        }

        debug_assert_eq!(self.types_to_specialize.len(), self.exposed_aliases.len());
    }

    fn decompose(
        self,
    ) -> (
        StorageSubs,
        impl Iterator<Item = (LambdaName<'a>, Variable, std::vec::Vec<(Symbol, Variable)>)>,
    ) {
        let it1 = self.symbol_or_lambdas.into_iter();

        let it2 = self.types_to_specialize.into_iter();
        let it3 = self.exposed_aliases.into_iter();

        (
            self.storage_subs,
            it1.zip(it2).zip(it3).map(|((a, b), c)| (a, b, c)),
        )
    }
}

/// Specializations of this module's symbols that other modules need.
/// One struct represents one pair of modules, e.g. what module A wants of module B.
#[derive(Clone, Debug)]
pub struct ExternalSpecializations<'a> {
    /// Not a bumpalo vec because bumpalo is not thread safe
    /// Separate array so we can search for membership quickly
    /// If it's a value and not a lambda, the value is recorded as LambdaName::no_niche.
    pub symbol_or_lambda: std::vec::Vec<LambdaName<'a>>,
    storage: ExternalModuleStorage,
    /// For each symbol, what types to specialize it for, points into the storage_subs
    types_to_specialize: std::vec::Vec<std::vec::Vec<Variable>>,
}

impl Default for ExternalSpecializations<'_> {
    fn default() -> Self {
        Self::new()
    }
}

impl<'a> ExternalSpecializations<'a> {
    pub fn new() -> Self {
        Self {
            symbol_or_lambda: std::vec::Vec::new(),
            storage: ExternalModuleStorage::new(Subs::default()),
            types_to_specialize: std::vec::Vec::new(),
        }
    }

    fn insert_external(
        &mut self,
        symbol_or_lambda: LambdaName<'a>,
        env_subs: &mut Subs,
        variable: Variable,
    ) {
        let stored_variable = self.storage.extend_with_variable(env_subs, variable);
        roc_tracing::debug!(original = ?variable, stored = ?stored_variable, "stored needed external");

        match self
            .symbol_or_lambda
            .iter()
            .position(|s| *s == symbol_or_lambda)
        {
            None => {
                self.symbol_or_lambda.push(symbol_or_lambda);
                self.types_to_specialize.push(vec![stored_variable]);
            }
            Some(index) => {
                let types_to_specialize = &mut self.types_to_specialize[index];
                types_to_specialize.push(stored_variable);
            }
        }
    }

    fn decompose(
        self,
    ) -> (
        StorageSubs,
        impl Iterator<Item = (LambdaName<'a>, std::vec::Vec<Variable>)>,
    ) {
        (
            self.storage.into_storage_subs(),
            self.symbol_or_lambda
                .into_iter()
                .zip(self.types_to_specialize.into_iter()),
        )
    }

    fn snapshot_cache(&mut self) -> ExternalModuleStorageSnapshot {
        self.storage.snapshot_cache()
    }

    fn rollback_cache(&mut self, snapshot: ExternalModuleStorageSnapshot) {
        self.storage.rollback_cache(snapshot)
    }

    fn invalidate_cache(&mut self, changed_variables: &[Variable]) {
        self.storage.invalidate_cache(changed_variables)
    }

    fn invalidate_whole_cache(&mut self) {
        self.storage.invalidate_whole_cache()
    }
}

#[derive(Clone, Debug)]
pub struct Suspended<'a> {
    pub store: StorageSubs,
    /// LambdaName::no_niche if it's a value
    pub symbol_or_lambdas: Vec<'a, LambdaName<'a>>,
    pub layouts: Vec<'a, ProcLayout<'a>>,
    pub variables: Vec<'a, Variable>,
}

impl<'a> Suspended<'a> {
    fn new_in(arena: &'a Bump) -> Self {
        Self {
            store: StorageSubs::new(Subs::new_from_varstore(Default::default())),
            symbol_or_lambdas: Vec::new_in(arena),
            layouts: Vec::new_in(arena),
            variables: Vec::new_in(arena),
        }
    }

    fn is_empty(&self) -> bool {
        self.symbol_or_lambdas.is_empty()
    }

    fn specialization(
        &mut self,
        subs: &mut Subs,
        symbol_or_lambda: LambdaName<'a>,
        proc_layout: ProcLayout<'a>,
        variable: Variable,
    ) {
        // de-duplicate
        for (i, s) in self.symbol_or_lambdas.iter().enumerate() {
            if *s == symbol_or_lambda {
                let existing = &self.layouts[i];
                if &proc_layout == existing {
                    // symbol + layout combo exists
                    return;
                }
            }
        }

        self.symbol_or_lambdas.push(symbol_or_lambda);
        self.layouts.push(proc_layout);

        let variable = self.store.import_variable_from(subs, variable).variable;

        self.variables.push(variable);
    }
}

#[derive(Clone, Debug)]
enum PendingSpecializations<'a> {
    /// We are finding specializations we need. This is a separate step so
    /// that we can give specializations we need to modules higher up in the dependency chain, so
    /// that they can start making specializations too
    Finding(Suspended<'a>),
    /// We are making specializations.
    /// If any new one comes up while specializing a body, we can do one of two things:
    ///   - if the new specialization is for a symbol that is not in the current stack of symbols
    ///     being specialized, make it immediately
    ///   - if it is, we must suspend the specialization, and we'll do it once the stack is clear
    ///     again.
    Making(Suspended<'a>),
}

impl<'a> PendingSpecializations<'a> {
    fn is_empty(&self) -> bool {
        match self {
            PendingSpecializations::Finding(suspended)
            | PendingSpecializations::Making(suspended) => suspended.is_empty(),
        }
    }
}

#[derive(Clone, Debug, Default)]
struct Specialized<'a> {
    symbols: std::vec::Vec<Symbol>,
    proc_layouts: std::vec::Vec<ProcLayout<'a>>,
    procedures: std::vec::Vec<InProgressProc<'a>>,
}

impl<'a> Specialized<'a> {
    fn len(&self) -> usize {
        self.symbols.len()
    }

    #[allow(dead_code)]
    fn is_empty(&self) -> bool {
        self.symbols.is_empty()
    }

    fn into_iter_assert_done(self) -> impl Iterator<Item = (Symbol, ProcLayout<'a>, Proc<'a>)> {
        self.symbols
            .into_iter()
            .zip(self.proc_layouts.into_iter())
            .zip(self.procedures.into_iter())
            .filter_map(|((s, l), in_progress)| {
                if let Symbol::REMOVED_SPECIALIZATION = s {
                    None
                } else {
                    match in_progress {
                        InProgressProc::InProgress => {
                            panic!("Function {s:?} ({l:?}) is not done specializing")
                        }
                        InProgressProc::Done(proc) => Some((s, l, proc)),
                    }
                }
            })
    }

    fn is_specialized(&self, symbol: Symbol, layout: &ProcLayout<'a>) -> bool {
        for (i, s) in self.symbols.iter().enumerate() {
            if *s == symbol && &self.proc_layouts[i] == layout {
                return true;
            }
        }

        false
    }

    fn mark_in_progress(&mut self, symbol: Symbol, layout: ProcLayout<'a>) {
        for (i, s) in self.symbols.iter().enumerate() {
            if *s == symbol && self.proc_layouts[i] == layout {
                match &self.procedures[i] {
                    InProgressProc::InProgress => {
                        return;
                    }
                    InProgressProc::Done(_) => {
                        panic!("marking in progress, but this proc is already done!")
                    }
                }
            }
        }

        // the key/layout combo was not found; insert it
        self.symbols.push(symbol);
        self.proc_layouts.push(layout);
        self.procedures.push(InProgressProc::InProgress);
    }

    fn remove_specialized(&mut self, symbol: Symbol, layout: &ProcLayout<'a>) -> bool {
        let mut index = None;

        for (i, s) in self.symbols.iter().enumerate() {
            if *s == symbol && &self.proc_layouts[i] == layout {
                index = Some(i);
            }
        }

        if let Some(index) = index {
            self.symbols[index] = Symbol::REMOVED_SPECIALIZATION;

            true
        } else {
            false
        }
    }

    fn insert_specialized(&mut self, symbol: Symbol, layout: ProcLayout<'a>, proc: Proc<'a>) {
        for (i, s) in self.symbols.iter().enumerate() {
            if *s == symbol && self.proc_layouts[i] == layout {
                match &self.procedures[i] {
                    InProgressProc::InProgress => {
                        self.procedures[i] = InProgressProc::Done(proc);
                        return;
                    }
                    InProgressProc::Done(_) => {
                        // overwrite existing! this is important in practice
                        // TODO investigate why we generate the wrong proc in some cases and then
                        // correct later
                        self.procedures[i] = InProgressProc::Done(proc);
                        return;
                    }
                }
            }
        }

        // the key/layout combo was not found; insert it
        self.symbols.push(symbol);
        self.proc_layouts.push(layout);
        self.procedures.push(InProgressProc::Done(proc));
    }
}

/// Uniquely determines the specialization of a polymorphic (non-proc) value symbol.
/// Two specializations are equivalent if their [`SpecializationMark`]s are equal.
#[derive(PartialEq, Eq, Debug, Clone, Copy)]
struct SpecializationMark<'a> {
    /// The layout of the symbol itself.
    layout: InLayout<'a>,

    /// If this symbol is a closure def, we must also keep track of what function it specializes,
    /// because the [`layout`] field will only keep track of its closure and lambda set - which can
    /// be the same for two different function specializations. For example,
    ///
    ///   id = if True then \x -> x else \y -> y
    ///   { a: id "", b: id 1u8 }
    ///
    /// The lambda set and captures of `id` is the same in both usages inside the record, but the
    /// reified specializations of `\x -> x` and `\y -> y` must be for Str and U8.
    ///
    /// Note that this field is not relevant for anything that is not a function.
    function_mark: Option<RawFunctionLayout<'a>>,
}

/// The deepest closure in the current stack of procedures under specialization a symbol specialization
/// was used in.
///
/// This is necessary to understand what symbol specializations are used in what capture sets. For
/// example, consider
///
/// main =
///   x = 1
///
///   y = \{} -> 1u8 + x
///   z = \{} -> 1u16 + x
///
/// Here, we have a two specializations of `x` to U8 and U16 with deepest uses of
/// (2, y) and (2, z), respectively. This tells us that both of those specializations must be
/// preserved by `main` (which is at depth 1), but that `y` and `z` respectively only need to
/// capture one particular specialization of `x` each.
#[derive(Debug, Clone, Copy, PartialEq, Eq)]
struct UseDepth {
    depth: usize,
    symbol: Symbol,
}

impl UseDepth {
    fn is_nested_use_in(&self, outer: &Self) -> bool {
        if self.symbol == outer.symbol {
            debug_assert!(self.depth == outer.depth);
            return true;
        }
        self.depth > outer.depth
    }
}

type NumberSpecializations<'a> = VecMap<InLayout<'a>, (Symbol, UseDepth)>;

/// When walking a function body, we may encounter specialized usages of polymorphic number symbols.
/// For example
///
///  n = 1
///  use1 : U8
///  use1 = 1
///  use2 : Nat
///  use2 = 2
///
/// We keep track of the specializations of `myTag` and create fresh symbols when there is more
/// than one, so that a unique def can be created for each.
#[derive(Default, Debug, Clone)]
struct SymbolSpecializations<'a>(
    // THEORY:
    //  1. the number of symbols in a def is very small
    //  2. the number of specializations of a symbol in a def is even smaller (almost always only one)
    // So, a linear VecMap is preferrable. Use a two-layered one to make (1) extraction of defs easy
    // and (2) reads of a certain symbol be determined by its first occurrence, not its last.
    VecMap<Symbol, NumberSpecializations<'a>>,
);

impl<'a> SymbolSpecializations<'a> {
    /// Mark a let-generalized symbol eligible for specialization.
    /// Only those bound to number literals can be compiled polymorphically.
    fn mark_eligible(&mut self, symbol: Symbol) {
        let _old = self.0.insert(symbol, VecMap::with_capacity(1));
        debug_assert!(_old.is_none(), "overwriting specializations for {symbol:?}");
    }

    /// Removes all specializations for a symbol, returning the type and symbol of each specialization.
    fn remove(&mut self, symbol: Symbol) -> Option<NumberSpecializations<'a>> {
        self.0
            .remove(&symbol)
            .map(|(_, specializations)| specializations)
    }

    fn is_empty(&self) -> bool {
        self.0.is_empty()
    }

    fn maybe_get_specialized(&self, symbol: Symbol, layout: InLayout) -> Symbol {
        self.0
            .get(&symbol)
            .and_then(|m| m.get(&layout))
            .map(|x| x.0)
            .unwrap_or(symbol)
    }
}

#[derive(Clone, Debug, Default)]
pub struct ProcsBase<'a> {
    pub partial_procs: BumpMap<Symbol, PartialProc<'a>>,
    pub module_thunks: &'a [Symbol],
    /// A host-exposed function must be specialized; it's a seed for subsequent specializations
    pub host_specializations: HostSpecializations<'a>,
    pub runtime_errors: BumpMap<Symbol, &'a str>,
    pub imported_module_thunks: &'a [Symbol],
}

impl<'a> ProcsBase<'a> {
    pub fn get_host_exposed_symbols(&self) -> impl Iterator<Item = Symbol> + '_ {
        self.host_specializations
            .symbol_or_lambdas
            .iter()
            .copied()
            .map(|n| n.name())
    }
}

/// The current set of functions under specialization. They form a stack where the latest
/// specialization to be seen is at the head of the stack.
#[derive(Clone, Debug)]
struct SpecializationStack<'a>(Vec<'a, Symbol>);

impl<'a> SpecializationStack<'a> {
    fn current_use_depth(&self) -> UseDepth {
        UseDepth {
            depth: self.0.len(),
            symbol: *self.0.last().unwrap(),
        }
    }
}

#[derive(Clone, Debug)]
pub struct Procs<'a> {
    pub partial_procs: PartialProcs<'a>,
    ability_member_aliases: AbilityAliases,
    pending_specializations: PendingSpecializations<'a>,
    specialized: Specialized<'a>,
    pub runtime_errors: BumpMap<Symbol, &'a str>,
    pub externals_we_need: BumpMap<ModuleId, ExternalSpecializations<'a>>,
    symbol_specializations: SymbolSpecializations<'a>,
    specialization_stack: SpecializationStack<'a>,

    pub imported_module_thunks: &'a [Symbol],
    pub module_thunks: &'a [Symbol],
    pub host_exposed_symbols: &'a [Symbol],
}

impl<'a> Procs<'a> {
    pub fn new_in(arena: &'a Bump) -> Self {
        Self {
            partial_procs: PartialProcs::new_in(arena),
            ability_member_aliases: AbilityAliases::new_in(arena),
            pending_specializations: PendingSpecializations::Finding(Suspended::new_in(arena)),
            specialized: Specialized::default(),
            runtime_errors: BumpMap::new_in(arena),
            externals_we_need: BumpMap::new_in(arena),
            symbol_specializations: Default::default(),
            specialization_stack: SpecializationStack(Vec::with_capacity_in(16, arena)),

            imported_module_thunks: &[],
            module_thunks: &[],
            host_exposed_symbols: &[],
        }
    }

    fn push_active_specialization(&mut self, specialization: Symbol) {
        self.specialization_stack.0.push(specialization);
    }

    fn pop_active_specialization(&mut self, specialization: Symbol) {
        let popped = self
            .specialization_stack
            .0
            .pop()
            .expect("specialization stack is empty");
        debug_assert_eq!(
            popped, specialization,
            "incorrect popped specialization: passed {specialization:?}, but was {popped:?}"
        );
    }

    /// If we need to specialize a function that is already in the stack, we must wait to do so
    /// until that function is popped off. That's because the type environment will be configured
    /// for the existing specialization on the stack.
    ///
    /// For example, in
    ///
    ///   foo = \val, b -> if b then "done" else bar val
    ///   bar = \_ -> foo {} True
    ///   foo "" False
    ///
    /// During the specialization of `foo : Str False -> Str`, we specialize `bar : Str -> Str`,
    /// which in turn needs a specialization of `foo : {} False -> Str`. However, we can't
    /// specialize both `foo : Str False -> Str` and `foo : {} False -> Str` at the same time, so
    /// the latter specialization must be deferred.
    fn symbol_needs_suspended_specialization(&self, specialization: Symbol) -> bool {
        self.specialization_stack.0.contains(&specialization)
    }
}

#[derive(Clone, Debug, PartialEq)]
pub enum InProgressProc<'a> {
    InProgress,
    Done(Proc<'a>),
}

impl<'a> Procs<'a> {
    fn is_imported_module_thunk(&self, symbol: Symbol) -> bool {
        self.imported_module_thunks.iter().any(|x| *x == symbol)
    }

    fn is_module_thunk(&self, symbol: Symbol) -> bool {
        self.module_thunks.iter().any(|x| *x == symbol)
    }

    fn get_partial_proc<'b>(&'b self, symbol: Symbol) -> Option<&'b PartialProc<'a>> {
        self.partial_procs.get_symbol(symbol)
    }

    pub fn get_specialized_procs_without_rc(
        self,
    ) -> (MutMap<(Symbol, ProcLayout<'a>), Proc<'a>>, ProcsBase<'a>) {
        let mut specialized_procs =
            MutMap::with_capacity_and_hasher(self.specialized.len(), default_hasher());

        for (symbol, layout, proc) in self.specialized.into_iter_assert_done() {
            let key = (symbol, layout);
            specialized_procs.insert(key, proc);
        }

        let restored_procs_base = ProcsBase {
            partial_procs: self.partial_procs.drain().collect(),
            module_thunks: self.module_thunks,
            // This must now be empty
            host_specializations: HostSpecializations::default(),
            runtime_errors: self.runtime_errors,
            imported_module_thunks: self.imported_module_thunks,
        };

        (specialized_procs, restored_procs_base)
    }

    // TODO trim these down
    #[allow(clippy::too_many_arguments)]
    fn insert_anonymous(
        &mut self,
        env: &mut Env<'a, '_>,
        name: LambdaName<'a>,
        annotation: Variable,
        loc_args: std::vec::Vec<(Variable, AnnotatedMark, Loc<roc_can::pattern::Pattern>)>,
        loc_body: Loc<roc_can::expr::Expr>,
        captured_symbols: CapturedSymbols<'a>,
        ret_var: Variable,
        layout_cache: &mut LayoutCache<'a>,
    ) -> Result<ProcLayout<'a>, RuntimeError> {
        let raw_layout = layout_cache
            .raw_from_var(env.arena, annotation, env.subs)
            .unwrap_or_else(|err| panic!("TODO turn fn_var into a RuntimeError {err:?}"));

        let top_level = ProcLayout::from_raw_named(env.arena, name, raw_layout);

        // anonymous functions cannot reference themselves, therefore cannot be tail-recursive
        // EXCEPT when the closure conversion makes it tail-recursive.
        let is_self_recursive = match top_level
            .arguments
            .last()
            .map(|l| layout_cache.get_repr(*l))
        {
            Some(LayoutRepr::LambdaSet(lambda_set)) => lambda_set.contains(name.name()),
            _ => false,
        };

        match patterns_to_when(env, loc_args, ret_var, loc_body) {
            Ok((_, pattern_symbols, body)) => {
                // an anonymous closure. These will always be specialized already
                // by the surrounding context, so we can add pending specializations
                // for them immediately.

                let already_specialized = self.specialized.is_specialized(name.name(), &top_level);

                let layout = top_level;

                // if we've already specialized this one, no further work is needed.
                if !already_specialized {
                    if self.is_module_thunk(name.name()) {
                        debug_assert!(layout.arguments.is_empty(), "{name:?}");
                    }

                    let needs_suspended_specialization =
                        self.symbol_needs_suspended_specialization(name.name());

                    match (
                        &mut self.pending_specializations,
                        needs_suspended_specialization,
                    ) {
                        (PendingSpecializations::Finding(suspended), _)
                        | (PendingSpecializations::Making(suspended), true) => {
                            // register the pending specialization, so this gets code genned later
                            suspended.specialization(env.subs, name, layout, annotation);

                            match self.partial_procs.symbol_to_id(name.name()) {
                                Some(occupied) => {
                                    let existing = self.partial_procs.get_id(occupied);
                                    // if we're adding the same partial proc twice, they must be the actual same!
                                    //
                                    // NOTE we can't skip extra work! we still need to make the specialization for this
                                    // invocation. The content of the `annotation` can be different, even if the variable
                                    // number is the same
                                    debug_assert_eq!(annotation, existing.annotation);
                                    debug_assert_eq!(captured_symbols, existing.captured_symbols);
                                    debug_assert_eq!(is_self_recursive, existing.is_self_recursive);

                                    // the partial proc is already in there, do nothing
                                }
                                None => {
                                    let pattern_symbols = pattern_symbols.into_bump_slice();

                                    let partial_proc = PartialProc {
                                        annotation,
                                        pattern_symbols,
                                        captured_symbols,
                                        body: body.value,
                                        body_var: ret_var,
                                        is_self_recursive,
                                    };

                                    self.partial_procs.insert(name.name(), partial_proc);
                                }
                            }
                        }
                        (PendingSpecializations::Making(_), false) => {
                            // Mark this proc as in-progress, so if we're dealing with
                            // mutually recursive functions, we don't loop forever.
                            // (We had a bug around this before this system existed!)
                            self.specialized.mark_in_progress(name.name(), layout);

                            let partial_proc_id = if let Some(partial_proc_id) =
                                self.partial_procs.symbol_to_id(name.name())
                            {
                                // NOTE we can't skip extra work! We still need to make the specialization for this
                                // invocation.
                                partial_proc_id
                            } else {
                                let pattern_symbols = pattern_symbols.into_bump_slice();

                                let partial_proc = PartialProc {
                                    annotation,
                                    pattern_symbols,
                                    captured_symbols,
                                    body: body.value,
                                    body_var: ret_var,
                                    is_self_recursive,
                                };

                                self.partial_procs.insert(name.name(), partial_proc)
                            };

                            match specialize_variable(
                                env,
                                self,
                                name,
                                layout_cache,
                                annotation,
                                partial_proc_id,
                            ) {
                                Ok((proc, layout)) => {
                                    let proc_name = proc.name;
                                    let function_layout =
                                        ProcLayout::from_raw_named(env.arena, proc_name, layout);
                                    self.specialized.insert_specialized(
                                        proc_name.name(),
                                        function_layout,
                                        proc,
                                    );
                                }
                                Err(error) => {
                                    panic!("TODO generate a RuntimeError message for {error:?}");
                                }
                            }
                        }
                    }
                }

                Ok(layout)
            }
            Err(loc_error) => Err(loc_error.value),
        }
    }

    fn insert_passed_by_name(
        &mut self,
        env: &mut Env<'a, '_>,
        fn_var: Variable,
        name: LambdaName<'a>,
        layout: ProcLayout<'a>,
        layout_cache: &mut LayoutCache<'a>,
    ) {
        // If we've already specialized this one, no further work is needed.
        if self.specialized.is_specialized(name.name(), &layout) {
            return;
        }

        // If this is an imported symbol, let its home module make this specialization
        if env.is_imported_symbol(name.name()) || env.is_unloaded_derived_symbol(name.name(), self)
        {
            add_needed_external(self, env, fn_var, name);
            return;
        }

        // register the pending specialization, so this gets code genned later
        if self.module_thunks.contains(&name.name()) {
            debug_assert!(layout.arguments.is_empty());
        }

        // This should only be called when pending_specializations is Some.
        // Otherwise, it's being called in the wrong pass!
        let needs_suspended_specialization =
            self.symbol_needs_suspended_specialization(name.name());
        match (
            &mut self.pending_specializations,
            needs_suspended_specialization,
        ) {
            (PendingSpecializations::Finding(suspended), _)
            | (PendingSpecializations::Making(suspended), true) => {
                suspended.specialization(env.subs, name, layout, fn_var);
            }
            (PendingSpecializations::Making(_), false) => {
                let proc_name = name;

                let partial_proc_id = match self.partial_procs.symbol_to_id(proc_name.name()) {
                    Some(p) => p,
                    None => panic!(
                        "no partial_proc for {:?} in module {:?}",
                        proc_name, env.home
                    ),
                };

                // Mark this proc as in-progress, so if we're dealing with
                // mutually recursive functions, we don't loop forever.
                // (We had a bug around this before this system existed!)
                self.specialized.mark_in_progress(proc_name.name(), layout);

                // See https://github.com/roc-lang/roc/issues/1600
                //
                // The annotation variable is the generic/lifted/top-level annotation.
                // It is connected to the variables of the function's body
                //
                // fn_var is the variable representing the type that we actually need for the
                // function right here.
                match specialize_variable(
                    env,
                    self,
                    proc_name,
                    layout_cache,
                    fn_var,
                    partial_proc_id,
                ) {
                    Ok((proc, raw_layout)) => {
                        let proc_layout =
                            ProcLayout::from_raw_named(env.arena, proc_name, raw_layout);

                        self.specialized
                            .insert_specialized(proc_name.name(), proc_layout, proc);
                    }
                    Err(error) => {
                        panic!("TODO generate a RuntimeError message for {error:?}");
                    }
                }
            }
        }
    }

    /// Gets a specialization for a symbol, or creates a new one.
    #[inline(always)]
    fn get_or_insert_symbol_specialization(
        &mut self,
        env: &mut Env<'a, '_>,
        layout_cache: &mut LayoutCache<'a>,
        symbol: Symbol,
        specialization_var: Variable,
    ) -> Symbol {
        let symbol_specializations = match self.symbol_specializations.0.get_mut(&symbol) {
            Some(m) => m,
            None => {
                // Not eligible for multiple specializations
                return symbol;
            }
        };

        let arena = env.arena;
        let subs: &Subs = env.subs;

        let layout = match layout_cache.from_var(arena, specialization_var, subs) {
            Ok(layout) => layout,
            // This can happen when the def symbol has a type error. In such cases just use the
            // def symbol, which is erroring.
            Err(_) => return symbol,
        };

        // For the first specialization, always reuse the current symbol. The vast majority of defs
        // only have one instance type, so this preserves readability of the IR.
        // TODO: turn me off and see what breaks.
        let needs_fresh_symbol = !symbol_specializations.is_empty();

        let mut make_specialized_symbol = || {
            if needs_fresh_symbol {
                env.unique_symbol()
            } else {
                symbol
            }
        };

        let current_use = self.specialization_stack.current_use_depth();
        let (specialized_symbol, deepest_use) = symbol_specializations
            .get_or_insert(layout, || (make_specialized_symbol(), current_use));

        if deepest_use.is_nested_use_in(&current_use) {
            *deepest_use = current_use;
        }

        *specialized_symbol
    }

    /// Get the symbol specializations used in the active specialization's body.
    pub fn get_symbol_specializations_used_in_body(
        &self,
        symbol: Symbol,
    ) -> Option<impl Iterator<Item = Symbol> + '_> {
        let this_use = self.specialization_stack.current_use_depth();
        self.symbol_specializations.0.get(&symbol).map(move |l| {
            l.iter().filter_map(move |(_, (sym, deepest_use))| {
                if deepest_use.is_nested_use_in(&this_use) {
                    Some(*sym)
                } else {
                    None
                }
            })
        })
    }
}

#[derive(Default)]
pub struct Specializations<'a> {
    by_symbol: MutMap<Symbol, MutMap<InLayout<'a>, Proc<'a>>>,
}

impl<'a> Specializations<'a> {
    pub fn insert(&mut self, symbol: Symbol, layout: InLayout<'a>, proc: Proc<'a>) {
        let procs_by_layout = self
            .by_symbol
            .entry(symbol)
            .or_insert_with(|| HashMap::with_capacity_and_hasher(1, default_hasher()));

        // If we already have an entry for this, it should be no different
        // from what we're about to insert.
        debug_assert!(
            !procs_by_layout.contains_key(&layout) || procs_by_layout.get(&layout) == Some(&proc)
        );

        procs_by_layout.insert(layout, proc);
    }

    pub fn len(&self) -> usize {
        self.by_symbol.len()
    }

    pub fn is_empty(&self) -> bool {
        self.by_symbol.is_empty()
    }
}

pub struct Env<'a, 'i> {
    pub arena: &'a Bump,
    pub subs: &'i mut Subs,
    /// [Subs] to write specialized variables of lookups in expects.
    /// [None] if this module doesn't produce any expects.
    pub expectation_subs: Option<&'i mut Subs>,
    pub home: ModuleId,
    pub ident_ids: &'i mut IdentIds,
    pub target_info: TargetInfo,
    pub update_mode_ids: &'i mut UpdateModeIds,
    pub call_specialization_counter: u32,
    // TODO: WorldAbilities and exposed_by_module share things, think about how to combine them
    pub abilities: AbilitiesView<'i>,
    pub exposed_by_module: &'i ExposedByModule,
    pub derived_module: &'i SharedDerivedModule,
    pub struct_indexing: UsageTrackingMap<(Symbol, u64), Symbol>,
}

impl<'a, 'i> Env<'a, 'i> {
    pub fn unique_symbol(&mut self) -> Symbol {
        let ident_id = self.ident_ids.gen_unique();

        Symbol::new(self.home, ident_id)
    }

    pub fn named_unique_symbol(&mut self, name: &str) -> Symbol {
        let ident_id = self.ident_ids.add_str(name);
        Symbol::new(self.home, ident_id)
    }

    pub fn next_update_mode_id(&mut self) -> UpdateModeId {
        self.update_mode_ids.next_id()
    }

    pub fn next_call_specialization_id(&mut self) -> CallSpecId {
        let id = CallSpecId {
            id: self.call_specialization_counter,
        };

        self.call_specialization_counter += 1;

        id
    }

    pub fn is_imported_symbol(&self, symbol: Symbol) -> bool {
        let sym_module = symbol.module_id();
        sym_module != self.home
            // The Derived_gen module takes responsibility for code-generating symbols in the
            // Derived_synth module.
            && !(self.home == ModuleId::DERIVED_GEN && sym_module == ModuleId::DERIVED_SYNTH)
    }

    /// While specializing the Derived_gen module, derived implementation symbols from the
    /// Derived_synth module may be discovered. These implementations may not have yet been loaded
    /// into the Derived_gen module, because we only load them before making specializations, and
    /// not during mono itself (yet).
    ///
    /// When this procedure returns `true`, the symbol should be marked as an external specialization,
    /// so that a subsequent specializations pass loads the derived implementation into Derived_gen
    /// and then code-generates appropriately.
    pub fn is_unloaded_derived_symbol(&self, symbol: Symbol, procs: &Procs<'a>) -> bool {
        self.home == ModuleId::DERIVED_GEN
            && symbol.module_id() == ModuleId::DERIVED_SYNTH
            && !procs.partial_procs.contains_key(symbol)
            // TODO: locking to find the answer in the `Derived_gen` module is not great, since
            // Derived_gen also blocks other modules specializing. Improve this later.
            && self
                .derived_module
                .lock()
                .expect("derived module is poisoned")
                .is_derived_def(symbol)
    }

    /// Unifies two variables and performs lambda set compaction.
    /// Use this rather than [roc_unify::unify] directly!
    fn unify<'b, 'c: 'b>(
        &mut self,
        external_specializations: impl IntoIterator<Item = &'b mut ExternalSpecializations<'c>>,
        layout_cache: &mut LayoutCache,
        left: Variable,
        right: Variable,
    ) -> Result<(), UnificationFailed> {
        debug_assert_ne!(
            self.home,
            ModuleId::DERIVED_SYNTH,
            "should never be monomorphizing the derived synth module!"
        );

        let changed_variables = roc_late_solve::unify(
            self.home,
            self.arena,
            self.subs,
            &self.abilities,
            self.derived_module,
            self.exposed_by_module,
            left,
            right,
        )?;

        layout_cache.invalidate(self.subs, changed_variables.iter().copied());
        external_specializations
            .into_iter()
            .for_each(|e| e.invalidate_cache(&changed_variables));

        Ok(())
    }
}

#[derive(Clone, Debug, PartialEq, Copy, Eq, Hash)]
pub struct JoinPointId(pub Symbol);

#[derive(Clone, Copy, Debug, PartialEq, Eq)]
pub struct Param<'a> {
    pub symbol: Symbol,
    pub ownership: Ownership,
    pub layout: InLayout<'a>,
}

impl<'a> Param<'a> {
    pub const EMPTY: Self = Param {
        symbol: Symbol::EMPTY_PARAM,
        ownership: Ownership::Owned,
        layout: Layout::UNIT,
    };
}

pub fn cond<'a>(
    env: &mut Env<'a, '_>,
    cond_symbol: Symbol,
    cond_layout: InLayout<'a>,
    pass: Stmt<'a>,
    fail: Stmt<'a>,
    ret_layout: InLayout<'a>,
) -> Stmt<'a> {
    let branches = env.arena.alloc([(1u64, BranchInfo::None, pass)]);
    let default_branch = (BranchInfo::None, &*env.arena.alloc(fail));

    Stmt::Switch {
        cond_symbol,
        cond_layout,
        ret_layout,
        branches,
        default_branch,
    }
}

pub type Stores<'a> = &'a [(Symbol, Layout<'a>, Expr<'a>)];

/// The specialized type of a lookup. Represented as a type-variable.
pub type LookupType = Variable;

#[derive(Clone, Debug, PartialEq)]
pub enum Stmt<'a> {
    Let(Symbol, Expr<'a>, InLayout<'a>, &'a Stmt<'a>),
    Switch {
        /// This *must* stand for an integer, because Switch potentially compiles to a jump table.
        cond_symbol: Symbol,
        cond_layout: InLayout<'a>,
        /// The u64 in the tuple will be compared directly to the condition Expr.
        /// If they are equal, this branch will be taken.
        branches: &'a [(u64, BranchInfo<'a>, Stmt<'a>)],
        /// If no other branches pass, this default branch will be taken.
        default_branch: (BranchInfo<'a>, &'a Stmt<'a>),
        /// Each branch must return a value of this type.
        ret_layout: InLayout<'a>,
    },
    Ret(Symbol),
    Refcounting(ModifyRc, &'a Stmt<'a>),
    Expect {
        condition: Symbol,
        region: Region,
        lookups: &'a [Symbol],
        variables: &'a [LookupType],
        /// what happens after the expect
        remainder: &'a Stmt<'a>,
    },
    ExpectFx {
        condition: Symbol,
        region: Region,
        lookups: &'a [Symbol],
        variables: &'a [LookupType],
        /// what happens after the expect
        remainder: &'a Stmt<'a>,
    },
    Dbg {
        /// The expression we're displaying
        symbol: Symbol,
        /// The specialized variable of the expression
        variable: Variable,
        /// What happens after the dbg
        remainder: &'a Stmt<'a>,
    },
    /// a join point `join f <params> = <continuation> in remainder`
    Join {
        id: JoinPointId,
        parameters: &'a [Param<'a>],
        /// body of the join point
        /// what happens after _jumping to_ the join point
        body: &'a Stmt<'a>,
        /// what happens after _defining_ the join point
        remainder: &'a Stmt<'a>,
    },
    Jump(JoinPointId, &'a [Symbol]),
    Crash(Symbol, CrashTag),
}

/// Source of crash, and its runtime representation to roc_panic.
#[derive(Clone, Copy, Debug, PartialEq, Eq)]
#[repr(u32)]
pub enum CrashTag {
    /// The crash is due to Roc, either via a builtin or type error.
    Roc = 0,
    /// The crash is user-defined.
    User = 1,
}

impl TryFrom<u32> for CrashTag {
    type Error = ();

    fn try_from(value: u32) -> Result<Self, Self::Error> {
        match value {
            0 => Ok(Self::Roc),
            1 => Ok(Self::User),
            _ => Err(()),
        }
    }
}

/// in the block below, symbol `scrutinee` is assumed be be of shape `tag_id`
#[derive(Clone, Debug, PartialEq, Eq)]
pub enum BranchInfo<'a> {
    None,
    Constructor {
        scrutinee: Symbol,
        layout: InLayout<'a>,
        tag_id: TagIdIntType,
    },
    List {
        scrutinee: Symbol,
        len: u64,
    },
    Unique {
        scrutinee: Symbol,
        unique: bool,
    },
}

impl<'a> BranchInfo<'a> {
    pub fn to_doc<'b, D, A>(&'b self, alloc: &'b D, _pretty: bool) -> DocBuilder<'b, D, A>
    where
        D: DocAllocator<'b, A>,
        D::Doc: Clone,
        A: Clone,
    {
        alloc.text("")
    }
}

#[derive(Clone, Copy, Debug, PartialEq, Eq)]
pub enum ModifyRc {
    /// Increment a reference count
    Inc(Symbol, u64),
    /// Decrement a reference count
    Dec(Symbol),
    /// A DecRef is a non-recursive reference count decrement
    /// e.g. If we Dec a list of lists, then if the reference count of the outer list is one,
    /// a Dec will recursively decrement all elements, then free the memory of the outer list.
    /// A DecRef would just free the outer list.
    /// That is dangerous because you may not free the elements, but in our Zig builtins,
    /// sometimes we know we already dealt with the elements (e.g. by copying them all over
    /// to a new list) and so we can just do a DecRef, which is much cheaper in such a case.
    DecRef(Symbol),
    /// Unconditionally deallocate the memory. For tag union that do pointer tagging (store the tag
    /// id in the pointer) the backend has to clear the tag id!
    Free(Symbol),
}

impl ModifyRc {
    pub fn to_doc<'a, D, A>(self, alloc: &'a D, pretty: bool) -> DocBuilder<'a, D, A>
    where
        D: DocAllocator<'a, A>,
        D::Doc: Clone,
        A: Clone,
    {
        use ModifyRc::*;

        match self {
            Inc(symbol, 1) => alloc
                .text("inc ")
                .append(symbol_to_doc(alloc, symbol, pretty))
                .append(";"),
            Inc(symbol, n) => alloc
                .text("inc ")
                .append(text!(alloc, "{} ", n))
                .append(symbol_to_doc(alloc, symbol, pretty))
                .append(";"),
            Dec(symbol) => alloc
                .text("dec ")
                .append(symbol_to_doc(alloc, symbol, pretty))
                .append(";"),
            DecRef(symbol) => alloc
                .text("decref ")
                .append(symbol_to_doc(alloc, symbol, pretty))
                .append(";"),
            Free(symbol) => alloc
                .text("free ")
                .append(symbol_to_doc(alloc, symbol, pretty))
                .append(";"),
        }
    }

    pub fn get_symbol(&self) -> Symbol {
        use ModifyRc::*;

        match self {
            Inc(symbol, _) => *symbol,
            Dec(symbol) => *symbol,
            DecRef(symbol) => *symbol,
            Free(symbol) => *symbol,
        }
    }
}

#[derive(Clone, Debug, PartialEq, Eq)]
pub struct Call<'a> {
    pub call_type: CallType<'a>,
    pub arguments: &'a [Symbol],
}

impl<'a> Call<'a> {
    pub fn to_doc<'b, D, A>(&'b self, alloc: &'b D, pretty: bool) -> DocBuilder<'b, D, A>
    where
        D: DocAllocator<'b, A>,
        D::Doc: Clone,
        A: Clone,
    {
        use CallType::*;

        let arguments = self.arguments;

        match self.call_type {
            CallType::ByName { name, .. } => {
                let it = std::iter::once(name.name())
                    .chain(arguments.iter().copied())
                    .map(|s| symbol_to_doc(alloc, s, pretty));

                alloc.text("CallByName ").append(alloc.intersperse(it, " "))
            }
            LowLevel { op: lowlevel, .. } => {
                let it = arguments.iter().map(|s| symbol_to_doc(alloc, *s, pretty));

                text!(alloc, "lowlevel {:?} ", lowlevel).append(alloc.intersperse(it, " "))
            }
            HigherOrder(higher_order) => {
                let it = arguments.iter().map(|s| symbol_to_doc(alloc, *s, pretty));

                text!(alloc, "lowlevel {:?} ", higher_order.op).append(alloc.intersperse(it, " "))
            }
            Foreign {
                ref foreign_symbol, ..
            } => {
                let it = arguments.iter().map(|s| symbol_to_doc(alloc, *s, pretty));

                text!(alloc, "foreign {:?} ", foreign_symbol.as_str())
                    .append(alloc.intersperse(it, " "))
            }
        }
    }
}

#[derive(Clone, Copy, Debug, PartialEq, Eq)]
pub struct CallSpecId {
    id: u32,
}

impl CallSpecId {
    pub fn to_bytes(self) -> [u8; 4] {
        self.id.to_ne_bytes()
    }

    /// Dummy value for generating refcount helper procs in the backends
    /// This happens *after* specialization so it's safe
    pub const BACKEND_DUMMY: Self = Self { id: 0 };
}

#[derive(Clone, Copy, Debug, PartialEq, Eq)]
pub struct UpdateModeId {
    id: u32,
}

impl UpdateModeId {
    pub fn to_bytes(self) -> [u8; 4] {
        self.id.to_ne_bytes()
    }

    /// Dummy value for generating refcount helper procs in the backends
    /// This happens *after* alias analysis so it's safe
    pub const BACKEND_DUMMY: Self = Self { id: 0 };
}

#[derive(Clone, Copy, Debug, PartialEq, Eq)]
pub struct UpdateModeIds {
    next: u32,
}

impl UpdateModeIds {
    pub const fn new() -> Self {
        Self { next: 0 }
    }

    pub fn next_id(&mut self) -> UpdateModeId {
        let id = UpdateModeId { id: self.next };
        self.next += 1;
        id
    }
}

#[derive(Clone, Debug, PartialEq, Eq)]
pub enum CallType<'a> {
    ByName {
        name: LambdaName<'a>,
        ret_layout: InLayout<'a>,
        arg_layouts: &'a [InLayout<'a>],
        specialization_id: CallSpecId,
    },
    Foreign {
        foreign_symbol: ForeignSymbol,
        ret_layout: InLayout<'a>,
    },
    LowLevel {
        op: LowLevel,
        update_mode: UpdateModeId,
    },
    HigherOrder(&'a HigherOrderLowLevel<'a>),
}

impl<'a> CallType<'a> {
    /**
    Replace calls to wrappers of lowlevel functions with the lowlevel function itself
    */
    pub fn replace_lowlevel_wrapper(self) -> Self {
        match self {
            CallType::ByName { name, .. } => match LowLevelWrapperType::from_symbol(name.name()) {
                LowLevelWrapperType::CanBeReplacedBy(lowlevel) => CallType::LowLevel {
                    op: lowlevel,
                    update_mode: UpdateModeId::BACKEND_DUMMY,
                },
                LowLevelWrapperType::NotALowLevelWrapper => self,
            },
            _ => self,
        }
    }
}

#[derive(Copy, Clone, Debug, PartialEq, Eq)]
pub struct PassedFunction<'a> {
    /// name of the top-level function that is passed as an argument
    /// e.g. in `List.map xs Num.abs` this would be `Num.abs`
    pub name: LambdaName<'a>,

    pub argument_layouts: &'a [InLayout<'a>],
    pub return_layout: InLayout<'a>,

    pub specialization_id: CallSpecId,

    /// Symbol of the environment captured by the function argument
    pub captured_environment: Symbol,

    pub owns_captured_environment: bool,
}

#[derive(Clone, Debug, PartialEq, Eq)]
pub struct HigherOrderLowLevel<'a> {
    pub op: crate::low_level::HigherOrder,

    /// TODO I _think_  we can get rid of this, perhaps only keeping track of
    /// the layout of the closure argument, if any
    pub closure_env_layout: Option<InLayout<'a>>,

    /// update mode of the higher order lowlevel itself
    pub update_mode: UpdateModeId,

    pub passed_function: PassedFunction<'a>,
}

#[derive(Clone, Copy, Debug, PartialEq, Eq)]
pub struct ReuseToken {
    pub symbol: Symbol,
    pub update_tag_id: bool,
    pub update_mode: UpdateModeId,
}

#[derive(Clone, Debug, PartialEq)]
pub enum Expr<'a> {
    Literal(Literal<'a>),

    // Functions
    Call(Call<'a>),

    Tag {
        tag_layout: UnionLayout<'a>,
        tag_id: TagIdIntType,
        arguments: &'a [Symbol],
        reuse: Option<ReuseToken>,
    },
    Struct(&'a [Symbol]),
    NullPointer,

    StructAtIndex {
        index: u64,
        field_layouts: &'a [InLayout<'a>],
        structure: Symbol,
    },

    GetTagId {
        structure: Symbol,
        union_layout: UnionLayout<'a>,
    },

    UnionAtIndex {
        structure: Symbol,
        tag_id: TagIdIntType,
        union_layout: UnionLayout<'a>,
        index: u64,
    },
    UnionFieldPtrAtIndex {
        structure: Symbol,
        tag_id: TagIdIntType,
        union_layout: UnionLayout<'a>,
        index: u64,
    },

    Array {
        elem_layout: InLayout<'a>,
        elems: &'a [ListLiteralElement<'a>],
    },
    EmptyArray,

    Reset {
        symbol: Symbol,
        update_mode: UpdateModeId,
    },

    RuntimeErrorFunction(&'a str),
}

impl<'a> Literal<'a> {
    pub fn to_doc<'b, D, A>(&'b self, alloc: &'b D) -> DocBuilder<'b, D, A>
    where
        D: DocAllocator<'b, A>,
        D::Doc: Clone,
        A: Clone,
    {
        use Literal::*;

        match self {
            Int(bytes) => text!(alloc, "{}i64", i128::from_ne_bytes(*bytes)),
            U128(bytes) => text!(alloc, "{}u128", u128::from_ne_bytes(*bytes)),
            Float(lit) => text!(alloc, "{}f64", lit),
            Decimal(bytes) => text!(alloc, "{}dec", RocDec::from_ne_bytes(*bytes)),
            Bool(lit) => text!(alloc, "{}", lit),
            Byte(lit) => text!(alloc, "{}u8", lit),
            Str(lit) => text!(alloc, "{:?}", lit),
        }
    }
}

pub(crate) fn symbol_to_doc_string(symbol: Symbol, force_pretty: bool) -> String {
    use roc_module::ident::ModuleName;

    if pretty_print_ir_symbols() || force_pretty {
        format!("{symbol:?}")
    } else {
        let text = format!("{symbol}");

        if text.starts_with(ModuleName::APP) {
            let name: String = text.trim_start_matches(ModuleName::APP).into();
            format!("Test{name}")
        } else {
            text
        }
    }
}

fn symbol_to_doc<'b, D, A>(alloc: &'b D, symbol: Symbol, force_pretty: bool) -> DocBuilder<'b, D, A>
where
    D: DocAllocator<'b, A>,
    D::Doc: Clone,
    A: Clone,
{
    alloc.text(symbol_to_doc_string(symbol, force_pretty))
}

fn join_point_to_doc<'b, D, A>(
    alloc: &'b D,
    symbol: JoinPointId,
    pretty: bool,
) -> DocBuilder<'b, D, A>
where
    D: DocAllocator<'b, A>,
    D::Doc: Clone,
    A: Clone,
{
    symbol_to_doc(alloc, symbol.0, pretty)
}

impl<'a> Expr<'a> {
    pub fn to_doc<'b, D, A>(&'b self, alloc: &'b D, pretty: bool) -> DocBuilder<'b, D, A>
    where
        D: DocAllocator<'b, A>,
        D::Doc: Clone,
        A: Clone,
    {
        use Expr::*;

        match self {
            Literal(lit) => lit.to_doc(alloc),

            Call(call) => call.to_doc(alloc, pretty),

            Tag {
                tag_id,
                arguments,
                reuse: None,
                ..
            } => {
                let doc_tag = alloc
                    .text("TagId(")
                    .append(alloc.text(tag_id.to_string()))
                    .append(")");

                let it = arguments.iter().map(|s| symbol_to_doc(alloc, *s, pretty));

                doc_tag
                    .append(alloc.space())
                    .append(alloc.intersperse(it, " "))
            }

            Tag {
                tag_id,
                arguments,
                reuse: Some(reuse_token),
                ..
            } => {
                let doc_tag = alloc
                    .text("TagId(")
                    .append(alloc.text(tag_id.to_string()))
                    .append(")");

                let it = arguments.iter().map(|s| symbol_to_doc(alloc, *s, pretty));

                alloc
                    .text("Reuse ")
                    .append(symbol_to_doc(alloc, reuse_token.symbol, pretty))
                    .append(alloc.space())
                    .append(format!("{:?}", reuse_token.update_mode))
                    .append(alloc.space())
                    .append(doc_tag)
                    .append(alloc.space())
                    .append(alloc.intersperse(it, " "))
            }
            NullPointer => alloc.text("NullPointer"),
            Reset {
                symbol,
                update_mode,
            } => alloc
                .text("Reset { symbol: ")
                .append(symbol_to_doc(alloc, *symbol, pretty))
                .append(", id: ")
                .append(format!("{update_mode:?}"))
                .append(" }"),
<<<<<<< HEAD
=======
            ResetRef {
                symbol,
                update_mode,
            } => alloc
                .text("ResetRef { symbol: ")
                .append(symbol_to_doc(alloc, *symbol, pretty))
                .append(", id: ")
                .append(format!("{update_mode:?}"))
                .append(" }"),
>>>>>>> 8b79606b
            Struct(args) => {
                let it = args.iter().map(|s| symbol_to_doc(alloc, *s, pretty));

                alloc
                    .text("Struct {")
                    .append(alloc.intersperse(it, ", "))
                    .append(alloc.text("}"))
            }
            Array { elems, .. } => {
                let it = elems.iter().map(|e| match e {
                    ListLiteralElement::Literal(l) => l.to_doc(alloc),
                    ListLiteralElement::Symbol(s) => symbol_to_doc(alloc, *s, pretty),
                });

                alloc
                    .text("Array [")
                    .append(alloc.intersperse(it, ", "))
                    .append(alloc.text("]"))
            }
            EmptyArray => alloc.text("Array []"),

            StructAtIndex {
                index, structure, ..
            } => text!(alloc, "StructAtIndex {} ", index)
                .append(symbol_to_doc(alloc, *structure, pretty)),

            RuntimeErrorFunction(s) => text!(alloc, "ErrorFunction {}", s),

            GetTagId { structure, .. } => alloc
                .text("GetTagId ")
                .append(symbol_to_doc(alloc, *structure, pretty)),

            UnionAtIndex {
                tag_id,
                structure,
                index,
                ..
            } => text!(alloc, "UnionAtIndex (Id {}) (Index {}) ", tag_id, index)
                .append(symbol_to_doc(alloc, *structure, pretty)),

            UnionFieldPtrAtIndex {
                tag_id,
                structure,
                index,
                ..
            } => text!(
                alloc,
                "UnionFieldPtrAtIndex (Id {}) (Index {}) ",
                tag_id,
                index
            )
            .append(symbol_to_doc(alloc, *structure, pretty)),
        }
    }

    pub fn to_pretty(&self, width: usize, pretty: bool) -> String {
        let allocator = BoxAllocator;
        let mut w = std::vec::Vec::new();
        self.to_doc::<_, ()>(&allocator, pretty)
            .1
            .render(width, &mut w)
            .unwrap();
        w.push(b'\n');
        String::from_utf8(w).unwrap()
    }

    pub(crate) fn ptr_load(symbol: &'a Symbol) -> Expr<'a> {
        Expr::Call(Call {
            call_type: CallType::LowLevel {
                op: LowLevel::PtrLoad,
                update_mode: UpdateModeId::BACKEND_DUMMY,
            },
            arguments: std::slice::from_ref(symbol),
        })
    }

    pub(crate) fn expr_box(symbol: &'a Symbol, element_layout: &'a InLayout<'a>) -> Expr<'a> {
        Expr::Tag {
            tag_layout: UnionLayout::NonNullableUnwrapped(std::slice::from_ref(element_layout)),
            tag_id: 0,
            arguments: std::slice::from_ref(symbol),
            reuse: None,
        }
    }

    pub(crate) fn expr_unbox(symbol: Symbol, element_layout: &'a InLayout<'a>) -> Expr<'a> {
        Expr::UnionAtIndex {
            structure: symbol,
            tag_id: 0,
            union_layout: UnionLayout::NonNullableUnwrapped(std::slice::from_ref(element_layout)),
            index: 0,
        }
    }
}

impl<'a> Stmt<'a> {
    pub fn new(
        env: &mut Env<'a, '_>,
        can_expr: roc_can::expr::Expr,
        var: Variable,
        procs: &mut Procs<'a>,
        layout_cache: &mut LayoutCache<'a>,
    ) -> Self {
        from_can(env, var, can_expr, procs, layout_cache)
    }

    pub fn to_doc<'b, D, A, I>(
        &'b self,
        alloc: &'b D,
        interner: &I,
        pretty: bool,
    ) -> DocBuilder<'b, D, A>
    where
        D: DocAllocator<'b, A>,
        D::Doc: Clone,
        A: Clone,
        I: LayoutInterner<'a>,
    {
        use Stmt::*;

        match self {
            Let(symbol, expr, layout, cont) => alloc
                .text("let ")
                .append(symbol_to_doc(alloc, *symbol, pretty))
                .append(" : ")
                .append(interner.to_doc_top(*layout, alloc))
                .append(" = ")
                .append(expr.to_doc(alloc, pretty))
                .append(";")
                .append(alloc.hardline())
                .append(cont.to_doc(alloc, interner, pretty)),

            Refcounting(modify, cont) => modify
                .to_doc(alloc, pretty)
                .append(alloc.hardline())
                .append(cont.to_doc(alloc, interner, pretty)),

            Dbg {
                symbol, remainder, ..
            } => alloc
                .text("dbg ")
                .append(symbol_to_doc(alloc, *symbol, pretty))
                .append(";")
                .append(alloc.hardline())
                .append(remainder.to_doc(alloc, interner, pretty)),

            Expect {
                condition,
                remainder,
                ..
            } => alloc
                .text("expect ")
                .append(symbol_to_doc(alloc, *condition, pretty))
                .append(";")
                .append(alloc.hardline())
                .append(remainder.to_doc(alloc, interner, pretty)),

            ExpectFx {
                condition,
                remainder,
                ..
            } => alloc
                .text("expect-fx ")
                .append(symbol_to_doc(alloc, *condition, pretty))
                .append(";")
                .append(alloc.hardline())
                .append(remainder.to_doc(alloc, interner, pretty)),

            Ret(symbol) => alloc
                .text("ret ")
                .append(symbol_to_doc(alloc, *symbol, pretty))
                .append(";"),

            Switch {
                cond_symbol,
                branches,
                default_branch,
                ..
            } => {
                match branches {
                    [(1, info, pass)] => {
                        let fail = default_branch.1;
                        alloc
                            .text("if ")
                            .append(symbol_to_doc(alloc, *cond_symbol, pretty))
                            .append(" then")
                            .append(info.to_doc(alloc, pretty))
                            .append(alloc.hardline())
                            .append(pass.to_doc(alloc, interner, pretty).indent(4))
                            .append(alloc.hardline())
                            .append(alloc.text("else"))
                            .append(default_branch.0.to_doc(alloc, pretty))
                            .append(alloc.hardline())
                            .append(fail.to_doc(alloc, interner, pretty).indent(4))
                    }

                    _ => {
                        let default_doc = alloc
                            .text("default:")
                            .append(alloc.hardline())
                            .append(default_branch.1.to_doc(alloc, interner, pretty).indent(4))
                            .indent(4);

                        let branches_docs = branches
                            .iter()
                            .map(|(tag, _info, expr)| {
                                text!(alloc, "case {}:", tag)
                                    .append(alloc.hardline())
                                    .append(expr.to_doc(alloc, interner, pretty).indent(4))
                                    .indent(4)
                            })
                            .chain(std::iter::once(default_doc));
                        //
                        alloc
                            .text("switch ")
                            .append(symbol_to_doc(alloc, *cond_symbol, pretty))
                            .append(":")
                            .append(alloc.hardline())
                            .append(alloc.intersperse(
                                branches_docs,
                                alloc.hardline().append(alloc.hardline()),
                            ))
                            .append(alloc.hardline())
                    }
                }
            }

            Crash(s, _src) => alloc
                .text("Crash ")
                .append(symbol_to_doc(alloc, *s, pretty)),

            Join {
                id,
                parameters,
                body: continuation,
                remainder,
            } => {
                let it = parameters
                    .iter()
                    .map(|p| symbol_to_doc(alloc, p.symbol, pretty));

                alloc.intersperse(
                    vec![
                        alloc
                            .text("joinpoint ")
                            .append(join_point_to_doc(alloc, *id, pretty))
                            .append(" ".repeat(parameters.len().min(1)))
                            .append(alloc.intersperse(it, alloc.space()))
                            .append(":"),
                        continuation.to_doc(alloc, interner, pretty).indent(4),
                        alloc.text("in"),
                        remainder.to_doc(alloc, interner, pretty),
                    ],
                    alloc.hardline(),
                )
            }
            Jump(id, arguments) => {
                let it = arguments.iter().map(|s| symbol_to_doc(alloc, *s, pretty));

                alloc
                    .text("jump ")
                    .append(join_point_to_doc(alloc, *id, pretty))
                    .append(" ".repeat(arguments.len().min(1)))
                    .append(alloc.intersperse(it, alloc.space()))
                    .append(";")
            }
        }
    }

    pub fn to_pretty<I>(&self, interner: &I, width: usize, pretty: bool) -> String
    where
        I: LayoutInterner<'a>,
    {
        let allocator = BoxAllocator;
        let mut w = std::vec::Vec::new();
        self.to_doc::<_, (), _>(&allocator, interner, pretty)
            .1
            .render(width, &mut w)
            .unwrap();
        w.push(b'\n');
        String::from_utf8(w).unwrap()
    }

    pub fn if_then_else(
        arena: &'a Bump,
        condition_symbol: Symbol,
        return_layout: InLayout<'a>,
        then_branch_stmt: Stmt<'a>,
        else_branch_stmt: &'a Stmt<'a>,
    ) -> Self {
        let then_branch_info = BranchInfo::Constructor {
            scrutinee: condition_symbol,
            layout: Layout::BOOL,
            tag_id: 1,
        };
        let then_branch = (1u64, then_branch_info, then_branch_stmt);

        let else_branch_info = BranchInfo::Constructor {
            scrutinee: condition_symbol,
            layout: Layout::BOOL,
            tag_id: 0,
        };
        let else_branch = (else_branch_info, else_branch_stmt);

        Stmt::Switch {
            cond_symbol: condition_symbol,
            cond_layout: Layout::BOOL,
            branches: &*arena.alloc([then_branch]),
            default_branch: else_branch,
            ret_layout: return_layout,
        }
    }
}

fn from_can_let<'a>(
    env: &mut Env<'a, '_>,
    procs: &mut Procs<'a>,
    layout_cache: &mut LayoutCache<'a>,
    def: Box<roc_can::def::Def>,
    cont: Box<Loc<roc_can::expr::Expr>>,
    variable: Variable,
    opt_assigned_and_hole: Option<(Symbol, &'a Stmt<'a>)>,
) -> Stmt<'a> {
    use roc_can::expr::Expr::*;

    macro_rules! lower_rest {
        ($variable:expr, $expr:expr) => {
            lower_rest!(env, procs, layout_cache, $variable, $expr)
        };
        ($env:expr, $procs:expr, $layout_cache:expr, $variable:expr, $expr:expr) => {
            match opt_assigned_and_hole {
                None => from_can($env, $variable, $expr, $procs, $layout_cache),
                Some((assigned, hole)) => with_hole(
                    $env,
                    $expr,
                    $variable,
                    $procs,
                    $layout_cache,
                    assigned,
                    hole,
                ),
            }
        };
    }

    if let roc_can::pattern::Pattern::Identifier(symbol) = &def.loc_pattern.value {
        return match def.loc_expr.value {
            Closure(closure_data) => {
                register_capturing_closure(env, procs, layout_cache, *symbol, closure_data);

                lower_rest!(variable, cont.value)
            }
            RecordAccessor(accessor_data) => {
                let fresh_record_symbol = env.unique_symbol();
                let closure_data = accessor_data.to_closure_data(fresh_record_symbol);
                debug_assert_eq!(*symbol, closure_data.name);
                register_noncapturing_closure(env, procs, *symbol, closure_data);

                lower_rest!(variable, cont.value)
            }
            Var(original, _) | AbilityMember(original, _, _)
                if procs.get_partial_proc(original).is_none() =>
            {
                // a variable is aliased, e.g.
                //
                //  foo = bar
                //
                // We need to generate an IR that is free of local lvalue aliasing, as this aids in
                // refcounting. As such, variable aliasing usually involves renaming the LHS in the
                // rest of the program with the RHS (i.e. [foo->bar]); see `handle_variable_aliasing`
                // below for the exact algorithm.
                //
                // However, do not attempt to eliminate aliasing to procedures
                // (either a function pointer or a thunk) here. Doing so is not necessary - if we
                // have `var = f` where `f` is either a proc or thunk, in either case, `f` will be
                // resolved to an rvalue, not an lvalue:
                //
                // - If `f` is a proc, we assign to `var` its closure data (even if the lambda set
                //   of `f` is unary with no captures, we leave behind the empty closure data)
                //
                // - If `f` is a thunk, we force the thunk and assign to `var` its value.
                //
                // With this in mind, when `f` is a thunk or proper function, we are free to follow
                // the usual (non-lvalue-aliasing) branch of assignment, and end up with correct
                // code.
                //
                // ===
                //
                // Recording that an lvalue references a procedure or a thunk may open up
                // opportunities for optimization - and indeed, recording this information may
                // sometimes eliminate such unused lvalues, or inline closure data. However, in
                // general, making sure this kind of aliasing works correctly is very difficult. As
                // illustration, consider
                //
                //     getNum1 = \{} -> 1u64
                //     getNum2 = \{} -> 2u64
                //
                //     dispatch = \fun -> fun {}
                //
                //     main =
                //         myFun1 = getNum1
                //         myFun2 = getNum2
                //         dispatch (if Bool.true then myFun1 else myFun2)
                //
                // Suppose we leave nothing behind for the assignments `myFun* = getNum*`, and
                // instead simply associate that they reference procs. In the if-then-else
                // expression, we then need to construct the closure data for both getNum1 and
                // getNum2 - but we do not know what lambdas they represent, as we only have access
                // to the symbols `myFun1` and `myFun2`.
                //
                // While associations of `myFun1 -> getNum1` could be propogated, the story gets
                // more complicated when the referenced proc itself resolves a lambda set with
                // indirection; for example consider the amendment
                //
                //     getNum1 = @Dispatcher \{} -> 1u64
                //     getNum2 = @Dispatcher \{} -> 2u64
                //
                // Now, even the association of `myFun1 -> getNum1` is not enough, as the lambda
                // set of (if Bool.true then myFun1 else myFun2) would not be { getNum1, getNum2 }
                // - it would be the binary lambda set of the anonymous closures created under the
                // `@Dispatcher` wrappers.
                //
                // Trying to keep all this information in line has been error prone, and is not
                // attempted.

                // TODO: right now we need help out rustc with the closure types;
                // it isn't able to infer the right lifetime bounds. See if we
                // can remove the annotations in the future.
                let build_rest =
                    |env: &mut Env<'a, '_>,
                     procs: &mut Procs<'a>,
                     layout_cache: &mut LayoutCache<'a>| {
                        lower_rest!(env, procs, layout_cache, variable, cont.value)
                    };

                return handle_variable_aliasing(
                    env,
                    procs,
                    layout_cache,
                    def.expr_var,
                    *symbol,
                    original,
                    build_rest,
                );
            }
            LetNonRec(nested_def, nested_cont) => {
                use roc_can::expr::Expr::*;
                // We must transform
                //
                //      let answer = 1337
                //      in
                //          let unused =
                //                  let nested = 17
                //                  in
                //                      nested
                //          in
                //              answer
                //
                // into
                //
                //      let answer = 1337
                //      in
                //          let nested = 17
                //          in
                //              let unused = nested
                //              in
                //                  answer

                use roc_can::{def::Def, expr::Expr, pattern::Pattern};

                let new_outer = match &nested_cont.value {
                    &Expr::Closure(ClosureData {
                        name: anon_name, ..
                    }) => {
                        // A wrinkle:
                        //
                        //   let f =
                        //      let n = 1 in
                        //      \{} -[#lam]-> n
                        //
                        // must become
                        //
                        //   let n = 1 in
                        //   let #lam = \{} -[#lam]-> n in
                        //   let f = #lam

                        debug_assert_ne!(*symbol, anon_name);

                        // #lam = \...
                        let def_anon_closure = Box::new(Def {
                            loc_pattern: Loc::at_zero(Pattern::Identifier(anon_name)),
                            loc_expr: *nested_cont,
                            expr_var: def.expr_var,
                            pattern_vars: std::iter::once((anon_name, def.expr_var)).collect(),
                            annotation: None,
                        });

                        // f = #lam
                        let new_def = Box::new(Def {
                            loc_pattern: def.loc_pattern,
                            loc_expr: Loc::at_zero(Expr::Var(anon_name, def.expr_var)),
                            expr_var: def.expr_var,
                            pattern_vars: def.pattern_vars,
                            annotation: def.annotation,
                        });

                        let new_inner = LetNonRec(new_def, cont);

                        LetNonRec(
                            nested_def,
                            Box::new(Loc::at_zero(LetNonRec(
                                def_anon_closure,
                                Box::new(Loc::at_zero(new_inner)),
                            ))),
                        )
                    }
                    _ => {
                        let new_def = Def {
                            loc_pattern: def.loc_pattern,
                            loc_expr: *nested_cont,
                            pattern_vars: def.pattern_vars,
                            annotation: def.annotation,
                            expr_var: def.expr_var,
                        };

                        let new_inner = LetNonRec(Box::new(new_def), cont);

                        LetNonRec(nested_def, Box::new(Loc::at_zero(new_inner)))
                    }
                };

                lower_rest!(variable, new_outer)
            }
            LetRec(nested_defs, nested_cont, cycle_mark) => {
                use roc_can::expr::Expr::*;
                // We must transform
                //
                //      let answer = 1337
                //      in
                //          let unused =
                //                  let nested = \{} -> nested {}
                //                  in
                //                      nested
                //          in
                //              answer
                //
                // into
                //
                //      let answer = 1337
                //      in
                //          let nested = \{} -> nested {}
                //          in
                //              let unused = nested
                //              in
                //                  answer

                let new_def = roc_can::def::Def {
                    loc_pattern: def.loc_pattern,
                    loc_expr: *nested_cont,
                    pattern_vars: def.pattern_vars,
                    annotation: def.annotation,
                    expr_var: def.expr_var,
                };

                let new_inner = LetNonRec(Box::new(new_def), cont);

                let new_outer = LetRec(nested_defs, Box::new(Loc::at_zero(new_inner)), cycle_mark);

                lower_rest!(variable, new_outer)
            }
            e @ (Int(..) | Float(..) | Num(..)) => {
                let (str, val): (Box<str>, IntOrFloatValue) = match e {
                    Int(_, _, str, val, _) => (str, IntOrFloatValue::Int(val)),
                    Float(_, _, str, val, _) => (str, IntOrFloatValue::Float(val)),
                    Num(_, str, val, _) => (str, IntOrFloatValue::Int(val)),
                    _ => unreachable!(),
                };
                procs.symbol_specializations.mark_eligible(*symbol);

                let mut stmt = lower_rest!(variable, cont.value);

                let needed_specializations = procs.symbol_specializations.remove(*symbol).unwrap();
                let zero_specialization = if needed_specializations.is_empty() {
                    let layout = layout_cache
                        .from_var(env.arena, def.expr_var, env.subs)
                        .unwrap();
                    Some((layout, *symbol))
                } else {
                    None
                };

                // Layer on the specialized numbers
                for (layout, sym) in needed_specializations
                    .into_iter()
                    .map(|(lay, (sym, _))| (lay, sym))
                    .chain(zero_specialization)
                {
                    let literal = make_num_literal(&layout_cache.interner, layout, &str, val);
                    stmt = Stmt::Let(
                        sym,
                        Expr::Literal(literal.to_expr_literal()),
                        layout,
                        env.arena.alloc(stmt),
                    );
                }

                stmt
            }
            _ => {
                let rest = lower_rest!(variable, cont.value);

                with_hole(
                    env,
                    def.loc_expr.value,
                    def.expr_var,
                    procs,
                    layout_cache,
                    *symbol,
                    env.arena.alloc(rest),
                )
            }
        };
    }

    // this may be a destructure pattern
    let (mono_pattern, assignments) =
        match from_can_pattern(env, procs, layout_cache, &def.loc_pattern.value) {
            Ok(v) => v,
            Err(_) => todo!(),
        };

    // convert the continuation
    let mut stmt = lower_rest!(variable, cont.value);

    // layer on any default record fields
    for (symbol, variable, expr) in assignments {
        let hole = env.arena.alloc(stmt);
        stmt = with_hole(env, expr, variable, procs, layout_cache, symbol, hole);
    }

    match def.loc_expr.value {
        roc_can::expr::Expr::Var(outer_symbol, _) if !procs.is_module_thunk(outer_symbol) => {
            store_pattern(env, procs, layout_cache, &mono_pattern, outer_symbol, stmt)
        }
        _ => {
            let outer_symbol = env.unique_symbol();
            stmt = store_pattern(env, procs, layout_cache, &mono_pattern, outer_symbol, stmt);

            // convert the def body, store in outer_symbol
            with_hole(
                env,
                def.loc_expr.value,
                def.expr_var,
                procs,
                layout_cache,
                outer_symbol,
                env.arena.alloc(stmt),
            )
        }
    }
}

/// turn record/tag patterns into a when expression, e.g.
///
/// foo = \{ x } -> body
///
/// becomes
///
/// foo = \r -> when r is { x } -> body
///
/// conversion of one-pattern when expressions will do the most optimal thing
#[allow(clippy::type_complexity)]
fn patterns_to_when<'a>(
    env: &mut Env<'a, '_>,
    patterns: std::vec::Vec<(Variable, AnnotatedMark, Loc<roc_can::pattern::Pattern>)>,
    body_var: Variable,
    body: Loc<roc_can::expr::Expr>,
) -> Result<(Vec<'a, Variable>, Vec<'a, Symbol>, Loc<roc_can::expr::Expr>), Loc<RuntimeError>> {
    let mut arg_vars = Vec::with_capacity_in(patterns.len(), env.arena);
    let mut symbols = Vec::with_capacity_in(patterns.len(), env.arena);
    let mut body = Ok(body);

    // patterns that are not yet in a when (e.g. in let or function arguments) must be irrefutable
    // to pass type checking. So the order in which we add them to the body does not matter: there
    // are only stores anyway, no branches.
    //
    // NOTE this fails if the pattern contains rigid variables,
    // see https://github.com/roc-lang/roc/issues/786
    // this must be fixed when moving exhaustiveness checking to the new canonical AST
    for (pattern_var, annotated_mark, pattern) in patterns.into_iter() {
        if annotated_mark.exhaustive.is_non_exhaustive(env.subs) {
            // Even if the body was Ok, replace it with this Err.
            // If it was already an Err, leave it at that Err, so the first
            // RuntimeError we encountered remains the first.
            let value = RuntimeError::UnsupportedPattern(pattern.region);
            body = body.and({
                Err(Loc {
                    region: pattern.region,
                    value,
                })
            });
        } else if let Ok(unwrapped_body) = body {
            let (new_symbol, new_body) =
                pattern_to_when(env, pattern_var, pattern, body_var, unwrapped_body);

            symbols.push(new_symbol);
            arg_vars.push(pattern_var);

            body = Ok(new_body)
        }
    }

    match body {
        Ok(body) => Ok((arg_vars, symbols, body)),
        Err(loc_error) => Err(loc_error),
    }
}

/// turn irrefutable patterns into when. For example
///
/// foo = \{ x } -> body
///
/// Assuming the above program typechecks, the pattern match cannot fail
/// (it is irrefutable). It becomes
///
/// foo = \r ->
///      when r is
///          { x } -> body
///
/// conversion of one-pattern when expressions will do the most optimal thing
fn pattern_to_when(
    env: &mut Env<'_, '_>,
    pattern_var: Variable,
    pattern: Loc<roc_can::pattern::Pattern>,
    body_var: Variable,
    body: Loc<roc_can::expr::Expr>,
) -> (Symbol, Loc<roc_can::expr::Expr>) {
    use roc_can::expr::Expr::*;
    use roc_can::expr::{WhenBranch, WhenBranchPattern};
    use roc_can::pattern::Pattern::{self, *};

    match &pattern.value {
        Identifier(symbol) => (*symbol, body),
        Underscore => {
            // for underscore we generate a dummy Symbol
            (env.unique_symbol(), body)
        }
        Shadowed(region, loc_ident, new_symbol) => {
            let error = roc_problem::can::RuntimeError::Shadowing {
                original_region: *region,
                shadow: loc_ident.clone(),
                kind: ShadowKind::Variable,
            };
            (*new_symbol, Loc::at_zero(RuntimeError(error)))
        }

        As(_, _) => todo!("as bindings are not supported yet"),

        UnsupportedPattern(region) => {
            // create the runtime error here, instead of delegating to When.
            // UnsupportedPattern should then never occur in When
            let error = roc_problem::can::RuntimeError::UnsupportedPattern(*region);
            (env.unique_symbol(), Loc::at_zero(RuntimeError(error)))
        }

        MalformedPattern(problem, region) => {
            // create the runtime error here, instead of delegating to When.
            let error = roc_problem::can::RuntimeError::MalformedPattern(*problem, *region);
            (env.unique_symbol(), Loc::at_zero(RuntimeError(error)))
        }

        OpaqueNotInScope(loc_ident) => {
            // create the runtime error here, instead of delegating to When.
            // TODO(opaques) should be `RuntimeError::OpaqueNotDefined`
            let error = roc_problem::can::RuntimeError::UnsupportedPattern(loc_ident.region);
            (env.unique_symbol(), Loc::at_zero(RuntimeError(error)))
        }

        AppliedTag { .. }
        | RecordDestructure { .. }
        | TupleDestructure { .. }
        | UnwrappedOpaque { .. } => {
            let symbol = env.unique_symbol();

            let wrapped_body = When {
                cond_var: pattern_var,
                expr_var: body_var,
                region: Region::zero(),
                loc_cond: Box::new(Loc::at_zero(Var(symbol, pattern_var))),
                branches: vec![WhenBranch {
                    patterns: vec![WhenBranchPattern {
                        pattern,
                        degenerate: false,
                    }],
                    value: body,
                    guard: None,
                    // If this type-checked, it's non-redundant
                    redundant: RedundantMark::known_non_redundant(),
                }],
                branches_cond_var: pattern_var,
                // If this type-checked, it's exhaustive
                exhaustive: ExhaustiveMark::known_exhaustive(),
            };

            (symbol, Loc::at_zero(wrapped_body))
        }

        Pattern::List { .. } => todo!(),

        IntLiteral(..)
        | NumLiteral(..)
        | FloatLiteral(..)
        | StrLiteral(..)
        | roc_can::pattern::Pattern::SingleQuote(..) => {
            // These patters are refutable, and thus should never occur outside a `when` expression
            // They should have been replaced with `UnsupportedPattern` during canonicalization
            unreachable!("refutable pattern {:?} where irrefutable pattern is expected. This should never happen!", pattern.value)
        }

        AbilityMemberSpecialization { .. } => {
            unreachable!(
                "Ability member specialization {:?} should never appear in a when!",
                pattern.value
            )
        }
    }
}

fn specialize_suspended<'a>(
    env: &mut Env<'a, '_>,
    procs: &mut Procs<'a>,
    layout_cache: &mut LayoutCache<'a>,
    suspended: Suspended<'a>,
) {
    let offset_variable = StorageSubs::merge_into(suspended.store, env.subs);

    for (i, (symbol_or_lambda, var)) in suspended
        .symbol_or_lambdas
        .iter()
        .zip(suspended.variables.iter())
        .enumerate()
    {
        let name = *symbol_or_lambda;
        let outside_layout = suspended.layouts[i];

        let var = offset_variable(*var);

        // TODO define our own Entry for Specialized?
        let partial_proc = if procs
            .specialized
            .is_specialized(name.name(), &outside_layout)
        {
            // already specialized, just continue
            continue;
        } else {
            match procs.partial_procs.symbol_to_id(name.name()) {
                Some(v) => {
                    // Mark this proc as in-progress, so if we're dealing with
                    // mutually recursive functions, we don't loop forever.
                    // (We had a bug around this before this system existed!)
                    procs
                        .specialized
                        .mark_in_progress(name.name(), outside_layout);

                    v
                }
                None => {
                    // TODO this assumes the specialization is done by another module
                    // make sure this does not become a problem down the road!
                    debug_assert!(name.name().module_id() != name.name().module_id());
                    continue;
                }
            }
        };

        match specialize_variable(env, procs, name, layout_cache, var, partial_proc) {
            Ok((proc, raw_layout)) => {
                let proc_layout = ProcLayout::from_raw_named(env.arena, name, raw_layout);
                procs
                    .specialized
                    .insert_specialized(name.name(), proc_layout, proc);
            }
            Err(SpecializeFailure {
                attempted_layout, ..
            }) => {
                let proc = generate_runtime_error_function(env, name, attempted_layout);

                let top_level = ProcLayout::from_raw_named(env.arena, name, attempted_layout);

                procs
                    .specialized
                    .insert_specialized(name.name(), top_level, proc);
            }
        }
    }
}

pub fn specialize_all<'a>(
    env: &mut Env<'a, '_>,
    mut procs: Procs<'a>,
    externals_others_need: std::vec::Vec<ExternalSpecializations<'a>>,
    specializations_for_host: HostSpecializations<'a>,
    layout_cache: &mut LayoutCache<'a>,
) -> Procs<'a> {
    // When calling from_can, pending_specializations should be unavailable.
    // This must be a single pass, and we must not add any more entries to it!
    let pending_specializations = std::mem::replace(
        &mut procs.pending_specializations,
        PendingSpecializations::Making(Suspended::new_in(env.arena)),
    );

    // Add all of our existing pending specializations.
    match pending_specializations {
        PendingSpecializations::Finding(suspended) => {
            specialize_suspended(env, &mut procs, layout_cache, suspended)
        }
        PendingSpecializations::Making(suspended) => {
            debug_assert!(
                suspended.is_empty(),
                "suspended specializations cannot ever start off non-empty when making"
            );
        }
    }

    // Specialize all the symbols everyone else needs.
    for externals in externals_others_need {
        specialize_external_specializations(env, &mut procs, layout_cache, externals);
    }

    // Specialize any symbols the host needs.
    specialize_host_specializations(env, &mut procs, layout_cache, specializations_for_host);

    // Now, we must go through and continuously complete any new suspended specializations that were
    // discovered in specializing the other demanded symbols.
    while !procs.pending_specializations.is_empty() {
        let pending_specializations = std::mem::replace(
            &mut procs.pending_specializations,
            PendingSpecializations::Making(Suspended::new_in(env.arena)),
        );
        match pending_specializations {
            PendingSpecializations::Making(suspended) => {
                specialize_suspended(env, &mut procs, layout_cache, suspended);
            }
            PendingSpecializations::Finding(_) => {
                internal_error!("should not have this variant after making specializations")
            }
        }
    }

    debug_assert!(
        procs.symbol_specializations.is_empty(),
        "{:?}",
        &procs.symbol_specializations
    );

    procs
}

fn specialize_host_specializations<'a>(
    env: &mut Env<'a, '_>,
    procs: &mut Procs<'a>,
    layout_cache: &mut LayoutCache<'a>,
    host_specializations: HostSpecializations<'a>,
) {
    let (store, it) = host_specializations.decompose();

    let offset_variable = StorageSubs::merge_into(store, env.subs);

    for (symbol, variable, _host_exposed_aliases) in it {
        specialize_external_help(env, procs, layout_cache, symbol, offset_variable(variable))
    }
}

fn specialize_external_specializations<'a>(
    env: &mut Env<'a, '_>,
    procs: &mut Procs<'a>,
    layout_cache: &mut LayoutCache<'a>,
    externals_others_need: ExternalSpecializations<'a>,
) {
    let (store, it) = externals_others_need.decompose();

    let offset_variable = StorageSubs::merge_into(store, env.subs);

    for (symbol, solved_types) in it {
        for store_variable in solved_types {
            let imported_variable = offset_variable(store_variable);

            roc_tracing::debug!(proc_name = ?symbol, ?store_variable, ?imported_variable, "specializing needed external");

            // historical note: we used to deduplicate with a hash here,
            // but the cost of that hash is very high. So for now we make
            // duplicate specializations, and the insertion into a hash map
            // below will deduplicate them.

            specialize_external_help(env, procs, layout_cache, symbol, imported_variable)
        }
    }
}

fn specialize_external_help<'a>(
    env: &mut Env<'a, '_>,
    procs: &mut Procs<'a>,
    layout_cache: &mut LayoutCache<'a>,
    name: LambdaName<'a>,
    variable: Variable,
) {
    let partial_proc_id = match procs.partial_procs.symbol_to_id(name.name()) {
        Some(v) => v,
        None => {
            panic!("Cannot find a partial proc for {name:?}");
        }
    };

    let specialization_result =
        specialize_variable(env, procs, name, layout_cache, variable, partial_proc_id);

    match specialization_result {
        Ok((mut proc, layout)) => {
            let top_level = ProcLayout::from_raw_named(env.arena, name, layout);

            if procs.is_module_thunk(name.name()) {
                debug_assert!(top_level.arguments.is_empty());
            }

            if procs.host_exposed_symbols.contains(&proc.name.name()) {
                // layouts that are (transitively) used in the type of `mainForHost`.
                let mut host_exposed_layouts: Vec<_> = top_level
                    .arguments
                    .iter()
                    .copied()
                    .chain([top_level.result])
                    .collect_in(env.arena);

                // it is very likely we see the same types across functions, or in multiple arguments
                host_exposed_layouts.sort();
                host_exposed_layouts.dedup();

                // Computer the getter procs for every host-exposed layout.
                for in_layout in host_exposed_layouts {
                    let layout = layout_cache.interner.get(in_layout);

                    let all_glue_procs = generate_glue_procs(
                        env.home,
                        env.ident_ids,
                        env.arena,
                        &mut layout_cache.interner,
                        env.arena.alloc(layout),
                    );

                    let GlueProcs {
                        getters,
                        legacy_layout_based_extern_names: _,
                    } = all_glue_procs;

                    for (_layout, glue_procs) in getters {
                        for glue_proc in glue_procs {
                            procs.specialized.insert_specialized(
                                glue_proc.proc.name.name(),
                                glue_proc.proc_layout,
                                glue_proc.proc,
                            );
                        }
                    }
                }

                // Now, let's generate the host-exposed lambda set wrappers from the type of the
                // host-exported function.
                {
                    let extern_names = {
                        let mut layout_env = layout::Env::from_components(
                            layout_cache,
                            env.subs,
                            env.arena,
                            env.target_info,
                        );

                        find_lambda_sets(&mut layout_env, variable)
                    };

                    let mut aliases = BumpMap::default();

                    for (id, raw_function_layout) in extern_names {
                        let symbol = env.unique_symbol();
                        let lambda_name = LambdaName::no_niche(symbol);

                        let (key, (top_level, proc)) = generate_host_exposed_function(
                            env,
                            procs,
                            layout_cache,
                            lambda_name,
                            raw_function_layout,
                        );

                        procs
                            .specialized
                            .insert_specialized(symbol, top_level, proc);

                        let hels = HostExposedLambdaSet {
                            id,
                            symbol,
                            proc_layout: top_level,
                            raw_function_layout,
                        };

                        aliases.insert(key, hels);
                    }

                    match &mut proc.host_exposed_layouts {
                        HostExposedLayouts::HostExposed { aliases: old, .. } => old.extend(aliases),
                        hep @ HostExposedLayouts::NotHostExposed => {
                            *hep = HostExposedLayouts::HostExposed {
                                aliases,
                                rigids: Default::default(),
                            };
                        }
                    }
                }
            }

            procs
                .specialized
                .insert_specialized(name.name(), top_level, proc);
        }
        Err(SpecializeFailure { attempted_layout }) => {
            let proc = generate_runtime_error_function(env, name, attempted_layout);

            let top_level = ProcLayout::from_raw_named(env.arena, name, attempted_layout);

            procs
                .specialized
                .insert_specialized(name.name(), top_level, proc);
        }
    }
}

fn generate_runtime_error_function<'a>(
    env: &mut Env<'a, '_>,
    lambda_name: LambdaName<'a>,
    layout: RawFunctionLayout<'a>,
) -> Proc<'a> {
    let mut msg = bumpalo::collections::string::String::with_capacity_in(80, env.arena);
    use std::fmt::Write;
    write!(
        &mut msg,
        "The {:?} function could not be generated, likely due to a type error.",
        lambda_name.name(),
    )
    .unwrap();

    dbg_do!(ROC_PRINT_RUNTIME_ERROR_GEN, {
        eprintln!(
            "emitted runtime error function {:?} for layout {:?}",
            &msg, layout
        );
    });

    let runtime_error = runtime_error(env, msg.into_bump_str());

    let (args, ret_layout) = match layout {
        RawFunctionLayout::Function(arg_layouts, lambda_set, ret_layout) => {
            let real_arg_layouts =
                lambda_set.extend_argument_list_for_named(env.arena, lambda_name, arg_layouts);
            let mut args = Vec::with_capacity_in(real_arg_layouts.len(), env.arena);

            for arg in arg_layouts {
                args.push((*arg, env.unique_symbol()));
            }
            if real_arg_layouts.len() != arg_layouts.len() {
                let lambda_set_layout = lambda_set.full_layout;
                args.push((lambda_set_layout, Symbol::ARG_CLOSURE));
            }

            (args.into_bump_slice(), ret_layout)
        }
        RawFunctionLayout::ZeroArgumentThunk(ret_layout) => (&[] as &[_], ret_layout),
    };

    Proc {
        name: lambda_name,
        args,
        body: runtime_error,
        closure_data_layout: None,
        ret_layout,
        is_self_recursive: SelfRecursive::NotSelfRecursive,
        host_exposed_layouts: HostExposedLayouts::NotHostExposed,
    }
}

/// A snapshot of the state of types at a moment in time.
/// Includes the exact types, but also auxiliary information like layouts.
struct TypeStateSnapshot {
    subs_snapshot: roc_types::subs::SubsSnapshot,
    layout_snapshot: crate::layout::CacheSnapshot,
    external_storage_snapshot: VecMap<ModuleId, ExternalModuleStorageSnapshot>,
}

/// Takes a snapshot of the type state. Snapshots should be taken before new specializations, and
/// accordingly [rolled back][rollback_typestate] a specialization is complete, so as to not
/// interfere with other specializations.
fn snapshot_typestate(
    subs: &mut Subs,
    procs: &mut Procs,
    layout_cache: &mut LayoutCache<'_>,
) -> TypeStateSnapshot {
    TypeStateSnapshot {
        subs_snapshot: subs.snapshot(),
        layout_snapshot: layout_cache.snapshot(),
        external_storage_snapshot: procs
            .externals_we_need
            .iter_mut()
            .map(|(module, es)| (*module, es.snapshot_cache()))
            .collect(),
    }
}

/// Rolls back the type state to the given [snapshot].
/// Should be called after a specialization is complete to avoid interfering with other
/// specializations.
fn rollback_typestate(
    subs: &mut Subs,
    procs: &mut Procs,
    layout_cache: &mut LayoutCache<'_>,
    snapshot: TypeStateSnapshot,
) {
    let TypeStateSnapshot {
        subs_snapshot,
        layout_snapshot,
        mut external_storage_snapshot,
    } = snapshot;

    subs.rollback_to(subs_snapshot);
    layout_cache.rollback_to(layout_snapshot);

    for (module, es) in procs.externals_we_need.iter_mut() {
        if let Some((_, snapshot)) = external_storage_snapshot.remove(module) {
            es.rollback_cache(snapshot);
        } else {
            es.invalidate_whole_cache();
        }
    }
}

fn generate_host_exposed_function<'a>(
    env: &mut Env<'a, '_>,
    procs: &mut Procs<'a>,
    layout_cache: &mut LayoutCache<'a>,
    lambda_name: LambdaName<'a>,
    layout: RawFunctionLayout<'a>,
) -> (Symbol, (ProcLayout<'a>, Proc<'a>)) {
    let function_name = lambda_name.name();

    match layout {
        RawFunctionLayout::Function(_, lambda_set, _) => {
            let (proc, top_level) = generate_host_exposed_lambda_set(
                env,
                procs,
                layout_cache,
                function_name,
                lambda_set,
            );

            (function_name, (top_level, proc))
        }
        RawFunctionLayout::ZeroArgumentThunk(result) => {
            let assigned = env.unique_symbol();
            let hole = env.arena.alloc(Stmt::Ret(assigned));
            let forced = force_thunk(env, function_name, result, assigned, hole);

            let lambda_name = LambdaName::no_niche(function_name);
            let proc = Proc {
                name: lambda_name,
                args: &[],
                body: forced,
                closure_data_layout: None,
                ret_layout: result,
                is_self_recursive: SelfRecursive::NotSelfRecursive,
                host_exposed_layouts: HostExposedLayouts::NotHostExposed,
            };

            let top_level = ProcLayout::from_raw_named(env.arena, lambda_name, layout);

            (function_name, (top_level, proc))
        }
    }
}

fn generate_host_exposed_lambda_set<'a>(
    env: &mut Env<'a, '_>,
    procs: &mut Procs<'a>,
    layout_cache: &mut LayoutCache<'a>,
    name: Symbol,
    lambda_set: LambdaSet<'a>,
) -> (Proc<'a>, ProcLayout<'a>) {
    let assigned = env.unique_symbol();

    let argument_layouts = *lambda_set.args;
    let return_layout = lambda_set.ret;

    let mut argument_symbols = Vec::with_capacity_in(argument_layouts.len(), env.arena);
    let mut proc_arguments = Vec::with_capacity_in(argument_layouts.len() + 1, env.arena);
    let mut top_level_arguments = Vec::with_capacity_in(argument_layouts.len() + 1, env.arena);

    for layout in *lambda_set.args {
        let symbol = env.unique_symbol();

        proc_arguments.push((*layout, symbol));

        argument_symbols.push(symbol);
        top_level_arguments.push(*layout);
    }

    // the proc needs to take an extra closure argument
    let lambda_set_layout = lambda_set.full_layout;
    proc_arguments.push((lambda_set_layout, Symbol::ARG_CLOSURE));

    // this should also be reflected in the TopLevel signature
    top_level_arguments.push(lambda_set_layout);

    let hole = env.arena.alloc(Stmt::Ret(assigned));

    let body = match_on_lambda_set(
        env,
        layout_cache,
        procs,
        lambda_set,
        Symbol::ARG_CLOSURE,
        argument_symbols.into_bump_slice(),
        argument_layouts,
        return_layout,
        assigned,
        hole,
    );

    let proc = Proc {
        name: LambdaName::no_niche(name),
        args: proc_arguments.into_bump_slice(),
        body,
        closure_data_layout: None,
        ret_layout: return_layout,
        is_self_recursive: SelfRecursive::NotSelfRecursive,
        host_exposed_layouts: HostExposedLayouts::NotHostExposed,
    };

    let top_level = ProcLayout::new(
        env.arena,
        top_level_arguments.into_bump_slice(),
        Niche::NONE,
        return_layout,
    );

    (proc, top_level)
}

/// Specialize a single proc.
///
/// The caller should snapshot and rollback the type state before and after calling this function,
/// respectively. This function will not take snapshots itself, but will modify the type state.
fn specialize_proc_help<'a>(
    env: &mut Env<'a, '_>,
    procs: &mut Procs<'a>,
    lambda_name: LambdaName<'a>,
    layout_cache: &mut LayoutCache<'a>,
    fn_var: Variable,
    partial_proc_id: PartialProcId,
) -> Result<Proc<'a>, LayoutProblem> {
    let partial_proc = procs.partial_procs.get_id(partial_proc_id);
    let captured_symbols = partial_proc.captured_symbols;

    let _unified = env.unify(
        procs.externals_we_need.values_mut(),
        layout_cache,
        partial_proc.annotation,
        fn_var,
    );

    // This will not hold for programs with type errors
    // let is_valid = matches!(unified, roc_unify::unify::Unified::Success(_));
    // debug_assert!(is_valid, "unificaton failure for {:?}", proc_name);

    // if this is a closure, add the closure record argument
    let pattern_symbols = match partial_proc.captured_symbols {
        CapturedSymbols::None => partial_proc.pattern_symbols,
        CapturedSymbols::Captured([]) => partial_proc.pattern_symbols,
        CapturedSymbols::Captured(_) => {
            let mut temp =
                Vec::from_iter_in(partial_proc.pattern_symbols.iter().copied(), env.arena);
            temp.push(Symbol::ARG_CLOSURE);
            temp.into_bump_slice()
        }
    };

    let specialized =
        build_specialized_proc_from_var(env, layout_cache, lambda_name, pattern_symbols, fn_var)?;

    let recursivity = if partial_proc.is_self_recursive {
        SelfRecursive::SelfRecursive(JoinPointId(env.unique_symbol()))
    } else {
        SelfRecursive::NotSelfRecursive
    };

    let body = partial_proc.body.clone();
    let body_var = partial_proc.body_var;

    // host-exposed functions are tagged on later
    let host_exposed_layouts = HostExposedLayouts::NotHostExposed;

    let mut specialized_body = from_can(env, body_var, body, procs, layout_cache);

    let specialized_proc = match specialized {
        SpecializedLayout::FunctionPointerBody {
            ret_layout,
            closure: opt_closure_layout,
        } => {
            // this is a function body like
            //
            //      foo = Num.add
            //
            // we need to expand this to
            //
            //      foo = \x,y -> Num.add x y

            let closure_data_layout = match opt_closure_layout {
                Some(lambda_set) => lambda_set.full_layout,
                None => Layout::UNIT,
            };

            // I'm not sure how to handle the closure case, does it ever occur?
            debug_assert!(matches!(captured_symbols, CapturedSymbols::None));

            Proc {
                name: lambda_name,
                args: &[],
                body: specialized_body,
                closure_data_layout: Some(closure_data_layout),
                ret_layout,
                is_self_recursive: recursivity,
                host_exposed_layouts,
            }
        }
        SpecializedLayout::FunctionBody {
            arguments: proc_args,
            closure: opt_closure_layout,
            ret_layout,
        } => {
            let mut proc_args = Vec::from_iter_in(proc_args.iter().copied(), env.arena);

            // unpack the closure symbols, if any
            match (opt_closure_layout, captured_symbols) {
                (Some(closure_layout), CapturedSymbols::Captured(captured)) => {
                    // debug_assert!(!captured.is_empty());

                    // An argument from the closure list may have taken on a specialized symbol
                    // name during the evaluation of the def body. If this is the case, load the
                    // specialized name rather than the original captured name!
                    let get_specialized_name = |symbol| {
                        let specs_used_in_body =
                            procs.get_symbol_specializations_used_in_body(symbol);

                        match specs_used_in_body {
                            Some(mut specs) => {
                                let spec_symbol = specs.next().unwrap_or(symbol);
                                if specs.next().is_some() {
                                    internal_error!(
                                        "polymorphic symbol captures not supported yet"
                                    );
                                }
                                spec_symbol
                            }
                            None => symbol,
                        }
                    };

                    match closure_layout
                        .layout_for_member_with_lambda_name(&layout_cache.interner, lambda_name)
                    {
                        ClosureRepresentation::Union {
                            alphabetic_order_fields: field_layouts,
                            union_layout,
                            tag_id,
                            ..
                        } => {
                            debug_assert!(matches!(
                                union_layout,
                                UnionLayout::NonRecursive(_)
                                    | UnionLayout::Recursive(_)
                                    | UnionLayout::NullableUnwrapped { .. }
                                    | UnionLayout::NullableWrapped { .. }
                            ));
                            debug_assert_eq!(field_layouts.len(), captured.len());

                            // captured variables are in symbol-alphabetic order, but now we want
                            // them ordered by their alignment requirements
                            let mut combined = Vec::from_iter_in(
                                captured.iter().map(|(x, _)| x).zip(field_layouts.iter()),
                                env.arena,
                            );

                            combined.sort_by(|(_, layout1), (_, layout2)| {
                                let size1 = layout_cache
                                    .get_repr(**layout1)
                                    .alignment_bytes(&layout_cache.interner);
                                let size2 = layout_cache
                                    .get_repr(**layout2)
                                    .alignment_bytes(&layout_cache.interner);

                                size2.cmp(&size1)
                            });

                            for (index, (symbol, _)) in combined.iter().enumerate() {
                                let layout = union_layout.layout_at(
                                    &mut layout_cache.interner,
                                    tag_id,
                                    index,
                                );

                                let expr = Expr::UnionAtIndex {
                                    tag_id,
                                    structure: Symbol::ARG_CLOSURE,
                                    index: index as u64,
                                    union_layout,
                                };

                                let symbol = get_specialized_name(**symbol);

                                specialized_body = Stmt::Let(
                                    symbol,
                                    expr,
                                    layout,
                                    env.arena.alloc(specialized_body),
                                );
                            }
                        }
                        ClosureRepresentation::AlphabeticOrderStruct(field_layouts) => {
                            // captured variables are in symbol-alphabetic order, but now we want
                            // them ordered by their alignment requirements
                            //
                            // TODO: sort only the fields and apply the found permutation to the symbols
                            // TODO: can we move this ordering to `layout_for_member`?
                            let mut combined = Vec::from_iter_in(
                                captured.iter().map(|(x, _)| x).zip(field_layouts.iter()),
                                env.arena,
                            );

                            combined.sort_by(|(_, layout1), (_, layout2)| {
                                let size1 = layout_cache
                                    .get_repr(**layout1)
                                    .alignment_bytes(&layout_cache.interner);
                                let size2 = layout_cache
                                    .get_repr(**layout2)
                                    .alignment_bytes(&layout_cache.interner);

                                size2.cmp(&size1)
                            });

                            let ordered_field_layouts = Vec::from_iter_in(
                                combined.iter().map(|(_, layout)| **layout),
                                env.arena,
                            );
                            let ordered_field_layouts = ordered_field_layouts.into_bump_slice();

                            debug_assert_eq!(
                                captured.len(),
                                ordered_field_layouts.len(),
                                "{:?} captures {:?} but has layout {:?}",
                                lambda_name,
                                &captured,
                                &ordered_field_layouts
                            );

                            for (index, (symbol, layout)) in combined.iter().enumerate() {
                                let expr = Expr::StructAtIndex {
                                    index: index as _,
                                    field_layouts: ordered_field_layouts,
                                    structure: Symbol::ARG_CLOSURE,
                                };

                                let symbol = get_specialized_name(**symbol);

                                specialized_body = Stmt::Let(
                                    symbol,
                                    expr,
                                    **layout,
                                    env.arena.alloc(specialized_body),
                                );
                            }
                        }

                        ClosureRepresentation::UnwrappedCapture(_layout) => {
                            debug_assert_eq!(captured.len(), 1);
                            let (captured_symbol, _captured_layout) = captured[0];

                            // The capture set is unwrapped, so simply replace the closure argument
                            // to the function with the unwrapped capture name.
                            let captured_symbol = get_specialized_name(captured_symbol);
                            let closure_arg = proc_args.last_mut().unwrap();
                            debug_assert_eq!(closure_arg.1, Symbol::ARG_CLOSURE);
                            closure_arg.1 = captured_symbol;
                        }

                        ClosureRepresentation::EnumDispatch(_) => {
                            // just ignore this value, since it's not a capture
                            // IDEA don't pass this value in the future
                        }
                    }
                }
                (None, CapturedSymbols::None) | (None, CapturedSymbols::Captured([])) => {}
                _ => unreachable!("to closure or not to closure?"),
            }

            proc_args.iter_mut().for_each(|(layout, symbol)| {
                // Grab the specialization symbol, if it exists.
                *symbol = procs
                    .symbol_specializations
                    .maybe_get_specialized(*symbol, *layout)
            });

            let closure_data_layout = match opt_closure_layout {
                Some(lambda_set) => {
                    let lambda_set = lambda_set.full_layout;
                    Some(lambda_set)
                }
                None => None,
            };

            Proc {
                name: lambda_name,
                args: proc_args.into_bump_slice(),
                body: specialized_body,
                closure_data_layout,
                ret_layout,
                is_self_recursive: recursivity,
                host_exposed_layouts,
            }
        }
    };

    Ok(specialized_proc)
}

#[derive(Debug)]
enum SpecializedLayout<'a> {
    /// A body like `foo = \a,b,c -> ...`
    FunctionBody {
        arguments: &'a [(InLayout<'a>, Symbol)],
        closure: Option<LambdaSet<'a>>,
        ret_layout: InLayout<'a>,
    },
    /// A body like `foo = Num.add`
    FunctionPointerBody {
        closure: Option<LambdaSet<'a>>,
        ret_layout: InLayout<'a>,
    },
}

#[allow(clippy::type_complexity)]
fn build_specialized_proc_from_var<'a>(
    env: &mut Env<'a, '_>,
    layout_cache: &mut LayoutCache<'a>,
    lambda_name: LambdaName<'a>,
    pattern_symbols: &[Symbol],
    fn_var: Variable,
) -> Result<SpecializedLayout<'a>, LayoutProblem> {
    match layout_cache.raw_from_var(env.arena, fn_var, env.subs)? {
        RawFunctionLayout::Function(pattern_layouts, closure_layout, ret_layout) => {
            let mut pattern_layouts_vec = Vec::with_capacity_in(pattern_layouts.len(), env.arena);
            pattern_layouts_vec.extend_from_slice(pattern_layouts);

            build_specialized_proc(
                env.arena,
                lambda_name,
                pattern_symbols,
                pattern_layouts_vec,
                Some(closure_layout),
                ret_layout,
            )
        }
        RawFunctionLayout::ZeroArgumentThunk(ret_layout) => {
            // a top-level constant 0-argument thunk
            build_specialized_proc(
                env.arena,
                lambda_name,
                pattern_symbols,
                Vec::new_in(env.arena),
                None,
                ret_layout,
            )
        }
    }
}

#[allow(clippy::type_complexity)]
fn build_specialized_proc<'a>(
    arena: &'a Bump,
    lambda_name: LambdaName<'a>,
    pattern_symbols: &[Symbol],
    pattern_layouts: Vec<'a, InLayout<'a>>,
    lambda_set: Option<LambdaSet<'a>>,
    ret_layout: InLayout<'a>,
) -> Result<SpecializedLayout<'a>, LayoutProblem> {
    use SpecializedLayout::*;

    let mut proc_args = Vec::with_capacity_in(pattern_layouts.len(), arena);

    let pattern_layouts_len = pattern_layouts.len();

    for (arg_layout, arg_name) in pattern_layouts.into_iter().zip(pattern_symbols.iter()) {
        proc_args.push((arg_layout, *arg_name));
    }

    // Given
    //
    //     foo =
    //         x = 42
    //
    //         f = \{} -> x
    //
    // We desugar that into
    //
    //     f = \{}, x -> x
    //
    //     foo =
    //         x = 42
    //
    //         f_closure = { ptr: f, closure: x }
    //
    // then

    let proc_name = lambda_name.name();
    match lambda_set {
        Some(lambda_set) if pattern_symbols.last() == Some(&Symbol::ARG_CLOSURE) => {
            // here we define the lifted (now top-level) f function. Its final argument is `Symbol::ARG_CLOSURE`,
            // it stores the closure structure (just an integer in this case)
            let lambda_set_layout = lambda_set.full_layout;
            proc_args.push((lambda_set_layout, Symbol::ARG_CLOSURE));

            debug_assert_eq!(
                pattern_layouts_len + 1,
                pattern_symbols.len(),
                "Tried to zip two vecs with different lengths in {proc_name:?}!",
            );

            let proc_args = proc_args.into_bump_slice();

            Ok(FunctionBody {
                arguments: proc_args,
                closure: Some(lambda_set),
                ret_layout,
            })
        }
        Some(lambda_set) => {
            // a function that returns a function, but is not itself a closure
            // e.g.  f = Num.add

            // make sure there is not arg_closure argument without a closure layout
            debug_assert!(pattern_symbols.last() != Some(&Symbol::ARG_CLOSURE));

            use std::cmp::Ordering;
            match pattern_layouts_len.cmp(&pattern_symbols.len()) {
                Ordering::Equal => {
                    let proc_args = proc_args.into_bump_slice();

                    Ok(FunctionBody {
                        arguments: proc_args,
                        closure: None,
                        ret_layout,
                    })
                }
                Ordering::Greater => {
                    if pattern_symbols.is_empty() {
                        let ret_layout = lambda_set.full_layout;
                        Ok(FunctionPointerBody {
                            closure: None,
                            ret_layout,
                        })
                    } else {
                        // so far, the problem when hitting this branch was always somewhere else
                        // I think this branch should not be reachable in a bugfree compiler
                        panic!(
                            "more arguments (according to the layout) than argument symbols for {proc_name:?}"
                        )
                    }
                }
                Ordering::Less => panic!(
                    "more argument symbols than arguments (according to the layout) for {proc_name:?}"
                ),
            }
        }
        None => {
            // else we're making a normal function, no closure problems to worry about
            // we'll just assert some things

            // make sure there is not arg_closure argument without a closure layout
            debug_assert!(pattern_symbols.last() != Some(&Symbol::ARG_CLOSURE));

            use std::cmp::Ordering;
            match pattern_layouts_len.cmp(&pattern_symbols.len()) {
                Ordering::Equal => {
                    let proc_args = proc_args.into_bump_slice();

                    Ok(FunctionBody {
                        arguments: proc_args,
                        closure: None,
                        ret_layout,
                    })
                }
                Ordering::Greater => {
                    if pattern_symbols.is_empty() {
                        Ok(FunctionPointerBody {
                            closure: None,
                            ret_layout,
                        })
                    } else {
                        // so far, the problem when hitting this branch was always somewhere else
                        // I think this branch should not be reachable in a bugfree compiler
                        panic!(
                            "more arguments (according to the layout) than argument symbols for {proc_name:?}"
                        )
                    }
                }
                Ordering::Less => panic!(
                    "more argument symbols than arguments (according to the layout) for {proc_name:?}"
                ),
            }
        }
    }
}

#[derive(Debug)]
struct SpecializeFailure<'a> {
    /// The layout we attempted to create
    attempted_layout: RawFunctionLayout<'a>,
}

type SpecializeSuccess<'a> = (Proc<'a>, RawFunctionLayout<'a>);

fn specialize_variable<'a>(
    env: &mut Env<'a, '_>,
    procs: &mut Procs<'a>,
    proc_name: LambdaName<'a>,
    layout_cache: &mut LayoutCache<'a>,
    fn_var: Variable,
    partial_proc_id: PartialProcId,
) -> Result<SpecializeSuccess<'a>, SpecializeFailure<'a>> {
    let snapshot = snapshot_typestate(env.subs, procs, layout_cache);

    // for debugging only
    // TODO: can we get rid of raw entirely?
    let raw = layout_cache
        .raw_from_var(env.arena, fn_var, env.subs)
        .unwrap_or_else(|err| panic!("TODO handle invalid function {err:?}"));

    let raw = if procs.is_module_thunk(proc_name.name()) {
        match raw {
            RawFunctionLayout::Function(_, lambda_set, _) => {
                let lambda_set_layout = lambda_set.full_layout;
                RawFunctionLayout::ZeroArgumentThunk(lambda_set_layout)
            }
            _ => raw,
        }
    } else {
        raw
    };

    // make sure rigid variables in the annotation are converted to flex variables
    let annotation_var = procs.partial_procs.get_id(partial_proc_id).annotation;
    instantiate_rigids(env.subs, annotation_var);

    procs.push_active_specialization(proc_name.name());
    roc_tracing::debug!(?proc_name, ?fn_var, fn_content = ?roc_types::subs::SubsFmtContent(env.subs.get_content_without_compacting(fn_var), env.subs), "specialization start");

    let specialized =
        specialize_proc_help(env, procs, proc_name, layout_cache, fn_var, partial_proc_id);

    roc_tracing::debug!(
        ?proc_name,
        succeeded = specialized.is_ok(),
        "specialization end"
    );
    procs.pop_active_specialization(proc_name.name());

    let result = match specialized {
        Ok(proc) => {
            // when successful, the layout after unification should be the layout before unification
            //            debug_assert_eq!(
            //                attempted_layout,
            //                layout_cache
            //                    .from_var(env.arena, fn_var, env.subs)
            //                    .unwrap_or_else(|err| panic!("TODO handle invalid function {:?}", err))
            //            );

            Ok((proc, raw))
        }
        Err(error) => {
            // earlier we made this information available where we handle the failure
            // but we didn't do anything useful with it. So it's here if we ever need it again
            let _ = error;

            Err(SpecializeFailure {
                attempted_layout: raw,
            })
        }
    };

    rollback_typestate(env.subs, procs, layout_cache, snapshot);

    result
}

#[derive(Debug, Copy, Clone, PartialEq, Eq, Hash)]
pub struct ProcLayout<'a> {
    pub arguments: &'a [InLayout<'a>],
    pub result: InLayout<'a>,
    pub niche: Niche<'a>,
}

impl<'a> ProcLayout<'a> {
    pub(crate) fn new(
        arena: &'a Bump,
        old_arguments: &'a [InLayout<'a>],
        old_niche: Niche<'a>,
        result: InLayout<'a>,
    ) -> Self {
        let mut arguments = Vec::with_capacity_in(old_arguments.len(), arena);

        for old in old_arguments {
            let other = old;
            arguments.push(*other);
        }

        let other = result;
        let new_result = other;

        ProcLayout {
            arguments: arguments.into_bump_slice(),
            niche: old_niche,
            result: new_result,
        }
    }

    fn from_raw_named(
        arena: &'a Bump,
        lambda_name: LambdaName<'a>,
        raw: RawFunctionLayout<'a>,
    ) -> Self {
        match raw {
            RawFunctionLayout::Function(arguments, lambda_set, result) => {
                let arguments =
                    lambda_set.extend_argument_list_for_named(arena, lambda_name, arguments);
                ProcLayout::new(arena, arguments, lambda_name.niche(), result)
            }
            RawFunctionLayout::ZeroArgumentThunk(result) => {
                ProcLayout::new(arena, &[], Niche::NONE, result)
            }
        }
    }

    pub fn dbg_deep<'r, I: LayoutInterner<'a>>(&self, interner: &'r I) -> DbgProcLayout<'a, 'r, I> {
        DbgProcLayout {
            layout: *self,
            interner,
        }
    }
}

pub struct DbgProcLayout<'a, 'r, I: LayoutInterner<'a>> {
    layout: ProcLayout<'a>,
    interner: &'r I,
}

impl<'a, 'r, I: LayoutInterner<'a>> std::fmt::Debug for DbgProcLayout<'a, 'r, I> {
    fn fmt(&self, f: &mut std::fmt::Formatter<'_>) -> std::fmt::Result {
        let ProcLayout {
            arguments,
            result,
            niche,
        } = self.layout;
        f.debug_struct("ProcLayout")
            .field("arguments", &self.interner.dbg_deep_iter(arguments))
            .field("result", &self.interner.dbg_deep(result))
            .field("niche", &niche.dbg_deep(self.interner))
            .finish()
    }
}

fn specialize_naked_symbol<'a>(
    env: &mut Env<'a, '_>,
    variable: Variable,
    procs: &mut Procs<'a>,
    layout_cache: &mut LayoutCache<'a>,
    assigned: Symbol,
    hole: &'a Stmt<'a>,
    symbol: Symbol,
) -> Stmt<'a> {
    if procs.is_module_thunk(symbol) {
        let fn_var = variable;

        // This is a top-level declaration, which will code gen to a 0-arity thunk.
        let result = call_by_name(
            env,
            procs,
            fn_var,
            symbol,
            std::vec::Vec::new(),
            layout_cache,
            assigned,
            hole,
        );

        return result;
    } else if env.is_imported_symbol(symbol) {
        match layout_cache.from_var(env.arena, variable, env.subs) {
            Err(e) => panic!("invalid layout {e:?}"),
            Ok(_) => {
                // this is a 0-arity thunk
                let result = call_by_name(
                    env,
                    procs,
                    variable,
                    symbol,
                    std::vec::Vec::new(),
                    layout_cache,
                    assigned,
                    hole,
                );

                return result;
            }
        }
    }

    // if the symbol is a function symbol, ensure it is properly specialized!
    let original = symbol;

    let opt_fn_var = Some(variable);

    // if this is a function symbol, ensure that it's properly specialized!
    specialize_symbol(
        env,
        procs,
        layout_cache,
        opt_fn_var,
        assigned,
        hole,
        original,
    )
}

fn try_make_literal<'a>(
    interner: &TLLayoutInterner<'a>,
    can_expr: &roc_can::expr::Expr,
    layout: InLayout<'a>,
) -> Option<Literal<'a>> {
    use roc_can::expr::Expr::*;

    match can_expr {
        Int(_, _, int_str, int, _bound) => Some(
            make_num_literal(interner, layout, int_str, IntOrFloatValue::Int(*int))
                .to_expr_literal(),
        ),

        Float(_, _, float_str, float, _bound) => Some(
            make_num_literal(interner, layout, float_str, IntOrFloatValue::Float(*float))
                .to_expr_literal(),
        ),

        // TODO investigate lifetime trouble
        // Str(string) => Some(Literal::Str(env.arena.alloc(string))),
        Num(_, num_str, num, _bound) => Some(
            make_num_literal(interner, layout, num_str, IntOrFloatValue::Int(*num))
                .to_expr_literal(),
        ),
        _ => None,
    }
}

pub fn with_hole<'a>(
    env: &mut Env<'a, '_>,
    can_expr: roc_can::expr::Expr,
    variable: Variable,
    procs: &mut Procs<'a>,
    layout_cache: &mut LayoutCache<'a>,
    assigned: Symbol,
    hole: &'a Stmt<'a>,
) -> Stmt<'a> {
    use roc_can::expr::Expr::*;

    let arena = env.arena;

    match can_expr {
        Int(_, _, int_str, int, _bound) => assign_num_literal_expr(
            env,
            layout_cache,
            assigned,
            variable,
            &int_str,
            IntOrFloatValue::Int(int),
            hole,
        ),

        Float(_, _, float_str, float, _bound) => assign_num_literal_expr(
            env,
            layout_cache,
            assigned,
            variable,
            &float_str,
            IntOrFloatValue::Float(float),
            hole,
        ),

        Num(_, num_str, num, _bound) => assign_num_literal_expr(
            env,
            layout_cache,
            assigned,
            variable,
            &num_str,
            IntOrFloatValue::Int(num),
            hole,
        ),

        Str(string) => Stmt::Let(
            assigned,
            Expr::Literal(Literal::Str(arena.alloc(string))),
            Layout::STR,
            hole,
        ),

        IngestedFile(_, bytes, var) => {
            let interned = layout_cache.from_var(env.arena, var, env.subs).unwrap();
            let layout = layout_cache.get_repr(interned);

            match layout {
                LayoutRepr::Builtin(Builtin::List(elem_layout)) if elem_layout == Layout::U8 => {
                    let mut elements = Vec::with_capacity_in(bytes.len(), env.arena);
                    for byte in bytes.iter() {
                        elements.push(ListLiteralElement::Literal(Literal::Byte(*byte)));
                    }
                    let expr = Expr::Array {
                        elem_layout,
                        elems: elements.into_bump_slice(),
                    };

                    Stmt::Let(assigned, expr, interned, hole)
                }
                LayoutRepr::Builtin(Builtin::Str) => Stmt::Let(
                    assigned,
                    Expr::Literal(Literal::Str(
                        // This is safe because we ensure the utf8 bytes are valid earlier in the compiler pipeline.
                        arena.alloc(
                            unsafe { std::str::from_utf8_unchecked(bytes.as_ref()) }.to_owned(),
                        ),
                    )),
                    Layout::STR,
                    hole,
                ),
                _ => {
                    // This will not manifest as a real runtime error and is just returned to have a value here.
                    // The actual type error during solve will be fatal.
                    runtime_error(env, "Invalid type for ingested file")
                }
            }
        }
        SingleQuote(_, _, character, _) => {
            let layout = layout_cache
                .from_var(env.arena, variable, env.subs)
                .unwrap();

            Stmt::Let(
                assigned,
                Expr::Literal(Literal::Int((character as i128).to_ne_bytes())),
                layout,
                hole,
            )
        }
        LetNonRec(def, cont) => from_can_let(
            env,
            procs,
            layout_cache,
            def,
            cont,
            variable,
            Some((assigned, hole)),
        ),
        LetRec(defs, cont, _cycle_mark) => {
            // because Roc is strict, only functions can be recursive!
            for def in defs.into_iter() {
                if let roc_can::pattern::Pattern::Identifier(symbol) = &def.loc_pattern.value {
                    if let Closure(closure_data) = def.loc_expr.value {
                        register_noncapturing_closure(env, procs, *symbol, closure_data);

                        continue;
                    }
                }
                unreachable!("recursive value does not have Identifier pattern")
            }

            with_hole(
                env,
                cont.value,
                variable,
                procs,
                layout_cache,
                assigned,
                hole,
            )
        }
        Var(mut symbol, _) => {
            // If this symbol is a raw value, find the real name we gave to its specialized usage.
            if let ReuseSymbol::Value(_symbol) = can_reuse_symbol(
                env,
                layout_cache,
                procs,
                &roc_can::expr::Expr::Var(symbol, variable),
                variable,
            ) {
                let real_symbol =
                    procs.get_or_insert_symbol_specialization(env, layout_cache, symbol, variable);
                symbol = real_symbol;
            }

            specialize_naked_symbol(env, variable, procs, layout_cache, assigned, hole, symbol)
        }
        AbilityMember(member, specialization_id, specialization_var) => {
            let specialization_symbol = late_resolve_ability_specialization(
                env,
                member,
                specialization_id,
                specialization_var,
            );

            specialize_naked_symbol(
                env,
                variable,
                procs,
                layout_cache,
                assigned,
                hole,
                specialization_symbol,
            )
        }
        Tag {
            tag_union_var: variant_var,
            name: tag_name,
            arguments: args,
            ..
        } => {
            let arena = env.arena;

            debug_assert!(!matches!(
                env.subs.get_content_without_compacting(variant_var),
                Content::Structure(FlatType::Func(_, _, _))
            ));
            convert_tag_union(
                env,
                variant_var,
                assigned,
                hole,
                tag_name,
                procs,
                layout_cache,
                args,
                arena,
            )
        }

        ZeroArgumentTag {
            variant_var: _,
            name: tag_name,
            ext_var,
            closure_name,
        } => {
            let arena = env.arena;

            let content = env.subs.get_content_without_compacting(variable);

            if let Content::Structure(FlatType::Func(arg_vars, _, ret_var)) = content {
                let ret_var = *ret_var;
                let arg_vars = *arg_vars;

                tag_union_to_function(
                    env,
                    arg_vars,
                    ret_var,
                    tag_name,
                    closure_name,
                    ext_var,
                    procs,
                    variable,
                    layout_cache,
                    assigned,
                    hole,
                )
            } else {
                convert_tag_union(
                    env,
                    variable,
                    assigned,
                    hole,
                    tag_name,
                    procs,
                    layout_cache,
                    std::vec::Vec::new(),
                    arena,
                )
            }
        }

        OpaqueRef { argument, .. } => {
            let (arg_var, loc_arg_expr) = *argument;

            match can_reuse_symbol(env, layout_cache, procs, &loc_arg_expr.value, arg_var) {
                // Opaques decay to their argument.
                ReuseSymbol::Value(symbol) => {
                    let real_name = procs.get_or_insert_symbol_specialization(
                        env,
                        layout_cache,
                        symbol,
                        arg_var,
                    );
                    let mut result = hole.clone();
                    substitute_in_exprs(arena, &mut result, assigned, real_name);
                    result
                }
                _ => with_hole(
                    env,
                    loc_arg_expr.value,
                    arg_var,
                    procs,
                    layout_cache,
                    assigned,
                    hole,
                ),
            }
        }

        Tuple {
            tuple_var, elems, ..
        } => {
            let sorted_elems_result = {
                let mut layout_env = layout::Env::from_components(
                    layout_cache,
                    env.subs,
                    env.arena,
                    env.target_info,
                );
                layout::sort_tuple_elems(&mut layout_env, tuple_var)
            };
            let sorted_elems = match sorted_elems_result {
                Ok(elems) => elems,
                Err(_) => return runtime_error(env, "Can't create tuple with improper layout"),
            };

            // Hacky way to let us remove the owned elements from the vector, possibly out-of-order.
            let mut elems = Vec::from_iter_in(elems.into_iter().map(Some), env.arena);
            let take_elem_expr = move |index: usize| elems[index].take();

            compile_struct_like(
                env,
                procs,
                layout_cache,
                sorted_elems,
                take_elem_expr,
                tuple_var,
                hole,
                assigned,
            )
        }

        Record {
            record_var,
            mut fields,
            ..
        } => {
            let sorted_fields_result = {
                let mut layout_env = layout::Env::from_components(
                    layout_cache,
                    env.subs,
                    env.arena,
                    env.target_info,
                );
                layout::sort_record_fields(&mut layout_env, record_var)
            };
            let sorted_fields = match sorted_fields_result {
                Ok(fields) => fields,
                Err(_) => return runtime_error(env, "Can't create record with improper layout"),
            };

            let take_field_expr =
                move |field: Lowercase| fields.remove(&field).map(|f| (f.var, f.loc_expr));

            compile_struct_like(
                env,
                procs,
                layout_cache,
                sorted_fields,
                take_field_expr,
                record_var,
                hole,
                assigned,
            )
        }

        EmptyRecord => let_empty_struct(assigned, hole),

        Expect { .. } => unreachable!("I think this is unreachable"),
        ExpectFx { .. } => unreachable!("I think this is unreachable"),
        Dbg {
            loc_condition,
            loc_continuation,
            variable: cond_variable,
            symbol: dbg_symbol,
        } => {
            let rest = with_hole(
                env,
                loc_continuation.value,
                variable,
                procs,
                layout_cache,
                assigned,
                hole,
            );

            compile_dbg(
                env,
                procs,
                layout_cache,
                dbg_symbol,
                *loc_condition,
                cond_variable,
                rest,
            )
        }

        If {
            cond_var,
            branch_var,
            branches,
            final_else,
        } => {
            match (
                layout_cache.from_var(env.arena, branch_var, env.subs),
                layout_cache.from_var(env.arena, cond_var, env.subs),
            ) {
                (Ok(ret_layout), Ok(cond_layout)) => {
                    // if the hole is a return, then we don't need to merge the two
                    // branches together again, we can just immediately return
                    let is_terminated = matches!(hole, Stmt::Ret(_));

                    if is_terminated {
                        let terminator = hole;

                        let mut stmt = with_hole(
                            env,
                            final_else.value,
                            branch_var,
                            procs,
                            layout_cache,
                            assigned,
                            terminator,
                        );

                        for (loc_cond, loc_then) in branches.into_iter().rev() {
                            let branching_symbol = env.unique_symbol();

                            let then = with_hole(
                                env,
                                loc_then.value,
                                branch_var,
                                procs,
                                layout_cache,
                                assigned,
                                terminator,
                            );

                            stmt = cond(env, branching_symbol, cond_layout, then, stmt, ret_layout);

                            // add condition
                            stmt = with_hole(
                                env,
                                loc_cond.value,
                                cond_var,
                                procs,
                                layout_cache,
                                branching_symbol,
                                env.arena.alloc(stmt),
                            );
                        }
                        stmt
                    } else {
                        let assigned_in_jump = env.unique_symbol();
                        let id = JoinPointId(env.unique_symbol());

                        let terminator = env
                            .arena
                            .alloc(Stmt::Jump(id, env.arena.alloc([assigned_in_jump])));

                        let mut stmt = with_hole(
                            env,
                            final_else.value,
                            branch_var,
                            procs,
                            layout_cache,
                            assigned_in_jump,
                            terminator,
                        );

                        for (loc_cond, loc_then) in branches.into_iter().rev() {
                            let branching_symbol = possible_reuse_symbol_or_specialize(
                                env,
                                procs,
                                layout_cache,
                                &loc_cond.value,
                                cond_var,
                            );

                            let then = with_hole(
                                env,
                                loc_then.value,
                                branch_var,
                                procs,
                                layout_cache,
                                assigned_in_jump,
                                terminator,
                            );

                            stmt = cond(env, branching_symbol, cond_layout, then, stmt, ret_layout);

                            // add condition
                            stmt = assign_to_symbol(
                                env,
                                procs,
                                layout_cache,
                                cond_var,
                                loc_cond,
                                branching_symbol,
                                stmt,
                            );
                        }

                        let layout = layout_cache
                            .from_var(env.arena, branch_var, env.subs)
                            .unwrap_or_else(|err| {
                                panic!("TODO turn fn_var into a RuntimeError {err:?}")
                            });

                        let param = Param {
                            symbol: assigned,
                            layout,
                            ownership: Ownership::Owned,
                        };

                        Stmt::Join {
                            id,
                            parameters: env.arena.alloc([param]),
                            remainder: env.arena.alloc(stmt),
                            body: hole,
                        }
                    }
                }
                (Err(_), _) => runtime_error(env, "invalid ret_layout"),
                (_, Err(_)) => runtime_error(env, "invalid cond_layout"),
            }
        }

        When {
            cond_var,
            expr_var,
            region: _,
            loc_cond,
            branches,
            branches_cond_var: _,
            exhaustive,
        } => {
            let cond_symbol = possible_reuse_symbol_or_specialize(
                env,
                procs,
                layout_cache,
                &loc_cond.value,
                cond_var,
            );

            let id = JoinPointId(env.unique_symbol());

            let mut stmt = from_can_when(
                env,
                cond_var,
                expr_var,
                cond_symbol,
                branches,
                exhaustive,
                layout_cache,
                procs,
                Some(id),
            );

            // define the `when` condition
            stmt = assign_to_symbol(
                env,
                procs,
                layout_cache,
                cond_var,
                *loc_cond,
                cond_symbol,
                stmt,
            );

            let layout = layout_cache
                .from_var(env.arena, expr_var, env.subs)
                .unwrap_or_else(|err| panic!("TODO turn fn_var into a RuntimeError {err:?}"));

            let param = Param {
                symbol: assigned,
                layout,
                ownership: Ownership::Owned,
            };

            Stmt::Join {
                id,
                parameters: env.arena.alloc([param]),
                remainder: env.arena.alloc(stmt),
                body: env.arena.alloc(hole),
            }
        }

        List {
            loc_elems,
            elem_var,
            ..
        } if loc_elems.is_empty() => {
            // because an empty list has an unknown element type, it is handled differently
            let opt_elem_layout = layout_cache.from_var(env.arena, elem_var, env.subs);

            match opt_elem_layout {
                Ok(elem_layout) => {
                    let expr = Expr::EmptyArray;
                    let list_layout = layout_cache
                        .put_in_direct_no_semantic(LayoutRepr::Builtin(Builtin::List(elem_layout)));
                    Stmt::Let(assigned, expr, list_layout, hole)
                }
                Err(LayoutProblem::UnresolvedTypeVar(_)) => {
                    let expr = Expr::EmptyArray;
                    let list_layout = layout_cache.put_in_direct_no_semantic(LayoutRepr::Builtin(
                        Builtin::List(Layout::VOID),
                    ));
                    Stmt::Let(assigned, expr, list_layout, hole)
                }
                Err(LayoutProblem::Erroneous) => panic!("list element is error type"),
            }
        }

        List {
            elem_var,
            loc_elems,
        } => {
            let mut arg_symbols = Vec::with_capacity_in(loc_elems.len(), env.arena);
            let mut elements = Vec::with_capacity_in(loc_elems.len(), env.arena);

            let mut symbol_exprs = Vec::with_capacity_in(loc_elems.len(), env.arena);

            let elem_layout = layout_cache
                .from_var(env.arena, elem_var, env.subs)
                .unwrap_or_else(|err| panic!("TODO turn fn_var into a RuntimeError {err:?}"));

            for arg_expr in loc_elems.into_iter() {
                if let Some(literal) =
                    try_make_literal(&layout_cache.interner, &arg_expr.value, elem_layout)
                {
                    elements.push(ListLiteralElement::Literal(literal));
                } else {
                    let symbol = possible_reuse_symbol_or_specialize(
                        env,
                        procs,
                        layout_cache,
                        &arg_expr.value,
                        elem_var,
                    );

                    elements.push(ListLiteralElement::Symbol(symbol));
                    arg_symbols.push(symbol);
                    symbol_exprs.push(arg_expr);
                }
            }
            let arg_symbols = arg_symbols.into_bump_slice();

            let expr = Expr::Array {
                elem_layout,
                elems: elements.into_bump_slice(),
            };

            let list_layout = layout_cache
                .put_in_direct_no_semantic(LayoutRepr::Builtin(Builtin::List(elem_layout)));

            let stmt = Stmt::Let(assigned, expr, list_layout, hole);

            let iter = symbol_exprs
                .into_iter()
                .rev()
                .map(|e| (elem_var, e))
                .zip(arg_symbols.iter().rev());

            assign_to_symbols(env, procs, layout_cache, iter, stmt)
        }

        RecordAccess {
            record_var,
            field_var,
            field,
            loc_expr,
            ..
        } => {
            let sorted_fields_result = {
                let mut layout_env = layout::Env::from_components(
                    layout_cache,
                    env.subs,
                    env.arena,
                    env.target_info,
                );
                layout::sort_record_fields(&mut layout_env, record_var)
            };
            let sorted_fields = match sorted_fields_result {
                Ok(fields) => fields,
                Err(_) => return runtime_error(env, "Can't access record with improper layout"),
            };

            let mut index = None;
            let mut field_layouts = Vec::with_capacity_in(sorted_fields.len(), env.arena);

            let mut current = 0;
            for (label, _, opt_field_layout) in sorted_fields.into_iter() {
                match opt_field_layout {
                    Err(_) => {
                        // this was an optional field, and now does not exist!
                        // do not increment `current`!
                    }
                    Ok(field_layout) => {
                        field_layouts.push(field_layout);

                        if label == field {
                            index = Some(current);
                        }

                        current += 1;
                    }
                }
            }

            compile_struct_like_access(
                env,
                procs,
                layout_cache,
                field_layouts,
                index.expect("field not in its own type") as _,
                *loc_expr,
                record_var,
                hole,
                assigned,
                field_var,
            )
        }

        RecordAccessor(accessor_data) => {
            let field_var = accessor_data.field_var;
            let fresh_record_symbol = env.unique_symbol();

            let ClosureData {
                name,
                function_type,
                arguments,
                loc_body,
                ..
            } = accessor_data.to_closure_data(fresh_record_symbol);

            match procs.insert_anonymous(
                env,
                LambdaName::no_niche(name),
                function_type,
                arguments,
                *loc_body,
                CapturedSymbols::None,
                field_var,
                layout_cache,
            ) {
                Ok(_) => {
                    let raw_layout = return_on_layout_error!(
                        env,
                        layout_cache.raw_from_var(env.arena, function_type, env.subs),
                        "Expr::Accessor"
                    );

                    match raw_layout {
                        RawFunctionLayout::Function(_, lambda_set, _) => {
                            let lambda_name =
                                find_lambda_name(env, layout_cache, lambda_set, name, &[]);
                            construct_closure_data(
                                env,
                                procs,
                                layout_cache,
                                lambda_set,
                                lambda_name,
                                &[],
                                assigned,
                                hole,
                            )
                        }
                        RawFunctionLayout::ZeroArgumentThunk(_) => unreachable!(),
                    }
                }

                Err(_error) => runtime_error(
                    env,
                    "TODO convert anonymous function error to a RuntimeError string",
                ),
            }
        }

        TupleAccess {
            tuple_var,
            elem_var,
            index: accessed_index,
            loc_expr,
            ..
        } => {
            let sorted_elems_result = {
                let mut layout_env = layout::Env::from_components(
                    layout_cache,
                    env.subs,
                    env.arena,
                    env.target_info,
                );
                layout::sort_tuple_elems(&mut layout_env, tuple_var)
            };
            let sorted_elems = match sorted_elems_result {
                Ok(fields) => fields,
                Err(_) => return runtime_error(env, "Can't access tuple with improper layout"),
            };
            let mut field_layouts = Vec::with_capacity_in(sorted_elems.len(), env.arena);

            let mut final_index = None;

            for (current, (index, _, elem_layout)) in sorted_elems.into_iter().enumerate() {
                field_layouts.push(elem_layout);

                if index == accessed_index {
                    final_index = Some(current);
                }
            }

            compile_struct_like_access(
                env,
                procs,
                layout_cache,
                field_layouts,
                final_index.expect("elem not in its own type") as u64,
                *loc_expr,
                tuple_var,
                hole,
                assigned,
                elem_var,
            )
        }

        OpaqueWrapFunction(wrap_fn_data) => {
            let opaque_var = wrap_fn_data.opaque_var;
            let arg_symbol = env.unique_symbol();

            let ClosureData {
                name,
                function_type,
                arguments,
                loc_body,
                ..
            } = wrap_fn_data.to_closure_data(arg_symbol);

            match procs.insert_anonymous(
                env,
                LambdaName::no_niche(name),
                function_type,
                arguments,
                *loc_body,
                CapturedSymbols::None,
                opaque_var,
                layout_cache,
            ) {
                Ok(_) => {
                    let raw_layout = return_on_layout_error!(
                        env,
                        layout_cache.raw_from_var(env.arena, function_type, env.subs),
                        "Expr::OpaqueWrapFunction"
                    );

                    match raw_layout {
                        RawFunctionLayout::Function(_, lambda_set, _) => {
                            let lambda_name =
                                find_lambda_name(env, layout_cache, lambda_set, name, &[]);
                            construct_closure_data(
                                env,
                                procs,
                                layout_cache,
                                lambda_set,
                                lambda_name,
                                &[],
                                assigned,
                                hole,
                            )
                        }
                        RawFunctionLayout::ZeroArgumentThunk(_) => {
                            internal_error!("should not be a thunk!")
                        }
                    }
                }

                Err(_error) => runtime_error(
                    env,
                    "TODO convert anonymous function error to a RuntimeError string",
                ),
            }
        }

        RecordUpdate {
            record_var,
            symbol: structure,
            ref updates,
            ..
        } => {
            use FieldType::*;

            enum FieldType<'a> {
                CopyExisting,
                UpdateExisting(&'a roc_can::expr::Field),
            }

            // Strategy: turn a record update into the creation of a new record.
            // This has the benefit that we don't need to do anything special for reference
            // counting
            let sorted_fields_result = {
                let mut layout_env = layout::Env::from_components(
                    layout_cache,
                    env.subs,
                    env.arena,
                    env.target_info,
                );
                layout::sort_record_fields(&mut layout_env, record_var)
            };

            let sorted_fields = match sorted_fields_result {
                Ok(fields) => fields,
                Err(_) => return runtime_error(env, "Can't update record with improper layout"),
            };

            let single_field_struct = sorted_fields.len() == 1;

            // The struct indexing generated by the current context
            let mut current_struct_indexing = Vec::with_capacity_in(sorted_fields.len(), env.arena);
            // The symbols that are used to create the new struct
            let mut new_struct_symbols = Vec::with_capacity_in(sorted_fields.len(), env.arena);
            // Information about the fields that are being updated
            let mut fields = Vec::with_capacity_in(sorted_fields.len(), env.arena);
            let mut index = 0;
            for (label, _, opt_field_layout) in sorted_fields.iter() {
                let record_index = (structure, index);

                match opt_field_layout {
                    Err(_) => {
                        debug_assert!(!updates.contains_key(label));
                        // this was an optional field, and now does not exist!
                        // do not increment `index`!
                    }
                    Ok(_field_layout) => {
                        current_struct_indexing.push(record_index);

                        // The struct with a single field is optimized in such a way that replacing later indexing will cause an incorrect IR.
                        // Thus, only insert these struct_indices if there is more than one field in the struct.
                        if !single_field_struct {
                            let original_struct_symbol = env.unique_symbol();
                            env.struct_indexing
                                .insert(record_index, original_struct_symbol);
                        }
                        if let Some(field) = updates.get(label) {
                            let new_struct_symbol = possible_reuse_symbol_or_specialize(
                                env,
                                procs,
                                layout_cache,
                                &field.loc_expr.value,
                                field.var,
                            );
                            new_struct_symbols.push(new_struct_symbol);
                            fields.push(UpdateExisting(field));
                        } else {
                            new_struct_symbols
                                .push(*env.struct_indexing.get(record_index).unwrap());
                            fields.push(CopyExisting);
                        }

                        index += 1;
                    }
                }
            }

            let new_struct_symbols = new_struct_symbols.into_bump_slice();

            let record_layout = layout_cache
                .from_var(env.arena, record_var, env.subs)
                .unwrap_or_else(|err| panic!("TODO turn fn_var into a RuntimeError {err:?}"));

            let field_layouts = match layout_cache.get_repr(record_layout) {
                LayoutRepr::Struct(field_layouts) => field_layouts,
                _ => arena.alloc([record_layout]),
            };

            if single_field_struct {
                // TODO we can probably special-case this more, skipping the generation of
                // UpdateExisting
                let mut stmt = hole.clone();

                let what_to_do = &fields[0];

                match what_to_do {
                    UpdateExisting(field) => {
                        substitute_in_exprs(env.arena, &mut stmt, assigned, new_struct_symbols[0]);

                        stmt = assign_to_symbol(
                            env,
                            procs,
                            layout_cache,
                            field.var,
                            *field.loc_expr.clone(),
                            new_struct_symbols[0],
                            stmt,
                        );
                    }
                    CopyExisting => {
                        unreachable!(
                            r"when a record has just one field and is updated, it must update that one field"
                        );
                    }
                }

                stmt
            } else {
                let expr = Expr::Struct(new_struct_symbols);
                let mut stmt = Stmt::Let(assigned, expr, record_layout, hole);

                for (new_struct_symbol, what_to_do) in new_struct_symbols.iter().zip(fields) {
                    match what_to_do {
                        UpdateExisting(field) => {
                            stmt = assign_to_symbol(
                                env,
                                procs,
                                layout_cache,
                                field.var,
                                *field.loc_expr.clone(),
                                *new_struct_symbol,
                                stmt,
                            );
                        }
                        CopyExisting => {
                            // When a field is copied, the indexing symbol is already placed in new_struct_symbols
                            // Thus, we don't need additional logic here.
                        }
                    }
                }

                let structure_needs_specialization =
                    procs.ability_member_aliases.get(structure).is_some()
                        || procs.is_module_thunk(structure)
                        || procs.is_imported_module_thunk(structure);

                let specialized_structure_sym = if structure_needs_specialization {
                    // We need to specialize the record now; create a new one for it.
                    env.unique_symbol()
                } else {
                    // The record is already good.
                    structure
                };

                for record_index in current_struct_indexing.into_iter().rev() {
                    if let Some(symbol) = env.struct_indexing.get_used(&record_index) {
                        let layout = field_layouts[record_index.1 as usize];
                        let access_expr = Expr::StructAtIndex {
                            structure: specialized_structure_sym,
                            index: record_index.1,
                            field_layouts,
                        };
                        stmt = Stmt::Let(symbol, access_expr, layout, arena.alloc(stmt));
                    };
                }

                if structure_needs_specialization {
                    stmt = specialize_symbol(
                        env,
                        procs,
                        layout_cache,
                        Some(record_var),
                        specialized_structure_sym,
                        env.arena.alloc(stmt),
                        structure,
                    );
                }

                stmt
            }
        }

        Closure(ClosureData {
            function_type,
            return_type,
            name,
            arguments,
            captured_symbols,
            loc_body: boxed_body,
            ..
        }) => {
            let loc_body = *boxed_body;

            let raw = layout_cache.raw_from_var(env.arena, function_type, env.subs);

            match return_on_layout_error!(env, raw, "Expr::Closure") {
                RawFunctionLayout::ZeroArgumentThunk(_) => {
                    unreachable!("a closure syntactically always must have at least one argument")
                }
                RawFunctionLayout::Function(_argument_layouts, lambda_set, _ret_layout) => {
                    let mut captured_symbols = Vec::from_iter_in(captured_symbols, env.arena);
                    captured_symbols.sort();
                    let captured_symbols = captured_symbols.into_bump_slice();

                    let symbols =
                        Vec::from_iter_in(captured_symbols.iter(), env.arena).into_bump_slice();

                    let lambda_name = find_lambda_name(
                        env,
                        layout_cache,
                        lambda_set,
                        name,
                        symbols.iter().copied(),
                    );

                    let inserted = procs.insert_anonymous(
                        env,
                        lambda_name,
                        function_type,
                        arguments,
                        loc_body,
                        CapturedSymbols::Captured(captured_symbols),
                        return_type,
                        layout_cache,
                    );

                    if let Err(e) = inserted {
                        return runtime_error(
                            env,
                            env.arena.alloc(format!("RuntimeError: {e:?}",)),
                        );
                    } else {
                        drop(inserted);
                    }

                    // define the closure data

                    construct_closure_data(
                        env,
                        procs,
                        layout_cache,
                        lambda_set,
                        lambda_name,
                        symbols.iter().copied(),
                        assigned,
                        hole,
                    )
                }
            }
        }

        Call(boxed, loc_args, _) => {
            let (fn_var, loc_expr, _lambda_set_var, _ret_var) = *boxed;

            // even if a call looks like it's by name, it may in fact be by-pointer.
            // E.g. in `(\f, x -> f x)` the call is in fact by pointer.
            // So we check the function name against the list of partial procedures,
            // the procedures that we have lifted to the top-level and can call by name
            // if it's in there, it's a call by name, otherwise it's a call by pointer
            let is_known = |key| {
                // a proc in this module, or an imported symbol
                procs.partial_procs.contains_key(key)
                    || (env.is_imported_symbol(key) && !procs.is_imported_module_thunk(key))
            };

            match loc_expr.value {
                roc_can::expr::Expr::Var(proc_name, _) if is_known(proc_name) => {
                    // a call by a known name
                    call_by_name(
                        env,
                        procs,
                        fn_var,
                        proc_name,
                        loc_args,
                        layout_cache,
                        assigned,
                        hole,
                    )
                }
                roc_can::expr::Expr::AbilityMember(member, specialization_id, _) => {
                    let specialization_proc_name =
                        late_resolve_ability_specialization(env, member, specialization_id, fn_var);

                    call_by_name(
                        env,
                        procs,
                        fn_var,
                        specialization_proc_name,
                        loc_args,
                        layout_cache,
                        assigned,
                        hole,
                    )
                }
                _ => {
                    // Call by pointer - the closure was anonymous, e.g.
                    //
                    // ((\a -> a) 5)
                    //
                    // It might even be the anonymous result of a conditional:
                    //
                    // ((if x > 0 then \a -> a else \_ -> 0) 5)
                    //
                    // It could be named too:
                    //
                    // ((if x > 0 then foo else bar) 5)
                    //
                    // also this occurs for functions passed in as arguments, e.g.
                    //
                    // (\f, x -> f x)

                    let arg_symbols = Vec::from_iter_in(
                        loc_args.iter().map(|(var, arg_expr)| {
                            possible_reuse_symbol_or_specialize(
                                env,
                                procs,
                                layout_cache,
                                &arg_expr.value,
                                *var,
                            )
                        }),
                        arena,
                    )
                    .into_bump_slice();

                    let full_layout = return_on_layout_error!(
                        env,
                        layout_cache.raw_from_var(env.arena, fn_var, env.subs),
                        "Expr::Call"
                    );

                    // if the function expression (loc_expr) is already a symbol,
                    // re-use that symbol, and don't define its value again
                    let mut result;
                    use ReuseSymbol::*;
                    match can_reuse_symbol(env, layout_cache, procs, &loc_expr.value, fn_var) {
                        LocalFunction(_) => {
                            unreachable!("if this was known to be a function, we would not be here")
                        }
                        Imported(thunk_name) => {
                            debug_assert!(procs.is_imported_module_thunk(thunk_name));

                            add_needed_external(
                                procs,
                                env,
                                fn_var,
                                LambdaName::no_niche(thunk_name),
                            );

                            let function_symbol = env.unique_symbol();

                            match full_layout {
                                RawFunctionLayout::Function(
                                    arg_layouts,
                                    lambda_set,
                                    ret_layout,
                                ) => {
                                    let closure_data_symbol = function_symbol;

                                    result = match_on_lambda_set(
                                        env,
                                        layout_cache,
                                        procs,
                                        lambda_set,
                                        closure_data_symbol,
                                        arg_symbols,
                                        arg_layouts,
                                        ret_layout,
                                        assigned,
                                        hole,
                                    );

                                    let lambda_set_layout = lambda_set.full_layout;

                                    result = force_thunk(
                                        env,
                                        thunk_name,
                                        lambda_set_layout,
                                        function_symbol,
                                        env.arena.alloc(result),
                                    );
                                }
                                RawFunctionLayout::ZeroArgumentThunk(_) => {
                                    unreachable!("calling a non-closure layout")
                                }
                            }
                        }
                        Value(function_symbol) => {
                            let function_symbol = procs.get_or_insert_symbol_specialization(
                                env,
                                layout_cache,
                                function_symbol,
                                fn_var,
                            );

                            match full_layout {
                                RawFunctionLayout::Function(
                                    arg_layouts,
                                    lambda_set,
                                    ret_layout,
                                ) => {
                                    let closure_data_symbol = function_symbol;

                                    result = match_on_lambda_set(
                                        env,
                                        layout_cache,
                                        procs,
                                        lambda_set,
                                        closure_data_symbol,
                                        arg_symbols,
                                        arg_layouts,
                                        ret_layout,
                                        assigned,
                                        hole,
                                    );
                                }
                                RawFunctionLayout::ZeroArgumentThunk(_) => {
                                    unreachable!("calling a non-closure layout")
                                }
                            }
                        }
                        UnspecializedExpr(symbol) => {
                            match procs.ability_member_aliases.get(symbol).unwrap() {
                                &self::AbilityMember(member) => {
                                    let resolved_proc = resolve_ability_specialization(env.home, env.subs, &env.abilities, member, fn_var)
                                            .expect("Recorded as an ability member, but it doesn't have a specialization");

                                    let resolved_proc = match resolved_proc {
                                        Resolved::Specialization(symbol) => symbol,
                                        Resolved::Derive(_) => {
                                            todo_abilities!("Generate impls for structural types")
                                        }
                                    };

                                    // a call by a known name
                                    return call_by_name(
                                        env,
                                        procs,
                                        fn_var,
                                        resolved_proc,
                                        loc_args,
                                        layout_cache,
                                        assigned,
                                        hole,
                                    );
                                }
                            }
                        }
                        NotASymbol => {
                            // the expression is not a symbol. That means it's an expression
                            // evaluating to a function value.

                            match full_layout {
                                RawFunctionLayout::Function(
                                    arg_layouts,
                                    lambda_set,
                                    ret_layout,
                                ) => {
                                    let closure_data_symbol = env.unique_symbol();

                                    result = match_on_lambda_set(
                                        env,
                                        layout_cache,
                                        procs,
                                        lambda_set,
                                        closure_data_symbol,
                                        arg_symbols,
                                        arg_layouts,
                                        ret_layout,
                                        assigned,
                                        hole,
                                    );

                                    result = with_hole(
                                        env,
                                        loc_expr.value,
                                        fn_var,
                                        procs,
                                        layout_cache,
                                        closure_data_symbol,
                                        env.arena.alloc(result),
                                    );
                                }
                                RawFunctionLayout::ZeroArgumentThunk(_) => {
                                    unreachable!(
                                        "{:?} cannot be called in the source language",
                                        full_layout
                                    )
                                }
                            }
                        }
                    }
                    let iter = loc_args.into_iter().rev().zip(arg_symbols.iter().rev());
                    assign_to_symbols(env, procs, layout_cache, iter, result)
                }
            }
        }

        ForeignCall {
            foreign_symbol,
            args,
            ret_var,
        } => {
            let mut arg_symbols = Vec::with_capacity_in(args.len(), env.arena);

            for (var, arg_expr) in args.iter() {
                arg_symbols.push(possible_reuse_symbol_or_specialize(
                    env,
                    procs,
                    layout_cache,
                    arg_expr,
                    *var,
                ));
            }
            let arg_symbols = arg_symbols.into_bump_slice();

            // layout of the return type
            let layout = return_on_layout_error!(
                env,
                layout_cache.from_var(env.arena, ret_var, env.subs),
                "ForeignCall"
            );

            let call = self::Call {
                call_type: CallType::Foreign {
                    foreign_symbol,
                    ret_layout: layout,
                },
                arguments: arg_symbols,
            };

            let result = build_call(env, call, assigned, layout, hole);

            let iter = args
                .into_iter()
                .rev()
                .map(|(a, b)| (a, Loc::at_zero(b)))
                .zip(arg_symbols.iter().rev());
            assign_to_symbols(env, procs, layout_cache, iter, result)
        }

        RunLowLevel { op, args, ret_var } => {
            let mut arg_symbols = Vec::with_capacity_in(args.len(), env.arena);

            for (var, arg_expr) in args.iter() {
                arg_symbols.push(possible_reuse_symbol_or_specialize(
                    env,
                    procs,
                    layout_cache,
                    arg_expr,
                    *var,
                ));
            }
            let arg_symbols = arg_symbols.into_bump_slice();

            // layout of the return type
            let layout = return_on_layout_error!(
                env,
                layout_cache.from_var(env.arena, ret_var, env.subs),
                "RunLowLevel"
            );

            macro_rules! match_on_closure_argument {
                ( $ho:ident, [$($x:ident),* $(,)?]) => {{
                    let closure_index = op.function_argument_position();
                    let closure_data_symbol = arg_symbols[closure_index];
                    let closure_data_var = args[closure_index].0;

                    let closure_data_layout = return_on_layout_error!(
                        env,
                        layout_cache.raw_from_var(env.arena, closure_data_var, env.subs),
                        "match_on_closure_argument"
                    );

                    let arena = env.arena;

                    match closure_data_layout {
                        RawFunctionLayout::Function(_, lambda_set, _) =>  {
                            lowlevel_match_on_lambda_set(
                                env,
                                layout_cache,
                                lambda_set,
                                op,
                                closure_data_symbol,
                                |(lambda_name, closure_data, closure_env_layout,  specialization_id, update_mode)| {
                                    // Build a call for a specific lambda in the set
                                    let top_level = ProcLayout::from_raw_named(env.arena, lambda_name, closure_data_layout);
                                    let arg_layouts = top_level.arguments;
                                    let ret_layout = top_level.result;

                                    let passed_function = PassedFunction {
                                        name: lambda_name,
                                        captured_environment: closure_data_symbol,
                                        owns_captured_environment: true,
                                        specialization_id,
                                        argument_layouts: arg_layouts,
                                        return_layout: ret_layout,
                                    };

                                    let higher_order = HigherOrderLowLevel {
                                        op: crate::low_level::HigherOrder::$ho { $($x,)* },
                                        closure_env_layout,
                                        update_mode,
                                        passed_function,
                                    };

                                    self::Call {
                                        call_type: CallType::HigherOrder(arena.alloc(higher_order)),
                                        arguments: arena.alloc([$($x,)* lambda_name.name(), closure_data]),
                                    }
                                },
                                layout,
                                assigned,
                                hole,
                            )
                        }
                        RawFunctionLayout::ZeroArgumentThunk(_) => unreachable!("match_on_closure_argument received a zero-argument thunk"),
                    }
                }};
            }

            use LowLevel::*;
            match op {
                ListMap => {
                    debug_assert_eq!(arg_symbols.len(), 2);
                    let xs = arg_symbols[0];
                    match_on_closure_argument!(ListMap, [xs])
                }
                ListSortWith => {
                    debug_assert_eq!(arg_symbols.len(), 2);
                    let xs = arg_symbols[0];
                    match_on_closure_argument!(ListSortWith, [xs])
                }
                ListMap2 => {
                    debug_assert_eq!(arg_symbols.len(), 3);

                    let xs = arg_symbols[0];
                    let ys = arg_symbols[1];

                    match_on_closure_argument!(ListMap2, [xs, ys])
                }
                ListMap3 => {
                    debug_assert_eq!(arg_symbols.len(), 4);

                    let xs = arg_symbols[0];
                    let ys = arg_symbols[1];
                    let zs = arg_symbols[2];

                    match_on_closure_argument!(ListMap3, [xs, ys, zs])
                }
                ListMap4 => {
                    debug_assert_eq!(arg_symbols.len(), 5);

                    let xs = arg_symbols[0];
                    let ys = arg_symbols[1];
                    let zs = arg_symbols[2];
                    let ws = arg_symbols[3];

                    match_on_closure_argument!(ListMap4, [xs, ys, zs, ws])
                }
                BoxExpr => {
                    debug_assert_eq!(arg_symbols.len(), 1);
                    let x = arg_symbols[0];

                    let element_layout = match layout_cache.interner.get_repr(layout) {
                        LayoutRepr::Union(UnionLayout::NonNullableUnwrapped([l])) => l,
                        _ => unreachable!("invalid layout for a box expression"),
                    };

                    let expr = Expr::expr_box(arena.alloc(x), element_layout);

                    Stmt::Let(assigned, expr, layout, hole)
                }
                UnboxExpr => {
                    debug_assert_eq!(arg_symbols.len(), 1);
                    let x = arg_symbols[0];

                    let expr = Expr::expr_unbox(x, arena.alloc(layout));

                    Stmt::Let(assigned, expr, layout, hole)
                }
                _ => {
                    let call = self::Call {
                        call_type: CallType::LowLevel {
                            op,
                            update_mode: env.next_update_mode_id(),
                        },
                        arguments: arg_symbols,
                    };

                    let result = build_call(env, call, assigned, layout, hole);

                    let iter = args
                        .into_iter()
                        .rev()
                        .map(|(a, b)| (a, Loc::at_zero(b)))
                        .zip(arg_symbols.iter().rev());
                    assign_to_symbols(env, procs, layout_cache, iter, result)
                }
            }
        }
        TypedHole(_) => runtime_error(env, "Hit a blank"),
        RuntimeError(e) => runtime_error(env, env.arena.alloc(e.runtime_message())),
        Crash { msg, ret_var: _ } => {
            let msg_sym = possible_reuse_symbol_or_specialize(
                env,
                procs,
                layout_cache,
                &msg.value,
                Variable::STR,
            );
            let stmt = Stmt::Crash(msg_sym, CrashTag::User);

            assign_to_symbol(env, procs, layout_cache, Variable::STR, *msg, msg_sym, stmt)
        }
    }
}

/// Compiles a `dbg` expression.
fn compile_dbg<'a>(
    env: &mut Env<'a, '_>,
    procs: &mut Procs<'a>,
    layout_cache: &mut LayoutCache<'a>,
    dbg_symbol: Symbol,
    loc_condition: Loc<roc_can::expr::Expr>,
    variable: Variable,
    continuation: Stmt<'a>,
) -> Stmt<'a> {
    let spec_var = env
        .expectation_subs
        .as_mut()
        .unwrap()
        .fresh_unnamed_flex_var();

    let dbg_stmt = Stmt::Dbg {
        symbol: dbg_symbol,
        variable: spec_var,
        remainder: env.arena.alloc(continuation),
    };

    // Now that the dbg value has been specialized, export its specialized type into the
    // expectations subs.
    store_specialized_expectation_lookups(env, [variable], &[spec_var]);

    let symbol_is_reused = matches!(
        can_reuse_symbol(env, layout_cache, procs, &loc_condition.value, variable),
        ReuseSymbol::Value(_)
    );

    // skip evaluating the condition if it's just a symbol
    if symbol_is_reused {
        dbg_stmt
    } else {
        with_hole(
            env,
            loc_condition.value,
            variable,
            procs,
            layout_cache,
            dbg_symbol,
            env.arena.alloc(dbg_stmt),
        )
    }
}

/// Compiles an access into a tuple or record.
fn compile_struct_like_access<'a>(
    env: &mut Env<'a, '_>,
    procs: &mut Procs<'a>,
    layout_cache: &mut LayoutCache<'a>,
    field_layouts: Vec<'a, InLayout<'a>>,
    index: u64,
    loc_expr: Loc<roc_can::expr::Expr>,
    struct_like_var: Variable,
    hole: &'a Stmt<'a>,
    assigned: Symbol,
    elem_var: Variable,
) -> Stmt<'a> {
    let struct_symbol = possible_reuse_symbol_or_specialize(
        env,
        procs,
        layout_cache,
        &loc_expr.value,
        struct_like_var,
    );

    let mut stmt = match field_layouts.as_slice() {
        [_] => {
            let mut hole = hole.clone();
            substitute_in_exprs(env.arena, &mut hole, assigned, struct_symbol);

            hole
        }
        _ => {
            let expr = Expr::StructAtIndex {
                index,
                field_layouts: field_layouts.into_bump_slice(),
                structure: struct_symbol,
            };

            let layout = layout_cache
                .from_var(env.arena, elem_var, env.subs)
                .unwrap_or_else(|err| panic!("TODO turn fn_var into a RuntimeError {err:?}"));

            Stmt::Let(assigned, expr, layout, hole)
        }
    };

    stmt = assign_to_symbol(
        env,
        procs,
        layout_cache,
        struct_like_var,
        loc_expr,
        struct_symbol,
        stmt,
    );

    stmt
}

/// Compiles a record or a tuple.
// TODO: UnusedLayout is because `sort_record_fields` currently returns a three-tuple, but is, in
// fact, unneeded for the compilation.
fn compile_struct_like<'a, L, UnusedLayout>(
    env: &mut Env<'a, '_>,
    procs: &mut Procs<'a>,
    layout_cache: &mut LayoutCache<'a>,
    sorted_elems: Vec<(L, Variable, UnusedLayout)>,
    mut take_elem_expr: impl FnMut(L) -> Option<(Variable, Box<Loc<roc_can::expr::Expr>>)>,
    struct_like_var: Variable,
    hole: &'a Stmt<'a>,
    assigned: Symbol,
) -> Stmt<'a> {
    let mut elem_symbols = Vec::with_capacity_in(sorted_elems.len(), env.arena);
    let mut can_elems = Vec::with_capacity_in(sorted_elems.len(), env.arena);

    #[allow(clippy::enum_variant_names)]
    enum Field {
        // TODO: rename this since it can handle unspecialized expressions now too
        FunctionOrUnspecialized(Symbol, Variable),
        ValueSymbol,
        Field(Variable, Loc<roc_can::expr::Expr>),
    }

    for (index, variable, _) in sorted_elems.into_iter() {
        // TODO how should function pointers be handled here?
        use ReuseSymbol::*;
        match take_elem_expr(index) {
            Some((var, loc_expr)) => {
                match can_reuse_symbol(env, layout_cache, procs, &loc_expr.value, var) {
                    Imported(symbol) | LocalFunction(symbol) | UnspecializedExpr(symbol) => {
                        elem_symbols.push(symbol);
                        can_elems.push(Field::FunctionOrUnspecialized(symbol, variable));
                    }
                    Value(symbol) => {
                        let reusable = procs.get_or_insert_symbol_specialization(
                            env,
                            layout_cache,
                            symbol,
                            var,
                        );
                        elem_symbols.push(reusable);
                        can_elems.push(Field::ValueSymbol);
                    }
                    NotASymbol => {
                        elem_symbols.push(env.unique_symbol());
                        can_elems.push(Field::Field(var, *loc_expr));
                    }
                }
            }
            None => {
                // this field was optional, but not given
                continue;
            }
        }
    }

    // creating a record from the var will unpack it if it's just a single field.
    let layout = match layout_cache.from_var(env.arena, struct_like_var, env.subs) {
        Ok(layout) => layout,
        Err(_) => return runtime_error(env, "Can't create record with improper layout"),
    };

    let elem_symbols = elem_symbols.into_bump_slice();

    let mut stmt = if let [only_field] = elem_symbols {
        let mut hole = hole.clone();
        substitute_in_exprs(env.arena, &mut hole, assigned, *only_field);
        hole
    } else {
        Stmt::Let(assigned, Expr::Struct(elem_symbols), layout, hole)
    };

    for (opt_field, symbol) in can_elems.into_iter().rev().zip(elem_symbols.iter().rev()) {
        match opt_field {
            Field::ValueSymbol => {
                // this symbol is already defined; nothing to do
            }
            Field::FunctionOrUnspecialized(symbol, variable) => {
                stmt = specialize_symbol(
                    env,
                    procs,
                    layout_cache,
                    Some(variable),
                    symbol,
                    env.arena.alloc(stmt),
                    symbol,
                );
            }
            Field::Field(var, loc_expr) => {
                stmt = with_hole(
                    env,
                    loc_expr.value,
                    var,
                    procs,
                    layout_cache,
                    *symbol,
                    env.arena.alloc(stmt),
                );
            }
        }
    }

    stmt
}

#[inline(always)]
fn late_resolve_ability_specialization(
    env: &mut Env<'_, '_>,
    member: Symbol,
    specialization_id: Option<SpecializationId>,
    specialization_var: Variable,
) -> Symbol {
    let opt_resolved = specialization_id.and_then(|id| {
        env.abilities
            .with_module_abilities_store(env.home, |store| store.get_resolved(id))
    });

    if let Some(spec_symbol) = opt_resolved {
        // Fast path: specialization is monomorphic, was found during solving.
        spec_symbol
    } else if let Content::Structure(FlatType::Func(_, lambda_set, _)) =
        env.subs.get_content_without_compacting(specialization_var)
    {
        // Fast path: the member is a function, so the lambda set will tell us the
        // specialization.
        use roc_types::subs::LambdaSet;
        let LambdaSet {
            solved,
            unspecialized,
            recursion_var: _,
            ambient_function,
        } = env.subs.get_lambda_set(*lambda_set);

        debug_assert!(unspecialized.is_empty());
        let mut iter_lambda_set = solved.iter_all();
        debug_assert_eq!(
            iter_lambda_set.len(),
            1,
            "{:?}",
            (env.subs.dbg(*lambda_set), env.subs.dbg(ambient_function))
        );
        let spec_symbol_index = iter_lambda_set.next().unwrap().0;
        env.subs[spec_symbol_index]
    } else {
        // Otherwise, resolve by checking the able var.
        let specialization = resolve_ability_specialization(
            env.home,
            env.subs,
            &env.abilities,
            member,
            specialization_var,
        )
        .expect("Ability specialization is unknown - code generation cannot proceed!");

        match specialization {
            Resolved::Specialization(symbol) => symbol,
            Resolved::Derive(derive_key) => {
                match derive_key {
                    roc_derive_key::Derived::Immediate(imm)
                    | roc_derive_key::Derived::SingleLambdaSetImmediate(imm) => {
                        // The immediate may be an ability member itself, so it must be resolved!
                        late_resolve_ability_specialization(env, imm, None, specialization_var)
                    }
                    roc_derive_key::Derived::Key(derive_key) => {
                        let mut derived_module = env
                            .derived_module
                            .lock()
                            .expect("derived module unavailable");

                        derived_module
                            .get_or_insert(env.exposed_by_module, derive_key)
                            .0
                    }
                }
            }
        }
    }
}

fn find_lambda_name<'a, I>(
    env: &mut Env<'a, '_>,
    layout_cache: &mut LayoutCache<'a>,
    lambda_set: LambdaSet<'a>,
    function_name: Symbol,
    captures: I,
) -> LambdaName<'a>
where
    I: IntoIterator<Item = &'a (Symbol, Variable)>,
{
    let this_function_captures_layouts = captures
        .into_iter()
        .map(|(_, var)| {
            layout_cache
                .from_var(env.arena, *var, env.subs)
                .expect("layout problem for capture")
        })
        .collect_in::<Vec<_>>(env.arena);
    lambda_set.find_lambda_name(
        &layout_cache.interner,
        function_name,
        &this_function_captures_layouts,
    )
}

#[allow(clippy::too_many_arguments)]
fn construct_closure_data<'a, I>(
    env: &mut Env<'a, '_>,
    procs: &mut Procs<'a>,
    layout_cache: &mut LayoutCache<'a>,
    lambda_set: LambdaSet<'a>,
    name: LambdaName<'a>,
    symbols: I,
    assigned: Symbol,
    hole: &'a Stmt<'a>,
) -> Stmt<'a>
where
    I: IntoIterator<Item = &'a (Symbol, Variable)>,
    I::IntoIter: ExactSizeIterator,
{
    let lambda_set_layout = lambda_set.full_layout;
    let symbols = symbols.into_iter();

    let result = match lambda_set.layout_for_member_with_lambda_name(&layout_cache.interner, name) {
        ClosureRepresentation::Union {
            tag_id,
            alphabetic_order_fields: field_layouts,
            union_layout,
            closure_name: _,
        } => {
            // captured variables are in symbol-alphabetic order, but now we want
            // them ordered by their alignment requirements
            let mut combined = Vec::with_capacity_in(symbols.len(), env.arena);
            for ((symbol, _variable), layout) in symbols.zip(field_layouts.iter()) {
                combined.push((*symbol, layout))
            }

            combined.sort_by(|(_, layout1), (_, layout2)| {
                let size1 = layout_cache
                    .get_repr(**layout1)
                    .alignment_bytes(&layout_cache.interner);
                let size2 = layout_cache
                    .get_repr(**layout2)
                    .alignment_bytes(&layout_cache.interner);

                size2.cmp(&size1)
            });

            let symbols =
                Vec::from_iter_in(combined.iter().map(|(a, _)| *a), env.arena).into_bump_slice();

            let expr = Expr::Tag {
                tag_id,
                tag_layout: union_layout,
                arguments: symbols,
                reuse: None,
            };

            Stmt::Let(assigned, expr, lambda_set_layout, env.arena.alloc(hole))
        }
        ClosureRepresentation::AlphabeticOrderStruct(field_layouts) => {
            debug_assert_eq!(field_layouts.len(), symbols.len());

            // captured variables are in symbol-alphabetic order, but now we want
            // them ordered by their alignment requirements
            let mut combined = Vec::with_capacity_in(symbols.len(), env.arena);
            for ((symbol, _variable), layout) in symbols.zip(field_layouts.iter()) {
                combined.push((*symbol, layout))
            }

            combined.sort_by(|(_, layout1), (_, layout2)| {
                let size1 = layout_cache
                    .get_repr(**layout1)
                    .alignment_bytes(&layout_cache.interner);
                let size2 = layout_cache
                    .get_repr(**layout2)
                    .alignment_bytes(&layout_cache.interner);

                size2.cmp(&size1)
            });

            let symbols =
                Vec::from_iter_in(combined.iter().map(|(a, _)| *a), env.arena).into_bump_slice();
            let field_layouts =
                Vec::from_iter_in(combined.iter().map(|(_, b)| **b), env.arena).into_bump_slice();

            debug_assert_eq!(
                LayoutRepr::struct_(field_layouts),
                layout_cache.get_repr(lambda_set.runtime_representation())
            );

            let expr = Expr::Struct(symbols);

            Stmt::Let(assigned, expr, lambda_set_layout, hole)
        }
        ClosureRepresentation::UnwrappedCapture(_layout) => {
            debug_assert_eq!(symbols.len(), 1);

            let mut symbols = symbols;
            let (captured_symbol, captured_var) = symbols.next().unwrap();

            let captured_symbol = procs.get_or_insert_symbol_specialization(
                env,
                layout_cache,
                *captured_symbol,
                *captured_var,
            );

            // The capture set is unwrapped, so just replaced the assigned capture symbol with the
            // only capture.
            let mut hole = hole.clone();
            substitute_in_exprs(env.arena, &mut hole, assigned, captured_symbol);
            hole
        }
        ClosureRepresentation::EnumDispatch(repr) => match repr {
            EnumDispatch::Bool => {
                debug_assert_eq!(symbols.len(), 0);

                debug_assert_eq!(lambda_set.len(), 2);
                let tag_id = name.name() != lambda_set.iter_set().next().unwrap().name();
                let expr = Expr::Literal(Literal::Bool(tag_id));

                Stmt::Let(assigned, expr, lambda_set_layout, hole)
            }
            EnumDispatch::U8 => {
                debug_assert_eq!(symbols.len(), 0);

                debug_assert!(lambda_set.len() > 2);
                let tag_id = lambda_set
                    .iter_set()
                    .position(|s| s.name() == name.name())
                    .unwrap() as u8;

                let expr = Expr::Literal(Literal::Byte(tag_id));

                Stmt::Let(assigned, expr, lambda_set_layout, hole)
            }
        },
    };

    result
}

#[allow(clippy::too_many_arguments)]
fn convert_tag_union<'a>(
    env: &mut Env<'a, '_>,
    variant_var: Variable,
    assigned: Symbol,
    hole: &'a Stmt<'a>,
    tag_name: TagName,
    procs: &mut Procs<'a>,
    layout_cache: &mut LayoutCache<'a>,
    args: std::vec::Vec<(Variable, Loc<roc_can::expr::Expr>)>,
    arena: &'a Bump,
) -> Stmt<'a> {
    use crate::layout::UnionVariant::*;
    let res_variant = {
        let mut layout_env =
            layout::Env::from_components(layout_cache, env.subs, env.arena, env.target_info);
        crate::layout::union_sorted_tags(&mut layout_env, variant_var)
    };
    let variant = match res_variant {
        Ok(cached) => cached,
        Err(LayoutProblem::UnresolvedTypeVar(_)) => {
            return runtime_error(
                env,
                env.arena.alloc(format!(
                    "Unresolved type variable for tag {}",
                    tag_name.0.as_str()
                )),
            )
        }
        Err(LayoutProblem::Erroneous) => {
            return runtime_error(
                env,
                env.arena.alloc(format!(
                    "Tag {} was part of a type error!",
                    tag_name.0.as_str()
                )),
            );
        }
    };

    match variant {
        Never => unreachable!(
            "The `[]` type has no constructors, source var {:?}",
            variant_var
        ),
        Unit => Stmt::Let(assigned, Expr::Struct(&[]), Layout::UNIT, hole),
        BoolUnion { ttrue, .. } => Stmt::Let(
            assigned,
            Expr::Literal(Literal::Bool(&tag_name == ttrue.expect_tag_ref())),
            Layout::BOOL,
            hole,
        ),
        ByteUnion(tag_names) => {
            let opt_tag_id = tag_names
                .iter()
                .position(|key| key.expect_tag_ref() == &tag_name);

            match opt_tag_id {
                Some(tag_id) => Stmt::Let(
                    assigned,
                    Expr::Literal(Literal::Byte(tag_id as u8)),
                    Layout::U8,
                    hole,
                ),
                None => runtime_error(env, "tag must be in its own type"),
            }
        }

        Newtype {
            arguments: field_layouts,
            ..
        } => {
            let field_symbols_temp = sorted_field_symbols(env, procs, layout_cache, args);

            let mut field_symbols = Vec::with_capacity_in(field_layouts.len(), env.arena);
            field_symbols.extend(field_symbols_temp.iter().map(|r| r.1));
            let field_symbols = field_symbols.into_bump_slice();

            // Layout will unpack this unwrapped tack if it only has one (non-zero-sized) field
            let layout = layout_cache
                .from_var(env.arena, variant_var, env.subs)
                .unwrap_or_else(|err| panic!("TODO turn fn_var into a RuntimeError {err:?}"));

            // even though this was originally a Tag, we treat it as a Struct from now on
            let stmt = if let [only_field] = field_symbols {
                let mut hole = hole.clone();
                substitute_in_exprs(env.arena, &mut hole, assigned, *only_field);
                hole
            } else {
                Stmt::Let(assigned, Expr::Struct(field_symbols), layout, hole)
            };

            let iter = field_symbols_temp.into_iter().map(|(_, _, data)| data);
            assign_to_symbols(env, procs, layout_cache, iter, stmt)
        }
        NewtypeByVoid {
            data_tag_arguments: field_layouts,
            data_tag_name,
            ..
        } => {
            let dataful_tag = data_tag_name.expect_tag();

            if dataful_tag != tag_name {
                // this tag is not represented, and hence will never be reached, at runtime.
                runtime_error(env, "voided tag constructor is unreachable")
            } else {
                let field_symbols_temp = sorted_field_symbols(env, procs, layout_cache, args);

                let mut field_symbols = Vec::with_capacity_in(field_layouts.len(), env.arena);
                field_symbols.extend(field_symbols_temp.iter().map(|r| r.1));
                let field_symbols = field_symbols.into_bump_slice();

                // Layout will unpack this unwrapped tack if it only has one (non-zero-sized) field
                let layout = layout_cache
                    .from_var(env.arena, variant_var, env.subs)
                    .unwrap_or_else(|err| panic!("TODO turn fn_var into a RuntimeError {err:?}"));

                // even though this was originally a Tag, we treat it as a Struct from now on
                let stmt = if let [only_field] = field_symbols {
                    let mut hole = hole.clone();
                    substitute_in_exprs(env.arena, &mut hole, assigned, *only_field);
                    hole
                } else {
                    Stmt::Let(assigned, Expr::Struct(field_symbols), layout, hole)
                };

                let iter = field_symbols_temp.into_iter().map(|(_, _, data)| data);
                assign_to_symbols(env, procs, layout_cache, iter, stmt)
            }
        }
        Wrapped(variant) => {
            let (tag_id, _) = variant.tag_name_to_id(&tag_name);

            let field_symbols_temp = sorted_field_symbols(env, procs, layout_cache, args);

            let field_symbols;

            // we must derive the union layout from the whole_var, building it up
            // from `layouts` would unroll recursive tag unions, and that leads to
            // problems down the line because we hash layouts and an unrolled
            // version is not the same as the minimal version.
            let variant_layout = return_on_layout_error!(
                env,
                layout_cache.from_var(env.arena, variant_var, env.subs),
                "Wrapped"
            );
            let union_layout = match layout_cache.interner.chase_recursive(variant_layout) {
                LayoutRepr::Union(ul) => ul,
                other => internal_error!(
                    "unexpected layout {:?} for {:?}",
                    other,
                    roc_types::subs::SubsFmtContent(
                        env.subs.get_content_without_compacting(variant_var),
                        env.subs
                    )
                ),
            };

            use WrappedVariant::*;
            let (tag, union_layout) = match variant {
                Recursive { sorted_tag_layouts } => {
                    debug_assert!(sorted_tag_layouts.len() > 1);

                    field_symbols = {
                        let mut temp = Vec::with_capacity_in(field_symbols_temp.len() + 1, arena);

                        temp.extend(field_symbols_temp.iter().map(|r| r.1));

                        temp.into_bump_slice()
                    };

                    let mut layouts: Vec<&'a [InLayout<'a>]> =
                        Vec::with_capacity_in(sorted_tag_layouts.len(), env.arena);

                    for (_, arg_layouts) in sorted_tag_layouts.into_iter() {
                        layouts.push(arg_layouts);
                    }

                    let tag = Expr::Tag {
                        tag_layout: union_layout,
                        tag_id: tag_id as _,
                        arguments: field_symbols,
                        reuse: None,
                    };

                    (tag, union_layout)
                }
                NonNullableUnwrapped {
                    tag_name: wrapped_tag_name,
                    ..
                } => {
                    debug_assert_eq!(wrapped_tag_name.expect_tag(), tag_name);

                    field_symbols = {
                        let mut temp = Vec::with_capacity_in(field_symbols_temp.len(), arena);

                        temp.extend(field_symbols_temp.iter().map(|r| r.1));

                        temp.into_bump_slice()
                    };

                    let tag = Expr::Tag {
                        tag_layout: union_layout,
                        tag_id: tag_id as _,
                        arguments: field_symbols,
                        reuse: None,
                    };

                    (tag, union_layout)
                }
                NonRecursive { sorted_tag_layouts } => {
                    field_symbols = {
                        let mut temp = Vec::with_capacity_in(field_symbols_temp.len(), arena);

                        temp.extend(field_symbols_temp.iter().map(|r| r.1));

                        temp.into_bump_slice()
                    };

                    let mut layouts: Vec<&'a [InLayout<'a>]> =
                        Vec::with_capacity_in(sorted_tag_layouts.len(), env.arena);

                    for (_, arg_layouts) in sorted_tag_layouts.into_iter() {
                        layouts.push(arg_layouts);
                    }

                    let tag = Expr::Tag {
                        tag_layout: union_layout,
                        tag_id: tag_id as _,
                        arguments: field_symbols,
                        reuse: None,
                    };

                    (tag, union_layout)
                }
                NullableWrapped {
                    sorted_tag_layouts, ..
                } => {
                    field_symbols = {
                        let mut temp = Vec::with_capacity_in(field_symbols_temp.len() + 1, arena);

                        temp.extend(field_symbols_temp.iter().map(|r| r.1));

                        temp.into_bump_slice()
                    };

                    let mut layouts: Vec<&'a [InLayout<'a>]> =
                        Vec::with_capacity_in(sorted_tag_layouts.len(), env.arena);

                    for (_, arg_layouts) in sorted_tag_layouts.into_iter() {
                        layouts.push(arg_layouts);
                    }

                    let tag = Expr::Tag {
                        tag_layout: union_layout,
                        tag_id: tag_id as _,
                        arguments: field_symbols,
                        reuse: None,
                    };

                    (tag, union_layout)
                }
                NullableUnwrapped { .. } => {
                    field_symbols = {
                        let mut temp = Vec::with_capacity_in(field_symbols_temp.len() + 1, arena);

                        temp.extend(field_symbols_temp.iter().map(|r| r.1));

                        temp.into_bump_slice()
                    };

                    let tag = Expr::Tag {
                        tag_layout: union_layout,
                        tag_id: tag_id as _,
                        arguments: field_symbols,
                        reuse: None,
                    };

                    (tag, union_layout)
                }
            };

            let union_layout =
                layout_cache.put_in_direct_no_semantic(LayoutRepr::Union(union_layout));

            let stmt = Stmt::Let(assigned, tag, union_layout, hole);
            let iter = field_symbols_temp
                .into_iter()
                .map(|x| x.2 .0)
                .rev()
                .zip(field_symbols.iter().rev());

            assign_to_symbols(env, procs, layout_cache, iter, stmt)
        }
    }
}

#[allow(clippy::too_many_arguments)]
fn tag_union_to_function<'a>(
    env: &mut Env<'a, '_>,
    argument_variables: VariableSubsSlice,
    return_variable: Variable,
    tag_name: TagName,
    proc_symbol: Symbol,
    ext_var: Variable,
    procs: &mut Procs<'a>,
    whole_var: Variable,
    layout_cache: &mut LayoutCache<'a>,
    assigned: Symbol,
    hole: &'a Stmt<'a>,
) -> Stmt<'a> {
    let mut loc_pattern_args = vec![];
    let mut loc_expr_args = vec![];

    for index in argument_variables {
        let arg_var = env.subs[index];

        let arg_symbol = env.unique_symbol();

        let loc_pattern = Loc::at_zero(roc_can::pattern::Pattern::Identifier(arg_symbol));

        let loc_expr = Loc::at_zero(roc_can::expr::Expr::Var(arg_symbol, arg_var));

        loc_pattern_args.push((arg_var, AnnotatedMark::known_exhaustive(), loc_pattern));
        loc_expr_args.push((arg_var, loc_expr));
    }

    let loc_body = Loc::at_zero(roc_can::expr::Expr::Tag {
        tag_union_var: return_variable,
        name: tag_name,
        arguments: loc_expr_args,
        ext_var,
    });

    // Lambda does not capture anything, can't have a captures niche
    let lambda_name = LambdaName::no_niche(proc_symbol);

    let inserted = procs.insert_anonymous(
        env,
        lambda_name,
        whole_var,
        loc_pattern_args,
        loc_body,
        CapturedSymbols::None,
        return_variable,
        layout_cache,
    );

    match inserted {
        Ok(_layout) => {
            // only need to construct closure data
            let raw_layout = return_on_layout_error!(
                env,
                layout_cache.raw_from_var(env.arena, whole_var, env.subs),
                "tag_union_to_function"
            );

            match raw_layout {
                RawFunctionLayout::Function(_, lambda_set, _) => {
                    let lambda_name =
                        find_lambda_name(env, layout_cache, lambda_set, proc_symbol, &[]);
                    debug_assert!(lambda_name.no_captures());
                    construct_closure_data(
                        env,
                        procs,
                        layout_cache,
                        lambda_set,
                        lambda_name,
                        &[],
                        assigned,
                        hole,
                    )
                }
                RawFunctionLayout::ZeroArgumentThunk(_) => unreachable!(),
            }
        }

        Err(e) => runtime_error(
            env,
            env.arena.alloc(format!(
                "Could not produce tag function due to a runtime error: {e:?}",
            )),
        ),
    }
}

#[allow(clippy::type_complexity)]
fn sorted_field_symbols<'a>(
    env: &mut Env<'a, '_>,
    procs: &mut Procs<'a>,
    layout_cache: &mut LayoutCache<'a>,
    mut args: std::vec::Vec<(Variable, Loc<roc_can::expr::Expr>)>,
) -> Vec<
    'a,
    (
        u32,
        Symbol,
        ((Variable, Loc<roc_can::expr::Expr>), &'a Symbol),
    ),
> {
    let mut field_symbols_temp = Vec::with_capacity_in(args.len(), env.arena);

    for (var, mut arg) in args.drain(..) {
        // Layout will unpack this unwrapped tag if it only has one (non-zero-sized) field
        let layout = match layout_cache.from_var(env.arena, var, env.subs) {
            Ok(cached) => cached,
            Err(LayoutProblem::UnresolvedTypeVar(_)) => {
                // this argument has type `forall a. a`, which is isomorphic to
                // the empty type (Void, Never, the empty tag union `[]`)
                // Note it does not catch the use of `[]` currently.
                use roc_can::expr::Expr;
                arg.value = Expr::RuntimeError(RuntimeError::VoidValue);
                Layout::UNIT
            }
            Err(LayoutProblem::Erroneous) => {
                // something went very wrong
                panic!("TODO turn fn_var into a RuntimeError")
            }
        };

        let alignment = layout_cache
            .get_repr(layout)
            .alignment_bytes(&layout_cache.interner);

        let symbol = possible_reuse_symbol_or_specialize(env, procs, layout_cache, &arg.value, var);
        field_symbols_temp.push((alignment, symbol, ((var, arg), &*env.arena.alloc(symbol))));
    }
    field_symbols_temp.sort_by(|a, b| b.0.cmp(&a.0));

    field_symbols_temp
}

/// Insert a closure that does capture symbols (because it is top-level) to the list of partial procs
fn register_noncapturing_closure<'a>(
    env: &mut Env<'a, '_>,
    procs: &mut Procs<'a>,
    closure_name: Symbol,
    closure_data: ClosureData,
) {
    let ClosureData {
        function_type,
        return_type,
        recursive,
        arguments,
        loc_body: boxed_body,
        captured_symbols,
        ..
    } = closure_data;

    // Extract Procs, but discard the resulting Expr::Load.
    // That Load looks up the pointer, which we won't use here!

    let loc_body = *boxed_body;

    let is_self_recursive = !matches!(recursive, roc_can::expr::Recursive::NotRecursive);

    // this should be a top-level declaration, and hence have no captured symbols
    // if we ever do hit this (and it's not a bug), we should make sure to put the
    // captured symbols into a CapturedSymbols and give it to PartialProc::from_named_function
    debug_assert!(captured_symbols.is_empty());

    let partial_proc = PartialProc::from_named_function(
        env,
        function_type,
        arguments,
        loc_body,
        CapturedSymbols::None,
        is_self_recursive,
        return_type,
    );

    procs.partial_procs.insert(closure_name, partial_proc);
}

/// Insert a closure that may capture symbols to the list of partial procs
fn register_capturing_closure<'a>(
    env: &mut Env<'a, '_>,
    procs: &mut Procs<'a>,
    layout_cache: &mut LayoutCache<'a>,
    closure_name: Symbol,
    closure_data: ClosureData,
) {
    // the function surrounding the closure definition may be specialized multiple times,
    // hence in theory this partial proc may be added multiple times. That would be wasteful
    // so we check whether this partial proc is already there.
    //
    // (the `gen_primitives::task_always_twice` test has this behavior)
    if !procs.partial_procs.contains_key(closure_name) {
        let ClosureData {
            function_type,
            return_type,
            closure_type,
            recursive,
            arguments,
            loc_body: boxed_body,
            captured_symbols,
            ..
        } = closure_data;
        let loc_body = *boxed_body;

        let is_self_recursive = !matches!(recursive, roc_can::expr::Recursive::NotRecursive);

        let captured_symbols = match *env.subs.get_content_without_compacting(function_type) {
            Content::Structure(FlatType::Func(args, closure_var, ret)) => {
                let lambda_set_layout = {
                    LambdaSet::from_var_pub(
                        layout_cache,
                        env.arena,
                        env.subs,
                        args,
                        closure_var,
                        ret,
                        env.target_info,
                    )
                };

                match lambda_set_layout {
                    Ok(lambda_set) => {
                        if lambda_set.is_represented(&layout_cache.interner).is_none() {
                            CapturedSymbols::None
                        } else {
                            let mut temp = Vec::from_iter_in(captured_symbols, env.arena);
                            temp.sort();
                            CapturedSymbols::Captured(temp.into_bump_slice())
                        }
                    }
                    Err(_) => {
                        // just allow this. see https://github.com/roc-lang/roc/issues/1585
                        if captured_symbols.is_empty() {
                            CapturedSymbols::None
                        } else {
                            let mut temp = Vec::from_iter_in(captured_symbols, env.arena);
                            temp.sort();
                            CapturedSymbols::Captured(temp.into_bump_slice())
                        }
                    }
                }
            }
            _ => {
                // This is a value (zero-argument thunk); it cannot capture any variables.
                debug_assert!(
                    captured_symbols.is_empty(),
                    "{:?} with layout {:?} {:?} {:?}",
                    &captured_symbols,
                    layout_cache.raw_from_var(env.arena, function_type, env.subs,),
                    env.subs,
                    (function_type, closure_type),
                );
                CapturedSymbols::None
            }
        };

        let partial_proc = PartialProc::from_named_function(
            env,
            function_type,
            arguments,
            loc_body,
            captured_symbols,
            is_self_recursive,
            return_type,
        );

        procs.partial_procs.insert(closure_name, partial_proc);
    }
}

pub fn from_can<'a>(
    env: &mut Env<'a, '_>,
    variable: Variable,
    can_expr: roc_can::expr::Expr,
    procs: &mut Procs<'a>,
    layout_cache: &mut LayoutCache<'a>,
) -> Stmt<'a> {
    use roc_can::expr::Expr::*;

    match can_expr {
        When {
            cond_var,
            expr_var,
            region: _,
            loc_cond,
            branches,
            branches_cond_var: _,
            exhaustive,
        } => {
            let cond_symbol = possible_reuse_symbol_or_specialize(
                env,
                procs,
                layout_cache,
                &loc_cond.value,
                cond_var,
            );

            let stmt = from_can_when(
                env,
                cond_var,
                expr_var,
                cond_symbol,
                branches,
                exhaustive,
                layout_cache,
                procs,
                None,
            );

            // define the `when` condition
            assign_to_symbol(
                env,
                procs,
                layout_cache,
                cond_var,
                *loc_cond,
                cond_symbol,
                stmt,
            )
        }
        If {
            cond_var,
            branch_var,
            branches,
            final_else,
        } => {
            let ret_layout = return_on_layout_error!(
                env,
                layout_cache.from_var(env.arena, branch_var, env.subs),
                "invalid return type in if expression"
            );
            let cond_layout = return_on_layout_error!(
                env,
                layout_cache.from_var(env.arena, cond_var, env.subs),
                "invalid condition type in if expression"
            );

            let mut stmt = from_can(env, branch_var, final_else.value, procs, layout_cache);

            for (loc_cond, loc_then) in branches.into_iter().rev() {
                let branching_symbol = possible_reuse_symbol_or_specialize(
                    env,
                    procs,
                    layout_cache,
                    &loc_cond.value,
                    cond_var,
                );
                let then = from_can(env, branch_var, loc_then.value, procs, layout_cache);

                stmt = cond(env, branching_symbol, cond_layout, then, stmt, ret_layout);

                stmt = assign_to_symbol(
                    env,
                    procs,
                    layout_cache,
                    cond_var,
                    loc_cond,
                    branching_symbol,
                    stmt,
                );
            }

            stmt
        }

        Expect {
            loc_condition,
            loc_continuation,
            lookups_in_cond,
        } => {
            let rest = from_can(env, variable, loc_continuation.value, procs, layout_cache);
            let cond_symbol = env.unique_symbol();

            let mut lookups = Vec::with_capacity_in(lookups_in_cond.len(), env.arena);
            let mut lookup_variables = Vec::with_capacity_in(lookups_in_cond.len(), env.arena);
            let mut specialized_variables = Vec::with_capacity_in(lookups_in_cond.len(), env.arena);

            for ExpectLookup {
                symbol,
                var,
                ability_info,
            } in lookups_in_cond.iter().copied()
            {
                let symbol = match ability_info {
                    Some(specialization_id) => late_resolve_ability_specialization(
                        env,
                        symbol,
                        Some(specialization_id),
                        var,
                    ),
                    None => symbol,
                };

                let expectation_subs = env
                    .expectation_subs
                    .as_deref_mut()
                    .expect("if expects are compiled, their subs should be available");
                let spec_var = expectation_subs.fresh_unnamed_flex_var();

                if !env.subs.is_function(var) {
                    // Exclude functions from lookups
                    lookups.push(symbol);
                    lookup_variables.push(var);
                    specialized_variables.push(spec_var);
                }
            }

            let specialized_variables = specialized_variables.into_bump_slice();

            let mut stmt = Stmt::Expect {
                condition: cond_symbol,
                region: loc_condition.region,
                lookups: lookups.into_bump_slice(),
                variables: specialized_variables,
                remainder: env.arena.alloc(rest),
            };

            stmt = with_hole(
                env,
                loc_condition.value,
                Variable::BOOL,
                procs,
                layout_cache,
                cond_symbol,
                env.arena.alloc(stmt),
            );

            // Now that the condition has been specialized, export the specialized types of our
            // lookups into the expectation subs.
            store_specialized_expectation_lookups(env, lookup_variables, specialized_variables);

            stmt
        }

        ExpectFx {
            loc_condition,
            loc_continuation,
            lookups_in_cond,
        } => {
            let rest = from_can(env, variable, loc_continuation.value, procs, layout_cache);
            let cond_symbol = env.unique_symbol();

            let mut lookups = Vec::with_capacity_in(lookups_in_cond.len(), env.arena);
            let mut lookup_variables = Vec::with_capacity_in(lookups_in_cond.len(), env.arena);
            let mut specialized_variables = Vec::with_capacity_in(lookups_in_cond.len(), env.arena);

            for ExpectLookup {
                symbol,
                var,
                ability_info,
            } in lookups_in_cond.iter().copied()
            {
                let symbol = match ability_info {
                    Some(specialization_id) => late_resolve_ability_specialization(
                        env,
                        symbol,
                        Some(specialization_id),
                        var,
                    ),
                    None => symbol,
                };

                let expectation_subs = env
                    .expectation_subs
                    .as_deref_mut()
                    .expect("if expects are compiled, their subs should be available");
                let spec_var = expectation_subs.fresh_unnamed_flex_var();

                if !env.subs.is_function(var) {
                    // Exclude functions from lookups
                    lookups.push(symbol);
                    lookup_variables.push(var);
                    specialized_variables.push(spec_var);
                }
            }

            let specialized_variables = specialized_variables.into_bump_slice();

            let mut stmt = Stmt::ExpectFx {
                condition: cond_symbol,
                region: loc_condition.region,
                lookups: lookups.into_bump_slice(),
                variables: specialized_variables,
                remainder: env.arena.alloc(rest),
            };

            stmt = with_hole(
                env,
                loc_condition.value,
                Variable::BOOL,
                procs,
                layout_cache,
                cond_symbol,
                env.arena.alloc(stmt),
            );

            store_specialized_expectation_lookups(env, lookup_variables, specialized_variables);

            stmt
        }

        Dbg {
            loc_condition,
            loc_continuation,
            variable: cond_variable,
            symbol: dbg_symbol,
        } => {
            let rest = from_can(env, variable, loc_continuation.value, procs, layout_cache);

            compile_dbg(
                env,
                procs,
                layout_cache,
                dbg_symbol,
                *loc_condition,
                cond_variable,
                rest,
            )
        }

        LetRec(defs, cont, _cycle_mark) => {
            // because Roc is strict, only functions can be recursive!
            for def in defs.into_iter() {
                if let roc_can::pattern::Pattern::Identifier(symbol) = &def.loc_pattern.value {
                    // Now that we know for sure it's a closure, get an owned
                    // version of these variant args so we can use them properly.
                    match def.loc_expr.value {
                        Closure(closure_data) => {
                            register_capturing_closure(
                                env,
                                procs,
                                layout_cache,
                                *symbol,
                                closure_data,
                            );

                            continue;
                        }
                        _ => unreachable!("recursive value is not a function"),
                    }
                }
                unreachable!("recursive value does not have Identifier pattern")
            }

            from_can(env, variable, cont.value, procs, layout_cache)
        }
        LetNonRec(def, cont) => from_can_let(env, procs, layout_cache, def, cont, variable, None),
        _ => {
            let symbol = env.unique_symbol();
            let hole = env.arena.alloc(Stmt::Ret(symbol));
            with_hole(env, can_expr, variable, procs, layout_cache, symbol, hole)
        }
    }
}

fn store_specialized_expectation_lookups(
    env: &mut Env,
    lookup_variables: impl IntoIterator<Item = Variable>,
    specialized_variables: &[Variable],
) {
    let subs = &env.subs;
    let expectation_subs = env.expectation_subs.as_deref_mut().unwrap();
    for (lookup_var, stored_var) in lookup_variables.into_iter().zip(specialized_variables) {
        let stored_specialized_var =
            storage_copy_var_to(&mut Default::default(), subs, expectation_subs, lookup_var);
        let stored_specialized_desc = expectation_subs.get(stored_specialized_var);
        expectation_subs.union(*stored_var, stored_specialized_var, stored_specialized_desc);
    }
}

fn to_opt_branches<'a>(
    env: &mut Env<'a, '_>,
    procs: &mut Procs<'a>,
    branches: std::vec::Vec<roc_can::expr::WhenBranch>,
    exhaustive_mark: ExhaustiveMark,
    layout_cache: &mut LayoutCache<'a>,
) -> std::vec::Vec<(
    Pattern<'a>,
    Option<Loc<roc_can::expr::Expr>>,
    roc_can::expr::Expr,
)> {
    debug_assert!(!branches.is_empty());

    let mut opt_branches = std::vec::Vec::new();

    for when_branch in branches {
        if when_branch.redundant.is_redundant(env.subs) {
            // Don't codegen this branch since it's redundant.
            continue;
        }

        for loc_pattern in when_branch.patterns {
            match from_can_pattern(env, procs, layout_cache, &loc_pattern.pattern.value) {
                Ok((mono_pattern, assignments)) => {
                    let loc_expr = if !loc_pattern.degenerate {
                        let mut loc_expr = when_branch.value.clone();

                        let region = loc_pattern.pattern.region;
                        for (symbol, variable, expr) in assignments.into_iter().rev() {
                            let def = roc_can::def::Def {
                                annotation: None,
                                expr_var: variable,
                                loc_expr: Loc::at(region, expr),
                                loc_pattern: Loc::at(
                                    region,
                                    roc_can::pattern::Pattern::Identifier(symbol),
                                ),
                                pattern_vars: std::iter::once((symbol, variable)).collect(),
                            };
                            let new_expr =
                                roc_can::expr::Expr::LetNonRec(Box::new(def), Box::new(loc_expr));
                            loc_expr = Loc::at(region, new_expr);
                        }

                        loc_expr
                    } else {
                        // This pattern is degenerate; when it's reached we must emit a runtime
                        // error.
                        Loc::at_zero(roc_can::expr::Expr::RuntimeError(
                            RuntimeError::DegenerateBranch(loc_pattern.pattern.region),
                        ))
                    };

                    // TODO remove clone?
                    opt_branches.push((mono_pattern, when_branch.guard.clone(), loc_expr.value));
                }
                Err(runtime_error) => {
                    // TODO remove clone?
                    opt_branches.push((
                        Pattern::Underscore,
                        when_branch.guard.clone(),
                        roc_can::expr::Expr::RuntimeError(runtime_error),
                    ));
                }
            }
        }
    }

    if exhaustive_mark.is_non_exhaustive(env.subs) {
        // In contrast to elm (currently), we still do codegen even if a pattern is non-exhaustive.
        // So we not only report exhaustiveness errors, but also correct them
        opt_branches.push((
            Pattern::Underscore,
            None,
            roc_can::expr::Expr::RuntimeError(roc_problem::can::RuntimeError::NonExhaustivePattern),
        ));
    }

    opt_branches
}

#[allow(clippy::too_many_arguments)]
fn from_can_when<'a>(
    env: &mut Env<'a, '_>,
    cond_var: Variable,
    expr_var: Variable,
    cond_symbol: Symbol,
    branches: std::vec::Vec<roc_can::expr::WhenBranch>,
    exhaustive_mark: ExhaustiveMark,
    layout_cache: &mut LayoutCache<'a>,
    procs: &mut Procs<'a>,
    join_point: Option<JoinPointId>,
) -> Stmt<'a> {
    if branches.is_empty() {
        // A when-expression with no branches is a runtime error.
        // We can't know what to return!
        return runtime_error(env, "Hit a 0-branch when expression");
    }
    let opt_branches = to_opt_branches(env, procs, branches, exhaustive_mark, layout_cache);

    let cond_layout = return_on_layout_error!(
        env,
        layout_cache.from_var(env.arena, cond_var, env.subs),
        "from_can_when cond_layout"
    );

    let ret_layout = return_on_layout_error!(
        env,
        layout_cache.from_var(env.arena, expr_var, env.subs),
        "from_can_when ret_layout"
    );

    let arena = env.arena;
    let it = opt_branches
        .into_iter()
        .filter_map(|(pattern, opt_guard, can_expr)| {
            // If the pattern has a void layout we can drop it; however, we must still perform the
            // work of building the body, because that may contain specializations we must
            // discover for use elsewhere. See
            //   `unreachable_branch_is_eliminated_but_produces_lambda_specializations` in test_mono
            // for an example.
            let should_eliminate_branch = pattern.is_voided();

            // If we're going to eliminate the branch, we need to take a snapshot of the symbol
            // specializations before we enter the branch, because any new specializations that
            // will be added in the branch body will never need to be resolved!
            let specialization_symbol_snapshot = if should_eliminate_branch {
                Some(std::mem::take(&mut procs.symbol_specializations))
            } else {
                None
            };

            let branch_stmt = match join_point {
                None => from_can(env, expr_var, can_expr, procs, layout_cache),
                Some(id) => {
                    let symbol = env.unique_symbol();
                    let arguments = bumpalo::vec![in env.arena; symbol].into_bump_slice();
                    let jump = env.arena.alloc(Stmt::Jump(id, arguments));

                    with_hole(env, can_expr, expr_var, procs, layout_cache, symbol, jump)
                }
            };

            use decision_tree::Guard;
            let result = if let Some(loc_expr) = opt_guard {
                let guard_spec = GuardStmtSpec {
                    guard_expr: loc_expr.value,
                    identity: env.next_call_specialization_id(),
                };

                (
                    pattern.clone(),
                    Guard::Guard {
                        pattern,
                        stmt_spec: guard_spec,
                    },
                    branch_stmt,
                )
            } else {
                (pattern, Guard::NoGuard, branch_stmt)
            };

            if should_eliminate_branch {
                procs.symbol_specializations = specialization_symbol_snapshot.unwrap();
                None
            } else {
                Some(result)
            }
        });
    let mono_branches = Vec::from_iter_in(it, arena);

    decision_tree::optimize_when(
        env,
        procs,
        layout_cache,
        cond_symbol,
        cond_layout,
        ret_layout,
        mono_branches,
    )
}

/// A functor to generate IR for a guard under a `when` branch.
/// Used in the decision tree compiler, after building a decision tree and converting into IR.
///
/// A guard might appear more than once in various places in the compiled decision tree, so the
/// functor here may be called more than once. As such, it implements clone, which duplicates the
/// guard AST for subsequent IR-regeneration. This is a bit wasteful, but in practice, guard ASTs
/// are quite small. Moreoever, they must be generated on a per-case basis, since the guard may
/// have calls or joins, whose specialization IDs and joinpoint IDs, respectively, must be unique.
#[derive(Debug, Clone)]
pub(crate) struct GuardStmtSpec {
    guard_expr: roc_can::expr::Expr,

    /// Unique id to indentity identical guard statements, even across clones.
    /// Needed so that we can implement [PartialEq] on this type. Re-uses call specialization IDs,
    /// since the identity is kind of irrelevant.
    identity: CallSpecId,
}

impl PartialEq for GuardStmtSpec {
    fn eq(&self, other: &Self) -> bool {
        self.identity == other.identity
    }
}

impl std::hash::Hash for GuardStmtSpec {
    fn hash<H: std::hash::Hasher>(&self, state: &mut H) {
        self.identity.id.hash(state);
    }
}

impl GuardStmtSpec {
    /// Generates IR for the guard, and the joinpoint that the guard will jump to with the
    /// calculated guard boolean value.
    ///
    /// The caller should create a joinpoint with the given joinpoint ID and decide how to branch
    /// after the guard has been evaluated.
    ///
    /// The compiled guard statement expects the pattern before the guard to be destructed before the
    /// returned statement. The caller should layer on the pattern destructuring, as bound from the
    /// `when` condition value.
    pub(crate) fn generate_guard_and_join<'a>(
        self,
        env: &mut Env<'a, '_>,
        procs: &mut Procs<'a>,
        layout_cache: &mut LayoutCache<'a>,
    ) -> CompiledGuardStmt<'a> {
        let Self {
            guard_expr,
            identity: _,
        } = self;

        let join_point_id = JoinPointId(env.unique_symbol());
        let symbol = env.unique_symbol();
        let jump = env
            .arena
            .alloc(Stmt::Jump(join_point_id, env.arena.alloc([symbol])));

        let stmt = with_hole(
            env,
            guard_expr,
            Variable::BOOL,
            procs,
            layout_cache,
            symbol,
            jump,
        );

        CompiledGuardStmt {
            join_point_id,
            stmt,
        }
    }
}

pub(crate) struct CompiledGuardStmt<'a> {
    pub join_point_id: JoinPointId,
    pub stmt: Stmt<'a>,
}

fn substitute(substitutions: &BumpMap<Symbol, Symbol>, s: Symbol) -> Option<Symbol> {
    match substitutions.get(&s) {
        Some(new) => {
            debug_assert!(!substitutions.contains_key(new));
            Some(*new)
        }
        None => None,
    }
}

fn substitute_in_exprs<'a>(arena: &'a Bump, stmt: &mut Stmt<'a>, from: Symbol, to: Symbol) {
    let mut subs = BumpMap::with_capacity_in(1, arena);
    subs.insert(from, to);

    // TODO clean this up
    let ref_stmt = arena.alloc(stmt.clone());
    if let Some(new) = substitute_in_stmt_help(arena, ref_stmt, &subs) {
        *stmt = new.clone();
    }
}

pub(crate) fn substitute_in_exprs_many<'a>(
    arena: &'a Bump,
    stmt: &mut Stmt<'a>,
    subs: BumpMap<Symbol, Symbol>,
) {
    // TODO clean this up
    let ref_stmt = arena.alloc(stmt.clone());
    if let Some(new) = substitute_in_stmt_help(arena, ref_stmt, &subs) {
        *stmt = new.clone();
    }
}

fn substitute_in_stmt_help<'a>(
    arena: &'a Bump,
    stmt: &'a Stmt<'a>,
    subs: &BumpMap<Symbol, Symbol>,
) -> Option<&'a Stmt<'a>> {
    use Stmt::*;

    match stmt {
        Let(symbol, expr, layout, cont) => {
            let opt_cont = substitute_in_stmt_help(arena, cont, subs);
            let opt_expr = substitute_in_expr(arena, expr, subs);

            if opt_expr.is_some() || opt_cont.is_some() {
                let cont = opt_cont.unwrap_or(cont);
                let expr = opt_expr.unwrap_or_else(|| expr.clone());

                Some(arena.alloc(Let(*symbol, expr, *layout, cont)))
            } else {
                None
            }
        }
        Join {
            id,
            parameters,
            remainder,
            body: continuation,
        } => {
            let opt_remainder = substitute_in_stmt_help(arena, remainder, subs);
            let opt_continuation = substitute_in_stmt_help(arena, continuation, subs);

            if opt_remainder.is_some() || opt_continuation.is_some() {
                let remainder = opt_remainder.unwrap_or(remainder);
                let continuation = opt_continuation.unwrap_or(*continuation);

                Some(arena.alloc(Join {
                    id: *id,
                    parameters,
                    remainder,
                    body: continuation,
                }))
            } else {
                None
            }
        }
        Switch {
            cond_symbol,
            cond_layout,
            branches,
            default_branch,
            ret_layout,
        } => {
            let mut did_change = false;

            let cond_symbol = match substitute(subs, *cond_symbol) {
                Some(s) => {
                    did_change = true;
                    s
                }
                None => *cond_symbol,
            };

            let opt_default = substitute_in_stmt_help(arena, default_branch.1, subs);

            let opt_branches = Vec::from_iter_in(
                branches.iter().map(|(label, info, branch)| {
                    match substitute_in_stmt_help(arena, branch, subs) {
                        None => None,
                        Some(branch) => {
                            did_change = true;
                            Some((*label, info.clone(), branch.clone()))
                        }
                    }
                }),
                arena,
            );

            if opt_default.is_some() || did_change {
                let default_branch = (
                    default_branch.0.clone(),
                    opt_default.unwrap_or(default_branch.1),
                );

                let branches = if did_change {
                    let new = Vec::from_iter_in(
                        opt_branches.into_iter().zip(branches.iter()).map(
                            |(opt_branch, branch)| match opt_branch {
                                None => branch.clone(),
                                Some(new_branch) => new_branch,
                            },
                        ),
                        arena,
                    );

                    new.into_bump_slice()
                } else {
                    branches
                };

                Some(arena.alloc(Switch {
                    cond_symbol,
                    cond_layout: *cond_layout,
                    default_branch,
                    branches,
                    ret_layout: *ret_layout,
                }))
            } else {
                None
            }
        }
        Ret(s) => match substitute(subs, *s) {
            Some(s) => Some(arena.alloc(Ret(s))),
            None => None,
        },
        Refcounting(modify, cont) => {
            // TODO should we substitute in the ModifyRc?
            match substitute_in_stmt_help(arena, cont, subs) {
                Some(cont) => Some(arena.alloc(Refcounting(*modify, cont))),
                None => None,
            }
        }

        Dbg {
            symbol,
            variable,
            remainder,
        } => {
            let new_remainder =
                substitute_in_stmt_help(arena, remainder, subs).unwrap_or(remainder);

            let expect = Dbg {
                symbol: substitute(subs, *symbol).unwrap_or(*symbol),
                variable: *variable,
                remainder: new_remainder,
            };

            Some(arena.alloc(expect))
        }

        Expect {
            condition,
            region,
            lookups,
            variables,
            remainder,
        } => {
            let new_remainder =
                substitute_in_stmt_help(arena, remainder, subs).unwrap_or(remainder);

            let new_lookups = Vec::from_iter_in(
                lookups.iter().map(|s| substitute(subs, *s).unwrap_or(*s)),
                arena,
            );

            let expect = Expect {
                condition: substitute(subs, *condition).unwrap_or(*condition),
                region: *region,
                lookups: new_lookups.into_bump_slice(),
                variables,
                remainder: new_remainder,
            };

            Some(arena.alloc(expect))
        }

        ExpectFx {
            condition,
            region,
            lookups,
            variables,
            remainder,
        } => {
            let new_remainder =
                substitute_in_stmt_help(arena, remainder, subs).unwrap_or(remainder);

            let new_lookups = Vec::from_iter_in(
                lookups.iter().map(|s| substitute(subs, *s).unwrap_or(*s)),
                arena,
            );

            let expect = ExpectFx {
                condition: substitute(subs, *condition).unwrap_or(*condition),
                region: *region,
                lookups: new_lookups.into_bump_slice(),
                variables,
                remainder: new_remainder,
            };

            Some(arena.alloc(expect))
        }

        Jump(id, args) => {
            let mut did_change = false;
            let new_args = Vec::from_iter_in(
                args.iter().map(|s| match substitute(subs, *s) {
                    None => *s,
                    Some(s) => {
                        did_change = true;
                        s
                    }
                }),
                arena,
            );

            if did_change {
                let args = new_args.into_bump_slice();

                Some(arena.alloc(Jump(*id, args)))
            } else {
                None
            }
        }
        Crash(msg, tag) => substitute(subs, *msg).map(|new| &*arena.alloc(Crash(new, *tag))),
    }
}

fn substitute_in_call<'a>(
    arena: &'a Bump,
    call: &'a Call<'a>,
    subs: &BumpMap<Symbol, Symbol>,
) -> Option<Call<'a>> {
    let Call {
        call_type,
        arguments,
    } = call;

    let opt_call_type = match call_type {
        CallType::ByName {
            name,
            arg_layouts,
            ret_layout,
            specialization_id,
        } => substitute(subs, name.name()).map(|new| CallType::ByName {
            name: name.replace_name(new),
            arg_layouts,
            ret_layout: *ret_layout,
            specialization_id: *specialization_id,
        }),
        CallType::Foreign { .. } => None,
        CallType::LowLevel { .. } => None,
        CallType::HigherOrder { .. } => None,
    };

    let mut did_change = false;
    let new_args = Vec::from_iter_in(
        arguments.iter().map(|s| match substitute(subs, *s) {
            None => *s,
            Some(s) => {
                did_change = true;
                s
            }
        }),
        arena,
    );

    if did_change || opt_call_type.is_some() {
        let call_type = opt_call_type.unwrap_or_else(|| call_type.clone());

        let arguments = new_args.into_bump_slice();

        Some(self::Call {
            call_type,
            arguments,
        })
    } else {
        None
    }
}

fn substitute_in_expr<'a>(
    arena: &'a Bump,
    expr: &'a Expr<'a>,
    subs: &BumpMap<Symbol, Symbol>,
) -> Option<Expr<'a>> {
    use Expr::*;

    match expr {
        Literal(_) | EmptyArray | RuntimeErrorFunction(_) => None,

        Call(call) => substitute_in_call(arena, call, subs).map(Expr::Call),

        Tag {
            tag_layout,
            tag_id,
            arguments: args,
            reuse,
        } => {
            let mut did_change = false;
            let new_args = Vec::from_iter_in(
                args.iter().map(|s| match substitute(subs, *s) {
                    None => *s,
                    Some(s) => {
                        did_change = true;
                        s
                    }
                }),
                arena,
            );

            let reuse = match *reuse {
                Some(mut ru) => match substitute(subs, ru.symbol) {
                    Some(s) => {
                        did_change = true;
                        ru.symbol = s;
                        Some(ru)
                    }
                    None => Some(ru),
                },
                None => None,
            };

            if did_change {
                let arguments = new_args.into_bump_slice();

                Some(Tag {
                    tag_layout: *tag_layout,
                    tag_id: *tag_id,
                    arguments,
                    reuse,
                })
            } else {
                None
            }
        }

        NullPointer => None,

        Reset { .. } => {
            unreachable!("reset has not been introduced yet")
        }

        Struct(args) => {
            let mut did_change = false;
            let new_args = Vec::from_iter_in(
                args.iter().map(|s| match substitute(subs, *s) {
                    None => *s,
                    Some(s) => {
                        did_change = true;
                        s
                    }
                }),
                arena,
            );

            if did_change {
                let args = new_args.into_bump_slice();

                Some(Struct(args))
            } else {
                None
            }
        }

        Array {
            elems: args,
            elem_layout,
        } => {
            let mut did_change = false;
            let new_args = Vec::from_iter_in(
                args.iter().map(|e| {
                    if let ListLiteralElement::Symbol(s) = e {
                        match substitute(subs, *s) {
                            None => ListLiteralElement::Symbol(*s),
                            Some(s) => {
                                did_change = true;
                                ListLiteralElement::Symbol(s)
                            }
                        }
                    } else {
                        *e
                    }
                }),
                arena,
            );

            if did_change {
                let args = new_args.into_bump_slice();

                Some(Array {
                    elem_layout: *elem_layout,
                    elems: args,
                })
            } else {
                None
            }
        }

        StructAtIndex {
            index,
            structure,
            field_layouts,
        } => match substitute(subs, *structure) {
            Some(structure) => Some(StructAtIndex {
                index: *index,
                field_layouts,
                structure,
            }),
            None => None,
        },

        GetTagId {
            structure,
            union_layout,
        } => match substitute(subs, *structure) {
            Some(structure) => Some(GetTagId {
                structure,
                union_layout: *union_layout,
            }),
            None => None,
        },

        UnionAtIndex {
            structure,
            tag_id,
            index,
            union_layout,
        } => match substitute(subs, *structure) {
            Some(structure) => Some(UnionAtIndex {
                structure,
                tag_id: *tag_id,
                index: *index,
                union_layout: *union_layout,
            }),
            None => None,
        },

        // currently only used for tail recursion modulo cons (TRMC)
        UnionFieldPtrAtIndex {
            structure,
            tag_id,
            index,
            union_layout,
        } => match substitute(subs, *structure) {
            Some(structure) => Some(UnionFieldPtrAtIndex {
                structure,
                tag_id: *tag_id,
                index: *index,
                union_layout: *union_layout,
            }),
            None => None,
        },
    }
}

/// We want to re-use symbols that are not function symbols
/// for any other expression, we create a new symbol, and will
/// later make sure it gets assigned the correct value.
#[derive(Debug)]
enum ReuseSymbol {
    Imported(Symbol),
    LocalFunction(Symbol),
    Value(Symbol),
    UnspecializedExpr(Symbol),
    NotASymbol,
}

fn can_reuse_symbol<'a>(
    env: &mut Env<'a, '_>,
    layout_cache: &mut LayoutCache<'a>,
    procs: &mut Procs<'a>,
    expr: &roc_can::expr::Expr,
    expr_var: Variable,
) -> ReuseSymbol {
    use roc_can::expr::Expr::*;
    use ReuseSymbol::*;

    let symbol = match expr {
        AbilityMember(member, specialization_id, _) => {
            late_resolve_ability_specialization(env, *member, *specialization_id, expr_var)
        }
        Var(symbol, _) => *symbol,
        RecordAccess {
            record_var,
            field,
            loc_expr,
            ..
        } => {
            let sorted_fields_result = {
                let mut layout_env = layout::Env::from_components(
                    layout_cache,
                    env.subs,
                    env.arena,
                    env.target_info,
                );
                layout::sort_record_fields(&mut layout_env, *record_var)
            };

            let sorted_fields = match sorted_fields_result {
                Ok(fields) => fields,
                Err(_) => unreachable!("Can't access record with improper layout"),
            };

            let index = sorted_fields
                .into_iter()
                .enumerate()
                .find_map(|(current, (label, _, _))| (label == *field).then_some(current));

            let struct_index = index.expect("field not in its own type");

            let struct_symbol = possible_reuse_symbol_or_specialize(
                env,
                procs,
                layout_cache,
                &loc_expr.value,
                *record_var,
            );

            match env
                .struct_indexing
                .get((struct_symbol, struct_index as u64))
            {
                Some(symbol) => *symbol,
                None => {
                    return NotASymbol;
                }
            }
        }
        _ => return NotASymbol,
    };

    let arguments = [
        Symbol::ARG_1,
        Symbol::ARG_2,
        Symbol::ARG_3,
        Symbol::ARG_4,
        Symbol::ARG_5,
        Symbol::ARG_6,
        Symbol::ARG_7,
    ];

    if arguments.contains(&symbol) {
        Value(symbol)
    } else if env.is_imported_symbol(symbol) || env.is_unloaded_derived_symbol(symbol, procs) {
        Imported(symbol)
    } else if procs.partial_procs.contains_key(symbol) {
        LocalFunction(symbol)
    } else if procs.ability_member_aliases.get(symbol).is_some() {
        UnspecializedExpr(symbol)
    } else {
        Value(symbol)
    }
}

fn possible_reuse_symbol_or_specialize<'a>(
    env: &mut Env<'a, '_>,
    procs: &mut Procs<'a>,
    layout_cache: &mut LayoutCache<'a>,
    expr: &roc_can::expr::Expr,
    var: Variable,
) -> Symbol {
    match can_reuse_symbol(env, layout_cache, procs, expr, var) {
        ReuseSymbol::Value(symbol) => {
            procs.get_or_insert_symbol_specialization(env, layout_cache, symbol, var)
        }
        _ => env.unique_symbol(),
    }
}

fn handle_variable_aliasing<'a, BuildRest>(
    env: &mut Env<'a, '_>,
    procs: &mut Procs<'a>,
    layout_cache: &mut LayoutCache<'a>,
    variable: Variable,
    left: Symbol,
    right: Symbol,
    build_rest: BuildRest,
) -> Stmt<'a>
where
    BuildRest: FnOnce(&mut Env<'a, '_>, &mut Procs<'a>, &mut LayoutCache<'a>) -> Stmt<'a>,
{
    // 1. Handle references to ability members - we could be aliasing an ability member, or another
    //    alias to an ability member.
    {
        let is_ability_member = env
            .abilities
            .with_module_abilities_store(env.home, |store| store.is_ability_member_name(right));

        if is_ability_member {
            procs
                .ability_member_aliases
                .insert(left, AbilityMember(right));
            return build_rest(env, procs, layout_cache);
        }
        if let Some(&ability_member) = procs.ability_member_aliases.get(right) {
            procs.ability_member_aliases.insert(left, ability_member);
            return build_rest(env, procs, layout_cache);
        }
    }

    // We should never reference a partial proc - instead, we want to generate closure data and
    // leave it there, even if the lambda set is unary. That way, we avoid having to try to resolve
    // lambda set of the proc based on the symbol name, which can cause many problems!
    // See my git blame for details.
    debug_assert!(!procs.partial_procs.contains_key(right));

    let result = build_rest(env, procs, layout_cache);

    if procs.is_imported_module_thunk(right) {
        // if this is an imported symbol, then we must make sure it is
        // specialized, and wrap the original in a function pointer.
        add_needed_external(procs, env, variable, LambdaName::no_niche(right));

        let res_layout = layout_cache.from_var(env.arena, variable, env.subs);
        let layout = return_on_layout_error!(env, res_layout, "handle_variable_aliasing");

        force_thunk(env, right, layout, left, env.arena.alloc(result))
    } else if env.is_imported_symbol(right) {
        // if this is an imported symbol, then we must make sure it is
        // specialized, and wrap the original in a function pointer.
        add_needed_external(procs, env, variable, LambdaName::no_niche(right));

        // then we must construct its closure; since imported symbols have no closure, we use the empty struct
        let_empty_struct(left, env.arena.alloc(result))
    } else {
        let mut result = result;
        substitute_in_exprs(env.arena, &mut result, left, right);
        result
    }
}

fn force_thunk<'a>(
    env: &mut Env<'a, '_>,
    thunk_name: Symbol,
    layout: InLayout<'a>,
    assigned: Symbol,
    hole: &'a Stmt<'a>,
) -> Stmt<'a> {
    let call = self::Call {
        call_type: CallType::ByName {
            name: LambdaName::no_niche(thunk_name),
            ret_layout: layout,
            arg_layouts: &[],
            specialization_id: env.next_call_specialization_id(),
        },
        arguments: &[],
    };

    build_call(env, call, assigned, layout, env.arena.alloc(hole))
}

fn let_empty_struct<'a>(assigned: Symbol, hole: &'a Stmt<'a>) -> Stmt<'a> {
    Stmt::Let(assigned, Expr::Struct(&[]), Layout::UNIT, hole)
}

/// If the symbol is a function or polymorphic value, make sure it is properly specialized
fn specialize_symbol<'a>(
    env: &mut Env<'a, '_>,
    procs: &mut Procs<'a>,
    layout_cache: &mut LayoutCache<'a>,
    arg_var: Option<Variable>,
    assign_to: Symbol,
    result: &'a Stmt<'a>,
    original: Symbol,
) -> Stmt<'a> {
    match procs.get_partial_proc(original) {
        None => {
            match arg_var {
                Some(arg_var)
                    if env.is_imported_symbol(original)
                        || env.is_unloaded_derived_symbol(original, procs) =>
                {
                    let raw = match layout_cache.raw_from_var(env.arena, arg_var, env.subs) {
                        Ok(v) => v,
                        Err(e) => return_on_layout_error_help!(env, e, "specialize_symbol"),
                    };

                    match raw {
                        RawFunctionLayout::Function(_, lambda_set, _)
                            if !procs.is_imported_module_thunk(original) =>
                        {
                            let lambda_name =
                                find_lambda_name(env, layout_cache, lambda_set, original, &[]);

                            debug_assert!(
                                lambda_name.no_captures(),
                                "imported functions are top-level and should never capture"
                            );

                            let function_ptr_layout =
                                ProcLayout::from_raw_named(env.arena, lambda_name, raw);
                            procs.insert_passed_by_name(
                                env,
                                arg_var,
                                lambda_name,
                                function_ptr_layout,
                                layout_cache,
                            );

                            construct_closure_data(
                                env,
                                procs,
                                layout_cache,
                                lambda_set,
                                lambda_name,
                                &[],
                                assign_to,
                                env.arena.alloc(result),
                            )
                        }
                        _ => {
                            // This is an imported ZAT that returns either a value, or the closure
                            // data for a lambda set.
                            let layout = match raw {
                                RawFunctionLayout::ZeroArgumentThunk(layout) => layout,
                                RawFunctionLayout::Function(_, lambda_set, _) => layout_cache
                                    .put_in_direct_no_semantic(LayoutRepr::LambdaSet(lambda_set)),
                            };

                            let raw = RawFunctionLayout::ZeroArgumentThunk(layout);
                            let lambda_name = LambdaName::no_niche(original);
                            let top_level = ProcLayout::from_raw_named(env.arena, lambda_name, raw);

                            procs.insert_passed_by_name(
                                env,
                                arg_var,
                                lambda_name,
                                top_level,
                                layout_cache,
                            );

                            force_thunk(env, original, layout, assign_to, env.arena.alloc(result))
                        }
                    }
                }

                _ => {
                    // danger: a foreign symbol may not be specialized!
                    debug_assert!(
                        !env.is_imported_symbol(original),
                        "symbol {:?} while processing module {:?}",
                        original,
                        (env.home, &arg_var),
                    );

                    // Replaces references of `assign_to` in the rest of the block with `original`,
                    // since we don't actually need to specialize the original symbol to a value.
                    //
                    // This usually means we are using a symbol received from a joinpoint.
                    let mut result = result.clone();
                    substitute_in_exprs(env.arena, &mut result, assign_to, original);
                    result
                }
            }
        }

        Some(partial_proc) => {
            let arg_var = arg_var.unwrap_or(partial_proc.annotation);
            // this symbol is a function, that is used by-name (e.g. as an argument to another
            // function). Register it with the current variable, then create a function pointer
            // to it in the IR.
            let res_layout = return_on_layout_error!(
                env,
                layout_cache.raw_from_var(env.arena, arg_var, env.subs),
                "specialize_symbol res_layout"
            );

            // we have three kinds of functions really. Plain functions, closures by capture,
            // and closures by unification. Here we record whether this function captures
            // anything.
            let captures = partial_proc.captured_symbols.captures();
            let captured = partial_proc.captured_symbols;

            match res_layout {
                RawFunctionLayout::Function(_, lambda_set, _) => {
                    if captures {
                        let symbols = match captured {
                            CapturedSymbols::Captured(captured_symbols) => {
                                Vec::from_iter_in(captured_symbols.iter(), env.arena)
                                    .into_bump_slice()
                            }
                            CapturedSymbols::None => unreachable!(),
                        };

                        let lambda_name = find_lambda_name(
                            env,
                            layout_cache,
                            lambda_set,
                            original,
                            symbols.iter().copied(),
                        );

                        // define the function pointer
                        let function_ptr_layout =
                            ProcLayout::from_raw_named(env.arena, lambda_name, res_layout);

                        // this is a closure by capture, meaning it itself captures local variables.
                        procs.insert_passed_by_name(
                            env,
                            arg_var,
                            lambda_name,
                            function_ptr_layout,
                            layout_cache,
                        );

                        let closure_data = assign_to;

                        construct_closure_data(
                            env,
                            procs,
                            layout_cache,
                            lambda_set,
                            lambda_name,
                            symbols.iter().copied(),
                            closure_data,
                            env.arena.alloc(result),
                        )
                    } else if procs.is_module_thunk(original) {
                        // this is a 0-argument thunk

                        // TODO suspicious
                        // let layout = Layout::Closure(argument_layouts, lambda_set, ret_layout);
                        // panic!("suspicious");
                        let layout = lambda_set.full_layout;
                        let top_level = ProcLayout::new(env.arena, &[], Niche::NONE, layout);
                        procs.insert_passed_by_name(
                            env,
                            arg_var,
                            LambdaName::no_niche(original),
                            top_level,
                            layout_cache,
                        );

                        force_thunk(env, original, layout, assign_to, env.arena.alloc(result))
                    } else {
                        // even though this function may not itself capture,
                        // unification may still cause it to have an extra argument
                        let lambda_name =
                            find_lambda_name(env, layout_cache, lambda_set, original, &[]);

                        debug_assert!(lambda_name.no_captures());

                        // define the function pointer
                        let function_ptr_layout =
                            ProcLayout::from_raw_named(env.arena, lambda_name, res_layout);

                        procs.insert_passed_by_name(
                            env,
                            arg_var,
                            lambda_name,
                            function_ptr_layout,
                            layout_cache,
                        );

                        construct_closure_data(
                            env,
                            procs,
                            layout_cache,
                            lambda_set,
                            lambda_name,
                            &[],
                            assign_to,
                            env.arena.alloc(result),
                        )
                    }
                }
                RawFunctionLayout::ZeroArgumentThunk(ret_layout) => {
                    // this is a 0-argument thunk
                    let top_level = ProcLayout::new(env.arena, &[], Niche::NONE, ret_layout);
                    procs.insert_passed_by_name(
                        env,
                        arg_var,
                        LambdaName::no_niche(original),
                        top_level,
                        layout_cache,
                    );

                    force_thunk(
                        env,
                        original,
                        ret_layout,
                        assign_to,
                        env.arena.alloc(result),
                    )
                }
            }
        }
    }
}

fn assign_to_symbol<'a>(
    env: &mut Env<'a, '_>,
    procs: &mut Procs<'a>,
    layout_cache: &mut LayoutCache<'a>,
    arg_var: Variable,
    loc_arg: Loc<roc_can::expr::Expr>,
    symbol: Symbol,
    result: Stmt<'a>,
) -> Stmt<'a> {
    use ReuseSymbol::*;
    match can_reuse_symbol(env, layout_cache, procs, &loc_arg.value, arg_var) {
        Imported(original) | LocalFunction(original) | UnspecializedExpr(original) => {
            // for functions we must make sure they are specialized correctly
            specialize_symbol(
                env,
                procs,
                layout_cache,
                Some(arg_var),
                symbol,
                env.arena.alloc(result),
                original,
            )
        }
        Value(_symbol) => result,
        NotASymbol => with_hole(
            env,
            loc_arg.value,
            arg_var,
            procs,
            layout_cache,
            symbol,
            env.arena.alloc(result),
        ),
    }
}

fn assign_to_symbols<'a, I>(
    env: &mut Env<'a, '_>,
    procs: &mut Procs<'a>,
    layout_cache: &mut LayoutCache<'a>,
    iter: I,
    mut result: Stmt<'a>,
) -> Stmt<'a>
where
    I: Iterator<Item = ((Variable, Loc<roc_can::expr::Expr>), &'a Symbol)>,
{
    for ((arg_var, loc_arg), symbol) in iter {
        result = assign_to_symbol(env, procs, layout_cache, arg_var, loc_arg, *symbol, result);
    }

    result
}

fn add_needed_external<'a>(
    procs: &mut Procs<'a>,
    env: &mut Env<'a, '_>,
    fn_var: Variable,
    name: LambdaName<'a>,
) {
    // call of a function that is not in this module
    use hashbrown::hash_map::Entry::{Occupied, Vacant};

    let existing = match procs.externals_we_need.entry(name.name().module_id()) {
        Vacant(entry) => entry.insert(ExternalSpecializations::new()),
        Occupied(entry) => entry.into_mut(),
    };

    roc_tracing::debug!(proc_name = ?name, ?fn_var, fn_content = ?roc_types::subs::SubsFmtContent(env.subs.get_content_without_compacting(fn_var), env.subs), "needed external");

    existing.insert_external(name, env.subs, fn_var);
}

fn build_call<'a>(
    _env: &mut Env<'a, '_>,
    call: Call<'a>,
    assigned: Symbol,
    return_layout: InLayout<'a>,
    hole: &'a Stmt<'a>,
) -> Stmt<'a> {
    Stmt::Let(assigned, Expr::Call(call), return_layout, hole)
}

/// See https://github.com/roc-lang/roc/issues/1549
///
/// What happened is that a function has a type error, but the arguments are not processed.
/// That means specializations were missing. Normally that is not a problem, but because
/// of our closure strategy, internal functions can "leak". That's what happened here.
///
/// The solution is to evaluate the arguments as normal, and only when calling the function give an error
fn evaluate_arguments_then_runtime_error<'a>(
    env: &mut Env<'a, '_>,
    procs: &mut Procs<'a>,
    layout_cache: &mut LayoutCache<'a>,
    msg: String,
    loc_args: std::vec::Vec<(Variable, Loc<roc_can::expr::Expr>)>,
) -> Stmt<'a> {
    let arena = env.arena;

    // eventually we will throw this runtime error
    let result = runtime_error(env, env.arena.alloc(msg));

    // but, we also still evaluate and specialize the arguments to give better error messages
    let arg_symbols = Vec::from_iter_in(
        loc_args.iter().map(|(var, arg_expr)| {
            possible_reuse_symbol_or_specialize(env, procs, layout_cache, &arg_expr.value, *var)
        }),
        arena,
    )
    .into_bump_slice();

    let iter = loc_args.into_iter().rev().zip(arg_symbols.iter().rev());
    assign_to_symbols(env, procs, layout_cache, iter, result)
}

#[allow(clippy::too_many_arguments)]
fn call_by_name<'a>(
    env: &mut Env<'a, '_>,
    procs: &mut Procs<'a>,
    fn_var: Variable,
    proc_name: Symbol,
    loc_args: std::vec::Vec<(Variable, Loc<roc_can::expr::Expr>)>,
    layout_cache: &mut LayoutCache<'a>,
    assigned: Symbol,
    hole: &'a Stmt<'a>,
) -> Stmt<'a> {
    // Register a pending_specialization for this function
    match layout_cache.raw_from_var(env.arena, fn_var, env.subs) {
        Err(LayoutProblem::UnresolvedTypeVar(var)) => {
            let msg = format!(
                "Hit an unresolved type variable {var:?} when creating a layout for {proc_name:?} (var {fn_var:?})"
            );

            evaluate_arguments_then_runtime_error(env, procs, layout_cache, msg, loc_args)
        }
        Err(LayoutProblem::Erroneous) => {
            let msg = format!("Hit an erroneous type when creating a layout for {proc_name:?}");

            evaluate_arguments_then_runtime_error(env, procs, layout_cache, msg, loc_args)
        }
        Ok(RawFunctionLayout::Function(arg_layouts, lambda_set, ret_layout)) => {
            if procs.is_module_thunk(proc_name) {
                if loc_args.is_empty() {
                    call_by_name_module_thunk(
                        env,
                        procs,
                        fn_var,
                        proc_name,
                        lambda_set.full_layout,
                        layout_cache,
                        assigned,
                        hole,
                    )
                } else {
                    // here we turn a call to a module thunk into forcing of that thunk
                    // the thunk represents the closure environment for the body, so we then match
                    // on the closure environment to perform the call that the body represents.
                    //
                    // Example:
                    //
                    // > main = parseA  "foo" "bar"
                    // > parseA = Str.concat

                    let closure_data_symbol = env.unique_symbol();

                    let arena = env.arena;
                    let arg_symbols = Vec::from_iter_in(
                        loc_args.iter().map(|(arg_var, arg_expr)| {
                            possible_reuse_symbol_or_specialize(
                                env,
                                procs,
                                layout_cache,
                                &arg_expr.value,
                                *arg_var,
                            )
                        }),
                        arena,
                    )
                    .into_bump_slice();

                    debug_assert_eq!(arg_symbols.len(), arg_layouts.len());

                    let result = match_on_lambda_set(
                        env,
                        layout_cache,
                        procs,
                        lambda_set,
                        closure_data_symbol,
                        arg_symbols,
                        arg_layouts,
                        ret_layout,
                        assigned,
                        hole,
                    );

                    let result = call_by_name_module_thunk(
                        env,
                        procs,
                        fn_var,
                        proc_name,
                        lambda_set.full_layout,
                        layout_cache,
                        closure_data_symbol,
                        env.arena.alloc(result),
                    );

                    let iter = loc_args.into_iter().rev().zip(arg_symbols.iter().rev());
                    assign_to_symbols(env, procs, layout_cache, iter, result)
                }
            } else {
                call_by_name_help(
                    env,
                    procs,
                    fn_var,
                    proc_name,
                    loc_args,
                    lambda_set,
                    arg_layouts,
                    ret_layout,
                    layout_cache,
                    assigned,
                    hole,
                )
            }
        }
        Ok(RawFunctionLayout::ZeroArgumentThunk(ret_layout)) => {
            if procs.is_module_thunk(proc_name) {
                // here we turn a call to a module thunk into  forcing of that thunk
                call_by_name_module_thunk(
                    env,
                    procs,
                    fn_var,
                    proc_name,
                    ret_layout,
                    layout_cache,
                    assigned,
                    hole,
                )
            } else if env.is_imported_symbol(proc_name) {
                add_needed_external(procs, env, fn_var, LambdaName::no_niche(proc_name));
                force_thunk(env, proc_name, ret_layout, assigned, hole)
            } else {
                panic!("most likely we're trying to call something that is not a function");
            }
        }
    }
}

#[allow(clippy::too_many_arguments)]
fn call_by_name_help<'a>(
    env: &mut Env<'a, '_>,
    procs: &mut Procs<'a>,
    fn_var: Variable,
    proc_name: Symbol,
    loc_args: std::vec::Vec<(Variable, Loc<roc_can::expr::Expr>)>,
    lambda_set: LambdaSet<'a>,
    argument_layouts: &'a [InLayout<'a>],
    ret_layout: InLayout<'a>,
    layout_cache: &mut LayoutCache<'a>,
    assigned: Symbol,
    hole: &'a Stmt<'a>,
) -> Stmt<'a> {
    let original_fn_var = fn_var;
    let arena = env.arena;

    // the arguments given to the function, stored in symbols
    let mut field_symbols = Vec::with_capacity_in(loc_args.len(), arena);
    field_symbols.extend(loc_args.iter().map(|(arg_var, arg_expr)| {
        possible_reuse_symbol_or_specialize(env, procs, layout_cache, &arg_expr.value, *arg_var)
    }));

    // THEORY: with a call by name, there are three options:
    //   - this is actually a thunk, and the lambda set is empty
    //   - the name references a function directly, like `main = \x -> ...`. In this case the
    //     lambda set includes only the function itself, and hence there is exactly one captures
    //     niche for the function.
    //   - the name references a value that yields a function, like
    //     `main = if b then \x -> .. else \y -> ..`. In that case the name being called never
    //     actually appears in the lambda set, and in fact has no capture set, and hence no
    //     captures niche.
    // So, if this function has any captures niche, it will be the first one.
    let mut iter_lambda_names = lambda_set
        .iter_set()
        .filter(|lam_name| lam_name.name() == proc_name);
    let proc_name = match iter_lambda_names.next() {
        Some(name) => {
            debug_assert!(
                iter_lambda_names.next().is_none(),
                "Somehow, call by name for {proc_name:?} has multiple capture niches: {lambda_set:?}"
            );
            name
        }
        None => LambdaName::no_niche(proc_name),
    };

    // If required, add an extra argument to the layout that is the captured environment
    // afterwards, we MUST make sure the number of arguments in the layout matches the
    // number of arguments actually passed.
    let top_level_layout = {
        let argument_layouts =
            lambda_set.extend_argument_list_for_named(env.arena, proc_name, argument_layouts);
        ProcLayout::new(env.arena, argument_layouts, proc_name.niche(), ret_layout)
    };

    // the variables of the given arguments
    let mut pattern_vars = Vec::with_capacity_in(loc_args.len(), arena);
    for (var, _) in &loc_args {
        match layout_cache.from_var(env.arena, *var, env.subs) {
            Ok(_) => {
                pattern_vars.push(*var);
            }
            Err(_) => {
                // One of this function's arguments code gens to a runtime error,
                // so attempting to call it will immediately crash.
                return runtime_error(env, "TODO runtime error for invalid layout");
            }
        }
    }

    // If we've already specialized this one, no further work is needed.
    if procs
        .specialized
        .is_specialized(proc_name.name(), &top_level_layout)
    {
        debug_assert_eq!(
            argument_layouts.len(),
            field_symbols.len(),
            "see call_by_name for background (scroll down a bit), function is {proc_name:?}",
        );
        call_specialized_proc(
            env,
            procs,
            proc_name,
            lambda_set,
            RawFunctionLayout::Function(argument_layouts, lambda_set, ret_layout),
            top_level_layout,
            field_symbols.into_bump_slice(),
            loc_args,
            layout_cache,
            assigned,
            hole,
        )
    } else if env.is_imported_symbol(proc_name.name())
        || env.is_unloaded_derived_symbol(proc_name.name(), procs)
    {
        add_needed_external(procs, env, original_fn_var, proc_name);

        debug_assert_ne!(proc_name.name().module_id(), ModuleId::ATTR);

        if procs.is_imported_module_thunk(proc_name.name()) {
            force_thunk(
                env,
                proc_name.name(),
                lambda_set.full_layout,
                assigned,
                hole,
            )
        } else if field_symbols.is_empty() {
            // this is a case like `Str.concat`, an imported standard function, applied to zero arguments

            // imported symbols cannot capture anything
            let captured = &[];
            debug_assert!(proc_name.no_captures());

            construct_closure_data(
                env,
                procs,
                layout_cache,
                lambda_set,
                proc_name,
                captured,
                assigned,
                hole,
            )
        } else {
            debug_assert_eq!(
                argument_layouts.len(),
                field_symbols.len(),
                "see call_by_name for background (scroll down a bit), function is {proc_name:?}",
            );

            let field_symbols = field_symbols.into_bump_slice();

            let call = self::Call {
                call_type: CallType::ByName {
                    name: proc_name,
                    ret_layout,
                    arg_layouts: argument_layouts,
                    specialization_id: env.next_call_specialization_id(),
                },
                arguments: field_symbols,
            };

            let result = build_call(env, call, assigned, ret_layout, hole);

            let iter = loc_args.into_iter().rev().zip(field_symbols.iter().rev());
            assign_to_symbols(env, procs, layout_cache, iter, result)
        }
    } else {
        // When requested (that is, when procs.pending_specializations is `Some`),
        // store a pending specialization rather than specializing immediately.
        //
        // We do this so that we can do specialization in two passes: first,
        // build the mono_expr with all the specialized calls in place (but
        // no specializations performed yet), and then second, *after*
        // de-duplicating requested specializations (since multiple modules
        // which could be getting monomorphized in parallel might request
        // the same specialization independently), we work through the
        // queue of pending specializations to complete each specialization
        // exactly once.
        if procs.is_module_thunk(proc_name.name()) {
            debug_assert!(top_level_layout.arguments.is_empty());
        }

        let needs_suspended_specialization =
            procs.symbol_needs_suspended_specialization(proc_name.name());
        match (
            &mut procs.pending_specializations,
            needs_suspended_specialization,
        ) {
            (PendingSpecializations::Finding(suspended), _)
            | (PendingSpecializations::Making(suspended), true) => {
                debug_assert!(!env.is_imported_symbol(proc_name.name()));

                // register the pending specialization, so this gets code genned later
                suspended.specialization(env.subs, proc_name, top_level_layout, fn_var);

                debug_assert_eq!(
                    argument_layouts.len(),
                    field_symbols.len(),
                    "see call_by_name for background (scroll down a bit), function is {proc_name:?}",
                );

                let field_symbols = field_symbols.into_bump_slice();

                call_specialized_proc(
                    env,
                    procs,
                    proc_name,
                    lambda_set,
                    RawFunctionLayout::Function(argument_layouts, lambda_set, ret_layout),
                    top_level_layout,
                    field_symbols,
                    loc_args,
                    layout_cache,
                    assigned,
                    hole,
                )
            }
            (PendingSpecializations::Making(_), false) => {
                let opt_partial_proc = procs.partial_procs.symbol_to_id(proc_name.name());

                let field_symbols = field_symbols.into_bump_slice();

                match opt_partial_proc {
                    Some(partial_proc) => {
                        // Mark this proc as in-progress, so if we're dealing with
                        // mutually recursive functions, we don't loop forever.
                        // (We had a bug around this before this system existed!)
                        procs
                            .specialized
                            .mark_in_progress(proc_name.name(), top_level_layout);

                        match specialize_variable(
                            env,
                            procs,
                            proc_name,
                            layout_cache,
                            fn_var,
                            partial_proc,
                        ) {
                            Ok((proc, layout)) => {
                                let proc_name = proc.name;
                                let function_layout =
                                    ProcLayout::from_raw_named(env.arena, proc_name, layout);
                                procs.specialized.insert_specialized(
                                    proc_name.name(),
                                    function_layout,
                                    proc,
                                );

                                // now we just call our freshly-specialized function
                                call_specialized_proc(
                                    env,
                                    procs,
                                    proc_name,
                                    lambda_set,
                                    layout,
                                    function_layout,
                                    field_symbols,
                                    loc_args,
                                    layout_cache,
                                    assigned,
                                    hole,
                                )
                            }
                            Err(SpecializeFailure { attempted_layout }) => {
                                let proc = generate_runtime_error_function(
                                    env,
                                    proc_name,
                                    attempted_layout,
                                );

                                let proc_name = proc.name;
                                let function_layout = ProcLayout::from_raw_named(
                                    env.arena,
                                    proc_name,
                                    attempted_layout,
                                );
                                procs.specialized.insert_specialized(
                                    proc_name.name(),
                                    function_layout,
                                    proc,
                                );

                                call_specialized_proc(
                                    env,
                                    procs,
                                    proc_name,
                                    lambda_set,
                                    attempted_layout,
                                    function_layout,
                                    field_symbols,
                                    loc_args,
                                    layout_cache,
                                    assigned,
                                    hole,
                                )
                            }
                        }
                    }

                    None => {
                        unreachable!("Proc name {:?} is invalid", proc_name)
                    }
                }
            }
        }
    }
}

#[allow(clippy::too_many_arguments)]
fn call_by_name_module_thunk<'a>(
    env: &mut Env<'a, '_>,
    procs: &mut Procs<'a>,
    fn_var: Variable,
    proc_name: Symbol,
    ret_layout: InLayout<'a>,
    layout_cache: &mut LayoutCache<'a>,
    assigned: Symbol,
    hole: &'a Stmt<'a>,
) -> Stmt<'a> {
    let top_level_layout = ProcLayout::new(env.arena, &[], Niche::NONE, ret_layout);

    let inner_layout = ret_layout;

    // If we've already specialized this one, no further work is needed.
    let already_specialized = procs
        .specialized
        .is_specialized(proc_name, &top_level_layout);

    if already_specialized {
        force_thunk(env, proc_name, inner_layout, assigned, hole)
    } else {
        // When requested (that is, when procs.pending_specializations is `Some`),
        // store a pending specialization rather than specializing immediately.
        //
        // We do this so that we can do specialization in two passes: first,
        // build the mono_expr with all the specialized calls in place (but
        // no specializations performed yet), and then second, *after*
        // de-duplicating requested specializations (since multiple modules
        // which could be getting monomorphized in parallel might request
        // the same specialization independently), we work through the
        // queue of pending specializations to complete each specialization
        // exactly once.
        if procs.is_module_thunk(proc_name) {
            debug_assert!(top_level_layout.arguments.is_empty());
        }

        let needs_suspended_specialization = procs.symbol_needs_suspended_specialization(proc_name);
        match (
            &mut procs.pending_specializations,
            needs_suspended_specialization,
        ) {
            (PendingSpecializations::Finding(suspended), _)
            | (PendingSpecializations::Making(suspended), true) => {
                debug_assert!(!env.is_imported_symbol(proc_name));

                // register the pending specialization, so this gets code genned later
                suspended.specialization(
                    env.subs,
                    LambdaName::no_niche(proc_name),
                    top_level_layout,
                    fn_var,
                );

                force_thunk(env, proc_name, inner_layout, assigned, hole)
            }
            (PendingSpecializations::Making(_), false) => {
                let opt_partial_proc = procs.partial_procs.symbol_to_id(proc_name);

                match opt_partial_proc {
                    Some(partial_proc) => {
                        // Mark this proc as in-progress, so if we're dealing with
                        // mutually recursive functions, we don't loop forever.
                        // (We had a bug around this before this system existed!)
                        procs
                            .specialized
                            .mark_in_progress(proc_name, top_level_layout);

                        match specialize_variable(
                            env,
                            procs,
                            LambdaName::no_niche(proc_name),
                            layout_cache,
                            fn_var,
                            partial_proc,
                        ) {
                            Ok((proc, raw_layout)) => {
                                debug_assert!(
                                    raw_layout.is_zero_argument_thunk(),
                                    "but actually {raw_layout:?}"
                                );

                                let was_present = procs
                                    .specialized
                                    .remove_specialized(proc_name, &top_level_layout);
                                debug_assert!(was_present);

                                procs.specialized.insert_specialized(
                                    proc_name,
                                    top_level_layout,
                                    proc,
                                );

                                force_thunk(env, proc_name, inner_layout, assigned, hole)
                            }
                            Err(SpecializeFailure { attempted_layout }) => {
                                let proc = generate_runtime_error_function(
                                    env,
                                    LambdaName::no_niche(proc_name),
                                    attempted_layout,
                                );

                                let was_present = procs
                                    .specialized
                                    .remove_specialized(proc_name, &top_level_layout);
                                debug_assert!(was_present);

                                procs.specialized.insert_specialized(
                                    proc_name,
                                    top_level_layout,
                                    proc,
                                );

                                force_thunk(env, proc_name, inner_layout, assigned, hole)
                            }
                        }
                    }

                    None => {
                        unreachable!("Proc name {:?} is invalid", proc_name)
                    }
                }
            }
        }
    }
}

#[allow(clippy::too_many_arguments)]
fn call_specialized_proc<'a>(
    env: &mut Env<'a, '_>,
    procs: &mut Procs<'a>,
    proc_name: LambdaName<'a>,
    lambda_set: LambdaSet<'a>,
    layout: RawFunctionLayout<'a>,
    function_layout: ProcLayout<'a>,
    field_symbols: &'a [Symbol],
    loc_args: std::vec::Vec<(Variable, Loc<roc_can::expr::Expr>)>,
    layout_cache: &mut LayoutCache<'a>,
    assigned: Symbol,
    hole: &'a Stmt<'a>,
) -> Stmt<'a> {
    if field_symbols.is_empty() {
        debug_assert!(loc_args.is_empty());

        // This happens when we return a function, e.g.
        //
        // foo = Num.add
        //
        // Even though the layout (and type) are functions,
        // there are no arguments. This confuses our IR,
        // and we have to fix it here.
        match layout {
            RawFunctionLayout::Function(_, lambda_set, _) => {
                // when the body is a closure, the function will return the closure environment
                let call = self::Call {
                    call_type: CallType::ByName {
                        name: proc_name,
                        ret_layout: function_layout.result,
                        arg_layouts: function_layout.arguments,
                        specialization_id: env.next_call_specialization_id(),
                    },
                    arguments: field_symbols,
                };

                // the closure argument is already added here (to get the right specialization)
                // but now we need to remove it because the `match_on_lambda_set` will add it again
                build_call(env, call, assigned, lambda_set.full_layout, hole)
            }
            RawFunctionLayout::ZeroArgumentThunk(_) => {
                unreachable!()
            }
        }
    } else {
        let iter = loc_args.into_iter().rev().zip(field_symbols.iter().rev());

        match procs
            .partial_procs
            .get_symbol(proc_name.name())
            .map(|pp| &pp.captured_symbols)
        {
            Some(&CapturedSymbols::Captured(captured_symbols)) => {
                let symbols =
                    Vec::from_iter_in(captured_symbols.iter(), env.arena).into_bump_slice();

                let closure_data_symbol = env.unique_symbol();

                // the closure argument is already added here (to get the right specialization)
                // but now we need to remove it because the `match_on_lambda_set` will add it again
                let mut argument_layouts =
                    Vec::from_iter_in(function_layout.arguments.iter().copied(), env.arena);
                argument_layouts.pop().unwrap();

                debug_assert_eq!(argument_layouts.len(), field_symbols.len(),);

                let new_hole = match_on_lambda_set(
                    env,
                    layout_cache,
                    procs,
                    lambda_set,
                    closure_data_symbol,
                    field_symbols,
                    argument_layouts.into_bump_slice(),
                    function_layout.result,
                    assigned,
                    hole,
                );

                let result = construct_closure_data(
                    env,
                    procs,
                    layout_cache,
                    lambda_set,
                    proc_name,
                    symbols.iter().copied(),
                    closure_data_symbol,
                    env.arena.alloc(new_hole),
                );

                assign_to_symbols(env, procs, layout_cache, iter, result)
            }
            _ => {
                debug_assert_eq!(
                    function_layout.arguments.len(),
                    field_symbols.len(),
                    "function {:?} with layout {:#?} expects {:?} arguments, but is applied to {:?}",
                    proc_name,
                    function_layout,
                    function_layout.arguments.len(),
                    field_symbols.len(),
                );

                let call = self::Call {
                    call_type: CallType::ByName {
                        name: proc_name,
                        ret_layout: function_layout.result,
                        arg_layouts: function_layout.arguments,
                        specialization_id: env.next_call_specialization_id(),
                    },
                    arguments: field_symbols,
                };

                let result = build_call(env, call, assigned, function_layout.result, hole);

                assign_to_symbols(env, procs, layout_cache, iter, result)
            }
        }
    }
}

fn assign_num_literal_expr<'a>(
    env: &mut Env<'a, '_>,
    layout_cache: &mut LayoutCache<'a>,
    assigned: Symbol,
    variable: Variable,
    num_str: &str,
    num_value: IntOrFloatValue,
    hole: &'a Stmt<'a>,
) -> Stmt<'a> {
    let layout = layout_cache
        .from_var(env.arena, variable, env.subs)
        .unwrap();
    let literal =
        make_num_literal(&layout_cache.interner, layout, num_str, num_value).to_expr_literal();

    Stmt::Let(assigned, Expr::Literal(literal), layout, hole)
}

type ToLowLevelCallArguments<'a> = (
    LambdaName<'a>,
    Symbol,
    Option<InLayout<'a>>,
    CallSpecId,
    UpdateModeId,
);

/// Use the lambda set to figure out how to make a lowlevel call
#[allow(clippy::too_many_arguments)]
fn lowlevel_match_on_lambda_set<'a, ToLowLevelCall>(
    env: &mut Env<'a, '_>,
    layout_cache: &LayoutCache<'a>,
    lambda_set: LambdaSet<'a>,
    op: LowLevel,
    closure_data_symbol: Symbol,
    to_lowlevel_call: ToLowLevelCall,
    return_layout: InLayout<'a>,
    assigned: Symbol,
    hole: &'a Stmt<'a>,
) -> Stmt<'a>
where
    ToLowLevelCall: Fn(ToLowLevelCallArguments<'a>) -> Call<'a> + Copy,
{
    match lambda_set.call_by_name_options(&layout_cache.interner) {
        ClosureCallOptions::Void => empty_lambda_set_error(env),
        ClosureCallOptions::Union(union_layout) => {
            let closure_tag_id_symbol = env.unique_symbol();

            let result = lowlevel_union_lambda_set_to_switch(
                env,
                lambda_set.iter_set(),
                closure_tag_id_symbol,
                union_layout.tag_id_layout(),
                closure_data_symbol,
                lambda_set.is_represented(&layout_cache.interner),
                to_lowlevel_call,
                return_layout,
                assigned,
                hole,
            );

            // extract & assign the closure_tag_id_symbol
            let expr = Expr::GetTagId {
                structure: closure_data_symbol,
                union_layout,
            };

            Stmt::Let(
                closure_tag_id_symbol,
                expr,
                union_layout.tag_id_layout(),
                env.arena.alloc(result),
            )
        }
        ClosureCallOptions::Struct { .. } => match lambda_set.iter_set().next() {
            Some(lambda_name) => {
                let call_spec_id = env.next_call_specialization_id();
                let update_mode = env.next_update_mode_id();
                let call = to_lowlevel_call((
                    lambda_name,
                    closure_data_symbol,
                    lambda_set.is_represented(&layout_cache.interner),
                    call_spec_id,
                    update_mode,
                ));

                build_call(env, call, assigned, return_layout, env.arena.alloc(hole))
            }
            None => {
                eprintln!(
                    "a function passed to `{op:?}` LowLevel call has an empty lambda set!
                     The most likely reason is that some symbol you use is not in scope.
                    "
                );

                hole.clone()
            }
        },
        ClosureCallOptions::UnwrappedCapture(_) => {
            let lambda_name = lambda_set
                .iter_set()
                .next()
                .expect("no function in lambda set");

            let call_spec_id = env.next_call_specialization_id();
            let update_mode = env.next_update_mode_id();
            let call = to_lowlevel_call((
                lambda_name,
                closure_data_symbol,
                lambda_set.is_represented(&layout_cache.interner),
                call_spec_id,
                update_mode,
            ));

            build_call(env, call, assigned, return_layout, env.arena.alloc(hole))
        }
        ClosureCallOptions::EnumDispatch(repr) => match repr {
            EnumDispatch::Bool => {
                let closure_tag_id_symbol = closure_data_symbol;

                lowlevel_enum_lambda_set_to_switch(
                    env,
                    lambda_set.iter_set(),
                    closure_tag_id_symbol,
                    Layout::BOOL,
                    closure_data_symbol,
                    lambda_set.is_represented(&layout_cache.interner),
                    to_lowlevel_call,
                    return_layout,
                    assigned,
                    hole,
                )
            }
            EnumDispatch::U8 => {
                let closure_tag_id_symbol = closure_data_symbol;

                lowlevel_enum_lambda_set_to_switch(
                    env,
                    lambda_set.iter_set(),
                    closure_tag_id_symbol,
                    Layout::U8,
                    closure_data_symbol,
                    lambda_set.is_represented(&layout_cache.interner),
                    to_lowlevel_call,
                    return_layout,
                    assigned,
                    hole,
                )
            }
        },
    }
}

#[allow(clippy::too_many_arguments)]
fn lowlevel_union_lambda_set_to_switch<'a, ToLowLevelCall>(
    env: &mut Env<'a, '_>,
    lambda_set: impl ExactSizeIterator<Item = LambdaName<'a>> + 'a,
    closure_tag_id_symbol: Symbol,
    closure_tag_id_layout: InLayout<'a>,
    closure_data_symbol: Symbol,
    closure_env_layout: Option<InLayout<'a>>,
    to_lowlevel_call: ToLowLevelCall,
    return_layout: InLayout<'a>,
    assigned: Symbol,
    hole: &'a Stmt<'a>,
) -> Stmt<'a>
where
    ToLowLevelCall: Fn(ToLowLevelCallArguments<'a>) -> Call<'a> + Copy,
{
    debug_assert_ne!(lambda_set.len(), 0);

    let join_point_id = JoinPointId(env.unique_symbol());

    let mut branches = Vec::with_capacity_in(lambda_set.len(), env.arena);

    for (i, lambda_name) in lambda_set.into_iter().enumerate() {
        let assigned = env.unique_symbol();

        let hole = Stmt::Jump(join_point_id, env.arena.alloc([assigned]));

        let call_spec_id = env.next_call_specialization_id();
        let update_mode = env.next_update_mode_id();
        let call = to_lowlevel_call((
            lambda_name,
            closure_data_symbol,
            closure_env_layout,
            call_spec_id,
            update_mode,
        ));
        let stmt = build_call(env, call, assigned, return_layout, env.arena.alloc(hole));

        branches.push((i as u64, BranchInfo::None, stmt));
    }

    let default_branch = {
        let (_, info, stmt) = branches.pop().unwrap();

        (info, &*env.arena.alloc(stmt))
    };

    let switch = Stmt::Switch {
        cond_symbol: closure_tag_id_symbol,
        cond_layout: closure_tag_id_layout,
        branches: branches.into_bump_slice(),
        default_branch,
        ret_layout: return_layout,
    };

    let param = Param {
        symbol: assigned,
        layout: return_layout,
        ownership: Ownership::Owned,
    };

    Stmt::Join {
        id: join_point_id,
        parameters: &*env.arena.alloc([param]),
        body: hole,
        remainder: env.arena.alloc(switch),
    }
}

fn empty_lambda_set_error<'a>(env: &mut Env<'a, '_>) -> Stmt<'a> {
    let msg = "a Lambda Set is empty. Most likely there is a type error in your program.";
    runtime_error(env, msg)
}

/// Use the lambda set to figure out how to make a call-by-name
#[allow(clippy::too_many_arguments)]
fn match_on_lambda_set<'a>(
    env: &mut Env<'a, '_>,
    layout_cache: &LayoutCache<'a>,
    procs: &mut Procs<'a>,
    lambda_set: LambdaSet<'a>,
    closure_data_symbol: Symbol,
    argument_symbols: &'a [Symbol],
    argument_layouts: &'a [InLayout<'a>],
    return_layout: InLayout<'a>,
    assigned: Symbol,
    hole: &'a Stmt<'a>,
) -> Stmt<'a> {
    match lambda_set.call_by_name_options(&layout_cache.interner) {
        ClosureCallOptions::Void => empty_lambda_set_error(env),
        ClosureCallOptions::Union(union_layout) => {
            let closure_tag_id_symbol = env.unique_symbol();

            let result = union_lambda_set_to_switch(
                env,
                lambda_set,
                closure_tag_id_symbol,
                union_layout.tag_id_layout(),
                closure_data_symbol,
                argument_symbols,
                argument_layouts,
                return_layout,
                assigned,
                hole,
            );

            // extract & assign the closure_tag_id_symbol
            let expr = Expr::GetTagId {
                structure: closure_data_symbol,
                union_layout,
            };

            Stmt::Let(
                closure_tag_id_symbol,
                expr,
                union_layout.tag_id_layout(),
                env.arena.alloc(result),
            )
        }
        ClosureCallOptions::Struct(field_layouts) => {
            let function_symbol = match lambda_set.iter_set().next() {
                Some(function_symbol) => function_symbol,
                None => {
                    // Lambda set is empty, so this function is never called; synthesize a function
                    // that always yields a runtime error.
                    let name = env.unique_symbol();
                    let lambda_name = LambdaName::no_niche(name);
                    let function_layout =
                        RawFunctionLayout::Function(argument_layouts, lambda_set, return_layout);
                    let proc = generate_runtime_error_function(env, lambda_name, function_layout);
                    let top_level =
                        ProcLayout::from_raw_named(env.arena, lambda_name, function_layout);

                    procs.specialized.insert_specialized(name, top_level, proc);

                    lambda_name
                }
            };

            let closure_info = match field_layouts {
                [] => ClosureInfo::DoesNotCapture,
                _ => ClosureInfo::Captures {
                    lambda_set,
                    closure_data_symbol,
                },
            };

            union_lambda_set_branch_help(
                env,
                function_symbol,
                closure_info,
                argument_symbols,
                argument_layouts,
                return_layout,
                assigned,
                hole,
            )
        }
        ClosureCallOptions::UnwrappedCapture(_) => {
            let function_symbol = lambda_set
                .iter_set()
                .next()
                .expect("no function in lambda set");

            let closure_info = ClosureInfo::Captures {
                lambda_set,
                closure_data_symbol,
            };

            union_lambda_set_branch_help(
                env,
                function_symbol,
                closure_info,
                argument_symbols,
                argument_layouts,
                return_layout,
                assigned,
                hole,
            )
        }
        ClosureCallOptions::EnumDispatch(repr) => match repr {
            EnumDispatch::Bool => {
                let closure_tag_id_symbol = closure_data_symbol;

                enum_lambda_set_to_switch(
                    env,
                    lambda_set.iter_set(),
                    closure_tag_id_symbol,
                    Layout::BOOL,
                    argument_symbols,
                    argument_layouts,
                    return_layout,
                    assigned,
                    hole,
                )
            }
            EnumDispatch::U8 => {
                let closure_tag_id_symbol = closure_data_symbol;

                enum_lambda_set_to_switch(
                    env,
                    lambda_set.iter_set(),
                    closure_tag_id_symbol,
                    Layout::U8,
                    argument_symbols,
                    argument_layouts,
                    return_layout,
                    assigned,
                    hole,
                )
            }
        },
    }
}

#[allow(clippy::too_many_arguments)]
fn union_lambda_set_to_switch<'a>(
    env: &mut Env<'a, '_>,
    lambda_set: LambdaSet<'a>,
    closure_tag_id_symbol: Symbol,
    closure_tag_id_layout: InLayout<'a>,
    closure_data_symbol: Symbol,
    argument_symbols: &'a [Symbol],
    argument_layouts: &'a [InLayout<'a>],
    return_layout: InLayout<'a>,
    assigned: Symbol,
    hole: &'a Stmt<'a>,
) -> Stmt<'a> {
    if lambda_set.is_empty() {
        // NOTE this can happen if there is a type error somewhere. Since the lambda set is empty,
        // there is really nothing we can do here. We generate a runtime error here which allows
        // code gen to proceed. We then assume that we hit another (more descriptive) error before
        // hitting this one
        return empty_lambda_set_error(env);
    }

    let (opt_join, branch_assigned, branch_hole) = match hole {
        Stmt::Ret(_) => {
            // No need to jump to a joinpoint, inline the return in each statement as-is.
            // This makes further analyses, like TCO, easier as well.
            (None, assigned, hole)
        }
        _ => {
            let join_point_id = JoinPointId(env.unique_symbol());
            let assigned = env.unique_symbol();
            let hole = Stmt::Jump(join_point_id, env.arena.alloc([assigned]));

            (Some(join_point_id), assigned, &*env.arena.alloc(hole))
        }
    };

    let mut branches = Vec::with_capacity_in(lambda_set.len(), env.arena);

    for (i, lambda_name) in lambda_set.iter_set().enumerate() {
        let closure_info = if lambda_name.no_captures() {
            ClosureInfo::DoesNotCapture
        } else {
            ClosureInfo::Captures {
                lambda_set,
                closure_data_symbol,
            }
        };

        let stmt = union_lambda_set_branch(
            env,
            lambda_name,
            closure_info,
            argument_symbols,
            argument_layouts,
            return_layout,
            branch_assigned,
            branch_hole,
        );
        branches.push((i as u64, BranchInfo::None, stmt));
    }

    let default_branch = {
        let (_, info, stmt) = branches.pop().unwrap();

        (info, &*env.arena.alloc(stmt))
    };

    let switch = Stmt::Switch {
        cond_symbol: closure_tag_id_symbol,
        cond_layout: closure_tag_id_layout,
        branches: branches.into_bump_slice(),
        default_branch,
        ret_layout: return_layout,
    };

    match opt_join {
        None => switch,
        Some(join_point_id) => {
            let param = Param {
                symbol: assigned,
                layout: return_layout,
                ownership: Ownership::Owned,
            };

            Stmt::Join {
                id: join_point_id,
                parameters: &*env.arena.alloc([param]),
                body: hole,
                remainder: env.arena.alloc(switch),
            }
        }
    }
}

#[allow(clippy::too_many_arguments)]
fn union_lambda_set_branch<'a>(
    env: &mut Env<'a, '_>,
    lambda_name: LambdaName<'a>,
    closure_info: ClosureInfo<'a>,
    argument_symbols_slice: &'a [Symbol],
    argument_layouts_slice: &'a [InLayout<'a>],
    return_layout: InLayout<'a>,
    assigned: Symbol,
    hole: &'a Stmt<'a>,
) -> Stmt<'a> {
    union_lambda_set_branch_help(
        env,
        lambda_name,
        closure_info,
        argument_symbols_slice,
        argument_layouts_slice,
        return_layout,
        assigned,
        env.arena.alloc(hole),
    )
}

#[derive(Clone, Copy)]
enum ClosureInfo<'a> {
    Captures {
        closure_data_symbol: Symbol,
        /// The whole lambda set representation this closure is a variant of
        lambda_set: LambdaSet<'a>,
    },
    DoesNotCapture,
}

#[allow(clippy::too_many_arguments)]
fn union_lambda_set_branch_help<'a>(
    env: &mut Env<'a, '_>,
    lambda_name: LambdaName<'a>,
    closure_info: ClosureInfo<'a>,
    argument_symbols_slice: &'a [Symbol],
    argument_layouts_slice: &'a [InLayout<'a>],
    return_layout: InLayout<'a>,
    assigned: Symbol,
    hole: &'a Stmt<'a>,
) -> Stmt<'a> {
    let (argument_layouts, argument_symbols) = match closure_info {
        ClosureInfo::Captures {
            lambda_set,
            closure_data_symbol,
        } => {
            let argument_layouts = lambda_set.extend_argument_list_for_named(
                env.arena,
                lambda_name,
                argument_layouts_slice,
            );

            // Since this lambda captures, the arguments must have been extended.
            debug_assert!(argument_layouts.len() > argument_layouts_slice.len());
            // Extend symbols with the symbol of the closure environment.
            let mut argument_symbols =
                Vec::with_capacity_in(argument_symbols_slice.len() + 1, env.arena);
            argument_symbols.extend(argument_symbols_slice);
            argument_symbols.push(closure_data_symbol);

            (argument_layouts, argument_symbols.into_bump_slice())
        }
        ClosureInfo::DoesNotCapture => {
            // sometimes unification causes a function that does not itself capture anything
            // to still get a lambda set that does store information. We must not pass a closure
            // argument in this case

            (argument_layouts_slice, argument_symbols_slice)
        }
    };

    // build the call
    let call = self::Call {
        call_type: CallType::ByName {
            name: lambda_name,
            ret_layout: return_layout,
            arg_layouts: argument_layouts,
            specialization_id: env.next_call_specialization_id(),
        },
        arguments: argument_symbols,
    };

    build_call(env, call, assigned, return_layout, hole)
}

/// Switches over a enum lambda set, which may dispatch to different functions, none of which
/// capture.
#[allow(clippy::too_many_arguments)]
fn enum_lambda_set_to_switch<'a>(
    env: &mut Env<'a, '_>,
    lambda_set: impl ExactSizeIterator<Item = LambdaName<'a>>,
    closure_tag_id_symbol: Symbol,
    closure_tag_id_layout: InLayout<'a>,
    argument_symbols: &'a [Symbol],
    argument_layouts: &'a [InLayout<'a>],
    return_layout: InLayout<'a>,
    assigned: Symbol,
    hole: &'a Stmt<'a>,
) -> Stmt<'a> {
    debug_assert_ne!(lambda_set.len(), 0);

    let (opt_join, branch_assigned, branch_hole) = match hole {
        Stmt::Ret(_) => {
            // No need to jump to a joinpoint, inline the return in each statement as-is.
            // This makes further analyses, like TCO, easier as well.
            (None, assigned, hole)
        }
        _ => {
            let join_point_id = JoinPointId(env.unique_symbol());
            let assigned = env.unique_symbol();
            let hole = Stmt::Jump(join_point_id, env.arena.alloc([assigned]));

            (Some(join_point_id), assigned, &*env.arena.alloc(hole))
        }
    };

    let mut branches = Vec::with_capacity_in(lambda_set.len(), env.arena);

    for (i, lambda_name) in lambda_set.into_iter().enumerate() {
        let stmt = enum_lambda_set_branch(
            env,
            lambda_name,
            argument_symbols,
            argument_layouts,
            return_layout,
            branch_assigned,
            branch_hole,
        );
        branches.push((i as u64, BranchInfo::None, stmt));
    }

    let default_branch = {
        let (_, info, stmt) = branches.pop().unwrap();

        (info, &*env.arena.alloc(stmt))
    };

    let switch = Stmt::Switch {
        cond_symbol: closure_tag_id_symbol,
        cond_layout: closure_tag_id_layout,
        branches: branches.into_bump_slice(),
        default_branch,
        ret_layout: return_layout,
    };

    match opt_join {
        None => switch,
        Some(join_point_id) => {
            let param = Param {
                symbol: assigned,
                layout: return_layout,
                ownership: Ownership::Owned,
            };

            Stmt::Join {
                id: join_point_id,
                parameters: &*env.arena.alloc([param]),
                body: hole,
                remainder: env.arena.alloc(switch),
            }
        }
    }
}

/// A branch for an enum lambda set branch dispatch, which never capture!
#[allow(clippy::too_many_arguments)]
fn enum_lambda_set_branch<'a>(
    env: &mut Env<'a, '_>,
    lambda_name: LambdaName<'a>,
    argument_symbols: &'a [Symbol],
    argument_layouts: &'a [InLayout<'a>],
    return_layout: InLayout<'a>,
    assigned: Symbol,
    hole: &'a Stmt<'a>,
) -> Stmt<'a> {
    let call = self::Call {
        call_type: CallType::ByName {
            name: lambda_name,
            ret_layout: return_layout,
            arg_layouts: argument_layouts,
            specialization_id: env.next_call_specialization_id(),
        },
        arguments: argument_symbols,
    };
    build_call(env, call, assigned, return_layout, hole)
}

#[allow(clippy::too_many_arguments)]
fn lowlevel_enum_lambda_set_to_switch<'a, ToLowLevelCall>(
    env: &mut Env<'a, '_>,
    lambda_set: impl ExactSizeIterator<Item = LambdaName<'a>>,
    closure_tag_id_symbol: Symbol,
    closure_tag_id_layout: InLayout<'a>,
    closure_data_symbol: Symbol,
    closure_env_layout: Option<InLayout<'a>>,
    to_lowlevel_call: ToLowLevelCall,
    return_layout: InLayout<'a>,
    assigned: Symbol,
    hole: &'a Stmt<'a>,
) -> Stmt<'a>
where
    ToLowLevelCall: Fn(ToLowLevelCallArguments<'a>) -> Call<'a> + Copy,
{
    debug_assert_ne!(lambda_set.len(), 0);

    let join_point_id = JoinPointId(env.unique_symbol());

    let mut branches = Vec::with_capacity_in(lambda_set.len(), env.arena);

    for (i, function_symbol) in lambda_set.into_iter().enumerate() {
        let result_symbol = env.unique_symbol();

        let hole = Stmt::Jump(join_point_id, env.arena.alloc([result_symbol]));

        let call_spec_id = env.next_call_specialization_id();
        let update_mode = env.next_update_mode_id();
        let call = to_lowlevel_call((
            function_symbol,
            closure_data_symbol,
            closure_env_layout,
            call_spec_id,
            update_mode,
        ));
        let stmt = build_call(
            env,
            call,
            result_symbol,
            return_layout,
            env.arena.alloc(hole),
        );

        branches.push((i as u64, BranchInfo::None, stmt));
    }

    let default_branch = {
        let (_, info, stmt) = branches.pop().unwrap();

        (info, &*env.arena.alloc(stmt))
    };

    let switch = Stmt::Switch {
        cond_symbol: closure_tag_id_symbol,
        cond_layout: closure_tag_id_layout,
        branches: branches.into_bump_slice(),
        default_branch,
        ret_layout: return_layout,
    };

    let param = Param {
        symbol: assigned,
        layout: return_layout,
        ownership: Ownership::Owned,
    };

    Stmt::Join {
        id: join_point_id,
        parameters: &*env.arena.alloc([param]),
        body: hole,
        remainder: env.arena.alloc(switch),
    }
}

#[derive(Debug, Default)]
pub struct GlueLayouts<'a> {
    pub getters: std::vec::Vec<(Symbol, ProcLayout<'a>)>,
}

type GlueProcId = u16;

#[derive(Debug)]
pub struct GlueProc<'a> {
    pub name: Symbol,
    pub proc_layout: ProcLayout<'a>,
    pub proc: Proc<'a>,
}

pub struct GlueProcs<'a> {
    pub getters: Vec<'a, (Layout<'a>, Vec<'a, GlueProc<'a>>)>,
    /// Lambda set IDs computed from the layout of the lambda set. Should be replaced by
    /// computation from type variable eventually.
    pub legacy_layout_based_extern_names: Vec<'a, (LambdaSetId, RawFunctionLayout<'a>)>,
}

#[derive(Debug, Clone, Copy, PartialEq, Eq, Hash, Default)]
pub struct LambdaSetId(pub u32);

impl LambdaSetId {
    #[must_use]
    pub fn next(self) -> Self {
        debug_assert!(self.0 < u32::MAX);
        Self(self.0 + 1)
    }
}

fn find_lambda_sets<'a>(
    env: &mut crate::layout::Env<'a, '_>,
    initial: Variable,
) -> Vec<'a, (LambdaSetId, RawFunctionLayout<'a>)> {
    let mut stack = bumpalo::collections::Vec::new_in(env.arena);

    // ignore the lambda set of top-level functions
    match env.subs.get_without_compacting(initial).content {
        Content::Structure(FlatType::Func(arguments, _, result)) => {
            let arguments = &env.subs.variables[arguments.indices()];

            stack.extend(arguments.iter().copied());
            stack.push(result);
        }
        _ => {
            stack.push(initial);
        }
    }

    let lambda_set_variables = find_lambda_sets_help(env.subs, stack);
    let mut answer =
        bumpalo::collections::Vec::with_capacity_in(lambda_set_variables.len(), env.arena);

    for (variable, lambda_set_id) in lambda_set_variables {
        let lambda_set = env.subs.get_lambda_set(variable);
        let raw_function_layout = RawFunctionLayout::from_var(env, lambda_set.ambient_function)
            .value()
            .unwrap();

        let key = (lambda_set_id, raw_function_layout);
        answer.push(key);
    }

    answer
}

pub fn find_lambda_sets_help(
    subs: &Subs,
    mut stack: Vec<'_, Variable>,
) -> MutMap<Variable, LambdaSetId> {
    use roc_types::subs::GetSubsSlice;

    let mut lambda_set_id = LambdaSetId::default();

    let mut result = MutMap::default();

    while let Some(var) = stack.pop() {
        match subs.get_content_without_compacting(var) {
            Content::RangedNumber(_)
            | Content::Error
            | Content::FlexVar(_)
            | Content::RigidVar(_)
            | Content::FlexAbleVar(_, _)
            | Content::RigidAbleVar(_, _)
            | Content::RecursionVar { .. } => {}
            Content::Structure(flat_type) => match flat_type {
                FlatType::Apply(_, arguments) => {
                    stack.extend(subs.get_subs_slice(*arguments).iter().rev());
                }
                FlatType::Func(arguments, lambda_set_var, ret_var) => {
                    result.insert(*lambda_set_var, lambda_set_id);
                    lambda_set_id = lambda_set_id.next();

                    let arguments = &subs.variables[arguments.indices()];

                    stack.extend(arguments.iter().copied());
                    stack.push(*lambda_set_var);
                    stack.push(*ret_var);
                }
                FlatType::Record(fields, ext) => {
                    stack.extend(subs.get_subs_slice(fields.variables()).iter().rev());
                    stack.push(*ext);
                }
                FlatType::Tuple(elements, ext) => {
                    stack.extend(subs.get_subs_slice(elements.variables()).iter().rev());
                    stack.push(*ext);
                }
                FlatType::FunctionOrTagUnion(_, _, ext) => {
                    // just the ext
                    match ext {
                        roc_types::subs::TagExt::Openness(var) => stack.push(*var),
                        roc_types::subs::TagExt::Any(_) => { /* ignore */ }
                    }
                }
                FlatType::TagUnion(union_tags, ext)
                | FlatType::RecursiveTagUnion(_, union_tags, ext) => {
                    for tag in union_tags.variables() {
                        stack.extend(
                            subs.get_subs_slice(subs.variable_slices[tag.index as usize])
                                .iter()
                                .rev(),
                        );
                    }

                    match ext {
                        roc_types::subs::TagExt::Openness(var) => stack.push(*var),
                        roc_types::subs::TagExt::Any(_) => { /* ignore */ }
                    }
                }
                FlatType::EmptyRecord => {}
                FlatType::EmptyTuple => {}
                FlatType::EmptyTagUnion => {}
            },
            Content::Alias(_, _, actual, _) => {
                stack.push(*actual);
            }
            Content::LambdaSet(lambda_set) => {
                // the lambda set itself should already be caught by Func above, but the
                // capture can itself contain more lambda sets
                for index in lambda_set.solved.variables() {
                    let subs_slice = subs.variable_slices[index.index as usize];
                    stack.extend(subs.variables[subs_slice.indices()].iter());
                }
            }
        }
    }

    result
}

pub fn generate_glue_procs<'a, 'i, I>(
    home: ModuleId,
    ident_ids: &mut IdentIds,
    arena: &'a Bump,
    layout_interner: &'i mut I,
    layout: &'a Layout<'a>,
) -> GlueProcs<'a>
where
    I: LayoutInterner<'a>,
{
    let mut answer = GlueProcs {
        getters: Vec::new_in(arena),
        legacy_layout_based_extern_names: Vec::new_in(arena),
    };

    let mut lambda_set_id = LambdaSetId(0);

    let mut stack: Vec<'a, Layout<'a>> = Vec::from_iter_in([*layout], arena);
    let mut next_unique_id = 0;

    macro_rules! handle_tag_field_layouts {
        ($tag_id:expr, $layout:expr, $union_layout:expr, $field_layouts: expr) => {{
            if $field_layouts.iter().any(|l| {
                layout_interner
                    .get_repr(*l)
                    .has_varying_stack_size(layout_interner, arena)
            }) {
                let procs = generate_glue_procs_for_tag_fields(
                    layout_interner,
                    home,
                    &mut next_unique_id,
                    ident_ids,
                    arena,
                    $tag_id,
                    &$layout,
                    $union_layout,
                    $field_layouts,
                );

                answer.getters.push(($layout, procs));
            }

            for in_layout in $field_layouts.iter().rev() {
                stack.push(layout_interner.get(*in_layout));
            }
        }};
    }

    while let Some(layout) = stack.pop() {
        match layout.repr(layout_interner) {
            LayoutRepr::Builtin(builtin) => match builtin {
                Builtin::Int(_)
                | Builtin::Float(_)
                | Builtin::Bool
                | Builtin::Decimal
                | Builtin::Str => { /* do nothing */ }
                Builtin::List(element) => stack.push(layout_interner.get(element)),
            },
            LayoutRepr::Struct(field_layouts) => {
                if field_layouts.iter().any(|l| {
                    layout_interner
                        .get_repr(*l)
                        .has_varying_stack_size(layout_interner, arena)
                }) {
                    let procs = generate_glue_procs_for_struct_fields(
                        layout_interner,
                        home,
                        &mut next_unique_id,
                        ident_ids,
                        arena,
                        &layout,
                        field_layouts,
                    );

                    answer.getters.push((layout, procs));
                }

                for in_layout in field_layouts.iter().rev() {
                    stack.push(layout_interner.get(*in_layout));
                }
            }
            LayoutRepr::Ptr(inner) => {
                stack.push(layout_interner.get(inner));
            }
            LayoutRepr::Union(union_layout) => match union_layout {
                UnionLayout::NonRecursive(tags) => {
                    for in_layout in tags.iter().flat_map(|e| e.iter()) {
                        stack.push(layout_interner.get(*in_layout));
                    }
                }
                UnionLayout::Recursive(tags) => {
                    for in_layout in tags.iter().flat_map(|e| e.iter()) {
                        stack.push(layout_interner.get(*in_layout));
                    }
                }
                UnionLayout::NonNullableUnwrapped(field_layouts) => {
                    handle_tag_field_layouts!(0, layout, union_layout, field_layouts);
                }
                UnionLayout::NullableWrapped {
                    other_tags,
                    nullable_id,
                } => {
                    let tag_ids =
                        (0..nullable_id).chain(nullable_id + 1..other_tags.len() as u16 + 1);
                    for (i, field_layouts) in tag_ids.zip(other_tags) {
                        handle_tag_field_layouts!(i, layout, union_layout, *field_layouts);
                    }
                }
                UnionLayout::NullableUnwrapped { other_fields, .. } => {
                    for in_layout in other_fields.iter().rev() {
                        stack.push(layout_interner.get(*in_layout));
                    }
                }
            },
            LayoutRepr::LambdaSet(lambda_set) => {
                let raw_function_layout =
                    RawFunctionLayout::Function(lambda_set.args, lambda_set, lambda_set.ret);

                let key = (lambda_set_id, raw_function_layout);
                answer.legacy_layout_based_extern_names.push(key);

                // this id is used, increment for the next one
                lambda_set_id = lambda_set_id.next();

                stack.push(layout_interner.get(lambda_set.runtime_representation()));

                // TODO: figure out if we need to look at the other layouts
                // stack.push(layout_interner.get(lambda_set.ret));
            }
            LayoutRepr::RecursivePointer(_) => {
                /* do nothing, we've already generated for this type through the Union(_) */
            }
        }
    }

    answer
}

fn generate_glue_procs_for_struct_fields<'a, 'i, I>(
    layout_interner: &'i mut I,
    home: ModuleId,
    next_unique_id: &mut GlueProcId,
    ident_ids: &mut IdentIds,
    arena: &'a Bump,
    unboxed_struct_layout: &Layout<'a>,
    field_layouts: &[InLayout<'a>],
) -> Vec<'a, GlueProc<'a>>
where
    I: LayoutInterner<'a>,
{
    let interned_unboxed_struct_layout = layout_interner.insert(*unboxed_struct_layout);
    let union_layout =
        UnionLayout::NonNullableUnwrapped(arena.alloc([interned_unboxed_struct_layout]));
    let boxed_struct_layout = Layout::no_semantic(LayoutRepr::Union(union_layout).direct());
    let boxed_struct_layout = layout_interner.insert(boxed_struct_layout);
    let mut answer = bumpalo::collections::Vec::with_capacity_in(field_layouts.len(), arena);

    let field_layouts = match layout_interner.get_repr(interned_unboxed_struct_layout) {
        LayoutRepr::Struct(field_layouts) => field_layouts,
        other => {
            unreachable!(
                "{:?} {:?}",
                layout_interner.dbg(interned_unboxed_struct_layout),
                other
            )
        }
    };

    for (index, field) in field_layouts.iter().enumerate() {
        let proc_layout = ProcLayout {
            arguments: arena.alloc([boxed_struct_layout]),
            result: *field,
            niche: Niche::NONE,
        };

        let symbol = unique_glue_symbol(arena, next_unique_id, home, ident_ids);

        let argument = Symbol::new(home, ident_ids.gen_unique());
        let unboxed = Symbol::new(home, ident_ids.gen_unique());
        let result = Symbol::new(home, ident_ids.gen_unique());

        home.register_debug_idents(ident_ids);

        let ret_stmt = arena.alloc(Stmt::Ret(result));

        let field_get_expr = Expr::StructAtIndex {
            index: index as u64,
            field_layouts,
            structure: unboxed,
        };

        let field_get_stmt = Stmt::Let(result, field_get_expr, *field, ret_stmt);

        let unbox_expr = Expr::expr_unbox(argument, arena.alloc(interned_unboxed_struct_layout));

        let unbox_stmt = Stmt::Let(
            unboxed,
            unbox_expr,
            interned_unboxed_struct_layout,
            arena.alloc(field_get_stmt),
        );

        let proc = Proc {
            name: LambdaName::no_niche(symbol),
            args: arena.alloc([(boxed_struct_layout, argument)]),
            body: unbox_stmt,
            closure_data_layout: None,
            ret_layout: *field,
            is_self_recursive: SelfRecursive::NotSelfRecursive,
            host_exposed_layouts: HostExposedLayouts::NotHostExposed,
        };

        answer.push(GlueProc {
            name: symbol,
            proc_layout,
            proc,
        });
    }

    answer
}

fn unique_glue_symbol(
    arena: &Bump,
    next_unique_id: &mut GlueProcId,
    home: ModuleId,
    ident_ids: &mut IdentIds,
) -> Symbol {
    let unique_id = *next_unique_id;

    *next_unique_id = unique_id + 1;

    // then name of the platform `main.roc` is the empty string
    let module_name = "";

    // Turn unique_id into a Symbol without doing a heap allocation.
    use std::fmt::Write;
    let mut string = bumpalo::collections::String::with_capacity_in(32, arena);

    let _result = write!(&mut string, "roc__getter_{module_name}_{unique_id}");
    debug_assert_eq!(_result, Ok(())); // This should never fail, but doesn't hurt to debug-check!

    let bump_string = string.into_bump_str();
    let ident_id = ident_ids.get_or_insert(bump_string);

    Symbol::new(home, ident_id)
}

#[allow(clippy::too_many_arguments)]
fn generate_glue_procs_for_tag_fields<'a, 'i, I>(
    layout_interner: &'i mut I,
    home: ModuleId,
    next_unique_id: &mut GlueProcId,
    ident_ids: &mut IdentIds,
    arena: &'a Bump,
    tag_id: TagIdIntType,
    unboxed_struct_layout: &Layout<'a>,
    union_layout: UnionLayout<'a>,
    field_layouts: &'a [InLayout<'a>],
) -> Vec<'a, GlueProc<'a>>
where
    I: LayoutInterner<'a>,
{
    let interned = layout_interner.insert(*unboxed_struct_layout);
    let box_union_layout = UnionLayout::NonNullableUnwrapped(arena.alloc([interned]));
    let boxed_struct_layout = Layout::no_semantic(LayoutRepr::Union(box_union_layout).direct());
    let boxed_struct_layout = layout_interner.insert(boxed_struct_layout);
    let mut answer = bumpalo::collections::Vec::with_capacity_in(field_layouts.len(), arena);

    for (index, field) in field_layouts.iter().enumerate() {
        let proc_layout = ProcLayout {
            arguments: arena.alloc([boxed_struct_layout]),
            result: *field,
            niche: Niche::NONE,
        };
        let symbol = unique_glue_symbol(arena, next_unique_id, home, ident_ids);

        let argument = Symbol::new(home, ident_ids.gen_unique());
        let unboxed = Symbol::new(home, ident_ids.gen_unique());
        let result = Symbol::new(home, ident_ids.gen_unique());

        home.register_debug_idents(ident_ids);

        let ret_stmt = arena.alloc(Stmt::Ret(result));

        let field_get_expr = Expr::UnionAtIndex {
            structure: unboxed,
            tag_id,
            union_layout,
            index: index as u64,
        };

        let field_get_stmt = Stmt::Let(result, field_get_expr, *field, ret_stmt);

        let unbox_expr = Expr::expr_unbox(argument, arena.alloc(interned));
        let unbox_stmt = Stmt::Let(unboxed, unbox_expr, interned, arena.alloc(field_get_stmt));

        let proc = Proc {
            name: LambdaName::no_niche(symbol),
            args: arena.alloc([(boxed_struct_layout, argument)]),
            body: unbox_stmt,
            closure_data_layout: None,
            ret_layout: *field,
            is_self_recursive: SelfRecursive::NotSelfRecursive,
            host_exposed_layouts: HostExposedLayouts::NotHostExposed,
        };

        answer.push(GlueProc {
            name: symbol,
            proc_layout,
            proc,
        });
    }

    answer
}

enum Usage {
    Used,
    Unused,
}

pub struct UsageTrackingMap<K, V> {
    map: MutMap<K, (V, Usage)>,
}

impl<K, V> Default for UsageTrackingMap<K, V> {
    fn default() -> Self {
        Self {
            map: MutMap::default(),
        }
    }
}

impl<K, V> UsageTrackingMap<K, V>
where
    K: std::cmp::Eq + std::hash::Hash,
{
    pub fn insert(&mut self, key: K, value: V) {
        self.map.insert(key, (value, Usage::Unused));
    }

    pub fn get(&mut self, key: K) -> Option<&V> {
        let (value, usage) = self.map.get_mut(&key)?;
        *usage = Usage::Used;
        Some(value)
    }

    fn get_used(&mut self, key: &K) -> Option<V> {
        self.map.remove(key).and_then(|(value, usage)| match usage {
            Usage::Used => Some(value),
            Usage::Unused => None,
        })
    }
}<|MERGE_RESOLUTION|>--- conflicted
+++ resolved
@@ -2005,18 +2005,6 @@
                 .append(", id: ")
                 .append(format!("{update_mode:?}"))
                 .append(" }"),
-<<<<<<< HEAD
-=======
-            ResetRef {
-                symbol,
-                update_mode,
-            } => alloc
-                .text("ResetRef { symbol: ")
-                .append(symbol_to_doc(alloc, *symbol, pretty))
-                .append(", id: ")
-                .append(format!("{update_mode:?}"))
-                .append(" }"),
->>>>>>> 8b79606b
             Struct(args) => {
                 let it = args.iter().map(|s| symbol_to_doc(alloc, *s, pretty));
 
