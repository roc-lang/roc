#![allow(clippy::manual_map)]

use crate::env::Env;
use crate::scope::Scope;
use crate::suffixed::{apply_try_function, unwrap_suffixed_expression, EUnwrapped};
use bumpalo::collections::Vec;
use bumpalo::Bump;
use roc_error_macros::internal_error;
use roc_module::called_via::BinOp::Pizza;
use roc_module::called_via::{BinOp, CalledVia};
use roc_module::ident::ModuleName;
use roc_parse::ast::Expr::{self, *};
use roc_parse::ast::{
    AssignedField, Collection, Defs, ModuleImportParams, OldRecordBuilderField, Pattern,
    StrLiteral, StrSegment, TypeAnnotation, ValueDef, WhenBranch,
};
use roc_problem::can::Problem;
use roc_region::all::{Loc, Region};

// BinOp precedence logic adapted from Gluon by Markus Westerlind
// https://github.com/gluon-lang/gluon - license information can be found in
// the LEGAL_DETAILS file in the root directory of this distribution.
//
// Thank you, Markus!

fn new_op_call_expr<'a>(
    env: &mut Env<'a>,
    scope: &mut Scope,
    left: &'a Loc<Expr<'a>>,
    loc_op: Loc<BinOp>,
    right: &'a Loc<Expr<'a>>,
) -> Loc<Expr<'a>> {
    let region = Region::span_across(&left.region, &right.region);

    let value = match loc_op.value {
        Pizza => {
            // Rewrite the Pizza operator into an Apply

            match &right.value {
                Apply(function, arguments, _called_via) => {
                    let mut args = Vec::with_capacity_in(1 + arguments.len(), env.arena);

                    args.push(left);
                    args.extend(arguments.iter());

                    let args = args.into_bump_slice();

                    Apply(function, args, CalledVia::BinOp(Pizza))
                }
                Dbg => *desugar_dbg_expr(env, scope, left, region),
                _ => {
                    // e.g. `1 |> (if b then (\a -> a) else (\c -> c))`
                    Apply(right, env.arena.alloc([left]), CalledVia::BinOp(Pizza))
                }
            }
        }
        binop => {
            // This is a normal binary operator like (+), so desugar it
            // into the appropriate function call.
            let (module_name, ident) = binop_to_function(binop);

            let args = env.arena.alloc([left, right]);

            let loc_expr = env.arena.alloc(Loc {
                value: Expr::Var { module_name, ident },
                region: loc_op.region,
            });

            Apply(loc_expr, args, CalledVia::BinOp(binop))
        }
    };

    Loc { region, value }
}

fn desugar_value_def<'a>(
    env: &mut Env<'a>,
    scope: &mut Scope,
    def: &'a ValueDef<'a>,
) -> ValueDef<'a> {
    use ValueDef::*;

    match def {
        Body(loc_pattern, loc_expr) => Body(
            desugar_loc_pattern(env, scope, loc_pattern),
            desugar_expr(env, scope, loc_expr),
        ),
        ann @ Annotation(_, _) => *ann,
        AnnotatedBody {
            ann_pattern,
            ann_type,
            lines_between,
            body_pattern,
            body_expr,
        } => AnnotatedBody {
            ann_pattern,
            ann_type,
            lines_between,
            body_pattern: desugar_loc_pattern(env, scope, body_pattern),
            body_expr: desugar_expr(env, scope, body_expr),
        },

        Dbg {
            condition,
            preceding_comment,
        } => {
            let desugared_condition = &*env.arena.alloc(desugar_expr(env, scope, condition));
            Dbg {
                condition: desugared_condition,
                preceding_comment: *preceding_comment,
            }
        }
        Expect {
            condition,
            preceding_comment,
        } => {
            let desugared_condition = &*env.arena.alloc(desugar_expr(env, scope, condition));
            Expect {
                condition: desugared_condition,
                preceding_comment: *preceding_comment,
            }
        }
        ExpectFx {
            condition,
            preceding_comment,
        } => {
            let desugared_condition = &*env.arena.alloc(desugar_expr(env, scope, condition));
            ExpectFx {
                condition: desugared_condition,
                preceding_comment: *preceding_comment,
            }
        }
        ModuleImport(roc_parse::ast::ModuleImport {
            before_name,
            name,
            params,
            alias,
            exposed,
        }) => {
            let desugared_params =
                params.map(|ModuleImportParams { before, params }| ModuleImportParams {
                    before,
                    params: params.map(|params| desugar_field_collection(env, scope, *params)),
                });

            ModuleImport(roc_parse::ast::ModuleImport {
                before_name,
                name: *name,
                params: desugared_params,
                alias: *alias,
                exposed: *exposed,
            })
        }
        IngestedFileImport(_) => *def,

        Stmt(stmt_expr) => {
            // desugar `stmt_expr!` to
            // _ : {}
            // _ = stmt_expr!

            let region = stmt_expr.region;
            let new_pat = env
                .arena
                .alloc(Loc::at(region, Pattern::Underscore("#!stmt")));

            ValueDef::AnnotatedBody {
                ann_pattern: new_pat,
                ann_type: env.arena.alloc(Loc::at(
                    region,
                    TypeAnnotation::Record {
                        fields: Collection::empty(),
                        ext: None,
                    },
                )),
                lines_between: &[],
                body_pattern: new_pat,
                body_expr: desugar_expr(env, scope, stmt_expr),
            }
        }
    }
}

pub fn desugar_defs_node_values<'a>(
    env: &mut Env<'a>,
    scope: &mut Scope,
    defs: &mut roc_parse::ast::Defs<'a>,
    top_level_def: bool,
) {
    for value_def in defs.value_defs.iter_mut() {
        *value_def = desugar_value_def(env, scope, env.arena.alloc(*value_def));
    }

    // `desugar_defs_node_values` is called recursively in `desugar_expr`
    // and we only want to unwrap suffixed nodes if they are a top level def.
    //
    // check here first so we only unwrap the expressions once, and after they have
    // been desugared
    if top_level_def {
        for value_def in defs.value_defs.iter_mut() {
            *value_def = desugar_value_def_suffixed(env.arena, *value_def);
        }
    }
}

/// For each top-level ValueDef in our module, we will unwrap any suffixed
/// expressions
///
/// e.g. `say! "hi"` desugars to `Task.await (say "hi") \{} -> ...`
pub fn desugar_value_def_suffixed<'a>(arena: &'a Bump, value_def: ValueDef<'a>) -> ValueDef<'a> {
    use ValueDef::*;

    match value_def {
        Body(loc_pattern, loc_expr) => {
            // note called_from_def is passed as `false` as this is a top_level_def
            match unwrap_suffixed_expression(arena, loc_expr, None) {
                Ok(new_expr) => Body(loc_pattern, new_expr),
                Err(EUnwrapped::UnwrappedSubExpr {
                    sub_arg,
                    sub_pat,
                    sub_new,
                    target,
                }) => desugar_value_def_suffixed(
                    arena,
                    Body(
                        loc_pattern,
                        apply_try_function(
                            arena,
                            loc_expr.region,
                            sub_arg,
                            sub_pat,
                            sub_new,
                            None,
                            target,
                        ),
                    ),
                ),
                Err(..) => Body(
                    loc_pattern,
                    arena.alloc(Loc::at(loc_expr.region, MalformedSuffixed(loc_expr))),
                ),
            }
        }
        ann @ Annotation(_, _) => ann,
        AnnotatedBody {
            ann_pattern,
            ann_type,
            lines_between,
            body_pattern,
            body_expr,
        } => {
            // note called_from_def is passed as `false` as this is a top_level_def
            match unwrap_suffixed_expression(arena, body_expr, None) {
                Ok(new_expr) => AnnotatedBody {
                    ann_pattern,
                    ann_type,
                    lines_between,
                    body_pattern,
                    body_expr: new_expr,
                },
                Err(EUnwrapped::UnwrappedSubExpr {
                    sub_arg,
                    sub_pat,
                    sub_new,
                    target,
                }) => desugar_value_def_suffixed(
                    arena,
                    AnnotatedBody {
                        ann_pattern,
                        ann_type,
                        lines_between,
                        body_pattern,
                        body_expr: apply_try_function(
                            arena,
                            body_expr.region,
                            sub_arg,
                            sub_pat,
                            sub_new,
                            Some((ann_pattern, ann_type)),
                            target,
                        ),
                    },
                ),
                Err(..) => AnnotatedBody {
                    ann_pattern,
                    ann_type,
                    lines_between,
                    body_pattern,
                    body_expr: arena.alloc(Loc::at(body_expr.region, MalformedSuffixed(body_expr))),
                },
            }
        }

        // TODO support desugaring of Dbg, Expect, and ExpectFx
        Dbg { .. } | Expect { .. } | ExpectFx { .. } => value_def,
        ModuleImport { .. } | IngestedFileImport(_) => value_def,

        Stmt(..) => {
            internal_error!(
                "this should have been desugared into a Body(..) before this call in desugar_expr"
            )
        }
    }
}

/// Reorder the expression tree based on operator precedence and associativity rules,
/// then replace the BinOp nodes with Apply nodes. Also drop SpaceBefore and SpaceAfter nodes.
pub fn desugar_expr<'a>(
    env: &mut Env<'a>,
    scope: &mut Scope,
    loc_expr: &'a Loc<Expr<'a>>,
) -> &'a Loc<Expr<'a>> {
    match &loc_expr.value {
        Float(..)
        | Num(..)
        | NonBase10Int { .. }
        | SingleQuote(_)
        | AccessorFunction(_)
        | Var { .. }
        | Underscore { .. }
        | MalformedIdent(_, _)
        | MalformedClosure
        | MalformedSuffixed(..)
        | PrecedenceConflict { .. }
        | MultipleOldRecordBuilders(_)
        | UnappliedOldRecordBuilder(_)
        | EmptyRecordBuilder(_)
        | SingleFieldRecordBuilder(_)
        | OptionalFieldInRecordBuilder { .. }
        | Tag(_)
        | OpaqueRef(_)
        | Crash => loc_expr,

        Str(str_literal) => match str_literal {
            StrLiteral::PlainLine(_) => loc_expr,
            StrLiteral::Line(segments) => {
                let region = loc_expr.region;
                let value = Str(StrLiteral::Line(desugar_str_segments(env, scope, segments)));

                env.arena.alloc(Loc { region, value })
            }
            StrLiteral::Block(lines) => {
                let region = loc_expr.region;
                let mut new_lines = Vec::with_capacity_in(lines.len(), env.arena);
                for segments in lines.iter() {
                    new_lines.push(desugar_str_segments(env, scope, segments));
                }
                let value = Str(StrLiteral::Block(new_lines.into_bump_slice()));

                env.arena.alloc(Loc { region, value })
            }
        },

        TupleAccess(sub_expr, paths) => {
            let region = loc_expr.region;
            let loc_sub_expr = Loc {
                region,
                value: **sub_expr,
            };
            let value = TupleAccess(
                &desugar_expr(env, scope, env.arena.alloc(loc_sub_expr)).value,
                paths,
            );

            env.arena.alloc(Loc { region, value })
        }
        // desugar the sub_expression, but leave the TrySuffix as this will
        // be unwrapped later in desugar_value_def_suffixed
        TrySuffix {
            expr: sub_expr,
            target,
        } => {
            let intermediate = env.arena.alloc(Loc::at(loc_expr.region, **sub_expr));
            let new_sub_loc_expr = desugar_expr(env, scope, intermediate);
            let new_sub_expr = env.arena.alloc(new_sub_loc_expr.value);

            env.arena.alloc(Loc::at(
                loc_expr.region,
                TrySuffix {
                    expr: new_sub_expr,
                    target: *target,
                },
            ))
        }
        RecordAccess(sub_expr, paths) => {
            let region = loc_expr.region;
            let loc_sub_expr = Loc {
                region,
                value: **sub_expr,
            };
            let value = RecordAccess(
                &desugar_expr(env, scope, env.arena.alloc(loc_sub_expr)).value,
                paths,
            );

            env.arena.alloc(Loc { region, value })
        }
        List(items) => {
            let mut new_items = Vec::with_capacity_in(items.len(), env.arena);

            for item in items.iter() {
                new_items.push(desugar_expr(env, scope, item));
            }
            let new_items = new_items.into_bump_slice();
            let value: Expr<'a> = List(items.replace_items(new_items));

            env.arena.alloc(Loc {
                region: loc_expr.region,
                value,
            })
        }
        Record(fields) => {
            let fields = desugar_field_collection(env, scope, *fields);
            env.arena.alloc(Loc {
                region: loc_expr.region,
                value: Record(fields),
            })
        }
        Tuple(fields) => {
            let mut allocated = Vec::with_capacity_in(fields.len(), env.arena);
            for field in fields.iter() {
                let expr = desugar_expr(env, scope, field);
                allocated.push(expr);
            }
            let fields = fields.replace_items(allocated.into_bump_slice());
            env.arena.alloc(Loc {
                region: loc_expr.region,
                value: Tuple(fields),
            })
        }
        RecordUpdate { fields, update } => {
            // NOTE the `update` field is always a `Var { .. }`, we only desugar it to get rid of
            // any spaces before/after
            let new_update = desugar_expr(env, scope, update);

            let mut allocated = Vec::with_capacity_in(fields.len(), env.arena);
            for field in fields.iter() {
                let value = desugar_field(env, scope, &field.value);
                allocated.push(Loc {
                    value,
                    region: field.region,
                });
            }
            let new_fields = fields.replace_items(allocated.into_bump_slice());

            env.arena.alloc(Loc {
                region: loc_expr.region,
                value: RecordUpdate {
                    update: new_update,
                    fields: new_fields,
                },
            })
        }
        RecordUpdater(field_name) => {
            let region = loc_expr.region;

            let closure_body = RecordUpdate {
                update: env.arena.alloc(Loc {
                    region,
                    value: Expr::Var {
                        module_name: "",
                        ident: "#record_updater_record",
                    },
                }),
                fields: Collection::with_items(
                    Vec::from_iter_in(
                        [Loc::at(
                            region,
                            AssignedField::RequiredValue(
                                Loc::at(region, field_name),
                                &[],
                                &*env.arena.alloc(Loc {
                                    region,
                                    value: Expr::Var {
                                        module_name: "",
                                        ident: "#record_updater_field",
                                    },
                                }),
                            ),
                        )],
                        env.arena,
                    )
                    .into_bump_slice(),
                ),
            };

            env.arena.alloc(Loc {
                region,
                value: Closure(
                    env.arena.alloc_slice_copy(&[
                        Loc::at(
                            region,
                            Pattern::Identifier {
                                ident: "#record_updater_record",
                            },
                        ),
                        Loc::at(
                            region,
                            Pattern::Identifier {
                                ident: "#record_updater_field",
                            },
                        ),
                    ]),
<<<<<<< HEAD
                    arena.alloc(Loc::at(region, closure_body)),
                    false,
                ),
            })
        }
        Closure(loc_patterns, loc_ret, is_short) => arena.alloc(Loc {
            region: loc_expr.region,
            value: Closure(
                desugar_loc_patterns(
                    arena,
                    var_store,
                    loc_patterns,
                    src,
                    line_info,
                    module_path,
                    problems,
                ),
                desugar_expr(
                    arena,
                    var_store,
                    loc_ret,
                    src,
                    line_info,
                    module_path,
                    problems,
                ),
                *is_short,
=======
                    env.arena.alloc(Loc::at(region, closure_body)),
                ),
            })
        }
        Closure(loc_patterns, loc_ret) => env.arena.alloc(Loc {
            region: loc_expr.region,
            value: Closure(
                desugar_loc_patterns(env, scope, loc_patterns),
                desugar_expr(env, scope, loc_ret),
>>>>>>> 69db7852
            ),
        }),
        Backpassing(loc_patterns, loc_body, loc_ret) => {
            // loc_patterns <- loc_body
            //
            // loc_ret

            let problem_region = Region::span_across(
                &Region::across_all(loc_patterns.iter().map(|loc_pattern| &loc_pattern.region)),
                &loc_body.region,
            );
            env.problem(Problem::DeprecatedBackpassing(problem_region));

            // first desugar the body, because it may contain |>
            let desugared_body = desugar_expr(env, scope, loc_body);

<<<<<<< HEAD
            let desugared_ret = desugar_expr(
                arena,
                var_store,
                loc_ret,
                src,
                line_info,
                module_path,
                problems,
            );
            let desugared_loc_patterns = desugar_loc_patterns(
                arena,
                var_store,
                loc_patterns,
                src,
                line_info,
                module_path,
                problems,
            );
            let closure = Expr::Closure(desugared_loc_patterns, desugared_ret, false);
=======
            let desugared_ret = desugar_expr(env, scope, loc_ret);
            let desugared_loc_patterns = desugar_loc_patterns(env, scope, loc_patterns);
            let closure = Expr::Closure(desugared_loc_patterns, desugared_ret);
>>>>>>> 69db7852
            let loc_closure = Loc::at(loc_expr.region, closure);

            match &desugared_body.value {
                Expr::Apply(function, arguments, called_via) => {
                    let mut new_arguments: Vec<'a, &'a Loc<Expr<'a>>> =
                        Vec::with_capacity_in(arguments.len() + 1, env.arena);
                    new_arguments.extend(arguments.iter());
                    new_arguments.push(env.arena.alloc(loc_closure));

                    let call = Expr::Apply(function, new_arguments.into_bump_slice(), *called_via);
                    let loc_call = Loc::at(loc_expr.region, call);

                    env.arena.alloc(loc_call)
                }
                _ => {
                    // e.g. `x <- (if b then (\a -> a) else (\c -> c))`
                    let call = Expr::Apply(
                        desugared_body,
                        env.arena.alloc([&*env.arena.alloc(loc_closure)]),
                        CalledVia::Space,
                    );
                    let loc_call = Loc::at(loc_expr.region, call);

                    env.arena.alloc(loc_call)
                }
            }
        }
        OldRecordBuilder(_) => env.arena.alloc(Loc {
            value: UnappliedOldRecordBuilder(loc_expr),
            region: loc_expr.region,
        }),
        RecordBuilder { mapper, fields } => {
            // NOTE the `mapper` is always a `Var { .. }`, we only desugar it to get rid of
            // any spaces before/after
            let new_mapper = desugar_expr(env, scope, mapper);

            if fields.is_empty() {
                return env.arena.alloc(Loc {
                    value: EmptyRecordBuilder(loc_expr),
                    region: loc_expr.region,
                });
            } else if fields.len() == 1 {
                return env.arena.alloc(Loc {
                    value: SingleFieldRecordBuilder(loc_expr),
                    region: loc_expr.region,
                });
            }

            struct FieldData<'d> {
                name: Loc<&'d str>,
                value: &'d Loc<Expr<'d>>,
                ignored: bool,
            }

            let mut field_data = Vec::with_capacity_in(fields.len(), env.arena);

            for field in fields.items {
                let desugared_field = desugar_field(env, scope, &field.value);
                let (name, value, ignored) = match desugared_field {
                    AssignedField::RequiredValue(loc_name, _, loc_val) => {
                        (loc_name, loc_val, false)
                    }
                    AssignedField::IgnoredValue(loc_name, _, loc_val) => (loc_name, loc_val, true),
                    AssignedField::LabelOnly(loc_name) => (
                        loc_name,
                        &*env.arena.alloc(Loc {
                            region: loc_name.region,
                            value: Expr::Var {
                                module_name: "",
                                ident: loc_name.value,
                            },
                        }),
                        false,
                    ),
                    AssignedField::OptionalValue(loc_name, _, loc_val) => {
                        return env.arena.alloc(Loc {
                            region: loc_expr.region,
                            value: OptionalFieldInRecordBuilder(env.arena.alloc(loc_name), loc_val),
                        });
                    }
                    AssignedField::SpaceBefore(_, _) | AssignedField::SpaceAfter(_, _) => {
                        unreachable!("Should have been desugared in `desugar_field`")
                    }
                    AssignedField::Malformed(_name) => continue,
                };

                field_data.push(FieldData {
                    name,
                    value,
                    ignored,
                });
            }

            let closure_arg_from_field =
                |FieldData {
                     name,
                     value: _,
                     ignored,
                 }: &FieldData<'a>| Loc {
                    region: name.region,
                    value: if *ignored {
                        Pattern::Underscore(name.value)
                    } else {
                        Pattern::Identifier {
                            ident: env.arena.alloc_str(&format!("#{}", name.value)),
                        }
                    },
                };

            let combiner_closure_in_region = |region| {
                let closure_body = Tuple(Collection::with_items(
                    Vec::from_iter_in(
                        [
                            &*env.arena.alloc(Loc::at(
                                region,
                                Expr::Var {
                                    module_name: "",
                                    ident: "#record_builder_closure_arg_a",
                                },
                            )),
                            &*env.arena.alloc(Loc::at(
                                region,
                                Expr::Var {
                                    module_name: "",
                                    ident: "#record_builder_closure_arg_b",
                                },
                            )),
                        ],
                        env.arena,
                    )
                    .into_bump_slice(),
                ));

                env.arena.alloc(Loc::at(
                    region,
                    Closure(
                        env.arena.alloc_slice_copy(&[
                            Loc::at(
                                region,
                                Pattern::Identifier {
                                    ident: "#record_builder_closure_arg_a",
                                },
                            ),
                            Loc::at(
                                region,
                                Pattern::Identifier {
                                    ident: "#record_builder_closure_arg_b",
                                },
                            ),
                        ]),
<<<<<<< HEAD
                        arena.alloc(Loc::at(region, closure_body)),
                        false,
=======
                        env.arena.alloc(Loc::at(region, closure_body)),
>>>>>>> 69db7852
                    ),
                ))
            };

            let closure_args = {
                if field_data.len() == 2 {
                    env.arena.alloc_slice_copy(&[
                        closure_arg_from_field(&field_data[0]),
                        closure_arg_from_field(&field_data[1]),
                    ])
                } else {
                    let second_to_last_arg =
                        closure_arg_from_field(&field_data[field_data.len() - 2]);
                    let last_arg = closure_arg_from_field(&field_data[field_data.len() - 1]);

                    let mut second_arg = Pattern::Tuple(Collection::with_items(
                        env.arena.alloc_slice_copy(&[second_to_last_arg, last_arg]),
                    ));
                    let mut second_arg_region =
                        Region::span_across(&second_to_last_arg.region, &last_arg.region);

                    for index in (1..(field_data.len() - 2)).rev() {
                        second_arg =
                            Pattern::Tuple(Collection::with_items(env.arena.alloc_slice_copy(&[
                                closure_arg_from_field(&field_data[index]),
                                Loc::at(second_arg_region, second_arg),
                            ])));
                        second_arg_region =
                            Region::span_across(&field_data[index].name.region, &second_arg_region);
                    }

                    env.arena.alloc_slice_copy(&[
                        closure_arg_from_field(&field_data[0]),
                        Loc::at(second_arg_region, second_arg),
                    ])
                }
            };

            let record_val = Record(Collection::with_items(
                Vec::from_iter_in(
                    field_data
                        .iter()
                        .filter(|field| !field.ignored)
                        .map(|field| {
                            Loc::at(
                                field.name.region,
                                AssignedField::RequiredValue(
                                    field.name,
                                    &[],
                                    env.arena.alloc(Loc::at(
                                        field.name.region,
                                        Expr::Var {
                                            module_name: "",
                                            ident: env
                                                .arena
                                                .alloc_str(&format!("#{}", field.name.value)),
                                        },
                                    )),
                                ),
                            )
                        }),
                    env.arena,
                )
                .into_bump_slice(),
            ));

            let record_combiner_closure = env.arena.alloc(Loc {
                region: loc_expr.region,
                value: Closure(
                    closure_args,
<<<<<<< HEAD
                    arena.alloc(Loc::at(loc_expr.region, record_val)),
                    false,
=======
                    env.arena.alloc(Loc::at(loc_expr.region, record_val)),
>>>>>>> 69db7852
                ),
            });

            if field_data.len() == 2 {
                return env.arena.alloc(Loc {
                    region: loc_expr.region,
                    value: Apply(
                        new_mapper,
                        env.arena.alloc_slice_copy(&[
                            field_data[0].value,
                            field_data[1].value,
                            record_combiner_closure,
                        ]),
                        CalledVia::RecordBuilder,
                    ),
                });
            }

            let mut inner_combined = env.arena.alloc(Loc {
                region: Region::span_across(
                    &field_data[field_data.len() - 2].value.region,
                    &field_data[field_data.len() - 1].value.region,
                ),
                value: Apply(
                    new_mapper,
                    env.arena.alloc_slice_copy(&[
                        field_data[field_data.len() - 2].value,
                        field_data[field_data.len() - 1].value,
                        combiner_closure_in_region(loc_expr.region),
                    ]),
                    CalledVia::RecordBuilder,
                ),
            });

            for index in (1..(field_data.len() - 2)).rev() {
                inner_combined = env.arena.alloc(Loc {
                    region: Region::span_across(
                        &field_data[index].value.region,
                        &inner_combined.region,
                    ),
                    value: Apply(
                        new_mapper,
                        env.arena.alloc_slice_copy(&[
                            field_data[index].value,
                            inner_combined,
                            combiner_closure_in_region(loc_expr.region),
                        ]),
                        CalledVia::RecordBuilder,
                    ),
                });
            }

            env.arena.alloc(Loc {
                region: loc_expr.region,
                value: Apply(
                    new_mapper,
                    env.arena.alloc_slice_copy(&[
                        field_data[0].value,
                        inner_combined,
                        record_combiner_closure,
                    ]),
                    CalledVia::RecordBuilder,
                ),
            })
        }
        BinOps(lefts, right) => desugar_bin_ops(env, scope, loc_expr.region, lefts, right),
        Defs(defs, loc_ret) => {
            let mut defs = (*defs).clone();
            desugar_defs_node_values(env, scope, &mut defs, false);
            let loc_ret = desugar_expr(env, scope, loc_ret);

            env.arena.alloc(Loc::at(
                loc_expr.region,
                Defs(env.arena.alloc(defs), loc_ret),
            ))
        }
        Apply(Loc { value: Dbg, .. }, loc_args, _called_via) => {
            debug_assert!(!loc_args.is_empty());

            if loc_args.len() > 1 {
                let args_region = Region::span_across(
                    &loc_args.first().unwrap().region,
                    &loc_args.last().unwrap().region,
                );
                env.problem(Problem::OverAppliedDbg {
                    region: args_region,
                });

                env.arena.alloc(Loc {
                    value: *desugar_invalid_dbg_expr(env, scope, loc_expr.region),
                    region: loc_expr.region,
                })
            } else {
                let desugared_arg = desugar_expr(env, scope, loc_args.first().unwrap());

                env.arena.alloc(Loc {
                    value: *desugar_dbg_expr(env, scope, desugared_arg, loc_expr.region),
                    region: loc_expr.region,
                })
            }
        }
        Apply(loc_fn, loc_args, called_via) => {
            let mut desugared_args = Vec::with_capacity_in(loc_args.len(), env.arena);
            let mut builder_apply_exprs = None;

            for loc_arg in loc_args.iter() {
                let mut current = loc_arg.value;
                let arg = loop {
                    match current {
                        OldRecordBuilder(fields) => {
                            if builder_apply_exprs.is_some() {
                                return env.arena.alloc(Loc {
                                    value: MultipleOldRecordBuilders(loc_expr),
                                    region: loc_expr.region,
                                });
                            }

                            let builder_arg = old_record_builder_arg(env, loc_arg.region, fields);
                            builder_apply_exprs = Some(builder_arg.apply_exprs);

                            break builder_arg.closure;
                        }
                        SpaceBefore(expr, _) | SpaceAfter(expr, _) => {
                            current = *expr;
                        }
                        _ => break loc_arg,
                    }
                };

                desugared_args.push(desugar_expr(env, scope, arg));
            }

            let desugared_args = desugared_args.into_bump_slice();

            let mut apply: &Loc<Expr> = env.arena.alloc(Loc {
                value: Apply(
                    desugar_expr(env, scope, loc_fn),
                    desugared_args,
                    *called_via,
                ),
                region: loc_expr.region,
            });

            match builder_apply_exprs {
                None => {}

                Some(apply_exprs) => {
                    for expr in apply_exprs {
                        let desugared_expr = desugar_expr(env, scope, expr);

                        let args = std::slice::from_ref(env.arena.alloc(apply));

                        apply = env.arena.alloc(Loc {
                            value: Apply(desugared_expr, args, CalledVia::OldRecordBuilder),
                            region: loc_expr.region,
                        });
                    }
                }
            }

            apply
        }
        When(loc_cond_expr, branches) => {
            let loc_desugared_cond = &*env.arena.alloc(desugar_expr(env, scope, loc_cond_expr));
            let mut desugared_branches = Vec::with_capacity_in(branches.len(), env.arena);

            for branch in branches.iter() {
                let desugared_expr = desugar_expr(env, scope, &branch.value);
                let desugared_patterns = desugar_loc_patterns(env, scope, branch.patterns);

                let desugared_guard = if let Some(guard) = &branch.guard {
                    Some(*desugar_expr(env, scope, guard))
                } else {
                    None
                };

                desugared_branches.push(&*env.arena.alloc(WhenBranch {
                    patterns: desugared_patterns,
                    value: *desugared_expr,
                    guard: desugared_guard,
                }));
            }

            let desugared_branches = desugared_branches.into_bump_slice();

            env.arena.alloc(Loc {
                value: When(loc_desugared_cond, desugared_branches),
                region: loc_expr.region,
            })
        }
        UnaryOp(loc_arg, loc_op) => {
            use roc_module::called_via::UnaryOp::*;

            let region = loc_op.region;
            let op = loc_op.value;
            // TODO desugar this in canonicalization instead, so we can work
            // in terms of integers exclusively and not need to create strings
            // which canonicalization then needs to look up, check if they're exposed, etc
            let value = match op {
                Negate => Var {
                    module_name: ModuleName::NUM,
                    ident: "neg",
                },
                Not => Var {
                    module_name: ModuleName::BOOL,
                    ident: "not",
                },
            };
            let loc_fn_var = env.arena.alloc(Loc { region, value });
            let desugared_args = env.arena.alloc([desugar_expr(env, scope, loc_arg)]);

            env.arena.alloc(Loc {
                value: Apply(loc_fn_var, desugared_args, CalledVia::UnaryOp(op)),
                region: loc_expr.region,
            })
        }
        SpaceBefore(expr, _) | SpaceAfter(expr, _) => {
            // Since we've already begun canonicalization, spaces and parens
            // are no longer needed and should be dropped.
            desugar_expr(
                env,
                scope,
                env.arena.alloc(Loc {
                    value: **expr,
                    region: loc_expr.region,
                }),
            )
        }
        ParensAround(expr) => {
            let desugared = desugar_expr(
                env,
                scope,
                env.arena.alloc(Loc {
                    value: **expr,
                    region: loc_expr.region,
                }),
            );

            env.arena.alloc(Loc {
                value: ParensAround(&desugared.value),
                region: loc_expr.region,
            })
        }
        If {
            if_thens,
            final_else,
            indented_else,
        } => {
            // If does not get desugared into `when` so we can give more targeted error messages during type checking.
            let desugared_final_else = &*env.arena.alloc(desugar_expr(env, scope, final_else));

            let mut desugared_if_thens = Vec::with_capacity_in(if_thens.len(), env.arena);

            for (condition, then_branch) in if_thens.iter() {
                let desugared_condition = *desugar_expr(env, scope, condition);
                let desugared_then_branch = *desugar_expr(env, scope, then_branch);

                desugared_if_thens.push((desugared_condition, desugared_then_branch));
            }

            env.arena.alloc(Loc {
                value: If {
                    if_thens: desugared_if_thens.into_bump_slice(),
                    final_else: desugared_final_else,
                    indented_else: *indented_else,
                },
                region: loc_expr.region,
            })
        }
        Expect(condition, continuation) => {
            let desugared_condition = &*env.arena.alloc(desugar_expr(env, scope, condition));
            let desugared_continuation = &*env.arena.alloc(desugar_expr(env, scope, continuation));
            env.arena.alloc(Loc {
                value: Expect(desugared_condition, desugared_continuation),
                region: loc_expr.region,
            })
        }
        Dbg => {
            // Allow naked dbg, necessary for piping values into dbg with the `Pizza` binop
            loc_expr
        }
        DbgStmt(condition, continuation) => {
            let desugared_condition = &*env.arena.alloc(desugar_expr(env, scope, condition));

            let desugared_continuation = &*env.arena.alloc(desugar_expr(env, scope, continuation));

            env.arena.alloc(Loc {
                value: *desugar_dbg_stmt(env, desugared_condition, desugared_continuation),
                region: loc_expr.region,
            })
        }

        // note this only exists after desugaring
        LowLevelDbg(_, _, _) => loc_expr,
    }
}

fn desugar_str_segments<'a>(
    env: &mut Env<'a>,
    scope: &mut Scope,
    segments: &'a [StrSegment<'a>],
) -> &'a [StrSegment<'a>] {
    let mut allocated = Vec::with_capacity_in(segments.len(), env.arena);

    for segment in segments.iter() {
        allocated.push(match segment {
            StrSegment::Plaintext(_) | StrSegment::Unicode(_) | StrSegment::EscapedChar(_) => {
                *segment
            }
            StrSegment::DeprecatedInterpolated(loc_expr) => {
                let loc_desugared = desugar_expr(
                    env,
                    scope,
                    env.arena.alloc(Loc {
                        region: loc_expr.region,
                        value: *loc_expr.value,
                    }),
                );
                StrSegment::DeprecatedInterpolated(Loc {
                    region: loc_desugared.region,
                    value: env.arena.alloc(loc_desugared.value),
                })
            }
            StrSegment::Interpolated(loc_expr) => {
                let loc_desugared = desugar_expr(
                    env,
                    scope,
                    env.arena.alloc(Loc {
                        region: loc_expr.region,
                        value: *loc_expr.value,
                    }),
                );
                StrSegment::Interpolated(Loc {
                    region: loc_desugared.region,
                    value: env.arena.alloc(loc_desugared.value),
                })
            }
        });
    }

    allocated.into_bump_slice()
}

fn desugar_field_collection<'a>(
    env: &mut Env<'a>,
    scope: &mut Scope,
    fields: Collection<'a, Loc<AssignedField<'a, Expr<'a>>>>,
) -> Collection<'a, Loc<AssignedField<'a, Expr<'a>>>> {
    let mut allocated = Vec::with_capacity_in(fields.len(), env.arena);

    for field in fields.iter() {
        let value = desugar_field(env, scope, &field.value);

        allocated.push(Loc::at(field.region, value));
    }

    fields.replace_items(allocated.into_bump_slice())
}

fn desugar_field<'a>(
    env: &mut Env<'a>,
    scope: &mut Scope,
    field: &'a AssignedField<'a, Expr<'a>>,
) -> AssignedField<'a, Expr<'a>> {
    use roc_parse::ast::AssignedField::*;

    match field {
        RequiredValue(loc_str, spaces, loc_expr) => RequiredValue(
            Loc {
                value: loc_str.value,
                region: loc_str.region,
            },
            spaces,
            desugar_expr(env, scope, loc_expr),
        ),
        OptionalValue(loc_str, spaces, loc_expr) => OptionalValue(
            Loc {
                value: loc_str.value,
                region: loc_str.region,
            },
            spaces,
            desugar_expr(env, scope, loc_expr),
        ),
        IgnoredValue(loc_str, spaces, loc_expr) => IgnoredValue(
            Loc {
                value: loc_str.value,
                region: loc_str.region,
            },
            spaces,
            desugar_expr(env, scope, loc_expr),
        ),
        LabelOnly(loc_str) => {
            // Desugar { x } into { x: x }
            let loc_expr = Loc {
                value: Var {
                    module_name: "",
                    ident: loc_str.value,
                },
                region: loc_str.region,
            };

            RequiredValue(
                Loc {
                    value: loc_str.value,
                    region: loc_str.region,
                },
                &[],
                desugar_expr(env, scope, env.arena.alloc(loc_expr)),
            )
        }
        SpaceBefore(field, _spaces) => desugar_field(env, scope, field),
        SpaceAfter(field, _spaces) => desugar_field(env, scope, field),

        Malformed(string) => Malformed(string),
    }
}

fn desugar_loc_patterns<'a>(
    env: &mut Env<'a>,
    scope: &mut Scope,
    loc_patterns: &'a [Loc<Pattern<'a>>],
) -> &'a [Loc<Pattern<'a>>] {
    let mut allocated = Vec::with_capacity_in(loc_patterns.len(), env.arena);

    for loc_pattern in loc_patterns.iter() {
        allocated.push(Loc {
            region: loc_pattern.region,
            value: desugar_pattern(env, scope, loc_pattern.value),
        });
    }

    allocated.into_bump_slice()
}

fn desugar_loc_pattern<'a>(
    env: &mut Env<'a>,
    scope: &mut Scope,
    loc_pattern: &'a Loc<Pattern<'a>>,
) -> &'a Loc<Pattern<'a>> {
    env.arena.alloc(Loc {
        region: loc_pattern.region,
        value: desugar_pattern(env, scope, loc_pattern.value),
    })
}

fn desugar_pattern<'a>(env: &mut Env<'a>, scope: &mut Scope, pattern: Pattern<'a>) -> Pattern<'a> {
    use roc_parse::ast::Pattern::*;

    match pattern {
        Identifier { .. }
        | Tag(_)
        | OpaqueRef(_)
        | NumLiteral(_)
        | NonBase10Literal { .. }
        | FloatLiteral(_)
        | StrLiteral(_)
        | Underscore(_)
        | SingleQuote(_)
        | ListRest(_)
        | Malformed(_)
        | MalformedIdent(_, _)
        | QualifiedIdentifier { .. } => pattern,

        Apply(tag, arg_patterns) => {
            // Skip desugaring the tag, it should either be a Tag or OpaqueRef
            let mut desugared_arg_patterns = Vec::with_capacity_in(arg_patterns.len(), env.arena);
            for arg_pattern in arg_patterns.iter() {
                desugared_arg_patterns.push(Loc {
                    region: arg_pattern.region,
                    value: desugar_pattern(env, scope, arg_pattern.value),
                });
            }

            Apply(tag, desugared_arg_patterns.into_bump_slice())
        }
        RecordDestructure(field_patterns) => {
            let mut allocated = Vec::with_capacity_in(field_patterns.len(), env.arena);
            for field_pattern in field_patterns.iter() {
                let value = desugar_pattern(env, scope, field_pattern.value);
                allocated.push(Loc {
                    value,
                    region: field_pattern.region,
                });
            }
            let field_patterns = field_patterns.replace_items(allocated.into_bump_slice());

            RecordDestructure(field_patterns)
        }
        RequiredField(name, field_pattern) => {
            RequiredField(name, desugar_loc_pattern(env, scope, field_pattern))
        }
        OptionalField(name, expr) => OptionalField(name, desugar_expr(env, scope, expr)),
        Tuple(patterns) => {
            let mut allocated = Vec::with_capacity_in(patterns.len(), env.arena);
            for pattern in patterns.iter() {
                let value = desugar_pattern(env, scope, pattern.value);
                allocated.push(Loc {
                    value,
                    region: pattern.region,
                });
            }
            let patterns = patterns.replace_items(allocated.into_bump_slice());

            Tuple(patterns)
        }
        List(patterns) => {
            let mut allocated = Vec::with_capacity_in(patterns.len(), env.arena);
            for pattern in patterns.iter() {
                let value = desugar_pattern(env, scope, pattern.value);
                allocated.push(Loc {
                    value,
                    region: pattern.region,
                });
            }
            let patterns = patterns.replace_items(allocated.into_bump_slice());

            List(patterns)
        }
        As(sub_pattern, symbol) => As(desugar_loc_pattern(env, scope, sub_pattern), symbol),
        SpaceBefore(sub_pattern, _spaces) => desugar_pattern(env, scope, *sub_pattern),
        SpaceAfter(sub_pattern, _spaces) => desugar_pattern(env, scope, *sub_pattern),
    }
}

/// Desugars a `dbg expr` expression into a statement block that prints and returns the
/// value produced by `expr`. Essentially:
/// (
///     tmpVar = expr
///     LowLevelDbg (Inspect.toStr tmpVar)
///     tmpVar
/// )
fn desugar_dbg_expr<'a>(
    env: &mut Env<'a>,
    scope: &mut Scope,
    expr: &'a Loc<Expr<'a>>,
    outer_region: Region,
) -> &'a Expr<'a> {
    let region = expr.region;

    // tmpVar = expr
    let ident = env.arena.alloc(scope.gen_unique_symbol_name().to_string());

    let value_def = ValueDef::Body(
        env.arena.alloc(Loc {
            value: Pattern::Identifier { ident },
            region,
        }),
        expr,
    );

    let defs = env.arena.alloc(Defs::default());
    defs.push_value_def(value_def, region, &[], &[]);

    // tmpVar
    let tmp_var = env.arena.alloc(Loc {
        value: Var {
            module_name: "",
            ident,
        },
        region,
    });

    // LowLevelDbg
    let dbg_stmt = env.arena.alloc(Loc {
        value: *desugar_dbg_stmt(env, tmp_var, tmp_var),
        region: outer_region,
    });

    env.arena.alloc(Defs(defs, dbg_stmt))
}

/// Build a desugared `dbg {}` expression to act as a placeholder when the AST
/// is invalid.
pub fn desugar_invalid_dbg_expr<'a>(
    env: &mut Env<'a>,
    scope: &mut Scope,
    outer_region: Region,
) -> &'a Expr<'a> {
    let placeholder_expr = env.arena.alloc(Loc {
        value: Record(Collection::empty()),
        region: outer_region,
    });

    desugar_dbg_expr(env, scope, placeholder_expr, outer_region)
}

/// Desugars a `dbg x` statement into essentially `Inspect.toStr x |> LowLevelDbg`
fn desugar_dbg_stmt<'a>(
    env: &mut Env<'a>,
    condition: &'a Loc<Expr<'a>>,
    continuation: &'a Loc<Expr<'a>>,
) -> &'a Expr<'a> {
    let region = condition.region;

    let inspect_fn = Var {
        module_name: ModuleName::INSPECT,
        ident: "toStr",
    };
    let loc_inspect_fn_var = env.arena.alloc(Loc {
        value: inspect_fn,
        region,
    });
    let inspect_args = &*env.arena.alloc([condition]);

    let dbg_str = env.arena.alloc(Loc {
        value: Apply(loc_inspect_fn_var, inspect_args, CalledVia::Space),
        region,
    });

    let line_col = env.line_info().convert_pos(region.start());

    let dbg_src = env
        .src
        .split_at(region.start().offset as usize)
        .1
        .split_at((region.end().offset - region.start().offset) as usize)
        .0;

    let module_path_str = env.module_path.to_string_lossy();

    // |> LowLevelDbg
    env.arena.alloc(LowLevelDbg(
        env.arena.alloc((
            &*env
                .arena
                .alloc_str(&format!("{}:{}", module_path_str, line_col.line + 1)),
            &*env.arena.alloc_str(dbg_src),
        )),
        dbg_str,
        continuation,
    ))
}

struct OldRecordBuilderArg<'a> {
    closure: &'a Loc<Expr<'a>>,
    apply_exprs: Vec<'a, &'a Loc<Expr<'a>>>,
}

fn old_record_builder_arg<'a>(
    env: &mut Env<'a>,
    region: Region,
    fields: Collection<'a, Loc<OldRecordBuilderField<'a>>>,
) -> OldRecordBuilderArg<'a> {
    let mut record_fields = Vec::with_capacity_in(fields.len(), env.arena);
    let mut apply_exprs = Vec::with_capacity_in(fields.len(), env.arena);
    let mut apply_field_names = Vec::with_capacity_in(fields.len(), env.arena);

    // Build the record that the closure will return and gather apply expressions

    for field in fields.iter() {
        let mut current = field.value;

        let new_field = loop {
            match current {
                OldRecordBuilderField::Value(label, spaces, expr) => {
                    break AssignedField::RequiredValue(label, spaces, expr)
                }
                OldRecordBuilderField::ApplyValue(label, _, _, expr) => {
                    apply_field_names.push(label);
                    apply_exprs.push(expr);

                    let var = env.arena.alloc(Loc {
                        region: label.region,
                        value: Expr::Var {
                            module_name: "",
                            ident: env.arena.alloc("#".to_owned() + label.value),
                        },
                    });

                    break AssignedField::RequiredValue(label, &[], var);
                }
                OldRecordBuilderField::LabelOnly(label) => break AssignedField::LabelOnly(label),
                OldRecordBuilderField::SpaceBefore(sub_field, _) => {
                    current = *sub_field;
                }
                OldRecordBuilderField::SpaceAfter(sub_field, _) => {
                    current = *sub_field;
                }
                OldRecordBuilderField::Malformed(malformed) => {
                    break AssignedField::Malformed(malformed)
                }
            }
        };

        record_fields.push(Loc {
            value: new_field,
            region: field.region,
        });
    }

    let record_fields = fields.replace_items(record_fields.into_bump_slice());

    let mut body = env.arena.alloc(Loc {
        value: Record(record_fields),
        region,
    });

    // Construct the builder's closure
    //
    // { x: #x, y: #y, z: 3 }
    // \#y -> { x: #x, y: #y, z: 3 }
    // \#x -> \#y -> { x: #x, y: #y, z: 3 }

    for label in apply_field_names.iter().rev() {
        let name = env.arena.alloc("#".to_owned() + label.value);
        let ident = roc_parse::ast::Pattern::Identifier { ident: name };

        let arg_pattern = env.arena.alloc(Loc {
            value: ident,
            region: label.region,
        });

<<<<<<< HEAD
        body = arena.alloc(Loc {
            value: Closure(std::slice::from_ref(arg_pattern), body, false),
=======
        body = env.arena.alloc(Loc {
            value: Closure(std::slice::from_ref(arg_pattern), body),
>>>>>>> 69db7852
            region,
        });
    }

    OldRecordBuilderArg {
        closure: body,
        apply_exprs,
    }
}

// TODO move this desugaring to canonicalization, so we can use Symbols instead of strings
#[inline(always)]
fn binop_to_function(binop: BinOp) -> (&'static str, &'static str) {
    use self::BinOp::*;

    match binop {
        Caret => (ModuleName::NUM, "pow"),
        Star => (ModuleName::NUM, "mul"),
        Slash => (ModuleName::NUM, "div"),
        DoubleSlash => (ModuleName::NUM, "divTrunc"),
        Percent => (ModuleName::NUM, "rem"),
        Plus => (ModuleName::NUM, "add"),
        Minus => (ModuleName::NUM, "sub"),
        Equals => (ModuleName::BOOL, "isEq"),
        NotEquals => (ModuleName::BOOL, "isNotEq"),
        LessThan => (ModuleName::NUM, "isLt"),
        GreaterThan => (ModuleName::NUM, "isGt"),
        LessThanOrEq => (ModuleName::NUM, "isLte"),
        GreaterThanOrEq => (ModuleName::NUM, "isGte"),
        And => (ModuleName::BOOL, "and"),
        Or => (ModuleName::BOOL, "or"),
        Pizza => unreachable!("Cannot desugar the |> operator"),
    }
}

fn desugar_bin_ops<'a>(
    env: &mut Env<'a>,
    scope: &mut Scope,
    whole_region: Region,
    lefts: &'a [(Loc<Expr<'_>>, Loc<BinOp>)],
    right: &'a Loc<Expr<'_>>,
) -> &'a Loc<Expr<'a>> {
    let mut arg_stack: Vec<&'a Loc<Expr>> = Vec::with_capacity_in(lefts.len() + 1, env.arena);
    let mut op_stack: Vec<Loc<BinOp>> = Vec::with_capacity_in(lefts.len(), env.arena);

    for (loc_expr, loc_op) in lefts {
        arg_stack.push(desugar_expr(env, scope, loc_expr));
        match run_binop_step(
            env,
            scope,
            whole_region,
            &mut arg_stack,
            &mut op_stack,
            *loc_op,
        ) {
            Err(problem) => return problem,
            Ok(()) => continue,
        }
    }

    let mut expr = desugar_expr(env, scope, right);

    for (left, loc_op) in arg_stack.into_iter().zip(op_stack.into_iter()).rev() {
        expr = env
            .arena
            .alloc(new_op_call_expr(env, scope, left, loc_op, expr));
    }

    expr
}

enum Step<'a> {
    Error(&'a Loc<Expr<'a>>),
    Push(Loc<BinOp>),
    Skip,
}

fn run_binop_step<'a>(
    env: &mut Env<'a>,
    scope: &mut Scope,
    whole_region: Region,
    arg_stack: &mut Vec<&'a Loc<Expr<'a>>>,
    op_stack: &mut Vec<Loc<BinOp>>,
    next_op: Loc<BinOp>,
) -> Result<(), &'a Loc<Expr<'a>>> {
    use Step::*;

    match binop_step(env, scope, whole_region, arg_stack, op_stack, next_op) {
        Error(problem) => Err(problem),
        Push(loc_op) => run_binop_step(env, scope, whole_region, arg_stack, op_stack, loc_op),
        Skip => Ok(()),
    }
}

fn binop_step<'a>(
    env: &mut Env<'a>,
    scope: &mut Scope,
    whole_region: Region,
    arg_stack: &mut Vec<&'a Loc<Expr<'a>>>,
    op_stack: &mut Vec<Loc<BinOp>>,
    next_op: Loc<BinOp>,
) -> Step<'a> {
    use roc_module::called_via::Associativity::*;
    use std::cmp::Ordering;

    match op_stack.pop() {
        Some(stack_op) => {
            match next_op.value.cmp(&stack_op.value) {
                Ordering::Less => {
                    // Inline
                    let right = arg_stack.pop().unwrap();
                    let left = arg_stack.pop().unwrap();

                    arg_stack.push(
                        env.arena
                            .alloc(new_op_call_expr(env, scope, left, stack_op, right)),
                    );

                    Step::Push(next_op)
                }

                Ordering::Greater => {
                    // Swap
                    op_stack.push(stack_op);
                    op_stack.push(next_op);

                    Step::Skip
                }

                Ordering::Equal => {
                    match (
                        next_op.value.associativity(),
                        stack_op.value.associativity(),
                    ) {
                        (LeftAssociative, LeftAssociative) => {
                            // Inline
                            let right = arg_stack.pop().unwrap();
                            let left = arg_stack.pop().unwrap();

                            arg_stack.push(
                                env.arena
                                    .alloc(new_op_call_expr(env, scope, left, stack_op, right)),
                            );

                            Step::Push(next_op)
                        }

                        (RightAssociative, RightAssociative) => {
                            // Swap
                            op_stack.push(stack_op);
                            op_stack.push(next_op);

                            Step::Skip
                        }

                        (NonAssociative, NonAssociative) => {
                            // Both operators were non-associative, e.g. (True == False == False).
                            // We should tell the author to disambiguate by grouping them with parens.
                            let bad_op = next_op;
                            let right = arg_stack.pop().unwrap();
                            let left = arg_stack.pop().unwrap();
                            let broken_expr = env
                                .arena
                                .alloc(new_op_call_expr(env, scope, left, stack_op, right));
                            let region = broken_expr.region;
                            let data = roc_parse::ast::PrecedenceConflict {
                                whole_region,
                                binop1_position: stack_op.region.start(),
                                binop1: stack_op.value,
                                binop2_position: bad_op.region.start(),
                                binop2: bad_op.value,
                                expr: env.arena.alloc(broken_expr),
                            };
                            let value = Expr::PrecedenceConflict(env.arena.alloc(data));

                            Step::Error(env.arena.alloc(Loc { region, value }))
                        }

                        _ => {
                            // The operators had the same precedence but different associativity.
                            //
                            // In many languages, this case can happen due to (for example) <| and |> having the same
                            // precedence but different associativity. Languages which support custom operators with
                            // (e.g. Haskell) can potentially have arbitrarily many of these cases.
                            //
                            // By design, Roc neither allows custom operators nor has any built-in operators with
                            // the same precedence and different associativity, so this should never happen!
                            internal_error!("BinOps had the same associativity, but different precedence. This should never happen!");
                        }
                    }
                }
            }
        }
        None => {
            op_stack.push(next_op);
            Step::Skip
        }
    }
}<|MERGE_RESOLUTION|>--- conflicted
+++ resolved
@@ -500,45 +500,17 @@
                             },
                         ),
                     ]),
-<<<<<<< HEAD
-                    arena.alloc(Loc::at(region, closure_body)),
+                    env.arena.alloc(Loc::at(region, closure_body)),
                     false,
                 ),
             })
         }
-        Closure(loc_patterns, loc_ret, is_short) => arena.alloc(Loc {
-            region: loc_expr.region,
-            value: Closure(
-                desugar_loc_patterns(
-                    arena,
-                    var_store,
-                    loc_patterns,
-                    src,
-                    line_info,
-                    module_path,
-                    problems,
-                ),
-                desugar_expr(
-                    arena,
-                    var_store,
-                    loc_ret,
-                    src,
-                    line_info,
-                    module_path,
-                    problems,
-                ),
-                *is_short,
-=======
-                    env.arena.alloc(Loc::at(region, closure_body)),
-                ),
-            })
-        }
-        Closure(loc_patterns, loc_ret) => env.arena.alloc(Loc {
+        Closure(loc_patterns, loc_ret, is_short) => env.arena.alloc(Loc {
             region: loc_expr.region,
             value: Closure(
                 desugar_loc_patterns(env, scope, loc_patterns),
                 desugar_expr(env, scope, loc_ret),
->>>>>>> 69db7852
+                *is_short,
             ),
         }),
         Backpassing(loc_patterns, loc_body, loc_ret) => {
@@ -555,31 +527,9 @@
             // first desugar the body, because it may contain |>
             let desugared_body = desugar_expr(env, scope, loc_body);
 
-<<<<<<< HEAD
-            let desugared_ret = desugar_expr(
-                arena,
-                var_store,
-                loc_ret,
-                src,
-                line_info,
-                module_path,
-                problems,
-            );
-            let desugared_loc_patterns = desugar_loc_patterns(
-                arena,
-                var_store,
-                loc_patterns,
-                src,
-                line_info,
-                module_path,
-                problems,
-            );
-            let closure = Expr::Closure(desugared_loc_patterns, desugared_ret, false);
-=======
             let desugared_ret = desugar_expr(env, scope, loc_ret);
             let desugared_loc_patterns = desugar_loc_patterns(env, scope, loc_patterns);
-            let closure = Expr::Closure(desugared_loc_patterns, desugared_ret);
->>>>>>> 69db7852
+            let closure = Expr::Closure(desugared_loc_patterns, desugared_ret, false);
             let loc_closure = Loc::at(loc_expr.region, closure);
 
             match &desugared_body.value {
@@ -730,12 +680,8 @@
                                 },
                             ),
                         ]),
-<<<<<<< HEAD
-                        arena.alloc(Loc::at(region, closure_body)),
+                        env.arena.alloc(Loc::at(region, closure_body)),
                         false,
-=======
-                        env.arena.alloc(Loc::at(region, closure_body)),
->>>>>>> 69db7852
                     ),
                 ))
             };
@@ -806,12 +752,8 @@
                 region: loc_expr.region,
                 value: Closure(
                     closure_args,
-<<<<<<< HEAD
-                    arena.alloc(Loc::at(loc_expr.region, record_val)),
+                    env.arena.alloc(Loc::at(loc_expr.region, record_val)),
                     false,
-=======
-                    env.arena.alloc(Loc::at(loc_expr.region, record_val)),
->>>>>>> 69db7852
                 ),
             });
 
@@ -1524,13 +1466,8 @@
             region: label.region,
         });
 
-<<<<<<< HEAD
-        body = arena.alloc(Loc {
+        body = env.arena.alloc(Loc {
             value: Closure(std::slice::from_ref(arg_pattern), body, false),
-=======
-        body = env.arena.alloc(Loc {
-            value: Closure(std::slice::from_ref(arg_pattern), body),
->>>>>>> 69db7852
             region,
         });
     }
