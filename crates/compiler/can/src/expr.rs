--- conflicted
+++ resolved
@@ -197,13 +197,8 @@
     /// tuple or field accessor as a function, e.g. (.foo) expr or (.1) expr
     RecordAccessor(StructAccessorData),
 
-<<<<<<< HEAD
     /// tuple or field updater as a function, e.g. (&foo) record value
-    RecordUpdater(RecordUpdaterData),
-=======
-    /// Field updater as a function, e.g. (&foo) record value
     RecordUpdater(StructUpdaterData),
->>>>>>> 7848558c
 
     TupleAccess {
         tuple_var: Variable,
