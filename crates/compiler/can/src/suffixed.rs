#![allow(clippy::manual_map)]

use bumpalo::collections::Vec;
use bumpalo::Bump;
use roc_error_macros::internal_error;
use roc_module::called_via::CalledVia;
use roc_module::ident::ModuleName;
use roc_parse::ast::Expr::{self, *};
use roc_parse::ast::{is_expr_suffixed, Pattern, ValueDef, WhenBranch};
use roc_region::all::{Loc, Region};
use std::cell::Cell;

thread_local! {
    // we use a thread_local here so that tests consistently give the same pattern
    static SUFFIXED_ANSWER_COUNTER: Cell<usize> = Cell::new(0);
}

/// Provide an intermediate answer expression and pattern when unwrapping a
/// (sub) expression
///
/// e.g. `x = foo (bar!)` unwraps to `x = Task.await (bar) \#!a0 -> foo #!a0`
fn next_suffixed_answer_pattern(arena: &Bump) -> (Expr, Pattern) {
    // Use the thread-local counter
    SUFFIXED_ANSWER_COUNTER.with(|counter| {
        let count = counter.get();
        counter.set(count + 1);

        let answer_ident = arena.alloc(format!("#!a{}", count));

        (
            Expr::Var {
                module_name: "",
                ident: answer_ident,
            },
            Pattern::Identifier {
                ident: answer_ident.as_str(),
            },
        )
    })
}

#[derive(Debug)]
pub enum EUnwrapped<'a> {
    UnwrappedDefExpr(&'a Loc<Expr<'a>>),

    UnwrappedSubExpr {
        /// the unwrapped expression argument for Task.await
        sub_arg: &'a Loc<Expr<'a>>,

        /// the pattern for the closure
        sub_pat: &'a Loc<Pattern<'a>>,

        /// the expression to replace the unwrapped
        sub_new: &'a Loc<Expr<'a>>,
    },

    Malformed,
}

fn init_unwrapped_err<'a>(
    arena: &'a Bump,
    unwrapped_expr: &'a Loc<Expr<'a>>,
    maybe_def_pat: Option<&'a Loc<Pattern<'a>>>,
) -> Result<&'a Loc<Expr<'a>>, EUnwrapped<'a>> {
    match maybe_def_pat {
        Some(..) => {
            // we have a def pattern, so no need to generate a new pattern
            // as this should only be created in the first call from a def
            Err(EUnwrapped::UnwrappedDefExpr(unwrapped_expr))
        }
        None => {
            let (answer_var, answer_pat) = next_suffixed_answer_pattern(arena);
            let sub_new = arena.alloc(Loc::at(unwrapped_expr.region, answer_var));
            let sub_pat = arena.alloc(Loc::at(unwrapped_expr.region, answer_pat));

            Err(EUnwrapped::UnwrappedSubExpr {
                sub_arg: unwrapped_expr,
                sub_pat,
                sub_new,
            })
        }
    }
}

/// Descend through the AST and unwrap each suffixed expression
/// when an expression is unwrapped, we apply a `Task.await` and
/// then descend through the AST again until there are no more suffixed
/// expressions, or we hit an error
pub fn unwrap_suffixed_expression<'a>(
    arena: &'a Bump,
    loc_expr: &'a Loc<Expr<'a>>,
    maybe_def_pat: Option<&'a Loc<Pattern<'a>>>,
) -> Result<&'a Loc<Expr<'a>>, EUnwrapped<'a>> {
    let unwrapped_expression = {
        match loc_expr.value {
            Expr::TaskAwaitBang(sub_expr) => {
                let unwrapped_sub_expr = arena.alloc(Loc::at(loc_expr.region, *sub_expr));

                init_unwrapped_err(arena, unwrapped_sub_expr, maybe_def_pat)
            }

            Expr::Defs(..) => unwrap_suffixed_expression_defs_help(arena, loc_expr, maybe_def_pat),

            Expr::Apply(..) => {
                unwrap_suffixed_expression_apply_help(arena, loc_expr, maybe_def_pat)
            }

            Expr::When(..) => unwrap_suffixed_expression_when_help(arena, loc_expr, maybe_def_pat),

            Expr::If(..) => {
                unwrap_suffixed_expression_if_then_else_help(arena, loc_expr, maybe_def_pat)
            }

            Expr::Closure(..) => {
                unwrap_suffixed_expression_closure_help(arena, loc_expr, maybe_def_pat)
            }

            Expr::ParensAround(..) => {
                unwrap_suffixed_expression_parens_help(arena, loc_expr, maybe_def_pat)
            }

            Expr::SpaceBefore(..) | Expr::SpaceAfter(..) => {
                internal_error!(
                    "SpaceBefore and SpaceAfter should have been removed in desugar_expr"
                )
            }

            Expr::BinOps(..) => {
                internal_error!("BinOps should have been desugared in desugar_expr")
            }

            // we only need to unwrap some expressions, leave the rest as is
            _ => Ok(loc_expr),
        }
    };

    // KEEP THIS HERE FOR DEBUGGING
    // USEFUL TO SEE THE UNWRAPPING
    // OF AST NODES AS THEY DESCEND
    // if is_expr_suffixed(&loc_expr.value) {
    //     dbg!(&maybe_def_pat, &loc_expr, &unwrapped_expression);
    // }

    unwrapped_expression
}

pub fn unwrap_suffixed_expression_parens_help<'a>(
    arena: &'a Bump,
    loc_expr: &'a Loc<Expr<'a>>,
    _maybe_def_pat: Option<&'a Loc<Pattern<'a>>>,
) -> Result<&'a Loc<Expr<'a>>, EUnwrapped<'a>> {
    match loc_expr.value {
        Expr::ParensAround(sub_loc_expr) => {
            // note we use `None` here as we always want to generate a new pattern from child expressions
            match unwrap_suffixed_expression(arena, arena.alloc(Loc::at_zero(*sub_loc_expr)), None)
            {
                Ok(new_expr) => {
                    let new_parens = arena.alloc(Loc::at(
                        loc_expr.region,
                        ParensAround(arena.alloc(new_expr.value)),
                    ));
                    Ok(new_parens)
                }
                Err(EUnwrapped::UnwrappedDefExpr(..)) => {
                    internal_error!("unreachable, child expressions from ParensAround should generate UnwrappedSubExpr instead");
                }
                Err(EUnwrapped::UnwrappedSubExpr {
                    sub_arg,
                    sub_pat,
                    sub_new,
                }) => {
                    let new_parens = arena.alloc(Loc::at(
                        loc_expr.region,
                        ParensAround(arena.alloc(sub_new.value)),
                    ));
                    Err(EUnwrapped::UnwrappedSubExpr {
                        sub_arg,
                        sub_pat,
                        sub_new: new_parens,
                    })
                }
                Err(err) => Err(err),
            }
        }
        _ => internal_error!("unreachable, expected a ParensAround node to be passed into unwrap_suffixed_expression_parens_help"),
    }
}

pub fn unwrap_suffixed_expression_closure_help<'a>(
    arena: &'a Bump,
    loc_expr: &'a Loc<Expr<'a>>,
    _maybe_def_pat: Option<&'a Loc<Pattern<'a>>>,
) -> Result<&'a Loc<Expr<'a>>, EUnwrapped<'a>> {
    match loc_expr.value {
        Expr::Closure(closure_args, closure_loc_ret) => {
<<<<<<< HEAD

            // Check to make sure that arguments are not suffixed
            let suffixed_arg_count = closure_args
                .iter()
                .filter(|loc_pat| loc_pat.value.is_suffixed())
                .count();

            if suffixed_arg_count > 0 {
                debug_assert!(false,"closure arguments should not be suffixed");
                return Err(EUnwrapped::Malformed);
            }

=======
>>>>>>> 759e26ea
            // note we use `None` here as we don't want to pass a DefExpr up and
            // unwrap the definition pattern for the closure
            match unwrap_suffixed_expression(arena, closure_loc_ret, None) {
                Ok(unwrapped_expr) => {
                    let new_closure = arena.alloc(Loc::at(loc_expr.region, Expr::Closure(closure_args, unwrapped_expr)));
                    Ok(new_closure)
                }
                Err(EUnwrapped::UnwrappedSubExpr { sub_arg, sub_pat, sub_new }) => {
                    let new_closure_loc_ret = apply_task_await(arena, loc_expr.region, sub_arg, sub_pat, sub_new);
                    let new_closure = arena.alloc(Loc::at(loc_expr.region, Expr::Closure(closure_args, new_closure_loc_ret)));
                    Ok(new_closure)
                }
                Err(err) => {
                    debug_assert!(false,"the closure Defs was malformd, got {:#?}", err);
                    Err(EUnwrapped::Malformed)
                }
            }
        }
        _ => internal_error!("unreachable, expected a Closure node to be passed into unwrap_suffixed_expression_closure_help"),
    }
}

pub fn unwrap_suffixed_expression_apply_help<'a>(
    arena: &'a Bump,
    loc_expr: &'a Loc<Expr<'a>>,
    maybe_def_pat: Option<&'a Loc<Pattern<'a>>>,
) -> Result<&'a Loc<Expr<'a>>, EUnwrapped<'a>> {
    match loc_expr.value {
        Expr::Apply(function, apply_args, called_via) => {

            // Any suffixed arguments will be innermost, therefore we unwrap those first
            let local_args = arena.alloc_slice_copy(apply_args);
            for (_, arg) in local_args.iter_mut().enumerate() {
                match unwrap_suffixed_expression(arena, arg, maybe_def_pat) {
                    Ok(new_arg) => {
                        *arg = new_arg;
                    }
                    Err(EUnwrapped::UnwrappedDefExpr(unwrapped_arg)) => {
                        *arg = unwrapped_arg;

                        let new_apply = arena.alloc(Loc::at(loc_expr.region, Apply(function, local_args, called_via)));

                        return Err(EUnwrapped::UnwrappedDefExpr(new_apply));
                    }
                    Err(EUnwrapped::UnwrappedSubExpr { sub_arg, sub_pat, sub_new: new_arg }) => {

                        *arg = new_arg;

                        let new_apply = arena.alloc(Loc::at(loc_expr.region, Apply(function, local_args, called_via)));
                        return Err(EUnwrapped::UnwrappedSubExpr { sub_arg, sub_pat, sub_new: new_apply});
                    }
                    Err(err) => return Err(err),
                }
            }

            // special case for when our Apply function is a suffixed Var (but not multiple suffixed)
            if let Expr::TaskAwaitBang(sub_expr) = function.value {
                let unwrapped_function = arena.alloc(Loc::at(
                    loc_expr.region,
                    *sub_expr,
                ));

                let new_apply = arena.alloc(Loc::at(loc_expr.region, Expr::Apply(unwrapped_function, local_args, called_via)));

                return init_unwrapped_err(arena, new_apply, maybe_def_pat);
            }

            // function is another expression
            match unwrap_suffixed_expression(arena, function, maybe_def_pat) {
                Ok(new_function) => {
                    let new_apply = arena.alloc(Loc::at(loc_expr.region, Expr::Apply(new_function, local_args, called_via)));
                    Ok(new_apply)
                }
                Err(EUnwrapped::UnwrappedDefExpr(unwrapped_function)) => {
                    let new_apply = arena.alloc(Loc::at(loc_expr.region, Expr::Apply(unwrapped_function, local_args, called_via)));
                    Err(EUnwrapped::UnwrappedDefExpr(new_apply))
                }
                Err(EUnwrapped::UnwrappedSubExpr { sub_arg: unwrapped_function, sub_pat, sub_new }) => {

                    let new_apply = arena.alloc(Loc::at(loc_expr.region, Expr::Apply(sub_new, local_args, called_via)));

                    Err(EUnwrapped::UnwrappedSubExpr { sub_arg: unwrapped_function, sub_pat, sub_new:new_apply})
                }
                Err(err) => Err(err)
            }
        }
        _ => internal_error!("unreachable, expected an Apply node to be passed into unwrap_suffixed_expression_apply_help"),
    }
}

/// Unwrap if-then-else statements
pub fn unwrap_suffixed_expression_if_then_else_help<'a>(
    arena: &'a Bump,
    loc_expr: &'a Loc<Expr<'a>>,
    maybe_def_pat: Option<&'a Loc<Pattern<'a>>>,
) -> Result<&'a Loc<Expr<'a>>, EUnwrapped<'a>> {
    match loc_expr.value {
        Expr::If(if_thens, final_else_branch) => {
            for (index, if_then) in if_thens.iter().enumerate() {
                let (current_if_then_statement, current_if_then_expression) = if_then;

                // unwrap suffixed (innermost) expressions e.g. `if true then doThing! then ...`
                if is_expr_suffixed(&current_if_then_expression.value) {
                    // split if_thens around the current index
                    let (before, after) = roc_parse::ast::split_around(if_thens, index);

                    match unwrap_suffixed_expression(arena, current_if_then_expression, None) {
                        Ok(unwrapped_expression) => {
                            let mut new_if_thens = Vec::new_in(arena);

                            new_if_thens.extend(before);
                            new_if_thens.push((*current_if_then_statement, *unwrapped_expression));
                            new_if_thens.extend(after);

                            let new_if = arena.alloc(Loc::at(
                                loc_expr.region,
                                Expr::If(
                                    arena.alloc_slice_copy(new_if_thens.as_slice()),
                                    final_else_branch,
                                ),
                            ));

                            return unwrap_suffixed_expression(arena, new_if, maybe_def_pat);
                        }
                        Err(EUnwrapped::UnwrappedDefExpr(..)) => {
                            internal_error!("unexpected, unwrapped if-then-else Def expr should have intermediate answer as `None` was passed as pattern");
                        }
                        Err(EUnwrapped::UnwrappedSubExpr {
                            sub_arg,
                            sub_pat,
                            sub_new,
                        }) => {
                            let unwrapped_expression =
                                apply_task_await(arena, sub_arg.region, sub_arg, sub_pat, sub_new);

                            let mut new_if_thens = Vec::new_in(arena);

                            new_if_thens.extend(before);
                            new_if_thens.push((*current_if_then_statement, *unwrapped_expression));
                            new_if_thens.extend(after);

                            let new_if = arena.alloc(Loc::at(
                                loc_expr.region,
                                Expr::If(
                                    arena.alloc_slice_copy(new_if_thens.as_slice()),
                                    final_else_branch,
                                ),
                            ));

                            return unwrap_suffixed_expression(arena, new_if, maybe_def_pat);
                        }
                        Err(EUnwrapped::Malformed) => return Err(EUnwrapped::Malformed),
                    }
                }

                // unwrap suffixed statements e.g. `if isThing! then ...`
                // note we want to split and nest if-then's so we only run Task's
                // that are required
                if is_expr_suffixed(&current_if_then_statement.value) {
                    // split if_thens around the current index
                    let (before, after) = roc_parse::ast::split_around(if_thens, index);

                    match unwrap_suffixed_expression(arena, current_if_then_statement, None) {
                        Ok(unwrapped_statement) => {
                            let mut new_if_thens = Vec::new_in(arena);

                            new_if_thens.push((*unwrapped_statement, *current_if_then_expression));
                            new_if_thens.extend(after);

                            let new_if = arena.alloc(Loc::at(
                                loc_expr.region,
                                Expr::If(
                                    arena.alloc_slice_copy(new_if_thens.as_slice()),
                                    final_else_branch,
                                ),
                            ));

                            return unwrap_suffixed_expression(arena, new_if, maybe_def_pat);
                        }
                        Err(EUnwrapped::UnwrappedDefExpr(..)) => {
                            internal_error!("unexpected, unwrapped if-then-else Def expr should have intermediate answer as `None` was passed as pattern");
                        }
                        Err(EUnwrapped::UnwrappedSubExpr {
                            sub_arg,
                            sub_pat,
                            sub_new,
                        }) => {
                            if before.is_empty() {
                                let mut new_if_thens = Vec::new_in(arena);

                                new_if_thens.extend(before);
                                new_if_thens.push((*sub_new, *current_if_then_expression));
                                new_if_thens.extend(after);

                                let new_if = arena.alloc(Loc::at(
                                    loc_expr.region,
                                    Expr::If(
                                        arena.alloc_slice_copy(new_if_thens.as_slice()),
                                        final_else_branch,
                                    ),
                                ));

                                let unwrapped_if_then = apply_task_await(
                                    arena,
                                    sub_arg.region,
                                    sub_arg,
                                    sub_pat,
                                    new_if,
                                );

                                return unwrap_suffixed_expression(
                                    arena,
                                    unwrapped_if_then,
                                    maybe_def_pat,
                                );
                            } else {
                                let mut after_if_thens = Vec::new_in(arena);

                                after_if_thens.push((*sub_new, *current_if_then_expression));
                                after_if_thens.extend(after);

                                let after_if = arena.alloc(Loc::at(
                                    loc_expr.region,
                                    Expr::If(
                                        arena.alloc_slice_copy(after_if_thens.as_slice()),
                                        final_else_branch,
                                    ),
                                ));

                                let after_if_then = apply_task_await(
                                    arena,
                                    sub_arg.region,
                                    sub_arg,
                                    sub_pat,
                                    after_if,
                                );

                                let before_if_then = arena.alloc(Loc::at(
                                    loc_expr.region,
                                    Expr::If(before, after_if_then),
                                ));

                                return unwrap_suffixed_expression(
                                    arena,
                                    before_if_then,
                                    maybe_def_pat,
                                );
                            }
                        }
                        Err(EUnwrapped::Malformed) => return Err(EUnwrapped::Malformed),
                    }
                }
            }

            // check the final_else_branch
            match unwrap_suffixed_expression(arena, final_else_branch, None) {
                Ok(unwrapped_final_else) => {
                    return Ok(arena.alloc(Loc::at(
                        loc_expr.region,
                        Expr::If(if_thens, unwrapped_final_else),
                    )));
                }
                Err(EUnwrapped::UnwrappedDefExpr(..)) => {
                    internal_error!("unexpected, unwrapped if-then-else Def expr should have intermediate answer as `None` was passed as pattern");
                }
                Err(EUnwrapped::UnwrappedSubExpr {
                    sub_arg,
                    sub_pat,
                    sub_new,
                }) => {
                    let unwrapped_final_else =
                        apply_task_await(arena, sub_arg.region, sub_arg, sub_pat, sub_new);

                    let new_if = arena.alloc(Loc::at(
                        loc_expr.region,
                        Expr::If(if_thens, unwrapped_final_else),
                    ));

                    return unwrap_suffixed_expression(arena, new_if, maybe_def_pat);
                }
                Err(EUnwrapped::Malformed) => Err(EUnwrapped::Malformed),
            }
        }
        _ => internal_error!("unreachable, expected an If expression to desugar"),
    }
}

pub fn unwrap_suffixed_expression_when_help<'a>(
    arena: &'a Bump,
    loc_expr: &'a Loc<Expr<'a>>,
    maybe_def_pat: Option<&'a Loc<Pattern<'a>>>,
) -> Result<&'a Loc<Expr<'a>>, EUnwrapped<'a>> {
    match loc_expr.value {
        Expr::When(condition, branches) => {

            // first unwrap any when branches values
            // e.g.
            // when foo is
            //     [] -> line! "bar"
            //      _ -> line! "baz"
            for (branch_index, WhenBranch{value: branch_loc_expr,patterns, guard}) in branches.iter().enumerate() {

                // if the branch isn't suffixed we can leave it alone
                if is_expr_suffixed(&branch_loc_expr.value) {
                    let unwrapped_branch_value = match unwrap_suffixed_expression(arena, branch_loc_expr, None) {
                        Ok(unwrapped_branch_value) => unwrapped_branch_value,
                        Err(EUnwrapped::UnwrappedSubExpr { sub_arg, sub_pat, sub_new }) => apply_task_await(arena, branch_loc_expr.region, sub_arg, sub_pat, sub_new),
                        Err(..) => return Err(EUnwrapped::Malformed),
                    };

                    let new_branch = WhenBranch{value: *unwrapped_branch_value, patterns, guard: *guard};
                    let mut new_branches = Vec::new_in(arena);
                    let (before, rest) = branches.split_at(branch_index);
                    let after = &rest[1..];

                    new_branches.extend_from_slice(before);
                    new_branches.push(arena.alloc(new_branch));
                    new_branches.extend_from_slice(after);

                    let new_when = arena.alloc(Loc::at(loc_expr.region, Expr::When(condition, arena.alloc_slice_copy(new_branches.as_slice()))));

                    return unwrap_suffixed_expression(arena, new_when, maybe_def_pat);
                }
            }

            // then unwrap the when condition
            match unwrap_suffixed_expression(arena, condition, None) {
                Ok(unwrapped_condition) => {
                    let new_when = arena.alloc(Loc::at(loc_expr.region, Expr::When(unwrapped_condition, branches)));
                    Ok(new_when)
                }
                Err(EUnwrapped::UnwrappedSubExpr { sub_arg, sub_pat, sub_new }) => {
                    let new_when = arena.alloc(Loc::at(loc_expr.region, Expr::When(sub_new, branches)));
                    let applied_task_await = apply_task_await(arena,loc_expr.region,sub_arg,sub_pat,new_when);
                    Ok(applied_task_await)
                }
                Err(EUnwrapped::UnwrappedDefExpr(..))
                | Err(EUnwrapped::Malformed) => Err(EUnwrapped::Malformed)
            }

        }
        _ => internal_error!("unreachable, expected a When node to be passed into unwrap_suffixed_expression_defs_help"),
    }
}

pub fn unwrap_suffixed_expression_defs_help<'a>(
    arena: &'a Bump,
    loc_expr: &'a Loc<Expr<'a>>,
    maybe_def_pat: Option<&'a Loc<Pattern<'a>>>,
) -> Result<&'a Loc<Expr<'a>>, EUnwrapped<'a>> {
    match loc_expr.value {
        Expr::Defs(defs, loc_ret) => {

            let mut local_defs = defs.clone();
            let tags = local_defs.tags.clone();

            // try an unwrap each def, if none can be unwrapped, then try to unwrap the loc_ret
            for (tag_index, type_or_value_def_index) in tags.iter().enumerate() {
                use ValueDef::*;

                let mut current_value_def = match type_or_value_def_index.split() {
                    Ok(..) => {
                        // ignore type definitions
                        continue;
                    },
                    Err(value_index) => *local_defs.value_defs.get(value_index.index()).unwrap(),
                };

                let maybe_suffixed_value_def = match current_value_def {
                    Annotation(..) | Dbg{..} | Expect{..} | ExpectFx{..} | Stmt(..) | ModuleImport{..} | IngestedFileImport(_) => None,
                    AnnotatedBody { body_pattern, body_expr, .. } => Some((body_pattern, body_expr)),
                    Body (def_pattern, def_expr, .. ) => Some((def_pattern, def_expr)),
                };

                match maybe_suffixed_value_def {
                    None => {
                        // We can't unwrap this def type, continue
                    },
                    Some((def_pattern, def_expr)) => {
                        match unwrap_suffixed_expression(arena, def_expr, Some(def_pattern)) {
                            Ok(unwrapped_def) => {
                                current_value_def.replace_expr(unwrapped_def);
                                local_defs.replace_with_value_def(tag_index, current_value_def, def_expr.region);
                            }
                            Err(EUnwrapped::UnwrappedDefExpr(unwrapped_expr)) => {
                                let split_defs = local_defs.split_defs_around(tag_index);
                                let before_empty = split_defs.before.is_empty();
                                let after_empty = split_defs.after.is_empty();
                                if before_empty && after_empty {
                                    // NIL before, NIL after -> SINGLE DEF
                                    let next_expr = match unwrap_suffixed_expression(arena,loc_ret,maybe_def_pat) {
                                        Ok(next_expr) => next_expr,
                                        Err(EUnwrapped::UnwrappedSubExpr { sub_arg, sub_pat, sub_new }) => {
                                            // We need to apply Task.ok here as the defs final expression was unwrapped
                                            apply_task_await(arena,def_expr.region,sub_arg,sub_pat,sub_new)
                                        }
                                        Err(EUnwrapped::UnwrappedDefExpr(..)) | Err(EUnwrapped::Malformed) => {
                                            // TODO handle case when we have maybe_def_pat so can return an unwrapped up
                                            return Err(EUnwrapped::Malformed);
                                        },
                                    };
                                    return unwrap_suffixed_expression(arena, apply_task_await(arena,def_expr.region,unwrapped_expr,def_pattern,next_expr), maybe_def_pat);
                                } else if before_empty {
                                    // NIL before, SOME after -> FIRST DEF
                                    let new_defs = arena.alloc(Loc::at(def_expr.region, Defs(arena.alloc(split_defs.after), loc_ret)));

                                    let next_expr = match unwrap_suffixed_expression(arena,new_defs,maybe_def_pat){
                                        Ok(next_expr) => next_expr,
                                        Err(EUnwrapped::UnwrappedSubExpr { sub_arg, sub_pat, sub_new }) => {
                                            apply_task_await(arena, def_expr.region, sub_arg, sub_pat, sub_new)
                                        }
                                        Err(EUnwrapped::UnwrappedDefExpr(..)) | Err(EUnwrapped::Malformed) => {
                                            // TODO handle case when we have maybe_def_pat so can return an unwrapped up
                                            return Err(EUnwrapped::Malformed);
                                        },
                                    };

                                    return unwrap_suffixed_expression(arena, apply_task_await(arena,def_expr.region,unwrapped_expr,def_pattern,next_expr), maybe_def_pat);
                                } else if after_empty {
                                    // SOME before, NIL after -> LAST DEF
                                    match unwrap_suffixed_expression(arena,loc_ret,maybe_def_pat){
                                        Ok(new_loc_ret) => {
                                            let applied_task_await = apply_task_await(arena, loc_expr.region, unwrapped_expr, def_pattern, new_loc_ret);
                                            let new_defs = arena.alloc(Loc::at(loc_expr.region,Defs(arena.alloc(split_defs.before), applied_task_await)));
                                            return unwrap_suffixed_expression(arena, new_defs, maybe_def_pat);
                                        },
                                        Err(EUnwrapped::UnwrappedSubExpr { sub_arg, sub_pat, sub_new }) => {
                                            let new_loc_ret = apply_task_await(arena,def_expr.region,sub_arg,sub_pat,sub_new);
                                            let applied_task_await = apply_task_await(arena, loc_expr.region, unwrapped_expr, def_pattern, new_loc_ret);
                                            let new_defs = arena.alloc(Loc::at(loc_expr.region,Defs(arena.alloc(split_defs.before), applied_task_await)));
                                            return unwrap_suffixed_expression(arena, new_defs, maybe_def_pat);
                                        }
                                        Err(EUnwrapped::UnwrappedDefExpr(..)) => {
                                            // TODO confirm this is correct with test case
                                            return Err(EUnwrapped::Malformed);
                                        }
                                        Err(EUnwrapped::Malformed) => {
                                            return Err(EUnwrapped::Malformed);
                                        },
                                    }
                                } else {
                                    // SOME before, SOME after -> MIDDLE DEF
                                    let after_defs = arena.alloc(Loc::at(def_expr.region, Defs(arena.alloc(split_defs.after), loc_ret)));

                                    match unwrap_suffixed_expression(arena,after_defs,maybe_def_pat){
                                        Ok(new_loc_ret) => {
                                            let applied_await = apply_task_await(arena, loc_expr.region, unwrapped_expr, def_pattern, new_loc_ret);
                                            let new_defs = arena.alloc(Loc::at(loc_expr.region,Defs(arena.alloc(split_defs.before), applied_await)));
                                            return unwrap_suffixed_expression(arena, new_defs, maybe_def_pat);
                                        },
                                        Err(EUnwrapped::UnwrappedSubExpr { sub_arg, sub_pat, sub_new }) => {
                                            let new_loc_ret = apply_task_await(arena, def_expr.region, sub_arg, sub_pat, sub_new);
                                            let applied_await = apply_task_await(arena, loc_expr.region, unwrapped_expr, def_pattern, new_loc_ret);
                                            let new_defs = arena.alloc(Loc::at(loc_expr.region,Defs(arena.alloc(split_defs.before), applied_await)));
                                            return unwrap_suffixed_expression(arena, new_defs, maybe_def_pat);
                                        }
                                        Err(EUnwrapped::UnwrappedDefExpr(..)) | Err(EUnwrapped::Malformed) => {
                                            // TODO handle case when we have maybe_def_pat so can return an unwrapped up
                                            return Err(EUnwrapped::Malformed);
                                        },
                                    };
                                }
                            }
                            Err(EUnwrapped::UnwrappedSubExpr { sub_arg, sub_pat, sub_new }) => {
                                let new_body_def = ValueDef::Body(def_pattern, sub_new);
                                local_defs.replace_with_value_def(tag_index,new_body_def, sub_new.region);
                                let new_defs_expr = arena.alloc(Loc::at(def_expr.region,Defs(arena.alloc(local_defs), loc_ret)));
                                let replaced_def = apply_task_await(arena,def_expr.region,sub_arg,sub_pat,new_defs_expr);
                                return unwrap_suffixed_expression(arena,replaced_def,maybe_def_pat);
                            }
                            Err(err) => return Err(err)
                        }
                    }
                }
            }

            // try to unwrap the loc_ret
            match unwrap_suffixed_expression(arena,loc_ret,maybe_def_pat){
                Ok(new_loc_ret) => {
                            Ok(arena.alloc(Loc::at(loc_expr.region,Defs(arena.alloc(local_defs), new_loc_ret))))
                },
                Err(EUnwrapped::UnwrappedSubExpr { sub_arg, sub_pat, sub_new }) => {
                    let new_loc_ret = apply_task_await(arena, loc_expr.region,sub_arg,sub_pat,sub_new);
                    let new_defs = arena.alloc(Loc::at(loc_expr.region,Defs(arena.alloc(local_defs), new_loc_ret)));
                    unwrap_suffixed_expression(arena, new_defs, maybe_def_pat)
                }
                Err(EUnwrapped::UnwrappedDefExpr(..)) => {
                    // TODO confirm this is correct with test case
                    Err(EUnwrapped::Malformed)
                }
                Err(EUnwrapped::Malformed) => {
                    Err(EUnwrapped::Malformed)
                },
            }
        },
        _ => internal_error!("unreachable, expected a Defs node to be passed into unwrap_suffixed_expression_defs_help"),
    }
}

/// Helper for `Task.await (loc_arg) \loc_pat -> loc_new`
pub fn apply_task_await<'a>(
    arena: &'a Bump,
    region: Region,
    loc_arg: &'a Loc<Expr<'a>>,
    loc_pat: &'a Loc<Pattern<'a>>,
    loc_new: &'a Loc<Expr<'a>>,
) -> &'a Loc<Expr<'a>> {
    // If the pattern and the new are the same then we don't need to unwrap anything
    // e.g. `Task.await foo \{} -> Task.ok {}` is the same as `foo`
    if is_matching_empty_record(loc_pat, loc_new) {
        return loc_arg;
    }

    // If the pattern and the new are matching answers then we don't need to unwrap anything
    // e.g. `Task.await foo \#!a1 -> Task.ok #!a1` is the same as `foo`
    if is_matching_intermediate_answer(loc_pat, loc_new) {
        return loc_arg;
    }

    let mut task_await_apply_args: Vec<&'a Loc<Expr<'a>>> = Vec::new_in(arena);

    // apply the unwrapped suffixed expression
    task_await_apply_args.push(loc_arg);

    // apply the closure
    let mut closure_pattern = Vec::new_in(arena);
    closure_pattern.push(*loc_pat);
    task_await_apply_args.push(arena.alloc(Loc::at(
        region,
        Closure(arena.alloc_slice_copy(closure_pattern.as_slice()), loc_new),
    )));

    arena.alloc(Loc::at(
        region,
        Apply(
            arena.alloc(Loc {
                region,
                value: Var {
                    module_name: ModuleName::TASK,
                    ident: "await",
                },
            }),
            arena.alloc(task_await_apply_args),
            CalledVia::BangSuffix,
        ),
    ))
}

fn extract_wrapped_task_ok_value<'a>(loc_expr: &'a Loc<Expr<'a>>) -> Option<&'a Loc<Expr<'a>>> {
    match loc_expr.value {
        Expr::Apply(function, arguments, _) => match function.value {
            Var {
                module_name, ident, ..
            } if module_name == ModuleName::TASK && ident == "ok" => arguments.first().copied(),
            _ => None,
        },
        _ => None,
    }
}

fn is_matching_empty_record<'a>(
    loc_pat: &'a Loc<Pattern<'a>>,
    loc_expr: &'a Loc<Expr<'a>>,
) -> bool {
    let is_empty_record = match extract_wrapped_task_ok_value(loc_expr) {
        Some(task_expr) => match task_expr.value {
            Expr::Record(collection) => collection.is_empty(),
            _ => false,
        },
        None => false,
    };

    let is_pattern_empty_record = match loc_pat.value {
        Pattern::RecordDestructure(collection) => collection.is_empty(),
        _ => false,
    };

    is_empty_record && is_pattern_empty_record
}

pub fn is_matching_intermediate_answer<'a>(
    loc_pat: &'a Loc<Pattern<'a>>,
    loc_new: &'a Loc<Expr<'a>>,
) -> bool {
    let pat_ident = match loc_pat.value {
        Pattern::Identifier { ident, .. } => Some(ident),
        _ => None,
    };
    let exp_ident = match loc_new.value {
        Expr::Var {
            module_name, ident, ..
        } if module_name.is_empty() && ident.starts_with('#') => Some(ident),
        _ => None,
    };
    let exp_ident_in_task = match extract_wrapped_task_ok_value(loc_new) {
        Some(task_expr) => match task_expr.value {
            Expr::Var {
                module_name, ident, ..
            } if module_name.is_empty() && ident.starts_with('#') => Some(ident),
            _ => None,
        },
        None => None,
    };
    match (pat_ident, exp_ident, exp_ident_in_task) {
        (Some(a), Some(b), None) => a == b,
        (Some(a), None, Some(b)) => a == b,
        _ => false,
    }
}<|MERGE_RESOLUTION|>--- conflicted
+++ resolved
@@ -193,21 +193,6 @@
 ) -> Result<&'a Loc<Expr<'a>>, EUnwrapped<'a>> {
     match loc_expr.value {
         Expr::Closure(closure_args, closure_loc_ret) => {
-<<<<<<< HEAD
-
-            // Check to make sure that arguments are not suffixed
-            let suffixed_arg_count = closure_args
-                .iter()
-                .filter(|loc_pat| loc_pat.value.is_suffixed())
-                .count();
-
-            if suffixed_arg_count > 0 {
-                debug_assert!(false,"closure arguments should not be suffixed");
-                return Err(EUnwrapped::Malformed);
-            }
-
-=======
->>>>>>> 759e26ea
             // note we use `None` here as we don't want to pass a DefExpr up and
             // unwrap the definition pattern for the closure
             match unwrap_suffixed_expression(arena, closure_loc_ret, None) {
