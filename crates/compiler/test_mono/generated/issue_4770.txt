procedure Bool.1 ():
    let Bool.25 : Int1 = false;
    ret Bool.25;

procedure Bool.2 ():
    let Bool.24 : Int1 = true;
    ret Bool.24;

<<<<<<< HEAD
procedure List.104 (#Derived_gen.1, #Derived_gen.2, #Derived_gen.3, #Derived_gen.4, #Derived_gen.5, #Derived_gen.6):
    joinpoint List.691 List.289 List.290 List.291 List.292 List.293 List.294:
        let List.693 : Int1 = CallByName Num.22 List.293 List.294;
        if List.693 then
            let List.699 : [<r>C I64, C List *self] = CallByName List.66 List.289 List.293;
            inc List.699;
            let List.700 : [<r>C I64, C List *self] = CallByName List.66 List.290 List.293;
            inc List.700;
            let List.295 : {[<r>C I64, C List *self], [<r>C I64, C List *self]} = CallByName Test.15 List.699 List.700;
            let List.695 : List {[<r>C I64, C List *self], [<r>C I64, C List *self]} = CallByName List.71 List.291 List.295;
            let List.697 : U64 = 1i64;
            let List.696 : U64 = CallByName Num.51 List.293 List.697;
            jump List.691 List.289 List.290 List.695 List.292 List.696 List.294;
        else
            dec List.289;
            dec List.290;
            ret List.291;
=======
procedure List.102 (#Derived_gen.0, #Derived_gen.1, #Derived_gen.2, #Derived_gen.3, #Derived_gen.4, #Derived_gen.5):
    joinpoint List.676 List.287 List.288 List.289 List.290 List.291 List.292:
        let List.678 : Int1 = CallByName Num.22 List.291 List.292;
        if List.678 then
            let List.684 : [<r>C I64, C List *self] = CallByName List.66 List.287 List.291;
            inc List.684;
            let List.685 : [<r>C I64, C List *self] = CallByName List.66 List.288 List.291;
            inc List.685;
            let List.293 : {[<r>C I64, C List *self], [<r>C I64, C List *self]} = CallByName Test.15 List.684 List.685;
            let List.680 : List {[<r>C I64, C List *self], [<r>C I64, C List *self]} = CallByName List.71 List.289 List.293;
            let List.682 : U64 = 1i64;
            let List.681 : U64 = CallByName Num.51 List.291 List.682;
            jump List.676 List.287 List.288 List.680 List.290 List.681 List.292;
        else
            dec List.287;
            dec List.288;
            ret List.289;
>>>>>>> fe6790e6
    in
    inc #Derived_gen.0;
    inc #Derived_gen.1;
<<<<<<< HEAD
    inc #Derived_gen.2;
    jump List.691 #Derived_gen.1 #Derived_gen.2 #Derived_gen.3 #Derived_gen.4 #Derived_gen.5 #Derived_gen.6;

procedure List.114 (List.567, List.568, List.569):
    let List.667 : U64 = 0i64;
    let List.668 : U64 = CallByName List.6 List.567;
    let List.666 : [C {}, C {}] = CallByName List.80 List.567 List.568 List.569 List.667 List.668;
    ret List.666;

procedure List.23 (List.285, List.286, List.287):
    let List.703 : U64 = CallByName List.6 List.285;
    let List.704 : U64 = CallByName List.6 List.286;
    let List.288 : U64 = CallByName Num.148 List.703 List.704;
    let List.689 : List {[<r>C I64, C List *self], [<r>C I64, C List *self]} = CallByName List.68 List.288;
    let List.690 : U64 = 0i64;
    let List.688 : List {[<r>C I64, C List *self], [<r>C I64, C List *self]} = CallByName List.104 List.285 List.286 List.689 List.287 List.690 List.288;
    ret List.688;

procedure List.246 (List.655, List.247, List.245):
    let List.685 : Int1 = CallByName Test.1 List.247;
    if List.685 then
        let List.687 : {} = Struct {};
        let List.686 : [C {}, C {}] = TagId(1) List.687;
        ret List.686;
    else
        let List.684 : {} = Struct {};
        let List.683 : [C {}, C {}] = TagId(0) List.684;
        ret List.683;

procedure List.56 (List.244, List.245):
    let List.664 : {} = Struct {};
    let List.656 : [C {}, C {}] = CallByName List.114 List.244 List.664 List.245;
    let List.661 : U8 = 1i64;
    let List.662 : U8 = GetTagId List.656;
    let List.663 : Int1 = lowlevel Eq List.661 List.662;
    if List.663 then
        let List.657 : Int1 = CallByName Bool.2;
        ret List.657;
    else
        let List.658 : Int1 = CallByName Bool.1;
        ret List.658;

procedure List.6 (#Attr.2):
    let List.654 : U64 = lowlevel ListLenU64 #Attr.2;
    ret List.654;

procedure List.6 (#Attr.2):
    let List.682 : U64 = lowlevel ListLenU64 #Attr.2;
    ret List.682;

procedure List.66 (#Attr.2, #Attr.3):
    let List.681 : {[<r>C I64, C List *self], [<r>C I64, C List *self]} = lowlevel ListGetUnsafe #Attr.2 #Attr.3;
    ret List.681;

procedure List.66 (#Attr.2, #Attr.3):
    let List.701 : [<r>C I64, C List *self] = lowlevel ListGetUnsafe #Attr.2 #Attr.3;
    ret List.701;

procedure List.68 (#Attr.2):
    let List.702 : List {[<r>C I64, C List *self], [<r>C I64, C List *self]} = lowlevel ListWithCapacity #Attr.2;
    ret List.702;

procedure List.71 (#Attr.2, #Attr.3):
    let List.698 : List {[<r>C I64, C List *self], [<r>C I64, C List *self]} = lowlevel ListAppendUnsafe #Attr.2 #Attr.3;
    ret List.698;

procedure List.80 (#Derived_gen.7, #Derived_gen.8, #Derived_gen.9, #Derived_gen.10, #Derived_gen.11):
    joinpoint List.669 List.570 List.571 List.572 List.573 List.574:
        let List.671 : Int1 = CallByName Num.22 List.573 List.574;
        if List.671 then
            let List.680 : {[<r>C I64, C List *self], [<r>C I64, C List *self]} = CallByName List.66 List.570 List.573;
            inc List.680;
            let List.672 : [C {}, C {}] = CallByName List.246 List.571 List.680 List.572;
            let List.677 : U8 = 1i64;
            let List.678 : U8 = GetTagId List.672;
            let List.679 : Int1 = lowlevel Eq List.677 List.678;
            if List.679 then
                let List.575 : {} = UnionAtIndex (Id 1) (Index 0) List.672;
                let List.675 : U64 = 1i64;
                let List.674 : U64 = CallByName Num.51 List.573 List.675;
                jump List.669 List.570 List.575 List.572 List.674 List.574;
            else
                dec List.570;
                let List.576 : {} = UnionAtIndex (Id 0) (Index 0) List.672;
                let List.676 : [C {}, C {}] = TagId(0) List.576;
                ret List.676;
        else
            dec List.570;
            let List.670 : [C {}, C {}] = TagId(1) List.571;
            ret List.670;
    in
    inc #Derived_gen.7;
    jump List.669 #Derived_gen.7 #Derived_gen.8 #Derived_gen.9 #Derived_gen.10 #Derived_gen.11;
=======
    jump List.676 #Derived_gen.0 #Derived_gen.1 #Derived_gen.2 #Derived_gen.3 #Derived_gen.4 #Derived_gen.5;

procedure List.112 (List.541, List.542, List.543):
    let List.652 : U64 = 0i64;
    let List.653 : U64 = CallByName List.6 List.541;
    let List.651 : [C {}, C {}] = CallByName List.80 List.541 List.542 List.543 List.652 List.653;
    ret List.651;

procedure List.23 (List.283, List.284, List.285):
    let List.688 : U64 = CallByName List.6 List.283;
    let List.689 : U64 = CallByName List.6 List.284;
    let List.286 : U64 = CallByName Num.148 List.688 List.689;
    let List.674 : List {[<r>C I64, C List *self], [<r>C I64, C List *self]} = CallByName List.68 List.286;
    let List.675 : U64 = 0i64;
    let List.673 : List {[<r>C I64, C List *self], [<r>C I64, C List *self]} = CallByName List.102 List.283 List.284 List.674 List.285 List.675 List.286;
    ret List.673;

procedure List.244 (List.640, List.245, List.243):
    let List.670 : Int1 = CallByName Test.1 List.245;
    if List.670 then
        let List.672 : {} = Struct {};
        let List.671 : [C {}, C {}] = TagId(1) List.672;
        ret List.671;
    else
        let List.669 : {} = Struct {};
        let List.668 : [C {}, C {}] = TagId(0) List.669;
        ret List.668;

procedure List.56 (List.242, List.243):
    let List.649 : {} = Struct {};
    let List.641 : [C {}, C {}] = CallByName List.112 List.242 List.649 List.243;
    let List.646 : U8 = 1i64;
    let List.647 : U8 = GetTagId List.641;
    let List.648 : Int1 = lowlevel Eq List.646 List.647;
    if List.648 then
        let List.642 : Int1 = CallByName Bool.2;
        ret List.642;
    else
        let List.643 : Int1 = CallByName Bool.1;
        ret List.643;

procedure List.6 (#Attr.2):
    let List.639 : U64 = lowlevel ListLenU64 #Attr.2;
    ret List.639;

procedure List.6 (#Attr.2):
    let List.667 : U64 = lowlevel ListLenU64 #Attr.2;
    ret List.667;

procedure List.66 (#Attr.2, #Attr.3):
    let List.666 : {[<r>C I64, C List *self], [<r>C I64, C List *self]} = lowlevel ListGetUnsafe #Attr.2 #Attr.3;
    ret List.666;

procedure List.66 (#Attr.2, #Attr.3):
    let List.686 : [<r>C I64, C List *self] = lowlevel ListGetUnsafe #Attr.2 #Attr.3;
    ret List.686;

procedure List.68 (#Attr.2):
    let List.687 : List {[<r>C I64, C List *self], [<r>C I64, C List *self]} = lowlevel ListWithCapacity #Attr.2;
    ret List.687;

procedure List.71 (#Attr.2, #Attr.3):
    let List.683 : List {[<r>C I64, C List *self], [<r>C I64, C List *self]} = lowlevel ListAppendUnsafe #Attr.2 #Attr.3;
    ret List.683;

procedure List.80 (#Derived_gen.7, #Derived_gen.8, #Derived_gen.9, #Derived_gen.10, #Derived_gen.11):
    joinpoint List.654 List.544 List.545 List.546 List.547 List.548:
        let List.656 : Int1 = CallByName Num.22 List.547 List.548;
        if List.656 then
            let List.665 : {[<r>C I64, C List *self], [<r>C I64, C List *self]} = CallByName List.66 List.544 List.547;
            inc List.665;
            let List.657 : [C {}, C {}] = CallByName List.244 List.545 List.665 List.546;
            let List.662 : U8 = 1i64;
            let List.663 : U8 = GetTagId List.657;
            let List.664 : Int1 = lowlevel Eq List.662 List.663;
            if List.664 then
                let List.549 : {} = UnionAtIndex (Id 1) (Index 0) List.657;
                let List.660 : U64 = 1i64;
                let List.659 : U64 = CallByName Num.51 List.547 List.660;
                jump List.654 List.544 List.549 List.546 List.659 List.548;
            else
                dec List.544;
                let List.550 : {} = UnionAtIndex (Id 0) (Index 0) List.657;
                let List.661 : [C {}, C {}] = TagId(0) List.550;
                ret List.661;
        else
            dec List.544;
            let List.655 : [C {}, C {}] = TagId(1) List.545;
            ret List.655;
    in
    inc #Derived_gen.7;
    jump List.654 #Derived_gen.7 #Derived_gen.8 #Derived_gen.9 #Derived_gen.10 #Derived_gen.11;
>>>>>>> fe6790e6

procedure Num.148 (Num.225, Num.226):
    let Num.288 : Int1 = CallByName Num.22 Num.225 Num.226;
    if Num.288 then
        ret Num.225;
    else
        ret Num.226;

procedure Num.22 (#Attr.2, #Attr.3):
    let Num.281 : Int1 = lowlevel NumLt #Attr.2 #Attr.3;
    ret Num.281;

procedure Num.22 (#Attr.2, #Attr.3):
    let Num.286 : Int1 = lowlevel NumLt #Attr.2 #Attr.3;
    ret Num.286;

procedure Num.51 (#Attr.2, #Attr.3):
    let Num.284 : U64 = lowlevel NumAddWrap #Attr.2 #Attr.3;
    ret Num.284;

procedure Test.1 (#Derived_gen.6):
    joinpoint Test.26 Test.6:
        let Test.65 : [<r>C I64, C List *self] = StructAtIndex 1 Test.6;
        let Test.66 : U8 = 0i64;
        let Test.67 : U8 = GetTagId Test.65;
        let Test.68 : Int1 = lowlevel Eq Test.66 Test.67;
        if Test.68 then
            let Test.57 : [<r>C I64, C List *self] = StructAtIndex 0 Test.6;
            let Test.58 : U8 = 0i64;
            let Test.59 : U8 = GetTagId Test.57;
            let Test.60 : Int1 = lowlevel Eq Test.58 Test.59;
            if Test.60 then
                let Test.50 : [<r>C I64, C List *self] = StructAtIndex 0 Test.6;
                let Test.8 : I64 = UnionAtIndex (Id 0) (Index 0) Test.50;
                let Test.49 : [<r>C I64, C List *self] = StructAtIndex 1 Test.6;
                dec Test.50;
                let Test.10 : I64 = UnionAtIndex (Id 0) (Index 0) Test.49;
                joinpoint #Derived_gen.12:
                    let Test.27 : Int1 = CallByName Num.22 Test.8 Test.10;
                    ret Test.27;
                in
                let #Derived_gen.13 : Int1 = lowlevel RefCountIsUnique Test.49;
                if #Derived_gen.13 then
                    free Test.49;
                    jump #Derived_gen.12;
                else
                    decref Test.49;
                    jump #Derived_gen.12;
            else
                let Test.39 : [<r>C I64, C List *self] = StructAtIndex 0 Test.6;
                let Test.42 : [<r>C I64, C List *self] = StructAtIndex 1 Test.6;
                let Test.41 : List [<r>C I64, C List *self] = Array [Test.42];
                let Test.40 : [<r>C I64, C List *self] = TagId(1) Test.41;
                let Test.38 : {[<r>C I64, C List *self], [<r>C I64, C List *self]} = Struct {Test.39, Test.40};
                jump Test.26 Test.38;
        else
            let Test.61 : [<r>C I64, C List *self] = StructAtIndex 0 Test.6;
            let Test.62 : U8 = 1i64;
            let Test.63 : U8 = GetTagId Test.61;
            let Test.64 : Int1 = lowlevel Eq Test.62 Test.63;
            if Test.64 then
                let Test.52 : [<r>C I64, C List *self] = StructAtIndex 0 Test.6;
                let Test.12 : List [<r>C I64, C List *self] = UnionAtIndex (Id 1) (Index 0) Test.52;
                inc Test.12;
                let Test.51 : [<r>C I64, C List *self] = StructAtIndex 1 Test.6;
                dec Test.52;
                let Test.14 : List [<r>C I64, C List *self] = UnionAtIndex (Id 1) (Index 0) Test.51;
                joinpoint #Derived_gen.14:
                    let Test.35 : {} = Struct {};
                    let Test.33 : List {[<r>C I64, C List *self], [<r>C I64, C List *self]} = CallByName List.23 Test.12 Test.14 Test.35;
                    let Test.34 : {} = Struct {};
                    let Test.29 : Int1 = CallByName List.56 Test.33 Test.34;
                    dec Test.33;
                    if Test.29 then
                        let Test.31 : U64 = CallByName List.6 Test.12;
                        dec Test.12;
                        let Test.32 : U64 = CallByName List.6 Test.14;
                        dec Test.14;
                        let Test.30 : Int1 = CallByName Num.22 Test.31 Test.32;
                        ret Test.30;
                    else
                        dec Test.12;
                        dec Test.14;
                        let Test.28 : Int1 = CallByName Bool.1;
                        ret Test.28;
                in
                let #Derived_gen.15 : Int1 = lowlevel RefCountIsUnique Test.51;
                if #Derived_gen.15 then
                    free Test.51;
                    jump #Derived_gen.14;
                else
                    inc Test.14;
                    decref Test.51;
                    jump #Derived_gen.14;
            else
                let Test.48 : [<r>C I64, C List *self] = StructAtIndex 0 Test.6;
                let Test.47 : List [<r>C I64, C List *self] = Array [Test.48];
                let Test.45 : [<r>C I64, C List *self] = TagId(1) Test.47;
                let Test.46 : [<r>C I64, C List *self] = StructAtIndex 1 Test.6;
                let Test.44 : {[<r>C I64, C List *self], [<r>C I64, C List *self]} = Struct {Test.45, Test.46};
                jump Test.26 Test.44;
    in
    jump Test.26 #Derived_gen.6;

procedure Test.15 (Test.16, Test.17):
    let Test.36 : {[<r>C I64, C List *self], [<r>C I64, C List *self]} = Struct {Test.16, Test.17};
    ret Test.36;

procedure Test.0 ():
    let Test.76 : I64 = 10i64;
    let Test.75 : [<r>C I64, C List *self] = TagId(0) Test.76;
    let Test.74 : List [<r>C I64, C List *self] = Array [Test.75];
    let Test.69 : [<r>C I64, C List *self] = TagId(1) Test.74;
    let Test.73 : I64 = 20i64;
    let Test.72 : [<r>C I64, C List *self] = TagId(0) Test.73;
    let Test.71 : List [<r>C I64, C List *self] = Array [Test.72];
    let Test.70 : [<r>C I64, C List *self] = TagId(1) Test.71;
    let Test.25 : {[<r>C I64, C List *self], [<r>C I64, C List *self]} = Struct {Test.69, Test.70};
    let Test.24 : Int1 = CallByName Test.1 Test.25;
    ret Test.24;<|MERGE_RESOLUTION|>--- conflicted
+++ resolved
@@ -6,25 +6,6 @@
     let Bool.24 : Int1 = true;
     ret Bool.24;
 
-<<<<<<< HEAD
-procedure List.104 (#Derived_gen.1, #Derived_gen.2, #Derived_gen.3, #Derived_gen.4, #Derived_gen.5, #Derived_gen.6):
-    joinpoint List.691 List.289 List.290 List.291 List.292 List.293 List.294:
-        let List.693 : Int1 = CallByName Num.22 List.293 List.294;
-        if List.693 then
-            let List.699 : [<r>C I64, C List *self] = CallByName List.66 List.289 List.293;
-            inc List.699;
-            let List.700 : [<r>C I64, C List *self] = CallByName List.66 List.290 List.293;
-            inc List.700;
-            let List.295 : {[<r>C I64, C List *self], [<r>C I64, C List *self]} = CallByName Test.15 List.699 List.700;
-            let List.695 : List {[<r>C I64, C List *self], [<r>C I64, C List *self]} = CallByName List.71 List.291 List.295;
-            let List.697 : U64 = 1i64;
-            let List.696 : U64 = CallByName Num.51 List.293 List.697;
-            jump List.691 List.289 List.290 List.695 List.292 List.696 List.294;
-        else
-            dec List.289;
-            dec List.290;
-            ret List.291;
-=======
 procedure List.102 (#Derived_gen.0, #Derived_gen.1, #Derived_gen.2, #Derived_gen.3, #Derived_gen.4, #Derived_gen.5):
     joinpoint List.676 List.287 List.288 List.289 List.290 List.291 List.292:
         let List.678 : Int1 = CallByName Num.22 List.291 List.292;
@@ -42,105 +23,9 @@
             dec List.287;
             dec List.288;
             ret List.289;
->>>>>>> fe6790e6
     in
     inc #Derived_gen.0;
     inc #Derived_gen.1;
-<<<<<<< HEAD
-    inc #Derived_gen.2;
-    jump List.691 #Derived_gen.1 #Derived_gen.2 #Derived_gen.3 #Derived_gen.4 #Derived_gen.5 #Derived_gen.6;
-
-procedure List.114 (List.567, List.568, List.569):
-    let List.667 : U64 = 0i64;
-    let List.668 : U64 = CallByName List.6 List.567;
-    let List.666 : [C {}, C {}] = CallByName List.80 List.567 List.568 List.569 List.667 List.668;
-    ret List.666;
-
-procedure List.23 (List.285, List.286, List.287):
-    let List.703 : U64 = CallByName List.6 List.285;
-    let List.704 : U64 = CallByName List.6 List.286;
-    let List.288 : U64 = CallByName Num.148 List.703 List.704;
-    let List.689 : List {[<r>C I64, C List *self], [<r>C I64, C List *self]} = CallByName List.68 List.288;
-    let List.690 : U64 = 0i64;
-    let List.688 : List {[<r>C I64, C List *self], [<r>C I64, C List *self]} = CallByName List.104 List.285 List.286 List.689 List.287 List.690 List.288;
-    ret List.688;
-
-procedure List.246 (List.655, List.247, List.245):
-    let List.685 : Int1 = CallByName Test.1 List.247;
-    if List.685 then
-        let List.687 : {} = Struct {};
-        let List.686 : [C {}, C {}] = TagId(1) List.687;
-        ret List.686;
-    else
-        let List.684 : {} = Struct {};
-        let List.683 : [C {}, C {}] = TagId(0) List.684;
-        ret List.683;
-
-procedure List.56 (List.244, List.245):
-    let List.664 : {} = Struct {};
-    let List.656 : [C {}, C {}] = CallByName List.114 List.244 List.664 List.245;
-    let List.661 : U8 = 1i64;
-    let List.662 : U8 = GetTagId List.656;
-    let List.663 : Int1 = lowlevel Eq List.661 List.662;
-    if List.663 then
-        let List.657 : Int1 = CallByName Bool.2;
-        ret List.657;
-    else
-        let List.658 : Int1 = CallByName Bool.1;
-        ret List.658;
-
-procedure List.6 (#Attr.2):
-    let List.654 : U64 = lowlevel ListLenU64 #Attr.2;
-    ret List.654;
-
-procedure List.6 (#Attr.2):
-    let List.682 : U64 = lowlevel ListLenU64 #Attr.2;
-    ret List.682;
-
-procedure List.66 (#Attr.2, #Attr.3):
-    let List.681 : {[<r>C I64, C List *self], [<r>C I64, C List *self]} = lowlevel ListGetUnsafe #Attr.2 #Attr.3;
-    ret List.681;
-
-procedure List.66 (#Attr.2, #Attr.3):
-    let List.701 : [<r>C I64, C List *self] = lowlevel ListGetUnsafe #Attr.2 #Attr.3;
-    ret List.701;
-
-procedure List.68 (#Attr.2):
-    let List.702 : List {[<r>C I64, C List *self], [<r>C I64, C List *self]} = lowlevel ListWithCapacity #Attr.2;
-    ret List.702;
-
-procedure List.71 (#Attr.2, #Attr.3):
-    let List.698 : List {[<r>C I64, C List *self], [<r>C I64, C List *self]} = lowlevel ListAppendUnsafe #Attr.2 #Attr.3;
-    ret List.698;
-
-procedure List.80 (#Derived_gen.7, #Derived_gen.8, #Derived_gen.9, #Derived_gen.10, #Derived_gen.11):
-    joinpoint List.669 List.570 List.571 List.572 List.573 List.574:
-        let List.671 : Int1 = CallByName Num.22 List.573 List.574;
-        if List.671 then
-            let List.680 : {[<r>C I64, C List *self], [<r>C I64, C List *self]} = CallByName List.66 List.570 List.573;
-            inc List.680;
-            let List.672 : [C {}, C {}] = CallByName List.246 List.571 List.680 List.572;
-            let List.677 : U8 = 1i64;
-            let List.678 : U8 = GetTagId List.672;
-            let List.679 : Int1 = lowlevel Eq List.677 List.678;
-            if List.679 then
-                let List.575 : {} = UnionAtIndex (Id 1) (Index 0) List.672;
-                let List.675 : U64 = 1i64;
-                let List.674 : U64 = CallByName Num.51 List.573 List.675;
-                jump List.669 List.570 List.575 List.572 List.674 List.574;
-            else
-                dec List.570;
-                let List.576 : {} = UnionAtIndex (Id 0) (Index 0) List.672;
-                let List.676 : [C {}, C {}] = TagId(0) List.576;
-                ret List.676;
-        else
-            dec List.570;
-            let List.670 : [C {}, C {}] = TagId(1) List.571;
-            ret List.670;
-    in
-    inc #Derived_gen.7;
-    jump List.669 #Derived_gen.7 #Derived_gen.8 #Derived_gen.9 #Derived_gen.10 #Derived_gen.11;
-=======
     jump List.676 #Derived_gen.0 #Derived_gen.1 #Derived_gen.2 #Derived_gen.3 #Derived_gen.4 #Derived_gen.5;
 
 procedure List.112 (List.541, List.542, List.543):
@@ -233,7 +118,6 @@
     in
     inc #Derived_gen.7;
     jump List.654 #Derived_gen.7 #Derived_gen.8 #Derived_gen.9 #Derived_gen.10 #Derived_gen.11;
->>>>>>> fe6790e6
 
 procedure Num.148 (Num.225, Num.226):
     let Num.288 : Int1 = CallByName Num.22 Num.225 Num.226;
