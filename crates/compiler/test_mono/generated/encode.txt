procedure List.4 (#Attr.2, #Attr.3):
<<<<<<< HEAD
    let List.261 : List U8 = lowlevel ListAppend #Attr.2 #Attr.3;
    ret List.261;
=======
    let List.284 : List U8 = lowlevel ListAppend #Attr.2 #Attr.3;
    ret List.284;
>>>>>>> 2a82d248

procedure Test.20 (Test.22):
    let Test.34 : {U8} = Struct {Test.22};
    ret Test.34;

procedure Test.21 (Test.27):
    let Test.33 : {U8} = CallByName Test.20 Test.27;
    ret Test.33;

procedure Test.23 (Test.24, Test.35, #Attr.12):
    let Test.22 : U8 = StructAtIndex 0 #Attr.12;
    let Test.37 : List U8 = CallByName List.4 Test.24 Test.22;
    ret Test.37;

procedure Test.0 ():
    let Test.32 : U8 = 15i64;
    let Test.28 : {U8} = CallByName Test.21 Test.32;
    let Test.30 : List U8 = Array [];
    let Test.31 : {} = Struct {};
    let Test.29 : List U8 = CallByName Test.23 Test.30 Test.31 Test.28;
    ret Test.29;<|MERGE_RESOLUTION|>--- conflicted
+++ resolved
@@ -1,11 +1,6 @@
 procedure List.4 (#Attr.2, #Attr.3):
-<<<<<<< HEAD
-    let List.261 : List U8 = lowlevel ListAppend #Attr.2 #Attr.3;
-    ret List.261;
-=======
-    let List.284 : List U8 = lowlevel ListAppend #Attr.2 #Attr.3;
-    ret List.284;
->>>>>>> 2a82d248
+    let List.286 : List U8 = lowlevel ListAppend #Attr.2 #Attr.3;
+    ret List.286;
 
 procedure Test.20 (Test.22):
     let Test.34 : {U8} = Struct {Test.22};
