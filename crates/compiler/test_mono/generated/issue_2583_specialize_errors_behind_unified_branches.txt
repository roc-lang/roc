--- conflicted
+++ resolved
@@ -6,42 +6,6 @@
     let Bool.23 : Int1 = true;
     ret Bool.23;
 
-<<<<<<< HEAD
-procedure List.2 (List.118, List.119):
-    let List.667 : U64 = CallByName List.6 List.118;
-    let List.663 : Int1 = CallByName Num.22 List.119 List.667;
-    if List.663 then
-        let List.665 : I64 = CallByName List.66 List.118 List.119;
-        let List.664 : [C {}, C I64] = TagId(1) List.665;
-        ret List.664;
-    else
-        let List.662 : {} = Struct {};
-        let List.661 : [C {}, C I64] = TagId(0) List.662;
-        ret List.661;
-
-procedure List.6 (#Attr.2):
-    let List.668 : U64 = lowlevel ListLenU64 #Attr.2;
-    ret List.668;
-
-procedure List.66 (#Attr.2, #Attr.3):
-    let List.666 : I64 = lowlevel ListGetUnsafe #Attr.2 #Attr.3;
-    ret List.666;
-
-procedure List.9 (List.390):
-    let List.660 : U64 = 0i64;
-    let List.653 : [C {}, C I64] = CallByName List.2 List.390 List.660;
-    let List.657 : U8 = 1i64;
-    let List.658 : U8 = GetTagId List.653;
-    let List.659 : Int1 = lowlevel Eq List.657 List.658;
-    if List.659 then
-        let List.391 : I64 = UnionAtIndex (Id 1) (Index 0) List.653;
-        let List.654 : [C Int1, C I64] = TagId(1) List.391;
-        ret List.654;
-    else
-        let List.656 : Int1 = true;
-        let List.655 : [C Int1, C I64] = TagId(0) List.656;
-        ret List.655;
-=======
 procedure List.2 (List.116, List.117):
     let List.652 : U64 = CallByName List.6 List.116;
     let List.648 : Int1 = CallByName Num.22 List.117 List.652;
@@ -76,7 +40,6 @@
         let List.641 : Int1 = true;
         let List.640 : [C Int1, C I64] = TagId(0) List.641;
         ret List.640;
->>>>>>> fe6790e6
 
 procedure Num.22 (#Attr.2, #Attr.3):
     let Num.281 : Int1 = lowlevel NumLt #Attr.2 #Attr.3;
