procedure Bool.1 ():
    let Bool.24 : Int1 = false;
    ret Bool.24;

<<<<<<< HEAD
procedure List.2 (List.111, List.112):
    let List.591 : U64 = CallByName List.6 List.111;
    let List.587 : Int1 = CallByName Num.22 List.112 List.591;
    if List.587 then
        let List.589 : Str = CallByName List.66 List.111 List.112;
        inc List.589;
        dec List.111;
        let List.588 : [C {}, C Str] = TagId(1) List.589;
        ret List.588;
    else
        dec List.111;
        let List.586 : {} = Struct {};
        let List.585 : [C {}, C Str] = TagId(0) List.586;
        ret List.585;

procedure List.5 (#Attr.2, #Attr.3):
    let List.593 : List Str = lowlevel ListMap { xs: `#Attr.#arg1` } #Attr.2 Test.10 #Attr.3;
    decref #Attr.2;
    ret List.593;

procedure List.6 (#Attr.2):
    let List.592 : U64 = lowlevel ListLenU64 #Attr.2;
    ret List.592;

procedure List.66 (#Attr.2, #Attr.3):
    let List.590 : Str = lowlevel ListGetUnsafe #Attr.2 #Attr.3;
    ret List.590;

procedure List.9 (List.338):
    let List.584 : U64 = 0i64;
    let List.577 : [C {}, C Str] = CallByName List.2 List.338 List.584;
    let List.581 : U8 = 1i64;
    let List.582 : U8 = GetTagId List.577;
    let List.583 : Int1 = lowlevel Eq List.581 List.582;
    if List.583 then
        let List.339 : Str = UnionAtIndex (Id 1) (Index 0) List.577;
        let List.578 : [C {}, C Str] = TagId(1) List.339;
        ret List.578;
    else
        dec List.577;
        let List.580 : {} = Struct {};
        let List.579 : [C {}, C Str] = TagId(0) List.580;
        ret List.579;

procedure Num.22 (#Attr.2, #Attr.3):
    let Num.281 : Int1 = lowlevel NumLt #Attr.2 #Attr.3;
=======
procedure List.18 (List.163, List.164, List.165):
    let List.642 : U64 = 0i64;
    let List.643 : U64 = CallByName List.6 List.163;
    let List.641 : List Str = CallByName List.92 List.163 List.164 List.165 List.642 List.643;
    ret List.641;

procedure List.2 (List.111, List.112):
    let List.636 : U64 = CallByName List.6 List.111;
    let List.632 : Int1 = CallByName Num.22 List.112 List.636;
    if List.632 then
        let List.634 : Str = CallByName List.66 List.111 List.112;
        inc List.634;
        let List.633 : [C {}, C Str] = TagId(1) List.634;
        ret List.633;
    else
        let List.631 : {} = Struct {};
        let List.630 : [C {}, C Str] = TagId(0) List.631;
        ret List.630;

procedure List.275 (List.276, List.277, List.273):
    let List.655 : Str = CallByName Test.10 List.277;
    let List.654 : List Str = CallByName List.71 List.276 List.655;
    ret List.654;

procedure List.5 (List.272, List.273):
    let List.274 : U64 = CallByName List.6 List.272;
    let List.639 : List Str = CallByName List.68 List.274;
    let List.638 : List Str = CallByName List.18 List.272 List.639 List.273;
    ret List.638;

procedure List.6 (#Attr.2):
    let List.637 : U64 = lowlevel ListLenU64 #Attr.2;
    ret List.637;

procedure List.6 (#Attr.2):
    let List.652 : U64 = lowlevel ListLenU64 #Attr.2;
    ret List.652;

procedure List.66 (#Attr.2, #Attr.3):
    let List.635 : Str = lowlevel ListGetUnsafe #Attr.2 #Attr.3;
    ret List.635;

procedure List.66 (#Attr.2, #Attr.3):
    let List.651 : [<r>C List [<r>C List *self, C *self], C [<r>C List *self, C *self]] = lowlevel ListGetUnsafe #Attr.2 #Attr.3;
    ret List.651;

procedure List.68 (#Attr.2):
    let List.657 : List Str = lowlevel ListWithCapacity #Attr.2;
    ret List.657;

procedure List.71 (#Attr.2, #Attr.3):
    let List.656 : List Str = lowlevel ListAppendUnsafe #Attr.2 #Attr.3;
    ret List.656;

procedure List.9 (List.383):
    let List.629 : U64 = 0i64;
    let List.622 : [C {}, C Str] = CallByName List.2 List.383 List.629;
    let List.626 : U8 = 1i64;
    let List.627 : U8 = GetTagId List.622;
    let List.628 : Int1 = lowlevel Eq List.626 List.627;
    if List.628 then
        let List.384 : Str = UnionAtIndex (Id 1) (Index 0) List.622;
        let List.623 : [C {}, C Str] = TagId(1) List.384;
        ret List.623;
    else
        dec List.622;
        let List.625 : {} = Struct {};
        let List.624 : [C {}, C Str] = TagId(0) List.625;
        ret List.624;

procedure List.92 (#Derived_gen.4, #Derived_gen.5, #Derived_gen.6, #Derived_gen.7, #Derived_gen.8):
    joinpoint List.644 List.166 List.167 List.168 List.169 List.170:
        let List.646 : Int1 = CallByName Num.22 List.169 List.170;
        if List.646 then
            let List.650 : [<r>C List [<r>C List *self, C *self], C [<r>C List *self, C *self]] = CallByName List.66 List.166 List.169;
            inc List.650;
            let List.171 : List Str = CallByName List.275 List.167 List.650 List.168;
            let List.649 : U64 = 1i64;
            let List.648 : U64 = CallByName Num.51 List.169 List.649;
            jump List.644 List.166 List.171 List.168 List.648 List.170;
        else
            dec List.166;
            ret List.167;
    in
    inc #Derived_gen.4;
    jump List.644 #Derived_gen.4 #Derived_gen.5 #Derived_gen.6 #Derived_gen.7 #Derived_gen.8;

procedure Num.22 (#Attr.2, #Attr.3):
    let Num.280 : Int1 = lowlevel NumLt #Attr.2 #Attr.3;
    ret Num.280;

procedure Num.51 (#Attr.2, #Attr.3):
    let Num.281 : U64 = lowlevel NumAddWrap #Attr.2 #Attr.3;
>>>>>>> 698bbc3c
    ret Num.281;

procedure Result.5 (Result.11, Result.12):
    let Result.38 : U8 = 1i64;
    let Result.39 : U8 = GetTagId Result.11;
    let Result.40 : Int1 = lowlevel Eq Result.38 Result.39;
    if Result.40 then
        dec Result.12;
        let Result.13 : Str = UnionAtIndex (Id 1) (Index 0) Result.11;
        ret Result.13;
    else
        dec Result.11;
        ret Result.12;

procedure Test.10 (Test.11):
    let Test.12 : Str = CallByName Test.2 Test.11;
    let Test.26 : Int1 = CallByName Bool.1;
    if Test.26 then
        ret Test.12;
    else
        dec Test.12;
        let Test.25 : Str = "foo";
        ret Test.25;

procedure Test.2 (Test.6):
    let Test.29 : U8 = 1i64;
    let Test.30 : U8 = GetTagId Test.6;
    let Test.31 : Int1 = lowlevel Eq Test.29 Test.30;
    if Test.31 then
        let Test.7 : [<r>C List *self, C *self] = UnionAtIndex (Id 1) (Index 0) Test.6;
        joinpoint #Derived_gen.9:
            let Test.8 : Str = CallByName Test.2 Test.7;
            let Test.18 : Int1 = CallByName Bool.1;
            if Test.18 then
                ret Test.8;
            else
                dec Test.8;
                let Test.17 : Str = "foo";
                ret Test.17;
        in
        let #Derived_gen.10 : Int1 = lowlevel RefCountIsUnique Test.6;
        if #Derived_gen.10 then
            free Test.6;
            jump #Derived_gen.9;
        else
            inc Test.7;
            decref Test.6;
            jump #Derived_gen.9;
    else
        let Test.9 : List [<r>C List [<r>C List *self, C *self], C [<r>C List *self, C *self]] = UnionAtIndex (Id 0) (Index 0) Test.6;
        joinpoint #Derived_gen.11:
            let Test.24 : {} = Struct {};
            let Test.23 : List Str = CallByName List.5 Test.9 Test.24;
            dec Test.9;
            let Test.21 : [C {}, C Str] = CallByName List.9 Test.23;
            dec Test.23;
            let Test.22 : Str = "foo";
            let Test.20 : Str = CallByName Result.5 Test.21 Test.22;
            ret Test.20;
        in
        let #Derived_gen.12 : Int1 = lowlevel RefCountIsUnique Test.6;
        if #Derived_gen.12 then
            free Test.6;
            jump #Derived_gen.11;
        else
            inc Test.9;
            decref Test.6;
            jump #Derived_gen.11;

procedure Test.0 ():
    let Test.32 : List [<r>C List [<r>C List *self, C *self], C [<r>C List *self, C *self]] = Array [];
    let Test.15 : [<r>C List *self, C *self] = TagId(0) Test.32;
    let Test.14 : Str = CallByName Test.2 Test.15;
    ret Test.14;<|MERGE_RESOLUTION|>--- conflicted
+++ resolved
@@ -2,149 +2,100 @@
     let Bool.24 : Int1 = false;
     ret Bool.24;
 
-<<<<<<< HEAD
-procedure List.2 (List.111, List.112):
-    let List.591 : U64 = CallByName List.6 List.111;
-    let List.587 : Int1 = CallByName Num.22 List.112 List.591;
-    if List.587 then
-        let List.589 : Str = CallByName List.66 List.111 List.112;
-        inc List.589;
-        dec List.111;
-        let List.588 : [C {}, C Str] = TagId(1) List.589;
-        ret List.588;
+procedure List.18 (List.166, List.167, List.168):
+    let List.645 : U64 = 0i64;
+    let List.646 : U64 = CallByName List.6 List.166;
+    let List.644 : List Str = CallByName List.95 List.166 List.167 List.168 List.645 List.646;
+    ret List.644;
+
+procedure List.2 (List.114, List.115):
+    let List.639 : U64 = CallByName List.6 List.114;
+    let List.635 : Int1 = CallByName Num.22 List.115 List.639;
+    if List.635 then
+        let List.637 : Str = CallByName List.66 List.114 List.115;
+        inc List.637;
+        let List.636 : [C {}, C Str] = TagId(1) List.637;
+        ret List.636;
     else
-        dec List.111;
-        let List.586 : {} = Struct {};
-        let List.585 : [C {}, C Str] = TagId(0) List.586;
-        ret List.585;
+        let List.634 : {} = Struct {};
+        let List.633 : [C {}, C Str] = TagId(0) List.634;
+        ret List.633;
 
-procedure List.5 (#Attr.2, #Attr.3):
-    let List.593 : List Str = lowlevel ListMap { xs: `#Attr.#arg1` } #Attr.2 Test.10 #Attr.3;
-    decref #Attr.2;
-    ret List.593;
+procedure List.278 (List.279, List.280, List.276):
+    let List.658 : Str = CallByName Test.10 List.280;
+    let List.657 : List Str = CallByName List.71 List.279 List.658;
+    ret List.657;
+
+procedure List.5 (List.275, List.276):
+    let List.277 : U64 = CallByName List.6 List.275;
+    let List.642 : List Str = CallByName List.68 List.277;
+    let List.641 : List Str = CallByName List.18 List.275 List.642 List.276;
+    ret List.641;
 
 procedure List.6 (#Attr.2):
-    let List.592 : U64 = lowlevel ListLenU64 #Attr.2;
-    ret List.592;
+    let List.640 : U64 = lowlevel ListLenU64 #Attr.2;
+    ret List.640;
+
+procedure List.6 (#Attr.2):
+    let List.655 : U64 = lowlevel ListLenU64 #Attr.2;
+    ret List.655;
 
 procedure List.66 (#Attr.2, #Attr.3):
-    let List.590 : Str = lowlevel ListGetUnsafe #Attr.2 #Attr.3;
-    ret List.590;
+    let List.638 : Str = lowlevel ListGetUnsafe #Attr.2 #Attr.3;
+    ret List.638;
 
-procedure List.9 (List.338):
-    let List.584 : U64 = 0i64;
-    let List.577 : [C {}, C Str] = CallByName List.2 List.338 List.584;
-    let List.581 : U8 = 1i64;
-    let List.582 : U8 = GetTagId List.577;
-    let List.583 : Int1 = lowlevel Eq List.581 List.582;
-    if List.583 then
-        let List.339 : Str = UnionAtIndex (Id 1) (Index 0) List.577;
-        let List.578 : [C {}, C Str] = TagId(1) List.339;
-        ret List.578;
+procedure List.66 (#Attr.2, #Attr.3):
+    let List.654 : [<r>C List [<r>C List *self, C *self], C [<r>C List *self, C *self]] = lowlevel ListGetUnsafe #Attr.2 #Attr.3;
+    ret List.654;
+
+procedure List.68 (#Attr.2):
+    let List.660 : List Str = lowlevel ListWithCapacity #Attr.2;
+    ret List.660;
+
+procedure List.71 (#Attr.2, #Attr.3):
+    let List.659 : List Str = lowlevel ListAppendUnsafe #Attr.2 #Attr.3;
+    ret List.659;
+
+procedure List.9 (List.386):
+    let List.632 : U64 = 0i64;
+    let List.625 : [C {}, C Str] = CallByName List.2 List.386 List.632;
+    let List.629 : U8 = 1i64;
+    let List.630 : U8 = GetTagId List.625;
+    let List.631 : Int1 = lowlevel Eq List.629 List.630;
+    if List.631 then
+        let List.387 : Str = UnionAtIndex (Id 1) (Index 0) List.625;
+        let List.626 : [C {}, C Str] = TagId(1) List.387;
+        ret List.626;
     else
-        dec List.577;
-        let List.580 : {} = Struct {};
-        let List.579 : [C {}, C Str] = TagId(0) List.580;
-        ret List.579;
+        dec List.625;
+        let List.628 : {} = Struct {};
+        let List.627 : [C {}, C Str] = TagId(0) List.628;
+        ret List.627;
+
+procedure List.95 (#Derived_gen.4, #Derived_gen.5, #Derived_gen.6, #Derived_gen.7, #Derived_gen.8):
+    joinpoint List.647 List.169 List.170 List.171 List.172 List.173:
+        let List.649 : Int1 = CallByName Num.22 List.172 List.173;
+        if List.649 then
+            let List.653 : [<r>C List [<r>C List *self, C *self], C [<r>C List *self, C *self]] = CallByName List.66 List.169 List.172;
+            inc List.653;
+            let List.174 : List Str = CallByName List.278 List.170 List.653 List.171;
+            let List.652 : U64 = 1i64;
+            let List.651 : U64 = CallByName Num.51 List.172 List.652;
+            jump List.647 List.169 List.174 List.171 List.651 List.173;
+        else
+            dec List.169;
+            ret List.170;
+    in
+    inc #Derived_gen.4;
+    jump List.647 #Derived_gen.4 #Derived_gen.5 #Derived_gen.6 #Derived_gen.7 #Derived_gen.8;
 
 procedure Num.22 (#Attr.2, #Attr.3):
-    let Num.281 : Int1 = lowlevel NumLt #Attr.2 #Attr.3;
-=======
-procedure List.18 (List.163, List.164, List.165):
-    let List.642 : U64 = 0i64;
-    let List.643 : U64 = CallByName List.6 List.163;
-    let List.641 : List Str = CallByName List.92 List.163 List.164 List.165 List.642 List.643;
-    ret List.641;
-
-procedure List.2 (List.111, List.112):
-    let List.636 : U64 = CallByName List.6 List.111;
-    let List.632 : Int1 = CallByName Num.22 List.112 List.636;
-    if List.632 then
-        let List.634 : Str = CallByName List.66 List.111 List.112;
-        inc List.634;
-        let List.633 : [C {}, C Str] = TagId(1) List.634;
-        ret List.633;
-    else
-        let List.631 : {} = Struct {};
-        let List.630 : [C {}, C Str] = TagId(0) List.631;
-        ret List.630;
-
-procedure List.275 (List.276, List.277, List.273):
-    let List.655 : Str = CallByName Test.10 List.277;
-    let List.654 : List Str = CallByName List.71 List.276 List.655;
-    ret List.654;
-
-procedure List.5 (List.272, List.273):
-    let List.274 : U64 = CallByName List.6 List.272;
-    let List.639 : List Str = CallByName List.68 List.274;
-    let List.638 : List Str = CallByName List.18 List.272 List.639 List.273;
-    ret List.638;
-
-procedure List.6 (#Attr.2):
-    let List.637 : U64 = lowlevel ListLenU64 #Attr.2;
-    ret List.637;
-
-procedure List.6 (#Attr.2):
-    let List.652 : U64 = lowlevel ListLenU64 #Attr.2;
-    ret List.652;
-
-procedure List.66 (#Attr.2, #Attr.3):
-    let List.635 : Str = lowlevel ListGetUnsafe #Attr.2 #Attr.3;
-    ret List.635;
-
-procedure List.66 (#Attr.2, #Attr.3):
-    let List.651 : [<r>C List [<r>C List *self, C *self], C [<r>C List *self, C *self]] = lowlevel ListGetUnsafe #Attr.2 #Attr.3;
-    ret List.651;
-
-procedure List.68 (#Attr.2):
-    let List.657 : List Str = lowlevel ListWithCapacity #Attr.2;
-    ret List.657;
-
-procedure List.71 (#Attr.2, #Attr.3):
-    let List.656 : List Str = lowlevel ListAppendUnsafe #Attr.2 #Attr.3;
-    ret List.656;
-
-procedure List.9 (List.383):
-    let List.629 : U64 = 0i64;
-    let List.622 : [C {}, C Str] = CallByName List.2 List.383 List.629;
-    let List.626 : U8 = 1i64;
-    let List.627 : U8 = GetTagId List.622;
-    let List.628 : Int1 = lowlevel Eq List.626 List.627;
-    if List.628 then
-        let List.384 : Str = UnionAtIndex (Id 1) (Index 0) List.622;
-        let List.623 : [C {}, C Str] = TagId(1) List.384;
-        ret List.623;
-    else
-        dec List.622;
-        let List.625 : {} = Struct {};
-        let List.624 : [C {}, C Str] = TagId(0) List.625;
-        ret List.624;
-
-procedure List.92 (#Derived_gen.4, #Derived_gen.5, #Derived_gen.6, #Derived_gen.7, #Derived_gen.8):
-    joinpoint List.644 List.166 List.167 List.168 List.169 List.170:
-        let List.646 : Int1 = CallByName Num.22 List.169 List.170;
-        if List.646 then
-            let List.650 : [<r>C List [<r>C List *self, C *self], C [<r>C List *self, C *self]] = CallByName List.66 List.166 List.169;
-            inc List.650;
-            let List.171 : List Str = CallByName List.275 List.167 List.650 List.168;
-            let List.649 : U64 = 1i64;
-            let List.648 : U64 = CallByName Num.51 List.169 List.649;
-            jump List.644 List.166 List.171 List.168 List.648 List.170;
-        else
-            dec List.166;
-            ret List.167;
-    in
-    inc #Derived_gen.4;
-    jump List.644 #Derived_gen.4 #Derived_gen.5 #Derived_gen.6 #Derived_gen.7 #Derived_gen.8;
-
-procedure Num.22 (#Attr.2, #Attr.3):
-    let Num.280 : Int1 = lowlevel NumLt #Attr.2 #Attr.3;
-    ret Num.280;
+    let Num.282 : Int1 = lowlevel NumLt #Attr.2 #Attr.3;
+    ret Num.282;
 
 procedure Num.51 (#Attr.2, #Attr.3):
-    let Num.281 : U64 = lowlevel NumAddWrap #Attr.2 #Attr.3;
->>>>>>> 698bbc3c
-    ret Num.281;
+    let Num.283 : U64 = lowlevel NumAddWrap #Attr.2 #Attr.3;
+    ret Num.283;
 
 procedure Result.5 (Result.11, Result.12):
     let Result.38 : U8 = 1i64;
