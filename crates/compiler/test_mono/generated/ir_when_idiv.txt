<<<<<<< HEAD
procedure Num.30 (#Attr.2):
    let Num.264 : I64 = 0i64;
    let Num.263 : Int1 = lowlevel Eq #Attr.2 Num.264;
    ret Num.263;

procedure Num.39 (#Attr.2, #Attr.3):
    let Num.259 : I64 = lowlevel NumDivTruncUnchecked #Attr.2 #Attr.3;
    ret Num.259;

procedure Num.40 (Num.227, Num.228):
    let Num.260 : Int1 = CallByName Num.30 Num.228;
    if Num.260 then
        let Num.262 : {} = Struct {};
        let Num.261 : [C {}, C I64] = TagId(0) Num.262;
        ret Num.261;
    else
        let Num.258 : I64 = CallByName Num.39 Num.227 Num.228;
        let Num.257 : [C {}, C I64] = TagId(1) Num.258;
        ret Num.257;
=======
procedure Num.166 (#Attr.2, #Attr.3):
    let Num.305 : I64 = lowlevel NumDivTruncUnchecked #Attr.2 #Attr.3;
    ret Num.305;

procedure Num.30 (#Attr.2):
    let Num.310 : I64 = 0i64;
    let Num.309 : Int1 = lowlevel Eq #Attr.2 Num.310;
    ret Num.309;

procedure Num.40 (Num.271, Num.272):
    let Num.306 : Int1 = CallByName Num.30 Num.272;
    if Num.306 then
        let Num.308 : {} = Struct {};
        let Num.307 : [C {}, C I64] = TagId(0) Num.308;
        ret Num.307;
    else
        let Num.304 : I64 = CallByName Num.166 Num.271 Num.272;
        let Num.303 : [C {}, C I64] = TagId(1) Num.304;
        ret Num.303;
>>>>>>> 5dbc16e3

procedure Test.0 ():
    let Test.8 : I64 = 1000i64;
    let Test.9 : I64 = 10i64;
    let Test.2 : [C {}, C I64] = CallByName Num.40 Test.8 Test.9;
    let Test.5 : U8 = 1i64;
    let Test.6 : U8 = GetTagId Test.2;
    let Test.7 : Int1 = lowlevel Eq Test.5 Test.6;
    if Test.7 then
        let Test.1 : I64 = UnionAtIndex (Id 1) (Index 0) Test.2;
        ret Test.1;
    else
        let Test.4 : I64 = -1i64;
        ret Test.4;<|MERGE_RESOLUTION|>--- conflicted
+++ resolved
@@ -1,44 +1,22 @@
-<<<<<<< HEAD
-procedure Num.30 (#Attr.2):
-    let Num.264 : I64 = 0i64;
-    let Num.263 : Int1 = lowlevel Eq #Attr.2 Num.264;
-    ret Num.263;
-
-procedure Num.39 (#Attr.2, #Attr.3):
-    let Num.259 : I64 = lowlevel NumDivTruncUnchecked #Attr.2 #Attr.3;
-    ret Num.259;
-
-procedure Num.40 (Num.227, Num.228):
-    let Num.260 : Int1 = CallByName Num.30 Num.228;
-    if Num.260 then
-        let Num.262 : {} = Struct {};
-        let Num.261 : [C {}, C I64] = TagId(0) Num.262;
-        ret Num.261;
-    else
-        let Num.258 : I64 = CallByName Num.39 Num.227 Num.228;
-        let Num.257 : [C {}, C I64] = TagId(1) Num.258;
-        ret Num.257;
-=======
-procedure Num.166 (#Attr.2, #Attr.3):
-    let Num.305 : I64 = lowlevel NumDivTruncUnchecked #Attr.2 #Attr.3;
-    ret Num.305;
+procedure Num.157 (#Attr.2, #Attr.3):
+    let Num.269 : I64 = lowlevel NumDivTruncUnchecked #Attr.2 #Attr.3;
+    ret Num.269;
 
 procedure Num.30 (#Attr.2):
-    let Num.310 : I64 = 0i64;
-    let Num.309 : Int1 = lowlevel Eq #Attr.2 Num.310;
-    ret Num.309;
+    let Num.274 : I64 = 0i64;
+    let Num.273 : Int1 = lowlevel Eq #Attr.2 Num.274;
+    ret Num.273;
 
-procedure Num.40 (Num.271, Num.272):
-    let Num.306 : Int1 = CallByName Num.30 Num.272;
-    if Num.306 then
-        let Num.308 : {} = Struct {};
-        let Num.307 : [C {}, C I64] = TagId(0) Num.308;
-        ret Num.307;
+procedure Num.40 (Num.235, Num.236):
+    let Num.270 : Int1 = CallByName Num.30 Num.236;
+    if Num.270 then
+        let Num.272 : {} = Struct {};
+        let Num.271 : [C {}, C I64] = TagId(0) Num.272;
+        ret Num.271;
     else
-        let Num.304 : I64 = CallByName Num.166 Num.271 Num.272;
-        let Num.303 : [C {}, C I64] = TagId(1) Num.304;
-        ret Num.303;
->>>>>>> 5dbc16e3
+        let Num.268 : I64 = CallByName Num.157 Num.235 Num.236;
+        let Num.267 : [C {}, C I64] = TagId(1) Num.268;
+        ret Num.267;
 
 procedure Test.0 ():
     let Test.8 : I64 = 1000i64;
