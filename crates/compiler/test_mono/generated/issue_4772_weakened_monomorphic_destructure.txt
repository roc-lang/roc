--- conflicted
+++ resolved
@@ -19,32 +19,6 @@
     ret Decode.126;
 
 procedure Str.12 (#Attr.2):
-<<<<<<< HEAD
-    let Str.387 : List U8 = lowlevel StrToUtf8 #Attr.2;
-    ret Str.387;
-
-procedure Str.27 (Str.182):
-    let Str.378 : [C {}, C I64] = CallByName Str.71 Str.182;
-    ret Str.378;
-
-procedure Str.42 (#Attr.2):
-    let Str.386 : {I64, U8} = lowlevel StrToNum #Attr.2;
-    ret Str.386;
-
-procedure Str.71 (Str.289):
-    let Str.290 : {I64, U8} = CallByName Str.42 Str.289;
-    let Str.384 : U8 = StructAtIndex 1 Str.290;
-    let Str.385 : U8 = 0i64;
-    let Str.381 : Int1 = CallByName Bool.11 Str.384 Str.385;
-    if Str.381 then
-        let Str.383 : I64 = StructAtIndex 0 Str.290;
-        let Str.382 : [C {}, C I64] = TagId(1) Str.383;
-        ret Str.382;
-    else
-        let Str.380 : {} = Struct {};
-        let Str.379 : [C {}, C I64] = TagId(0) Str.380;
-        ret Str.379;
-=======
     let Str.257 : List U8 = lowlevel StrToUtf8 #Attr.2;
     ret Str.257;
 
@@ -69,7 +43,6 @@
         let Str.250 : {} = Struct {};
         let Str.249 : [C {}, C I64] = TagId(0) Str.250;
         ret Str.249;
->>>>>>> 255a388c
 
 procedure Test.103 ():
     let Test.101 : [C Str, C {List U8, I64}] = CallByName Test.19;
