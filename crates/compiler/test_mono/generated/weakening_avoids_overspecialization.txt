--- conflicted
+++ resolved
@@ -2,83 +2,6 @@
     let Bool.23 : Int1 = lowlevel Eq #Attr.2 #Attr.3;
     ret Bool.23;
 
-<<<<<<< HEAD
-procedure List.114 (List.567, List.568, List.569):
-    let List.671 : U64 = 0i64;
-    let List.672 : U64 = CallByName List.6 List.567;
-    let List.670 : [C U64, C U64] = CallByName List.80 List.567 List.568 List.569 List.671 List.672;
-    ret List.670;
-
-procedure List.26 (List.211, List.212, List.213):
-    let List.664 : [C U64, C U64] = CallByName List.114 List.211 List.212 List.213;
-    let List.667 : U8 = 1i64;
-    let List.668 : U8 = GetTagId List.664;
-    let List.669 : Int1 = lowlevel Eq List.667 List.668;
-    if List.669 then
-        let List.214 : U64 = UnionAtIndex (Id 1) (Index 0) List.664;
-        ret List.214;
-    else
-        let List.215 : U64 = UnionAtIndex (Id 0) (Index 0) List.664;
-        ret List.215;
-
-procedure List.38 (List.399, List.400):
-    let List.663 : U64 = CallByName List.6 List.399;
-    let List.401 : U64 = CallByName Num.77 List.663 List.400;
-    let List.653 : List U8 = CallByName List.43 List.399 List.401;
-    ret List.653;
-
-procedure List.43 (List.397, List.398):
-    let List.661 : U64 = CallByName List.6 List.397;
-    let List.660 : U64 = CallByName Num.77 List.661 List.398;
-    let List.655 : {U64, U64} = Struct {List.398, List.660};
-    let List.654 : List U8 = CallByName List.49 List.397 List.655;
-    ret List.654;
-
-procedure List.49 (List.475, List.476):
-    let List.657 : U64 = StructAtIndex 1 List.476;
-    let List.658 : U64 = StructAtIndex 0 List.476;
-    let List.656 : List U8 = CallByName List.72 List.475 List.657 List.658;
-    ret List.656;
-
-procedure List.6 (#Attr.2):
-    let List.662 : U64 = lowlevel ListLenU64 #Attr.2;
-    ret List.662;
-
-procedure List.66 (#Attr.2, #Attr.3):
-    let List.685 : U8 = lowlevel ListGetUnsafe #Attr.2 #Attr.3;
-    ret List.685;
-
-procedure List.72 (#Attr.2, #Attr.3, #Attr.4):
-    let List.659 : List U8 = lowlevel ListSublist #Attr.2 #Attr.3 #Attr.4;
-    ret List.659;
-
-procedure List.80 (#Derived_gen.0, #Derived_gen.1, #Derived_gen.2, #Derived_gen.3, #Derived_gen.4):
-    joinpoint List.673 List.570 List.571 List.572 List.573 List.574:
-        let List.675 : Int1 = CallByName Num.22 List.573 List.574;
-        if List.675 then
-            let List.684 : U8 = CallByName List.66 List.570 List.573;
-            let List.676 : [C U64, C U64] = CallByName Test.3 List.571 List.684;
-            let List.681 : U8 = 1i64;
-            let List.682 : U8 = GetTagId List.676;
-            let List.683 : Int1 = lowlevel Eq List.681 List.682;
-            if List.683 then
-                let List.575 : U64 = UnionAtIndex (Id 1) (Index 0) List.676;
-                let List.679 : U64 = 1i64;
-                let List.678 : U64 = CallByName Num.51 List.573 List.679;
-                jump List.673 List.570 List.575 List.572 List.678 List.574;
-            else
-                dec List.570;
-                let List.576 : U64 = UnionAtIndex (Id 0) (Index 0) List.676;
-                let List.680 : [C U64, C U64] = TagId(0) List.576;
-                ret List.680;
-        else
-            dec List.570;
-            let List.674 : [C U64, C U64] = TagId(1) List.571;
-            ret List.674;
-    in
-    inc #Derived_gen.0;
-    jump List.673 #Derived_gen.0 #Derived_gen.1 #Derived_gen.2 #Derived_gen.3 #Derived_gen.4;
-=======
 procedure List.112 (List.541, List.542, List.543):
     let List.656 : U64 = 0i64;
     let List.657 : U64 = CallByName List.6 List.541;
@@ -154,7 +77,6 @@
     in
     inc #Derived_gen.0;
     jump List.658 #Derived_gen.0 #Derived_gen.1 #Derived_gen.2 #Derived_gen.3 #Derived_gen.4;
->>>>>>> fe6790e6
 
 procedure Num.22 (#Attr.2, #Attr.3):
     let Num.284 : Int1 = lowlevel NumLt #Attr.2 #Attr.3;
