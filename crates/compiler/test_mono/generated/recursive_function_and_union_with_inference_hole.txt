--- conflicted
+++ resolved
@@ -1,67 +1,60 @@
-<<<<<<< HEAD
-procedure List.5 (#Attr.2, #Attr.3):
-    let List.577 : List [<rnnu>C List *self] = lowlevel ListMap { xs: `#Attr.#arg1` } #Attr.2 Test.2 #Attr.3;
-    decref #Attr.2;
-    ret List.577;
-=======
-procedure List.18 (List.163, List.164, List.165):
-    let List.626 : U64 = 0i64;
-    let List.627 : U64 = CallByName List.6 List.163;
-    let List.625 : List [<rnnu>C List *self] = CallByName List.92 List.163 List.164 List.165 List.626 List.627;
+procedure List.18 (List.166, List.167, List.168):
+    let List.629 : U64 = 0i64;
+    let List.630 : U64 = CallByName List.6 List.166;
+    let List.628 : List [<rnnu>C List *self] = CallByName List.95 List.166 List.167 List.168 List.629 List.630;
+    ret List.628;
+
+procedure List.278 (List.279, List.280, List.276):
+    let List.642 : [<rnnu>C List *self] = CallByName Test.2 List.280;
+    let List.641 : List [<rnnu>C List *self] = CallByName List.71 List.279 List.642;
+    ret List.641;
+
+procedure List.5 (List.275, List.276):
+    let List.277 : U64 = CallByName List.6 List.275;
+    let List.626 : List [<rnnu>C List *self] = CallByName List.68 List.277;
+    let List.625 : List [<rnnu>C List *self] = CallByName List.18 List.275 List.626 List.276;
     ret List.625;
 
-procedure List.275 (List.276, List.277, List.273):
-    let List.639 : [<rnnu>C List *self] = CallByName Test.2 List.277;
-    let List.638 : List [<rnnu>C List *self] = CallByName List.71 List.276 List.639;
+procedure List.6 (#Attr.2):
+    let List.639 : U64 = lowlevel ListLenU64 #Attr.2;
+    ret List.639;
+
+procedure List.66 (#Attr.2, #Attr.3):
+    let List.638 : [<rnnu>C List *self] = lowlevel ListGetUnsafe #Attr.2 #Attr.3;
     ret List.638;
 
-procedure List.5 (List.272, List.273):
-    let List.274 : U64 = CallByName List.6 List.272;
-    let List.623 : List [<rnnu>C List *self] = CallByName List.68 List.274;
-    let List.622 : List [<rnnu>C List *self] = CallByName List.18 List.272 List.623 List.273;
-    ret List.622;
-
-procedure List.6 (#Attr.2):
-    let List.636 : U64 = lowlevel ListLenU64 #Attr.2;
-    ret List.636;
-
-procedure List.66 (#Attr.2, #Attr.3):
-    let List.635 : [<rnnu>C List *self] = lowlevel ListGetUnsafe #Attr.2 #Attr.3;
-    ret List.635;
-
 procedure List.68 (#Attr.2):
-    let List.641 : List [<rnnu>C List *self] = lowlevel ListWithCapacity #Attr.2;
-    ret List.641;
+    let List.644 : List [<rnnu>C List *self] = lowlevel ListWithCapacity #Attr.2;
+    ret List.644;
 
 procedure List.71 (#Attr.2, #Attr.3):
-    let List.640 : List [<rnnu>C List *self] = lowlevel ListAppendUnsafe #Attr.2 #Attr.3;
-    ret List.640;
+    let List.643 : List [<rnnu>C List *self] = lowlevel ListAppendUnsafe #Attr.2 #Attr.3;
+    ret List.643;
 
-procedure List.92 (#Derived_gen.4, #Derived_gen.5, #Derived_gen.6, #Derived_gen.7, #Derived_gen.8):
-    joinpoint List.628 List.166 List.167 List.168 List.169 List.170:
-        let List.630 : Int1 = CallByName Num.22 List.169 List.170;
-        if List.630 then
-            let List.634 : [<rnnu>C List *self] = CallByName List.66 List.166 List.169;
-            inc List.634;
-            let List.171 : List [<rnnu>C List *self] = CallByName List.275 List.167 List.634 List.168;
-            let List.633 : U64 = 1i64;
-            let List.632 : U64 = CallByName Num.51 List.169 List.633;
-            jump List.628 List.166 List.171 List.168 List.632 List.170;
+procedure List.95 (#Derived_gen.0, #Derived_gen.1, #Derived_gen.2, #Derived_gen.3, #Derived_gen.4):
+    joinpoint List.631 List.169 List.170 List.171 List.172 List.173:
+        let List.633 : Int1 = CallByName Num.22 List.172 List.173;
+        if List.633 then
+            let List.637 : [<rnnu>C List *self] = CallByName List.66 List.169 List.172;
+            inc List.637;
+            let List.174 : List [<rnnu>C List *self] = CallByName List.278 List.170 List.637 List.171;
+            let List.636 : U64 = 1i64;
+            let List.635 : U64 = CallByName Num.51 List.172 List.636;
+            jump List.631 List.169 List.174 List.171 List.635 List.173;
         else
-            dec List.166;
-            ret List.167;
+            dec List.169;
+            ret List.170;
     in
-    inc #Derived_gen.4;
-    jump List.628 #Derived_gen.4 #Derived_gen.5 #Derived_gen.6 #Derived_gen.7 #Derived_gen.8;
+    inc #Derived_gen.0;
+    jump List.631 #Derived_gen.0 #Derived_gen.1 #Derived_gen.2 #Derived_gen.3 #Derived_gen.4;
 
 procedure Num.22 (#Attr.2, #Attr.3):
-    let Num.280 : Int1 = lowlevel NumLt #Attr.2 #Attr.3;
-    ret Num.280;
+    let Num.282 : Int1 = lowlevel NumLt #Attr.2 #Attr.3;
+    ret Num.282;
 
 procedure Num.51 (#Attr.2, #Attr.3):
-    let Num.279 : U64 = lowlevel NumAddWrap #Attr.2 #Attr.3;
-    ret Num.279;
->>>>>>> 698bbc3c
+    let Num.281 : U64 = lowlevel NumAddWrap #Attr.2 #Attr.3;
+    ret Num.281;
 
 procedure Test.2 (Test.5):
     let Test.6 : List [<rnnu>C List *self] = UnionAtIndex (Id 0) (Index 0) Test.5;
