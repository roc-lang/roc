--- conflicted
+++ resolved
@@ -1,13 +1,3 @@
-<<<<<<< HEAD
-app [main] { pf: platform "platform/main.roc" }
-
-main : Task {} []
-main =
-    closure1({})
-    |> Task.await(\_ -> closure2({}))
-    |> Task.await(\_ -> closure3({}))
-    |> Task.await(\_ -> closure4({}))
-=======
 app [main!] { pf: platform "platform/main.roc" }
 
 main! : {} => {}
@@ -16,23 +6,15 @@
     |> Result.try(closure2)
     |> Result.try(closure3)
     |> Result.try(closure4)
-    |> Result.withDefault({})
+    |> Result.with_default({})
 
->>>>>>> 8b641dd9
 # ---
 closure1 : {} -> Result {} []
 closure1 = \_ ->
-<<<<<<< HEAD
-    Task.ok(foo(to_unit_borrowed, "a long string such that it's malloced"))
-    |> Task.map(\_ -> {})
-
-to_unit_borrowed = \x -> Str.count_utf8_bytes(x)
-=======
     Ok(foo(to_unit_borrowed, "a long string such that it's malloced"))
     |> Result.map(\_ -> {})
 
-to_unit_borrowed = \x -> Str.countUtf8Bytes(x)
->>>>>>> 8b641dd9
+to_unit_borrowed = \x -> Str.count_utf8_bytes(x)
 
 foo = \f, x -> f(x)
 
@@ -42,15 +24,9 @@
     x : Str
     x = "a long string such that it's malloced"
 
-<<<<<<< HEAD
-    Task.ok({})
-    |> Task.map(\_ -> x)
-    |> Task.map(to_unit)
-=======
     Ok({})
     |> Result.map(\_ -> x)
     |> Result.map(to_unit)
->>>>>>> 8b641dd9
 
 to_unit = \_ -> {}
 
@@ -60,13 +36,8 @@
     x : Str
     x = "a long string such that it's malloced"
 
-<<<<<<< HEAD
-    Task.ok({})
-    |> Task.await(\_ -> Task.ok(x) |> Task.map(\_ -> {}))
-=======
     Ok({})
     |> Result.try(\_ -> Ok(x) |> Result.map(\_ -> {}))
->>>>>>> 8b641dd9
 
 # # ---
 closure4 : {} -> Result {} []
@@ -74,12 +45,6 @@
     x : Str
     x = "a long string such that it's malloced"
 
-<<<<<<< HEAD
-    Task.ok({})
-    |> Task.await(\_ -> Task.ok(x))
-    |> Task.map(\_ -> {})
-=======
     Ok({})
     |> Result.try(\_ -> Ok(x))
-    |> Result.map(\_ -> {})
->>>>>>> 8b641dd9
+    |> Result.map(\_ -> {})