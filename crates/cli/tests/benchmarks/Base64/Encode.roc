--- conflicted
+++ resolved
@@ -8,11 +8,7 @@
 to_bytes : Str -> List U8
 to_bytes = \str ->
     str
-<<<<<<< HEAD
-    |> Str.to_utf8
-=======
     |> Str.toUtf8
->>>>>>> 8b641dd9
     |> encode_chunks
     |> Bytes.Encode.sequence
     |> Bytes.Encode.encode
@@ -77,20 +73,6 @@
         n2 = unsafe_convert_char(b)
 
         x : U32
-<<<<<<< HEAD
-        x = Num.int_cast(n1)
-
-        y : U32
-        y = Num.int_cast(n2)
-
-        if d == equals then
-            if c == equals then
-                n = Num.bitwise_or(Num.shift_left_by(x, 18), Num.shift_left_by(y, 12))
-
-                # masking higher bits is not needed, Encode.unsignedInt8 ignores higher bits
-                b1 : U8
-                b1 = Num.int_cast(Num.shift_right_by(n, 16))
-=======
         x = Num.intCast(n1)
 
         y : U32
@@ -103,7 +85,6 @@
                 # masking higher bits is not needed, Encode.unsignedInt8 ignores higher bits
                 b1 : U8
                 b1 = Num.intCast(Num.shiftRightBy(n, 16))
->>>>>>> 8b641dd9
 
                 Ok(Bytes.Encode.u8(b1))
             else if !(is_valid_char(c)) then
@@ -112,21 +93,12 @@
                 n3 = unsafe_convert_char(c)
 
                 z : U32
-<<<<<<< HEAD
-                z = Num.int_cast(n3)
-
-                n = Num.bitwise_or(Num.bitwise_or(Num.shift_left_by(x, 18), Num.shift_left_by(y, 12)), Num.shift_left_by(z, 6))
-
-                combined : U16
-                combined = Num.int_cast(Num.shift_right_by(n, 8))
-=======
                 z = Num.intCast(n3)
 
                 n = Num.bitwiseOr(Num.bitwiseOr(Num.shiftLeftBy(x, 18), Num.shiftLeftBy(y, 12)), Num.shiftLeftBy(z, 6))
 
                 combined : U16
                 combined = Num.intCast(Num.shiftRightBy(n, 8))
->>>>>>> 8b641dd9
 
                 Ok(Bytes.Encode.u16(BE, combined))
         else if !(is_valid_char(d)) then
@@ -136,24 +108,6 @@
             n4 = unsafe_convert_char(d)
 
             z : U32
-<<<<<<< HEAD
-            z = Num.int_cast(n3)
-
-            w : U32
-            w = Num.int_cast(n4)
-
-            n =
-                Num.bitwise_or(
-                    Num.bitwise_or(Num.shift_left_by(x, 18), Num.shift_left_by(y, 12)),
-                    Num.bitwise_or(Num.shift_left_by(z, 6), w),
-                )
-
-            b3 : U8
-            b3 = Num.int_cast(n)
-
-            combined : U16
-            combined = Num.int_cast(Num.shift_right_by(n, 8))
-=======
             z = Num.intCast(n3)
 
             w : U32
@@ -170,7 +124,6 @@
 
             combined : U16
             combined = Num.intCast(Num.shiftRightBy(n, 8))
->>>>>>> 8b641dd9
 
             Ok(Bytes.Encode.sequence([Bytes.Encode.u16(BE, combined), Bytes.Encode.u8(b3)]))
 
