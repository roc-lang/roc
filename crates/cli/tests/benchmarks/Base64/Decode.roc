module [from_bytes]

import Bytes.Decode exposing [ByteDecoder, DecodeProblem]

from_bytes : List U8 -> Result Str DecodeProblem
from_bytes = \bytes ->
    Bytes.Decode.decode(bytes, decode_base64(List.len(bytes)))

decode_base64 : U64 -> ByteDecoder Str
decode_base64 = \width -> Bytes.Decode.loop(loop_help, { remaining: width, string: "" })

loop_help : { remaining : U64, string : Str } -> ByteDecoder (Bytes.Decode.Step { remaining : U64, string : Str } Str)
loop_help = \{ remaining, string } ->
    if remaining >= 3 then
        Bytes.Decode.map3(Bytes.Decode.u8, Bytes.Decode.u8, Bytes.Decode.u8, \x, y, z ->
            a : U32
<<<<<<< HEAD
            a = Num.int_cast(x)
            b : U32
            b = Num.int_cast(y)
            c : U32
            c = Num.int_cast(z)
            combined = Num.bitwise_or(Num.bitwise_or(Num.shift_left_by(a, 16), Num.shift_left_by(b, 8)), c)
=======
            a = Num.intCast(x)
            b : U32
            b = Num.intCast(y)
            c : U32
            c = Num.intCast(z)
            combined = Num.bitwiseOr(Num.bitwiseOr(Num.shiftLeftBy(a, 16), Num.shiftLeftBy(b, 8)), c)
>>>>>>> 8b641dd9

            Loop({
                remaining: remaining - 3,
                string: Str.concat(string, bits_to_chars(combined, 0)),
            }))
    else if remaining == 0 then
        Bytes.Decode.succeed(Done(string))
    else if remaining == 2 then
        Bytes.Decode.map2(Bytes.Decode.u8, Bytes.Decode.u8, \x, y ->

            a : U32
<<<<<<< HEAD
            a = Num.int_cast(x)
            b : U32
            b = Num.int_cast(y)
            combined = Num.bitwise_or(Num.shift_left_by(a, 16), Num.shift_left_by(b, 8))
=======
            a = Num.intCast(x)
            b : U32
            b = Num.intCast(y)
            combined = Num.bitwiseOr(Num.shiftLeftBy(a, 16), Num.shiftLeftBy(b, 8))
>>>>>>> 8b641dd9

            Done(Str.concat(string, bits_to_chars(combined, 1))))
    else
        # remaining = 1
        Bytes.Decode.map(Bytes.Decode.u8, \x ->

            a : U32
<<<<<<< HEAD
            a = Num.int_cast(x)

            Done(Str.concat(string, bits_to_chars(Num.shift_left_by(a, 16), 2))))

bits_to_chars : U32, Int * -> Str
bits_to_chars = \bits, missing ->
    when Str.from_utf8(bits_to_chars_help(bits, missing)) is
=======
            a = Num.intCast(x)

            Done(Str.concat(string, bits_to_chars(Num.shiftLeftBy(a, 16), 2))))

bits_to_chars : U32, Int * -> Str
bits_to_chars = \bits, missing ->
    when Str.fromUtf8(bits_to_chars_help(bits, missing)) is
>>>>>>> 8b641dd9
        Ok(str) -> str
        Err(_) -> ""

# Mask that can be used to get the lowest 6 bits of a binary number
lowest6_bits_mask : Int *
lowest6_bits_mask = 63

bits_to_chars_help : U32, Int * -> List U8
bits_to_chars_help = \bits, missing ->
    # The input is 24 bits, which we have to partition into 4 6-bit segments. We achieve this by
    # shifting to the right by (a multiple of) 6 to remove unwanted bits on the right, then `Num.bitwiseAnd`
    # with `0b111111` (which is 2^6 - 1 or 63) (so, 6 1s) to remove unwanted bits on the left.
    # any 6-bit number is a valid base64 digit, so this is actually safe
    p =
<<<<<<< HEAD
        Num.shift_right_zf_by(bits, 18)
        |> Num.int_cast
        |> unsafe_to_char

    q =
        Num.bitwise_and(Num.shift_right_zf_by(bits, 12), lowest6_bits_mask)
        |> Num.int_cast
        |> unsafe_to_char

    r =
        Num.bitwise_and(Num.shift_right_zf_by(bits, 6), lowest6_bits_mask)
        |> Num.int_cast
        |> unsafe_to_char

    s =
        Num.bitwise_and(bits, lowest6_bits_mask)
        |> Num.int_cast
=======
        Num.shiftRightZfBy(bits, 18)
        |> Num.intCast
        |> unsafe_to_char

    q =
        Num.bitwiseAnd(Num.shiftRightZfBy(bits, 12), lowest6_bits_mask)
        |> Num.intCast
        |> unsafe_to_char

    r =
        Num.bitwiseAnd(Num.shiftRightZfBy(bits, 6), lowest6_bits_mask)
        |> Num.intCast
        |> unsafe_to_char

    s =
        Num.bitwiseAnd(bits, lowest6_bits_mask)
        |> Num.intCast
>>>>>>> 8b641dd9
        |> unsafe_to_char

    equals : U8
    equals = 61

    when missing is
        0 -> [p, q, r, s]
        1 -> [p, q, r, equals]
        2 -> [p, q, equals, equals]
        _ ->
            # unreachable
            []

# Base64 index to character/digit
unsafe_to_char : U8 -> U8
unsafe_to_char = \n ->
    if n <= 25 then
        # uppercase characters
        65 + n
    else if n <= 51 then
        # lowercase characters
        97 + (n - 26)
    else if n <= 61 then
        # digit characters
        48 + (n - 52)
    else
        # special cases
        when n is
            62 ->
                # '+'
                43

            63 ->
                # '/'
                47

            _ ->
                # anything else is invalid '\u{0000}'
                0<|MERGE_RESOLUTION|>--- conflicted
+++ resolved
@@ -14,21 +14,12 @@
     if remaining >= 3 then
         Bytes.Decode.map3(Bytes.Decode.u8, Bytes.Decode.u8, Bytes.Decode.u8, \x, y, z ->
             a : U32
-<<<<<<< HEAD
-            a = Num.int_cast(x)
-            b : U32
-            b = Num.int_cast(y)
-            c : U32
-            c = Num.int_cast(z)
-            combined = Num.bitwise_or(Num.bitwise_or(Num.shift_left_by(a, 16), Num.shift_left_by(b, 8)), c)
-=======
             a = Num.intCast(x)
             b : U32
             b = Num.intCast(y)
             c : U32
             c = Num.intCast(z)
             combined = Num.bitwiseOr(Num.bitwiseOr(Num.shiftLeftBy(a, 16), Num.shiftLeftBy(b, 8)), c)
->>>>>>> 8b641dd9
 
             Loop({
                 remaining: remaining - 3,
@@ -40,17 +31,10 @@
         Bytes.Decode.map2(Bytes.Decode.u8, Bytes.Decode.u8, \x, y ->
 
             a : U32
-<<<<<<< HEAD
-            a = Num.int_cast(x)
-            b : U32
-            b = Num.int_cast(y)
-            combined = Num.bitwise_or(Num.shift_left_by(a, 16), Num.shift_left_by(b, 8))
-=======
             a = Num.intCast(x)
             b : U32
             b = Num.intCast(y)
             combined = Num.bitwiseOr(Num.shiftLeftBy(a, 16), Num.shiftLeftBy(b, 8))
->>>>>>> 8b641dd9
 
             Done(Str.concat(string, bits_to_chars(combined, 1))))
     else
@@ -58,15 +42,6 @@
         Bytes.Decode.map(Bytes.Decode.u8, \x ->
 
             a : U32
-<<<<<<< HEAD
-            a = Num.int_cast(x)
-
-            Done(Str.concat(string, bits_to_chars(Num.shift_left_by(a, 16), 2))))
-
-bits_to_chars : U32, Int * -> Str
-bits_to_chars = \bits, missing ->
-    when Str.from_utf8(bits_to_chars_help(bits, missing)) is
-=======
             a = Num.intCast(x)
 
             Done(Str.concat(string, bits_to_chars(Num.shiftLeftBy(a, 16), 2))))
@@ -74,7 +49,6 @@
 bits_to_chars : U32, Int * -> Str
 bits_to_chars = \bits, missing ->
     when Str.fromUtf8(bits_to_chars_help(bits, missing)) is
->>>>>>> 8b641dd9
         Ok(str) -> str
         Err(_) -> ""
 
@@ -89,25 +63,6 @@
     # with `0b111111` (which is 2^6 - 1 or 63) (so, 6 1s) to remove unwanted bits on the left.
     # any 6-bit number is a valid base64 digit, so this is actually safe
     p =
-<<<<<<< HEAD
-        Num.shift_right_zf_by(bits, 18)
-        |> Num.int_cast
-        |> unsafe_to_char
-
-    q =
-        Num.bitwise_and(Num.shift_right_zf_by(bits, 12), lowest6_bits_mask)
-        |> Num.int_cast
-        |> unsafe_to_char
-
-    r =
-        Num.bitwise_and(Num.shift_right_zf_by(bits, 6), lowest6_bits_mask)
-        |> Num.int_cast
-        |> unsafe_to_char
-
-    s =
-        Num.bitwise_and(bits, lowest6_bits_mask)
-        |> Num.int_cast
-=======
         Num.shiftRightZfBy(bits, 18)
         |> Num.intCast
         |> unsafe_to_char
@@ -125,7 +80,6 @@
     s =
         Num.bitwiseAnd(bits, lowest6_bits_mask)
         |> Num.intCast
->>>>>>> 8b641dd9
         |> unsafe_to_char
 
     equals : U8
