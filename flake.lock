--- conflicted
+++ resolved
@@ -74,19 +74,11 @@
     },
     "nixpkgs": {
       "locked": {
-<<<<<<< HEAD
-        "lastModified": 1682453498,
-        "narHash": "sha256-WoWiAd7KZt5Eh6n+qojcivaVpnXKqBsVgpixpV2L9CE=",
-        "owner": "nixos",
-        "repo": "nixpkgs",
-        "rev": "c8018361fa1d1650ee8d4b96294783cf564e8a7f",
-=======
         "lastModified": 1674860021,
         "narHash": "sha256-ES4XUf/AlPp8RetKR6WlWgYEZ7bLWI7k6reHp2q9rqY=",
         "owner": "nixos",
         "repo": "nixpkgs",
         "rev": "9f4346eac544cc0db5eb7d889e71eac0f9c8b9eb",
->>>>>>> c2d2bd4b
         "type": "github"
       },
       "original": {
@@ -112,19 +104,11 @@
         ]
       },
       "locked": {
-<<<<<<< HEAD
-        "lastModified": 1682475596,
-        "narHash": "sha256-hQS8kPq5mSIhLZTRlCt1LHMBJtrOkWiXtvtizaU1e1Q=",
-        "owner": "oxalica",
-        "repo": "rust-overlay",
-        "rev": "4d1bb70dd1231d0cd1d76deffe7bf0b6127185ea",
-=======
         "lastModified": 1682389182,
         "narHash": "sha256-8t2nmFnH+8V48+IJsf8AK51ebXNlVbOSVYOpiqJKvJE=",
         "owner": "oxalica",
         "repo": "rust-overlay",
         "rev": "74f1a64dd28faeeb85ef081f32cad2989850322c",
->>>>>>> c2d2bd4b
         "type": "github"
       },
       "original": {
