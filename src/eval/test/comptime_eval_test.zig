//! Tests for compile-time evaluation of top-level declarations
const std = @import("std");
const parse = @import("parse");
const types = @import("types");
const base = @import("base");
const can = @import("can");
const check = @import("check");
const collections = @import("collections");
const compiled_builtins = @import("compiled_builtins");

const helpers = @import("helpers.zig");
const ComptimeEvaluator = @import("../comptime_evaluator.zig").ComptimeEvaluator;
const BuiltinTypes = @import("../builtins.zig").BuiltinTypes;
const builtin_loading = @import("../builtin_loading.zig");

const Can = can.Can;
const Check = check.Check;
const ModuleEnv = can.ModuleEnv;
const testing = std.testing;
const test_allocator = testing.allocator;

/// Helper to parse, canonicalize, type-check, and run comptime evaluation on a full module
fn parseCheckAndEvalModule(src: []const u8) !struct {
    module_env: *ModuleEnv,
    evaluator: ComptimeEvaluator,
    problems: *check.problem.Store,
    bool_module: builtin_loading.LoadedModule,
    result_module: builtin_loading.LoadedModule,
    str_module: builtin_loading.LoadedModule,
} {
    const gpa = test_allocator;

    const module_env = try gpa.create(ModuleEnv);
    errdefer gpa.destroy(module_env);
    module_env.* = try ModuleEnv.init(gpa, src);
    errdefer module_env.deinit();

    module_env.common.source = src;
    module_env.module_name = "TestModule";
    try module_env.common.calcLineStarts(module_env.gpa);

    // Parse the source code
    var parse_ast = try parse.parse(&module_env.common, module_env.gpa);
    defer parse_ast.deinit(gpa);

    // Empty scratch space (required before canonicalization)
    parse_ast.store.emptyScratch();

    // Load real builtins (these will be returned and cleaned up by the caller)
    const builtin_indices = try builtin_loading.deserializeBuiltinIndices(gpa, compiled_builtins.builtin_indices_bin);
    const bool_source = compiled_builtins.bool_source;
    var bool_module = try builtin_loading.loadCompiledModule(gpa, compiled_builtins.bool_bin, "Bool", bool_source);
    errdefer bool_module.deinit();
    const result_source = compiled_builtins.result_source;
    var result_module = try builtin_loading.loadCompiledModule(gpa, compiled_builtins.result_bin, "Result", result_source);
    errdefer result_module.deinit();
    const str_source = compiled_builtins.str_source;
    var str_module = try builtin_loading.loadCompiledModule(gpa, compiled_builtins.str_bin, "Str", str_source);
    errdefer str_module.deinit();

    // Initialize CIR fields in ModuleEnv
    try module_env.initCIRFields(gpa, "test");
    const common_idents: Check.CommonIdents = .{
        .module_name = try module_env.insertIdent(base.Ident.for_text("test")),
        .list = try module_env.insertIdent(base.Ident.for_text("List")),
        .box = try module_env.insertIdent(base.Ident.for_text("Box")),
        .bool_stmt = builtin_indices.bool_type,
        .result_stmt = builtin_indices.result_type,
    };

    // Create canonicalizer
    var czer = try Can.init(module_env, &parse_ast, null);
    defer czer.deinit();

    // Canonicalize the module
    try czer.canonicalizeFile();

    // Type check the module with builtins
    const imported_envs = [_]*const ModuleEnv{ bool_module.env, result_module.env, str_module.env };
    var checker = try Check.init(gpa, &module_env.types, module_env, &imported_envs, null, &module_env.store.regions, common_idents);
    defer checker.deinit();

    try checker.checkFile();

    // Create problem store for comptime evaluation
    const problems = try gpa.create(check.problem.Store);
    problems.* = .{};

    // Create and run comptime evaluator with real builtins
    const builtin_types = BuiltinTypes.init(builtin_indices, bool_module.env, result_module.env, str_module.env);
    const evaluator = try ComptimeEvaluator.init(gpa, module_env, &.{}, problems, builtin_types);

    return .{
        .module_env = module_env,
        .evaluator = evaluator,
        .problems = problems,
        .bool_module = bool_module,
        .result_module = result_module,
        .str_module = str_module,
    };
}

/// Helper to parse, canonicalize, type-check, and run comptime evaluation with imported modules
fn parseCheckAndEvalModuleWithImport(src: []const u8, import_name: []const u8, imported_module: *const ModuleEnv) !struct {
    module_env: *ModuleEnv,
    evaluator: ComptimeEvaluator,
    problems: *check.problem.Store,
    other_envs: []const *const ModuleEnv,
    bool_module: builtin_loading.LoadedModule,
    result_module: builtin_loading.LoadedModule,
    str_module: builtin_loading.LoadedModule,
} {
    const gpa = test_allocator;

    const module_env = try gpa.create(ModuleEnv);
    errdefer gpa.destroy(module_env);
    module_env.* = try ModuleEnv.init(gpa, src);
    errdefer module_env.deinit();

    module_env.common.source = src;
    module_env.module_name = "TestModule";
    try module_env.common.calcLineStarts(module_env.gpa);

    // Parse the source code
    var parse_ast = try parse.parse(&module_env.common, module_env.gpa);
    defer parse_ast.deinit(gpa);

    // Empty scratch space (required before canonicalization)
    parse_ast.store.emptyScratch();

    // Load real builtins (these will be returned and cleaned up by the caller)
    const builtin_indices = try builtin_loading.deserializeBuiltinIndices(gpa, compiled_builtins.builtin_indices_bin);
    const bool_source = compiled_builtins.bool_source;
    var bool_module = try builtin_loading.loadCompiledModule(gpa, compiled_builtins.bool_bin, "Bool", bool_source);
    errdefer bool_module.deinit();
    const result_source = compiled_builtins.result_source;
    var result_module = try builtin_loading.loadCompiledModule(gpa, compiled_builtins.result_bin, "Result", result_source);
    errdefer result_module.deinit();
    const str_source = compiled_builtins.str_source;
    var str_module = try builtin_loading.loadCompiledModule(gpa, compiled_builtins.str_bin, "Str", str_source);
    errdefer str_module.deinit();

    // Initialize CIR fields in ModuleEnv
    try module_env.initCIRFields(gpa, "test");
    const common_idents: Check.CommonIdents = .{
        .module_name = try module_env.insertIdent(base.Ident.for_text("test")),
        .list = try module_env.insertIdent(base.Ident.for_text("List")),
        .box = try module_env.insertIdent(base.Ident.for_text("Box")),
        .bool_stmt = builtin_indices.bool_type,
        .result_stmt = builtin_indices.result_type,
    };

    // Set up imports with correct type (AutoHashMap with Ident.Idx keys)
    var module_envs = std.AutoHashMap(base.Ident.Idx, Can.AutoImportedType).init(gpa);
    defer module_envs.deinit();

    // Create temporary ident store for module name lookup
    var temp_idents = try base.Ident.Store.initCapacity(gpa, 16);
    defer temp_idents.deinit(gpa);

    // Convert import name to Ident.Idx and add to module_envs
    const import_ident = try temp_idents.insert(gpa, base.Ident.for_text(import_name));
    try module_envs.put(import_ident, .{ .env = imported_module });

    // Create canonicalizer with imports
    var czer = try Can.init(module_env, &parse_ast, &module_envs);
    defer czer.deinit();

    // Canonicalize the module
    try czer.canonicalizeFile();

<<<<<<< HEAD
    // Set up other_envs for type checking (include Bool, Result, and Str modules)
    var imported_envs = std.array_list.Managed(*const ModuleEnv).init(gpa);
    defer imported_envs.deinit();
    try imported_envs.append(imported_module);
    try imported_envs.append(bool_module.env);
    try imported_envs.append(result_module.env);
    try imported_envs.append(str_module.env);
=======
    // Set up other_envs for type checking (include Bool and Result modules)
    var imported_envs = std.ArrayList(*const ModuleEnv).empty;
    defer imported_envs.deinit(gpa);
    try imported_envs.append(gpa, imported_module);
    try imported_envs.append(gpa, bool_module.env);
    try imported_envs.append(gpa, result_module.env);
>>>>>>> 551e6279

    // Type check the module
    var checker = try Check.init(gpa, &module_env.types, module_env, imported_envs.items, &module_envs, &module_env.store.regions, common_idents);
    defer checker.deinit();

    try checker.checkFile();

    // Create problem store for comptime evaluation
    const problems = try gpa.create(check.problem.Store);
    problems.* = .{};

    // Keep other_envs alive
    const other_envs_slice = try gpa.dupe(*const ModuleEnv, imported_envs.items);

    // Create and run comptime evaluator with real builtins
    const builtin_types = BuiltinTypes.init(builtin_indices, bool_module.env, result_module.env, str_module.env);
    const evaluator = try ComptimeEvaluator.init(gpa, module_env, other_envs_slice, problems, builtin_types);

    return .{
        .module_env = module_env,
        .evaluator = evaluator,
        .problems = problems,
        .other_envs = other_envs_slice,
        .bool_module = bool_module,
        .result_module = result_module,
        .str_module = str_module,
    };
}

fn cleanupEvalModule(result: anytype) void {
    // ComptimeEvaluator deinit frees crash message strings
    var evaluator_mut = result.evaluator;
    evaluator_mut.deinit();

    var problems_mut = result.problems;
    problems_mut.deinit(test_allocator);
    test_allocator.destroy(result.problems);
    result.module_env.deinit();
    test_allocator.destroy(result.module_env);

    // Clean up builtin modules
    var bool_module_mut = result.bool_module;
    bool_module_mut.deinit();
    var result_module_mut = result.result_module;
    result_module_mut.deinit();
    var str_module_mut = result.str_module;
    str_module_mut.deinit();
}

fn cleanupEvalModuleWithImport(result: anytype) void {
    // ComptimeEvaluator deinit frees crash message strings
    var evaluator_mut = result.evaluator;
    evaluator_mut.deinit();

    var problems_mut = result.problems;
    problems_mut.deinit(test_allocator);
    test_allocator.destroy(result.problems);
    test_allocator.free(result.other_envs);
    result.module_env.deinit();
    test_allocator.destroy(result.module_env);

    // Clean up builtin modules
    var bool_module_mut = result.bool_module;
    bool_module_mut.deinit();
    var result_module_mut = result.result_module;
    result_module_mut.deinit();
    var str_module_mut = result.str_module;
    str_module_mut.deinit();
}

test "comptime eval - simple constant" {
    const src = "x = 42";

    var result = try parseCheckAndEvalModule(src);
    defer cleanupEvalModule(&result);

    const summary = try result.evaluator.evalAll();

    // Should evaluate 1 declaration with no crashes
    try testing.expectEqual(@as(u32, 1), summary.evaluated);
    try testing.expectEqual(@as(u32, 0), summary.crashed);
}

test "comptime eval - crash in constant" {
    const src =
        \\x = 42
        \\bad = {
        \\    crash "this crashes at compile time"
        \\    0
        \\}
    ;

    var result = try parseCheckAndEvalModule(src);
    defer cleanupEvalModule(&result);

    const summary = try result.evaluator.evalAll();

    // Should evaluate 2 declarations with 1 crash
    try testing.expectEqual(@as(u32, 2), summary.evaluated);
    try testing.expectEqual(@as(u32, 1), summary.crashed);

    // Should have 1 problem reported
    try testing.expectEqual(@as(usize, 1), result.problems.len());
}

test "comptime eval - crash in if branch not taken" {
    const src =
        \\x = if True 42 else {
        \\    crash "not taken"
        \\    0
        \\}
    ;

    var result = try parseCheckAndEvalModule(src);
    defer cleanupEvalModule(&result);

    const summary = try result.evaluator.evalAll();

    // Should evaluate successfully - crash branch not taken
    try testing.expectEqual(@as(u32, 1), summary.evaluated);
    try testing.expectEqual(@as(u32, 0), summary.crashed);
}

test "comptime eval - crash in if branch taken" {
    const src =
        \\x = if False 42 else {
        \\    crash "this branch is taken"
        \\    0
        \\}
    ;

    var result = try parseCheckAndEvalModule(src);
    defer cleanupEvalModule(&result);

    const summary = try result.evaluator.evalAll();

    // Should crash - else branch is taken
    try testing.expectEqual(@as(u32, 1), summary.evaluated);
    try testing.expectEqual(@as(u32, 1), summary.crashed);
}

test "comptime eval - lambda is skipped" {
    const src =
        \\add = |x, y| x + y
        \\value = 42
    ;

    var result = try parseCheckAndEvalModule(src);
    defer cleanupEvalModule(&result);

    const summary = try result.evaluator.evalAll();

    // Should evaluate 2 declarations with no crashes
    // The lambda should be skipped, not evaluated
    try testing.expectEqual(@as(u32, 2), summary.evaluated);
    try testing.expectEqual(@as(u32, 0), summary.crashed);
}

test "comptime eval - multiple declarations with mixed results" {
    const src =
        \\good1 = 42
        \\bad1 = {
        \\    crash "first crash"
        \\    0
        \\}
        \\good2 = 100
        \\bad2 = {
        \\    crash "second crash"
        \\    0
        \\}
        \\good3 = 200
    ;

    var result = try parseCheckAndEvalModule(src);
    defer cleanupEvalModule(&result);

    const summary = try result.evaluator.evalAll();

    // Should evaluate all 5 declarations with 2 crashes
    // All defs are evaluated regardless of crashes in other defs
    try testing.expectEqual(@as(u32, 5), summary.evaluated);
    try testing.expectEqual(@as(u32, 2), summary.crashed);

    // Should have 2 problems reported (one for each crash)
    try testing.expectEqual(@as(usize, 2), result.problems.len());
}

// Cross-module tests

test "comptime eval - cross-module constant works" {
    // Module A exports a constant
    const src_a =
        \\module [value]
        \\
        \\value = 42
    ;

    var result_a = try parseCheckAndEvalModule(src_a);
    defer cleanupEvalModule(&result_a);

    const summary_a = try result_a.evaluator.evalAll();
    try testing.expectEqual(@as(u32, 1), summary_a.evaluated);
    try testing.expectEqual(@as(u32, 0), summary_a.crashed);

    // Module B imports and uses the constant
    const src_b =
        \\module []
        \\
        \\import A
        \\
        \\doubled = A.value + A.value
    ;

    var result_b = try parseCheckAndEvalModuleWithImport(src_b, "A", result_a.module_env);
    defer cleanupEvalModuleWithImport(&result_b);

    const summary_b = try result_b.evaluator.evalAll();

    // Cross-module comptime evaluation is now supported
    // The constant in module B should evaluate successfully using module A's value
    try testing.expectEqual(@as(u32, 1), summary_b.evaluated);
    try testing.expectEqual(@as(u32, 0), summary_b.crashed);
}

test "comptime eval - cross-module crash is detected" {
    // Module A exports a constant that crashes
    const src_a =
        \\module [crashy]
        \\
        \\crashy = {
        \\    crash "crash from module A"
        \\    0
        \\}
    ;

    var result_a = try parseCheckAndEvalModule(src_a);
    defer cleanupEvalModule(&result_a);

    const summary_a = try result_a.evaluator.evalAll();
    try testing.expectEqual(@as(u32, 1), summary_a.evaluated);
    try testing.expectEqual(@as(u32, 1), summary_a.crashed);

    // Module B imports and uses the crashing constant
    const src_b =
        \\module []
        \\
        \\import A
        \\
        \\usesCrashy = A.crashy + 1
    ;

    var result_b = try parseCheckAndEvalModuleWithImport(src_b, "A", result_a.module_env);
    defer cleanupEvalModuleWithImport(&result_b);

    const summary_b = try result_b.evaluator.evalAll();

    // The expression in module B should crash because it evaluates A.crashy + 1
    // Cross-module comptime evaluation is now supported
    try testing.expectEqual(@as(u32, 1), summary_b.evaluated);
    try testing.expectEqual(@as(u32, 1), summary_b.crashed);
}

test "comptime eval - unexposed constant cannot be accessed" {
    // Module A has an unexposed constant
    const src_a =
        \\module [value]
        \\
        \\value = 42
        \\secret = 100
    ;

    var result_a = try parseCheckAndEvalModule(src_a);
    defer cleanupEvalModule(&result_a);

    const summary_a = try result_a.evaluator.evalAll();
    try testing.expectEqual(@as(u32, 2), summary_a.evaluated);
    try testing.expectEqual(@as(u32, 0), summary_a.crashed);

    // Module B tries to use exposing syntax to import the unexposed constant
    // This should generate a diagnostic during canonicalization because secret is not in A's exposure list
    const src_b =
        \\module []
        \\
        \\import A exposing [value, secret]
        \\
        \\x = value + secret
    ;

    // This should succeed (no error thrown) but generate a diagnostic
    var result_b = try parseCheckAndEvalModuleWithImport(src_b, "A", result_a.module_env);
    defer cleanupEvalModuleWithImport(&result_b);

    // Check that a value_not_exposed diagnostic was generated
    const diagnostics = try result_b.module_env.getDiagnostics();
    defer test_allocator.free(diagnostics);

    var found_value_not_exposed = false;
    for (diagnostics) |diagnostic| {
        if (diagnostic == .value_not_exposed) {
            const value_name = result_b.module_env.getIdent(diagnostic.value_not_exposed.value_name);
            if (std.mem.eql(u8, value_name, "secret")) {
                found_value_not_exposed = true;
            }
        }
    }

    try testing.expect(found_value_not_exposed);
}

test "comptime eval - expect success does not report" {
    const src =
        \\x = {
        \\    expect 1 == 1
        \\    42
        \\}
    ;

    var result = try parseCheckAndEvalModule(src);
    defer cleanupEvalModule(&result);

    const summary = try result.evaluator.evalAll();

    // Should evaluate successfully - expect passes
    try testing.expectEqual(@as(u32, 1), summary.evaluated);
    try testing.expectEqual(@as(u32, 0), summary.crashed);
    try testing.expectEqual(@as(usize, 0), result.problems.len());
}

test "comptime eval - expect failure is reported but does not halt within def" {
    const src =
        \\x = {
        \\    expect 1 == 2
        \\    42
        \\}
        \\y = {
        \\    _before = 1
        \\    expect True == False
        \\    _after = 2
        \\    100
        \\}
    ;

    var result = try parseCheckAndEvalModule(src);
    defer cleanupEvalModule(&result);

    const summary = try result.evaluator.evalAll();

    // Should evaluate both declarations with no crashes but 2 expect failures
    // expect never halts execution - even within the same def
    try testing.expectEqual(@as(u32, 2), summary.evaluated);
    try testing.expectEqual(@as(u32, 0), summary.crashed);

    // Should have 2 problems reported (expect failures)
    try testing.expectEqual(@as(usize, 2), result.problems.len());

    // Verify both are expect_failed problems
    try testing.expect(result.problems.problems.items[0] == .comptime_expect_failed);
    try testing.expect(result.problems.problems.items[1] == .comptime_expect_failed);
}

test "comptime eval - multiple expect failures are reported" {
    const src =
        \\x = {
        \\    expect 1 == 2
        \\    42
        \\}
        \\y = {
        \\    expect True == False
        \\    100
        \\}
    ;

    var result = try parseCheckAndEvalModule(src);
    defer cleanupEvalModule(&result);

    const summary = try result.evaluator.evalAll();

    // Should evaluate both declarations with no crashes but 2 expect failures
    // All defs are evaluated regardless of expect failures in other defs
    try testing.expectEqual(@as(u32, 2), summary.evaluated);
    try testing.expectEqual(@as(u32, 0), summary.crashed);

    // Should have 2 problems reported (one for each expect failure)
    try testing.expectEqual(@as(usize, 2), result.problems.len());

    // Verify both are expect_failed problems
    try testing.expect(result.problems.problems.items[0] == .comptime_expect_failed);
    try testing.expect(result.problems.problems.items[1] == .comptime_expect_failed);
}

test "comptime eval - crash does not halt other defs" {
    const src =
        \\good1 = 42
        \\bad = {
        \\    crash "this crashes"
        \\    0
        \\}
        \\good2 = 100
        \\good3 = 200
    ;

    var result = try parseCheckAndEvalModule(src);
    defer cleanupEvalModule(&result);

    const summary = try result.evaluator.evalAll();

    // Should evaluate all 4 declarations even though one crashes
    // Crashes only halt within a single def, not across defs
    try testing.expectEqual(@as(u32, 4), summary.evaluated);
    try testing.expectEqual(@as(u32, 1), summary.crashed);

    // Should have 1 problem reported
    try testing.expectEqual(@as(usize, 1), result.problems.len());
}

test "comptime eval - expect failure does not halt evaluation" {
    const src =
        \\good1 = 42
        \\bad = {
        \\    expect 1 == 2
        \\    0
        \\}
        \\good2 = 100
        \\good3 = 200
    ;

    var result = try parseCheckAndEvalModule(src);
    defer cleanupEvalModule(&result);

    const summary = try result.evaluator.evalAll();

    // Should evaluate all 4 declarations even though one has expect failure
    // expect never halts evaluation - not within defs, not across defs
    try testing.expectEqual(@as(u32, 4), summary.evaluated);
    try testing.expectEqual(@as(u32, 0), summary.crashed);

    // Should have 1 problem reported (expect failure)
    try testing.expectEqual(@as(usize, 1), result.problems.len());
}

test "comptime eval - dbg does not halt evaluation" {
    const src =
        \\good1 = 42
        \\good2 = 100
        \\good3 = 200
    ;

    var result = try parseCheckAndEvalModule(src);
    defer cleanupEvalModule(&result);

    const summary = try result.evaluator.evalAll();

    // All declarations should be evaluated - no crashes or halts
    try testing.expectEqual(@as(u32, 3), summary.evaluated);
    try testing.expectEqual(@as(u32, 0), summary.crashed);
    try testing.expectEqual(@as(usize, 0), result.problems.len());
}

test "comptime eval - crash in first def does not halt other defs" {
    const src =
        \\bad = {
        \\    crash "immediate crash"
        \\    0
        \\}
        \\good1 = 42
        \\good2 = 100
    ;

    var result = try parseCheckAndEvalModule(src);
    defer cleanupEvalModule(&result);

    const summary = try result.evaluator.evalAll();

    // Should evaluate all 3 declarations even though the first one crashes
    // Crashes only halt within a single def, not across defs
    try testing.expectEqual(@as(u32, 3), summary.evaluated);
    try testing.expectEqual(@as(u32, 1), summary.crashed);
    try testing.expectEqual(@as(usize, 1), result.problems.len());
}

test "comptime eval - crash halts within single def" {
    // This test verifies that when a crash occurs inside a def,
    // evaluation of the rest of that def stops (within-def halting),
    // but other defs continue to be evaluated
    const src =
        \\x = {
        \\    _beforeCrash = 1
        \\    crash "halt here"
        \\    _afterCrash = 2  # This should never be evaluated
        \\    42
        \\}
        \\y = 100  # But this should still be evaluated
    ;

    var result = try parseCheckAndEvalModule(src);
    defer cleanupEvalModule(&result);

    const summary = try result.evaluator.evalAll();

    // Should evaluate both defs even though x crashes
    try testing.expectEqual(@as(u32, 2), summary.evaluated);
    try testing.expectEqual(@as(u32, 1), summary.crashed);
    try testing.expectEqual(@as(usize, 1), result.problems.len());
}

test "comptime eval - constant folding multiplication" {
    const src = "x = 21 * 2";

    var result = try parseCheckAndEvalModule(src);
    defer cleanupEvalModule(&result);

    const summary = try result.evaluator.evalAll();

    try testing.expectEqual(@as(u32, 1), summary.evaluated);
    try testing.expectEqual(@as(u32, 0), summary.crashed);

    // Verify the expression was folded
    const defs = result.module_env.store.sliceDefs(result.module_env.all_defs);
    const def = result.module_env.store.getDef(defs[0]);
    const expr = result.module_env.store.getExpr(def.expr);

    try testing.expect(expr == .e_num);
    const value = expr.e_num.value.toI128();
    try testing.expectEqual(@as(i128, 42), value);
}

test "comptime eval - constant folding preserves literal" {
    const src = "x = 42";

    var result = try parseCheckAndEvalModule(src);
    defer cleanupEvalModule(&result);

    const summary = try result.evaluator.evalAll();

    try testing.expectEqual(@as(u32, 1), summary.evaluated);
    try testing.expectEqual(@as(u32, 0), summary.crashed);

    // The expression should stay as e_num with value 42
    const defs = result.module_env.store.sliceDefs(result.module_env.all_defs);
    const def = result.module_env.store.getDef(defs[0]);
    const expr = result.module_env.store.getExpr(def.expr);

    try testing.expect(expr == .e_num);
    const value = expr.e_num.value.toI128();
    try testing.expectEqual(@as(i128, 42), value);
}

test "comptime eval - constant folding multiple defs" {
    const src =
        \\a = 10 + 5
        \\b = 20 * 2
        \\c = 100 - 58
    ;

    var result = try parseCheckAndEvalModule(src);
    defer cleanupEvalModule(&result);

    const summary = try result.evaluator.evalAll();

    try testing.expectEqual(@as(u32, 3), summary.evaluated);
    try testing.expectEqual(@as(u32, 0), summary.crashed);

    // Verify all expressions were folded
    const defs = result.module_env.store.sliceDefs(result.module_env.all_defs);
    try testing.expectEqual(@as(usize, 3), defs.len);

    // Check a = 15
    {
        const def = result.module_env.store.getDef(defs[0]);
        const expr = result.module_env.store.getExpr(def.expr);
        try testing.expect(expr == .e_num);
        const value = expr.e_num.value.toI128();
        try testing.expectEqual(@as(i128, 15), value);
    }

    // Check b = 40
    {
        const def = result.module_env.store.getDef(defs[1]);
        const expr = result.module_env.store.getExpr(def.expr);
        try testing.expect(expr == .e_num);
        const value = expr.e_num.value.toI128();
        try testing.expectEqual(@as(i128, 40), value);
    }

    // Check c = 42
    {
        const def = result.module_env.store.getDef(defs[2]);
        const expr = result.module_env.store.getExpr(def.expr);
        try testing.expect(expr == .e_num);
        const value = expr.e_num.value.toI128();
        try testing.expectEqual(@as(i128, 42), value);
    }
}

test "comptime eval - constant folding with function calls" {
    const src =
        \\add = |x, y| x + y
        \\multiply = |x, y| x * y
        \\double = |x| multiply(x, 2)
        \\
        \\# Top-level values that call the functions
        \\value1 = add(10, 5)
        \\value2 = multiply(6, 7)
        \\value3 = double(21)
        \\value4 = add(multiply(3, 4), double(5))
    ;

    var result = try parseCheckAndEvalModule(src);
    defer cleanupEvalModule(&result);

    const summary = try result.evaluator.evalAll();

    // Should evaluate 7 declarations (3 lambdas + 4 values)
    // Lambdas are skipped (not evaluated), but values are evaluated
    try testing.expectEqual(@as(u32, 7), summary.evaluated);
    try testing.expectEqual(@as(u32, 0), summary.crashed);

    // Get all the defs
    const defs = result.module_env.store.sliceDefs(result.module_env.all_defs);
    try testing.expectEqual(@as(usize, 7), defs.len);

    // The first 3 defs are the lambdas (add, multiply, double) - they should NOT be folded
    // (lambdas are skipped during comptime evaluation)

    // The last 4 defs are the values - they SHOULD be folded to constants

    // Check value1 = add(10, 5) => 15
    {
        const def = result.module_env.store.getDef(defs[3]);
        const expr = result.module_env.store.getExpr(def.expr);
        try testing.expect(expr == .e_num);
        const value = expr.e_num.value.toI128();
        try testing.expectEqual(@as(i128, 15), value);
    }

    // Check value2 = multiply(6, 7) => 42
    {
        const def = result.module_env.store.getDef(defs[4]);
        const expr = result.module_env.store.getExpr(def.expr);
        try testing.expect(expr == .e_num);
        const value = expr.e_num.value.toI128();
        try testing.expectEqual(@as(i128, 42), value);
    }

    // Check value3 = double(21) => 42
    {
        const def = result.module_env.store.getDef(defs[5]);
        const expr = result.module_env.store.getExpr(def.expr);
        try testing.expect(expr == .e_num);
        const value = expr.e_num.value.toI128();
        try testing.expectEqual(@as(i128, 42), value);
    }

    // Check value4 = add (multiply 3 4) (double 5) => add 12 10 => 22
    {
        const def = result.module_env.store.getDef(defs[6]);
        const expr = result.module_env.store.getExpr(def.expr);
        try testing.expect(expr == .e_num);
        const value = expr.e_num.value.toI128();
        try testing.expectEqual(@as(i128, 22), value);
    }
}

test "comptime eval - constant folding with recursive function" {
    // TODO: This test is currently skipped due to a segfault when constant folding
    // modifies CIR nodes in-place during recursive function evaluation.
    // The issue needs to be revisited later.
    return error.SkipZigTest;
}

test "comptime eval - constant folding with helper functions" {
    const src =
        \\square = |x| x * x
        \\sumOfSquares = |a, b| square(a) + square(b)
        \\
        \\# Multiple top-level values using the helper functions
        \\sq5 = square(5)
        \\sq12 = square(12)
        \\pythag_3_4 = sumOfSquares(3, 4)
        \\pythag_5_12 = sumOfSquares(5, 12)
    ;

    var result = try parseCheckAndEvalModule(src);
    defer cleanupEvalModule(&result);

    const summary = try result.evaluator.evalAll();

    // Should evaluate 6 declarations (2 lambdas + 4 values)
    try testing.expectEqual(@as(u32, 6), summary.evaluated);
    try testing.expectEqual(@as(u32, 0), summary.crashed);

    const defs = result.module_env.store.sliceDefs(result.module_env.all_defs);
    try testing.expectEqual(@as(usize, 6), defs.len);

    // Check sq5 = square 5 => 25
    {
        const def = result.module_env.store.getDef(defs[2]);
        const expr = result.module_env.store.getExpr(def.expr);
        try testing.expect(expr == .e_num);
        const value = expr.e_num.value.toI128();
        try testing.expectEqual(@as(i128, 25), value);
    }

    // Check sq12 = square 12 => 144
    {
        const def = result.module_env.store.getDef(defs[3]);
        const expr = result.module_env.store.getExpr(def.expr);
        try testing.expect(expr == .e_num);
        const value = expr.e_num.value.toI128();
        try testing.expectEqual(@as(i128, 144), value);
    }

    // Check pythag_3_4 = sumOfSquares 3 4 => 9 + 16 => 25
    {
        const def = result.module_env.store.getDef(defs[4]);
        const expr = result.module_env.store.getExpr(def.expr);
        try testing.expect(expr == .e_num);
        const value = expr.e_num.value.toI128();
        try testing.expectEqual(@as(i128, 25), value);
    }

    // Check pythag_5_12 = sumOfSquares 5 12 => 25 + 144 => 169
    {
        const def = result.module_env.store.getDef(defs[5]);
        const expr = result.module_env.store.getExpr(def.expr);
        try testing.expect(expr == .e_num);
        const value = expr.e_num.value.toI128();
        try testing.expectEqual(@as(i128, 169), value);
    }
}

test "comptime eval - associated item dependency order" {
    // This tests the exact scenario from SCC.md:
    // x = Foo.defaultNum should work even if x is defined before Foo.defaultNum
    // in all_defs (which can have arbitrary order)
    const src =
        \\Foo := [A, B].{
        \\    defaultNum = 42
        \\}
        \\
        \\x = Foo.defaultNum
    ;

    var result = try parseCheckAndEvalModule(src);
    defer cleanupEvalModule(&result);

    const summary = try result.evaluator.evalAll();

    // Should evaluate successfully
    // 2 defs: Foo.defaultNum and x
    try testing.expectEqual(@as(u32, 2), summary.evaluated);
    try testing.expectEqual(@as(u32, 0), summary.crashed);

    // Find the def for 'x' and verify it was folded to 42
    const defs = result.module_env.store.sliceDefs(result.module_env.all_defs);

    for (defs) |def_idx| {
        const def = result.module_env.store.getDef(def_idx);
        const pattern = result.module_env.store.getPattern(def.pattern);

        if (pattern == .assign) {
            const ident_text = result.module_env.getIdent(pattern.assign.ident);
            if (std.mem.eql(u8, ident_text, "x")) {
                const expr = result.module_env.store.getExpr(def.expr);
                try testing.expect(expr == .e_num);
                const value = expr.e_num.value.toI128();
                try testing.expectEqual(@as(i128, 42), value);
                return; // Test passed
            }
        }
    }

    return error.TestExpectedDefNotFound;
}

test "comptime eval - multiple associated items with dependencies" {
    const src =
        \\Config := [Debug, Release].{
        \\    verbosity = 2
        \\    maxRetries = 5
        \\}
        \\
        \\# These should all be evaluated correctly regardless of order in all_defs
        \\v = Config.verbosity
        \\r = Config.maxRetries
        \\total = v + r
    ;

    var result = try parseCheckAndEvalModule(src);
    defer cleanupEvalModule(&result);

    const summary = try result.evaluator.evalAll();

    // Should evaluate 5 defs: Config.verbosity, Config.maxRetries, v, r, total
    try testing.expectEqual(@as(u32, 5), summary.evaluated);
    try testing.expectEqual(@as(u32, 0), summary.crashed);

    // Verify 'total' was folded to 7
    const defs = result.module_env.store.sliceDefs(result.module_env.all_defs);

    for (defs) |def_idx| {
        const def = result.module_env.store.getDef(def_idx);
        const pattern = result.module_env.store.getPattern(def.pattern);

        if (pattern == .assign) {
            const ident_text = result.module_env.getIdent(pattern.assign.ident);
            if (std.mem.eql(u8, ident_text, "total")) {
                const expr = result.module_env.store.getExpr(def.expr);
                try testing.expect(expr == .e_num);
                const value = expr.e_num.value.toI128();
                try testing.expectEqual(@as(i128, 7), value);
                return; // Test passed
            }
        }
    }

    return error.TestExpectedDefNotFound;
}<|MERGE_RESOLUTION|>--- conflicted
+++ resolved
@@ -169,22 +169,13 @@
     // Canonicalize the module
     try czer.canonicalizeFile();
 
-<<<<<<< HEAD
     // Set up other_envs for type checking (include Bool, Result, and Str modules)
-    var imported_envs = std.array_list.Managed(*const ModuleEnv).init(gpa);
-    defer imported_envs.deinit();
-    try imported_envs.append(imported_module);
-    try imported_envs.append(bool_module.env);
-    try imported_envs.append(result_module.env);
-    try imported_envs.append(str_module.env);
-=======
-    // Set up other_envs for type checking (include Bool and Result modules)
     var imported_envs = std.ArrayList(*const ModuleEnv).empty;
     defer imported_envs.deinit(gpa);
     try imported_envs.append(gpa, imported_module);
     try imported_envs.append(gpa, bool_module.env);
     try imported_envs.append(gpa, result_module.env);
->>>>>>> 551e6279
+    try imported_envs.append(gpa, str_module.env);
 
     // Type check the module
     var checker = try Check.init(gpa, &module_env.types, module_env, imported_envs.items, &module_envs, &module_env.store.regions, common_idents);
