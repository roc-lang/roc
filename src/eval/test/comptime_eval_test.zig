//! Tests for compile-time evaluation of top-level declarations

const std = @import("std");
const parse = @import("parse");
const types = @import("types");
const base = @import("base");
const can = @import("can");
const check = @import("check");
const compiled_builtins = @import("compiled_builtins");
const ComptimeEvaluator = @import("../comptime_evaluator.zig").ComptimeEvaluator;
const BuiltinTypes = @import("../builtins.zig").BuiltinTypes;
const builtin_loading = @import("../builtin_loading.zig");

const Can = can.Can;
const Check = check.Check;
const ModuleEnv = can.ModuleEnv;
const testing = std.testing;
const test_allocator = testing.allocator;

const EvalModuleResult = struct {
    module_env: *ModuleEnv,
    evaluator: ComptimeEvaluator,
    problems: *check.problem.Store,
    builtin_module: builtin_loading.LoadedModule,
};

/// Helper to parse, canonicalize, type-check, and run comptime evaluation on a full module
fn parseCheckAndEvalModule(src: []const u8) !EvalModuleResult {
    return parseCheckAndEvalModuleWithName(src, "TestModule");
}

fn parseCheckAndEvalModuleWithName(src: []const u8, module_name: []const u8) !EvalModuleResult {
    const gpa = test_allocator;

    const module_env = try gpa.create(ModuleEnv);
    errdefer gpa.destroy(module_env);
    module_env.* = try ModuleEnv.init(gpa, src);
    errdefer module_env.deinit();

    module_env.common.source = src;
    module_env.module_name = module_name;
    try module_env.common.calcLineStarts(module_env.gpa);

    // Parse the source code
    var parse_ast = try parse.parse(&module_env.common, module_env.gpa);
    defer parse_ast.deinit(gpa);

    // Empty scratch space (required before canonicalization)
    parse_ast.store.emptyScratch();

    // Load real builtins (these will be returned and cleaned up by the caller)
    const builtin_indices = try builtin_loading.deserializeBuiltinIndices(gpa, compiled_builtins.builtin_indices_bin);
    const builtin_source = compiled_builtins.builtin_source;
    var builtin_module = try builtin_loading.loadCompiledModule(gpa, compiled_builtins.builtin_bin, "Builtin", builtin_source);
    errdefer builtin_module.deinit();

    // Initialize CIR fields in ModuleEnv
    try module_env.initCIRFields(module_name);
    const builtin_ctx: Check.BuiltinContext = .{
        .module_name = try module_env.insertIdent(base.Ident.for_text(module_name)),
        .bool_stmt = builtin_indices.bool_type,
        .try_stmt = builtin_indices.try_type,
        .str_stmt = builtin_indices.str_type,
        .builtin_module = builtin_module.env,
        .builtin_indices = builtin_indices,
    };

    // Create canonicalizer
    var czer = try Can.init(module_env, &parse_ast, null);
    defer czer.deinit();

    // Canonicalize the module
    try czer.canonicalizeFile();

    // Type check the module with builtins
    const imported_envs = [_]*const ModuleEnv{builtin_module.env};

    // Resolve imports - map each import to its index in imported_envs
    module_env.imports.resolveImports(module_env, &imported_envs);

    var checker = try Check.init(gpa, &module_env.types, module_env, &imported_envs, null, &module_env.store.regions, builtin_ctx);
    defer checker.deinit();

    try checker.checkFile();

    // Create problem store for comptime evaluation
    const problems = try gpa.create(check.problem.Store);
    problems.* = .{};

    // Create and run comptime evaluator with real builtins
    const builtin_types = BuiltinTypes.init(builtin_indices, builtin_module.env, builtin_module.env, builtin_module.env);
    const evaluator = try ComptimeEvaluator.init(gpa, module_env, &.{}, problems, builtin_types, builtin_module.env, &checker.import_mapping);

    return .{
        .module_env = module_env,
        .evaluator = evaluator,
        .problems = problems,
        .builtin_module = builtin_module,
    };
}

const EvalModuleWithImportResult = struct {
    module_env: *ModuleEnv,
    evaluator: ComptimeEvaluator,
    problems: *check.problem.Store,
    other_envs: []const *const ModuleEnv,
    builtin_module: builtin_loading.LoadedModule,
};

/// Helper to parse, canonicalize, type-check, and run comptime evaluation with imported modules
fn parseCheckAndEvalModuleWithImport(src: []const u8, import_name: []const u8, imported_module: *const ModuleEnv) !EvalModuleWithImportResult {
    const gpa = test_allocator;

    const module_env = try gpa.create(ModuleEnv);
    errdefer gpa.destroy(module_env);
    module_env.* = try ModuleEnv.init(gpa, src);
    errdefer module_env.deinit();

    module_env.common.source = src;
    module_env.module_name = "TestModule";
    try module_env.common.calcLineStarts(module_env.gpa);

    // Parse the source code
    var parse_ast = try parse.parse(&module_env.common, module_env.gpa);
    defer parse_ast.deinit(gpa);

    // Empty scratch space (required before canonicalization)
    parse_ast.store.emptyScratch();

    // Load real builtins (these will be returned and cleaned up by the caller)
    const builtin_indices = try builtin_loading.deserializeBuiltinIndices(gpa, compiled_builtins.builtin_indices_bin);
    const builtin_source = compiled_builtins.builtin_source;
    var builtin_module = try builtin_loading.loadCompiledModule(gpa, compiled_builtins.builtin_bin, "Builtin", builtin_source);
    errdefer builtin_module.deinit();

    // Initialize CIR fields in ModuleEnv
    try module_env.initCIRFields("test");
    const builtin_ctx: Check.BuiltinContext = .{
        .module_name = try module_env.insertIdent(base.Ident.for_text("test")),
        .bool_stmt = builtin_indices.bool_type,
        .try_stmt = builtin_indices.try_type,
        .str_stmt = builtin_indices.str_type,
        .builtin_module = builtin_module.env,
        .builtin_indices = builtin_indices,
    };

    // Set up imports with correct type (AutoHashMap with Ident.Idx keys)
    var module_envs = std.AutoHashMap(base.Ident.Idx, Can.AutoImportedType).init(gpa);
    defer module_envs.deinit();

    // Populate module_envs with builtin types (like production does)
    try Can.populateModuleEnvs(&module_envs, module_env, builtin_module.env, builtin_indices);

    // Convert import name to Ident.Idx using the MODULE's ident store (not a temporary one!)
    // This is important because the canonicalizer will look up identifiers in this same store
    const import_ident = try module_env.insertIdent(base.Ident.for_text(import_name));
    // For user modules, the qualified name is just the module name itself
    // Use module_env (not imported_module) since it's mutable
    const import_qualified_ident = try module_env.insertIdent(base.Ident.for_text(import_name));
    try module_envs.put(import_ident, .{ .env = imported_module, .qualified_type_ident = import_qualified_ident });

    // Create canonicalizer with imports
    var czer = try Can.init(module_env, &parse_ast, &module_envs);
    defer czer.deinit();

    // Canonicalize the module
    try czer.canonicalizeFile();

    // Set up other_envs for type checking (include Builtin module)
    // IMPORTANT: Order matters! Builtin is auto-imported first (Import.Idx 0),
    // then explicit imports follow in declaration order
    var imported_envs = std.ArrayList(*const ModuleEnv).empty;
    defer imported_envs.deinit(gpa);
    try imported_envs.append(gpa, builtin_module.env); // Builtin must be first (auto-import)
    try imported_envs.append(gpa, imported_module); // Then explicit imports

    // Resolve imports - map each import to its index in imported_envs
    module_env.imports.resolveImports(module_env, imported_envs.items);

    // Type check the module
    var checker = try Check.init(gpa, &module_env.types, module_env, imported_envs.items, &module_envs, &module_env.store.regions, builtin_ctx);
    defer checker.deinit();

    try checker.checkFile();

    // Create problem store for comptime evaluation
    const problems = try gpa.create(check.problem.Store);
    problems.* = .{};

    // Keep other_envs alive
    const other_envs_slice = try gpa.dupe(*const ModuleEnv, imported_envs.items);

    // Create and run comptime evaluator with real builtins
    const builtin_types = BuiltinTypes.init(builtin_indices, builtin_module.env, builtin_module.env, builtin_module.env);
    const evaluator = try ComptimeEvaluator.init(gpa, module_env, other_envs_slice, problems, builtin_types, builtin_module.env, &checker.import_mapping);

    return .{
        .module_env = module_env,
        .evaluator = evaluator,
        .problems = problems,
        .other_envs = other_envs_slice,
        .builtin_module = builtin_module,
    };
}

fn cleanupEvalModule(result: anytype) void {
    // ComptimeEvaluator deinit frees crash message strings
    var evaluator_mut = result.evaluator;
    evaluator_mut.deinit();

    var problems_mut = result.problems;
    problems_mut.deinit(test_allocator);
    test_allocator.destroy(result.problems);
    result.module_env.deinit();
    test_allocator.destroy(result.module_env);

    // Clean up builtin module
    var builtin_module_mut = result.builtin_module;
    builtin_module_mut.deinit();
}

fn cleanupEvalModuleWithImport(result: anytype) void {
    // ComptimeEvaluator deinit frees crash message strings
    var evaluator_mut = result.evaluator;
    evaluator_mut.deinit();

    var problems_mut = result.problems;
    problems_mut.deinit(test_allocator);
    test_allocator.destroy(result.problems);
    test_allocator.free(result.other_envs);
    result.module_env.deinit();
    test_allocator.destroy(result.module_env);

    // Clean up builtin module
    var builtin_module_mut = result.builtin_module;
    builtin_module_mut.deinit();
}

test "comptime eval - simple constant" {
    const src = "x = 42";

    var result = try parseCheckAndEvalModule(src);
    defer cleanupEvalModule(&result);

    const summary = try result.evaluator.evalAll();

    // Should evaluate 1 declaration with no crashes
    try testing.expectEqual(@as(u32, 1), summary.evaluated);
    try testing.expectEqual(@as(u32, 0), summary.crashed);
}

test "comptime eval - crash in constant" {
    const src =
        \\x = 42
        \\bad = {
        \\    crash "this crashes at compile time"
        \\    0
        \\}
    ;

    var result = try parseCheckAndEvalModule(src);
    defer cleanupEvalModule(&result);

    const summary = try result.evaluator.evalAll();

    // Should evaluate 2 declarations with 1 crash
    try testing.expectEqual(@as(u32, 2), summary.evaluated);
    try testing.expectEqual(@as(u32, 1), summary.crashed);

    // Should have 1 problem reported
    try testing.expectEqual(@as(usize, 1), result.problems.len());
}

test "comptime eval - crash in if branch not taken" {
    const src =
        \\x = if True 42 else {
        \\    crash "not taken"
        \\    0
        \\}
    ;

    var result = try parseCheckAndEvalModule(src);
    defer cleanupEvalModule(&result);

    const summary = try result.evaluator.evalAll();

    // Should evaluate successfully - crash branch not taken
    try testing.expectEqual(@as(u32, 1), summary.evaluated);
    try testing.expectEqual(@as(u32, 0), summary.crashed);
}

test "comptime eval - crash in if branch taken" {
    const src =
        \\x = if False 42 else {
        \\    crash "this branch is taken"
        \\    0
        \\}
    ;

    var result = try parseCheckAndEvalModule(src);
    defer cleanupEvalModule(&result);

    const summary = try result.evaluator.evalAll();

    // Should crash - else branch is taken
    try testing.expectEqual(@as(u32, 1), summary.evaluated);
    try testing.expectEqual(@as(u32, 1), summary.crashed);
}

test "comptime eval - lambda is skipped" {
    const src =
        \\add = |x, y| x + y
        \\value = 42
    ;

    var result = try parseCheckAndEvalModule(src);
    defer cleanupEvalModule(&result);

    const summary = try result.evaluator.evalAll();

    // Should evaluate 2 declarations with no crashes
    // The lambda should be skipped, not evaluated
    try testing.expectEqual(@as(u32, 2), summary.evaluated);
    try testing.expectEqual(@as(u32, 0), summary.crashed);
}

test "comptime eval - multiple declarations with mixed results" {
    const src =
        \\good1 = 42
        \\bad1 = {
        \\    crash "first crash"
        \\    0
        \\}
        \\good2 = 100
        \\bad2 = {
        \\    crash "second crash"
        \\    0
        \\}
        \\good3 = 200
    ;

    var result = try parseCheckAndEvalModule(src);
    defer cleanupEvalModule(&result);

    const summary = try result.evaluator.evalAll();

    // Should evaluate all 5 declarations with 2 crashes
    // All defs are evaluated regardless of crashes in other defs
    try testing.expectEqual(@as(u32, 5), summary.evaluated);
    try testing.expectEqual(@as(u32, 2), summary.crashed);

    // Should have 2 problems reported (one for each crash)
    try testing.expectEqual(@as(usize, 2), result.problems.len());
}

// Cross-module tests

test "comptime eval - cross-module constant works" {
    // Module A exports a constant
    const src_a =
        \\module [value]
        \\
        \\value = 42
    ;

    var result_a = try parseCheckAndEvalModuleWithName(src_a, "A");
    defer cleanupEvalModule(&result_a);

    const summary_a = try result_a.evaluator.evalAll();
    try testing.expectEqual(@as(u32, 1), summary_a.evaluated);
    try testing.expectEqual(@as(u32, 0), summary_a.crashed);

    // Module B imports and uses the constant
    const src_b =
        \\module []
        \\
        \\import A
        \\
        \\doubled = A.value + A.value
    ;

    var result_b = try parseCheckAndEvalModuleWithImport(src_b, "A", result_a.module_env);
    defer cleanupEvalModuleWithImport(&result_b);

    const summary_b = try result_b.evaluator.evalAll();

    // Cross-module comptime evaluation is now supported
    // The constant in module B should evaluate successfully using module A's value
    try testing.expectEqual(@as(u32, 1), summary_b.evaluated);
    try testing.expectEqual(@as(u32, 0), summary_b.crashed);
}

test "comptime eval - cross-module crash is detected" {
    // Module A exports a constant that crashes
    const src_a =
        \\module [crashy]
        \\
        \\crashy = {
        \\    crash "crash from module A"
        \\    0
        \\}
    ;

    var result_a = try parseCheckAndEvalModuleWithName(src_a, "A");
    defer cleanupEvalModule(&result_a);

    const summary_a = try result_a.evaluator.evalAll();
    try testing.expectEqual(@as(u32, 1), summary_a.evaluated);
    try testing.expectEqual(@as(u32, 1), summary_a.crashed);

    // Module B imports and uses the crashing constant
    const src_b =
        \\module []
        \\
        \\import A
        \\
        \\usesCrashy = A.crashy + 1
    ;

    var result_b = try parseCheckAndEvalModuleWithImport(src_b, "A", result_a.module_env);
    defer cleanupEvalModuleWithImport(&result_b);

    const summary_b = try result_b.evaluator.evalAll();

    // The expression in module B should crash because it evaluates A.crashy + 1
    // Cross-module comptime evaluation is now supported
    try testing.expectEqual(@as(u32, 1), summary_b.evaluated);
    try testing.expectEqual(@as(u32, 1), summary_b.crashed);
}

test "comptime eval - unexposed constant cannot be accessed" {
    // Module A has an unexposed constant
    const src_a =
        \\module [value]
        \\
        \\value = 42
        \\secret = 100
    ;

    var result_a = try parseCheckAndEvalModuleWithName(src_a, "A");
    defer cleanupEvalModule(&result_a);

    const summary_a = try result_a.evaluator.evalAll();
    try testing.expectEqual(@as(u32, 2), summary_a.evaluated);
    try testing.expectEqual(@as(u32, 0), summary_a.crashed);

    // Module B tries to use exposing syntax to import the unexposed constant
    // This should generate a diagnostic during canonicalization because secret is not in A's exposure list
    const src_b =
        \\module []
        \\
        \\import A exposing [value, secret]
        \\
        \\x = value + secret
    ;

    // This should succeed (no error thrown) but generate a diagnostic
    var result_b = try parseCheckAndEvalModuleWithImport(src_b, "A", result_a.module_env);
    defer cleanupEvalModuleWithImport(&result_b);

    // Check that a value_not_exposed diagnostic was generated
    const diagnostics = try result_b.module_env.getDiagnostics();
    defer test_allocator.free(diagnostics);

    var found_value_not_exposed = false;
    for (diagnostics) |diagnostic| {
        if (diagnostic == .value_not_exposed) {
            const value_name = result_b.module_env.getIdent(diagnostic.value_not_exposed.value_name);
            if (std.mem.eql(u8, value_name, "secret")) {
                found_value_not_exposed = true;
            }
        }
    }

    try testing.expect(found_value_not_exposed);
}

test "comptime eval - expect success does not report" {
    const src =
        \\x = {
        \\    expect 1 == 1
        \\    42
        \\}
    ;

    var result = try parseCheckAndEvalModule(src);
    defer cleanupEvalModule(&result);

    const summary = try result.evaluator.evalAll();

    // Should evaluate successfully - expect passes
    try testing.expectEqual(@as(u32, 1), summary.evaluated);
    try testing.expectEqual(@as(u32, 0), summary.crashed);
    try testing.expectEqual(@as(usize, 0), result.problems.len());
}

test "comptime eval - expect failure is reported but does not halt within def" {
    const src =
        \\x = {
        \\    expect 1 == 2
        \\    42
        \\}
        \\y = {
        \\    _before = 1
        \\    expect 1 == 1
        \\    _after = 2
        \\    100
        \\}
    ;

    var result = try parseCheckAndEvalModule(src);
    defer cleanupEvalModule(&result);

    const summary = try result.evaluator.evalAll();

    // Should evaluate both declarations with no crashes
    // expect never halts execution - even within the same def
    try testing.expectEqual(@as(u32, 2), summary.evaluated);
    try testing.expectEqual(@as(u32, 0), summary.crashed);

    // Should have 1 problem reported (first expect failure, second expect passes)
    try testing.expectEqual(@as(usize, 1), result.problems.len());

    // Verify it's an expect_failed problem
    try testing.expect(result.problems.problems.items[0] == .comptime_expect_failed);
}

test "comptime eval - multiple expect failures are reported" {
    const src =
        \\x = {
        \\    expect 1 == 2
        \\    42
        \\}
        \\y = {
        \\    expect 3 == 4
        \\    100
        \\}
    ;

    var result = try parseCheckAndEvalModule(src);
    defer cleanupEvalModule(&result);

    const summary = try result.evaluator.evalAll();

    // Should evaluate both declarations with no crashes but 2 expect failures
    // All defs are evaluated regardless of expect failures in other defs
    try testing.expectEqual(@as(u32, 2), summary.evaluated);
    try testing.expectEqual(@as(u32, 0), summary.crashed);

    // Should have 2 problems reported (one for each expect failure)
    try testing.expectEqual(@as(usize, 2), result.problems.len());

    // Verify both are expect_failed problems
    try testing.expect(result.problems.problems.items[0] == .comptime_expect_failed);
    try testing.expect(result.problems.problems.items[1] == .comptime_expect_failed);
}

test "comptime eval - crash does not halt other defs" {
    const src =
        \\good1 = 42
        \\bad = {
        \\    crash "this crashes"
        \\    0
        \\}
        \\good2 = 100
        \\good3 = 200
    ;

    var result = try parseCheckAndEvalModule(src);
    defer cleanupEvalModule(&result);

    const summary = try result.evaluator.evalAll();

    // Should evaluate all 4 declarations even though one crashes
    // Crashes only halt within a single def, not across defs
    try testing.expectEqual(@as(u32, 4), summary.evaluated);
    try testing.expectEqual(@as(u32, 1), summary.crashed);

    // Should have 1 problem reported
    try testing.expectEqual(@as(usize, 1), result.problems.len());
}

test "comptime eval - expect failure does not halt evaluation" {
    const src =
        \\good1 = 42
        \\bad = {
        \\    expect 1 == 2
        \\    0
        \\}
        \\good2 = 100
        \\good3 = 200
    ;

    var result = try parseCheckAndEvalModule(src);
    defer cleanupEvalModule(&result);

    const summary = try result.evaluator.evalAll();

    // Should evaluate all 4 declarations even though one has expect failure
    // expect never halts evaluation - not within defs, not across defs
    try testing.expectEqual(@as(u32, 4), summary.evaluated);
    try testing.expectEqual(@as(u32, 0), summary.crashed);

    // Should have 1 problem reported (expect failure)
    try testing.expectEqual(@as(usize, 1), result.problems.len());
}

test "comptime eval - dbg does not halt evaluation" {
    const src =
        \\good1 = 42
        \\good2 = 100
        \\good3 = 200
    ;

    var result = try parseCheckAndEvalModule(src);
    defer cleanupEvalModule(&result);

    const summary = try result.evaluator.evalAll();

    // All declarations should be evaluated - no crashes or halts
    try testing.expectEqual(@as(u32, 3), summary.evaluated);
    try testing.expectEqual(@as(u32, 0), summary.crashed);
    try testing.expectEqual(@as(usize, 0), result.problems.len());
}

test "comptime eval - crash in first def does not halt other defs" {
    const src =
        \\bad = {
        \\    crash "immediate crash"
        \\    0
        \\}
        \\good1 = 42
        \\good2 = 100
    ;

    var result = try parseCheckAndEvalModule(src);
    defer cleanupEvalModule(&result);

    const summary = try result.evaluator.evalAll();

    // Should evaluate all 3 declarations even though the first one crashes
    // Crashes only halt within a single def, not across defs
    try testing.expectEqual(@as(u32, 3), summary.evaluated);
    try testing.expectEqual(@as(u32, 1), summary.crashed);
    try testing.expectEqual(@as(usize, 1), result.problems.len());
}

test "comptime eval - crash halts within single def" {
    // This test verifies that when a crash occurs inside a def,
    // evaluation of the rest of that def stops (within-def halting),
    // but other defs continue to be evaluated
    const src =
        \\x = {
        \\    _beforeCrash = 1
        \\    crash "halt here"
        \\    _afterCrash = 2  # This should never be evaluated
        \\    42
        \\}
        \\y = 100  # But this should still be evaluated
    ;

    var result = try parseCheckAndEvalModule(src);
    defer cleanupEvalModule(&result);

    const summary = try result.evaluator.evalAll();

    // Should evaluate both defs even though x crashes
    try testing.expectEqual(@as(u32, 2), summary.evaluated);
    try testing.expectEqual(@as(u32, 1), summary.crashed);
    try testing.expectEqual(@as(usize, 1), result.problems.len());
}

test "comptime eval - constant folding multiplication" {
    const src = "x = 21 * 2";

    var result = try parseCheckAndEvalModule(src);
    defer cleanupEvalModule(&result);

    const summary = try result.evaluator.evalAll();

    try testing.expectEqual(@as(u32, 1), summary.evaluated);
    try testing.expectEqual(@as(u32, 0), summary.crashed);

    // Verify the expression was folded
    const defs = result.module_env.store.sliceDefs(result.module_env.all_defs);
    const def = result.module_env.store.getDef(defs[0]);
    const expr = result.module_env.store.getExpr(def.expr);

    try testing.expect(expr == .e_num);
    const value = expr.e_num.value.toI128();
    try testing.expectEqual(@as(i128, 42), value);
}

test "comptime eval - constant folding preserves literal" {
    const src = "x = 42";

    var result = try parseCheckAndEvalModule(src);
    defer cleanupEvalModule(&result);

    const summary = try result.evaluator.evalAll();

    try testing.expectEqual(@as(u32, 1), summary.evaluated);
    try testing.expectEqual(@as(u32, 0), summary.crashed);

    // The expression should stay as e_num with value 42
    const defs = result.module_env.store.sliceDefs(result.module_env.all_defs);
    const def = result.module_env.store.getDef(defs[0]);
    const expr = result.module_env.store.getExpr(def.expr);

    try testing.expect(expr == .e_num);
    const value = expr.e_num.value.toI128();
    try testing.expectEqual(@as(i128, 42), value);
}

test "comptime eval - constant folding multiple defs" {
    const src =
        \\a = 10 + 5
        \\b = 20 * 2
        \\c = 100 - 58
    ;

    var result = try parseCheckAndEvalModule(src);
    defer cleanupEvalModule(&result);

    const summary = try result.evaluator.evalAll();

    try testing.expectEqual(@as(u32, 3), summary.evaluated);
    try testing.expectEqual(@as(u32, 0), summary.crashed);

    // Verify all expressions were folded
    const defs = result.module_env.store.sliceDefs(result.module_env.all_defs);
    try testing.expectEqual(@as(usize, 3), defs.len);

    // Check a = 15
    {
        const def = result.module_env.store.getDef(defs[0]);
        const expr = result.module_env.store.getExpr(def.expr);
        try testing.expect(expr == .e_num);
        const value = expr.e_num.value.toI128();
        try testing.expectEqual(@as(i128, 15), value);
    }

    // Check b = 40
    {
        const def = result.module_env.store.getDef(defs[1]);
        const expr = result.module_env.store.getExpr(def.expr);
        try testing.expect(expr == .e_num);
        const value = expr.e_num.value.toI128();
        try testing.expectEqual(@as(i128, 40), value);
    }

    // Check c = 42
    {
        const def = result.module_env.store.getDef(defs[2]);
        const expr = result.module_env.store.getExpr(def.expr);
        try testing.expect(expr == .e_num);
        const value = expr.e_num.value.toI128();
        try testing.expectEqual(@as(i128, 42), value);
    }
}

test "comptime eval - constant folding with function calls" {
    const src =
        \\add = |x, y| x + y
        \\multiply = |x, y| x * y
        \\double = |x| multiply(x, 2)
        \\
        \\# Top-level values that call the functions
        \\value1 = add(10, 5)
        \\value2 = multiply(6, 7)
        \\value3 = double(21)
        \\value4 = add(multiply(3, 4), double(5))
    ;

    var result = try parseCheckAndEvalModule(src);
    defer cleanupEvalModule(&result);

    const summary = try result.evaluator.evalAll();

    // Should evaluate 7 declarations (3 lambdas + 4 values)
    // Lambdas are skipped (not evaluated), but values are evaluated
    try testing.expectEqual(@as(u32, 7), summary.evaluated);
    try testing.expectEqual(@as(u32, 0), summary.crashed);

    // Get all the defs
    const defs = result.module_env.store.sliceDefs(result.module_env.all_defs);
    try testing.expectEqual(@as(usize, 7), defs.len);

    // The first 3 defs are the lambdas (add, multiply, double) - they should NOT be folded
    // (lambdas are skipped during comptime evaluation)

    // The last 4 defs are the values - they SHOULD be folded to constants

    // Check value1 = add(10, 5) => 15
    {
        const def = result.module_env.store.getDef(defs[3]);
        const expr = result.module_env.store.getExpr(def.expr);
        try testing.expect(expr == .e_num);
        const value = expr.e_num.value.toI128();
        try testing.expectEqual(@as(i128, 15), value);
    }

    // Check value2 = multiply(6, 7) => 42
    {
        const def = result.module_env.store.getDef(defs[4]);
        const expr = result.module_env.store.getExpr(def.expr);
        try testing.expect(expr == .e_num);
        const value = expr.e_num.value.toI128();
        try testing.expectEqual(@as(i128, 42), value);
    }

    // Check value3 = double(21) => 42
    {
        const def = result.module_env.store.getDef(defs[5]);
        const expr = result.module_env.store.getExpr(def.expr);
        try testing.expect(expr == .e_num);
        const value = expr.e_num.value.toI128();
        try testing.expectEqual(@as(i128, 42), value);
    }

    // Check value4 = add (multiply 3 4) (double 5) => add 12 10 => 22
    {
        const def = result.module_env.store.getDef(defs[6]);
        const expr = result.module_env.store.getExpr(def.expr);
        try testing.expect(expr == .e_num);
        const value = expr.e_num.value.toI128();
        try testing.expectEqual(@as(i128, 22), value);
    }
}

test "comptime eval - constant folding with recursive function" {
    // TODO: This test is currently skipped due to a segfault when constant folding
    // modifies CIR nodes in-place during recursive function evaluation.
    // The issue needs to be revisited later.
}

test "comptime eval - constant folding with helper functions" {
    const src =
        \\square = |x| x * x
        \\sumOfSquares = |a, b| square(a) + square(b)
        \\
        \\# Multiple top-level values using the helper functions
        \\sq5 = square(5)
        \\sq12 = square(12)
        \\pythag_3_4 = sumOfSquares(3, 4)
        \\pythag_5_12 = sumOfSquares(5, 12)
    ;

    var result = try parseCheckAndEvalModule(src);
    defer cleanupEvalModule(&result);

    const summary = try result.evaluator.evalAll();

    // Should evaluate 6 declarations (2 lambdas + 4 values)
    try testing.expectEqual(@as(u32, 6), summary.evaluated);
    try testing.expectEqual(@as(u32, 0), summary.crashed);

    const defs = result.module_env.store.sliceDefs(result.module_env.all_defs);
    try testing.expectEqual(@as(usize, 6), defs.len);

    // Check sq5 = square 5 => 25
    {
        const def = result.module_env.store.getDef(defs[2]);
        const expr = result.module_env.store.getExpr(def.expr);
        try testing.expect(expr == .e_num);
        const value = expr.e_num.value.toI128();
        try testing.expectEqual(@as(i128, 25), value);
    }

    // Check sq12 = square 12 => 144
    {
        const def = result.module_env.store.getDef(defs[3]);
        const expr = result.module_env.store.getExpr(def.expr);
        try testing.expect(expr == .e_num);
        const value = expr.e_num.value.toI128();
        try testing.expectEqual(@as(i128, 144), value);
    }

    // Check pythag_3_4 = sumOfSquares 3 4 => 9 + 16 => 25
    {
        const def = result.module_env.store.getDef(defs[4]);
        const expr = result.module_env.store.getExpr(def.expr);
        try testing.expect(expr == .e_num);
        const value = expr.e_num.value.toI128();
        try testing.expectEqual(@as(i128, 25), value);
    }

    // Check pythag_5_12 = sumOfSquares 5 12 => 25 + 144 => 169
    {
        const def = result.module_env.store.getDef(defs[5]);
        const expr = result.module_env.store.getExpr(def.expr);
        try testing.expect(expr == .e_num);
        const value = expr.e_num.value.toI128();
        try testing.expectEqual(@as(i128, 169), value);
    }
}

test "comptime eval - associated item dependency order" {
    // This tests the exact scenario from SCC.md:
    // x = Foo.defaultNum should work even if x is defined before Foo.defaultNum
    // in all_defs (which can have arbitrary order)
    const src =
        \\Foo := [A, B].{
        \\    defaultNum = 42
        \\}
        \\
        \\x = Foo.defaultNum
    ;

    var result = try parseCheckAndEvalModule(src);
    defer cleanupEvalModule(&result);

    const summary = try result.evaluator.evalAll();

    // Should evaluate successfully
    // 2 defs: Foo.defaultNum and x
    try testing.expectEqual(@as(u32, 2), summary.evaluated);
    try testing.expectEqual(@as(u32, 0), summary.crashed);

    // Find the def for 'x' and verify it was folded to 42
    const defs = result.module_env.store.sliceDefs(result.module_env.all_defs);

    for (defs) |def_idx| {
        const def = result.module_env.store.getDef(def_idx);
        const pattern = result.module_env.store.getPattern(def.pattern);

        if (pattern == .assign) {
            const ident_text = result.module_env.getIdent(pattern.assign.ident);
            if (std.mem.eql(u8, ident_text, "x")) {
                const expr = result.module_env.store.getExpr(def.expr);
                try testing.expect(expr == .e_num);
                const value = expr.e_num.value.toI128();
                try testing.expectEqual(@as(i128, 42), value);
                return; // Test passed
            }
        }
    }

    return error.TestExpectedDefNotFound;
}

test "comptime eval - multiple associated items with dependencies" {
    const src =
        \\Config := [Debug, Release].{
        \\    verbosity = 2
        \\    maxRetries = 5
        \\}
        \\
        \\# These should all be evaluated correctly regardless of order in all_defs
        \\v = Config.verbosity
        \\r = Config.maxRetries
        \\total = v + r
    ;

    var result = try parseCheckAndEvalModule(src);
    defer cleanupEvalModule(&result);

    const summary = try result.evaluator.evalAll();

    // Should evaluate 5 defs: Config.verbosity, Config.maxRetries, v, r, total
    try testing.expectEqual(@as(u32, 5), summary.evaluated);
    try testing.expectEqual(@as(u32, 0), summary.crashed);

    // Verify 'total' was folded to 7
    const defs = result.module_env.store.sliceDefs(result.module_env.all_defs);

    for (defs) |def_idx| {
        const def = result.module_env.store.getDef(def_idx);
        const pattern = result.module_env.store.getPattern(def.pattern);

        if (pattern == .assign) {
            const ident_text = result.module_env.getIdent(pattern.assign.ident);
            if (std.mem.eql(u8, ident_text, "total")) {
                const expr = result.module_env.store.getExpr(def.expr);
                try testing.expect(expr == .e_num);
                const value = expr.e_num.value.toI128();
                try testing.expectEqual(@as(i128, 7), value);
                return; // Test passed
            }
        }
    }

    return error.TestExpectedDefNotFound;
}

test "comptime eval - deeply nested associated items (5+ levels)" {
    // Test that arbitrarily deep nesting works correctly
    // This creates a 5-level hierarchy: Module.One.Two.Three.Four.value
    const src =
        \\One := [A].{
        \\    Two := [B].{
        \\        Three := [C].{
        \\            Four := [D].{
        \\                value = 123
        \\            }
        \\        }
        \\    }
        \\}
        \\
        \\# Access the deeply nested value
        \\result = One.Two.Three.Four.value
    ;

    var result = try parseCheckAndEvalModule(src);
    defer cleanupEvalModule(&result);

    const summary = try result.evaluator.evalAll();

    // Should evaluate: One.Two.Three.Four.value and result
    try testing.expectEqual(@as(u32, 2), summary.evaluated);
    try testing.expectEqual(@as(u32, 0), summary.crashed);

    // Verify 'result' was folded to 123
    const defs = result.module_env.store.sliceDefs(result.module_env.all_defs);

    for (defs) |def_idx| {
        const def = result.module_env.store.getDef(def_idx);
        const pattern = result.module_env.store.getPattern(def.pattern);

        if (pattern == .assign) {
            const ident_text = result.module_env.getIdent(pattern.assign.ident);
            if (std.mem.eql(u8, ident_text, "result")) {
                const expr = result.module_env.store.getExpr(def.expr);
                try testing.expect(expr == .e_num);
                const value = expr.e_num.value.toI128();
                try testing.expectEqual(@as(i128, 123), value);
                return; // Test passed
            }
        }
    }

    return error.TestExpectedDefNotFound;
}

test "comptime eval - deeply nested with multiple items at each level" {
    // Test multiple associated items at various nesting levels
    const src =
        \\Outer := [X].{
        \\    a = 10
        \\    Middle := [Y].{
        \\        b = 20
        \\        Inner := [Z].{
        \\            c = 30
        \\        }
        \\    }
        \\}
        \\
        \\sum = Outer.a + Outer.Middle.b + Outer.Middle.Inner.c
    ;

    var result = try parseCheckAndEvalModule(src);
    defer cleanupEvalModule(&result);

    const summary = try result.evaluator.evalAll();

    // Should evaluate: Outer.a, Outer.Middle.b, Outer.Middle.Inner.c, and sum
    try testing.expectEqual(@as(u32, 4), summary.evaluated);
    try testing.expectEqual(@as(u32, 0), summary.crashed);

    // Verify 'sum' was folded to 60
    const defs = result.module_env.store.sliceDefs(result.module_env.all_defs);

    for (defs) |def_idx| {
        const def = result.module_env.store.getDef(def_idx);
        const pattern = result.module_env.store.getPattern(def.pattern);

        if (pattern == .assign) {
            const ident_text = result.module_env.getIdent(pattern.assign.ident);
            if (std.mem.eql(u8, ident_text, "sum")) {
                const expr = result.module_env.store.getExpr(def.expr);
                try testing.expect(expr == .e_num);
                const value = expr.e_num.value.toI128();
                try testing.expectEqual(@as(i128, 60), value);
                return; // Test passed
            }
        }
    }

    return error.TestExpectedDefNotFound;
}

// Numeric literal validation tests (validated during comptime eval)

test "comptime eval - U8: 256 does not fit" {
    const src =
        \\x : U8
        \\x = 50
        \\
        \\y : U8
        \\y = 256
    ;

    var result = try parseCheckAndEvalModule(src);
    defer cleanupEvalModule(&result);

    const summary = try result.evaluator.evalAll();

    // Should evaluate both defs but report errors for the literal that doesn't fit
    try testing.expectEqual(@as(u32, 2), summary.evaluated);

    // Should have at least 1 problem reported (256 doesn't fit in U8)
    try testing.expect(result.problems.len() >= 1);
}

test "comptime eval - U8: negative does not fit" {
    const src =
        \\x : U8
        \\x = 50
        \\
        \\y : U8
        \\y = -1
    ;

    var result = try parseCheckAndEvalModule(src);
    defer cleanupEvalModule(&result);

    const summary = try result.evaluator.evalAll();

    // Should evaluate both defs but report errors for the negative literal
    try testing.expectEqual(@as(u32, 2), summary.evaluated);

    // Should have at least 1 problem reported (-1 doesn't fit in U8)
    try testing.expect(result.problems.len() >= 1);
}

test "comptime eval - I8: -129 does not fit" {
    const src =
        \\x : I8
        \\x = 1
        \\
        \\y : I8
        \\y = -129
    ;

    var result = try parseCheckAndEvalModule(src);
    defer cleanupEvalModule(&result);

    const summary = try result.evaluator.evalAll();

    // Should evaluate both defs but report errors for the literal that doesn't fit
    try testing.expectEqual(@as(u32, 2), summary.evaluated);

    // Should have at least 1 problem reported (-129 doesn't fit in I8)
    try testing.expect(result.problems.len() >= 1);
}

// Comprehensive numeric literal validation tests with error message verification

/// Helper to extract error message from first comptime_eval_error problem
fn getFirstComptimeEvalErrorMessage(problems: *check.problem.Store) ?[]const u8 {
    for (problems.problems.items) |problem| {
        if (problem == .comptime_eval_error) {
            return problem.comptime_eval_error.error_name;
        }
    }
    return null;
}

/// Helper to check if error message contains expected substring
fn errorContains(problems: *check.problem.Store, expected: []const u8) bool {
    if (getFirstComptimeEvalErrorMessage(problems)) |msg| {
        return std.mem.indexOf(u8, msg, expected) != null;
    }
    return false;
}

// --- U8 tests ---

test "comptime eval - U8 valid max value" {
    const src =
        \\x : U8
        \\x = 255
    ;

    var result = try parseCheckAndEvalModule(src);
    defer cleanupEvalModule(&result);

    _ = try result.evaluator.evalAll();
    if (result.problems.len() > 0) {
        std.debug.print("\nU8 valid max problems ({d}):\n", .{result.problems.len()});
        for (result.problems.problems.items) |problem| {
            std.debug.print("  - {s}", .{@tagName(problem)});
            if (problem == .comptime_eval_error) {
                std.debug.print(": {s}", .{problem.comptime_eval_error.error_name});
            }
            std.debug.print("\n", .{});
        }
    }
    try testing.expectEqual(@as(usize, 0), result.problems.len());
}

test "comptime eval - U8 too large with descriptive error" {
    const src =
        \\x : U8
        \\x = 256
    ;

    var result = try parseCheckAndEvalModule(src);
    defer cleanupEvalModule(&result);

    _ = try result.evaluator.evalAll();
    try testing.expect(result.problems.len() >= 1);
    try testing.expect(errorContains(result.problems, "256"));
    try testing.expect(errorContains(result.problems, "U8"));
    try testing.expect(errorContains(result.problems, "0") and errorContains(result.problems, "255"));
}

test "comptime eval - U8 negative with descriptive error" {
    const src =
        \\x : U8
        \\x = -5
    ;

    var result = try parseCheckAndEvalModule(src);
    defer cleanupEvalModule(&result);

    _ = try result.evaluator.evalAll();
    try testing.expect(result.problems.len() >= 1);
    try testing.expect(errorContains(result.problems, "-5"));
    try testing.expect(errorContains(result.problems, "U8"));
    try testing.expect(errorContains(result.problems, "cannot be negative"));
}

test "comptime eval - U8 fractional with descriptive error" {
    const src =
        \\x : U8
        \\x = 3.14
    ;

    var result = try parseCheckAndEvalModule(src);
    defer cleanupEvalModule(&result);

    _ = try result.evaluator.evalAll();
    try testing.expect(result.problems.len() >= 1);
    try testing.expect(errorContains(result.problems, "U8"));
    try testing.expect(errorContains(result.problems, "whole numbers"));
}

// --- I8 tests ---

test "comptime eval - I8 valid range" {
    const src =
        \\x : I8
        \\x = -128
        \\y : I8
        \\y = 127
    ;

    var result = try parseCheckAndEvalModule(src);
    defer cleanupEvalModule(&result);

    const summary = try result.evaluator.evalAll();
    try testing.expectEqual(@as(u32, 2), summary.evaluated);
    try testing.expectEqual(@as(usize, 0), result.problems.len());
}

test "comptime eval - I8 too small with descriptive error" {
    const src =
        \\x : I8
        \\x = -129
    ;

    var result = try parseCheckAndEvalModule(src);
    defer cleanupEvalModule(&result);

    _ = try result.evaluator.evalAll();
    try testing.expect(result.problems.len() >= 1);
    try testing.expect(errorContains(result.problems, "-129"));
    try testing.expect(errorContains(result.problems, "I8"));
    try testing.expect(errorContains(result.problems, "-128") and errorContains(result.problems, "127"));
}

test "comptime eval - I8 too large with descriptive error" {
    const src =
        \\x : I8
        \\x = 128
    ;

    var result = try parseCheckAndEvalModule(src);
    defer cleanupEvalModule(&result);

    _ = try result.evaluator.evalAll();
    try testing.expect(result.problems.len() >= 1);
    try testing.expect(errorContains(result.problems, "128"));
    try testing.expect(errorContains(result.problems, "I8"));
}

test "comptime eval - I8 fractional with descriptive error" {
    const src =
        \\x : I8
        \\x = 3.14
    ;

    var result = try parseCheckAndEvalModule(src);
    defer cleanupEvalModule(&result);

    _ = try result.evaluator.evalAll();
    try testing.expect(result.problems.len() >= 1);
    try testing.expect(errorContains(result.problems, "I8"));
    try testing.expect(errorContains(result.problems, "whole numbers"));
}

// --- U16 tests ---

test "comptime eval - U16 valid max value" {
    const src =
        \\x : U16
        \\x = 65535
    ;

    var result = try parseCheckAndEvalModule(src);
    defer cleanupEvalModule(&result);

    _ = try result.evaluator.evalAll();
    try testing.expectEqual(@as(usize, 0), result.problems.len());
}

test "comptime eval - U16 too large with descriptive error" {
    const src =
        \\x : U16
        \\x = 65536
    ;

    var result = try parseCheckAndEvalModule(src);
    defer cleanupEvalModule(&result);

    _ = try result.evaluator.evalAll();
    try testing.expect(result.problems.len() >= 1);
    try testing.expect(errorContains(result.problems, "65536"));
    try testing.expect(errorContains(result.problems, "U16"));
}

test "comptime eval - U16 negative with descriptive error" {
    const src =
        \\x : U16
        \\x = -1
    ;

    var result = try parseCheckAndEvalModule(src);
    defer cleanupEvalModule(&result);

    _ = try result.evaluator.evalAll();
    try testing.expect(result.problems.len() >= 1);
    try testing.expect(errorContains(result.problems, "U16"));
    try testing.expect(errorContains(result.problems, "cannot be negative"));
}

// --- I16 tests ---

test "comptime eval - I16 valid range" {
    const src =
        \\x : I16
        \\x = -32768
        \\y : I16
        \\y = 32767
    ;

    var result = try parseCheckAndEvalModule(src);
    defer cleanupEvalModule(&result);

    _ = try result.evaluator.evalAll();
    try testing.expectEqual(@as(usize, 0), result.problems.len());
}

test "comptime eval - I16 too small with descriptive error" {
    const src =
        \\x : I16
        \\x = -32769
    ;

    var result = try parseCheckAndEvalModule(src);
    defer cleanupEvalModule(&result);

    _ = try result.evaluator.evalAll();
    try testing.expect(result.problems.len() >= 1);
    try testing.expect(errorContains(result.problems, "-32769"));
    try testing.expect(errorContains(result.problems, "I16"));
}

test "comptime eval - I16 too large with descriptive error" {
    const src =
        \\x : I16
        \\x = 32768
    ;

    var result = try parseCheckAndEvalModule(src);
    defer cleanupEvalModule(&result);

    _ = try result.evaluator.evalAll();
    try testing.expect(result.problems.len() >= 1);
    try testing.expect(errorContains(result.problems, "32768"));
    try testing.expect(errorContains(result.problems, "I16"));
}

// --- U32 tests ---

test "comptime eval - U32 valid max value" {
    const src =
        \\x : U32
        \\x = 4294967295
    ;

    var result = try parseCheckAndEvalModule(src);
    defer cleanupEvalModule(&result);

    _ = try result.evaluator.evalAll();
    try testing.expectEqual(@as(usize, 0), result.problems.len());
}

test "comptime eval - U32 too large with descriptive error" {
    const src =
        \\x : U32
        \\x = 4294967296
    ;

    var result = try parseCheckAndEvalModule(src);
    defer cleanupEvalModule(&result);

    _ = try result.evaluator.evalAll();
    try testing.expect(result.problems.len() >= 1);
    try testing.expect(errorContains(result.problems, "4294967296"));
    try testing.expect(errorContains(result.problems, "U32"));
}

test "comptime eval - U32 negative with descriptive error" {
    const src =
        \\x : U32
        \\x = -1
    ;

    var result = try parseCheckAndEvalModule(src);
    defer cleanupEvalModule(&result);

    _ = try result.evaluator.evalAll();
    try testing.expect(result.problems.len() >= 1);
    try testing.expect(errorContains(result.problems, "U32"));
    try testing.expect(errorContains(result.problems, "cannot be negative"));
}

// --- I32 tests ---

test "comptime eval - I32 valid range" {
    const src =
        \\x : I32
        \\x = -2147483648
        \\y : I32
        \\y = 2147483647
    ;

    var result = try parseCheckAndEvalModule(src);
    defer cleanupEvalModule(&result);

    _ = try result.evaluator.evalAll();
    try testing.expectEqual(@as(usize, 0), result.problems.len());
}

test "comptime eval - I32 too small with descriptive error" {
    const src =
        \\x : I32
        \\x = -2147483649
    ;

    var result = try parseCheckAndEvalModule(src);
    defer cleanupEvalModule(&result);

    _ = try result.evaluator.evalAll();
    try testing.expect(result.problems.len() >= 1);
    try testing.expect(errorContains(result.problems, "-2147483649"));
    try testing.expect(errorContains(result.problems, "I32"));
}

test "comptime eval - I32 too large with descriptive error" {
    const src =
        \\x : I32
        \\x = 2147483648
    ;

    var result = try parseCheckAndEvalModule(src);
    defer cleanupEvalModule(&result);

    _ = try result.evaluator.evalAll();
    try testing.expect(result.problems.len() >= 1);
    try testing.expect(errorContains(result.problems, "2147483648"));
    try testing.expect(errorContains(result.problems, "I32"));
}

// --- U64 tests ---

test "comptime eval - U64 valid max value" {
    const src =
        \\x : U64
        \\x = 18446744073709551615
    ;

    var result = try parseCheckAndEvalModule(src);
    defer cleanupEvalModule(&result);

    _ = try result.evaluator.evalAll();
    try testing.expectEqual(@as(usize, 0), result.problems.len());
}

test "comptime eval - U64 too large with descriptive error" {
    const src =
        \\x : U64
        \\x = 18446744073709551616
    ;

    var result = try parseCheckAndEvalModule(src);
    defer cleanupEvalModule(&result);

    _ = try result.evaluator.evalAll();
    try testing.expect(result.problems.len() >= 1);
    try testing.expect(errorContains(result.problems, "U64"));
}

test "comptime eval - U64 negative with descriptive error" {
    const src =
        \\x : U64
        \\x = -1
    ;

    var result = try parseCheckAndEvalModule(src);
    defer cleanupEvalModule(&result);

    _ = try result.evaluator.evalAll();
    try testing.expect(result.problems.len() >= 1);
    try testing.expect(errorContains(result.problems, "U64"));
    try testing.expect(errorContains(result.problems, "cannot be negative"));
}

// --- I64 tests ---

test "comptime eval - I64 valid range" {
    const src =
        \\x : I64
        \\x = -9223372036854775808
        \\y : I64
        \\y = 9223372036854775807
    ;

    var result = try parseCheckAndEvalModule(src);
    defer cleanupEvalModule(&result);

    _ = try result.evaluator.evalAll();
    try testing.expectEqual(@as(usize, 0), result.problems.len());
}

test "comptime eval - I64 too small with descriptive error" {
    const src =
        \\x : I64
        \\x = -9223372036854775809
    ;

    var result = try parseCheckAndEvalModule(src);
    defer cleanupEvalModule(&result);

    _ = try result.evaluator.evalAll();
    try testing.expect(result.problems.len() >= 1);
    try testing.expect(errorContains(result.problems, "I64"));
}

test "comptime eval - I64 too large with descriptive error" {
    const src =
        \\x : I64
        \\x = 9223372036854775808
    ;

    var result = try parseCheckAndEvalModule(src);
    defer cleanupEvalModule(&result);

    _ = try result.evaluator.evalAll();
    try testing.expect(result.problems.len() >= 1);
    try testing.expect(errorContains(result.problems, "I64"));
}

test "comptime eval - I64 fractional with descriptive error" {
    const src =
        \\x : I64
        \\x = 3.14
    ;

    var result = try parseCheckAndEvalModule(src);
    defer cleanupEvalModule(&result);

    _ = try result.evaluator.evalAll();
    try testing.expect(result.problems.len() >= 1);
    try testing.expect(errorContains(result.problems, "I64"));
    try testing.expect(errorContains(result.problems, "whole numbers"));
}

// --- U128 tests ---

test "comptime eval - U128 valid max value" {
    const src =
        \\x : U128
        \\x = 340282366920938463463374607431768211455
    ;

    var result = try parseCheckAndEvalModule(src);
    defer cleanupEvalModule(&result);

    _ = try result.evaluator.evalAll();
    try testing.expectEqual(@as(usize, 0), result.problems.len());
}

test "comptime eval - U128 negative with descriptive error" {
    const src =
        \\x : U128
        \\x = -1
    ;

    var result = try parseCheckAndEvalModule(src);
    defer cleanupEvalModule(&result);

    _ = try result.evaluator.evalAll();
    try testing.expect(result.problems.len() >= 1);
    try testing.expect(errorContains(result.problems, "U128"));
    try testing.expect(errorContains(result.problems, "cannot be negative"));
}

test "comptime eval - U128 fractional with descriptive error" {
    const src =
        \\x : U128
        \\x = 3.14
    ;

    var result = try parseCheckAndEvalModule(src);
    defer cleanupEvalModule(&result);

    _ = try result.evaluator.evalAll();
    try testing.expect(result.problems.len() >= 1);
    try testing.expect(errorContains(result.problems, "U128"));
    try testing.expect(errorContains(result.problems, "whole numbers"));
}

// --- I128 tests ---

test "comptime eval - I128 valid range" {
    const src =
        \\x : I128
        \\x = -170141183460469231731687303715884105728
        \\y : I128
        \\y = 170141183460469231731687303715884105727
    ;

    var result = try parseCheckAndEvalModule(src);
    defer cleanupEvalModule(&result);

    _ = try result.evaluator.evalAll();
    try testing.expectEqual(@as(usize, 0), result.problems.len());
}

test "comptime eval - I128 fractional with descriptive error" {
    const src =
        \\x : I128
        \\x = 3.14
    ;

    var result = try parseCheckAndEvalModule(src);
    defer cleanupEvalModule(&result);

    _ = try result.evaluator.evalAll();
    try testing.expect(result.problems.len() >= 1);
    try testing.expect(errorContains(result.problems, "I128"));
    try testing.expect(errorContains(result.problems, "whole numbers"));
}

// --- Float tests ---

test "comptime eval - F32 valid" {
    const src =
        \\x : F32
        \\x = 3.14
    ;

    var result = try parseCheckAndEvalModule(src);
    defer cleanupEvalModule(&result);

    _ = try result.evaluator.evalAll();
    if (result.problems.len() > 0) {
        std.debug.print("\nF32 problems ({d}):\n", .{result.problems.len()});
        for (result.problems.problems.items) |problem| {
            std.debug.print("  - {s}", .{@tagName(problem)});
            if (problem == .comptime_eval_error) {
                std.debug.print(": {s}", .{problem.comptime_eval_error.error_name});
            }
            std.debug.print("\n", .{});
        }
    }
    try testing.expectEqual(@as(usize, 0), result.problems.len());
}

test "comptime eval - F64 valid" {
    const src =
        \\x : F64
        \\x = 3.14159265358979
    ;

    var result = try parseCheckAndEvalModule(src);
    defer cleanupEvalModule(&result);

    _ = try result.evaluator.evalAll();
    try testing.expectEqual(@as(usize, 0), result.problems.len());
}

test "comptime eval - Dec valid" {
    const src =
        \\x : Dec
        \\x = 123.456
    ;

    var result = try parseCheckAndEvalModule(src);
    defer cleanupEvalModule(&result);

    _ = try result.evaluator.evalAll();
    try testing.expectEqual(@as(usize, 0), result.problems.len());
}

test "comptime eval - F32 integer literal valid" {
    const src =
        \\x : F32
        \\x = 42
    ;

    var result = try parseCheckAndEvalModule(src);
    defer cleanupEvalModule(&result);

    _ = try result.evaluator.evalAll();
    try testing.expectEqual(@as(usize, 0), result.problems.len());
}

test "comptime eval - F64 negative valid" {
    const src =
        \\x : F64
        \\x = -123.456
    ;

    var result = try parseCheckAndEvalModule(src);
    defer cleanupEvalModule(&result);

    _ = try result.evaluator.evalAll();
    try testing.expectEqual(@as(usize, 0), result.problems.len());
}

test "comptime eval - to_str on unbound number literal" {
    const src =
        \\age : Str
        \\age = 35.to_str()
    ;

    var result = try parseCheckAndEvalModule(src);
    defer cleanupEvalModule(&result);

    _ = try result.evaluator.evalAll();

    // Flex var defaults to Dec; Dec.to_str is provided by builtins
    try testing.expectEqual(@as(usize, 0), result.problems.len());
}

// --- Division by zero tests ---

test "comptime eval - division by zero produces error" {
    const src =
        \\x = 5 // 0
    ;

    var result = try parseCheckAndEvalModule(src);
    defer cleanupEvalModule(&result);

    const summary = try result.evaluator.evalAll();

    // Should evaluate 1 declaration with no crashes (it's an error, not a crash)
    try testing.expectEqual(@as(u32, 1), summary.evaluated);
    try testing.expectEqual(@as(u32, 0), summary.crashed);

    // Should have 1 problem reported (division by zero)
    try testing.expect(result.problems.len() >= 1);
    try testing.expect(errorContains(result.problems, "Division by zero"));
}

test "comptime eval - division by zero in expression" {
    const src =
        \\a = 10
        \\b = 0
        \\c = a // b
    ;

    var result = try parseCheckAndEvalModule(src);
    defer cleanupEvalModule(&result);

    const summary = try result.evaluator.evalAll();

    // Should evaluate 3 declarations, c will cause an error
    try testing.expectEqual(@as(u32, 3), summary.evaluated);

    // Should have 1 problem reported (division by zero)
    try testing.expect(result.problems.len() >= 1);
    try testing.expect(errorContains(result.problems, "Division by zero"));
}

test "comptime eval - modulo by zero produces error" {
    const src =
        \\x = 10 % 0
    ;

    var result = try parseCheckAndEvalModule(src);
    defer cleanupEvalModule(&result);

    const summary = try result.evaluator.evalAll();

    // Should evaluate 1 declaration
    try testing.expectEqual(@as(u32, 1), summary.evaluated);

    // Should have 1 problem reported (division by zero for modulo)
    try testing.expect(result.problems.len() >= 1);
    try testing.expect(errorContains(result.problems, "Division by zero"));
}

// Note: "division by zero does not halt other defs" test is skipped because
// the interpreter state after an eval error may not allow continuing evaluation
// of subsequent definitions that share the same evaluation context.

test "comptime eval - recursive nominal: simple IntList Nil" {
    const src =
        \\IntList := [Nil, Cons(I64, IntList)]
        \\
        \\x = IntList.Nil
    ;

    var result = try parseCheckAndEvalModule(src);
    defer cleanupEvalModule(&result);

    const summary = try result.evaluator.evalAll();
    try testing.expectEqual(@as(u32, 1), summary.evaluated);
    try testing.expectEqual(@as(u32, 0), summary.crashed);
}

test "comptime eval - recursive nominal: IntList with one element" {
    const src =
        \\IntList := [Nil, Cons(I64, IntList)]
        \\
        \\x = IntList.Cons(42, IntList.Nil)
    ;

    var result = try parseCheckAndEvalModule(src);
    defer cleanupEvalModule(&result);

    const summary = try result.evaluator.evalAll();
    try testing.expectEqual(@as(u32, 1), summary.evaluated);
    try testing.expectEqual(@as(u32, 0), summary.crashed);
}

test "comptime eval - recursive nominal: IntList with two elements" {
    const src =
        \\IntList := [Nil, Cons(I64, IntList)]
        \\
        \\x = IntList.Cons(1, IntList.Cons(2, IntList.Nil))
    ;

    var result = try parseCheckAndEvalModule(src);
    defer cleanupEvalModule(&result);

    const summary = try result.evaluator.evalAll();
    try testing.expectEqual(@as(u32, 1), summary.evaluated);
    try testing.expectEqual(@as(u32, 0), summary.crashed);
}

test "comptime eval - recursive nominal: IntList with three elements" {
    const src =
        \\IntList := [Nil, Cons(I64, IntList)]
        \\
        \\x = IntList.Cons(1, IntList.Cons(2, IntList.Cons(3, IntList.Nil)))
    ;

    var result = try parseCheckAndEvalModule(src);
    defer cleanupEvalModule(&result);

    const summary = try result.evaluator.evalAll();
    try testing.expectEqual(@as(u32, 1), summary.evaluated);
    try testing.expectEqual(@as(u32, 0), summary.crashed);
}

test "comptime eval - recursive nominal: binary tree Leaf" {
    const src =
        \\Tree := [Leaf, Node(Tree, I64, Tree)]
        \\
        \\x = Tree.Leaf
    ;

    var result = try parseCheckAndEvalModule(src);
    defer cleanupEvalModule(&result);

    const summary = try result.evaluator.evalAll();
    try testing.expectEqual(@as(u32, 1), summary.evaluated);
    try testing.expectEqual(@as(u32, 0), summary.crashed);
}

test "comptime eval - recursive nominal: binary tree single node" {
    const src =
        \\Tree := [Leaf, Node(Tree, I64, Tree)]
        \\
        \\x = Tree.Node(Tree.Leaf, 42, Tree.Leaf)
    ;

    var result = try parseCheckAndEvalModule(src);
    defer cleanupEvalModule(&result);

    const summary = try result.evaluator.evalAll();
    try testing.expectEqual(@as(u32, 1), summary.evaluated);
    try testing.expectEqual(@as(u32, 0), summary.crashed);
}

test "comptime eval - recursive nominal: binary tree two levels" {
    const src =
        \\Tree := [Leaf, Node(Tree, I64, Tree)]
        \\
        \\x = Tree.Node(
        \\    Tree.Node(Tree.Leaf, 1, Tree.Leaf),
        \\    2,
        \\    Tree.Node(Tree.Leaf, 3, Tree.Leaf)
        \\)
    ;

    var result = try parseCheckAndEvalModule(src);
    defer cleanupEvalModule(&result);

    const summary = try result.evaluator.evalAll();
    try testing.expectEqual(@as(u32, 1), summary.evaluated);
    try testing.expectEqual(@as(u32, 0), summary.crashed);
}

test "comptime eval - recursive nominal: option type None" {
    const src =
        \\Maybe := [None, Some(I64)]
        \\
        \\x = Maybe.None
    ;

    var result = try parseCheckAndEvalModule(src);
    defer cleanupEvalModule(&result);

    const summary = try result.evaluator.evalAll();
    try testing.expectEqual(@as(u32, 1), summary.evaluated);
    try testing.expectEqual(@as(u32, 0), summary.crashed);
}

test "comptime eval - recursive nominal: option type Some" {
    const src =
        \\Maybe := [None, Some(I64)]
        \\
        \\x = Maybe.Some(42)
    ;

    var result = try parseCheckAndEvalModule(src);
    defer cleanupEvalModule(&result);

    const summary = try result.evaluator.evalAll();
    try testing.expectEqual(@as(u32, 1), summary.evaluated);
    try testing.expectEqual(@as(u32, 0), summary.crashed);
}

test "comptime eval - recursive nominal: nested option" {
    const src =
        \\MaybeInt := [None, Some(I64)]
        \\MaybeMaybe := [Nothing, Just(MaybeInt)]
        \\
        \\x = MaybeMaybe.Just(MaybeInt.Some(42))
    ;

    var result = try parseCheckAndEvalModule(src);
    defer cleanupEvalModule(&result);

    const summary = try result.evaluator.evalAll();
    try testing.expectEqual(@as(u32, 1), summary.evaluated);
    try testing.expectEqual(@as(u32, 0), summary.crashed);
}

test "comptime eval - recursive nominal: simple expression tree" {
    const src =
        \\Expr := [Num(I64), Add(Expr, Expr)]
        \\
        \\x = Expr.Num(5)
    ;

    var result = try parseCheckAndEvalModule(src);
    defer cleanupEvalModule(&result);

    const summary = try result.evaluator.evalAll();
    try testing.expectEqual(@as(u32, 1), summary.evaluated);
    try testing.expectEqual(@as(u32, 0), summary.crashed);
}

test "comptime eval - recursive nominal: expression tree Add" {
    const src =
        \\Expr := [Num(I64), Add(Expr, Expr)]
        \\
        \\x = Expr.Add(Expr.Num(2), Expr.Num(3))
    ;

    var result = try parseCheckAndEvalModule(src);
    defer cleanupEvalModule(&result);

    const summary = try result.evaluator.evalAll();
    try testing.expectEqual(@as(u32, 1), summary.evaluated);
    try testing.expectEqual(@as(u32, 0), summary.crashed);
}

test "comptime eval - recursive nominal: expression tree nested Add" {
    const src =
        \\Expr := [Num(I64), Add(Expr, Expr)]
        \\
        \\x = Expr.Add(
        \\    Expr.Add(Expr.Num(1), Expr.Num(2)),
        \\    Expr.Num(3)
        \\)
    ;

    var result = try parseCheckAndEvalModule(src);
    defer cleanupEvalModule(&result);

    const summary = try result.evaluator.evalAll();
    try testing.expectEqual(@as(u32, 1), summary.evaluated);
    try testing.expectEqual(@as(u32, 0), summary.crashed);
}

test "comptime eval - recursive nominal: peano zero" {
    const src =
        \\Nat := [Zero, Succ(Nat)]
        \\
        \\x = Nat.Zero
    ;

    var result = try parseCheckAndEvalModule(src);
    defer cleanupEvalModule(&result);

    const summary = try result.evaluator.evalAll();
    try testing.expectEqual(@as(u32, 1), summary.evaluated);
    try testing.expectEqual(@as(u32, 0), summary.crashed);
}

test "comptime eval - recursive nominal: peano one" {
    const src =
        \\Nat := [Zero, Succ(Nat)]
        \\
        \\x = Nat.Succ(Nat.Zero)
    ;

    var result = try parseCheckAndEvalModule(src);
    defer cleanupEvalModule(&result);

    const summary = try result.evaluator.evalAll();
    try testing.expectEqual(@as(u32, 1), summary.evaluated);
    try testing.expectEqual(@as(u32, 0), summary.crashed);
}

test "comptime eval - recursive nominal: peano three" {
    const src =
        \\Nat := [Zero, Succ(Nat)]
        \\
        \\x = Nat.Succ(Nat.Succ(Nat.Succ(Nat.Zero)))
    ;

    var result = try parseCheckAndEvalModule(src);
    defer cleanupEvalModule(&result);

    const summary = try result.evaluator.evalAll();
    try testing.expectEqual(@as(u32, 1), summary.evaluated);
    try testing.expectEqual(@as(u32, 0), summary.crashed);
}

test "comptime eval - recursive nominal: JSON null" {
    const src =
        \\Json := [Null, Bool(Bool), Number(I64), Array(List(Json))]
        \\
        \\x = Json.Null
    ;

    var result = try parseCheckAndEvalModule(src);
    defer cleanupEvalModule(&result);

    const summary = try result.evaluator.evalAll();
    try testing.expectEqual(@as(u32, 1), summary.evaluated);
    try testing.expectEqual(@as(u32, 0), summary.crashed);
}

test "comptime eval - recursive nominal: JSON bool" {
    const src =
        \\Json := [Null, Bool(Bool), Number(I64), Array(List(Json))]
        \\
        \\x = Json.Bool(True)
    ;

    var result = try parseCheckAndEvalModule(src);
    defer cleanupEvalModule(&result);

    const summary = try result.evaluator.evalAll();
    try testing.expectEqual(@as(u32, 1), summary.evaluated);
    try testing.expectEqual(@as(u32, 0), summary.crashed);
}

test "comptime eval - recursive nominal: JSON number" {
    const src =
        \\Json := [Null, Bool(Bool), Number(I64), Array(List(Json))]
        \\
        \\x = Json.Number(42)
    ;

    var result = try parseCheckAndEvalModule(src);
    defer cleanupEvalModule(&result);

    const summary = try result.evaluator.evalAll();
    try testing.expectEqual(@as(u32, 1), summary.evaluated);
    try testing.expectEqual(@as(u32, 0), summary.crashed);
}

test "comptime eval - recursive nominal: JSON empty array" {
    const src =
        \\Json := [Null, Bool(Bool), Number(I64), Array(List(Json))]
        \\
        \\x = Json.Array([])
    ;

    var result = try parseCheckAndEvalModule(src);
    defer cleanupEvalModule(&result);

    const summary = try result.evaluator.evalAll();
    try testing.expectEqual(@as(u32, 1), summary.evaluated);
    try testing.expectEqual(@as(u32, 0), summary.crashed);
}

test "comptime eval - recursive nominal: simple DOM Text" {
    const src =
        \\Node := [Text(Str), Element(Str, List(Node))]
        \\
        \\x = Node.Text("hello")
    ;

    var result = try parseCheckAndEvalModule(src);
    defer cleanupEvalModule(&result);

    const summary = try result.evaluator.evalAll();
    try testing.expectEqual(@as(u32, 1), summary.evaluated);
    try testing.expectEqual(@as(u32, 0), summary.crashed);
}

test "comptime eval - recursive nominal: DOM Element empty" {
    const src =
        \\Node := [Text(Str), Element(Str, List(Node))]
        \\
        \\x = Node.Element("div", [])
    ;

    var result = try parseCheckAndEvalModule(src);
    defer cleanupEvalModule(&result);

    const summary = try result.evaluator.evalAll();
    try testing.expectEqual(@as(u32, 1), summary.evaluated);
    try testing.expectEqual(@as(u32, 0), summary.crashed);
}

test "comptime eval - recursive nominal: DOM Element with text child" {
    const src =
        \\Node := [Text(Str), Element(Str, List(Node))]
        \\
        \\x = Node.Element("p", [Node.Text("hello")])
    ;

    var result = try parseCheckAndEvalModule(src);
    defer cleanupEvalModule(&result);

    const summary = try result.evaluator.evalAll();
    try testing.expectEqual(@as(u32, 1), summary.evaluated);
    try testing.expectEqual(@as(u32, 0), summary.crashed);
}

test "comptime eval - recursive nominal: DOM nested elements" {
    const src =
        \\Node := [Text(Str), Element(Str, List(Node))]
        \\
        \\x = Node.Element("div", [
        \\    Node.Element("span", [Node.Text("Hello")]),
        \\    Node.Element("p", [Node.Text("World"), Node.Text("!")])
        \\])
    ;

    var result = try parseCheckAndEvalModule(src);
    defer cleanupEvalModule(&result);

    const summary = try result.evaluator.evalAll();
    try testing.expectEqual(@as(u32, 1), summary.evaluated);
    try testing.expectEqual(@as(u32, 0), summary.crashed);
}

test "comptime eval - recursive nominal: result type Ok" {
    const src =
        \\Result := [Ok(I64), Err(Str)]
        \\
        \\x = Result.Ok(42)
    ;

    var result = try parseCheckAndEvalModule(src);
    defer cleanupEvalModule(&result);

    const summary = try result.evaluator.evalAll();
    try testing.expectEqual(@as(u32, 1), summary.evaluated);
    try testing.expectEqual(@as(u32, 0), summary.crashed);
}

test "comptime eval - recursive nominal: result type Err" {
    const src =
        \\Result := [Ok(I64), Err(Str)]
        \\
        \\x = Result.Err("something went wrong")
    ;

    var result = try parseCheckAndEvalModule(src);
    defer cleanupEvalModule(&result);

    const summary = try result.evaluator.evalAll();
    try testing.expectEqual(@as(u32, 1), summary.evaluated);
    try testing.expectEqual(@as(u32, 0), summary.crashed);
}

test "comptime eval - recursive nominal: multiple lists" {
    const src =
        \\IntList := [INil, ICons(I64, IntList)]
        \\StrList := [SNil, SCons(Str, StrList)]
        \\
        \\x = IntList.ICons(1, IntList.INil)
        \\y = StrList.SCons("hello", StrList.SNil)
    ;

    var result = try parseCheckAndEvalModule(src);
    defer cleanupEvalModule(&result);

    const summary = try result.evaluator.evalAll();
    try testing.expectEqual(@as(u32, 2), summary.evaluated);
    try testing.expectEqual(@as(u32, 0), summary.crashed);
}

test "comptime eval - recursive nominal: rose tree" {
    const src =
        \\Rose := [Rose(I64, List(Rose))]
        \\
        \\x = Rose.Rose(1, [])
    ;

    var result = try parseCheckAndEvalModule(src);
    defer cleanupEvalModule(&result);

    const summary = try result.evaluator.evalAll();
    try testing.expectEqual(@as(u32, 1), summary.evaluated);
    try testing.expectEqual(@as(u32, 0), summary.crashed);
}

test "comptime eval - recursive nominal: rose tree with children" {
    const src =
        \\Rose := [Rose(I64, List(Rose))]
        \\
        \\x = Rose.Rose(1, [Rose.Rose(2, []), Rose.Rose(3, [])])
    ;

    var result = try parseCheckAndEvalModule(src);
    defer cleanupEvalModule(&result);

    const summary = try result.evaluator.evalAll();
    try testing.expectEqual(@as(u32, 1), summary.evaluated);
    try testing.expectEqual(@as(u32, 0), summary.crashed);
}

test "comptime eval - recursive nominal: stack empty" {
    const src =
        \\Stack := [Empty, Push(I64, Stack)]
        \\
        \\x = Stack.Empty
    ;

    var result = try parseCheckAndEvalModule(src);
    defer cleanupEvalModule(&result);

    const summary = try result.evaluator.evalAll();
    try testing.expectEqual(@as(u32, 1), summary.evaluated);
    try testing.expectEqual(@as(u32, 0), summary.crashed);
}

test "comptime eval - recursive nominal: stack with items" {
    const src =
        \\Stack := [Empty, Push(I64, Stack)]
        \\
        \\x = Stack.Push(3, Stack.Push(2, Stack.Push(1, Stack.Empty)))
    ;

    var result = try parseCheckAndEvalModule(src);
    defer cleanupEvalModule(&result);

    const summary = try result.evaluator.evalAll();
    try testing.expectEqual(@as(u32, 1), summary.evaluated);
    try testing.expectEqual(@as(u32, 0), summary.crashed);
}

test "comptime eval - recursive nominal: queue" {
    const src =
        \\Queue := [Empty, Node(I64, Queue)]
        \\
        \\x = Queue.Node(1, Queue.Node(2, Queue.Empty))
    ;

    var result = try parseCheckAndEvalModule(src);
    defer cleanupEvalModule(&result);

    const summary = try result.evaluator.evalAll();
    try testing.expectEqual(@as(u32, 1), summary.evaluated);
    try testing.expectEqual(@as(u32, 0), summary.crashed);
}

test "comptime eval - recursive nominal: arithmetic expr" {
    const src =
        \\Arith := [Lit(I64), Add(Arith, Arith), Mul(Arith, Arith), Neg(Arith)]
        \\
        \\x = Arith.Mul(
        \\    Arith.Add(Arith.Lit(2), Arith.Lit(3)),
        \\    Arith.Neg(Arith.Lit(4))
        \\)
    ;

    var result = try parseCheckAndEvalModule(src);
    defer cleanupEvalModule(&result);

    const summary = try result.evaluator.evalAll();
    try testing.expectEqual(@as(u32, 1), summary.evaluated);
    try testing.expectEqual(@as(u32, 0), summary.crashed);
}

test "comptime eval - recursive nominal: logic expr" {
    const src =
        \\Logic := [True, False, And(Logic, Logic), Or(Logic, Logic), Not(Logic)]
        \\
        \\x = Logic.And(Logic.Or(Logic.True, Logic.False), Logic.Not(Logic.False))
    ;

    var result = try parseCheckAndEvalModule(src);
    defer cleanupEvalModule(&result);

    const summary = try result.evaluator.evalAll();
    try testing.expectEqual(@as(u32, 1), summary.evaluated);
    try testing.expectEqual(@as(u32, 0), summary.crashed);
}

test "comptime eval - recursive nominal: simple singly-linked" {
    const src =
        \\Linked := [End, Link(I64, Linked)]
        \\
        \\x = Linked.Link(1, Linked.Link(2, Linked.End))
    ;

    var result = try parseCheckAndEvalModule(src);
    defer cleanupEvalModule(&result);

    const summary = try result.evaluator.evalAll();
    try testing.expectEqual(@as(u32, 1), summary.evaluated);
    try testing.expectEqual(@as(u32, 0), summary.crashed);
}

test "comptime eval - recursive nominal: chain of 5" {
    const src =
        \\Chain := [End, Link(I64, Chain)]
        \\
        \\x = Chain.Link(1, Chain.Link(2, Chain.Link(3, Chain.Link(4, Chain.Link(5, Chain.End)))))
    ;

    var result = try parseCheckAndEvalModule(src);
    defer cleanupEvalModule(&result);

    const summary = try result.evaluator.evalAll();
    try testing.expectEqual(@as(u32, 1), summary.evaluated);
    try testing.expectEqual(@as(u32, 0), summary.crashed);
}

test "comptime eval - recursive nominal: three-way tree" {
    const src =
        \\Tri := [Tip, Branch(Tri, Tri, Tri)]
        \\
        \\x = Tri.Branch(Tri.Tip, Tri.Tip, Tri.Tip)
    ;

    var result = try parseCheckAndEvalModule(src);
    defer cleanupEvalModule(&result);

    const summary = try result.evaluator.evalAll();
    try testing.expectEqual(@as(u32, 1), summary.evaluated);
    try testing.expectEqual(@as(u32, 0), summary.crashed);
}

test "comptime eval - recursive nominal: three-way tree nested" {
    const src =
        \\Tri := [Tip, Branch(Tri, Tri, Tri)]
        \\
        \\x = Tri.Branch(
        \\    Tri.Branch(Tri.Tip, Tri.Tip, Tri.Tip),
        \\    Tri.Tip,
        \\    Tri.Branch(Tri.Tip, Tri.Tip, Tri.Tip)
        \\)
    ;

    var result = try parseCheckAndEvalModule(src);
    defer cleanupEvalModule(&result);

    const summary = try result.evaluator.evalAll();
    try testing.expectEqual(@as(u32, 1), summary.evaluated);
    try testing.expectEqual(@as(u32, 0), summary.crashed);
}

test "comptime eval - recursive nominal: stream thunk" {
    const src =
        \\Stream := [Done, More(I64, Stream)]
        \\
        \\x = Stream.More(1, Stream.More(2, Stream.Done))
    ;

    var result = try parseCheckAndEvalModule(src);
    defer cleanupEvalModule(&result);

    const summary = try result.evaluator.evalAll();
    try testing.expectEqual(@as(u32, 1), summary.evaluated);
    try testing.expectEqual(@as(u32, 0), summary.crashed);
}

test "comptime eval - recursive nominal: difference list" {
    const src =
        \\DList := [Empty, Single(I64), Append(DList, DList)]
        \\
        \\x = DList.Append(DList.Single(1), DList.Append(DList.Single(2), DList.Single(3)))
    ;

    var result = try parseCheckAndEvalModule(src);
    defer cleanupEvalModule(&result);

    const summary = try result.evaluator.evalAll();
    try testing.expectEqual(@as(u32, 1), summary.evaluated);
    try testing.expectEqual(@as(u32, 0), summary.crashed);
}

test "comptime eval - recursive nominal: rope" {
    const src =
        \\Rope := [Leaf(Str), Concat(Rope, Rope)]
        \\
        \\x = Rope.Concat(Rope.Leaf("hello"), Rope.Concat(Rope.Leaf(" "), Rope.Leaf("world")))
    ;

    var result = try parseCheckAndEvalModule(src);
    defer cleanupEvalModule(&result);

    const summary = try result.evaluator.evalAll();
    try testing.expectEqual(@as(u32, 1), summary.evaluated);
    try testing.expectEqual(@as(u32, 0), summary.crashed);
}

test "comptime eval - recursive nominal: finger" {
    const src =
        \\Finger := [Zero, One(I64), Two(I64, I64), Deep(Finger, List(I64), Finger)]
        \\
        \\x = Finger.Deep(Finger.One(1), [2, 3], Finger.One(4))
    ;

    var result = try parseCheckAndEvalModule(src);
    defer cleanupEvalModule(&result);

    const summary = try result.evaluator.evalAll();
    try testing.expectEqual(@as(u32, 1), summary.evaluated);
    try testing.expectEqual(@as(u32, 0), summary.crashed);
}

test "comptime eval - recursive nominal: trie node" {
    const src =
        \\Trie := [Empty, Leaf(I64), Branch(List(Trie))]
        \\
        \\x = Trie.Branch([Trie.Leaf(1), Trie.Empty, Trie.Leaf(2)])
    ;

    var result = try parseCheckAndEvalModule(src);
    defer cleanupEvalModule(&result);

    const summary = try result.evaluator.evalAll();
    try testing.expectEqual(@as(u32, 1), summary.evaluated);
    try testing.expectEqual(@as(u32, 0), summary.crashed);
}

test "comptime eval - recursive nominal: zipper" {
    const src =
        \\Tree := [Empty, Node(Tree, I64, Tree)]
        \\Crumb := [LeftCrumb(I64, Tree), RightCrumb(Tree, I64)]
        \\
        \\focus = Tree.Node(Tree.Empty, 5, Tree.Empty)
        \\trail = [Crumb.LeftCrumb(10, Tree.Empty)]
    ;

    var result = try parseCheckAndEvalModule(src);
    defer cleanupEvalModule(&result);

    const summary = try result.evaluator.evalAll();
    try testing.expectEqual(@as(u32, 2), summary.evaluated);
    try testing.expectEqual(@as(u32, 0), summary.crashed);
}

test "comptime eval - recursive nominal: menu" {
    const src =
        \\Menu := [Item(Str), SubMenu(Str, List(Menu))]
        \\
        \\x = Menu.SubMenu("File", [Menu.Item("New"), Menu.Item("Open"), Menu.SubMenu("Recent", [])])
    ;

    var result = try parseCheckAndEvalModule(src);
    defer cleanupEvalModule(&result);

    const summary = try result.evaluator.evalAll();
    try testing.expectEqual(@as(u32, 1), summary.evaluated);
    try testing.expectEqual(@as(u32, 0), summary.crashed);
}

test "comptime eval - recursive nominal: filesystem" {
    const src =
        \\FS := [File(Str), Dir(Str, List(FS))]
        \\
        \\x = FS.Dir("root", [
        \\    FS.File("readme.txt"),
        \\    FS.Dir("src", [FS.File("main.roc")])
        \\])
    ;

    var result = try parseCheckAndEvalModule(src);
    defer cleanupEvalModule(&result);

    const summary = try result.evaluator.evalAll();
    try testing.expectEqual(@as(u32, 1), summary.evaluated);
    try testing.expectEqual(@as(u32, 0), summary.crashed);
}

test "comptime eval - recursive nominal: org chart" {
    const src =
        \\Org := [Employee(Str), Manager(Str, List(Org))]
        \\
        \\x = Org.Manager("CEO", [
        \\    Org.Manager("CTO", [Org.Employee("Dev1"), Org.Employee("Dev2")]),
        \\    Org.Employee("CFO")
        \\])
    ;

    var result = try parseCheckAndEvalModule(src);
    defer cleanupEvalModule(&result);

    const summary = try result.evaluator.evalAll();
    try testing.expectEqual(@as(u32, 1), summary.evaluated);
    try testing.expectEqual(@as(u32, 0), summary.crashed);
}

test "comptime eval - recursive nominal: path segments" {
    const src =
        \\Path := [Root, Segment(Str, Path)]
        \\
        \\x = Path.Segment("home", Path.Segment("user", Path.Segment("docs", Path.Root)))
    ;

    var result = try parseCheckAndEvalModule(src);
    defer cleanupEvalModule(&result);

    const summary = try result.evaluator.evalAll();
    try testing.expectEqual(@as(u32, 1), summary.evaluated);
    try testing.expectEqual(@as(u32, 0), summary.crashed);
}

test "comptime eval - recursive nominal: command chain" {
    const src =
        \\Cmd := [Done, Step(Str, Cmd)]
        \\
        \\x = Cmd.Step("init", Cmd.Step("build", Cmd.Step("test", Cmd.Done)))
    ;

    var result = try parseCheckAndEvalModule(src);
    defer cleanupEvalModule(&result);

    const summary = try result.evaluator.evalAll();
    try testing.expectEqual(@as(u32, 1), summary.evaluated);
    try testing.expectEqual(@as(u32, 0), summary.crashed);
}

<<<<<<< HEAD
test "comptime eval - recursive nominal inside Try with tuple (issue #8855)" {
    // Regression test for https://github.com/roc-lang/roc/issues/8855
    // A recursive nominal type used inside Try with a tuple caused TypeContainedMismatch
    // because cycle detection only checked the last container, not the full stack.
    const src =
        \\Statement := [ForLoop(List(Statement)), IfStatement(List(Statement))]
        \\
        \\# This function signature triggers the bug: recursive nominal inside Try with tuple
        \\parse_block : List(U8), U64, List(Statement) -> [Ok((List(Statement), U64)), Err(Str)]
        \\parse_block = |_file, index, acc| Ok((acc, index))
        \\
        \\x = parse_block([], 0, [])
=======
test "comptime eval - recursive nominal: recursion through tuple (issue #8795)" {
    // Regression test for issue #8795: recursive opaque types where the recursion
    // goes through a tuple field would crash with "increfDataPtrC: ptr not aligned"
    // because tuple elements weren't being auto-boxed for recursive types.
    const src =
        \\Type := [Name(Str), Array((U64, Type))]
        \\
        \\inner = Type.Name("hello")
        \\outer = Type.Array((0, inner))
    ;

    var result = try parseCheckAndEvalModule(src);
    defer cleanupEvalModule(&result);

    const summary = try result.evaluator.evalAll();
    try testing.expectEqual(@as(u32, 2), summary.evaluated);
    try testing.expectEqual(@as(u32, 0), summary.crashed);
}

test "comptime eval - recursive nominal: recursion through record field" {
    // Test case: recursive type where the recursion goes through a record field
    const src =
        \\Type := [Leaf, Node({ value: Str, child: Type })]
        \\
        \\inner = Type.Leaf
        \\outer = Type.Node({ value: "hello", child: inner })
    ;

    var result = try parseCheckAndEvalModule(src);
    defer cleanupEvalModule(&result);

    const summary = try result.evaluator.evalAll();
    try testing.expectEqual(@as(u32, 2), summary.evaluated);
    try testing.expectEqual(@as(u32, 0), summary.crashed);
}

test "comptime eval - recursive nominal: deeply nested record recursion" {
    // Test deeper nesting to ensure refcounting works correctly
    const src =
        \\Type := [Leaf(Str), Node({ value: Str, child: Type })]
        \\
        \\leaf = Type.Leaf("deep")
        \\level1 = Type.Node({ value: "level1", child: leaf })
        \\level2 = Type.Node({ value: "level2", child: level1 })
        \\level3 = Type.Node({ value: "level3", child: level2 })
>>>>>>> eb723404
    ;

    var result = try parseCheckAndEvalModule(src);
    defer cleanupEvalModule(&result);

    const summary = try result.evaluator.evalAll();
<<<<<<< HEAD
    try testing.expectEqual(@as(u32, 2), summary.evaluated); // parse_block and x
=======
    try testing.expectEqual(@as(u32, 4), summary.evaluated);
>>>>>>> eb723404
    try testing.expectEqual(@as(u32, 0), summary.crashed);
}

test "encode - custom format type with infallible encoding (empty error type)" {
    // Test that a custom format type can define an encode_str method that can't fail.
    // Using [] as the error type means encoding always succeeds.
    // This matches the signature required by Str.encode's where clause:
    //   where [fmt.encode_str : fmt, Str -> Try(ok, err)]
    const src =
        \\# Define a format type with infallible encoding (error type is [])
        \\Utf8 := [].{
        \\    encode_str : Str -> Try(List(U8), [])
        \\    encode_str = |str| Ok(Str.to_utf8(str))
        \\}
        \\
        \\fmt = Utf8
    ;

    var res = try parseCheckAndEvalModule(src);
    defer cleanupEvalModule(&res);

    const summary = try res.evaluator.evalAll();

    // Type definition and value creation should succeed
    try testing.expect(summary.evaluated >= 1);
    try testing.expectEqual(@as(u32, 0), summary.crashed);
}

test "comptime eval - attached methods on tag union type aliases (issue #8637)" {
    // Regression test for GitHub issue #8637
    // Methods attached to transparent tag union type aliases with type parameters
    // should work. The bug was that propagateFlexMappings wasn't handling tag unions,
    // so type parameters weren't being mapped to concrete runtime types.
    const src =
        \\Iter(s) :: [It(s)].{
        \\    identity : Iter(s) -> Iter(s)
        \\    identity = |It(s_)| It(s_)
        \\}
        \\
        \\count : Iter({})
        \\count = It({})
        \\
        \\result = count.identity()
    ;

    var res = try parseCheckAndEvalModule(src);
    defer cleanupEvalModule(&res);

    const summary = try res.evaluator.evalAll();

    // All declarations should evaluate without crashes
    try testing.expect(summary.evaluated >= 3);
    try testing.expectEqual(@as(u32, 0), summary.crashed);
}<|MERGE_RESOLUTION|>--- conflicted
+++ resolved
@@ -2583,7 +2583,6 @@
     try testing.expectEqual(@as(u32, 0), summary.crashed);
 }
 
-<<<<<<< HEAD
 test "comptime eval - recursive nominal inside Try with tuple (issue #8855)" {
     // Regression test for https://github.com/roc-lang/roc/issues/8855
     // A recursive nominal type used inside Try with a tuple caused TypeContainedMismatch
@@ -2596,7 +2595,16 @@
         \\parse_block = |_file, index, acc| Ok((acc, index))
         \\
         \\x = parse_block([], 0, [])
-=======
+    ;
+
+    var result = try parseCheckAndEvalModule(src);
+    defer cleanupEvalModule(&result);
+
+    const summary = try result.evaluator.evalAll();
+    try testing.expectEqual(@as(u32, 2), summary.evaluated); // parse_block and x
+    try testing.expectEqual(@as(u32, 0), summary.crashed);
+}
+
 test "comptime eval - recursive nominal: recursion through tuple (issue #8795)" {
     // Regression test for issue #8795: recursive opaque types where the recursion
     // goes through a tuple field would crash with "increfDataPtrC: ptr not aligned"
@@ -2642,18 +2650,13 @@
         \\level1 = Type.Node({ value: "level1", child: leaf })
         \\level2 = Type.Node({ value: "level2", child: level1 })
         \\level3 = Type.Node({ value: "level3", child: level2 })
->>>>>>> eb723404
-    ;
-
-    var result = try parseCheckAndEvalModule(src);
-    defer cleanupEvalModule(&result);
-
-    const summary = try result.evaluator.evalAll();
-<<<<<<< HEAD
-    try testing.expectEqual(@as(u32, 2), summary.evaluated); // parse_block and x
-=======
+    ;
+
+    var result = try parseCheckAndEvalModule(src);
+    defer cleanupEvalModule(&result);
+
+    const summary = try result.evaluator.evalAll();
     try testing.expectEqual(@as(u32, 4), summary.evaluated);
->>>>>>> eb723404
     try testing.expectEqual(@as(u32, 0), summary.crashed);
 }
 
