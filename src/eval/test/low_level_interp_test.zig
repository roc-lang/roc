//! Tests for e_low_level_lambda runtime evaluation in the interpreter
//!
//! These tests verify that low-level operations (like Str.is_empty, List.concat) that are defined
//! as e_low_level_lambda nodes correctly dispatch to their builtin implementations
//! when called at compile-time, producing the correct runtime values.

const std = @import("std");
const parse = @import("parse");
const base = @import("base");
const can = @import("can");
const check = @import("check");
const collections = @import("collections");
const compiled_builtins = @import("compiled_builtins");

const ComptimeEvaluator = @import("../comptime_evaluator.zig").ComptimeEvaluator;
const BuiltinTypes = @import("../builtins.zig").BuiltinTypes;
const builtin_loading = @import("../builtin_loading.zig");
const Interpreter = @import("../interpreter.zig").Interpreter;
const helpers = @import("helpers.zig");

const Can = can.Can;
const Check = check.Check;
const ModuleEnv = can.ModuleEnv;
const testing = std.testing;
const test_allocator = testing.allocator;

fn parseCheckAndEvalModule(src: []const u8) !struct {
    module_env: *ModuleEnv,
    evaluator: ComptimeEvaluator,
    problems: *check.problem.Store,
    builtin_module: builtin_loading.LoadedModule,
} {
    const gpa = test_allocator;

    const module_env = try gpa.create(ModuleEnv);
    errdefer gpa.destroy(module_env);
    module_env.* = try ModuleEnv.init(gpa, src);
    errdefer module_env.deinit();

    module_env.common.source = src;
    module_env.module_name = "TestModule";
    try module_env.common.calcLineStarts(module_env.gpa);

    var parse_ast = try parse.parse(&module_env.common, module_env.gpa);
    defer parse_ast.deinit(gpa);

    parse_ast.store.emptyScratch();

    const builtin_indices = try builtin_loading.deserializeBuiltinIndices(gpa, compiled_builtins.builtin_indices_bin);
    const builtin_source = compiled_builtins.builtin_source;
    var builtin_module = try builtin_loading.loadCompiledModule(gpa, compiled_builtins.builtin_bin, "Builtin", builtin_source);
    errdefer builtin_module.deinit();

    try module_env.initCIRFields(gpa, "test");
    const builtin_ctx: Check.BuiltinContext = .{
        .module_name = try module_env.insertIdent(base.Ident.for_text("test")),
        .bool_stmt = builtin_indices.bool_type,
        .try_stmt = builtin_indices.try_type,
        .str_stmt = builtin_indices.str_type,
        .builtin_module = builtin_module.env,
        .builtin_indices = builtin_indices,
    };

    // Create module_envs map for canonicalization (enables qualified calls to Str, List, etc.)
    var module_envs_map = std.AutoHashMap(base.Ident.Idx, Can.AutoImportedType).init(gpa);
    defer module_envs_map.deinit();

    // Use shared function to populate ALL builtin types - ensures Builtin.roc is single source of truth
    try Can.populateModuleEnvs(
        &module_envs_map,
        module_env,
        builtin_module.env,
        builtin_indices,
    );

    var czer = try Can.init(module_env, &parse_ast, &module_envs_map);
    defer czer.deinit();

    try czer.canonicalizeFile();

    const imported_envs = [_]*const ModuleEnv{builtin_module.env};

    // Resolve imports - map each import to its index in imported_envs
    module_env.imports.resolveImports(module_env, &imported_envs);

    var checker = try Check.init(gpa, &module_env.types, module_env, &imported_envs, null, &module_env.store.regions, builtin_ctx);
    defer checker.deinit();

    try checker.checkFile();

    const problems = try gpa.create(check.problem.Store);
    problems.* = .{};

    const builtin_types = BuiltinTypes.init(builtin_indices, builtin_module.env, builtin_module.env, builtin_module.env);
    const evaluator = try ComptimeEvaluator.init(gpa, module_env, &imported_envs, problems, builtin_types, null, &checker.import_mapping);

    return .{
        .module_env = module_env,
        .evaluator = evaluator,
        .problems = problems,
        .builtin_module = builtin_module,
    };
}

fn cleanupEvalModule(result: anytype) void {
    var evaluator_mut = result.evaluator;
    evaluator_mut.deinit();

    var problems_mut = result.problems;
    problems_mut.deinit(test_allocator);
    test_allocator.destroy(result.problems);
    result.module_env.deinit();
    test_allocator.destroy(result.module_env);

    var builtin_module_mut = result.builtin_module;
    builtin_module_mut.deinit();
}

/// Helper to evaluate multi-declaration modules and get the integer value of a specific declaration
fn evalModuleAndGetInt(src: []const u8, decl_index: usize) !i128 {
    var result = try parseCheckAndEvalModule(src);
    defer cleanupEvalModule(&result);

    // Get all declarations
    const defs = result.module_env.store.sliceDefs(result.module_env.all_defs);
    if (decl_index >= defs.len) {
        return error.DeclarationIndexOutOfBounds;
    }

    const ops = result.evaluator.get_ops();

    // Evaluate all declarations up to and including the one we want, in order
    // This ensures earlier declarations (like x = ...) are available when evaluating later ones (like len = List.len(x))
    var i: usize = 0;
    while (i <= decl_index) : (i += 1) {
        const def = result.module_env.store.getDef(defs[i]);
        const stack_value = try result.evaluator.interpreter.evalMinimal(def.expr, ops);

        // Store the value in bindings so later declarations can reference it
        try result.evaluator.interpreter.bindings.append(.{
            .pattern_idx = def.pattern,
            .value = stack_value,
            .expr_idx = def.expr,
            .source_env = result.module_env,
        });

        // Return the value if this is the declaration we want
        if (i == decl_index) {
            defer stack_value.decref(&result.evaluator.interpreter.runtime_layout_store, ops);
            return stack_value.asI128();
        }
    }

    unreachable;
}

/// Helper to evaluate multi-declaration modules and get the string representation of a specific declaration
fn evalModuleAndGetString(src: []const u8, decl_index: usize, _: std.mem.Allocator) ![]u8 {
    var result = try parseCheckAndEvalModule(src);
    defer cleanupEvalModule(&result);

    // Get all declarations
    const defs = result.module_env.store.sliceDefs(result.module_env.all_defs);
    if (decl_index >= defs.len) {
        return error.DeclarationIndexOutOfBounds;
    }

    const ops = result.evaluator.get_ops();

    // Evaluate all declarations up to and including the one we want, in order
    var i: usize = 0;
    while (i <= decl_index) : (i += 1) {
        const def = result.module_env.store.getDef(defs[i]);
        const stack_value = try result.evaluator.interpreter.evalMinimal(def.expr, ops);

        // Store the value in bindings so later declarations can reference it
        try result.evaluator.interpreter.bindings.append(.{
            .pattern_idx = def.pattern,
            .value = stack_value,
            .expr_idx = def.expr,
            .source_env = result.module_env,
        });

        // Return the rendered value if this is the declaration we want
        if (i == decl_index) {
            defer stack_value.decref(&result.evaluator.interpreter.runtime_layout_store, ops);
            const rt_var = try result.evaluator.interpreter.translateTypeVar(result.module_env, can.ModuleEnv.varFrom(def.expr));
            return try result.evaluator.interpreter.renderValueRocWithType(stack_value, rt_var);
        }
    }

    unreachable;
}

test "e_low_level_lambda - Str.is_empty returns True for empty string" {
    const src =
        \\x = Str.is_empty("")
    ;
    const value = try evalModuleAndGetString(src, 0, test_allocator);
    defer test_allocator.free(value);
    try testing.expectEqualStrings("True", value);
}

test "e_low_level_lambda - Str.is_empty returns False for non-empty string" {
    const src =
        \\x = Str.is_empty("hello")
    ;
    const value = try evalModuleAndGetString(src, 0, test_allocator);
    defer test_allocator.free(value);
    try testing.expectEqualStrings("False", value);
}

test "e_low_level_lambda - Str.is_empty in conditional" {
    const src =
        \\x = if True {
        \\    Str.is_empty("")
        \\} else {
        \\    False
        \\}
    ;
    const value = try evalModuleAndGetString(src, 0, test_allocator);
    defer test_allocator.free(value);
    try testing.expectEqualStrings("True", value);
}

test "e_low_level_lambda - Str.concat with two non-empty strings" {
    const src =
        \\x = Str.concat("hello", "world")
    ;
    const value = try evalModuleAndGetString(src, 0, test_allocator);
    defer test_allocator.free(value);
    try testing.expectEqualStrings("\"helloworld\"", value);
}

test "e_low_level_lambda - Str.concat with empty and non-empty string" {
    const src =
        \\x = Str.concat("", "test")
    ;
    const value = try evalModuleAndGetString(src, 0, test_allocator);
    defer test_allocator.free(value);
    try testing.expectEqualStrings("\"test\"", value);
}

test "e_low_level_lambda - Str.concat with non-empty and empty string" {
    const src =
        \\x = Str.concat("test", "")
    ;
    const value = try evalModuleAndGetString(src, 0, test_allocator);
    defer test_allocator.free(value);
    try testing.expectEqualStrings("\"test\"", value);
}

test "e_low_level_lambda - Str.concat with two empty strings" {
    const src =
        \\x = Str.concat("", "")
    ;
    const value = try evalModuleAndGetString(src, 0, test_allocator);
    defer test_allocator.free(value);
    try testing.expectEqualStrings("\"\"", value);
}

test "e_low_level_lambda - Str.concat with special characters" {
    const src =
        \\x = Str.concat("hello ", "world!")
    ;
    const value = try evalModuleAndGetString(src, 0, test_allocator);
    defer test_allocator.free(value);
    try testing.expectEqualStrings("\"hello world!\"", value);
}

test "e_low_level_lambda - Str.concat with longer strings" {
    const src =
        \\x = Str.concat("This is a longer string that contains about one hundred characters for testing concatenation.", " This is the second string that also has many characters in it for testing longer string operations.")
    ;
    const value = try evalModuleAndGetString(src, 0, test_allocator);
    defer test_allocator.free(value);
    try testing.expectEqualStrings("\"This is a longer string that contains about one hundred characters for testing concatenation. This is the second string that also has many characters in it for testing longer string operations.\"", value);
}

test "e_low_level_lambda - Str.contains with substring in middle" {
    const src =
        \\x = Str.contains("foobarbaz", "bar")
    ;
    const value = try evalModuleAndGetString(src, 0, test_allocator);
    defer test_allocator.free(value);
    try testing.expectEqualStrings("True", value);
}

test "e_low_level_lambda - Str.contains with non-matching strings" {
    const src =
        \\x = Str.contains("apple", "orange")
    ;
    const value = try evalModuleAndGetString(src, 0, test_allocator);
    defer test_allocator.free(value);
    try testing.expectEqualStrings("False", value);
}

test "e_low_level_lambda - Str.contains with empty needle" {
    const src =
        \\x = Str.contains("anything", "")
    ;
    const value = try evalModuleAndGetString(src, 0, test_allocator);
    defer test_allocator.free(value);
    try testing.expectEqualStrings("True", value);
}

test "e_low_level_lambda - Str.contains with substring at start" {
    const src =
        \\x = Str.contains("hello world", "hello")
    ;
    const value = try evalModuleAndGetString(src, 0, test_allocator);
    defer test_allocator.free(value);
    try testing.expectEqualStrings("True", value);
}

test "e_low_level_lambda - Str.contains with substring at end" {
    const src =
        \\x = Str.contains("hello world", "world")
    ;
    const value = try evalModuleAndGetString(src, 0, test_allocator);
    defer test_allocator.free(value);
    try testing.expectEqualStrings("True", value);
}

test "e_low_level_lambda - Str.contains with empty haystack" {
    const src =
        \\x = Str.contains("", "hello")
    ;
    const value = try evalModuleAndGetString(src, 0, test_allocator);
    defer test_allocator.free(value);
    try testing.expectEqualStrings("False", value);
}

test "e_low_level_lambda - Str.contains with identical strings" {
    const src =
        \\x = Str.contains("test", "test")
    ;
    const value = try evalModuleAndGetString(src, 0, test_allocator);
    defer test_allocator.free(value);
    try testing.expectEqualStrings("True", value);
}

test "e_low_level_lambda - Str.caseless_ascii_equals with equal strings" {
    const src =
        \\x = Str.caseless_ascii_equals("hello", "hello")
    ;
    const value = try evalModuleAndGetString(src, 0, test_allocator);
    defer test_allocator.free(value);
    try testing.expectEqualStrings("True", value);
}

test "e_low_level_lambda - Str.caseless_ascii_equals with different case" {
    const src =
        \\x = Str.caseless_ascii_equals("hello", "HELLO")
    ;
    const value = try evalModuleAndGetString(src, 0, test_allocator);
    defer test_allocator.free(value);
    try testing.expectEqualStrings("True", value);
}

test "e_low_level_lambda - Str.caseless_ascii_equals with different strings" {
    const src =
        \\x = Str.caseless_ascii_equals("hello", "world")
    ;
    const value = try evalModuleAndGetString(src, 0, test_allocator);
    defer test_allocator.free(value);
    try testing.expectEqualStrings("False", value);
}

test "e_low_level_lambda - Str.caseless_ascii_equals with empty strings" {
    const src =
        \\x = Str.caseless_ascii_equals("", "")
    ;
    const value = try evalModuleAndGetString(src, 0, test_allocator);
    defer test_allocator.free(value);
    try testing.expectEqualStrings("True", value);
}

test "e_low_level_lambda - Str.caseless_ascii_equals with empty and non-empty string" {
    const src =
        \\x = Str.caseless_ascii_equals("", "test")
    ;
    const value = try evalModuleAndGetString(src, 0, test_allocator);
    defer test_allocator.free(value);
    try testing.expectEqualStrings("False", value);
}

test "e_low_level_lambda - Str.caseless_ascii_equals with longer strings" {
    const src =
        \\x = Str.caseless_ascii_equals("This is a longer string that contains about one hundred characters for testing purposes.", "THIS IS A LONGER STRING THAT CONTAINS ABOUT ONE HUNDRED CHARACTERS FOR TESTING purposes.")
    ;
    const value = try evalModuleAndGetString(src, 0, test_allocator);
    defer test_allocator.free(value);
    try testing.expectEqualStrings("True", value);
}

test "e_low_level_lambda - Str.caseless_ascii_equals long and small strings" {
    const src =
        \\x = Str.caseless_ascii_equals("THIS IS A LONGER STRING THAT CONTAINS ABOUT ONE HUNDRED CHARACTERS FOR TESTING purposes.", "This")
    ;
    const value = try evalModuleAndGetString(src, 0, test_allocator);
    defer test_allocator.free(value);
    try testing.expectEqualStrings("False", value);
}

test "e_low_level_lambda - Str.caseless_ascii_equals small and long strings" {
    const src =
        \\x = Str.caseless_ascii_equals("This", "THIS IS A LONGER STRING THAT CONTAINS ABOUT ONE HUNDRED CHARACTERS FOR TESTING purposes.")
    ;
    const value = try evalModuleAndGetString(src, 0, test_allocator);
    defer test_allocator.free(value);
    try testing.expectEqualStrings("False", value);
}

test "e_low_level_lambda - Str.caseless_ascii_equals eq with non-ascii chars" {
    const src =
        \\x = Str.caseless_ascii_equals("COFFÉ", "coffÉ")
    ;
    const value = try evalModuleAndGetString(src, 0, test_allocator);
    defer test_allocator.free(value);
    try testing.expectEqualStrings("True", value);
}

test "e_low_level_lambda - Str.caseless_ascii_equals non-ascii casing difference" {
    const src =
        \\x = Str.caseless_ascii_equals("coffé", "coffÉ")
    ;
    const value = try evalModuleAndGetString(src, 0, test_allocator);
    defer test_allocator.free(value);
    try testing.expectEqualStrings("False", value);
}

test "e_low_level_lambda - Str.with_ascii_lowercased with mixed case" {
    const src =
        \\x = Str.with_ascii_lowercased("HeLLo")
    ;
    const value = try evalModuleAndGetString(src, 0, test_allocator);
    defer test_allocator.free(value);
    try testing.expectEqualStrings("\"hello\"", value);
}

test "e_low_level_lambda - Str.with_ascii_lowercased with already lowercase" {
    const src =
        \\x = Str.with_ascii_lowercased("hello")
    ;
    const value = try evalModuleAndGetString(src, 0, test_allocator);
    defer test_allocator.free(value);
    try testing.expectEqualStrings("\"hello\"", value);
}

test "e_low_level_lambda - Str.with_ascii_lowercased with empty string" {
    const src =
        \\x = Str.with_ascii_lowercased("")
    ;
    const value = try evalModuleAndGetString(src, 0, test_allocator);
    defer test_allocator.free(value);
    try testing.expectEqualStrings("\"\"", value);
}

test "e_low_level_lambda - Str.with_ascii_lowercased with non-ascii chars" {
    const src =
        \\x = Str.with_ascii_lowercased("COFFÉ")
    ;
    const value = try evalModuleAndGetString(src, 0, test_allocator);
    defer test_allocator.free(value);
    try testing.expectEqualStrings("\"coffÉ\"", value);
}

test "e_low_level_lambda - Str.with_ascii_uppercased with mixed case" {
    const src =
        \\x = Str.with_ascii_uppercased("HeLLo")
    ;
    const value = try evalModuleAndGetString(src, 0, test_allocator);
    defer test_allocator.free(value);
    try testing.expectEqualStrings("\"HELLO\"", value);
}

test "e_low_level_lambda - Str.with_ascii_uppercased with already uppercase" {
    const src =
        \\x = Str.with_ascii_uppercased("HELLO")
    ;
    const value = try evalModuleAndGetString(src, 0, test_allocator);
    defer test_allocator.free(value);
    try testing.expectEqualStrings("\"HELLO\"", value);
}

test "e_low_level_lambda - Str.with_ascii_uppercased with empty string" {
    const src =
        \\x = Str.with_ascii_uppercased("")
    ;
    const value = try evalModuleAndGetString(src, 0, test_allocator);
    defer test_allocator.free(value);
    try testing.expectEqualStrings("\"\"", value);
}

test "e_low_level_lambda - Str.with_ascii_uppercased with non-ascii chars" {
    const src =
        \\x = Str.with_ascii_uppercased("coffÉ")
    ;
    const value = try evalModuleAndGetString(src, 0, test_allocator);
    defer test_allocator.free(value);
    try testing.expectEqualStrings("\"COFFÉ\"", value);
}

test "e_low_level_lambda - Str.with_ascii_uppercased long text" {
    const src =
        \\x = Str.with_ascii_uppercased("coffÉ coffÉ coffÉ coffÉ coffÉ coffÉ coffÉ coffÉ coffÉ coffÉ coffÉ coffÉ coffÉ")
    ;
    const value = try evalModuleAndGetString(src, 0, test_allocator);
    defer test_allocator.free(value);
    try testing.expectEqualStrings("\"COFFÉ COFFÉ COFFÉ COFFÉ COFFÉ COFFÉ COFFÉ COFFÉ COFFÉ COFFÉ COFFÉ COFFÉ COFFÉ\"", value);
}

test "e_low_level_lambda - Str.trim with an empty string" {
    const src =
        \\x = Str.trim("")
    ;
    const value = try evalModuleAndGetString(src, 0, test_allocator);
    defer test_allocator.free(value);
    try testing.expectEqualStrings("\"\"", value);
}

test "e_low_level_lambda - Str.trim with a whitespace string" {
    const src =
        \\x = Str.trim("   ")
    ;
    const value = try evalModuleAndGetString(src, 0, test_allocator);
    defer test_allocator.free(value);
    try testing.expectEqualStrings("\"\"", value);
}

test "e_low_level_lambda - Str.trim with a non-whitespace string" {
    const src =
        \\x = Str.trim("  hello  ")
    ;
    const value = try evalModuleAndGetString(src, 0, test_allocator);
    defer test_allocator.free(value);
    try testing.expectEqualStrings("\"hello\"", value);
}

test "e_low_level_lambda - Str.trim_start with an empty string" {
    const src =
        \\x = Str.trim_start("")
    ;
    const value = try evalModuleAndGetString(src, 0, test_allocator);
    defer test_allocator.free(value);
    try testing.expectEqualStrings("\"\"", value);
}

test "e_low_level_lambda - Str.trim_start with a whitespace string" {
    const src =
        \\x = Str.trim_start("   ")
    ;
    const value = try evalModuleAndGetString(src, 0, test_allocator);
    defer test_allocator.free(value);
    try testing.expectEqualStrings("\"\"", value);
}

test "e_low_level_lambda - Str.trim_start with a non-whitespace string" {
    const src =
        \\x = Str.trim_start("  hello  ")
    ;
    const value = try evalModuleAndGetString(src, 0, test_allocator);
    defer test_allocator.free(value);
    try testing.expectEqualStrings("\"hello  \"", value);
}

test "e_low_level_lambda - Str.trim_end with an empty string" {
    const src =
        \\x = Str.trim_end("")
    ;
    const value = try evalModuleAndGetString(src, 0, test_allocator);
    defer test_allocator.free(value);
    try testing.expectEqualStrings("\"\"", value);
}

test "e_low_level_lambda - Str.trim_end with a whitespace string" {
    const src =
        \\x = Str.trim_end("   ")
    ;
    const value = try evalModuleAndGetString(src, 0, test_allocator);
    defer test_allocator.free(value);
    try testing.expectEqualStrings("\"\"", value);
}

test "e_low_level_lambda - Str.trim_end with a non-whitespace string" {
    const src =
        \\x = Str.trim_end("  hello  ")
    ;
    const value = try evalModuleAndGetString(src, 0, test_allocator);
    defer test_allocator.free(value);
    try testing.expectEqualStrings("\"  hello\"", value);
}

test "e_low_level_lambda - List.concat with two non-empty lists" {
    const src =
        \\x = List.concat([1, 2], [3, 4])
        \\len = List.len(x)
    ;

    // Get the value of the second declaration (len), which should be 4
    const len_value = try evalModuleAndGetInt(src, 1);
    try testing.expectEqual(@as(i128, 4), len_value);
}

test "e_low_level_lambda - List.concat with empty and non-empty list" {
    const src =
        \\x = List.concat([], [1, 2, 3])
        \\len = List.len(x)
    ;

    const len_value = try evalModuleAndGetInt(src, 1);
    try testing.expectEqual(@as(i128, 3), len_value);
}

test "e_low_level_lambda - List.concat with two empty lists" {
    const src =
        \\x : List(U64)
        \\x = List.concat([], [])
        \\len = List.len(x)
    ;

    const len_value = try evalModuleAndGetInt(src, 1);
    try testing.expectEqual(@as(i128, 0), len_value);
}

test "e_low_level_lambda - List.concat preserves order" {
    const src =
        \\x = List.concat([10, 20], [30, 40, 50])
        \\first = List.first(x)
    ;

    const first_value = try evalModuleAndGetString(src, 1, test_allocator);
    defer test_allocator.free(first_value);
    try testing.expectEqualStrings("Ok(10)", first_value);
}

test "e_low_level_lambda - List.concat with strings (refcounted elements)" {
    const src =
        \\x = List.concat(["hello", "world"], ["foo", "bar"])
        \\len = List.len(x)
    ;

    const len_value = try evalModuleAndGetInt(src, 1);
    try testing.expectEqual(@as(i128, 4), len_value);
}

test "e_low_level_lambda - List.concat with nested lists (refcounted elements)" {
    const src =
        \\x = List.concat([[1, 2], [3]], [[4, 5, 6]])
        \\len = List.len(x)
    ;

    const len_value = try evalModuleAndGetInt(src, 1);
    try testing.expectEqual(@as(i128, 3), len_value);
}

test "e_low_level_lambda - List.concat with empty string list" {
    const src =
        \\x = List.concat([], ["a", "b", "c"])
        \\len = List.len(x)
    ;

    const len_value = try evalModuleAndGetInt(src, 1);
    try testing.expectEqual(@as(i128, 3), len_value);
}

test "e_low_level_lambda - Dec.to_str returns string representation of decimal" {
    const src =
        \\a : Dec
        \\a = 123.45dec
        \\x = Dec.to_str(a)
    ;
    const value = try evalModuleAndGetString(src, 1, test_allocator);
    defer test_allocator.free(value);
    try testing.expectEqualStrings("\"123.45\"", value);
}

test "e_low_level_lambda - Dec.to_str with negative decimal" {
    const src =
        \\a : Dec
        \\a = -456.78dec
        \\x = Dec.to_str(a)
    ;
    const value = try evalModuleAndGetString(src, 1, test_allocator);
    defer test_allocator.free(value);
    try testing.expectEqualStrings("\"-456.78\"", value);
}

test "e_low_level_lambda - Dec.to_str with zero" {
    const src =
        \\a : Dec
        \\a = 0.0dec
        \\x = Dec.to_str(a)
    ;
    const value = try evalModuleAndGetString(src, 1, test_allocator);
    defer test_allocator.free(value);
    try testing.expectEqualStrings("\"0.0\"", value);
}

// Integer to_str tests

test "e_low_level_lambda - U8.to_str" {
    const src =
        \\a : U8
        \\a = 42u8
        \\x = U8.to_str(a)
    ;
    const value = try evalModuleAndGetString(src, 1, test_allocator);
    defer test_allocator.free(value);
    try testing.expectEqualStrings("\"42\"", value);
}

test "e_low_level_lambda - I8.to_str with negative" {
    const src =
        \\a : I8
        \\a = -42i8
        \\x = I8.to_str(a)
    ;
    const value = try evalModuleAndGetString(src, 1, test_allocator);
    defer test_allocator.free(value);
    try testing.expectEqualStrings("\"-42\"", value);
}

test "e_low_level_lambda - U16.to_str" {
    const src =
        \\a : U16
        \\a = 1000u16
        \\x = U16.to_str(a)
    ;
    const value = try evalModuleAndGetString(src, 1, test_allocator);
    defer test_allocator.free(value);
    try testing.expectEqualStrings("\"1000\"", value);
}

test "e_low_level_lambda - I16.to_str with negative" {
    const src =
        \\a : I16
        \\a = -500i16
        \\x = I16.to_str(a)
    ;
    const value = try evalModuleAndGetString(src, 1, test_allocator);
    defer test_allocator.free(value);
    try testing.expectEqualStrings("\"-500\"", value);
}

test "e_low_level_lambda - U32.to_str" {
    const src =
        \\a : U32
        \\a = 100000u32
        \\x = U32.to_str(a)
    ;
    const value = try evalModuleAndGetString(src, 1, test_allocator);
    defer test_allocator.free(value);
    try testing.expectEqualStrings("\"100000\"", value);
}

test "e_low_level_lambda - I32.to_str with negative" {
    const src =
        \\a : I32
        \\a = -12345i32
        \\x = I32.to_str(a)
    ;
    const value = try evalModuleAndGetString(src, 1, test_allocator);
    defer test_allocator.free(value);
    try testing.expectEqualStrings("\"-12345\"", value);
}

test "e_low_level_lambda - U64.to_str" {
    const src =
        \\a : U64
        \\a = 9876543210u64
        \\x = U64.to_str(a)
    ;
    const value = try evalModuleAndGetString(src, 1, test_allocator);
    defer test_allocator.free(value);
    try testing.expectEqualStrings("\"9876543210\"", value);
}

test "e_low_level_lambda - I64.to_str with negative" {
    const src =
        \\a : I64
        \\a = -9876543210i64
        \\x = I64.to_str(a)
    ;
    const value = try evalModuleAndGetString(src, 1, test_allocator);
    defer test_allocator.free(value);
    try testing.expectEqualStrings("\"-9876543210\"", value);
}

test "e_low_level_lambda - U128.to_str" {
    const src =
        \\a : U128
        \\a = 12345678901234567890u128
        \\x = U128.to_str(a)
    ;
    const value = try evalModuleAndGetString(src, 1, test_allocator);
    defer test_allocator.free(value);
    try testing.expectEqualStrings("\"12345678901234567890\"", value);
}

test "e_low_level_lambda - I128.to_str with negative" {
    const src =
        \\a : I128
        \\a = -12345678901234567890i128
        \\x = I128.to_str(a)
    ;
    const value = try evalModuleAndGetString(src, 1, test_allocator);
    defer test_allocator.free(value);
    try testing.expectEqualStrings("\"-12345678901234567890\"", value);
}

// Float to_str tests

test "e_low_level_lambda - F32.to_str" {
    const src =
        \\a : F32
        \\a = 3.14f32
        \\x = F32.to_str(a)
    ;
    const value = try evalModuleAndGetString(src, 1, test_allocator);
    defer test_allocator.free(value);
    // F32 has limited precision, so we just check it starts correctly
    try testing.expect(std.mem.startsWith(u8, value, "\"3.14"));
}

test "e_low_level_lambda - F64.to_str" {
    const src =
        \\a : F64
        \\a = 3.14159265359f64
        \\x = F64.to_str(a)
    ;
    const value = try evalModuleAndGetString(src, 1, test_allocator);
    defer test_allocator.free(value);
    // F64 has more precision than F32
    try testing.expect(std.mem.startsWith(u8, value, "\"3.141592"));
}

test "e_low_level_lambda - F32.to_str with negative" {
    const src =
        \\a : F32
        \\a = -2.5f32
        \\x = F32.to_str(a)
    ;
    const value = try evalModuleAndGetString(src, 1, test_allocator);
    defer test_allocator.free(value);
    try testing.expect(std.mem.startsWith(u8, value, "\"-2.5"));
}

test "e_low_level_lambda - F64.to_str with negative" {
    const src =
        \\a : F64
        \\a = -123.456f64
        \\x = F64.to_str(a)
    ;
    const value = try evalModuleAndGetString(src, 1, test_allocator);
    defer test_allocator.free(value);
    try testing.expect(std.mem.startsWith(u8, value, "\"-123.456"));
}

// Str.starts_with tests

test "e_low_level_lambda - Str.starts_with returns True for matching prefix" {
    const src =
        \\x = Str.starts_with("hello world", "hello")
    ;
    const value = try evalModuleAndGetString(src, 0, test_allocator);
    defer test_allocator.free(value);
    try testing.expectEqualStrings("True", value);
}

test "e_low_level_lambda - Str.starts_with returns False for non-matching prefix" {
    const src =
        \\x = Str.starts_with("hello world", "world")
    ;
    const value = try evalModuleAndGetString(src, 0, test_allocator);
    defer test_allocator.free(value);
    try testing.expectEqualStrings("False", value);
}

test "e_low_level_lambda - Str.starts_with with empty prefix" {
    const src =
        \\x = Str.starts_with("hello", "")
    ;
    const value = try evalModuleAndGetString(src, 0, test_allocator);
    defer test_allocator.free(value);
    try testing.expectEqualStrings("True", value);
}

test "e_low_level_lambda - Str.starts_with with empty string and empty prefix" {
    const src =
        \\x = Str.starts_with("", "")
    ;
    const value = try evalModuleAndGetString(src, 0, test_allocator);
    defer test_allocator.free(value);
    try testing.expectEqualStrings("True", value);
}

test "e_low_level_lambda - Str.starts_with with prefix longer than string" {
    const src =
        \\x = Str.starts_with("hi", "hello")
    ;
    const value = try evalModuleAndGetString(src, 0, test_allocator);
    defer test_allocator.free(value);
    try testing.expectEqualStrings("False", value);
}

// Str.ends_with tests

test "e_low_level_lambda - Str.ends_with returns True for matching suffix" {
    const src =
        \\x = Str.ends_with("hello world", "world")
    ;
    const value = try evalModuleAndGetString(src, 0, test_allocator);
    defer test_allocator.free(value);
    try testing.expectEqualStrings("True", value);
}

test "e_low_level_lambda - Str.ends_with returns False for non-matching suffix" {
    const src =
        \\x = Str.ends_with("hello world", "hello")
    ;
    const value = try evalModuleAndGetString(src, 0, test_allocator);
    defer test_allocator.free(value);
    try testing.expectEqualStrings("False", value);
}

test "e_low_level_lambda - Str.ends_with with empty suffix" {
    const src =
        \\x = Str.ends_with("hello", "")
    ;
    const value = try evalModuleAndGetString(src, 0, test_allocator);
    defer test_allocator.free(value);
    try testing.expectEqualStrings("True", value);
}

test "e_low_level_lambda - Str.ends_with with empty string and empty suffix" {
    const src =
        \\x = Str.ends_with("", "")
    ;
    const value = try evalModuleAndGetString(src, 0, test_allocator);
    defer test_allocator.free(value);
    try testing.expectEqualStrings("True", value);
}

test "e_low_level_lambda - Str.ends_with with suffix longer than string" {
    const src =
        \\x = Str.ends_with("hi", "hello")
    ;
    const value = try evalModuleAndGetString(src, 0, test_allocator);
    defer test_allocator.free(value);
    try testing.expectEqualStrings("False", value);
}

// Str.repeat tests

test "e_low_level_lambda - Str.repeat basic repetition" {
    const src =
        \\x = Str.repeat("ab", 3)
    ;
    const value = try evalModuleAndGetString(src, 0, test_allocator);
    defer test_allocator.free(value);
    try testing.expectEqualStrings("\"ababab\"", value);
}

test "e_low_level_lambda - Str.repeat with zero count" {
    const src =
        \\x = Str.repeat("hello", 0)
    ;
    const value = try evalModuleAndGetString(src, 0, test_allocator);
    defer test_allocator.free(value);
    try testing.expectEqualStrings("\"\"", value);
}

test "e_low_level_lambda - Str.repeat with one count" {
    const src =
        \\x = Str.repeat("hello", 1)
    ;
    const value = try evalModuleAndGetString(src, 0, test_allocator);
    defer test_allocator.free(value);
    try testing.expectEqualStrings("\"hello\"", value);
}

test "e_low_level_lambda - Str.repeat empty string" {
    const src =
        \\x = Str.repeat("", 5)
    ;
    const value = try evalModuleAndGetString(src, 0, test_allocator);
    defer test_allocator.free(value);
    try testing.expectEqualStrings("\"\"", value);
}

// Str.with_prefix tests

test "e_low_level_lambda - Str.with_prefix basic" {
    const src =
        \\x = Str.with_prefix("world", "hello ")
    ;
    const value = try evalModuleAndGetString(src, 0, test_allocator);
    defer test_allocator.free(value);
    try testing.expectEqualStrings("\"hello world\"", value);
}

test "e_low_level_lambda - Str.with_prefix empty prefix" {
    const src =
        \\x = Str.with_prefix("hello", "")
    ;
    const value = try evalModuleAndGetString(src, 0, test_allocator);
    defer test_allocator.free(value);
    try testing.expectEqualStrings("\"hello\"", value);
}

test "e_low_level_lambda - Str.with_prefix empty string" {
    const src =
        \\x = Str.with_prefix("", "prefix")
    ;
    const value = try evalModuleAndGetString(src, 0, test_allocator);
    defer test_allocator.free(value);
    try testing.expectEqualStrings("\"prefix\"", value);
}

test "e_low_level_lambda - Str.with_prefix both empty" {
    const src =
        \\x = Str.with_prefix("", "")
    ;
    const value = try evalModuleAndGetString(src, 0, test_allocator);
    defer test_allocator.free(value);
    try testing.expectEqualStrings("\"\"", value);
}

// Str.drop_prefix tests

test "e_low_level_lambda - Str.drop_prefix removes matching prefix" {
    const src =
        \\x = Str.drop_prefix("hello world", "hello ")
    ;
    const value = try evalModuleAndGetString(src, 0, test_allocator);
    defer test_allocator.free(value);
    try testing.expectEqualStrings("\"world\"", value);
}

test "e_low_level_lambda - Str.drop_prefix returns original when no match" {
    const src =
        \\x = Str.drop_prefix("hello world", "goodbye ")
    ;
    const value = try evalModuleAndGetString(src, 0, test_allocator);
    defer test_allocator.free(value);
    try testing.expectEqualStrings("\"hello world\"", value);
}

test "e_low_level_lambda - Str.drop_prefix with empty prefix" {
    const src =
        \\x = Str.drop_prefix("hello", "")
    ;
    const value = try evalModuleAndGetString(src, 0, test_allocator);
    defer test_allocator.free(value);
    try testing.expectEqualStrings("\"hello\"", value);
}

test "e_low_level_lambda - Str.drop_prefix removes entire string" {
    const src =
        \\x = Str.drop_prefix("hello", "hello")
    ;
    const value = try evalModuleAndGetString(src, 0, test_allocator);
    defer test_allocator.free(value);
    try testing.expectEqualStrings("\"\"", value);
}

test "e_low_level_lambda - Str.drop_prefix prefix longer than string" {
    const src =
        \\x = Str.drop_prefix("hi", "hello")
    ;
    const value = try evalModuleAndGetString(src, 0, test_allocator);
    defer test_allocator.free(value);
    try testing.expectEqualStrings("\"hi\"", value);
}

// Str.drop_suffix tests

test "e_low_level_lambda - Str.drop_suffix removes matching suffix" {
    const src =
        \\x = Str.drop_suffix("hello world", " world")
    ;
    const value = try evalModuleAndGetString(src, 0, test_allocator);
    defer test_allocator.free(value);
    try testing.expectEqualStrings("\"hello\"", value);
}

test "e_low_level_lambda - Str.drop_suffix returns original when no match" {
    const src =
        \\x = Str.drop_suffix("hello world", " goodbye")
    ;
    const value = try evalModuleAndGetString(src, 0, test_allocator);
    defer test_allocator.free(value);
    try testing.expectEqualStrings("\"hello world\"", value);
}

test "e_low_level_lambda - Str.drop_suffix with empty suffix" {
    const src =
        \\x = Str.drop_suffix("hello", "")
    ;
    const value = try evalModuleAndGetString(src, 0, test_allocator);
    defer test_allocator.free(value);
    try testing.expectEqualStrings("\"hello\"", value);
}

test "e_low_level_lambda - Str.drop_suffix removes entire string" {
    const src =
        \\x = Str.drop_suffix("hello", "hello")
    ;
    const value = try evalModuleAndGetString(src, 0, test_allocator);
    defer test_allocator.free(value);
    try testing.expectEqualStrings("\"\"", value);
}

test "e_low_level_lambda - Str.drop_suffix suffix longer than string" {
    const src =
        \\x = Str.drop_suffix("hi", "hello")
    ;
    const value = try evalModuleAndGetString(src, 0, test_allocator);
    defer test_allocator.free(value);
    try testing.expectEqualStrings("\"hi\"", value);
}

<<<<<<< HEAD
// U8 conversion tests

test "e_low_level_lambda - U8.to_i16 safe widening" {
    const src =
        \\a : U8
        \\a = 200u8
        \\x = U8.to_i16(a)
    ;
    const value = try evalModuleAndGetInt(src, 1);
    try testing.expectEqual(@as(i128, 200), value);
}

test "e_low_level_lambda - U8.to_i32 safe widening" {
    const src =
        \\a : U8
        \\a = 255u8
        \\x = U8.to_i32(a)
    ;
    const value = try evalModuleAndGetInt(src, 1);
    try testing.expectEqual(@as(i128, 255), value);
}

test "e_low_level_lambda - U8.to_i64 safe widening" {
    const src =
        \\a : U8
        \\a = 128u8
        \\x = U8.to_i64(a)
    ;
    const value = try evalModuleAndGetInt(src, 1);
    try testing.expectEqual(@as(i128, 128), value);
}

test "e_low_level_lambda - U8.to_i128 safe widening" {
    const src =
        \\a : U8
        \\a = 100u8
        \\x = U8.to_i128(a)
    ;
    const value = try evalModuleAndGetInt(src, 1);
    try testing.expectEqual(@as(i128, 100), value);
}

test "e_low_level_lambda - U8.to_u16 safe widening" {
    const src =
        \\a : U8
        \\a = 200u8
        \\x = U8.to_u16(a)
    ;
    const value = try evalModuleAndGetInt(src, 1);
    try testing.expectEqual(@as(i128, 200), value);
}

test "e_low_level_lambda - U8.to_u32 safe widening" {
    const src =
        \\a : U8
        \\a = 255u8
        \\x = U8.to_u32(a)
    ;
    const value = try evalModuleAndGetInt(src, 1);
    try testing.expectEqual(@as(i128, 255), value);
}

test "e_low_level_lambda - U8.to_u64 safe widening" {
    const src =
        \\a : U8
        \\a = 128u8
        \\x = U8.to_u64(a)
    ;
    const value = try evalModuleAndGetInt(src, 1);
    try testing.expectEqual(@as(i128, 128), value);
}

test "e_low_level_lambda - U8.to_u128 safe widening" {
    const src =
        \\a : U8
        \\a = 50u8
        \\x = U8.to_u128(a)
    ;
    const value = try evalModuleAndGetInt(src, 1);
    try testing.expectEqual(@as(i128, 50), value);
}

test "e_low_level_lambda - U8.to_i8_wrap in range" {
    const src =
        \\a : U8
        \\a = 100u8
        \\x = U8.to_i8_wrap(a)
    ;
    const value = try evalModuleAndGetInt(src, 1);
    try testing.expectEqual(@as(i128, 100), value);
}

test "e_low_level_lambda - U8.to_i8_wrap out of range wraps" {
    const src =
        \\a : U8
        \\a = 200u8
        \\x = U8.to_i8_wrap(a)
    ;
    const value = try evalModuleAndGetInt(src, 1);
    // 200 as u8 wraps to -56 as i8 (200 - 256 = -56)
    try testing.expectEqual(@as(i128, -56), value);
}

test "e_low_level_lambda - U8.to_i8_try in range returns Ok" {
    const src =
        \\a : U8
        \\a = 100u8
        \\x = U8.to_i8_try(a)
    ;
    const value = try evalModuleAndGetString(src, 1, test_allocator);
    defer test_allocator.free(value);
    try testing.expectEqualStrings("Ok(100)", value);
}

test "e_low_level_lambda - U8.to_i8_try out of range returns Err" {
    const src =
        \\a : U8
        \\a = 200u8
        \\x = U8.to_i8_try(a)
    ;
    const value = try evalModuleAndGetString(src, 1, test_allocator);
    defer test_allocator.free(value);
    try testing.expectEqualStrings("Err(OutOfRange)", value);
}

test "e_low_level_lambda - U8.to_f32" {
    const src =
        \\a : U8
        \\a = 42u8
        \\x = U8.to_f32(a)
    ;
    const value = try evalModuleAndGetString(src, 1, test_allocator);
    defer test_allocator.free(value);
    try testing.expect(std.mem.startsWith(u8, value, "42"));
}

test "e_low_level_lambda - U8.to_f64" {
    const src =
        \\a : U8
        \\a = 255u8
        \\x = U8.to_f64(a)
    ;
    const value = try evalModuleAndGetString(src, 1, test_allocator);
    defer test_allocator.free(value);
    try testing.expect(std.mem.startsWith(u8, value, "255"));
}

test "e_low_level_lambda - U8.to_dec" {
    const src =
        \\a : U8
        \\a = 123u8
        \\x = U8.to_dec(a)
        \\y = Dec.to_str(x)
    ;
    const value = try evalModuleAndGetString(src, 2, test_allocator);
    defer test_allocator.free(value);
    try testing.expectEqualStrings("\"123.0\"", value);
}

// I8 conversion tests

test "e_low_level_lambda - I8.to_i16 safe widening positive" {
    const src =
        \\a : I8
        \\a = 100i8
        \\x = I8.to_i16(a)
    ;
    const value = try evalModuleAndGetInt(src, 1);
    try testing.expectEqual(@as(i128, 100), value);
}

test "e_low_level_lambda - I8.to_i16 safe widening negative" {
    const src =
        \\a : I8
        \\a = -50i8
        \\x = I8.to_i16(a)
    ;
    const value = try evalModuleAndGetInt(src, 1);
    try testing.expectEqual(@as(i128, -50), value);
}

test "e_low_level_lambda - I8.to_i32 safe widening" {
    const src =
        \\a : I8
        \\a = -128i8
        \\x = I8.to_i32(a)
    ;
    const value = try evalModuleAndGetInt(src, 1);
    try testing.expectEqual(@as(i128, -128), value);
}

test "e_low_level_lambda - I8.to_i64 safe widening" {
    const src =
        \\a : I8
        \\a = 127i8
        \\x = I8.to_i64(a)
    ;
    const value = try evalModuleAndGetInt(src, 1);
    try testing.expectEqual(@as(i128, 127), value);
}

test "e_low_level_lambda - I8.to_i128 safe widening" {
    const src =
        \\a : I8
        \\a = -1i8
        \\x = I8.to_i128(a)
    ;
    const value = try evalModuleAndGetInt(src, 1);
    try testing.expectEqual(@as(i128, -1), value);
}

test "e_low_level_lambda - I8.to_u8_wrap in range" {
    const src =
        \\a : I8
        \\a = 50i8
        \\x = I8.to_u8_wrap(a)
    ;
    const value = try evalModuleAndGetInt(src, 1);
    try testing.expectEqual(@as(i128, 50), value);
}

test "e_low_level_lambda - I8.to_u8_wrap negative wraps" {
    const src =
        \\a : I8
        \\a = -1i8
        \\x = I8.to_u8_wrap(a)
    ;
    const value = try evalModuleAndGetInt(src, 1);
    // -1 as i8 wraps to 255 as u8
    try testing.expectEqual(@as(i128, 255), value);
}

test "e_low_level_lambda - I8.to_u8_try in range returns Ok" {
    const src =
        \\a : I8
        \\a = 100i8
        \\x = I8.to_u8_try(a)
    ;
    const value = try evalModuleAndGetString(src, 1, test_allocator);
    defer test_allocator.free(value);
    try testing.expectEqualStrings("Ok(100)", value);
}

test "e_low_level_lambda - I8.to_u8_try negative returns Err" {
    const src =
        \\a : I8
        \\a = -10i8
        \\x = I8.to_u8_try(a)
    ;
    const value = try evalModuleAndGetString(src, 1, test_allocator);
    defer test_allocator.free(value);
    try testing.expectEqualStrings("Err(OutOfRange)", value);
}

test "e_low_level_lambda - I8.to_u16_wrap positive" {
    const src =
        \\a : I8
        \\a = 100i8
        \\x = I8.to_u16_wrap(a)
    ;
    const value = try evalModuleAndGetInt(src, 1);
    try testing.expectEqual(@as(i128, 100), value);
}

test "e_low_level_lambda - I8.to_u16_wrap negative wraps" {
    const src =
        \\a : I8
        \\a = -1i8
        \\x = I8.to_u16_wrap(a)
    ;
    const value = try evalModuleAndGetInt(src, 1);
    // -1 as i8 sign-extends to u16 as 65535
    try testing.expectEqual(@as(i128, 65535), value);
}

test "e_low_level_lambda - I8.to_u16_try in range returns Ok" {
    const src =
        \\a : I8
        \\a = 50i8
        \\x = I8.to_u16_try(a)
    ;
    const value = try evalModuleAndGetString(src, 1, test_allocator);
    defer test_allocator.free(value);
    try testing.expectEqualStrings("Ok(50)", value);
}

test "e_low_level_lambda - I8.to_u16_try negative returns Err" {
    const src =
        \\a : I8
        \\a = -5i8
        \\x = I8.to_u16_try(a)
    ;
    const value = try evalModuleAndGetString(src, 1, test_allocator);
    defer test_allocator.free(value);
    try testing.expectEqualStrings("Err(OutOfRange)", value);
}

test "e_low_level_lambda - I8.to_u32_try negative returns Err" {
    const src =
        \\a : I8
        \\a = -100i8
        \\x = I8.to_u32_try(a)
    ;
    const value = try evalModuleAndGetString(src, 1, test_allocator);
    defer test_allocator.free(value);
    try testing.expectEqualStrings("Err(OutOfRange)", value);
}

test "e_low_level_lambda - I8.to_u64_try positive returns Ok" {
    const src =
        \\a : I8
        \\a = 127i8
        \\x = I8.to_u64_try(a)
    ;
    const value = try evalModuleAndGetString(src, 1, test_allocator);
    defer test_allocator.free(value);
    try testing.expectEqualStrings("Ok(127)", value);
}

test "e_low_level_lambda - I8.to_u128_try zero returns Ok" {
    const src =
        \\a : I8
        \\a = 0i8
        \\x = I8.to_u128_try(a)
    ;
    const value = try evalModuleAndGetString(src, 1, test_allocator);
    defer test_allocator.free(value);
    try testing.expectEqualStrings("Ok(0)", value);
}

test "e_low_level_lambda - I8.to_f32 positive" {
    const src =
        \\a : I8
        \\a = 42i8
        \\x = I8.to_f32(a)
    ;
    const value = try evalModuleAndGetString(src, 1, test_allocator);
    defer test_allocator.free(value);
    try testing.expect(std.mem.startsWith(u8, value, "42"));
}

test "e_low_level_lambda - I8.to_f64 negative" {
    const src =
        \\a : I8
        \\a = -100i8
        \\x = I8.to_f64(a)
    ;
    const value = try evalModuleAndGetString(src, 1, test_allocator);
    defer test_allocator.free(value);
    try testing.expect(std.mem.startsWith(u8, value, "-100"));
}

test "e_low_level_lambda - I8.to_dec positive" {
    const src =
        \\a : I8
        \\a = 50i8
        \\x = I8.to_dec(a)
        \\y = Dec.to_str(x)
    ;
    const value = try evalModuleAndGetString(src, 2, test_allocator);
    defer test_allocator.free(value);
    try testing.expectEqualStrings("\"50.0\"", value);
}

test "e_low_level_lambda - I8.to_dec negative" {
    const src =
        \\a : I8
        \\a = -25i8
        \\x = I8.to_dec(a)
        \\y = Dec.to_str(x)
    ;
    const value = try evalModuleAndGetString(src, 2, test_allocator);
    defer test_allocator.free(value);
    try testing.expectEqualStrings("\"-25.0\"", value);
=======
// count_utf8_bytes tests
test "e_low_level_lambda - Str.count_utf8_bytes empty string" {
    const src =
        \\x = Str.count_utf8_bytes("")
    ;
    const value = try evalModuleAndGetInt(src, 0);
    try testing.expectEqual(@as(i128, 0), value);
}

test "e_low_level_lambda - Str.count_utf8_bytes ASCII string" {
    const src =
        \\x = Str.count_utf8_bytes("hello")
    ;
    const value = try evalModuleAndGetInt(src, 0);
    try testing.expectEqual(@as(i128, 5), value);
}

test "e_low_level_lambda - Str.count_utf8_bytes multi-byte UTF-8" {
    const src =
        \\x = Str.count_utf8_bytes("é")
    ;
    const value = try evalModuleAndGetInt(src, 0);
    try testing.expectEqual(@as(i128, 2), value);
}

test "e_low_level_lambda - Str.count_utf8_bytes emoji" {
    const src =
        \\x = Str.count_utf8_bytes("🎉")
    ;
    const value = try evalModuleAndGetInt(src, 0);
    try testing.expectEqual(@as(i128, 4), value);
}

// with_capacity tests
test "e_low_level_lambda - Str.with_capacity returns empty string" {
    const src =
        \\x = Str.with_capacity(0)
    ;
    const value = try evalModuleAndGetString(src, 0, test_allocator);
    defer test_allocator.free(value);
    try testing.expectEqualStrings("\"\"", value);
}

test "e_low_level_lambda - Str.with_capacity with capacity returns empty string" {
    const src =
        \\x = Str.with_capacity(100)
    ;
    const value = try evalModuleAndGetString(src, 0, test_allocator);
    defer test_allocator.free(value);
    try testing.expectEqualStrings("\"\"", value);
}

// reserve tests
test "e_low_level_lambda - Str.reserve preserves content" {
    const src =
        \\x = Str.reserve("hello", 100)
    ;
    const value = try evalModuleAndGetString(src, 0, test_allocator);
    defer test_allocator.free(value);
    try testing.expectEqualStrings("\"hello\"", value);
}

test "e_low_level_lambda - Str.reserve empty string" {
    const src =
        \\x = Str.reserve("", 50)
    ;
    const value = try evalModuleAndGetString(src, 0, test_allocator);
    defer test_allocator.free(value);
    try testing.expectEqualStrings("\"\"", value);
}

// release_excess_capacity tests
test "e_low_level_lambda - Str.release_excess_capacity preserves content" {
    const src =
        \\x = Str.release_excess_capacity("hello")
    ;
    const value = try evalModuleAndGetString(src, 0, test_allocator);
    defer test_allocator.free(value);
    try testing.expectEqualStrings("\"hello\"", value);
}

test "e_low_level_lambda - Str.release_excess_capacity empty string" {
    const src =
        \\x = Str.release_excess_capacity("")
    ;
    const value = try evalModuleAndGetString(src, 0, test_allocator);
    defer test_allocator.free(value);
    try testing.expectEqualStrings("\"\"", value);
}

// to_utf8 tests (using List.len to verify)
test "e_low_level_lambda - Str.to_utf8 empty string" {
    const src =
        \\x = List.len(Str.to_utf8(""))
    ;
    const value = try evalModuleAndGetInt(src, 0);
    try testing.expectEqual(@as(i128, 0), value);
}

test "e_low_level_lambda - Str.to_utf8 ASCII string" {
    const src =
        \\x = List.len(Str.to_utf8("hello"))
    ;
    const value = try evalModuleAndGetInt(src, 0);
    try testing.expectEqual(@as(i128, 5), value);
}

test "e_low_level_lambda - Str.to_utf8 multi-byte UTF-8" {
    const src =
        \\x = List.len(Str.to_utf8("é"))
    ;
    const value = try evalModuleAndGetInt(src, 0);
    try testing.expectEqual(@as(i128, 2), value);
}

// from_utf8_lossy tests (roundtrip through to_utf8)
test "e_low_level_lambda - Str.from_utf8_lossy roundtrip ASCII" {
    const src =
        \\x = Str.from_utf8_lossy(Str.to_utf8("hello"))
    ;
    const value = try evalModuleAndGetString(src, 0, test_allocator);
    defer test_allocator.free(value);
    try testing.expectEqualStrings("\"hello\"", value);
}

test "e_low_level_lambda - Str.from_utf8_lossy roundtrip empty" {
    const src =
        \\x = Str.from_utf8_lossy(Str.to_utf8(""))
    ;
    const value = try evalModuleAndGetString(src, 0, test_allocator);
    defer test_allocator.free(value);
    try testing.expectEqualStrings("\"\"", value);
}

test "e_low_level_lambda - Str.from_utf8_lossy roundtrip UTF-8" {
    const src =
        \\x = Str.from_utf8_lossy(Str.to_utf8("hello 🎉 world"))
    ;
    const value = try evalModuleAndGetString(src, 0, test_allocator);
    defer test_allocator.free(value);
    try testing.expectEqualStrings("\"hello 🎉 world\"", value);
}

// split_on tests
test "e_low_level_lambda - Str.split_on basic split count" {
    const src =
        \\x = List.len(Str.split_on("hello world", " "))
    ;
    const value = try evalModuleAndGetInt(src, 0);
    try testing.expectEqual(@as(i128, 2), value);
}

test "e_low_level_lambda - Str.split_on basic split first element" {
    const src =
        \\parts = Str.split_on("hello world", " ")
        \\first = List.first(parts)
    ;
    const value = try evalModuleAndGetString(src, 1, test_allocator);
    defer test_allocator.free(value);
    try testing.expectEqualStrings("Ok(\"hello\")", value);
}

test "e_low_level_lambda - Str.split_on multiple delimiters count" {
    const src =
        \\x = List.len(Str.split_on("a,b,c,d", ","))
    ;
    const value = try evalModuleAndGetInt(src, 0);
    try testing.expectEqual(@as(i128, 4), value);
}

test "e_low_level_lambda - Str.split_on multiple delimiters first element" {
    const src =
        \\parts = Str.split_on("a,b,c,d", ",")
        \\first = List.first(parts)
    ;
    const value = try evalModuleAndGetString(src, 1, test_allocator);
    defer test_allocator.free(value);
    try testing.expectEqualStrings("Ok(\"a\")", value);
}

test "e_low_level_lambda - Str.split_on no match" {
    const src =
        \\parts = Str.split_on("hello", "x")
        \\first = List.first(parts)
    ;
    const value = try evalModuleAndGetString(src, 1, test_allocator);
    defer test_allocator.free(value);
    try testing.expectEqualStrings("Ok(\"hello\")", value);
}

test "e_low_level_lambda - Str.split_on empty string" {
    const src =
        \\x = List.len(Str.split_on("", ","))
    ;
    const value = try evalModuleAndGetInt(src, 0);
    try testing.expectEqual(@as(i128, 1), value);
}

// join_with tests
test "e_low_level_lambda - Str.join_with basic join" {
    const src =
        \\x = Str.join_with(["hello", "world"], " ")
    ;
    const value = try evalModuleAndGetString(src, 0, test_allocator);
    defer test_allocator.free(value);
    try testing.expectEqualStrings("\"hello world\"", value);
}

test "e_low_level_lambda - Str.join_with multiple elements" {
    const src =
        \\x = Str.join_with(["a", "b", "c", "d"], ",")
    ;
    const value = try evalModuleAndGetString(src, 0, test_allocator);
    defer test_allocator.free(value);
    try testing.expectEqualStrings("\"a,b,c,d\"", value);
}

test "e_low_level_lambda - Str.join_with single element" {
    const src =
        \\x = Str.join_with(["hello"], "-")
    ;
    const value = try evalModuleAndGetString(src, 0, test_allocator);
    defer test_allocator.free(value);
    try testing.expectEqualStrings("\"hello\"", value);
}

test "e_low_level_lambda - Str.join_with empty list" {
    const src =
        \\x = Str.join_with([], ",")
    ;
    const value = try evalModuleAndGetString(src, 0, test_allocator);
    defer test_allocator.free(value);
    try testing.expectEqualStrings("\"\"", value);
}

test "e_low_level_lambda - Str.join_with roundtrip with split_on" {
    const src =
        \\x = Str.join_with(Str.split_on("hello world", " "), " ")
    ;
    const value = try evalModuleAndGetString(src, 0, test_allocator);
    defer test_allocator.free(value);
    try testing.expectEqualStrings("\"hello world\"", value);
>>>>>>> f0310302
}<|MERGE_RESOLUTION|>--- conflicted
+++ resolved
@@ -1122,7 +1122,6 @@
     try testing.expectEqualStrings("\"hi\"", value);
 }
 
-<<<<<<< HEAD
 // U8 conversion tests
 
 test "e_low_level_lambda - U8.to_i16 safe widening" {
@@ -1497,7 +1496,8 @@
     const value = try evalModuleAndGetString(src, 2, test_allocator);
     defer test_allocator.free(value);
     try testing.expectEqualStrings("\"-25.0\"", value);
-=======
+}
+
 // count_utf8_bytes tests
 test "e_low_level_lambda - Str.count_utf8_bytes empty string" {
     const src =
@@ -1740,5 +1740,4 @@
     const value = try evalModuleAndGetString(src, 0, test_allocator);
     defer test_allocator.free(value);
     try testing.expectEqualStrings("\"hello world\"", value);
->>>>>>> f0310302
 }