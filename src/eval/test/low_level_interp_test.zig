--- conflicted
+++ resolved
@@ -353,33 +353,6 @@
 
     try testing.expect(len_expr == .e_num);
     try testing.expectEqual(@as(u64, 3), @as(u64, @intCast(@as(u128, @bitCast(len_expr.e_num.value.bytes)))));
-<<<<<<< HEAD
-}
-
-test "e_low_level_lambda - List.concat with large I128 values EXPOSES HACK" {
-    const src =
-        \\x = List.concat([10000000000000000000, 20000000000000000000], [30000000000000000000])
-        \\len = List.len(x)
-    ;
-
-    var result = try parseCheckAndEvalModule(src);
-    defer cleanupEvalModule(&result);
-
-    const summary = try result.evaluator.evalAll();
-
-    // Should evaluate 2 declarations with 0 crashes
-    try testing.expectEqual(@as(u32, 2), summary.evaluated);
-    try testing.expectEqual(@as(u32, 0), summary.crashed);
-
-    // Verify the length is 3
-    const defs = result.module_env.store.sliceDefs(result.module_env.all_defs);
-    const len_def = result.module_env.store.getDef(defs[1]);
-    const len_expr = result.module_env.store.getExpr(len_def.expr);
-
-    try testing.expect(len_expr == .e_num);
-    try testing.expectEqual(@as(u64, 3), @as(u64, @intCast(@as(u128, @bitCast(len_expr.e_num.value.bytes)))));
-=======
->>>>>>> b69a3c8a
 }
 
 test "e_low_level_lambda - List.concat with empty string list" {
