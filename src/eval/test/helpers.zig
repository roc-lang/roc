//! Tests for the expression evaluator
const std = @import("std");
const parse = @import("parse");
const types = @import("types");
const base = @import("base");
const can = @import("can");
const check = @import("check");
const builtins = @import("builtins");
const collections = @import("collections");
const compiled_builtins = @import("compiled_builtins");

const eval_mod = @import("../mod.zig");
const builtin_loading_mod = eval_mod.builtin_loading;
const TestEnv = @import("TestEnv.zig");
const Interpreter = eval_mod.Interpreter;
const StackValue = eval_mod.StackValue;
const BuiltinTypes = eval_mod.BuiltinTypes;
const LoadedModule = builtin_loading_mod.LoadedModule;
const deserializeBuiltinIndices = builtin_loading_mod.deserializeBuiltinIndices;
const loadCompiledModule = builtin_loading_mod.loadCompiledModule;

const Check = check.Check;
const Can = can.Can;
const CIR = can.CIR;
const ModuleEnv = can.ModuleEnv;
const test_allocator = std.testing.allocator;

const TestParseError = parse.Parser.Error || error{ TokenizeError, SyntaxError };

const TraceWriter = struct {
    buffer: [256]u8 = undefined,
    writer: std.fs.File.Writer = undefined,

    fn init() TraceWriter {
        var tw = TraceWriter{};
        tw.writer = std.fs.File.stderr().writer(&tw.buffer);
        return tw;
    }

    fn interface(self: *TraceWriter) *std.Io.Writer {
        return &self.writer.interface;
    }
};

/// Helper function to run an expression and expect a specific error.
pub fn runExpectError(src: []const u8, expected_error: anyerror, should_trace: enum { trace, no_trace }) !void {
    const resources = try parseAndCanonicalizeExpr(test_allocator, src);
    defer cleanupParseAndCanonical(test_allocator, resources);

    var test_env_instance = TestEnv.init(test_allocator);
    defer test_env_instance.deinit();

    const builtin_types = BuiltinTypes.init(resources.builtin_indices, resources.builtin_module.env, resources.builtin_module.env, resources.builtin_module.env);
    const imported_envs = [_]*const can.ModuleEnv{resources.builtin_module.env};
    var interpreter = try Interpreter.init(test_allocator, resources.module_env, builtin_types, resources.builtin_module.env, &imported_envs, &resources.checker.import_mapping);
    defer interpreter.deinit();

    const enable_trace = should_trace == .trace;
    if (enable_trace) {
        interpreter.startTrace();
    }
    defer if (enable_trace) interpreter.endTrace();

    const ops = test_env_instance.get_ops();
    _ = interpreter.evalMinimal(resources.expr_idx, ops) catch |err| {
        try std.testing.expectEqual(expected_error, err);
        return;
    };

    // If we reach here, no error was thrown.
    try std.testing.expect(false);
}

/// Helpers to setup and run an interpreter expecting an integer result.
pub fn runExpectInt(src: []const u8, expected_int: i128, should_trace: enum { trace, no_trace }) !void {
    const resources = try parseAndCanonicalizeExpr(test_allocator, src);
    defer cleanupParseAndCanonical(test_allocator, resources);

    var test_env_instance = TestEnv.init(test_allocator);
    defer test_env_instance.deinit();

    const builtin_types = BuiltinTypes.init(resources.builtin_indices, resources.builtin_module.env, resources.builtin_module.env, resources.builtin_module.env);
    const imported_envs = [_]*const can.ModuleEnv{resources.builtin_module.env};
    var interpreter = try Interpreter.init(test_allocator, resources.module_env, builtin_types, resources.builtin_module.env, &imported_envs, &resources.checker.import_mapping);
    defer interpreter.deinit();

    const enable_trace = should_trace == .trace;
    if (enable_trace) {
        interpreter.startTrace();
    }
    defer if (enable_trace) interpreter.endTrace();

    const ops = test_env_instance.get_ops();
    const result = try interpreter.evalMinimal(resources.expr_idx, ops);
    const layout_cache = &interpreter.runtime_layout_store;
    defer result.decref(layout_cache, ops);

    // Check if this is an integer or Dec
    const int_value = if (result.layout.tag == .scalar and result.layout.data.scalar.tag == .int) blk: {
        // Suffixed integer literals (e.g., 255u8, 42i32) remain as integers
        break :blk result.asI128();
    } else blk: {
        // Unsuffixed numeric literals default to Dec, so extract the integer value
        const dec_value = result.asDec();
        const RocDec = builtins.dec.RocDec;
        // Convert Dec to integer by dividing by the decimal scale factor
        break :blk @divTrunc(dec_value.num, RocDec.one_point_zero_i128);
    };
    try std.testing.expectEqual(expected_int, int_value);
}

/// Helper function to run an expression and expect a boolean result.
pub fn runExpectBool(src: []const u8, expected_bool: bool, should_trace: enum { trace, no_trace }) !void {
    const resources = try parseAndCanonicalizeExpr(test_allocator, src);
    defer cleanupParseAndCanonical(test_allocator, resources);

    var test_env_instance = TestEnv.init(test_allocator);
    defer test_env_instance.deinit();

    const builtin_types = BuiltinTypes.init(resources.builtin_indices, resources.builtin_module.env, resources.builtin_module.env, resources.builtin_module.env);
    const imported_envs = [_]*const can.ModuleEnv{resources.builtin_module.env};
    var interpreter = try Interpreter.init(test_allocator, resources.module_env, builtin_types, resources.builtin_module.env, &imported_envs, &resources.checker.import_mapping);
    defer interpreter.deinit();

    const enable_trace = should_trace == .trace;
    if (enable_trace) {
        interpreter.startTrace();
    }
    defer if (enable_trace) interpreter.endTrace();

    const ops = test_env_instance.get_ops();
    const result = try interpreter.evalMinimal(resources.expr_idx, ops);
    const layout_cache = &interpreter.runtime_layout_store;
    defer result.decref(layout_cache, ops);

    // For boolean results, read the underlying byte value
    if (result.layout.tag == .scalar and result.layout.data.scalar.tag == .int) {
        // Boolean represented as integer (discriminant)
        const int_val = result.asI128();
        const bool_val = int_val != 0;
        try std.testing.expectEqual(expected_bool, bool_val);
    } else {
        // Try reading as raw byte (for boolean tag values)
        std.debug.assert(result.ptr != null);
        const bool_ptr: *const u8 = @ptrCast(@alignCast(result.ptr.?));
        const bool_val = bool_ptr.* != 0;
        try std.testing.expectEqual(expected_bool, bool_val);
    }
}

/// Helper function to run an expression and expect an f32 result (with epsilon tolerance).
pub fn runExpectF32(src: []const u8, expected_f32: f32, should_trace: enum { trace, no_trace }) !void {
    const resources = try parseAndCanonicalizeExpr(test_allocator, src);
    defer cleanupParseAndCanonical(test_allocator, resources);

    var test_env_instance = TestEnv.init(test_allocator);
    defer test_env_instance.deinit();

    const builtin_types = BuiltinTypes.init(resources.builtin_indices, resources.builtin_module.env, resources.builtin_module.env, resources.builtin_module.env);
    const imported_envs = [_]*const can.ModuleEnv{resources.builtin_module.env};
    var interpreter = try Interpreter.init(test_allocator, resources.module_env, builtin_types, resources.builtin_module.env, &imported_envs, &resources.checker.import_mapping);
    defer interpreter.deinit();

    const enable_trace = should_trace == .trace;
    if (enable_trace) {
        interpreter.startTrace();
    }
    defer if (enable_trace) interpreter.endTrace();

    const ops = test_env_instance.get_ops();
    const result = try interpreter.evalMinimal(resources.expr_idx, ops);
    const layout_cache = &interpreter.runtime_layout_store;
    defer result.decref(layout_cache, ops);

    const actual = result.asF32();
    const epsilon: f32 = 0.0001;
    const diff = @abs(actual - expected_f32);
    if (diff > epsilon) {
        std.debug.print("Expected {d}, got {d}, diff {d}\n", .{ expected_f32, actual, diff });
        return error.TestExpectedEqual;
    }
}

/// Helper function to run an expression and expect an f64 result (with epsilon tolerance).
pub fn runExpectF64(src: []const u8, expected_f64: f64, should_trace: enum { trace, no_trace }) !void {
    const resources = try parseAndCanonicalizeExpr(test_allocator, src);
    defer cleanupParseAndCanonical(test_allocator, resources);

    var test_env_instance = TestEnv.init(test_allocator);
    defer test_env_instance.deinit();

    const builtin_types = BuiltinTypes.init(resources.builtin_indices, resources.builtin_module.env, resources.builtin_module.env, resources.builtin_module.env);
    const imported_envs = [_]*const can.ModuleEnv{resources.builtin_module.env};
    var interpreter = try Interpreter.init(test_allocator, resources.module_env, builtin_types, resources.builtin_module.env, &imported_envs, &resources.checker.import_mapping);
    defer interpreter.deinit();

    const enable_trace = should_trace == .trace;
    if (enable_trace) {
        interpreter.startTrace();
    }
    defer if (enable_trace) interpreter.endTrace();

    const ops = test_env_instance.get_ops();
    const result = try interpreter.evalMinimal(resources.expr_idx, ops);
    const layout_cache = &interpreter.runtime_layout_store;
    defer result.decref(layout_cache, ops);

    const actual = result.asF64();
    const epsilon: f64 = 0.000000001;
    const diff = @abs(actual - expected_f64);
    if (diff > epsilon) {
        std.debug.print("Expected {d}, got {d}, diff {d}\n", .{ expected_f64, actual, diff });
        return error.TestExpectedEqual;
    }
}

/// Helper function to run an expression and expect a Dec result.
/// Dec is a fixed-point decimal type stored as i128 with 18 decimal places.
/// For testing, we compare the raw i128 values directly.
pub fn runExpectDec(src: []const u8, expected_dec_num: i128, should_trace: enum { trace, no_trace }) !void {
    const resources = try parseAndCanonicalizeExpr(test_allocator, src);
    defer cleanupParseAndCanonical(test_allocator, resources);

    var test_env_instance = TestEnv.init(test_allocator);
    defer test_env_instance.deinit();

    const builtin_types = BuiltinTypes.init(resources.builtin_indices, resources.builtin_module.env, resources.builtin_module.env, resources.builtin_module.env);
    const imported_envs = [_]*const can.ModuleEnv{resources.builtin_module.env};
    var interpreter = try Interpreter.init(test_allocator, resources.module_env, builtin_types, resources.builtin_module.env, &imported_envs, &resources.checker.import_mapping);
    defer interpreter.deinit();

    const enable_trace = should_trace == .trace;
    if (enable_trace) {
        interpreter.startTrace();
    }
    defer if (enable_trace) interpreter.endTrace();

    const ops = test_env_instance.get_ops();
    const result = try interpreter.evalMinimal(resources.expr_idx, ops);
    const layout_cache = &interpreter.runtime_layout_store;
    defer result.decref(layout_cache, ops);

    const actual_dec = result.asDec();
    if (actual_dec.num != expected_dec_num) {
        std.debug.print("Expected Dec({d}), got Dec({d})\n", .{ expected_dec_num, actual_dec.num });
        return error.TestExpectedEqual;
    }
}

/// Helpers to setup and run an interpreter expecting a string result.
pub fn runExpectStr(src: []const u8, expected_str: []const u8, should_trace: enum { trace, no_trace }) !void {
    const resources = try parseAndCanonicalizeExpr(test_allocator, src);
    defer cleanupParseAndCanonical(test_allocator, resources);

    var test_env_instance = TestEnv.init(test_allocator);
    defer test_env_instance.deinit();

    const builtin_types = BuiltinTypes.init(resources.builtin_indices, resources.builtin_module.env, resources.builtin_module.env, resources.builtin_module.env);
    const imported_envs = [_]*const can.ModuleEnv{resources.builtin_module.env};
    var interpreter = try Interpreter.init(test_allocator, resources.module_env, builtin_types, resources.builtin_module.env, &imported_envs, &resources.checker.import_mapping);
    defer interpreter.deinit();

    const enable_trace = should_trace == .trace;
    if (enable_trace) {
        interpreter.startTrace();
    }
    defer if (enable_trace) interpreter.endTrace();

    const ops = test_env_instance.get_ops();
    const result = try interpreter.evalMinimal(resources.expr_idx, ops);
    const layout_cache = &interpreter.runtime_layout_store;

    try std.testing.expect(result.layout.tag == .scalar);
    try std.testing.expect(result.layout.data.scalar.tag == .str);

    const roc_str: *const builtins.str.RocStr = @ptrCast(@alignCast(result.ptr.?));
    const str_slice = roc_str.asSlice();
    try std.testing.expectEqualStrings(expected_str, str_slice);

    if (!roc_str.isSmallStr()) {
        const mutable_roc_str: *builtins.str.RocStr = @constCast(roc_str);
        mutable_roc_str.decref(ops);
    } else {
        result.decref(layout_cache, ops);
    }
}

/// A record field we expect to see in our unit test results
pub const ExpectedField = struct {
    name: []const u8,
    value: i128,
};

/// A tuple element we expect to see in our unit test results
pub const ExpectedElement = struct {
    index: u32,
    value: i128,
};

/// Helpers to setup and run an interpreter expecting a tuple result.
pub fn runExpectTuple(src: []const u8, expected_elements: []const ExpectedElement, should_trace: enum { trace, no_trace }) !void {
    const resources = try parseAndCanonicalizeExpr(test_allocator, src);
    defer cleanupParseAndCanonical(test_allocator, resources);

    var test_env_instance = TestEnv.init(test_allocator);
    defer test_env_instance.deinit();

    const builtin_types = BuiltinTypes.init(resources.builtin_indices, resources.builtin_module.env, resources.builtin_module.env, resources.builtin_module.env);
    const imported_envs = [_]*const can.ModuleEnv{resources.builtin_module.env};
    var interpreter = try Interpreter.init(test_allocator, resources.module_env, builtin_types, resources.builtin_module.env, &imported_envs, &resources.checker.import_mapping);
    defer interpreter.deinit();

    const enable_trace = should_trace == .trace;
    if (enable_trace) {
        interpreter.startTrace();
    }
    defer if (enable_trace) interpreter.endTrace();

    const ops = test_env_instance.get_ops();
    const result = try interpreter.evalMinimal(resources.expr_idx, ops);
    const layout_cache = &interpreter.runtime_layout_store;
    defer result.decref(layout_cache, ops);

    // Verify we got a tuple layout
    try std.testing.expect(result.layout.tag == .tuple);

    // Use the TupleAccessor to safely access tuple elements
    const tuple_accessor = try result.asTuple(layout_cache);

    try std.testing.expectEqual(expected_elements.len, tuple_accessor.getElementCount());

    for (expected_elements) |expected_element| {
        // Get the element at the specified index
        const element = try tuple_accessor.getElement(@intCast(expected_element.index));

        // Check if this is an integer or Dec
        try std.testing.expect(element.layout.tag == .scalar);
        const int_val = if (element.layout.data.scalar.tag == .int) blk: {
            // Suffixed integer literals remain as integers
            break :blk element.asI128();
        } else blk: {
            // Unsuffixed numeric literals default to Dec
            const dec_value = element.asDec();
            const RocDec = builtins.dec.RocDec;
            break :blk @divTrunc(dec_value.num, RocDec.one_point_zero_i128);
        };
        try std.testing.expectEqual(expected_element.value, int_val);
    }
}

/// Helpers to setup and run an interpreter expecting a record result.
pub fn runExpectRecord(src: []const u8, expected_fields: []const ExpectedField, should_trace: enum { trace, no_trace }) !void {
    const resources = try parseAndCanonicalizeExpr(test_allocator, src);
    defer cleanupParseAndCanonical(test_allocator, resources);

    var test_env_instance = TestEnv.init(test_allocator);
    defer test_env_instance.deinit();

    const builtin_types = BuiltinTypes.init(resources.builtin_indices, resources.builtin_module.env, resources.builtin_module.env, resources.builtin_module.env);
    const imported_envs = [_]*const can.ModuleEnv{resources.builtin_module.env};
    var interpreter = try Interpreter.init(test_allocator, resources.module_env, builtin_types, resources.builtin_module.env, &imported_envs, &resources.checker.import_mapping);
    defer interpreter.deinit();

    const enable_trace = should_trace == .trace;
    if (enable_trace) {
        interpreter.startTrace();
    }
    defer if (enable_trace) interpreter.endTrace();

    const ops = test_env_instance.get_ops();
    const result = try interpreter.evalMinimal(resources.expr_idx, ops);
    const layout_cache = &interpreter.runtime_layout_store;
    defer result.decref(layout_cache, ops);

    // Verify we got a record layout
    try std.testing.expect(result.layout.tag == .record);

    const record_data = layout_cache.getRecordData(result.layout.data.record.idx);
    const sorted_fields = layout_cache.record_fields.sliceRange(record_data.getFields());

    try std.testing.expectEqual(expected_fields.len, sorted_fields.len);

    for (expected_fields) |expected_field| {
        var found = false;
        var i: u32 = 0;
        while (i < sorted_fields.len) : (i += 1) {
            const sorted_field = sorted_fields.get(i);
            const field_name = resources.module_env.getIdent(sorted_field.name);
            if (std.mem.eql(u8, field_name, expected_field.name)) {
                found = true;
                const field_layout = layout_cache.getLayout(sorted_field.layout);
                try std.testing.expect(field_layout.tag == .scalar);

                const offset = layout_cache.getRecordFieldOffset(result.layout.data.record.idx, i);
                const field_ptr = @as([*]u8, @ptrCast(result.ptr.?)) + offset;
                const field_value = StackValue{
                    .layout = field_layout,
                    .ptr = field_ptr,
                    .is_initialized = true,
                };
                // Check if this is an integer or Dec
                const int_val = if (field_layout.data.scalar.tag == .int) blk: {
                    // Suffixed integer literals remain as integers
                    break :blk field_value.asI128();
                } else blk: {
                    // Unsuffixed numeric literals default to Dec
                    const dec_value = field_value.asDec();
                    const RocDec = builtins.dec.RocDec;
                    break :blk @divTrunc(dec_value.num, RocDec.one_point_zero_i128);
                };
                try std.testing.expectEqual(expected_field.value, int_val);
                break;
            }
        }
        try std.testing.expect(found);
    }
}

/// Parse and canonicalize an expression.
/// Rewrite deferred numeric literals to match their inferred types
/// This is similar to what ComptimeEvaluator does but for test expressions
<<<<<<< HEAD
fn rewriteDeferredNumericLiterals(env: *ModuleEnv, types_store: *types.Store) !void {
    const literals = env.deferred_numeric_literals.items();
=======
fn rewriteDeferredNumericLiterals(env: *ModuleEnv, types_store: *types.Store, import_mapping: *const types.import_mapping.ImportMapping) !void {
    const literals = env.deferred_numeric_literals.items.items;
>>>>>>> c442c8a0

    for (literals) |literal| {
        // Resolve the type variable to get the concrete type
        const resolved = types_store.resolveVar(literal.type_var);
        const content = resolved.desc.content;

        // Extract the nominal type if this is a structure
        const nominal_type = switch (content) {
            .structure => |flat_type| switch (flat_type) {
                .nominal_type => |nom| nom,
                else => continue, // Not a nominal type
            },
            else => continue, // Not a structure
        };

        // Use import mapping to get the user-facing display name (e.g., "I64" from "Builtin.Num.I64")
        const short_type_name = types.import_mapping.getDisplayName(
            import_mapping,
            env.common.getIdentStore(),
            nominal_type.ident.ident_idx,
        );

        const num_lit_info = literal.constraint.num_literal orelse continue;

        // Rewrite the expression
        try rewriteNumericLiteralExpr(env, literal.expr_idx, short_type_name, num_lit_info);
    }
}

/// Rewrite a single numeric literal expression to match its inferred type
fn rewriteNumericLiteralExpr(
    env: *ModuleEnv,
    expr_idx: CIR.Expr.Idx,
    type_name: []const u8,
    num_lit_info: types.NumeralInfo,
) !void {
    const current_expr = env.store.getExpr(expr_idx);

    // Extract the f64 value from the current expression
    const f64_value: f64 = switch (current_expr) {
        .e_dec => |dec| blk: {
            // Dec is stored as i128 scaled by 10^18
            const scaled = @as(f64, @floatFromInt(dec.value.num));
            break :blk scaled / 1e18;
        },
        .e_dec_small => |small| blk: {
            // Small dec has numerator and denominator_power_of_ten
            const numerator = @as(f64, @floatFromInt(small.value.numerator));
            const power: u8 = small.value.denominator_power_of_ten;
            var divisor: f64 = 1.0;
            var i: u8 = 0;
            while (i < power) : (i += 1) {
                divisor *= 10.0;
            }
            break :blk numerator / divisor;
        },
        else => return, // Not a dec literal - nothing to rewrite
    };

    // Determine the target expression type based on type_name
    if (std.mem.eql(u8, type_name, "F32")) {
        // Rewrite to e_frac_f32
        const f32_value: f32 = @floatCast(f64_value);
        const node_idx: CIR.Node.Idx = @enumFromInt(@intFromEnum(expr_idx));
        env.store.nodes.set(node_idx, .{
            .tag = .expr_frac_f32,
            .data_1 = @bitCast(f32_value),
            .data_2 = 1, // has_suffix = true
            .data_3 = 0,
        });
    } else if (std.mem.eql(u8, type_name, "F64")) {
        // Rewrite to e_frac_f64
        const node_idx: CIR.Node.Idx = @enumFromInt(@intFromEnum(expr_idx));
        const f64_bits: u64 = @bitCast(f64_value);
        const low: u32 = @truncate(f64_bits);
        const high: u32 = @truncate(f64_bits >> 32);
        env.store.nodes.set(node_idx, .{
            .tag = .expr_frac_f64,
            .data_1 = low,
            .data_2 = high,
            .data_3 = 1, // has_suffix = true
        });
    } else if (!num_lit_info.is_fractional) {
        // Integer type - rewrite to e_num
        const num_kind: CIR.NumKind = blk: {
            if (std.mem.eql(u8, type_name, "I8")) break :blk .i8;
            if (std.mem.eql(u8, type_name, "U8")) break :blk .u8;
            if (std.mem.eql(u8, type_name, "I16")) break :blk .i16;
            if (std.mem.eql(u8, type_name, "U16")) break :blk .u16;
            if (std.mem.eql(u8, type_name, "I32")) break :blk .i32;
            if (std.mem.eql(u8, type_name, "U32")) break :blk .u32;
            if (std.mem.eql(u8, type_name, "I64")) break :blk .i64;
            if (std.mem.eql(u8, type_name, "U64")) break :blk .u64;
            if (std.mem.eql(u8, type_name, "I128")) break :blk .i128;
            if (std.mem.eql(u8, type_name, "U128")) break :blk .u128;
            break :blk .int_unbound;
        };

        const int_value = CIR.IntValue{
            .bytes = num_lit_info.bytes,
            .kind = if (num_lit_info.is_u128) .u128 else .i128,
        };
        try env.store.replaceExprWithNum(expr_idx, int_value, num_kind);
    }
    // For Dec type, keep the original e_dec/e_dec_small expression
}

/// Parses and canonicalizes a Roc expression for testing, returning all necessary context.
pub fn parseAndCanonicalizeExpr(allocator: std.mem.Allocator, source: []const u8) TestParseError!struct {
    module_env: *ModuleEnv,
    parse_ast: *parse.AST,
    can: *Can,
    checker: *Check,
    expr_idx: CIR.Expr.Idx,
    bool_stmt: CIR.Statement.Idx,
    builtin_module: LoadedModule,
    builtin_indices: CIR.BuiltinIndices,
    builtin_types: BuiltinTypes,
} {
    // Load Builtin module once - Bool, Try, and Str are all types within this module
    const builtin_indices = try deserializeBuiltinIndices(allocator, compiled_builtins.builtin_indices_bin);
    var builtin_module = try loadCompiledModule(allocator, compiled_builtins.builtin_bin, "Builtin", compiled_builtins.builtin_source);
    errdefer builtin_module.deinit();

    // Initialize the ModuleEnv
    const module_env = try allocator.create(ModuleEnv);
    module_env.* = try ModuleEnv.init(allocator, source);

    module_env.common.source = source;
    try module_env.common.calcLineStarts(module_env.gpa);

    // Parse the source code as an expression (following REPL pattern)
    const parse_ast = try allocator.create(parse.AST);
    parse_ast.* = try parse.parseExpr(&module_env.common, module_env.gpa);

    // Check for parse errors in test code
    // NOTE: This is TEST-ONLY behavior! In production, the parser continues and collects
    // diagnostics to provide better error messages. But for tests, we want to fail early
    // on syntax errors to catch issues like semicolons that shouldn't be in Roc code.
    if (parse_ast.tokenize_diagnostics.items.len > 0) {
        // Found tokenization errors in test code
        return error.TokenizeError;
    }

    if (parse_ast.parse_diagnostics.items.len > 0) {
        // Found parse errors in test code
        return error.SyntaxError;
    }

    // Empty scratch space (required before canonicalization)
    parse_ast.store.emptyScratch();

    // Initialize CIR fields in ModuleEnv
    try module_env.initCIRFields(allocator, "test");

    // Register Builtin as import so Bool, Try, and Str are available
    _ = try module_env.imports.getOrPut(allocator, &module_env.common.strings, "Builtin");

    // Get Bool, Try, and Str statement indices from Builtin module
    const bool_stmt_in_bool_module = builtin_indices.bool_type;
    const try_stmt_in_result_module = builtin_indices.try_type;
    const str_stmt_in_builtin_module = builtin_indices.str_type;

    const common_idents: Check.CommonIdents = .{
        .module_name = try module_env.insertIdent(base.Ident.for_text("test")),
        .list = try module_env.insertIdent(base.Ident.for_text("List")),
        .box = try module_env.insertIdent(base.Ident.for_text("Box")),
        .@"try" = try module_env.insertIdent(base.Ident.for_text("Try")),
        .bool_stmt = bool_stmt_in_bool_module,
        .try_stmt = try_stmt_in_result_module,
        .str_stmt = str_stmt_in_builtin_module,
        .builtin_module = builtin_module.env,
        .builtin_indices = builtin_indices,
    };

    // Create module_envs map for canonicalization (enables qualified calls)
    var module_envs_map = std.AutoHashMap(base.Ident.Idx, Can.AutoImportedType).init(allocator);
    defer module_envs_map.deinit();
    const bool_ident = try module_env.insertIdent(base.Ident.for_text("Bool"));
    const result_ident = try module_env.insertIdent(base.Ident.for_text("Try"));
    const str_ident = try module_env.insertIdent(base.Ident.for_text("Str"));
    const list_ident = try module_env.insertIdent(base.Ident.for_text("List"));
    const dict_ident = try module_env.insertIdent(base.Ident.for_text("Dict"));
    const set_ident = try module_env.insertIdent(base.Ident.for_text("Set"));
    const dec_ident = try module_env.insertIdent(base.Ident.for_text("Dec"));
    try module_envs_map.put(bool_ident, .{
        .env = builtin_module.env,
        .statement_idx = builtin_indices.bool_type,
    });
    try module_envs_map.put(result_ident, .{
        .env = builtin_module.env,
        .statement_idx = builtin_indices.try_type,
    });
    // Str does NOT get a statement_idx because it's transformed to a primitive type
    // (see transformStrNominalToPrimitive in builtin_compiler)
    try module_envs_map.put(str_ident, .{
        .env = builtin_module.env,
    });
    try module_envs_map.put(list_ident, .{
        .env = builtin_module.env,
        .statement_idx = builtin_indices.list_type,
    });
    try module_envs_map.put(dict_ident, .{
        .env = builtin_module.env,
        .statement_idx = builtin_indices.dict_type,
    });
    try module_envs_map.put(set_ident, .{
        .env = builtin_module.env,
        .statement_idx = builtin_indices.set_type,
    });
    try module_envs_map.put(dec_ident, .{
        .env = builtin_module.env,
        .statement_idx = builtin_indices.dec_type,
    });

    // Create czer with module_envs_map for qualified name resolution (following REPL pattern)
    const czer = try allocator.create(Can);
    czer.* = try Can.init(module_env, parse_ast, &module_envs_map);

    // NOTE: Qualified tags like Bool.True and Bool.False do not currently work in test expressions
    // because the canonicalizer doesn't support cross-module type references.
    // See QUALIFIED_TAGS.md for details on what needs to be implemented.
    //
    // For now, tests should use unqualified tags (True, False) which work via unqualified_nominal_tags map.

    // Canonicalize the expression (following REPL pattern)
    const expr_idx: parse.AST.Expr.Idx = @enumFromInt(parse_ast.root_node_idx);
    const canonical_expr = try czer.canonicalizeExpr(expr_idx) orelse {
        // If canonicalization fails, create a runtime error
        const diagnostic_idx = try module_env.store.addDiagnostic(.{ .not_implemented = .{
            .feature = try module_env.insertString("canonicalization failed"),
            .region = base.Region.zero(),
        } });
        const checker = try allocator.create(Check);
        // Pass Bool and Try as imported modules
        const imported_envs = [_]*const ModuleEnv{builtin_module.env};
        // Resolve imports - map each import to its index in imported_envs
        module_env.imports.resolveImports(module_env, &imported_envs);
        checker.* = try Check.init(allocator, &module_env.types, module_env, &imported_envs, &module_envs_map, &module_env.store.regions, common_idents);
        const builtin_types = BuiltinTypes.init(builtin_indices, builtin_module.env, builtin_module.env, builtin_module.env);
        return .{
            .module_env = module_env,
            .parse_ast = parse_ast,
            .can = czer,
            .checker = checker,
            .expr_idx = try module_env.store.addExpr(.{ .e_runtime_error = .{
                .diagnostic = diagnostic_idx,
            } }, base.Region.zero()),
            .bool_stmt = bool_stmt_in_bool_module,
            .builtin_module = builtin_module,
            .builtin_indices = builtin_indices,
            .builtin_types = builtin_types,
        };
    };
    const canonical_expr_idx = canonical_expr.get_idx();

    // Create type checker - pass Builtin as imported module
    const imported_envs = [_]*const ModuleEnv{builtin_module.env};

    // Resolve imports - map each import to its index in imported_envs
    module_env.imports.resolveImports(module_env, &imported_envs);

    const checker = try allocator.create(Check);
    checker.* = try Check.init(allocator, &module_env.types, module_env, &imported_envs, &module_envs_map, &module_env.store.regions, common_idents);

    // Type check the expression
    _ = try checker.checkExprRepl(canonical_expr_idx);

    // Rewrite deferred numeric literals to match their inferred types
    try rewriteDeferredNumericLiterals(module_env, &module_env.types, &checker.import_mapping);

    const builtin_types = BuiltinTypes.init(builtin_indices, builtin_module.env, builtin_module.env, builtin_module.env);
    return .{
        .module_env = module_env,
        .parse_ast = parse_ast,
        .can = czer,
        .checker = checker,
        .expr_idx = canonical_expr_idx,
        .bool_stmt = bool_stmt_in_bool_module,
        .builtin_module = builtin_module,
        .builtin_indices = builtin_indices,
        .builtin_types = builtin_types,
    };
}

/// Cleanup resources allocated by parseAndCanonicalizeExpr.
pub fn cleanupParseAndCanonical(allocator: std.mem.Allocator, resources: anytype) void {
    // Cast away const since deinit() needs mutable access
    var builtin_module_copy = resources.builtin_module;
    builtin_module_copy.deinit();
    resources.checker.deinit();
    resources.can.deinit();
    resources.parse_ast.deinit(allocator);
    // module_env.source is not owned by module_env - don't free it
    resources.module_env.deinit();
    allocator.destroy(resources.checker);
    allocator.destroy(resources.can);
    allocator.destroy(resources.parse_ast);
    allocator.destroy(resources.module_env);
}

test "eval runtime error - returns crash error" {
    try runExpectError("{ crash \"test feature\" 0 }", error.Crash, .no_trace);
}

test "eval tag - already primitive" {
    const resources = try parseAndCanonicalizeExpr(test_allocator, "True");
    defer cleanupParseAndCanonical(test_allocator, resources);

    var test_env_instance = TestEnv.init(test_allocator);
    defer test_env_instance.deinit();

    const builtin_types = BuiltinTypes.init(resources.builtin_indices, resources.builtin_module.env, resources.builtin_module.env, resources.builtin_module.env);
    const imported_envs = [_]*const can.ModuleEnv{resources.builtin_module.env};
    var interpreter = try Interpreter.init(test_allocator, resources.module_env, builtin_types, resources.builtin_module.env, &imported_envs, &resources.checker.import_mapping);
    defer interpreter.deinit();

    const ops = test_env_instance.get_ops();
    const result = try interpreter.evalMinimal(resources.expr_idx, ops);
    const layout_cache = &interpreter.runtime_layout_store;
    defer result.decref(layout_cache, ops);

    try std.testing.expect(result.layout.tag == .scalar);
    try std.testing.expect(result.ptr != null);
}

test "interpreter reuse across multiple evaluations" {
    const cases = [_]struct {
        src: []const u8,
        expected: i128,
    }{
        .{ .src = "42", .expected = 42 },
        .{ .src = "100 + 200", .expected = 300 },
        .{ .src = "if True 1 else 2", .expected = 1 },
    };

    for (cases) |case| {
        const resources = try parseAndCanonicalizeExpr(test_allocator, case.src);
        defer cleanupParseAndCanonical(test_allocator, resources);

        var test_env_instance = TestEnv.init(test_allocator);
        defer test_env_instance.deinit();

        var interpreter = try Interpreter.init(test_allocator, resources.module_env, resources.builtin_types, resources.builtin_module.env, &[_]*const can.ModuleEnv{}, &resources.checker.import_mapping);
        defer interpreter.deinit();

        const ops = test_env_instance.get_ops();

        var iteration: usize = 0;
        while (iteration < 2) : (iteration += 1) {
            const result = try interpreter.evalMinimal(resources.expr_idx, ops);
            const layout_cache = &interpreter.runtime_layout_store;
            defer result.decref(layout_cache, ops);

            try std.testing.expect(result.layout.tag == .scalar);

            // With numeric literal constraints, integer literals may default to Dec instead of Int
            // Accept either int or Dec (frac) layout
            const actual_value: i128 = switch (result.layout.data.scalar.tag) {
                .int => result.asI128(),
                .frac => blk: {
                    try std.testing.expect(result.layout.data.scalar.data.frac == .dec);
                    const dec_value = result.asDec();
                    // Dec stores values scaled by 10^18, divide to get the integer part
                    break :blk @divTrunc(dec_value.num, builtins.dec.RocDec.one_point_zero_i128);
                },
                else => unreachable,
            };

            try std.testing.expectEqual(case.expected, actual_value);
        }

        try std.testing.expectEqual(@as(usize, 0), interpreter.bindings.items.len);
    }
}<|MERGE_RESOLUTION|>--- conflicted
+++ resolved
@@ -419,13 +419,9 @@
 /// Parse and canonicalize an expression.
 /// Rewrite deferred numeric literals to match their inferred types
 /// This is similar to what ComptimeEvaluator does but for test expressions
-<<<<<<< HEAD
-fn rewriteDeferredNumericLiterals(env: *ModuleEnv, types_store: *types.Store) !void {
+fn rewriteDeferredNumericLiterals(env: *ModuleEnv, types_store: *types.Store, import_mapping: *const types.import_mapping.ImportMapping) !void {
+    _ = import_mapping;
     const literals = env.deferred_numeric_literals.items();
-=======
-fn rewriteDeferredNumericLiterals(env: *ModuleEnv, types_store: *types.Store, import_mapping: *const types.import_mapping.ImportMapping) !void {
-    const literals = env.deferred_numeric_literals.items.items;
->>>>>>> c442c8a0
 
     for (literals) |literal| {
         // Resolve the type variable to get the concrete type
