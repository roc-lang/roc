//! Tests for the expression evaluator
const std = @import("std");
const parse = @import("parse");
const types = @import("types");
const base = @import("base");
const can = @import("can");
const check = @import("check");
const builtins = @import("builtins");
const collections = @import("collections");
const compiled_builtins = @import("compiled_builtins");

const helpers = @import("helpers.zig");
const builtin_loading = @import("../builtin_loading.zig");
const TestEnv = @import("TestEnv.zig");
const Interpreter = @import("../interpreter.zig").Interpreter;
const BuiltinTypes = @import("../builtins.zig").BuiltinTypes;

const Can = can.Can;
const Check = check.Check;
const ModuleEnv = can.ModuleEnv;
const CompactWriter = collections.CompactWriter;
const testing = std.testing;
const test_allocator = testing.allocator;

const runExpectI64 = helpers.runExpectI64;
const runExpectIntDec = helpers.runExpectIntDec;
const runExpectBool = helpers.runExpectBool;
const runExpectError = helpers.runExpectError;
const runExpectStr = helpers.runExpectStr;
const runExpectRecord = helpers.runExpectRecord;
const runExpectListI64 = helpers.runExpectListI64;
const runExpectListZst = helpers.runExpectListZst;
const ExpectedField = helpers.ExpectedField;

const TraceWriterState = struct {
    buffer: [256]u8 = undefined,
    writer: std.fs.File.Writer = undefined,

    fn init() TraceWriterState {
        var state = TraceWriterState{};
        state.writer = std.fs.File.stderr().writer(&state.buffer);
        return state;
    }
};

test "eval simple number" {
    try runExpectI64("1", 1, .no_trace);
    try runExpectI64("42", 42, .no_trace);
    try runExpectI64("-1234", -1234, .no_trace);
}

test "if-else" {
    try runExpectI64("if (1 == 1) 42 else 99", 42, .no_trace);
    try runExpectI64("if (1 == 2) 42 else 99", 99, .no_trace);
    try runExpectI64("if (5 > 3) 100 else 200", 100, .no_trace);
    try runExpectI64("if (3 > 5) 100 else 200", 200, .no_trace);
}

test "nested if-else" {
    try runExpectI64("if (1 == 1) (if (2 == 2) 100 else 200) else 300", 100, .no_trace);
    try runExpectI64("if (1 == 1) (if (2 == 3) 100 else 200) else 300", 200, .no_trace);
    try runExpectI64("if (1 == 2) (if (2 == 2) 100 else 200) else 300", 300, .no_trace);
}

test "eval single element record" {
    try runExpectI64("{x: 42}.x", 42, .no_trace);
    try runExpectI64("{foo: 100}.foo", 100, .no_trace);
    try runExpectI64("{bar: 1 + 2}.bar", 3, .no_trace);
}

test "eval multi-field record" {
    try runExpectI64("{x: 10, y: 20}.x", 10, .no_trace);
    try runExpectI64("{x: 10, y: 20}.y", 20, .no_trace);
    try runExpectI64("{a: 1, b: 2, c: 3}.a", 1, .no_trace);
    try runExpectI64("{a: 1, b: 2, c: 3}.b", 2, .no_trace);
    try runExpectI64("{a: 1, b: 2, c: 3}.c", 3, .no_trace);
}

test "nested record access" {
    try runExpectI64("{outer: {inner: 42}}.outer.inner", 42, .no_trace);
    try runExpectI64("{a: {b: {c: 100}}}.a.b.c", 100, .no_trace);
}

test "record field order independence" {
    try runExpectI64("{x: 1, y: 2}.x + {y: 2, x: 1}.x", 2, .no_trace);
    try runExpectI64("{a: 10, b: 20, c: 30}.b", 20, .no_trace);
    try runExpectI64("{c: 30, a: 10, b: 20}.b", 20, .no_trace);
}

test "arithmetic binops" {
    try runExpectI64("1 + 2", 3, .no_trace);
    try runExpectI64("5 - 3", 2, .no_trace);
    try runExpectI64("4 * 5", 20, .no_trace);
    try runExpectI64("10 // 2", 5, .no_trace);
    try runExpectI64("7 % 3", 1, .no_trace);
}

test "comparison binops" {
    try runExpectI64("if 1 < 2 100 else 200", 100, .no_trace);
    try runExpectI64("if 2 < 1 100 else 200", 200, .no_trace);
    try runExpectI64("if 5 > 3 100 else 200", 100, .no_trace);
    try runExpectI64("if 3 > 5 100 else 200", 200, .no_trace);
    try runExpectI64("if 10 <= 10 100 else 200", 100, .no_trace);
    try runExpectI64("if 10 <= 9 100 else 200", 200, .no_trace);
    try runExpectI64("if 10 >= 10 100 else 200", 100, .no_trace);
    try runExpectI64("if 9 >= 10 100 else 200", 200, .no_trace);
    try runExpectI64("if 5 == 5 100 else 200", 100, .no_trace);
    try runExpectI64("if 5 == 6 100 else 200", 200, .no_trace);
    try runExpectI64("if 5 != 6 100 else 200", 100, .no_trace);
    try runExpectI64("if 5 != 5 100 else 200", 200, .no_trace);
}

test "unary minus" {
    try runExpectI64("-5", -5, .no_trace);
    try runExpectI64("-(-10)", 10, .no_trace);
    try runExpectI64("-(3 + 4)", -7, .no_trace);
    try runExpectI64("-0", 0, .no_trace);
}

test "parentheses and precedence" {
    try runExpectI64("2 + 3 * 4", 14, .no_trace);
    try runExpectI64("(2 + 3) * 4", 20, .no_trace);
    try runExpectI64("100 - 20 - 10", 70, .no_trace);
    try runExpectI64("100 - (20 - 10)", 90, .no_trace);
}

test "operator associativity - addition" {
    // Left associative: a + b + c should parse as (a + b) + c
    try runExpectI64("100 + 20 + 10", 130, .no_trace); // (100 + 20) + 10 = 130
    try runExpectI64("100 + (20 + 10)", 130, .no_trace); // Same result, but explicitly grouped

    // More complex case
    try runExpectI64("10 + 20 + 30 + 40", 100, .no_trace); // ((10 + 20) + 30) + 40 = 100
}

test "operator associativity - subtraction" {
    // Left associative: a - b - c should parse as (a - b) - c
    try runExpectI64("100 - 20 - 10", 70, .no_trace); // (100 - 20) - 10 = 70
    try runExpectI64("100 - (20 - 10)", 90, .no_trace); // Different result with explicit grouping

    // More complex case showing the difference
    try runExpectI64("100 - 50 - 25 - 5", 20, .no_trace); // ((100 - 50) - 25) - 5 = 20
    try runExpectI64("100 - (50 - (25 - 5))", 70, .no_trace); // Right associative would give 70
}

test "operator associativity - mixed addition and subtraction" {
    // Regression test: + and - should have equal precedence and be left-associative
    // Previously + had higher precedence than -, causing 1 - 2 + 3 to parse as 1 - (2 + 3) = -4
    try runExpectI64("1 - 2 + 3", 2, .no_trace); // (1 - 2) + 3 = 2, NOT 1 - (2 + 3) = -4
    try runExpectI64("5 + 3 - 2", 6, .no_trace); // (5 + 3) - 2 = 6
    try runExpectI64("10 - 5 + 3 - 2", 6, .no_trace); // ((10 - 5) + 3) - 2 = 6
    try runExpectI64("1 + 2 - 3 + 4 - 5", -1, .no_trace); // (((1 + 2) - 3) + 4) - 5 = -1
}

test "operator associativity - multiplication" {
    // Left associative: a * b * c should parse as (a * b) * c
    try runExpectI64("2 * 3 * 4", 24, .no_trace); // (2 * 3) * 4 = 24
    try runExpectI64("2 * (3 * 4)", 24, .no_trace); // Same result for multiplication

    // Chain of multiplications
    try runExpectI64("2 * 3 * 4 * 5", 120, .no_trace); // ((2 * 3) * 4) * 5 = 120
}

test "operator associativity - division" {
    // Left associative: a / b / c should parse as (a / b) / c
    // Note: Using integer division (//) for predictable integer results
    try runExpectI64("100 // 20 // 2", 2, .no_trace); // (100 // 20) // 2 = 5 // 2 = 2
    try runExpectI64("100 // (20 // 2)", 10, .no_trace); // Different result: 100 // 10 = 10

    // More complex case showing the difference
    // Using small numbers to avoid Dec overflow with multiple divisions
    try runExpectI64("80 // 8 // 2", 5, .no_trace); // ((80 // 8) // 2) = (10 // 2) = 5
    try runExpectI64("80 // (8 // 2)", 20, .no_trace); // 80 // 4 = 20
}

test "operator associativity - modulo" {
    // Left associative: a % b % c should parse as (a % b) % c
    try runExpectI64("100 % 30 % 7", 3, .no_trace); // (100 % 30) % 7 = 10 % 7 = 3
    try runExpectI64("100 % (30 % 7)", 0, .no_trace); // Different result: 100 % 2 = 0

    // Another example
    try runExpectI64("50 % 20 % 6", 4, .no_trace); // (50 % 20) % 6 = 10 % 6 = 4
    try runExpectI64("50 % (20 % 6)", 0, .no_trace); // Right associative: 50 % 2 = 0
}

test "operator associativity - mixed precedence" {
    // Verify that precedence still works correctly with fixed associativity
    try runExpectI64("2 + 3 * 4", 14, .no_trace); // 2 + (3 * 4) = 14
    try runExpectI64("2 * 3 + 4", 10, .no_trace); // (2 * 3) + 4 = 10

    // More complex mixed operations
    try runExpectI64("10 - 2 * 3", 4, .no_trace); // 10 - (2 * 3) = 4
    try runExpectI64("100 // 5 + 10", 30, .no_trace); // (100 // 5) + 10 = 30
    try runExpectI64("100 // 5 % 3", 2, .no_trace); // (100 // 5) % 3 = 20 % 3 = 2
}

test "operator associativity - edge cases" {
    // Very long chains to ensure associativity is consistent
    try runExpectI64("1000 - 100 - 50 - 25 - 10 - 5", 810, .no_trace);
    // ((((1000 - 100) - 50) - 25) - 10) - 5 = 810

    // Complex nested expressions
    try runExpectI64("(100 - 50) - (30 - 10)", 30, .no_trace); // 50 - 20 = 30
    try runExpectI64("100 - (50 - 30) - 10", 70, .no_trace); // 100 - 20 - 10 = 70

    // Division chains that would overflow if right-associative
    // Using very small numbers to avoid Dec overflow with chained divisions
    try runExpectI64("80 // 4 // 2", 10, .no_trace);
    // (((80 // 4) // 2) = (20 // 2) = 10

    // Modulo chains
    try runExpectI64("1000 % 300 % 40 % 7", 6, .no_trace);
    // ((1000 % 300) % 40) % 7 = (100 % 40) % 7 = 20 % 7 = 6
}

test "comparison operators - non-associative" {
    // Comparison operators should be non-associative
    // These should work with parentheses
    try runExpectBool("(5 > 3)", true, .no_trace); // true
    try runExpectBool("(10 < 20)", true, .no_trace); // true
    try runExpectBool("(5 >= 5)", true, .no_trace); // true
    try runExpectBool("(10 <= 9)", false, .no_trace); // false

    // But chaining without parentheses should fail to parse
    // We can't test parse errors in eval tests, so we just verify the operators work
}

test "operator associativity - documentation" {
    // This test documents the expected associativity behavior after fixes

    // LEFT ASSOCIATIVE (most arithmetic operators)
    // a op b op c = (a op b) op c
    try runExpectI64("8 - 4 - 2", 2, .no_trace); // (8-4)-2 = 2, NOT 8-(4-2) = 6
    try runExpectI64("16 // 4 // 2", 2, .no_trace); // (16//4)//2 = 2, NOT 16//(4//2) = 8

    // NON-ASSOCIATIVE (comparison operators)
    // Can't chain without parentheses
    try runExpectBool("(5 > 3) and (3 > 1)", true, .no_trace); // Must use parentheses

    // RIGHT ASSOCIATIVE (logical operators)
    // a op b op c = a op (b op c)
    // Note: the boolean keywords `and` and `or` are right associative in Roc
    // This is mostly relevant for short-circuiting behavior
}

test "error test - divide by zero" {
    try runExpectError("5 // 0", error.DivisionByZero, .no_trace);
    try runExpectError("10 % 0", error.DivisionByZero, .no_trace);
}

test "simple lambda with if-else" {
    try runExpectI64("(|x| if x > 0 x else 0)(5)", 5, .no_trace);
    try runExpectI64("(|x| if x > 0 x else 0)(-3)", 0, .no_trace);
}

test "crash in else branch inside lambda" {
    // Test crash in else branch evaluated at runtime
    try runExpectError(
        \\(|x| if x > 0 x else {
        \\    crash "crash in else!"
        \\    0
        \\})(-5)
    , error.Crash, .no_trace);
}

test "crash NOT taken when condition true" {
    // Test that crash in else branch is NOT executed when if branch is taken
    try runExpectI64(
        \\(|x| if x > 0 x else {
        \\    crash "this should not execute"
        \\    0
        \\})(10)
    , 10, .no_trace);
}

test "error test - crash statement" {
    // Test crash statement in a block (crash is a statement, not an expression)
    try runExpectError(
        \\{
        \\    crash "test"
        \\    0
        \\}
    , error.Crash, .no_trace);

    // Test crash in block with final expression
    try runExpectError(
        \\{
        \\    crash "This is a crash statement"
        \\    42
        \\}
    , error.Crash, .no_trace);
}

test "crash message storage and retrieval - host-managed context" {
    // Verify the crash callback stores the message in the host CrashContext
    const test_message = "Direct API test message";

    var test_env_instance = TestEnv.init(testing.allocator);
    defer test_env_instance.deinit();

    try testing.expect(test_env_instance.crashState() == .did_not_crash);

    const crash_args = builtins.host_abi.RocCrashed{
        .utf8_bytes = @constCast(test_message.ptr),
        .len = test_message.len,
    };

    const ops = test_env_instance.get_ops();
    ops.roc_crashed(&crash_args, ops.env);

    switch (test_env_instance.crashState()) {
        .did_not_crash => return error.TestUnexpectedResult,
        .crashed => |msg| try testing.expectEqualStrings(test_message, msg),
    }
}

test "tuples" {
    // 2-tuple
    const expected_elements1 = &[_]helpers.ExpectedElement{
        .{ .index = 0, .value = 10 },
        .{ .index = 1, .value = 20 },
    };
    try helpers.runExpectTuple("(10, 20)", expected_elements1, .no_trace);

    // Tuple with elements from arithmetic expressions
    const expected_elements3 = &[_]helpers.ExpectedElement{
        .{ .index = 0, .value = 6 },
        .{ .index = 1, .value = 15 },
    };
    try helpers.runExpectTuple("(5 + 1, 5 * 3)", expected_elements3, .no_trace);
}

test "simple lambdas" {
    try runExpectI64("(|x| x + 1)(5)", 6, .no_trace);
    try runExpectI64("(|x| x * 2 + 1)(10)", 21, .no_trace);
    try runExpectI64("(|x| x - 3)(8)", 5, .no_trace);
    try runExpectI64("(|x| 100 - x)(25)", 75, .no_trace);
    try runExpectI64("(|x| 5)(99)", 5, .no_trace);
    try runExpectI64("(|x| x + x)(7)", 14, .no_trace);
}

test "multi-parameter lambdas" {
    try runExpectI64("(|x, y| x + y)(3, 4)", 7, .no_trace);
    // Using smaller numbers to avoid Dec overflow in multiplication
    try runExpectI64("(|x, y| x * y)(5, 6)", 30, .no_trace);
    try runExpectI64("(|a, b, c| a + b + c)(1, 2, 3)", 6, .no_trace);
}

test "lambdas with if-then bodies" {
    try runExpectI64("(|x| if x > 0 x else 0)(5)", 5, .no_trace);
    try runExpectI64("(|x| if x > 0 x else 0)(-3)", 0, .no_trace);
    try runExpectI64("(|x| if x == 0 1 else x)(0)", 1, .no_trace);
    try runExpectI64("(|x| if x == 0 1 else x)(42)", 42, .no_trace);
}

test "lambdas with unary minus" {
    try runExpectI64("(|x| -x)(5)", -5, .no_trace);
    try runExpectI64("(|x| -x)(0)", 0, .no_trace);
    try runExpectI64("(|x| -x)(-3)", 3, .no_trace);
    try runExpectI64("(|x| -5)(999)", -5, .no_trace);
    try runExpectI64("(|x| if True -x else 0)(5)", -5, .no_trace);
    try runExpectI64("(|x| if True -10 else x)(999)", -10, .no_trace);
}

test "lambdas closures" {
    // Curried functions still have interpreter issues with TypeMismatch
    // try runExpectI64("(|a| |b| a * b)(5)(10)", 50, .no_trace);
    // try runExpectI64("(((|a| |b| |c| a + b + c)(100))(20))(3)", 123, .no_trace);
    // try runExpectI64("(|a, b, c| |d| a + b + c + d)(10, 20, 5)(7)", 42, .no_trace);
    // try runExpectI64("(|y| (|x| (|z| x + y + z)(3))(2))(1)", 6, .no_trace);
}

test "lambdas with capture" {
    try runExpectI64(
        \\{
        \\    x = 10
        \\    f = |y| x + y
        \\    f(5)
        \\}
    , 15, .no_trace);

    try runExpectI64(
        \\{
        \\    x = 20
        \\    y = 30
        \\    f = |z| x + y + z
        \\    f(10)
        \\}
    , 60, .no_trace);
}

test "lambdas nested closures" {
    // Nested closures still have interpreter issues with TypeMismatch
    // try runExpectI64(
    //     \\(((|a| {
    //     \\    a_loc = a * 2
    //     \\    |b| {
    //     \\        b_loc = a_loc + b
    //     \\        |c| b_loc + c
    //     \\    }
    //     \\})(100))(20))(3)
    // , 223, .no_trace);
}

// Helper function to test that evaluation succeeds without checking specific values
fn runExpectSuccess(src: []const u8, should_trace: enum { trace, no_trace }) !void {
    var test_env_instance = TestEnv.init(testing.allocator);
    defer test_env_instance.deinit();

    const resources = try helpers.parseAndCanonicalizeExpr(std.testing.allocator, src);
    defer helpers.cleanupParseAndCanonical(std.testing.allocator, resources);

    var interpreter = try Interpreter.init(testing.allocator, resources.module_env, resources.builtin_types, resources.builtin_module.env, &[_]*const can.ModuleEnv{}, &resources.checker.import_mapping, null);
    defer interpreter.deinit();

    const enable_trace = should_trace == .trace;
    if (enable_trace) {
        interpreter.startTrace();
    }
    defer if (enable_trace) interpreter.endTrace();

    const ops = test_env_instance.get_ops();
    const result = try interpreter.eval(resources.expr_idx, ops);
    const layout_cache = &interpreter.runtime_layout_store;
    defer result.decref(layout_cache, ops);

    // Minimal smoke check: the helper only succeeds if evaluation produced a value without crashing.
    try std.testing.expect(test_env_instance.crashState() == .did_not_crash);
}

test "integer type evaluation" {
    // Test integer types to verify basic evaluation works
    // This should help us debug why 255u8 shows as 42 in REPL
    try runExpectI64("255u8", 255, .no_trace);
    try runExpectI64("42i32", 42, .no_trace);
    try runExpectI64("123i64", 123, .no_trace);
}

test "decimal literal evaluation" {
    // Test basic decimal literals - these should be parsed and evaluated correctly
    try runExpectSuccess("1.5dec", .no_trace);
    try runExpectSuccess("0.0dec", .no_trace);
    try runExpectSuccess("123.456dec", .no_trace);
    try runExpectSuccess("-1.5dec", .no_trace);
}

test "float literal evaluation" {
    // Test float literals - these should work correctly
    try runExpectSuccess("3.14f64", .no_trace);
    try runExpectSuccess("2.5f32", .no_trace);
    try runExpectSuccess("-3.14f64", .no_trace);
    try runExpectSuccess("0.0f32", .no_trace);
}

test "comprehensive integer literal formats" {
    // Test various integer literal formats and precisions

    // Unsigned integers
    try runExpectI64("0u8", 0, .no_trace);
    try runExpectI64("255u8", 255, .no_trace);
    try runExpectI64("1000u16", 1000, .no_trace);
    try runExpectI64("65535u16", 65535, .no_trace);
    try runExpectI64("100000u32", 100000, .no_trace);
    try runExpectI64("999999999u64", 999999999, .no_trace);

    // Signed integers
    try runExpectI64("-128i8", -128, .no_trace);
    try runExpectI64("127i8", 127, .no_trace);
    try runExpectI64("-32768i16", -32768, .no_trace);
    try runExpectI64("32767i16", 32767, .no_trace);
    try runExpectI64("-2147483648i32", -2147483648, .no_trace);
    try runExpectI64("2147483647i32", 2147483647, .no_trace);
    try runExpectI64("-999999999i64", -999999999, .no_trace);
    try runExpectI64("999999999i64", 999999999, .no_trace);

    // Default integer type (i64)
    try runExpectI64("42", 42, .no_trace);
    try runExpectI64("-1234", -1234, .no_trace);
    try runExpectI64("0", 0, .no_trace);
}

test "hexadecimal and binary integer literals" {
    // Test alternative number bases
    try runExpectI64("0xFF", 255, .no_trace);
    try runExpectI64("0x10", 16, .no_trace);
    try runExpectI64("0xDEADBEEF", 3735928559, .no_trace);
    try runExpectI64("0b1010", 10, .no_trace);
    try runExpectI64("0b11111111", 255, .no_trace);
    try runExpectI64("0b0", 0, .no_trace);
}

test "scientific notation literals" {
    // Test scientific notation - these get parsed as decimals or floats
    try runExpectSuccess("1e5", .no_trace);
    try runExpectSuccess("2.5e10", .no_trace);
    try runExpectSuccess("1.5e-5", .no_trace);
    try runExpectSuccess("-1.5e-5", .no_trace);
}

test "string literals and interpolation" {
    // Test basic string literals
    try runExpectSuccess("\"Hello, World!\"", .no_trace);
    try runExpectSuccess("\"\"", .no_trace);
    try runExpectSuccess("\"Roc\"", .no_trace);

    // Test string interpolation
    try runExpectSuccess(
        \\{
        \\    hello = "Hello"
        \\    world = "World"
        \\    "${hello} ${world}"
        \\}
    , .no_trace);
}

test "string refcount - basic literal" {
    // Test basic string literal creation and cleanup
    try runExpectStr("\"Hello, World!\"", "Hello, World!", .no_trace);
}

test "polymorphic identity function" {
    // Test the identity function with different types
    const code =
        \\{
        \\    identity = |val| val
        \\    num = identity(5)
        \\    str = identity("Hello")
        \\    if (num > 0) str else ""
        \\}
    ;
    try runExpectStr(code, "Hello", .no_trace);
}

test "direct polymorphic function usage" {
    // Test that polymorphic functions work correctly when used directly
    // This is valid in rank-1 Hindley-Milner type systems
    const code =
        \\{
        \\    id = |x| x
        \\
        \\    # Direct calls to identity with different types
        \\    num1 = id(10)
        \\    str1 = id("Test")
        \\    num2 = id(20)
        \\
        \\    # Verify all values are correct
        \\    if (num1 == 10)
        \\        if (num2 == 20)
        \\            str1
        \\        else
        \\            "Failed2"
        \\    else
        \\        "Failed1"
        \\}
    ;
    try runExpectStr(code, "Test", .no_trace);
}

test "multiple polymorphic instantiations" {
    // Test that let-bound polymorphic values can be instantiated multiple times
    // This tests valid rank-1 polymorphism patterns
    const code =
        \\{
        \\    id = |x| x
        \\
        \\    # Test polymorphic identity with different types
        \\    num1 = id(42)
        \\    str1 = id("Hello")
        \\    num2 = id(100)
        \\
        \\    # Verify all results
        \\    if (num1 == 42)
        \\        if (num2 == 100)
        \\            str1
        \\        else
        \\            "Failed2"
        \\    else
        \\        "Failed1"
        \\}
    ;
    try runExpectStr(code, "Hello", .no_trace);
}

test "string refcount - large string literal" {
    // Test large string that requires heap allocation and reference counting
    // This string is longer than SMALL_STR_MAX_LENGTH to trigger heap allocation
    const large_str = "This is a very long string that definitely exceeds the small string optimization limit in RocStr and will require heap allocation with reference counting";
    try runExpectStr("\"This is a very long string that definitely exceeds the small string optimization limit in RocStr and will require heap allocation with reference counting\"", large_str, .no_trace);
}

test "string refcount - heap allocated string" {
    // Test another large string to exercise reference counting with heap allocation
    const large_str = "This is a very long string that definitely exceeds the small string optimization limit and requires heap allocation";

    // Test the large string without trace since it's working
    try runExpectStr("\"This is a very long string that definitely exceeds the small string optimization limit and requires heap allocation\"", large_str, .no_trace);
}

test "string refcount - small string optimization" {
    // Test small string (≤23 bytes) that uses inline storage instead of heap allocation
    // This should show different behavior in the trace (no heap allocation)
    try runExpectStr("\"Small string test\"", "Small string test", .no_trace);
}

test "string refcount - empty string" {
    // Test empty string as a special case for reference counting
    // Empty strings are typically optimized differently
    try runExpectStr("\"\"", "", .no_trace);
}

test "string refcount - boundary case 25 bytes" {
    // Test string that's 25 bytes - should trigger heap allocation (>23 bytes)
    const boundary_str = "1234567890123456789012345"; // 25 bytes - should be big
    try runExpectStr("\"1234567890123456789012345\"", boundary_str, .no_trace);
}

test "string refcount - max small string 23 bytes" {
    // Test string that's exactly 23 bytes - should still use small string optimization
    const max_small_str = "12345678901234567890123"; // 23 bytes - should be small
    try runExpectStr("\"12345678901234567890123\"", max_small_str, .no_trace);
}

test "string refcount - conditional strings" {
    // Test string reference counting with conditional expressions
    // This exercises reference counting when strings are used in if-else branches
    try runExpectStr("if True \"This is a large string that exceeds small string optimization\" else \"Short\"", "This is a large string that exceeds small string optimization", .no_trace);
}

test "string refcount - simpler record test" {
    // Test record containing integers first to see if the issue is record-specific or string-specific
    try runExpectI64("{foo: 42}.foo", 42, .no_trace);
}

test "string refcount - mixed string sizes" {
    // Test mixture of small and large strings in conditional expressions
    // Exercise reference counting across different string storage types
    try runExpectStr("if False \"Small\" else \"This is a very long string that definitely exceeds the small string optimization limit and requires heap allocation\"", "This is a very long string that definitely exceeds the small string optimization limit and requires heap allocation", .no_trace);
}

test "string refcount - nested conditionals with strings" {
    // Test nested conditional expressions with strings to exercise complex control flow
    // This tests reference counting when strings are created and destroyed in nested scopes
    try runExpectStr("if True (if False \"Inner small\" else \"Inner large string that exceeds small string optimization\") else \"Outer\"", "Inner large string that exceeds small string optimization", .no_trace);
}

test "string refcount - record field access small string" {
    // Test record field access with small strings (uses inline storage)
    try runExpectStr("{foo: \"Hello\"}.foo", "Hello", .no_trace);
}

test "string refcount - record field access large string" {
    // Test record field access with large strings (uses heap allocation)
    const large_str = "This is a very long string that definitely exceeds the small string optimization limit";
    try runExpectStr("{foo: \"This is a very long string that definitely exceeds the small string optimization limit\"}.foo", large_str, .no_trace);
}

test "string refcount - record with empty string" {
    // Test record field access with empty string (special case)
    try runExpectStr("{empty: \"\"}.empty", "", .no_trace);
}

test "string refcount - simple integer closure" {
    // Test basic closure with integer first to see if the issue is closure-specific
    try runExpectI64("(|x| x)(42)", 42, .no_trace);
}

test "string refcount - simple string closure" {
    try runExpectStr("(|s| s)(\"Test\")", "Test", .no_trace);
}

test "recursive factorial function" {
    // Test standalone evaluation of recursive factorial without comptime
    try runExpectI64(
        \\{
        \\    factorial = |n|
        \\        if n <= 1
        \\            1
        \\        else
        \\            n * factorial(n - 1)
        \\    factorial(5)
        \\}
    , 120, .no_trace);
}

test "ModuleEnv serialization and interpreter evaluation" {
    // This test demonstrates that a ModuleEnv can be successfully:
    // 1. Created and used with the Interpreter to evaluate expressions
    // 2. Serialized to bytes and written to disk
    // 3. Deserialized from those bytes read back from disk
    // 4. Used with a new Interpreter to evaluate the same expressions with identical results
    //
    // This verifies the complete round-trip of compilation state preservation
    // through serialization, which is critical for incremental compilation
    // and distributed build systems.
    //
    const source = "5 + 8";

    const gpa = test_allocator;
    var test_env_instance = TestEnv.init(gpa);
    defer test_env_instance.deinit();

    // Load builtin module
    const builtin_indices = try builtin_loading.deserializeBuiltinIndices(gpa, compiled_builtins.builtin_indices_bin);
    const builtin_source = compiled_builtins.builtin_source;
    var builtin_module = try builtin_loading.loadCompiledModule(gpa, compiled_builtins.builtin_bin, "Builtin", builtin_source);
    defer builtin_module.deinit();

    // Create original ModuleEnv
    var original_env = try ModuleEnv.init(gpa, source);
    defer original_env.deinit();

    original_env.common.source = source;
    original_env.module_name = "TestModule";
    try original_env.common.calcLineStarts(original_env.gpa);

    // Parse the source code
    var parse_ast = try parse.parseExpr(&original_env.common, original_env.gpa);
    defer parse_ast.deinit(gpa);

    // Empty scratch space (required before canonicalization)
    parse_ast.store.emptyScratch();

    // Initialize CIR fields in ModuleEnv
    try original_env.initCIRFields("test");

    // Get Bool and Try statement indices from builtin module
    const bool_stmt_in_builtin_module = builtin_indices.bool_type;
    const try_stmt_in_builtin_module = builtin_indices.try_type;
    const str_stmt_in_builtin_module = builtin_indices.str_type;

    const builtin_ctx: Check.BuiltinContext = .{
        .module_name = try original_env.insertIdent(base.Ident.for_text("test")),
        .bool_stmt = bool_stmt_in_builtin_module,
        .try_stmt = try_stmt_in_builtin_module,
        .str_stmt = str_stmt_in_builtin_module,
        .builtin_module = builtin_module.env,
        .builtin_indices = builtin_indices,
    };

    // Create module_envs map for canonicalization (enables qualified calls)
    var module_envs_map = std.AutoHashMap(base.Ident.Idx, Can.AutoImportedType).init(gpa);
    defer module_envs_map.deinit();
    const builtin_ident = try original_env.insertIdent(base.Ident.for_text("Builtin"));
    const builtin_qualified_ident = try builtin_module.env.common.insertIdent(builtin_module.env.gpa, base.Ident.for_text("Builtin"));
    try module_envs_map.put(builtin_ident, .{ .env = builtin_module.env, .qualified_type_ident = builtin_qualified_ident });

    // Create canonicalizer with module_envs_map for qualified name resolution
    var czer = try Can.init(&original_env, &parse_ast, &module_envs_map);
    defer czer.deinit();

    // Canonicalize the expression
    const expr_idx: parse.AST.Expr.Idx = @enumFromInt(parse_ast.root_node_idx);
    const canonicalized_expr_idx = try czer.canonicalizeExpr(expr_idx) orelse {
        return error.CanonicalizeFailure;
    };

    // Type check the expression - pass Builtin as imported module
    const imported_envs = [_]*const ModuleEnv{builtin_module.env};

    // Resolve imports - map each import to its index in imported_envs
    original_env.imports.resolveImports(&original_env, &imported_envs);

    var checker = try Check.init(gpa, &original_env.types, &original_env, &imported_envs, &module_envs_map, &original_env.store.regions, builtin_ctx);
    defer checker.deinit();

    _ = try checker.checkExprRepl(canonicalized_expr_idx.get_idx());

    // Test 1: Evaluate with the original ModuleEnv
    {
        const builtin_types_local = BuiltinTypes.init(builtin_indices, builtin_module.env, builtin_module.env, builtin_module.env);
        var interpreter = try Interpreter.init(gpa, &original_env, builtin_types_local, builtin_module.env, &[_]*const can.ModuleEnv{}, &checker.import_mapping, null);
        defer interpreter.deinit();

        const ops = test_env_instance.get_ops();
        const result = try interpreter.eval(canonicalized_expr_idx.get_idx(), ops);
        const layout_cache = &interpreter.runtime_layout_store;
        defer result.decref(layout_cache, ops);

        // Extract integer value (handles both integer and Dec types)
        const int_value = if (result.layout.tag == .scalar and result.layout.data.scalar.tag == .int) blk: {
            break :blk result.asI128();
        } else blk: {
            const dec_value = result.asDec(ops);
            const RocDec = builtins.dec.RocDec;
            break :blk @divTrunc(dec_value.num, RocDec.one_point_zero_i128);
        };
        try testing.expectEqual(@as(i128, 13), int_value);
    }

    // Test 2: Full serialization and deserialization with interpreter evaluation
    {
        var serialization_arena = std.heap.ArenaAllocator.init(gpa);
        defer serialization_arena.deinit();
        const arena_alloc = serialization_arena.allocator();

        var tmp_dir = testing.tmpDir(.{});
        defer tmp_dir.cleanup();
        const tmp_file = try tmp_dir.dir.createFile("test_module_env.compact", .{ .read = true });
        defer tmp_file.close();

        var writer = CompactWriter{
            .iovecs = .{},
            .total_bytes = 0,
            .allocated_memory = .{},
        };
        defer writer.deinit(arena_alloc);

        // Allocate space for ModuleEnv and serialize
        const env_ptr = try writer.appendAlloc(arena_alloc, ModuleEnv);
        const env_start_offset = writer.total_bytes - @sizeOf(ModuleEnv);
        const serialized_ptr = @as(*ModuleEnv.Serialized, @ptrCast(@alignCast(env_ptr)));
        try serialized_ptr.serialize(&original_env, arena_alloc, &writer);

        // Write to file
        try writer.writeGather(arena_alloc, tmp_file);

        // Read back from file
        const file_size = try tmp_file.getEndPos();
        const buffer = try gpa.alignedAlloc(u8, std.mem.Alignment.fromByteUnits(@alignOf(ModuleEnv)), @intCast(file_size));
        defer gpa.free(buffer);
        _ = try tmp_file.pread(buffer, 0);

        // Deserialize the ModuleEnv
        const deserialized_ptr = @as(*ModuleEnv.Serialized, @ptrCast(@alignCast(buffer.ptr + env_start_offset)));
        var deserialized_env = try deserialized_ptr.deserialize(@intFromPtr(buffer.ptr), gpa, source, "TestModule");
        // Free the imports map that was allocated during deserialization
        defer deserialized_env.imports.map.deinit(gpa);

        // Verify basic deserialization worked
        try testing.expectEqualStrings("TestModule", deserialized_env.module_name);
        try testing.expectEqualStrings(source, deserialized_env.common.source);

        // Test 3: Verify the deserialized ModuleEnv has the correct structure
        try testing.expect(deserialized_env.types.len() > 0);
        try testing.expect(deserialized_env.store.nodes.items.len > 0);

        // Verify that the deserialized data matches the original data
        try testing.expectEqual(original_env.types.len(), deserialized_env.types.len());
        try testing.expectEqual(original_env.store.nodes.items.len, deserialized_env.store.nodes.items.len);
        try testing.expectEqual(original_env.common.idents.interner.bytes.len(), deserialized_env.common.idents.interner.bytes.len());

        // Test 4: Evaluate the same expression using the deserialized ModuleEnv
        // The original expression index should still be valid since the NodeStore structure is preserved
        {
            const builtin_types_local = BuiltinTypes.init(builtin_indices, builtin_module.env, builtin_module.env, builtin_module.env);
            var interpreter = try Interpreter.init(gpa, deserialized_env, builtin_types_local, builtin_module.env, &[_]*const can.ModuleEnv{}, &checker.import_mapping, null);
            defer interpreter.deinit();

            const ops = test_env_instance.get_ops();
            const result = try interpreter.eval(canonicalized_expr_idx.get_idx(), ops);
            const layout_cache = &interpreter.runtime_layout_store;
            defer result.decref(layout_cache, ops);

            // Verify we get the same result from the deserialized ModuleEnv
            // Extract integer value (handles both integer and Dec types)
            const int_value = if (result.layout.tag == .scalar and result.layout.data.scalar.tag == .int) blk: {
                break :blk result.asI128();
            } else blk: {
                const dec_value = result.asDec(ops);
                const RocDec = builtins.dec.RocDec;
                break :blk @divTrunc(dec_value.num, RocDec.one_point_zero_i128);
            };
            try testing.expectEqual(@as(i128, 13), int_value);
        }
    }
}

// Tests for anonymous type equality (is_eq on records, tuples, and tag unions)

test "anonymous record equality" {
    // Same records should be equal
    try runExpectBool("{ x: 1, y: 2 } == { x: 1, y: 2 }", true, .no_trace);
    // Different values should not be equal
    try runExpectBool("{ x: 1, y: 2 } == { x: 1, y: 3 }", false, .no_trace);
    // Field order shouldn't matter
    try runExpectBool("{ x: 1, y: 2 } == { y: 2, x: 1 }", true, .no_trace);
}

test "anonymous tuple equality" {
    // Same tuples should be equal
    try runExpectBool("(1, 2) == (1, 2)", true, .no_trace);
    // Different values should not be equal
    try runExpectBool("(1, 2) == (1, 3)", false, .no_trace);
}

test "empty record equality" {
    try runExpectBool("{} == {}", true, .no_trace);
}

test "string field equality" {
    try runExpectBool("{ name: \"hello\" } == { name: \"hello\" }", true, .no_trace);
    try runExpectBool("{ name: \"hello\" } == { name: \"world\" }", false, .no_trace);
}

test "nested record equality" {
    try runExpectBool("{ a: { x: 1 }, b: 2 } == { a: { x: 1 }, b: 2 }", true, .no_trace);
    try runExpectBool("{ a: { x: 1 }, b: 2 } == { a: { x: 2 }, b: 2 }", false, .no_trace);
    try runExpectBool("{ outer: { inner: { deep: 42 } } } == { outer: { inner: { deep: 42 } } }", true, .no_trace);
    try runExpectBool("{ outer: { inner: { deep: 42 } } } == { outer: { inner: { deep: 99 } } }", false, .no_trace);
}

test "bool field equality" {
    // Use comparison expressions to produce boolean values for record fields
    try runExpectBool("{ flag: (1 == 1) } == { flag: (1 == 1) }", true, .no_trace);
    try runExpectBool("{ flag: (1 == 1) } == { flag: (1 != 1) }", false, .no_trace);
}

test "nested tuple equality" {
    try runExpectBool("((1, 2), 3) == ((1, 2), 3)", true, .no_trace);
    try runExpectBool("((1, 2), 3) == ((1, 9), 3)", false, .no_trace);
    try runExpectBool("(1, (2, 3)) == (1, (2, 3))", true, .no_trace);
    try runExpectBool("(1, (2, 3)) == (1, (2, 9))", false, .no_trace);
}

// This test is disabled because it takes too long to run, and we already know
// the interpreter is stack-safe!
//
// test "stack safety - deep recursion reports graceful error" {
//     // Test that deep recursive function calls report a graceful StackOverflow error
//     // rather than crashing with a native stack overflow (SIGSEGV).
//     // This verifies the stack-safe interpreter is working correctly.
//     const code =
//         \\{
//         \\    countdown = |n|
//         \\        if n == 0
//         \\            0
//         \\        else
//         \\            countdown(n - 1)
//         \\    countdown(100000)
//         \\}
//     ;
//     try runExpectError(code, error.StackOverflow, .no_trace);
// }

// This test is disabled because it takes too long to run, and we already know
// the interpreter is stack-safe!
//
// test "stack safety - deep fibonacci reports graceful error" {
//     // Test that deep recursive fibonacci reports a graceful StackOverflow error
//     // rather than crashing with a native stack overflow (SIGSEGV).
//     // The tree recursion pattern creates very deep call stacks.
//     const code =
//         \\{
//         \\    fib = |n|
//         \\        if n <= 1
//         \\            n
//         \\        else
//         \\            fib(n - 1) + fib(n - 2)
//         \\    fib(30)
//         \\}
//     ;
//     try runExpectError(code, error.StackOverflow, .no_trace);
// }

// Tests for nominal type equality (is_eq method dispatch)
// These tests exercise dispatchNominalIsEq which resolves and calls is_eq methods on nominal types

test "nominal type equality - Bool" {
    // Bool is a nominal type wrapping [False, True]
    // These test that is_eq is properly dispatched for Bool
    try runExpectBool("Bool.True == Bool.True", true, .no_trace);
    try runExpectBool("Bool.False == Bool.False", true, .no_trace);
    try runExpectBool("Bool.True == Bool.False", false, .no_trace);
    try runExpectBool("Bool.False == Bool.True", false, .no_trace);
}

test "nominal type equality - Bool in expressions" {
    // Bool comparisons within larger expressions
    try runExpectBool("(1 == 1) == (2 == 2)", true, .no_trace);
    try runExpectBool("(1 == 1) == (1 == 2)", false, .no_trace);
    try runExpectBool("(1 != 2) == (3 != 4)", true, .no_trace);
}

test "nominal type equality - records containing Bool" {
    // Records with Bool fields - exercises roc_ops threading through structural equality
    try runExpectBool("{ flag: Bool.True } == { flag: Bool.True }", true, .no_trace);
    try runExpectBool("{ flag: Bool.True } == { flag: Bool.False }", false, .no_trace);
    try runExpectBool("{ a: Bool.True, b: Bool.False } == { a: Bool.True, b: Bool.False }", true, .no_trace);
    try runExpectBool("{ a: Bool.True, b: Bool.False } == { a: Bool.False, b: Bool.True }", false, .no_trace);
}

test "nominal type equality - tuples containing Bool" {
    // Tuples with Bool elements
    try runExpectBool("(Bool.True, Bool.False) == (Bool.True, Bool.False)", true, .no_trace);
    try runExpectBool("(Bool.True, Bool.False) == (Bool.False, Bool.True)", false, .no_trace);
    try runExpectBool("(1, Bool.True, 2) == (1, Bool.True, 2)", true, .no_trace);
}

test "nominal type equality - nested structures with Bool" {
    // Nested records/tuples containing Bool - tests deep roc_ops threading
    try runExpectBool("{ outer: { inner: Bool.True } } == { outer: { inner: Bool.True } }", true, .no_trace);
    try runExpectBool("{ outer: { inner: Bool.True } } == { outer: { inner: Bool.False } }", false, .no_trace);
    try runExpectBool("((Bool.True, Bool.False), Bool.True) == ((Bool.True, Bool.False), Bool.True)", true, .no_trace);
}

// Tests for List.fold with record accumulators
// This exercises record state management within fold operations

test "List.fold with record accumulator - sum and count" {
    // Test folding a list while accumulating sum and count in a record
    const expected_fields = [_]ExpectedField{
        .{ .name = "sum", .value = 6 },
        .{ .name = "count", .value = 3 },
    };
    try runExpectRecord(
        "List.fold([1, 2, 3], {sum: 0, count: 0}, |acc, item| {sum: acc.sum + item, count: acc.count + 1})",
        &expected_fields,
        .no_trace,
    );
}

test "List.fold with record accumulator - empty list" {
    // Folding an empty list should return the initial record unchanged
    const expected_fields = [_]ExpectedField{
        .{ .name = "sum", .value = 0 },
        .{ .name = "count", .value = 0 },
    };
    try runExpectRecord(
        "List.fold([], {sum: 0, count: 0}, |acc, item| {sum: acc.sum + item, count: acc.count + 1})",
        &expected_fields,
        .no_trace,
    );
}

test "List.fold with record accumulator - single field" {
    // Test with a single-field record accumulator
    const expected_fields = [_]ExpectedField{
        .{ .name = "total", .value = 10 },
    };
    try runExpectRecord(
        "List.fold([1, 2, 3, 4], {total: 0}, |acc, item| {total: acc.total + item})",
        &expected_fields,
        .no_trace,
    );
}

test "List.fold with record accumulator - record update syntax" {
    // Test using record update syntax { ..acc, field: newValue }
    const expected_fields = [_]ExpectedField{
        .{ .name = "sum", .value = 6 },
        .{ .name = "count", .value = 3 },
    };
    try runExpectRecord(
        "List.fold([1, 2, 3], {sum: 0, count: 0}, |acc, item| {..acc, sum: acc.sum + item, count: acc.count + 1})",
        &expected_fields,
        .no_trace,
    );
}

test "List.fold with record accumulator - partial update" {
    // Test updating only one field while keeping others
    const expected_fields = [_]ExpectedField{
        .{ .name = "sum", .value = 10 },
        .{ .name = "multiplier", .value = 2 },
    };
    try runExpectRecord(
        "List.fold([1, 2, 3, 4], {sum: 0, multiplier: 2}, |acc, item| {..acc, sum: acc.sum + item})",
        &expected_fields,
        .no_trace,
    );
}

test "List.fold with record accumulator - nested field access" {
    // Test accessing nested record fields in accumulator
    const expected_fields = [_]ExpectedField{
        .{ .name = "value", .value = 6 },
    };
    try runExpectRecord(
        "List.fold([1, 2, 3], {value: 0}, |acc, item| {value: acc.value + item})",
        &expected_fields,
        .no_trace,
    );
}

test "List.fold with record accumulator - three fields" {
    // Test with more fields to exercise record layout handling
    const expected_fields = [_]ExpectedField{
        .{ .name = "sum", .value = 10 },
        .{ .name = "count", .value = 4 },
        .{ .name = "product", .value = 24 },
    };
    try runExpectRecord(
        "List.fold([1, 2, 3, 4], {sum: 0, count: 0, product: 1}, |acc, item| {sum: acc.sum + item, count: acc.count + 1, product: acc.product * item})",
        &expected_fields,
        .no_trace,
    );
}

test "List.fold with record accumulator - conditional update" {
    // Test conditional logic inside the fold with record accumulator
    const expected_fields = [_]ExpectedField{
        .{ .name = "evens", .value = 6 },
        .{ .name = "odds", .value = 4 },
    };
    try runExpectRecord(
        "List.fold([1, 2, 3, 4], {evens: 0, odds: 0}, |acc, item| if item % 2 == 0 {evens: acc.evens + item, odds: acc.odds} else {evens: acc.evens, odds: acc.odds + item})",
        &expected_fields,
        .no_trace,
    );
}

test "List.fold with record accumulator - string list" {
    // Test folding over strings with a record accumulator (count only)
    const expected_fields = [_]ExpectedField{
        .{ .name = "count", .value = 3 },
    };
    try runExpectRecord(
        "List.fold([\"a\", \"bb\", \"ccc\"], {count: 0}, |acc, _| {count: acc.count + 1})",
        &expected_fields,
        .no_trace,
    );
}

test "List.fold with record accumulator - record equality comparison" {
    // Test comparing the result of a fold that produces a record
    // This exercises the record equality code path
    try runExpectBool(
        "List.fold([1, 2, 3], {sum: 0}, |acc, item| {sum: acc.sum + item}) == {sum: 6}",
        true,
        .no_trace,
    );
}

test "List.fold with record accumulator - record inequality comparison" {
    // Test that fold result can be compared for inequality
    try runExpectBool(
        "List.fold([1, 2, 3], {sum: 0}, |acc, item| {sum: acc.sum + item}) == {sum: 5}",
        false,
        .no_trace,
    );
}

test "List.fold with record accumulator - multi-field record equality" {
    // Test equality comparison with multi-field record result
    try runExpectBool(
        "List.fold([1, 2], {a: 0, b: 10}, |acc, item| {a: acc.a + item, b: acc.b - item}) == {a: 3, b: 7}",
        true,
        .no_trace,
    );
}

// Tests for List.fold with record accumulators and list/record destructuring
// This exercises pattern matching within fold operations

test "List.fold with record accumulator - record destructuring in lambda" {
    // Test folding over a list of records, destructuring each record in the lambda
    const expected_fields = [_]ExpectedField{
        .{ .name = "total_x", .value = 6 },
        .{ .name = "total_y", .value = 15 },
    };
    try runExpectRecord(
        "List.fold([{x: 1, y: 2}, {x: 2, y: 5}, {x: 3, y: 8}], {total_x: 0, total_y: 0}, |acc, {x, y}| {total_x: acc.total_x + x, total_y: acc.total_y + y})",
        &expected_fields,
        .no_trace,
    );
}

test "List.fold with record accumulator - partial record destructuring" {
    // Test destructuring only some fields from records
    const expected_fields = [_]ExpectedField{
        .{ .name = "sum", .value = 6 },
    };
    try runExpectRecord(
        "List.fold([{a: 1, b: 100}, {a: 2, b: 200}, {a: 3, b: 300}], {sum: 0}, |acc, {a}| {sum: acc.sum + a})",
        &expected_fields,
        .no_trace,
    );
}

test "List.fold with record accumulator - single field record destructuring" {
    // Test destructuring single-field records
    const expected_fields = [_]ExpectedField{
        .{ .name = "total", .value = 10 },
    };
    try runExpectRecord(
        "List.fold([{val: 1}, {val: 2}, {val: 3}, {val: 4}], {total: 0}, |acc, {val}| {total: acc.total + val})",
        &expected_fields,
        .no_trace,
    );
}

// List destructuring tests in lambda params - these previously leaked memory
// Fixed by adding decref after successful patternMatchesBind in for_loop_iterate

test "List.fold with list destructuring - simple first element" {
    // Simplest case: just extract the first element
    try runExpectI64(
        "List.fold([[10], [20], [30]], 0, |acc, [x]| acc + x)",
        60,
        .no_trace,
    );
}

test "List.fold with list destructuring - two element exact match" {
    // Extract exactly two elements
    try runExpectI64(
        "List.fold([[1, 2], [3, 4]], 0, |acc, [a, b]| acc + a + b)",
        10,
        .no_trace,
    );
}

// Test that list destructuring works in match (not in lambda params) - this should work
test "match with list destructuring - baseline" {
    // This tests list destructuring in a match context, not lambda params
    try runExpectI64(
        "match [1, 2, 3] { [a, b, c] => a + b + c, _ => 0 }",
        6,
        .no_trace,
    );
}

// List destructuring tests with record accumulators

test "List.fold with record accumulator - list destructuring in lambda" {
    // Test folding over a list of lists, destructuring each inner list
    // [1, 2], [3, 4], [5, 6] -> first elements are 1, 3, 5 -> sum is 9
    const expected_fields = [_]ExpectedField{
        .{ .name = "first_sum", .value = 9 },
        .{ .name = "count", .value = 3 },
    };
    try runExpectRecord(
        "List.fold([[1, 2], [3, 4], [5, 6]], {first_sum: 0, count: 0}, |acc, [first, ..]| {first_sum: acc.first_sum + first, count: acc.count + 1})",
        &expected_fields,
        .no_trace,
    );
}

test "List.fold with record accumulator - destructure two elements" {
    // Test destructuring first two elements from each inner list
    const expected_fields = [_]ExpectedField{
        .{ .name = "sum_firsts", .value = 9 },
        .{ .name = "sum_seconds", .value = 12 },
    };
    try runExpectRecord(
        "List.fold([[1, 2, 100], [3, 4, 200], [5, 6, 300]], {sum_firsts: 0, sum_seconds: 0}, |acc, [a, b, ..]| {sum_firsts: acc.sum_firsts + a, sum_seconds: acc.sum_seconds + b})",
        &expected_fields,
        .no_trace,
    );
}

test "List.fold with record accumulator - exact list pattern" {
    // Test exact list pattern matching (no rest pattern)
    const expected_fields = [_]ExpectedField{
        .{ .name = "total", .value = 21 },
    };
    try runExpectRecord(
        "List.fold([[1, 2], [3, 4], [5, 6]], {total: 0}, |acc, [a, b]| {total: acc.total + a + b})",
        &expected_fields,
        .no_trace,
    );
}

test "List.fold with record accumulator - nested list and record" {
    // Test combining list destructuring with record accumulator updates
    // Using ".. as tail" syntax for the rest pattern
    const expected_fields = [_]ExpectedField{
        .{ .name = "head_sum", .value = 6 },
        .{ .name = "tail_count", .value = 6 },
    };
    try runExpectRecord(
        "List.fold([[1, 10, 20], [2, 30, 40], [3, 50, 60]], {head_sum: 0, tail_count: 0}, |acc, [head, .. as tail]| {head_sum: acc.head_sum + head, tail_count: acc.tail_count + List.len(tail)})",
        &expected_fields,
        .no_trace,
    );
}

// Tests for List.map

test "List.map - basic identity" {
    // Map with identity function
    try runExpectListI64(
        "List.map([1i64, 2i64, 3i64], |x| x)",
        &[_]i64{ 1, 2, 3 },
        .no_trace,
    );
}

test "List.map - single element" {
    // Map on single element list
    try runExpectListI64(
        "List.map([42i64], |x| x)",
        &[_]i64{42},
        .no_trace,
    );
}

test "List.map - longer list with squaring" {
    // Check that map on a longer list with squaring works
    try runExpectListI64(
        "List.map([1i64, 2i64, 3i64, 4i64, 5i64], |x| x * x)",
        &[_]i64{ 1, 4, 9, 16, 25 },
        .no_trace,
    );
}

test "List.map - doubling" {
    // Map with doubling function
    try runExpectListI64(
        "List.map([1i64, 2i64, 3i64], |x| x * 2i64)",
        &[_]i64{ 2, 4, 6 },
        .no_trace,
    );
}

test "List.map - adding" {
    // Map with adding function
    try runExpectListI64(
        "List.map([10i64, 20i64], |x| x + 5i64)",
        &[_]i64{ 15, 25 },
        .no_trace,
    );
}

test "List.map - empty list" {
    // Map with adding function
    try runExpectListZst(
        "List.map([], |x| x)",
        0,
        .no_trace,
    );
}

// Test for List.append

test "List.append - basic case" {
    // Append two non-empty lists
    try runExpectListI64(
        "List.append([1i64, 2i64], 3i64)",
        &[_]i64{ 1, 2, 3 },
        .no_trace,
    );
}

test "List.append - empty case" {
    // Append to empty list
    try runExpectListI64(
        "List.append([], 42i64)",
        &[_]i64{42},
        .no_trace,
    );
}

test "List.append - zst case" {
    // Append to empty list
    try runExpectListZst(
        "List.append([{}], {})",
        2,
        .no_trace,
    );
}

// Test for List.repeat

test "List.repeat - basic case" {
    // Repeat a value multiple times
    try runExpectListI64(
        "List.repeat(7i64, 4)",
        &[_]i64{ 7, 7, 7, 7 },
        .no_trace,
    );
}

test "List.repeat - empty case" {
    // Repeat a value zero times returns empty list
    try helpers.runExpectEmptyListI64("List.repeat(7i64, 0)", .no_trace);
}

test "List.with_capacity - unknown case" {
    // Create a list with specified capacity
    try runExpectListZst(
        "List.with_capacity(5)",
        0,
        .no_trace,
    );
}

test "List.with_capacity - append case" {
    // Create a list with specified capacity
    try runExpectListI64(
        "List.with_capacity(5).append(10i64)",
        &[_]i64{10},
        .trace,
    );
}

// Tests for List.sum

test "List.sum - basic case" {
    // Sum of a list of integers (untyped literals default to Dec)
    try runExpectIntDec("List.sum([1, 2, 3, 4])", 10, .no_trace);
}

test "List.sum - single element" {
    try runExpectIntDec("List.sum([42])", 42, .no_trace);
}

test "List.sum - negative numbers" {
    try runExpectIntDec("List.sum([-1, -2, 3, 4])", 4, .no_trace);
}

test "List.sum - larger list" {
    try runExpectIntDec("List.sum([1, 2, 3, 4, 5, 6, 7, 8, 9, 10])", 55, .no_trace);
}

// Bug regression tests - interpreter crash issues

test "match with tag containing pattern-bound variable - regression" {
    // Regression test for GitHub issue: interpreter crash when creating a tag
    // with a payload that contains a variable bound by a match pattern.
    //
    // In isolated eval tests this works, but when running as a full app with
    // platform integration it crashes with "e_closure: failed to resolve capture value".
    // The issue is specific to module management in full app execution.
    //
    // This test ensures the basic case works in the eval context.
    // Full reproduction requires running as: `roc run <app-with-platform.roc>`
    try runExpectSuccess(
        \\match Some("x") {
        \\    Some(a) => Tagged(a)
        \\    None => Tagged("")
        \\}
    , .no_trace);
}

test "nested match with Result type - regression" {
    // Regression test for interpreter crash when using nested match expressions
    // with Result types (Ok/Err).
    //
    // Original bug report:
    //   match ["x"] {
    //       [a] => {
    //           match Ok(a) {
    //               Ok(val) => Ok(val),
    //               _ => Err(Oops)
    //           }
    //       }
    //   }
    //
    // Like the above test, this works in isolation but crashes in full app execution.
    try runExpectSuccess(
        \\match ["x"] {
        \\    [a] => {
        \\        match Ok(a) {
        \\            Ok(val) => Ok(val),
        \\            _ => Err(Oops)
        \\        }
        \\    }
        \\}
    , .no_trace);
}

// Bug regression tests - segfault issues from bug reports

test "list equality - single element list - regression" {
    try runExpectBool("[1] == [1]", true, .no_trace);
}

test "list equality - nested lists - regression" {
    try runExpectBool("[[1, 2]] == [[1, 2]]", true, .no_trace);
}

test "list equality - single string element list - regression" {
    try runExpectBool("[\"hello\"] == [\"hello\"]", true, .no_trace);
}

test "if block with local bindings - regression" {
    // Regression test for segfault in if block with local variable bindings
    // Bug report: `main! = || { if True { x = 0 _y = x } }`
    try runExpectI64(
        \\if True {
        \\    x = 0
        \\    _y = x
        \\    x
        \\}
        \\else 99
    , 0, .no_trace);
}

test "List.len returns proper U64 nominal type for method calls - regression" {
    // Regression test for InvalidMethodReceiver when calling methods on List.len result
    // Bug report: `n = List.len([]); _str = n.to_str()` crashed with InvalidMethodReceiver
    // The issue was that List.len created a fresh runtime type variable instead of using
    // the return_rt_var parameter, which prevented method resolution from finding the
    // U64 nominal type information needed to look up .to_str()
    try runExpectStr(
        \\{
        \\    n = List.len([])
        \\    n.to_str()
        \\}
    , "0", .no_trace);

    // Also test with non-empty list
    try runExpectStr(
        \\{
        \\    n = List.len([1, 2, 3])
        \\    n.to_str()
        \\}
    , "3", .no_trace);
}

test "type annotation on var declaration - regression issue8660" {
    // Regression test for issue #8660: Type annotation on var produced duplicate definition error
    // The syntax `var $foo : U8` followed by `var $foo = 42` should work correctly
    try runExpectI64(
        \\{
        \\    var $foo : U8
        \\    var $foo = 42
        \\    $foo
        \\}
    , 42, .no_trace);
}

test "List.get with polymorphic numeric index - regression #8666" {
    // Regression test for GitHub issue #8666: interpreter panic when using
    // a polymorphic numeric type as a list index.
    //
    // The bug occurred because numeric literals with from_numeral constraints
    // were being generalized, causing each use to get a fresh instantiation.
    // This meant the concrete U64 type from List.get didn't propagate back
    // to the original definition, leaving it as a flex var that defaulted to Dec.
    //
    // The fix: don't generalize vars with from_numeral constraints, and don't
    // instantiate them during lookup, so constraint propagation works correctly.
    try runExpectI64(
        \\{
        \\    list = [10, 20, 30]
        \\    index = 0
        \\    match List.get(list, index) { Ok(v) => v, _ => 0 }
        \\}
    , 10, .no_trace);
}

test "for loop element type extracted from list runtime type - regression #8664" {
    // Regression test for InvalidMethodReceiver when calling methods on elements
    // from a for loop over a list passed to an untyped function parameter.
    // The fix: extract element type from list's runtime type (e.g., List(Dec))
    // instead of using the pattern's compile-time flex variable.
    // Note: unsuffixed number literals default to Dec in Roc.
    try runExpectStr(
        \\{
        \\    calc = |list| {
        \\        var $result = ""
        \\        for elem in list {
        \\            $result = elem.to_str()
        \\        }
        \\        $result
        \\    }
        \\    calc([1, 2, 3])
        \\}
    , "3.0", .no_trace);
}

test "List.get method dispatch on Try type - issue 8665" {
    // Regression test for issue #8665: InvalidMethodReceiver crash when calling
    // ok_or() method on the result of List.get() using dot notation.
    // The function call syntax works: Try.ok_or(List.get(list, 0), "fallback")
    // But method syntax crashes: List.get(list, 0).ok_or("fallback")
    try runExpectStr(
        \\{
        \\    list = ["hello"]
        \\    List.get(list, 0).ok_or("fallback")
        \\}
    , "hello", .no_trace);
}

test "record destructuring with assignment - regression" {
    // Regression test for GitHub issue #8647
    // Record destructuring should not cause TypeMismatch error during evaluation
    try runExpectI64(
        \\{
        \\    rec = { x: 1, y: 2 }
        \\    { x, y } = rec
        \\    x + y
        \\}
    , 3, .no_trace);
}

test "record field access - regression 8647" {
    // Regression test for GitHub issue #8647
    // Record field access should work properly
    try runExpectStr(
        \\{
        \\    rec = { name: "test" }
        \\    rec.name
        \\}
    , "test", .no_trace);
}

test "record field access with multiple string fields - regression 8648" {
    // Regression test for GitHub issue #8648
    // Record field access with app module ident space
    try runExpectStr(
        \\{
        \\    record = { x: "a", y: "b" }
        \\    record.x
        \\}
    , "a", .no_trace);
}

test "method calls on numeric variables with flex types - regression" {
    // Regression test for InvalidMethodReceiver when calling methods on numeric
    // variables that have unconstrained (flex/rigid) types at compile time.
    // Bug report: https://github.com/roc-lang/roc/issues/8663
    // The issue was that when a numeric variable's compile-time type is flex,
    // method dispatch would fail because it requires a nominal type (like Dec).

    // Simple case: variable bound to numeric literal
    try runExpectStr(
        \\{
        \\    x = 7.0
        \\    x.to_str()
        \\}
    , "7.0", .no_trace);

    // With integer literal (defaults to Dec, so output has decimal point)
    try runExpectStr(
        \\{
        \\    x = 42
        \\    x.to_str()
        \\}
    , "42.0", .no_trace);
}

test "issue 8667: List.with_capacity should be inferred as List(I64)" {
    // When List.with_capacity is used with List.append(_, 1i64), the type checker should
    // unify the list element type to I64. This means the layout should be .list (not .list_of_zst).
    // If it's .list_of_zst, that indicates a type inference bug.
    try runExpectListI64("List.append(List.with_capacity(1), 1i64)", &[_]i64{1}, .no_trace);

    // Also test the fold case which is where the bug was originally reported
    try runExpectListI64("[1i64].fold(List.with_capacity(1), List.append)", &[_]i64{1}, .no_trace);
}

test "issue 8710: tag union with heap payload in tuple should not leak" {
    // Regression test for GitHub issue #8710
    // When a tag union (like Ok) containing a heap-allocated payload (like a List)
    // is stored in a tuple, the decref logic must properly free the payload.
    // The bug was that decrefLayoutPtr was missing handling for .tag_union layouts,
    // so the payload was never decremented and would leak.
    // We create a list, wrap in Ok, and return just the list length to verify the
    // tuple is properly cleaned up (the test allocator catches any leaks).
    try runExpectI64("[1i64, 2i64, 3i64].len()", 3, .no_trace);
    // Also test the actual bug scenario: tag union in a tuple
    try runExpectListI64(
        \\{
        \\    list = [1i64, 2i64, 3i64]
        \\    tuple = (Ok(list), 42i64)
        \\    list
        \\}
    , &[_]i64{ 1, 2, 3 }, .no_trace);
}

test "issue 8727: function returning closure that captures outer variable" {
    // Regression test for GitHub issue #8727
    // A function that returns a closure which captures a variable from its
    // enclosing scope would crash with "e_lookup_local: definition not found".
    // The issue was that capture field names are stored using runtime_layout_store
    // idents, but lookups used module idents which have different indices.

    // Simple case: function returns closure capturing its argument
    try runExpectI64(
        \\{
        \\    make_adder = |n| |x| n + x
        \\    add_ten = make_adder(10)
        \\    add_ten(5)
        \\}
    , 15, .no_trace);

    // Curried multiplication
    try runExpectI64("(|a| |b| a * b)(5)(10)", 50, .no_trace);

    // Triple currying
    try runExpectI64("(((|a| |b| |c| a + b + c)(100))(20))(3)", 123, .no_trace);
}

test "issue 8737: tag union with tuple payload containing tag union" {
    // Regression test for GitHub issue #8737
    // A tag union whose payload is a tuple containing another tag union as the first element
    // would crash during pattern matching due to incorrect discriminant reading.
    // The bug is specifically triggered when:
    // 1. Outer tag union has a tuple payload
    // 2. The tuple's first element is another tag union (with a payload)
    // 3. The tuple has 2+ elements
    // 4. Pattern matching is used on the outer tag union

    // Test: Inner tag union inside tuple inside outer tag union (the bug trigger)
    // The match branches force type inference to produce a 2-variant type
    try runExpectI64(
        \\{
        \\    result = XYZ((QQQ(1u8), 3u64))
        \\    match result {
        \\        XYZ(_) => 42
        \\        BBB => 0
        \\    }
        \\}
    , 42, .no_trace);
}

test "early return: basic ? operator with Ok" {
    // The ? operator on Ok should unwrap the value
    try runExpectI64(
        \\{
        \\    compute = |x| Ok(x?)
        \\    match compute(Ok(42)) { Ok(v) => v, _ => 0 }
        \\}
    , 42, .no_trace);
}

test "early return: basic ? operator with Err" {
    // The ? operator on Err should early return
    try runExpectI64(
        \\{
        \\    compute = |x| Ok(x?)
        \\    match compute(Err({})) { Ok(_) => 1, Err(_) => 0 }
        \\}
    , 0, .no_trace);
}

test "early return: ? in closure passed to List.map" {
    // Regression test: early return from closure in List.map would crash
    // with "call_invoke_closure: value_stack empty when popping function"
    try runExpectI64(
        \\{
        \\    result = [Ok(1), Err({})].map(|x| Ok(x?))
        \\    List.len(result)
        \\}
    , 2, .no_trace);
}

test "early return: ? in closure passed to List.fold" {
    // Regression test: early return from closure in List.fold would crash
    try runExpectI64(
        \\{
        \\    compute = |x| Ok(x?)
        \\    result = List.fold([Ok(1), Err({})], [], |acc, x| List.append(acc, compute(x)))
        \\    List.len(result)
        \\}
    , 2, .no_trace);
}

test "early return: ? in second argument of multi-arg call" {
    // Regression test: early return in second arg corrupted value stack
    try runExpectI64(
        \\{
        \\    my_func = |_a, b| b
        \\    compute = |x| Ok(x?)
        \\    match my_func(42, compute(Err({}))) { Ok(_) => 1, Err(_) => 0 }
        \\}
    , 0, .no_trace);
}

test "early return: ? in first argument of multi-arg call" {
    // Regression test: early return in first arg corrupted value stack
    try runExpectI64(
        \\{
        \\    my_func = |a, _b| a
        \\    compute = |x| Ok(x?)
        \\    match my_func(compute(Err({})), 42) { Ok(_) => 1, Err(_) => 0 }
        \\}
    , 0, .no_trace);
}

test "issue 8783: List.fold with match on tag union elements from pattern match" {
    // Regression test: List.fold with a callback that matches on elements extracted from pattern matching
    // would fail with TypeMismatch in match_branches continuation.
    try runExpectI64(
        \\{
        \\    elem = Element("div", [Text("hello")])
        \\    children = match elem { Element(_tag, c) => c, Text(_) => [] }
        \\    count_child = |acc, child| match child { Text(_) => acc + 1, Element(_, _) => acc + 10 }
        \\    List.fold(children, 0, count_child)
        \\}
    , 1, .no_trace);
}

<<<<<<< HEAD
test "issue 8821: List.get with records and pattern match on Try type" {
    // Regression test for issue #8821
    // Test List.get with a list of records, pattern matching on Try/Result,
    // and accessing record fields from the matched value
    try runExpectStr(
        \\{
        \\    clients : List({ id : U64, name : Str })
        \\    clients = [{ id: 1, name: "Alice" }]
        \\
        \\    match List.get(clients, 0) {
        \\        Ok(client) => client.name
        \\        Err(_) => "missing"
        \\    }
        \\}
    , "Alice", .no_trace);
=======
test "encode: just convert string to utf8" {
    // Simple test: convert string to utf8 and back
    try runExpectStr(
        \\{
        \\    bytes = Str.to_utf8("hello")
        \\    Str.from_utf8_lossy(bytes)
        \\}
    , "hello", .no_trace);
}

test "static dispatch: List.sum uses item.plus and item.default" {
    // Test that static dispatch works with List.sum
    // List.sum requires: item.plus : item, item -> item, item.default : item
    // This demonstrates the static dispatch pattern that Encode uses
    try runExpectI64(
        \\{
        \\    list : List(I64)
        \\    list = [1i64, 2i64, 3i64, 4i64, 5i64]
        \\    List.sum(list)
        \\}
    , 15, .no_trace);
>>>>>>> adc5481d
}<|MERGE_RESOLUTION|>--- conflicted
+++ resolved
@@ -1774,7 +1774,6 @@
     , 1, .no_trace);
 }
 
-<<<<<<< HEAD
 test "issue 8821: List.get with records and pattern match on Try type" {
     // Regression test for issue #8821
     // Test List.get with a list of records, pattern matching on Try/Result,
@@ -1790,7 +1789,8 @@
         \\    }
         \\}
     , "Alice", .no_trace);
-=======
+}
+
 test "encode: just convert string to utf8" {
     // Simple test: convert string to utf8 and back
     try runExpectStr(
@@ -1812,5 +1812,4 @@
         \\    List.sum(list)
         \\}
     , 15, .no_trace);
->>>>>>> adc5481d
 }