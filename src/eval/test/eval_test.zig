--- conflicted
+++ resolved
@@ -1428,7 +1428,6 @@
     , "3", .no_trace);
 }
 
-<<<<<<< HEAD
 test "type annotation on var declaration - regression issue8660" {
     // Regression test for issue #8660: Type annotation on var produced duplicate definition error
     // The syntax `var $foo : U8` followed by `var $foo = 42` should work correctly
@@ -1439,7 +1438,8 @@
         \\    $foo
         \\}
     , 42, .no_trace);
-=======
+}
+
 test "List.get with polymorphic numeric index - regression #8666" {
     // Regression test for GitHub issue #8666: interpreter panic when using
     // a polymorphic numeric type as a list index.
@@ -1478,7 +1478,6 @@
         \\    calc([1, 2, 3])
         \\}
     , "3.0", .no_trace);
->>>>>>> 4b857fa1
 }
 
 test "List.get method dispatch on Try type - issue 8665" {
