//! Tests for the expression evaluator
const std = @import("std");
const parse = @import("parse");
const types = @import("types");
const base = @import("base");
const can = @import("can");
const check = @import("check");
const builtins = @import("builtins");
const collections = @import("collections");
const serialization = @import("serialization");
const compiled_builtins = @import("compiled_builtins");

const helpers = @import("helpers.zig");
const builtin_loading = @import("../builtin_loading.zig");
const TestEnv = @import("TestEnv.zig");
const Interpreter = @import("../interpreter.zig").Interpreter;
const BuiltinTypes = @import("../builtins.zig").BuiltinTypes;

const Can = can.Can;
const Check = check.Check;
const ModuleEnv = can.ModuleEnv;
const CompactWriter = collections.CompactWriter;
const testing = std.testing;
const test_allocator = testing.allocator;

const runExpectInt = helpers.runExpectInt;
const runExpectBool = helpers.runExpectBool;
const runExpectError = helpers.runExpectError;
const runExpectStr = helpers.runExpectStr;
const runExpectRecord = helpers.runExpectRecord;
const runExpectListI64 = helpers.runExpectListI64;
const ExpectedField = helpers.ExpectedField;

const TraceWriterState = struct {
    buffer: [256]u8 = undefined,
    writer: std.fs.File.Writer = undefined,

    fn init() TraceWriterState {
        var state = TraceWriterState{};
        state.writer = std.fs.File.stderr().writer(&state.buffer);
        return state;
    }
};

test "eval simple number" {
    try runExpectInt("1", 1, .no_trace);
    try runExpectInt("42", 42, .no_trace);
    try runExpectInt("-1234", -1234, .no_trace);
}

test "if-else" {
    try runExpectInt("if (1 == 1) 42 else 99", 42, .no_trace);
    try runExpectInt("if (1 == 2) 42 else 99", 99, .no_trace);
    try runExpectInt("if (5 > 3) 100 else 200", 100, .no_trace);
    try runExpectInt("if (3 > 5) 100 else 200", 200, .no_trace);
}

test "nested if-else" {
    try runExpectInt("if (1 == 1) (if (2 == 2) 100 else 200) else 300", 100, .no_trace);
    try runExpectInt("if (1 == 1) (if (2 == 3) 100 else 200) else 300", 200, .no_trace);
    try runExpectInt("if (1 == 2) (if (2 == 2) 100 else 200) else 300", 300, .no_trace);
}

test "eval single element record" {
    try runExpectInt("{x: 42}.x", 42, .no_trace);
    try runExpectInt("{foo: 100}.foo", 100, .no_trace);
    try runExpectInt("{bar: 1 + 2}.bar", 3, .no_trace);
}

test "eval multi-field record" {
    try runExpectInt("{x: 10, y: 20}.x", 10, .no_trace);
    try runExpectInt("{x: 10, y: 20}.y", 20, .no_trace);
    try runExpectInt("{a: 1, b: 2, c: 3}.a", 1, .no_trace);
    try runExpectInt("{a: 1, b: 2, c: 3}.b", 2, .no_trace);
    try runExpectInt("{a: 1, b: 2, c: 3}.c", 3, .no_trace);
}

test "nested record access" {
    try runExpectInt("{outer: {inner: 42}}.outer.inner", 42, .no_trace);
    try runExpectInt("{a: {b: {c: 100}}}.a.b.c", 100, .no_trace);
}

test "record field order independence" {
    try runExpectInt("{x: 1, y: 2}.x + {y: 2, x: 1}.x", 2, .no_trace);
    try runExpectInt("{a: 10, b: 20, c: 30}.b", 20, .no_trace);
    try runExpectInt("{c: 30, a: 10, b: 20}.b", 20, .no_trace);
}

test "arithmetic binops" {
    try runExpectInt("1 + 2", 3, .no_trace);
    try runExpectInt("5 - 3", 2, .no_trace);
    try runExpectInt("4 * 5", 20, .no_trace);
    try runExpectInt("10 // 2", 5, .no_trace);
    try runExpectInt("7 % 3", 1, .no_trace);
}

test "comparison binops" {
    try runExpectInt("if 1 < 2 100 else 200", 100, .no_trace);
    try runExpectInt("if 2 < 1 100 else 200", 200, .no_trace);
    try runExpectInt("if 5 > 3 100 else 200", 100, .no_trace);
    try runExpectInt("if 3 > 5 100 else 200", 200, .no_trace);
    try runExpectInt("if 10 <= 10 100 else 200", 100, .no_trace);
    try runExpectInt("if 10 <= 9 100 else 200", 200, .no_trace);
    try runExpectInt("if 10 >= 10 100 else 200", 100, .no_trace);
    try runExpectInt("if 9 >= 10 100 else 200", 200, .no_trace);
    try runExpectInt("if 5 == 5 100 else 200", 100, .no_trace);
    try runExpectInt("if 5 == 6 100 else 200", 200, .no_trace);
    try runExpectInt("if 5 != 6 100 else 200", 100, .no_trace);
    try runExpectInt("if 5 != 5 100 else 200", 200, .no_trace);
}

test "unary minus" {
    try runExpectInt("-5", -5, .no_trace);
    try runExpectInt("-(-10)", 10, .no_trace);
    try runExpectInt("-(3 + 4)", -7, .no_trace);
    try runExpectInt("-0", 0, .no_trace);
}

test "parentheses and precedence" {
    try runExpectInt("2 + 3 * 4", 14, .no_trace);
    try runExpectInt("(2 + 3) * 4", 20, .no_trace);
    try runExpectInt("100 - 20 - 10", 70, .no_trace);
    try runExpectInt("100 - (20 - 10)", 90, .no_trace);
}

test "operator associativity - addition" {
    // Left associative: a + b + c should parse as (a + b) + c
    try runExpectInt("100 + 20 + 10", 130, .no_trace); // (100 + 20) + 10 = 130
    try runExpectInt("100 + (20 + 10)", 130, .no_trace); // Same result, but explicitly grouped

    // More complex case
    try runExpectInt("10 + 20 + 30 + 40", 100, .no_trace); // ((10 + 20) + 30) + 40 = 100
}

test "operator associativity - subtraction" {
    // Left associative: a - b - c should parse as (a - b) - c
    try runExpectInt("100 - 20 - 10", 70, .no_trace); // (100 - 20) - 10 = 70
    try runExpectInt("100 - (20 - 10)", 90, .no_trace); // Different result with explicit grouping

    // More complex case showing the difference
    try runExpectInt("100 - 50 - 25 - 5", 20, .no_trace); // ((100 - 50) - 25) - 5 = 20
    try runExpectInt("100 - (50 - (25 - 5))", 70, .no_trace); // Right associative would give 70
}

test "operator associativity - mixed addition and subtraction" {
    // Regression test: + and - should have equal precedence and be left-associative
    // Previously + had higher precedence than -, causing 1 - 2 + 3 to parse as 1 - (2 + 3) = -4
    try runExpectInt("1 - 2 + 3", 2, .no_trace); // (1 - 2) + 3 = 2, NOT 1 - (2 + 3) = -4
    try runExpectInt("5 + 3 - 2", 6, .no_trace); // (5 + 3) - 2 = 6
    try runExpectInt("10 - 5 + 3 - 2", 6, .no_trace); // ((10 - 5) + 3) - 2 = 6
    try runExpectInt("1 + 2 - 3 + 4 - 5", -1, .no_trace); // (((1 + 2) - 3) + 4) - 5 = -1
}

test "operator associativity - multiplication" {
    // Left associative: a * b * c should parse as (a * b) * c
    try runExpectInt("2 * 3 * 4", 24, .no_trace); // (2 * 3) * 4 = 24
    try runExpectInt("2 * (3 * 4)", 24, .no_trace); // Same result for multiplication

    // Chain of multiplications
    try runExpectInt("2 * 3 * 4 * 5", 120, .no_trace); // ((2 * 3) * 4) * 5 = 120
}

test "operator associativity - division" {
    // Left associative: a / b / c should parse as (a / b) / c
    // Note: Using integer division (//) for predictable integer results
    try runExpectInt("100 // 20 // 2", 2, .no_trace); // (100 // 20) // 2 = 5 // 2 = 2
    try runExpectInt("100 // (20 // 2)", 10, .no_trace); // Different result: 100 // 10 = 10

    // More complex case showing the difference
    // Using small numbers to avoid Dec overflow with multiple divisions
    try runExpectInt("80 // 8 // 2", 5, .no_trace); // ((80 // 8) // 2) = (10 // 2) = 5
    try runExpectInt("80 // (8 // 2)", 20, .no_trace); // 80 // 4 = 20
}

test "operator associativity - modulo" {
    // Left associative: a % b % c should parse as (a % b) % c
    try runExpectInt("100 % 30 % 7", 3, .no_trace); // (100 % 30) % 7 = 10 % 7 = 3
    try runExpectInt("100 % (30 % 7)", 0, .no_trace); // Different result: 100 % 2 = 0

    // Another example
    try runExpectInt("50 % 20 % 6", 4, .no_trace); // (50 % 20) % 6 = 10 % 6 = 4
    try runExpectInt("50 % (20 % 6)", 0, .no_trace); // Right associative: 50 % 2 = 0
}

test "operator associativity - mixed precedence" {
    // Verify that precedence still works correctly with fixed associativity
    try runExpectInt("2 + 3 * 4", 14, .no_trace); // 2 + (3 * 4) = 14
    try runExpectInt("2 * 3 + 4", 10, .no_trace); // (2 * 3) + 4 = 10

    // More complex mixed operations
    try runExpectInt("10 - 2 * 3", 4, .no_trace); // 10 - (2 * 3) = 4
    try runExpectInt("100 // 5 + 10", 30, .no_trace); // (100 // 5) + 10 = 30
    try runExpectInt("100 // 5 % 3", 2, .no_trace); // (100 // 5) % 3 = 20 % 3 = 2
}

test "operator associativity - edge cases" {
    // Very long chains to ensure associativity is consistent
    try runExpectInt("1000 - 100 - 50 - 25 - 10 - 5", 810, .no_trace);
    // ((((1000 - 100) - 50) - 25) - 10) - 5 = 810

    // Complex nested expressions
    try runExpectInt("(100 - 50) - (30 - 10)", 30, .no_trace); // 50 - 20 = 30
    try runExpectInt("100 - (50 - 30) - 10", 70, .no_trace); // 100 - 20 - 10 = 70

    // Division chains that would overflow if right-associative
    // Using very small numbers to avoid Dec overflow with chained divisions
    try runExpectInt("80 // 4 // 2", 10, .no_trace);
    // (((80 // 4) // 2) = (20 // 2) = 10

    // Modulo chains
    try runExpectInt("1000 % 300 % 40 % 7", 6, .no_trace);
    // ((1000 % 300) % 40) % 7 = (100 % 40) % 7 = 20 % 7 = 6
}

test "comparison operators - non-associative" {
    // Comparison operators should be non-associative
    // These should work with parentheses
    try runExpectBool("(5 > 3)", true, .no_trace); // true
    try runExpectBool("(10 < 20)", true, .no_trace); // true
    try runExpectBool("(5 >= 5)", true, .no_trace); // true
    try runExpectBool("(10 <= 9)", false, .no_trace); // false

    // But chaining without parentheses should fail to parse
    // We can't test parse errors in eval tests, so we just verify the operators work
}

test "operator associativity - documentation" {
    // This test documents the expected associativity behavior after fixes

    // LEFT ASSOCIATIVE (most arithmetic operators)
    // a op b op c = (a op b) op c
    try runExpectInt("8 - 4 - 2", 2, .no_trace); // (8-4)-2 = 2, NOT 8-(4-2) = 6
    try runExpectInt("16 // 4 // 2", 2, .no_trace); // (16//4)//2 = 2, NOT 16//(4//2) = 8

    // NON-ASSOCIATIVE (comparison operators)
    // Can't chain without parentheses
    try runExpectBool("(5 > 3) and (3 > 1)", true, .no_trace); // Must use parentheses

    // RIGHT ASSOCIATIVE (logical operators)
    // a op b op c = a op (b op c)
    // Note: the boolean keywords `and` and `or` are right associative in Roc
    // This is mostly relevant for short-circuiting behavior
}

test "error test - divide by zero" {
    try runExpectError("5 // 0", error.DivisionByZero, .no_trace);
    try runExpectError("10 % 0", error.DivisionByZero, .no_trace);
}

test "simple lambda with if-else" {
    try runExpectInt("(|x| if x > 0 x else 0)(5)", 5, .no_trace);
    try runExpectInt("(|x| if x > 0 x else 0)(-3)", 0, .no_trace);
}

test "crash in else branch inside lambda" {
    // Test crash in else branch evaluated at runtime
    try runExpectError(
        \\(|x| if x > 0 x else {
        \\    crash "crash in else!"
        \\    0
        \\})(-5)
    , error.Crash, .no_trace);
}

test "crash NOT taken when condition true" {
    // Test that crash in else branch is NOT executed when if branch is taken
    try runExpectInt(
        \\(|x| if x > 0 x else {
        \\    crash "this should not execute"
        \\    0
        \\})(10)
    , 10, .no_trace);
}

test "error test - crash statement" {
    // Test crash statement in a block (crash is a statement, not an expression)
    try runExpectError(
        \\{
        \\    crash "test"
        \\    0
        \\}
    , error.Crash, .no_trace);

    // Test crash in block with final expression
    try runExpectError(
        \\{
        \\    crash "This is a crash statement"
        \\    42
        \\}
    , error.Crash, .no_trace);
}

test "crash message storage and retrieval - host-managed context" {
    // Verify the crash callback stores the message in the host CrashContext
    const test_message = "Direct API test message";

    var test_env_instance = TestEnv.init(testing.allocator);
    defer test_env_instance.deinit();

    try testing.expect(test_env_instance.crashState() == .did_not_crash);

    const crash_args = builtins.host_abi.RocCrashed{
        .utf8_bytes = @constCast(test_message.ptr),
        .len = test_message.len,
    };

    const ops = test_env_instance.get_ops();
    ops.roc_crashed(&crash_args, ops.env);

    switch (test_env_instance.crashState()) {
        .did_not_crash => return error.TestUnexpectedResult,
        .crashed => |msg| try testing.expectEqualStrings(test_message, msg),
    }
}

test "tuples" {
    // 2-tuple
    const expected_elements1 = &[_]helpers.ExpectedElement{
        .{ .index = 0, .value = 10 },
        .{ .index = 1, .value = 20 },
    };
    try helpers.runExpectTuple("(10, 20)", expected_elements1, .no_trace);

    // Tuple with elements from arithmetic expressions
    const expected_elements3 = &[_]helpers.ExpectedElement{
        .{ .index = 0, .value = 6 },
        .{ .index = 1, .value = 15 },
    };
    try helpers.runExpectTuple("(5 + 1, 5 * 3)", expected_elements3, .no_trace);
}

test "simple lambdas" {
    try runExpectInt("(|x| x + 1)(5)", 6, .no_trace);
    try runExpectInt("(|x| x * 2 + 1)(10)", 21, .no_trace);
    try runExpectInt("(|x| x - 3)(8)", 5, .no_trace);
    try runExpectInt("(|x| 100 - x)(25)", 75, .no_trace);
    try runExpectInt("(|x| 5)(99)", 5, .no_trace);
    try runExpectInt("(|x| x + x)(7)", 14, .no_trace);
}

test "multi-parameter lambdas" {
    try runExpectInt("(|x, y| x + y)(3, 4)", 7, .no_trace);
    // Using smaller numbers to avoid Dec overflow in multiplication
    try runExpectInt("(|x, y| x * y)(5, 6)", 30, .no_trace);
    try runExpectInt("(|a, b, c| a + b + c)(1, 2, 3)", 6, .no_trace);
}

test "lambdas with if-then bodies" {
    try runExpectInt("(|x| if x > 0 x else 0)(5)", 5, .no_trace);
    try runExpectInt("(|x| if x > 0 x else 0)(-3)", 0, .no_trace);
    try runExpectInt("(|x| if x == 0 1 else x)(0)", 1, .no_trace);
    try runExpectInt("(|x| if x == 0 1 else x)(42)", 42, .no_trace);
}

test "lambdas with unary minus" {
    try runExpectInt("(|x| -x)(5)", -5, .no_trace);
    try runExpectInt("(|x| -x)(0)", 0, .no_trace);
    try runExpectInt("(|x| -x)(-3)", 3, .no_trace);
    try runExpectInt("(|x| -5)(999)", -5, .no_trace);
    try runExpectInt("(|x| if True -x else 0)(5)", -5, .no_trace);
    try runExpectInt("(|x| if True -10 else x)(999)", -10, .no_trace);
}

test "lambdas closures" {
    // Curried functions still have interpreter issues with TypeMismatch
    // try runExpectInt("(|a| |b| a * b)(5)(10)", 50, .no_trace);
    // try runExpectInt("(((|a| |b| |c| a + b + c)(100))(20))(3)", 123, .no_trace);
    // try runExpectInt("(|a, b, c| |d| a + b + c + d)(10, 20, 5)(7)", 42, .no_trace);
    // try runExpectInt("(|y| (|x| (|z| x + y + z)(3))(2))(1)", 6, .no_trace);
}

test "lambdas with capture" {
    try runExpectInt(
        \\{
        \\    x = 10
        \\    f = |y| x + y
        \\    f(5)
        \\}
    , 15, .no_trace);

    try runExpectInt(
        \\{
        \\    x = 20
        \\    y = 30
        \\    f = |z| x + y + z
        \\    f(10)
        \\}
    , 60, .no_trace);
}

test "lambdas nested closures" {
    // Nested closures still have interpreter issues with TypeMismatch
    // try runExpectInt(
    //     \\(((|a| {
    //     \\    a_loc = a * 2
    //     \\    |b| {
    //     \\        b_loc = a_loc + b
    //     \\        |c| b_loc + c
    //     \\    }
    //     \\})(100))(20))(3)
    // , 223, .no_trace);
}

// Helper function to test that evaluation succeeds without checking specific values
fn runExpectSuccess(src: []const u8, should_trace: enum { trace, no_trace }) !void {
    var test_env_instance = TestEnv.init(testing.allocator);
    defer test_env_instance.deinit();

    const resources = try helpers.parseAndCanonicalizeExpr(std.testing.allocator, src);
    defer helpers.cleanupParseAndCanonical(std.testing.allocator, resources);

    var interpreter = try Interpreter.init(testing.allocator, resources.module_env, resources.builtin_types, resources.builtin_module.env, &[_]*const can.ModuleEnv{}, &resources.checker.import_mapping, null);
    defer interpreter.deinit();

    const enable_trace = should_trace == .trace;
    if (enable_trace) {
        interpreter.startTrace();
    }
    defer if (enable_trace) interpreter.endTrace();

    const ops = test_env_instance.get_ops();
    const result = try interpreter.eval(resources.expr_idx, ops);
    const layout_cache = &interpreter.runtime_layout_store;
    defer result.decref(layout_cache, ops);

    // Minimal smoke check: the helper only succeeds if evaluation produced a value without crashing.
    try std.testing.expect(test_env_instance.crashState() == .did_not_crash);
}

test "integer type evaluation" {
    // Test integer types to verify basic evaluation works
    // This should help us debug why 255u8 shows as 42 in REPL
    try runExpectInt("255u8", 255, .no_trace);
    try runExpectInt("42i32", 42, .no_trace);
    try runExpectInt("123i64", 123, .no_trace);
}

test "decimal literal evaluation" {
    // Test basic decimal literals - these should be parsed and evaluated correctly
    try runExpectSuccess("1.5dec", .no_trace);
    try runExpectSuccess("0.0dec", .no_trace);
    try runExpectSuccess("123.456dec", .no_trace);
    try runExpectSuccess("-1.5dec", .no_trace);
}

test "float literal evaluation" {
    // Test float literals - these should work correctly
    try runExpectSuccess("3.14f64", .no_trace);
    try runExpectSuccess("2.5f32", .no_trace);
    try runExpectSuccess("-3.14f64", .no_trace);
    try runExpectSuccess("0.0f32", .no_trace);
}

test "comprehensive integer literal formats" {
    // Test various integer literal formats and precisions

    // Unsigned integers
    try runExpectInt("0u8", 0, .no_trace);
    try runExpectInt("255u8", 255, .no_trace);
    try runExpectInt("1000u16", 1000, .no_trace);
    try runExpectInt("65535u16", 65535, .no_trace);
    try runExpectInt("100000u32", 100000, .no_trace);
    try runExpectInt("999999999u64", 999999999, .no_trace);

    // Signed integers
    try runExpectInt("-128i8", -128, .no_trace);
    try runExpectInt("127i8", 127, .no_trace);
    try runExpectInt("-32768i16", -32768, .no_trace);
    try runExpectInt("32767i16", 32767, .no_trace);
    try runExpectInt("-2147483648i32", -2147483648, .no_trace);
    try runExpectInt("2147483647i32", 2147483647, .no_trace);
    try runExpectInt("-999999999i64", -999999999, .no_trace);
    try runExpectInt("999999999i64", 999999999, .no_trace);

    // Default integer type (i64)
    try runExpectInt("42", 42, .no_trace);
    try runExpectInt("-1234", -1234, .no_trace);
    try runExpectInt("0", 0, .no_trace);
}

test "hexadecimal and binary integer literals" {
    // Test alternative number bases
    try runExpectInt("0xFF", 255, .no_trace);
    try runExpectInt("0x10", 16, .no_trace);
    try runExpectInt("0xDEADBEEF", 3735928559, .no_trace);
    try runExpectInt("0b1010", 10, .no_trace);
    try runExpectInt("0b11111111", 255, .no_trace);
    try runExpectInt("0b0", 0, .no_trace);
}

test "scientific notation literals" {
    // Test scientific notation - these get parsed as decimals or floats
    try runExpectSuccess("1e5", .no_trace);
    try runExpectSuccess("2.5e10", .no_trace);
    try runExpectSuccess("1.5e-5", .no_trace);
    try runExpectSuccess("-1.5e-5", .no_trace);
}

test "string literals and interpolation" {
    // Test basic string literals
    try runExpectSuccess("\"Hello, World!\"", .no_trace);
    try runExpectSuccess("\"\"", .no_trace);
    try runExpectSuccess("\"Roc\"", .no_trace);

    // Test string interpolation
    try runExpectSuccess(
        \\{
        \\    hello = "Hello"
        \\    world = "World"
        \\    "${hello} ${world}"
        \\}
    , .no_trace);
}

test "string refcount - basic literal" {
    // Test basic string literal creation and cleanup
    try runExpectStr("\"Hello, World!\"", "Hello, World!", .no_trace);
}

test "polymorphic identity function" {
    // Test the identity function with different types
    const code =
        \\{
        \\    identity = |val| val
        \\    num = identity(5)
        \\    str = identity("Hello")
        \\    if (num > 0) str else ""
        \\}
    ;
    try runExpectStr(code, "Hello", .no_trace);
}

test "direct polymorphic function usage" {
    // Test that polymorphic functions work correctly when used directly
    // This is valid in rank-1 Hindley-Milner type systems
    const code =
        \\{
        \\    id = |x| x
        \\
        \\    # Direct calls to identity with different types
        \\    num1 = id(10)
        \\    str1 = id("Test")
        \\    num2 = id(20)
        \\
        \\    # Verify all values are correct
        \\    if (num1 == 10)
        \\        if (num2 == 20)
        \\            str1
        \\        else
        \\            "Failed2"
        \\    else
        \\        "Failed1"
        \\}
    ;
    try runExpectStr(code, "Test", .no_trace);
}

test "multiple polymorphic instantiations" {
    // Test that let-bound polymorphic values can be instantiated multiple times
    // This tests valid rank-1 polymorphism patterns
    const code =
        \\{
        \\    id = |x| x
        \\
        \\    # Test polymorphic identity with different types
        \\    num1 = id(42)
        \\    str1 = id("Hello")
        \\    num2 = id(100)
        \\
        \\    # Verify all results
        \\    if (num1 == 42)
        \\        if (num2 == 100)
        \\            str1
        \\        else
        \\            "Failed2"
        \\    else
        \\        "Failed1"
        \\}
    ;
    try runExpectStr(code, "Hello", .no_trace);
}

test "string refcount - large string literal" {
    // Test large string that requires heap allocation and reference counting
    // This string is longer than SMALL_STR_MAX_LENGTH to trigger heap allocation
    const large_str = "This is a very long string that definitely exceeds the small string optimization limit in RocStr and will require heap allocation with reference counting";
    try runExpectStr("\"This is a very long string that definitely exceeds the small string optimization limit in RocStr and will require heap allocation with reference counting\"", large_str, .no_trace);
}

test "string refcount - heap allocated string" {
    // Test another large string to exercise reference counting with heap allocation
    const large_str = "This is a very long string that definitely exceeds the small string optimization limit and requires heap allocation";

    // Test the large string without trace since it's working
    try runExpectStr("\"This is a very long string that definitely exceeds the small string optimization limit and requires heap allocation\"", large_str, .no_trace);
}

test "string refcount - small string optimization" {
    // Test small string (≤23 bytes) that uses inline storage instead of heap allocation
    // This should show different behavior in the trace (no heap allocation)
    try runExpectStr("\"Small string test\"", "Small string test", .no_trace);
}

test "string refcount - empty string" {
    // Test empty string as a special case for reference counting
    // Empty strings are typically optimized differently
    try runExpectStr("\"\"", "", .no_trace);
}

test "string refcount - boundary case 25 bytes" {
    // Test string that's 25 bytes - should trigger heap allocation (>23 bytes)
    const boundary_str = "1234567890123456789012345"; // 25 bytes - should be big
    try runExpectStr("\"1234567890123456789012345\"", boundary_str, .no_trace);
}

test "string refcount - max small string 23 bytes" {
    // Test string that's exactly 23 bytes - should still use small string optimization
    const max_small_str = "12345678901234567890123"; // 23 bytes - should be small
    try runExpectStr("\"12345678901234567890123\"", max_small_str, .no_trace);
}

test "string refcount - conditional strings" {
    // Test string reference counting with conditional expressions
    // This exercises reference counting when strings are used in if-else branches
    try runExpectStr("if True \"This is a large string that exceeds small string optimization\" else \"Short\"", "This is a large string that exceeds small string optimization", .no_trace);
}

test "string refcount - simpler record test" {
    // Test record containing integers first to see if the issue is record-specific or string-specific
    try runExpectInt("{foo: 42}.foo", 42, .no_trace);
}

test "string refcount - mixed string sizes" {
    // Test mixture of small and large strings in conditional expressions
    // Exercise reference counting across different string storage types
    try runExpectStr("if False \"Small\" else \"This is a very long string that definitely exceeds the small string optimization limit and requires heap allocation\"", "This is a very long string that definitely exceeds the small string optimization limit and requires heap allocation", .no_trace);
}

test "string refcount - nested conditionals with strings" {
    // Test nested conditional expressions with strings to exercise complex control flow
    // This tests reference counting when strings are created and destroyed in nested scopes
    try runExpectStr("if True (if False \"Inner small\" else \"Inner large string that exceeds small string optimization\") else \"Outer\"", "Inner large string that exceeds small string optimization", .no_trace);
}

test "string refcount - record field access small string" {
    // Test record field access with small strings (uses inline storage)
    try runExpectStr("{foo: \"Hello\"}.foo", "Hello", .no_trace);
}

test "string refcount - record field access large string" {
    // Test record field access with large strings (uses heap allocation)
    const large_str = "This is a very long string that definitely exceeds the small string optimization limit";
    try runExpectStr("{foo: \"This is a very long string that definitely exceeds the small string optimization limit\"}.foo", large_str, .no_trace);
}

test "string refcount - record with empty string" {
    // Test record field access with empty string (special case)
    try runExpectStr("{empty: \"\"}.empty", "", .no_trace);
}

test "string refcount - simple integer closure" {
    // Test basic closure with integer first to see if the issue is closure-specific
    try runExpectInt("(|x| x)(42)", 42, .no_trace);
}

test "string refcount - simple string closure" {
    try runExpectStr("(|s| s)(\"Test\")", "Test", .no_trace);
}

test "recursive factorial function" {
    // Test standalone evaluation of recursive factorial without comptime
    try runExpectInt(
        \\{
        \\    factorial = |n|
        \\        if n <= 1
        \\            1
        \\        else
        \\            n * factorial(n - 1)
        \\    factorial(5)
        \\}
    , 120, .no_trace);
}

test "ModuleEnv serialization and interpreter evaluation" {
    // This test demonstrates that a ModuleEnv can be successfully:
    // 1. Created and used with the Interpreter to evaluate expressions
    // 2. Serialized to bytes and written to disk
    // 3. Deserialized from those bytes read back from disk
    // 4. Used with a new Interpreter to evaluate the same expressions with identical results
    //
    // This verifies the complete round-trip of compilation state preservation
    // through serialization, which is critical for incremental compilation
    // and distributed build systems.
    //
    const source = "5 + 8";

    const gpa = test_allocator;
    var test_env_instance = TestEnv.init(gpa);
    defer test_env_instance.deinit();

    // Load builtin module
    const builtin_indices = try builtin_loading.deserializeBuiltinIndices(gpa, compiled_builtins.builtin_indices_bin);
    const builtin_source = compiled_builtins.builtin_source;
    var builtin_module = try builtin_loading.loadCompiledModule(gpa, compiled_builtins.builtin_bin, "Builtin", builtin_source);
    defer builtin_module.deinit();

    // Create original ModuleEnv
    var original_env = try ModuleEnv.init(gpa, source);
    defer original_env.deinit();

    original_env.common.source = source;
    original_env.module_name = "TestModule";
    try original_env.common.calcLineStarts(original_env.gpa);

    // Parse the source code
    var parse_ast = try parse.parseExpr(&original_env.common, original_env.gpa);
    defer parse_ast.deinit(gpa);

    // Empty scratch space (required before canonicalization)
    parse_ast.store.emptyScratch();

    // Initialize CIR fields in ModuleEnv
    try original_env.initCIRFields("test");

    // Get Bool and Try statement indices from builtin module
    const bool_stmt_in_builtin_module = builtin_indices.bool_type;
    const try_stmt_in_builtin_module = builtin_indices.try_type;
    const str_stmt_in_builtin_module = builtin_indices.str_type;

    const builtin_ctx: Check.BuiltinContext = .{
        .module_name = try original_env.insertIdent(base.Ident.for_text("test")),
        .bool_stmt = bool_stmt_in_builtin_module,
        .try_stmt = try_stmt_in_builtin_module,
        .str_stmt = str_stmt_in_builtin_module,
        .builtin_module = builtin_module.env,
        .builtin_indices = builtin_indices,
    };

    // Create module_envs map for canonicalization (enables qualified calls)
    var module_envs_map = std.AutoHashMap(base.Ident.Idx, Can.AutoImportedType).init(gpa);
    defer module_envs_map.deinit();
    const builtin_ident = try original_env.insertIdent(base.Ident.for_text("Builtin"));
    const builtin_qualified_ident = try builtin_module.env.common.insertIdent(builtin_module.env.gpa, base.Ident.for_text("Builtin"));
    try module_envs_map.put(builtin_ident, .{ .env = builtin_module.env, .qualified_type_ident = builtin_qualified_ident });

    // Create canonicalizer with module_envs_map for qualified name resolution
    var czer = try Can.init(&original_env, &parse_ast, &module_envs_map);
    defer czer.deinit();

    // Canonicalize the expression
    const expr_idx: parse.AST.Expr.Idx = @enumFromInt(parse_ast.root_node_idx);
    const canonicalized_expr_idx = try czer.canonicalizeExpr(expr_idx) orelse {
        return error.CanonicalizeFailure;
    };

    // Type check the expression - pass Builtin as imported module
    const imported_envs = [_]*const ModuleEnv{builtin_module.env};

    // Resolve imports - map each import to its index in imported_envs
    original_env.imports.resolveImports(&original_env, &imported_envs);

    var checker = try Check.init(gpa, &original_env.types, &original_env, &imported_envs, &module_envs_map, &original_env.store.regions, builtin_ctx);
    defer checker.deinit();

    _ = try checker.checkExprRepl(canonicalized_expr_idx.get_idx());

    // Test 1: Evaluate with the original ModuleEnv
    {
        const builtin_types_local = BuiltinTypes.init(builtin_indices, builtin_module.env, builtin_module.env, builtin_module.env);
        var interpreter = try Interpreter.init(gpa, &original_env, builtin_types_local, builtin_module.env, &[_]*const can.ModuleEnv{}, &checker.import_mapping, null);
        defer interpreter.deinit();

        const ops = test_env_instance.get_ops();
        const result = try interpreter.eval(canonicalized_expr_idx.get_idx(), ops);
        const layout_cache = &interpreter.runtime_layout_store;
        defer result.decref(layout_cache, ops);

        // Extract integer value (handles both integer and Dec types)
        const int_value = if (result.layout.tag == .scalar and result.layout.data.scalar.tag == .int) blk: {
            break :blk result.asI128();
        } else blk: {
            const dec_value = result.asDec();
            const RocDec = builtins.dec.RocDec;
            break :blk @divTrunc(dec_value.num, RocDec.one_point_zero_i128);
        };
        try testing.expectEqual(@as(i128, 13), int_value);
    }

    // Test 2: Full serialization and deserialization with interpreter evaluation
    {
        var serialization_arena = std.heap.ArenaAllocator.init(gpa);
        defer serialization_arena.deinit();
        const arena_alloc = serialization_arena.allocator();

        var tmp_dir = testing.tmpDir(.{});
        defer tmp_dir.cleanup();
        const tmp_file = try tmp_dir.dir.createFile("test_module_env.compact", .{ .read = true });
        defer tmp_file.close();

        var writer = CompactWriter{
            .iovecs = .{},
            .total_bytes = 0,
            .allocated_memory = .{},
        };
        defer writer.deinit(arena_alloc);

        // Allocate space for ModuleEnv and serialize
        const env_ptr = try writer.appendAlloc(arena_alloc, ModuleEnv);
        const env_start_offset = writer.total_bytes - @sizeOf(ModuleEnv);
        const serialized_ptr = @as(*ModuleEnv.Serialized, @ptrCast(@alignCast(env_ptr)));
        try serialized_ptr.serialize(&original_env, arena_alloc, &writer);

        // Write to file
        try writer.writeGather(arena_alloc, tmp_file);

        // Read back from file
        const file_size = try tmp_file.getEndPos();
        const buffer = try gpa.alignedAlloc(u8, std.mem.Alignment.fromByteUnits(@alignOf(ModuleEnv)), @intCast(file_size));
        defer gpa.free(buffer);
        _ = try tmp_file.pread(buffer, 0);

        // Deserialize the ModuleEnv
        const deserialized_ptr = @as(*ModuleEnv.Serialized, @ptrCast(@alignCast(buffer.ptr + env_start_offset)));
        var deserialized_env = try deserialized_ptr.deserialize(@as(i64, @intCast(@intFromPtr(buffer.ptr))), gpa, source, "TestModule");
        // Free the imports map that was allocated during deserialization
        defer deserialized_env.imports.map.deinit(gpa);

        // Verify basic deserialization worked
        try testing.expectEqualStrings("TestModule", deserialized_env.module_name);
        try testing.expectEqualStrings(source, deserialized_env.common.source);

        // Test 3: Verify the deserialized ModuleEnv has the correct structure
        try testing.expect(deserialized_env.types.len() > 0);
        try testing.expect(deserialized_env.store.nodes.items.len > 0);

        // Verify that the deserialized data matches the original data
        try testing.expectEqual(original_env.types.len(), deserialized_env.types.len());
        try testing.expectEqual(original_env.store.nodes.items.len, deserialized_env.store.nodes.items.len);
        try testing.expectEqual(original_env.common.idents.interner.bytes.len(), deserialized_env.common.idents.interner.bytes.len());

        // Test 4: Evaluate the same expression using the deserialized ModuleEnv
        // The original expression index should still be valid since the NodeStore structure is preserved
        {
            const builtin_types_local = BuiltinTypes.init(builtin_indices, builtin_module.env, builtin_module.env, builtin_module.env);
            var interpreter = try Interpreter.init(gpa, deserialized_env, builtin_types_local, builtin_module.env, &[_]*const can.ModuleEnv{}, &checker.import_mapping, null);
            defer interpreter.deinit();

            const ops = test_env_instance.get_ops();
            const result = try interpreter.eval(canonicalized_expr_idx.get_idx(), ops);
            const layout_cache = &interpreter.runtime_layout_store;
            defer result.decref(layout_cache, ops);

            // Verify we get the same result from the deserialized ModuleEnv
            // Extract integer value (handles both integer and Dec types)
            const int_value = if (result.layout.tag == .scalar and result.layout.data.scalar.tag == .int) blk: {
                break :blk result.asI128();
            } else blk: {
                const dec_value = result.asDec();
                const RocDec = builtins.dec.RocDec;
                break :blk @divTrunc(dec_value.num, RocDec.one_point_zero_i128);
            };
            try testing.expectEqual(@as(i128, 13), int_value);
        }
    }
}

// Tests for anonymous type equality (is_eq on records, tuples, and tag unions)

test "anonymous record equality" {
    // Same records should be equal
    try runExpectBool("{ x: 1, y: 2 } == { x: 1, y: 2 }", true, .no_trace);
    // Different values should not be equal
    try runExpectBool("{ x: 1, y: 2 } == { x: 1, y: 3 }", false, .no_trace);
    // Field order shouldn't matter
    try runExpectBool("{ x: 1, y: 2 } == { y: 2, x: 1 }", true, .no_trace);
}

test "anonymous tuple equality" {
    // Same tuples should be equal
    try runExpectBool("(1, 2) == (1, 2)", true, .no_trace);
    // Different values should not be equal
    try runExpectBool("(1, 2) == (1, 3)", false, .no_trace);
}

test "empty record equality" {
    try runExpectBool("{} == {}", true, .no_trace);
}

test "string field equality" {
    try runExpectBool("{ name: \"hello\" } == { name: \"hello\" }", true, .no_trace);
    try runExpectBool("{ name: \"hello\" } == { name: \"world\" }", false, .no_trace);
}

test "nested record equality" {
    try runExpectBool("{ a: { x: 1 }, b: 2 } == { a: { x: 1 }, b: 2 }", true, .no_trace);
    try runExpectBool("{ a: { x: 1 }, b: 2 } == { a: { x: 2 }, b: 2 }", false, .no_trace);
    try runExpectBool("{ outer: { inner: { deep: 42 } } } == { outer: { inner: { deep: 42 } } }", true, .no_trace);
    try runExpectBool("{ outer: { inner: { deep: 42 } } } == { outer: { inner: { deep: 99 } } }", false, .no_trace);
}

test "bool field equality" {
    // Use comparison expressions to produce boolean values for record fields
    try runExpectBool("{ flag: (1 == 1) } == { flag: (1 == 1) }", true, .no_trace);
    try runExpectBool("{ flag: (1 == 1) } == { flag: (1 != 1) }", false, .no_trace);
}

test "nested tuple equality" {
    try runExpectBool("((1, 2), 3) == ((1, 2), 3)", true, .no_trace);
    try runExpectBool("((1, 2), 3) == ((1, 9), 3)", false, .no_trace);
    try runExpectBool("(1, (2, 3)) == (1, (2, 3))", true, .no_trace);
    try runExpectBool("(1, (2, 3)) == (1, (2, 9))", false, .no_trace);
}

// This test is disabled because it takes too long to run, and we already know
// the interpreter is stack-safe!
//
// test "stack safety - deep recursion reports graceful error" {
//     // Test that deep recursive function calls report a graceful StackOverflow error
//     // rather than crashing with a native stack overflow (SIGSEGV).
//     // This verifies the stack-safe interpreter is working correctly.
//     const code =
//         \\{
//         \\    countdown = |n|
//         \\        if n == 0
//         \\            0
//         \\        else
//         \\            countdown(n - 1)
//         \\    countdown(100000)
//         \\}
//     ;
//     try runExpectError(code, error.StackOverflow, .no_trace);
// }

// This test is disabled because it takes too long to run, and we already know
// the interpreter is stack-safe!
//
// test "stack safety - deep fibonacci reports graceful error" {
//     // Test that deep recursive fibonacci reports a graceful StackOverflow error
//     // rather than crashing with a native stack overflow (SIGSEGV).
//     // The tree recursion pattern creates very deep call stacks.
//     const code =
//         \\{
//         \\    fib = |n|
//         \\        if n <= 1
//         \\            n
//         \\        else
//         \\            fib(n - 1) + fib(n - 2)
//         \\    fib(30)
//         \\}
//     ;
//     try runExpectError(code, error.StackOverflow, .no_trace);
// }

// Tests for nominal type equality (is_eq method dispatch)
// These tests exercise dispatchNominalIsEq which resolves and calls is_eq methods on nominal types

test "nominal type equality - Bool" {
    // Bool is a nominal type wrapping [False, True]
    // These test that is_eq is properly dispatched for Bool
    try runExpectBool("Bool.True == Bool.True", true, .no_trace);
    try runExpectBool("Bool.False == Bool.False", true, .no_trace);
    try runExpectBool("Bool.True == Bool.False", false, .no_trace);
    try runExpectBool("Bool.False == Bool.True", false, .no_trace);
}

test "nominal type equality - Bool in expressions" {
    // Bool comparisons within larger expressions
    try runExpectBool("(1 == 1) == (2 == 2)", true, .no_trace);
    try runExpectBool("(1 == 1) == (1 == 2)", false, .no_trace);
    try runExpectBool("(1 != 2) == (3 != 4)", true, .no_trace);
}

test "nominal type equality - records containing Bool" {
    // Records with Bool fields - exercises roc_ops threading through structural equality
    try runExpectBool("{ flag: Bool.True } == { flag: Bool.True }", true, .no_trace);
    try runExpectBool("{ flag: Bool.True } == { flag: Bool.False }", false, .no_trace);
    try runExpectBool("{ a: Bool.True, b: Bool.False } == { a: Bool.True, b: Bool.False }", true, .no_trace);
    try runExpectBool("{ a: Bool.True, b: Bool.False } == { a: Bool.False, b: Bool.True }", false, .no_trace);
}

test "nominal type equality - tuples containing Bool" {
    // Tuples with Bool elements
    try runExpectBool("(Bool.True, Bool.False) == (Bool.True, Bool.False)", true, .no_trace);
    try runExpectBool("(Bool.True, Bool.False) == (Bool.False, Bool.True)", false, .no_trace);
    try runExpectBool("(1, Bool.True, 2) == (1, Bool.True, 2)", true, .no_trace);
}

test "nominal type equality - nested structures with Bool" {
    // Nested records/tuples containing Bool - tests deep roc_ops threading
    try runExpectBool("{ outer: { inner: Bool.True } } == { outer: { inner: Bool.True } }", true, .no_trace);
    try runExpectBool("{ outer: { inner: Bool.True } } == { outer: { inner: Bool.False } }", false, .no_trace);
    try runExpectBool("((Bool.True, Bool.False), Bool.True) == ((Bool.True, Bool.False), Bool.True)", true, .no_trace);
}

// Tests for List.fold with record accumulators
// This exercises record state management within fold operations

test "List.fold with record accumulator - sum and count" {
    // Test folding a list while accumulating sum and count in a record
    const expected_fields = [_]ExpectedField{
        .{ .name = "sum", .value = 6 },
        .{ .name = "count", .value = 3 },
    };
    try runExpectRecord(
        "List.fold([1, 2, 3], {sum: 0, count: 0}, |acc, item| {sum: acc.sum + item, count: acc.count + 1})",
        &expected_fields,
        .no_trace,
    );
}

test "List.fold with record accumulator - empty list" {
    // Folding an empty list should return the initial record unchanged
    const expected_fields = [_]ExpectedField{
        .{ .name = "sum", .value = 0 },
        .{ .name = "count", .value = 0 },
    };
    try runExpectRecord(
        "List.fold([], {sum: 0, count: 0}, |acc, item| {sum: acc.sum + item, count: acc.count + 1})",
        &expected_fields,
        .no_trace,
    );
}

test "List.fold with record accumulator - single field" {
    // Test with a single-field record accumulator
    const expected_fields = [_]ExpectedField{
        .{ .name = "total", .value = 10 },
    };
    try runExpectRecord(
        "List.fold([1, 2, 3, 4], {total: 0}, |acc, item| {total: acc.total + item})",
        &expected_fields,
        .no_trace,
    );
}

test "List.fold with record accumulator - record update syntax" {
    // Test using record update syntax { ..acc, field: newValue }
    const expected_fields = [_]ExpectedField{
        .{ .name = "sum", .value = 6 },
        .{ .name = "count", .value = 3 },
    };
    try runExpectRecord(
        "List.fold([1, 2, 3], {sum: 0, count: 0}, |acc, item| {..acc, sum: acc.sum + item, count: acc.count + 1})",
        &expected_fields,
        .no_trace,
    );
}

test "List.fold with record accumulator - partial update" {
    // Test updating only one field while keeping others
    const expected_fields = [_]ExpectedField{
        .{ .name = "sum", .value = 10 },
        .{ .name = "multiplier", .value = 2 },
    };
    try runExpectRecord(
        "List.fold([1, 2, 3, 4], {sum: 0, multiplier: 2}, |acc, item| {..acc, sum: acc.sum + item})",
        &expected_fields,
        .no_trace,
    );
}

test "List.fold with record accumulator - nested field access" {
    // Test accessing nested record fields in accumulator
    const expected_fields = [_]ExpectedField{
        .{ .name = "value", .value = 6 },
    };
    try runExpectRecord(
        "List.fold([1, 2, 3], {value: 0}, |acc, item| {value: acc.value + item})",
        &expected_fields,
        .no_trace,
    );
}

test "List.fold with record accumulator - three fields" {
    // Test with more fields to exercise record layout handling
    const expected_fields = [_]ExpectedField{
        .{ .name = "sum", .value = 10 },
        .{ .name = "count", .value = 4 },
        .{ .name = "product", .value = 24 },
    };
    try runExpectRecord(
        "List.fold([1, 2, 3, 4], {sum: 0, count: 0, product: 1}, |acc, item| {sum: acc.sum + item, count: acc.count + 1, product: acc.product * item})",
        &expected_fields,
        .no_trace,
    );
}

test "List.fold with record accumulator - conditional update" {
    // Test conditional logic inside the fold with record accumulator
    const expected_fields = [_]ExpectedField{
        .{ .name = "evens", .value = 6 },
        .{ .name = "odds", .value = 4 },
    };
    try runExpectRecord(
        "List.fold([1, 2, 3, 4], {evens: 0, odds: 0}, |acc, item| if item % 2 == 0 {evens: acc.evens + item, odds: acc.odds} else {evens: acc.evens, odds: acc.odds + item})",
        &expected_fields,
        .no_trace,
    );
}

test "List.fold with record accumulator - string list" {
    // Test folding over strings with a record accumulator (count only)
    const expected_fields = [_]ExpectedField{
        .{ .name = "count", .value = 3 },
    };
    try runExpectRecord(
        "List.fold([\"a\", \"bb\", \"ccc\"], {count: 0}, |acc, _| {count: acc.count + 1})",
        &expected_fields,
        .no_trace,
    );
}

test "List.fold with record accumulator - record equality comparison" {
    // Test comparing the result of a fold that produces a record
    // This exercises the record equality code path
    try runExpectBool(
        "List.fold([1, 2, 3], {sum: 0}, |acc, item| {sum: acc.sum + item}) == {sum: 6}",
        true,
        .no_trace,
    );
}

test "List.fold with record accumulator - record inequality comparison" {
    // Test that fold result can be compared for inequality
    try runExpectBool(
        "List.fold([1, 2, 3], {sum: 0}, |acc, item| {sum: acc.sum + item}) == {sum: 5}",
        false,
        .no_trace,
    );
}

test "List.fold with record accumulator - multi-field record equality" {
    // Test equality comparison with multi-field record result
    try runExpectBool(
        "List.fold([1, 2], {a: 0, b: 10}, |acc, item| {a: acc.a + item, b: acc.b - item}) == {a: 3, b: 7}",
        true,
        .no_trace,
    );
}

// Tests for List.fold with record accumulators and list/record destructuring
// This exercises pattern matching within fold operations

test "List.fold with record accumulator - record destructuring in lambda" {
    // Test folding over a list of records, destructuring each record in the lambda
    const expected_fields = [_]ExpectedField{
        .{ .name = "total_x", .value = 6 },
        .{ .name = "total_y", .value = 15 },
    };
    try runExpectRecord(
        "List.fold([{x: 1, y: 2}, {x: 2, y: 5}, {x: 3, y: 8}], {total_x: 0, total_y: 0}, |acc, {x, y}| {total_x: acc.total_x + x, total_y: acc.total_y + y})",
        &expected_fields,
        .no_trace,
    );
}

test "List.fold with record accumulator - partial record destructuring" {
    // Test destructuring only some fields from records
    const expected_fields = [_]ExpectedField{
        .{ .name = "sum", .value = 6 },
    };
    try runExpectRecord(
        "List.fold([{a: 1, b: 100}, {a: 2, b: 200}, {a: 3, b: 300}], {sum: 0}, |acc, {a}| {sum: acc.sum + a})",
        &expected_fields,
        .no_trace,
    );
}

test "List.fold with record accumulator - single field record destructuring" {
    // Test destructuring single-field records
    const expected_fields = [_]ExpectedField{
        .{ .name = "total", .value = 10 },
    };
    try runExpectRecord(
        "List.fold([{val: 1}, {val: 2}, {val: 3}, {val: 4}], {total: 0}, |acc, {val}| {total: acc.total + val})",
        &expected_fields,
        .no_trace,
    );
}

// List destructuring tests in lambda params - these previously leaked memory
// Fixed by adding decref after successful patternMatchesBind in for_loop_iterate

test "List.fold with list destructuring - simple first element" {
    // Simplest case: just extract the first element
    try runExpectInt(
        "List.fold([[10], [20], [30]], 0, |acc, [x]| acc + x)",
        60,
        .no_trace,
    );
}

test "List.fold with list destructuring - two element exact match" {
    // Extract exactly two elements
    try runExpectInt(
        "List.fold([[1, 2], [3, 4]], 0, |acc, [a, b]| acc + a + b)",
        10,
        .no_trace,
    );
}

// Test that list destructuring works in match (not in lambda params) - this should work
test "match with list destructuring - baseline" {
    // This tests list destructuring in a match context, not lambda params
    try runExpectInt(
        "match [1, 2, 3] { [a, b, c] => a + b + c, _ => 0 }",
        6,
        .no_trace,
    );
}

// List destructuring tests with record accumulators

test "List.fold with record accumulator - list destructuring in lambda" {
    // Test folding over a list of lists, destructuring each inner list
    // [1, 2], [3, 4], [5, 6] -> first elements are 1, 3, 5 -> sum is 9
    const expected_fields = [_]ExpectedField{
        .{ .name = "first_sum", .value = 9 },
        .{ .name = "count", .value = 3 },
    };
    try runExpectRecord(
        "List.fold([[1, 2], [3, 4], [5, 6]], {first_sum: 0, count: 0}, |acc, [first, ..]| {first_sum: acc.first_sum + first, count: acc.count + 1})",
        &expected_fields,
        .no_trace,
    );
}

test "List.fold with record accumulator - destructure two elements" {
    // Test destructuring first two elements from each inner list
    const expected_fields = [_]ExpectedField{
        .{ .name = "sum_firsts", .value = 9 },
        .{ .name = "sum_seconds", .value = 12 },
    };
    try runExpectRecord(
        "List.fold([[1, 2, 100], [3, 4, 200], [5, 6, 300]], {sum_firsts: 0, sum_seconds: 0}, |acc, [a, b, ..]| {sum_firsts: acc.sum_firsts + a, sum_seconds: acc.sum_seconds + b})",
        &expected_fields,
        .no_trace,
    );
}

test "List.fold with record accumulator - exact list pattern" {
    // Test exact list pattern matching (no rest pattern)
    const expected_fields = [_]ExpectedField{
        .{ .name = "total", .value = 21 },
    };
    try runExpectRecord(
        "List.fold([[1, 2], [3, 4], [5, 6]], {total: 0}, |acc, [a, b]| {total: acc.total + a + b})",
        &expected_fields,
        .no_trace,
    );
}

test "List.fold with record accumulator - nested list and record" {
    // Test combining list destructuring with record accumulator updates
    // Using ".. as tail" syntax for the rest pattern
    const expected_fields = [_]ExpectedField{
        .{ .name = "head_sum", .value = 6 },
        .{ .name = "tail_count", .value = 6 },
    };
    try runExpectRecord(
        "List.fold([[1, 10, 20], [2, 30, 40], [3, 50, 60]], {head_sum: 0, tail_count: 0}, |acc, [head, .. as tail]| {head_sum: acc.head_sum + head, tail_count: acc.tail_count + List.len(tail)})",
        &expected_fields,
        .no_trace,
    );
}

// Tests for List.map

test "List.map - basic identity" {
    // Map with identity function
    try runExpectListI64(
        "List.map([1i64, 2i64, 3i64], |x| x)",
        &[_]i64{ 1, 2, 3 },
        .no_trace,
    );
}

test "List.map - single element" {
    // Map on single element list
    try runExpectListI64(
        "List.map([42i64], |x| x)",
        &[_]i64{42},
        .no_trace,
    );
}

test "List.map - longer list with squaring" {
    // Check that map on a longer list with squaring works
    try runExpectListI64(
        "List.map([1i64, 2i64, 3i64, 4i64, 5i64], |x| x * x)",
        &[_]i64{ 1, 4, 9, 16, 25 },
        .no_trace,
    );
}

test "List.map - doubling" {
    // Map with doubling function
    try runExpectListI64(
        "List.map([1i64, 2i64, 3i64], |x| x * 2i64)",
        &[_]i64{ 2, 4, 6 },
        .no_trace,
    );
}

test "List.map - adding" {
    // Map with adding function
    try runExpectListI64(
        "List.map([10i64, 20i64], |x| x + 5i64)",
        &[_]i64{ 15, 25 },
        .no_trace,
    );
}

// Bug regression tests - interpreter crash issues

test "match with tag containing pattern-bound variable - regression" {
    // Regression test for GitHub issue: interpreter crash when creating a tag
    // with a payload that contains a variable bound by a match pattern.
    //
    // In isolated eval tests this works, but when running as a full app with
    // platform integration it crashes with "e_closure: failed to resolve capture value".
    // The issue is specific to module management in full app execution.
    //
    // This test ensures the basic case works in the eval context.
    // Full reproduction requires running as: `roc run <app-with-platform.roc>`
    try runExpectSuccess(
        \\match Some("x") {
        \\    Some(a) => Tagged(a)
        \\    None => Tagged("")
        \\}
    , .no_trace);
}

test "nested match with Result type - regression" {
    // Regression test for interpreter crash when using nested match expressions
    // with Result types (Ok/Err).
    //
    // Original bug report:
    //   match ["x"] {
    //       [a] => {
    //           match Ok(a) {
    //               Ok(val) => Ok(val),
    //               _ => Err(Oops)
    //           }
    //       }
    //   }
    //
    // Like the above test, this works in isolation but crashes in full app execution.
    try runExpectSuccess(
        \\match ["x"] {
        \\    [a] => {
        \\        match Ok(a) {
        \\            Ok(val) => Ok(val),
        \\            _ => Err(Oops)
        \\        }
        \\    }
        \\}
    , .no_trace);
}

// Bug regression tests - segfault issues from bug reports

test "list equality - single element list - regression" {
    try runExpectBool("[1] == [1]", true, .no_trace);
}

test "list equality - nested lists - regression" {
    try runExpectBool("[[1, 2]] == [[1, 2]]", true, .no_trace);
}

test "list equality - single string element list - regression" {
    try runExpectBool("[\"hello\"] == [\"hello\"]", true, .no_trace);
}

test "if block with local bindings - regression" {
    // Regression test for segfault in if block with local variable bindings
    // Bug report: `main! = || { if True { x = 0 _y = x } }`
    try runExpectInt(
        \\if True {
        \\    x = 0
        \\    _y = x
        \\    x
        \\}
        \\else 99
    , 0, .no_trace);
}

test "List.len returns proper U64 nominal type for method calls - regression" {
    // Regression test for InvalidMethodReceiver when calling methods on List.len result
    // Bug report: `n = List.len([]); _str = n.to_str()` crashed with InvalidMethodReceiver
    // The issue was that List.len created a fresh runtime type variable instead of using
    // the return_rt_var parameter, which prevented method resolution from finding the
    // U64 nominal type information needed to look up .to_str()
    try runExpectStr(
        \\{
        \\    n = List.len([])
        \\    n.to_str()
        \\}
    , "0", .no_trace);

    // Also test with non-empty list
    try runExpectStr(
        \\{
        \\    n = List.len([1, 2, 3])
        \\    n.to_str()
        \\}
    , "3", .no_trace);
}

<<<<<<< HEAD
test "for loop element type extracted from list runtime type - regression #8664" {
    // Regression test for InvalidMethodReceiver when calling methods on elements
    // from a for loop over a list passed to an untyped function parameter.
    // The fix: extract element type from list's runtime type (e.g., List(Dec))
    // instead of using the pattern's compile-time flex variable.
    // Note: unsuffixed number literals default to Dec in Roc.
    try runExpectStr(
        \\{
        \\    calc = |list| {
        \\        var $result = ""
        \\        for elem in list {
        \\            $result = elem.to_str()
        \\        }
        \\        $result
        \\    }
        \\    calc([1, 2, 3])
        \\}
    , "3.0", .no_trace);
=======
test "List.get method dispatch on Try type - issue 8665" {
    // Regression test for issue #8665: InvalidMethodReceiver crash when calling
    // ok_or() method on the result of List.get() using dot notation.
    // The function call syntax works: Try.ok_or(List.get(list, 0), "fallback")
    // But method syntax crashes: List.get(list, 0).ok_or("fallback")
    try runExpectStr(
        \\{
        \\    list = ["hello"]
        \\    List.get(list, 0).ok_or("fallback")
        \\}
    , "hello", .no_trace);
>>>>>>> 06b4d591
}

test "record destructuring with assignment - regression" {
    // Regression test for GitHub issue #8647
    // Record destructuring should not cause TypeMismatch error during evaluation
    try runExpectInt(
        \\{
        \\    rec = { x: 1, y: 2 }
        \\    { x, y } = rec
        \\    x + y
        \\}
    , 3, .no_trace);
}

test "record field access - regression 8647" {
    // Regression test for GitHub issue #8647
    // Record field access should work properly
    try runExpectStr(
        \\{
        \\    rec = { name: "test" }
        \\    rec.name
        \\}
    , "test", .no_trace);
}

test "method calls on numeric variables with flex types - regression" {
    // Regression test for InvalidMethodReceiver when calling methods on numeric
    // variables that have unconstrained (flex/rigid) types at compile time.
    // Bug report: https://github.com/roc-lang/roc/issues/8663
    // The issue was that when a numeric variable's compile-time type is flex,
    // method dispatch would fail because it requires a nominal type (like Dec).

    // Simple case: variable bound to numeric literal
    try runExpectStr(
        \\{
        \\    x = 7.0
        \\    x.to_str()
        \\}
    , "7.0", .no_trace);

    // With integer literal (defaults to Dec, so output has decimal point)
    try runExpectStr(
        \\{
        \\    x = 42
        \\    x.to_str()
        \\}
    , "42.0", .no_trace);
}<|MERGE_RESOLUTION|>--- conflicted
+++ resolved
@@ -1407,7 +1407,6 @@
     , "3", .no_trace);
 }
 
-<<<<<<< HEAD
 test "for loop element type extracted from list runtime type - regression #8664" {
     // Regression test for InvalidMethodReceiver when calling methods on elements
     // from a for loop over a list passed to an untyped function parameter.
@@ -1426,7 +1425,8 @@
         \\    calc([1, 2, 3])
         \\}
     , "3.0", .no_trace);
-=======
+}
+
 test "List.get method dispatch on Try type - issue 8665" {
     // Regression test for issue #8665: InvalidMethodReceiver crash when calling
     // ok_or() method on the result of List.get() using dot notation.
@@ -1438,7 +1438,6 @@
         \\    List.get(list, 0).ok_or("fallback")
         \\}
     , "hello", .no_trace);
->>>>>>> 06b4d591
 }
 
 test "record destructuring with assignment - regression" {
