--- conflicted
+++ resolved
@@ -1407,7 +1407,6 @@
     , "3", .no_trace);
 }
 
-<<<<<<< HEAD
 test "for loop element type extracted from list runtime type - regression #8664" {
     // Regression test for InvalidMethodReceiver when calling methods on elements
     // from a for loop over a list passed to an untyped function parameter.
@@ -1426,7 +1425,8 @@
         \\    calc([1, 2, 3])
         \\}
     , "3.0", .no_trace);
-=======
+}
+
 test "record destructuring with assignment - regression" {
     // Regression test for GitHub issue #8647
     // Record destructuring should not cause TypeMismatch error during evaluation
@@ -1448,5 +1448,4 @@
         \\    rec.name
         \\}
     , "test", .no_trace);
->>>>>>> 19f5162a
 }