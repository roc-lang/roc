//! Tests for the expression evaluator
const std = @import("std");
const parse = @import("parse");
const types = @import("types");
const base = @import("base");
const can = @import("can");
const check = @import("check");
const builtins = @import("builtins");
const collections = @import("collections");
const serialization = @import("serialization");
const compiled_builtins = @import("compiled_builtins");

const helpers = @import("helpers.zig");
const builtin_loading = @import("../builtin_loading.zig");
const TestEnv = @import("TestEnv.zig");
const Interpreter = @import("../interpreter.zig").Interpreter;
const BuiltinTypes = @import("../builtins.zig").BuiltinTypes;

const Can = can.Can;
const Check = check.Check;
const ModuleEnv = can.ModuleEnv;
const CompactWriter = collections.CompactWriter;
const testing = std.testing;
const test_allocator = testing.allocator;

const runExpectInt = helpers.runExpectInt;
const runExpectBool = helpers.runExpectBool;
const runExpectError = helpers.runExpectError;
const runExpectStr = helpers.runExpectStr;
const runExpectRecord = helpers.runExpectRecord;
const runExpectListI64 = helpers.runExpectListI64;
const ExpectedField = helpers.ExpectedField;

const TraceWriterState = struct {
    buffer: [256]u8 = undefined,
    writer: std.fs.File.Writer = undefined,

    fn init() TraceWriterState {
        var state = TraceWriterState{};
        state.writer = std.fs.File.stderr().writer(&state.buffer);
        return state;
    }
};

test "eval simple number" {
    try runExpectInt("1", 1, .no_trace);
    try runExpectInt("42", 42, .no_trace);
    try runExpectInt("-1234", -1234, .no_trace);
}

test "if-else" {
    try runExpectInt("if (1 == 1) 42 else 99", 42, .no_trace);
    try runExpectInt("if (1 == 2) 42 else 99", 99, .no_trace);
    try runExpectInt("if (5 > 3) 100 else 200", 100, .no_trace);
    try runExpectInt("if (3 > 5) 100 else 200", 200, .no_trace);
}

test "nested if-else" {
    try runExpectInt("if (1 == 1) (if (2 == 2) 100 else 200) else 300", 100, .no_trace);
    try runExpectInt("if (1 == 1) (if (2 == 3) 100 else 200) else 300", 200, .no_trace);
    try runExpectInt("if (1 == 2) (if (2 == 2) 100 else 200) else 300", 300, .no_trace);
}

test "eval single element record" {
    try runExpectInt("{x: 42}.x", 42, .no_trace);
    try runExpectInt("{foo: 100}.foo", 100, .no_trace);
    try runExpectInt("{bar: 1 + 2}.bar", 3, .no_trace);
}

test "eval multi-field record" {
    try runExpectInt("{x: 10, y: 20}.x", 10, .no_trace);
    try runExpectInt("{x: 10, y: 20}.y", 20, .no_trace);
    try runExpectInt("{a: 1, b: 2, c: 3}.a", 1, .no_trace);
    try runExpectInt("{a: 1, b: 2, c: 3}.b", 2, .no_trace);
    try runExpectInt("{a: 1, b: 2, c: 3}.c", 3, .no_trace);
}

test "nested record access" {
    try runExpectInt("{outer: {inner: 42}}.outer.inner", 42, .no_trace);
    try runExpectInt("{a: {b: {c: 100}}}.a.b.c", 100, .no_trace);
}

test "record field order independence" {
    try runExpectInt("{x: 1, y: 2}.x + {y: 2, x: 1}.x", 2, .no_trace);
    try runExpectInt("{a: 10, b: 20, c: 30}.b", 20, .no_trace);
    try runExpectInt("{c: 30, a: 10, b: 20}.b", 20, .no_trace);
}

test "arithmetic binops" {
    try runExpectInt("1 + 2", 3, .no_trace);
    try runExpectInt("5 - 3", 2, .no_trace);
    try runExpectInt("4 * 5", 20, .no_trace);
    try runExpectInt("10 // 2", 5, .no_trace);
    try runExpectInt("7 % 3", 1, .no_trace);
}

test "comparison binops" {
    try runExpectInt("if 1 < 2 100 else 200", 100, .no_trace);
    try runExpectInt("if 2 < 1 100 else 200", 200, .no_trace);
    try runExpectInt("if 5 > 3 100 else 200", 100, .no_trace);
    try runExpectInt("if 3 > 5 100 else 200", 200, .no_trace);
    try runExpectInt("if 10 <= 10 100 else 200", 100, .no_trace);
    try runExpectInt("if 10 <= 9 100 else 200", 200, .no_trace);
    try runExpectInt("if 10 >= 10 100 else 200", 100, .no_trace);
    try runExpectInt("if 9 >= 10 100 else 200", 200, .no_trace);
    try runExpectInt("if 5 == 5 100 else 200", 100, .no_trace);
    try runExpectInt("if 5 == 6 100 else 200", 200, .no_trace);
    try runExpectInt("if 5 != 6 100 else 200", 100, .no_trace);
    try runExpectInt("if 5 != 5 100 else 200", 200, .no_trace);
}

test "unary minus" {
    try runExpectInt("-5", -5, .no_trace);
    try runExpectInt("-(-10)", 10, .no_trace);
    try runExpectInt("-(3 + 4)", -7, .no_trace);
    try runExpectInt("-0", 0, .no_trace);
}

test "parentheses and precedence" {
    try runExpectInt("2 + 3 * 4", 14, .no_trace);
    try runExpectInt("(2 + 3) * 4", 20, .no_trace);
    try runExpectInt("100 - 20 - 10", 70, .no_trace);
    try runExpectInt("100 - (20 - 10)", 90, .no_trace);
}

test "operator associativity - addition" {
    // Left associative: a + b + c should parse as (a + b) + c
    try runExpectInt("100 + 20 + 10", 130, .no_trace); // (100 + 20) + 10 = 130
    try runExpectInt("100 + (20 + 10)", 130, .no_trace); // Same result, but explicitly grouped

    // More complex case
    try runExpectInt("10 + 20 + 30 + 40", 100, .no_trace); // ((10 + 20) + 30) + 40 = 100
}

test "operator associativity - subtraction" {
    // Left associative: a - b - c should parse as (a - b) - c
    try runExpectInt("100 - 20 - 10", 70, .no_trace); // (100 - 20) - 10 = 70
    try runExpectInt("100 - (20 - 10)", 90, .no_trace); // Different result with explicit grouping

    // More complex case showing the difference
    try runExpectInt("100 - 50 - 25 - 5", 20, .no_trace); // ((100 - 50) - 25) - 5 = 20
    try runExpectInt("100 - (50 - (25 - 5))", 70, .no_trace); // Right associative would give 70
}

test "operator associativity - mixed addition and subtraction" {
    // Regression test: + and - should have equal precedence and be left-associative
    // Previously + had higher precedence than -, causing 1 - 2 + 3 to parse as 1 - (2 + 3) = -4
    try runExpectInt("1 - 2 + 3", 2, .no_trace); // (1 - 2) + 3 = 2, NOT 1 - (2 + 3) = -4
    try runExpectInt("5 + 3 - 2", 6, .no_trace); // (5 + 3) - 2 = 6
    try runExpectInt("10 - 5 + 3 - 2", 6, .no_trace); // ((10 - 5) + 3) - 2 = 6
    try runExpectInt("1 + 2 - 3 + 4 - 5", -1, .no_trace); // (((1 + 2) - 3) + 4) - 5 = -1
}

test "operator associativity - multiplication" {
    // Left associative: a * b * c should parse as (a * b) * c
    try runExpectInt("2 * 3 * 4", 24, .no_trace); // (2 * 3) * 4 = 24
    try runExpectInt("2 * (3 * 4)", 24, .no_trace); // Same result for multiplication

    // Chain of multiplications
    try runExpectInt("2 * 3 * 4 * 5", 120, .no_trace); // ((2 * 3) * 4) * 5 = 120
}

test "operator associativity - division" {
    // Left associative: a / b / c should parse as (a / b) / c
    // Note: Using integer division (//) for predictable integer results
    try runExpectInt("100 // 20 // 2", 2, .no_trace); // (100 // 20) // 2 = 5 // 2 = 2
    try runExpectInt("100 // (20 // 2)", 10, .no_trace); // Different result: 100 // 10 = 10

    // More complex case showing the difference
    // Using small numbers to avoid Dec overflow with multiple divisions
    try runExpectInt("80 // 8 // 2", 5, .no_trace); // ((80 // 8) // 2) = (10 // 2) = 5
    try runExpectInt("80 // (8 // 2)", 20, .no_trace); // 80 // 4 = 20
}

test "operator associativity - modulo" {
    // Left associative: a % b % c should parse as (a % b) % c
    try runExpectInt("100 % 30 % 7", 3, .no_trace); // (100 % 30) % 7 = 10 % 7 = 3
    try runExpectInt("100 % (30 % 7)", 0, .no_trace); // Different result: 100 % 2 = 0

    // Another example
    try runExpectInt("50 % 20 % 6", 4, .no_trace); // (50 % 20) % 6 = 10 % 6 = 4
    try runExpectInt("50 % (20 % 6)", 0, .no_trace); // Right associative: 50 % 2 = 0
}

test "operator associativity - mixed precedence" {
    // Verify that precedence still works correctly with fixed associativity
    try runExpectInt("2 + 3 * 4", 14, .no_trace); // 2 + (3 * 4) = 14
    try runExpectInt("2 * 3 + 4", 10, .no_trace); // (2 * 3) + 4 = 10

    // More complex mixed operations
    try runExpectInt("10 - 2 * 3", 4, .no_trace); // 10 - (2 * 3) = 4
    try runExpectInt("100 // 5 + 10", 30, .no_trace); // (100 // 5) + 10 = 30
    try runExpectInt("100 // 5 % 3", 2, .no_trace); // (100 // 5) % 3 = 20 % 3 = 2
}

test "operator associativity - edge cases" {
    // Very long chains to ensure associativity is consistent
    try runExpectInt("1000 - 100 - 50 - 25 - 10 - 5", 810, .no_trace);
    // ((((1000 - 100) - 50) - 25) - 10) - 5 = 810

    // Complex nested expressions
    try runExpectInt("(100 - 50) - (30 - 10)", 30, .no_trace); // 50 - 20 = 30
    try runExpectInt("100 - (50 - 30) - 10", 70, .no_trace); // 100 - 20 - 10 = 70

    // Division chains that would overflow if right-associative
    // Using very small numbers to avoid Dec overflow with chained divisions
    try runExpectInt("80 // 4 // 2", 10, .no_trace);
    // (((80 // 4) // 2) = (20 // 2) = 10

    // Modulo chains
    try runExpectInt("1000 % 300 % 40 % 7", 6, .no_trace);
    // ((1000 % 300) % 40) % 7 = (100 % 40) % 7 = 20 % 7 = 6
}

test "comparison operators - non-associative" {
    // Comparison operators should be non-associative
    // These should work with parentheses
    try runExpectBool("(5 > 3)", true, .no_trace); // true
    try runExpectBool("(10 < 20)", true, .no_trace); // true
    try runExpectBool("(5 >= 5)", true, .no_trace); // true
    try runExpectBool("(10 <= 9)", false, .no_trace); // false

    // But chaining without parentheses should fail to parse
    // We can't test parse errors in eval tests, so we just verify the operators work
}

test "operator associativity - documentation" {
    // This test documents the expected associativity behavior after fixes

    // LEFT ASSOCIATIVE (most arithmetic operators)
    // a op b op c = (a op b) op c
    try runExpectInt("8 - 4 - 2", 2, .no_trace); // (8-4)-2 = 2, NOT 8-(4-2) = 6
    try runExpectInt("16 // 4 // 2", 2, .no_trace); // (16//4)//2 = 2, NOT 16//(4//2) = 8

    // NON-ASSOCIATIVE (comparison operators)
    // Can't chain without parentheses
    try runExpectBool("(5 > 3) and (3 > 1)", true, .no_trace); // Must use parentheses

    // RIGHT ASSOCIATIVE (logical operators)
    // a op b op c = a op (b op c)
    // Note: the boolean keywords `and` and `or` are right associative in Roc
    // This is mostly relevant for short-circuiting behavior
}

test "error test - divide by zero" {
    try runExpectError("5 // 0", error.DivisionByZero, .no_trace);
    try runExpectError("10 % 0", error.DivisionByZero, .no_trace);
}

test "simple lambda with if-else" {
    try runExpectInt("(|x| if x > 0 x else 0)(5)", 5, .no_trace);
    try runExpectInt("(|x| if x > 0 x else 0)(-3)", 0, .no_trace);
}

test "crash in else branch inside lambda" {
    // Test crash in else branch evaluated at runtime
    try runExpectError(
        \\(|x| if x > 0 x else {
        \\    crash "crash in else!"
        \\    0
        \\})(-5)
    , error.Crash, .no_trace);
}

test "crash NOT taken when condition true" {
    // Test that crash in else branch is NOT executed when if branch is taken
    try runExpectInt(
        \\(|x| if x > 0 x else {
        \\    crash "this should not execute"
        \\    0
        \\})(10)
    , 10, .no_trace);
}

test "error test - crash statement" {
    // Test crash statement in a block (crash is a statement, not an expression)
    try runExpectError(
        \\{
        \\    crash "test"
        \\    0
        \\}
    , error.Crash, .no_trace);

    // Test crash in block with final expression
    try runExpectError(
        \\{
        \\    crash "This is a crash statement"
        \\    42
        \\}
    , error.Crash, .no_trace);
}

test "crash message storage and retrieval - host-managed context" {
    // Verify the crash callback stores the message in the host CrashContext
    const test_message = "Direct API test message";

    var test_env_instance = TestEnv.init(testing.allocator);
    defer test_env_instance.deinit();

    try testing.expect(test_env_instance.crashState() == .did_not_crash);

    const crash_args = builtins.host_abi.RocCrashed{
        .utf8_bytes = @constCast(test_message.ptr),
        .len = test_message.len,
    };

    const ops = test_env_instance.get_ops();
    ops.roc_crashed(&crash_args, ops.env);

    switch (test_env_instance.crashState()) {
        .did_not_crash => return error.TestUnexpectedResult,
        .crashed => |msg| try testing.expectEqualStrings(test_message, msg),
    }
}

test "tuples" {
    // 2-tuple
    const expected_elements1 = &[_]helpers.ExpectedElement{
        .{ .index = 0, .value = 10 },
        .{ .index = 1, .value = 20 },
    };
    try helpers.runExpectTuple("(10, 20)", expected_elements1, .no_trace);

    // Tuple with elements from arithmetic expressions
    const expected_elements3 = &[_]helpers.ExpectedElement{
        .{ .index = 0, .value = 6 },
        .{ .index = 1, .value = 15 },
    };
    try helpers.runExpectTuple("(5 + 1, 5 * 3)", expected_elements3, .no_trace);
}

test "simple lambdas" {
    try runExpectInt("(|x| x + 1)(5)", 6, .no_trace);
    try runExpectInt("(|x| x * 2 + 1)(10)", 21, .no_trace);
    try runExpectInt("(|x| x - 3)(8)", 5, .no_trace);
    try runExpectInt("(|x| 100 - x)(25)", 75, .no_trace);
    try runExpectInt("(|x| 5)(99)", 5, .no_trace);
    try runExpectInt("(|x| x + x)(7)", 14, .no_trace);
}

test "multi-parameter lambdas" {
    try runExpectInt("(|x, y| x + y)(3, 4)", 7, .no_trace);
    // Using smaller numbers to avoid Dec overflow in multiplication
    try runExpectInt("(|x, y| x * y)(5, 6)", 30, .no_trace);
    try runExpectInt("(|a, b, c| a + b + c)(1, 2, 3)", 6, .no_trace);
}

test "lambdas with if-then bodies" {
    try runExpectInt("(|x| if x > 0 x else 0)(5)", 5, .no_trace);
    try runExpectInt("(|x| if x > 0 x else 0)(-3)", 0, .no_trace);
    try runExpectInt("(|x| if x == 0 1 else x)(0)", 1, .no_trace);
    try runExpectInt("(|x| if x == 0 1 else x)(42)", 42, .no_trace);
}

test "lambdas with unary minus" {
    try runExpectInt("(|x| -x)(5)", -5, .no_trace);
    try runExpectInt("(|x| -x)(0)", 0, .no_trace);
    try runExpectInt("(|x| -x)(-3)", 3, .no_trace);
    try runExpectInt("(|x| -5)(999)", -5, .no_trace);
    try runExpectInt("(|x| if True -x else 0)(5)", -5, .no_trace);
    try runExpectInt("(|x| if True -10 else x)(999)", -10, .no_trace);
}

test "lambdas closures" {
    // Curried functions still have interpreter issues with TypeMismatch
    // try runExpectInt("(|a| |b| a * b)(5)(10)", 50, .no_trace);
    // try runExpectInt("(((|a| |b| |c| a + b + c)(100))(20))(3)", 123, .no_trace);
    // try runExpectInt("(|a, b, c| |d| a + b + c + d)(10, 20, 5)(7)", 42, .no_trace);
    // try runExpectInt("(|y| (|x| (|z| x + y + z)(3))(2))(1)", 6, .no_trace);
}

test "lambdas with capture" {
    try runExpectInt(
        \\{
        \\    x = 10
        \\    f = |y| x + y
        \\    f(5)
        \\}
    , 15, .no_trace);

    try runExpectInt(
        \\{
        \\    x = 20
        \\    y = 30
        \\    f = |z| x + y + z
        \\    f(10)
        \\}
    , 60, .no_trace);
}

test "lambdas nested closures" {
    // Nested closures still have interpreter issues with TypeMismatch
    // try runExpectInt(
    //     \\(((|a| {
    //     \\    a_loc = a * 2
    //     \\    |b| {
    //     \\        b_loc = a_loc + b
    //     \\        |c| b_loc + c
    //     \\    }
    //     \\})(100))(20))(3)
    // , 223, .no_trace);
}

// Helper function to test that evaluation succeeds without checking specific values
fn runExpectSuccess(src: []const u8, should_trace: enum { trace, no_trace }) !void {
    var test_env_instance = TestEnv.init(testing.allocator);
    defer test_env_instance.deinit();

    const resources = try helpers.parseAndCanonicalizeExpr(std.testing.allocator, src);
    defer helpers.cleanupParseAndCanonical(std.testing.allocator, resources);

    var interpreter = try Interpreter.init(testing.allocator, resources.module_env, resources.builtin_types, resources.builtin_module.env, &[_]*const can.ModuleEnv{}, &resources.checker.import_mapping, null);
    defer interpreter.deinit();

    const enable_trace = should_trace == .trace;
    if (enable_trace) {
        interpreter.startTrace();
    }
    defer if (enable_trace) interpreter.endTrace();

    const ops = test_env_instance.get_ops();
    const result = try interpreter.eval(resources.expr_idx, ops);
    const layout_cache = &interpreter.runtime_layout_store;
    defer result.decref(layout_cache, ops);

    // Minimal smoke check: the helper only succeeds if evaluation produced a value without crashing.
    try std.testing.expect(test_env_instance.crashState() == .did_not_crash);
}

test "integer type evaluation" {
    // Test integer types to verify basic evaluation works
    // This should help us debug why 255u8 shows as 42 in REPL
    try runExpectInt("255u8", 255, .no_trace);
    try runExpectInt("42i32", 42, .no_trace);
    try runExpectInt("123i64", 123, .no_trace);
}

test "decimal literal evaluation" {
    // Test basic decimal literals - these should be parsed and evaluated correctly
    try runExpectSuccess("1.5dec", .no_trace);
    try runExpectSuccess("0.0dec", .no_trace);
    try runExpectSuccess("123.456dec", .no_trace);
    try runExpectSuccess("-1.5dec", .no_trace);
}

test "float literal evaluation" {
    // Test float literals - these should work correctly
    try runExpectSuccess("3.14f64", .no_trace);
    try runExpectSuccess("2.5f32", .no_trace);
    try runExpectSuccess("-3.14f64", .no_trace);
    try runExpectSuccess("0.0f32", .no_trace);
}

test "comprehensive integer literal formats" {
    // Test various integer literal formats and precisions

    // Unsigned integers
    try runExpectInt("0u8", 0, .no_trace);
    try runExpectInt("255u8", 255, .no_trace);
    try runExpectInt("1000u16", 1000, .no_trace);
    try runExpectInt("65535u16", 65535, .no_trace);
    try runExpectInt("100000u32", 100000, .no_trace);
    try runExpectInt("999999999u64", 999999999, .no_trace);

    // Signed integers
    try runExpectInt("-128i8", -128, .no_trace);
    try runExpectInt("127i8", 127, .no_trace);
    try runExpectInt("-32768i16", -32768, .no_trace);
    try runExpectInt("32767i16", 32767, .no_trace);
    try runExpectInt("-2147483648i32", -2147483648, .no_trace);
    try runExpectInt("2147483647i32", 2147483647, .no_trace);
    try runExpectInt("-999999999i64", -999999999, .no_trace);
    try runExpectInt("999999999i64", 999999999, .no_trace);

    // Default integer type (i64)
    try runExpectInt("42", 42, .no_trace);
    try runExpectInt("-1234", -1234, .no_trace);
    try runExpectInt("0", 0, .no_trace);
}

test "hexadecimal and binary integer literals" {
    // Test alternative number bases
    try runExpectInt("0xFF", 255, .no_trace);
    try runExpectInt("0x10", 16, .no_trace);
    try runExpectInt("0xDEADBEEF", 3735928559, .no_trace);
    try runExpectInt("0b1010", 10, .no_trace);
    try runExpectInt("0b11111111", 255, .no_trace);
    try runExpectInt("0b0", 0, .no_trace);
}

test "scientific notation literals" {
    // Test scientific notation - these get parsed as decimals or floats
    try runExpectSuccess("1e5", .no_trace);
    try runExpectSuccess("2.5e10", .no_trace);
    try runExpectSuccess("1.5e-5", .no_trace);
    try runExpectSuccess("-1.5e-5", .no_trace);
}

test "string literals and interpolation" {
    // Test basic string literals
    try runExpectSuccess("\"Hello, World!\"", .no_trace);
    try runExpectSuccess("\"\"", .no_trace);
    try runExpectSuccess("\"Roc\"", .no_trace);

    // Test string interpolation
    try runExpectSuccess(
        \\{
        \\    hello = "Hello"
        \\    world = "World"
        \\    "${hello} ${world}"
        \\}
    , .no_trace);
}

test "string refcount - basic literal" {
    // Test basic string literal creation and cleanup
    try runExpectStr("\"Hello, World!\"", "Hello, World!", .no_trace);
}

test "polymorphic identity function" {
    // Test the identity function with different types
    const code =
        \\{
        \\    identity = |val| val
        \\    num = identity(5)
        \\    str = identity("Hello")
        \\    if (num > 0) str else ""
        \\}
    ;
    try runExpectStr(code, "Hello", .no_trace);
}

test "direct polymorphic function usage" {
    // Test that polymorphic functions work correctly when used directly
    // This is valid in rank-1 Hindley-Milner type systems
    const code =
        \\{
        \\    id = |x| x
        \\
        \\    # Direct calls to identity with different types
        \\    num1 = id(10)
        \\    str1 = id("Test")
        \\    num2 = id(20)
        \\
        \\    # Verify all values are correct
        \\    if (num1 == 10)
        \\        if (num2 == 20)
        \\            str1
        \\        else
        \\            "Failed2"
        \\    else
        \\        "Failed1"
        \\}
    ;
    try runExpectStr(code, "Test", .no_trace);
}

test "multiple polymorphic instantiations" {
    // Test that let-bound polymorphic values can be instantiated multiple times
    // This tests valid rank-1 polymorphism patterns
    const code =
        \\{
        \\    id = |x| x
        \\
        \\    # Test polymorphic identity with different types
        \\    num1 = id(42)
        \\    str1 = id("Hello")
        \\    num2 = id(100)
        \\
        \\    # Verify all results
        \\    if (num1 == 42)
        \\        if (num2 == 100)
        \\            str1
        \\        else
        \\            "Failed2"
        \\    else
        \\        "Failed1"
        \\}
    ;
    try runExpectStr(code, "Hello", .no_trace);
}

test "string refcount - large string literal" {
    // Test large string that requires heap allocation and reference counting
    // This string is longer than SMALL_STR_MAX_LENGTH to trigger heap allocation
    const large_str = "This is a very long string that definitely exceeds the small string optimization limit in RocStr and will require heap allocation with reference counting";
    try runExpectStr("\"This is a very long string that definitely exceeds the small string optimization limit in RocStr and will require heap allocation with reference counting\"", large_str, .no_trace);
}

test "string refcount - heap allocated string" {
    // Test another large string to exercise reference counting with heap allocation
    const large_str = "This is a very long string that definitely exceeds the small string optimization limit and requires heap allocation";

    // Test the large string without trace since it's working
    try runExpectStr("\"This is a very long string that definitely exceeds the small string optimization limit and requires heap allocation\"", large_str, .no_trace);
}

test "string refcount - small string optimization" {
    // Test small string (≤23 bytes) that uses inline storage instead of heap allocation
    // This should show different behavior in the trace (no heap allocation)
    try runExpectStr("\"Small string test\"", "Small string test", .no_trace);
}

test "string refcount - empty string" {
    // Test empty string as a special case for reference counting
    // Empty strings are typically optimized differently
    try runExpectStr("\"\"", "", .no_trace);
}

test "string refcount - boundary case 25 bytes" {
    // Test string that's 25 bytes - should trigger heap allocation (>23 bytes)
    const boundary_str = "1234567890123456789012345"; // 25 bytes - should be big
    try runExpectStr("\"1234567890123456789012345\"", boundary_str, .no_trace);
}

test "string refcount - max small string 23 bytes" {
    // Test string that's exactly 23 bytes - should still use small string optimization
    const max_small_str = "12345678901234567890123"; // 23 bytes - should be small
    try runExpectStr("\"12345678901234567890123\"", max_small_str, .no_trace);
}

test "string refcount - conditional strings" {
    // Test string reference counting with conditional expressions
    // This exercises reference counting when strings are used in if-else branches
    try runExpectStr("if True \"This is a large string that exceeds small string optimization\" else \"Short\"", "This is a large string that exceeds small string optimization", .no_trace);
}

test "string refcount - simpler record test" {
    // Test record containing integers first to see if the issue is record-specific or string-specific
    try runExpectInt("{foo: 42}.foo", 42, .no_trace);
}

test "string refcount - mixed string sizes" {
    // Test mixture of small and large strings in conditional expressions
    // Exercise reference counting across different string storage types
    try runExpectStr("if False \"Small\" else \"This is a very long string that definitely exceeds the small string optimization limit and requires heap allocation\"", "This is a very long string that definitely exceeds the small string optimization limit and requires heap allocation", .no_trace);
}

test "string refcount - nested conditionals with strings" {
    // Test nested conditional expressions with strings to exercise complex control flow
    // This tests reference counting when strings are created and destroyed in nested scopes
    try runExpectStr("if True (if False \"Inner small\" else \"Inner large string that exceeds small string optimization\") else \"Outer\"", "Inner large string that exceeds small string optimization", .no_trace);
}

test "string refcount - record field access small string" {
    // Test record field access with small strings (uses inline storage)
    try runExpectStr("{foo: \"Hello\"}.foo", "Hello", .no_trace);
}

test "string refcount - record field access large string" {
    // Test record field access with large strings (uses heap allocation)
    const large_str = "This is a very long string that definitely exceeds the small string optimization limit";
    try runExpectStr("{foo: \"This is a very long string that definitely exceeds the small string optimization limit\"}.foo", large_str, .no_trace);
}

test "string refcount - record with empty string" {
    // Test record field access with empty string (special case)
    try runExpectStr("{empty: \"\"}.empty", "", .no_trace);
}

test "string refcount - simple integer closure" {
    // Test basic closure with integer first to see if the issue is closure-specific
    try runExpectInt("(|x| x)(42)", 42, .no_trace);
}

test "string refcount - simple string closure" {
    try runExpectStr("(|s| s)(\"Test\")", "Test", .no_trace);
}

test "recursive factorial function" {
    // Test standalone evaluation of recursive factorial without comptime
    try runExpectInt(
        \\{
        \\    factorial = |n|
        \\        if n <= 1
        \\            1
        \\        else
        \\            n * factorial(n - 1)
        \\    factorial(5)
        \\}
    , 120, .no_trace);
}

test "ModuleEnv serialization and interpreter evaluation" {
    // This test demonstrates that a ModuleEnv can be successfully:
    // 1. Created and used with the Interpreter to evaluate expressions
    // 2. Serialized to bytes and written to disk
    // 3. Deserialized from those bytes read back from disk
    // 4. Used with a new Interpreter to evaluate the same expressions with identical results
    //
    // This verifies the complete round-trip of compilation state preservation
    // through serialization, which is critical for incremental compilation
    // and distributed build systems.
    //
    const source = "5 + 8";

    const gpa = test_allocator;
    var test_env_instance = TestEnv.init(gpa);
    defer test_env_instance.deinit();

    // Load builtin module
    const builtin_indices = try builtin_loading.deserializeBuiltinIndices(gpa, compiled_builtins.builtin_indices_bin);
    const builtin_source = compiled_builtins.builtin_source;
    var builtin_module = try builtin_loading.loadCompiledModule(gpa, compiled_builtins.builtin_bin, "Builtin", builtin_source);
    defer builtin_module.deinit();

    // Create original ModuleEnv
    var original_env = try ModuleEnv.init(gpa, source);
    defer original_env.deinit();

    original_env.common.source = source;
    original_env.module_name = "TestModule";
    try original_env.common.calcLineStarts(original_env.gpa);

    // Parse the source code
    var parse_ast = try parse.parseExpr(&original_env.common, original_env.gpa);
    defer parse_ast.deinit(gpa);

    // Empty scratch space (required before canonicalization)
    parse_ast.store.emptyScratch();

    // Initialize CIR fields in ModuleEnv
    try original_env.initCIRFields("test");

    // Get Bool and Try statement indices from builtin module
    const bool_stmt_in_builtin_module = builtin_indices.bool_type;
    const try_stmt_in_builtin_module = builtin_indices.try_type;
    const str_stmt_in_builtin_module = builtin_indices.str_type;

    const builtin_ctx: Check.BuiltinContext = .{
        .module_name = try original_env.insertIdent(base.Ident.for_text("test")),
        .bool_stmt = bool_stmt_in_builtin_module,
        .try_stmt = try_stmt_in_builtin_module,
        .str_stmt = str_stmt_in_builtin_module,
        .builtin_module = builtin_module.env,
        .builtin_indices = builtin_indices,
    };

    // Create module_envs map for canonicalization (enables qualified calls)
    var module_envs_map = std.AutoHashMap(base.Ident.Idx, Can.AutoImportedType).init(gpa);
    defer module_envs_map.deinit();
    const builtin_ident = try original_env.insertIdent(base.Ident.for_text("Builtin"));
    const builtin_qualified_ident = try builtin_module.env.common.insertIdent(builtin_module.env.gpa, base.Ident.for_text("Builtin"));
    try module_envs_map.put(builtin_ident, .{ .env = builtin_module.env, .qualified_type_ident = builtin_qualified_ident });

    // Create canonicalizer with module_envs_map for qualified name resolution
    var czer = try Can.init(&original_env, &parse_ast, &module_envs_map);
    defer czer.deinit();

    // Canonicalize the expression
    const expr_idx: parse.AST.Expr.Idx = @enumFromInt(parse_ast.root_node_idx);
    const canonicalized_expr_idx = try czer.canonicalizeExpr(expr_idx) orelse {
        return error.CanonicalizeFailure;
    };

    // Type check the expression - pass Builtin as imported module
    const imported_envs = [_]*const ModuleEnv{builtin_module.env};

    // Resolve imports - map each import to its index in imported_envs
    original_env.imports.resolveImports(&original_env, &imported_envs);

    var checker = try Check.init(gpa, &original_env.types, &original_env, &imported_envs, &module_envs_map, &original_env.store.regions, builtin_ctx);
    defer checker.deinit();

    _ = try checker.checkExprRepl(canonicalized_expr_idx.get_idx());

    // Test 1: Evaluate with the original ModuleEnv
    {
        const builtin_types_local = BuiltinTypes.init(builtin_indices, builtin_module.env, builtin_module.env, builtin_module.env);
        var interpreter = try Interpreter.init(gpa, &original_env, builtin_types_local, builtin_module.env, &[_]*const can.ModuleEnv{}, &checker.import_mapping, null);
        defer interpreter.deinit();

        const ops = test_env_instance.get_ops();
        const result = try interpreter.eval(canonicalized_expr_idx.get_idx(), ops);
        const layout_cache = &interpreter.runtime_layout_store;
        defer result.decref(layout_cache, ops);

        // Extract integer value (handles both integer and Dec types)
        const int_value = if (result.layout.tag == .scalar and result.layout.data.scalar.tag == .int) blk: {
            break :blk result.asI128();
        } else blk: {
            const dec_value = result.asDec();
            const RocDec = builtins.dec.RocDec;
            break :blk @divTrunc(dec_value.num, RocDec.one_point_zero_i128);
        };
        try testing.expectEqual(@as(i128, 13), int_value);
    }

    // Test 2: Full serialization and deserialization with interpreter evaluation
    {
        var serialization_arena = std.heap.ArenaAllocator.init(gpa);
        defer serialization_arena.deinit();
        const arena_alloc = serialization_arena.allocator();

        var tmp_dir = testing.tmpDir(.{});
        defer tmp_dir.cleanup();
        const tmp_file = try tmp_dir.dir.createFile("test_module_env.compact", .{ .read = true });
        defer tmp_file.close();

        var writer = CompactWriter{
            .iovecs = .{},
            .total_bytes = 0,
            .allocated_memory = .{},
        };
        defer writer.deinit(arena_alloc);

        // Allocate space for ModuleEnv and serialize
        const env_ptr = try writer.appendAlloc(arena_alloc, ModuleEnv);
        const env_start_offset = writer.total_bytes - @sizeOf(ModuleEnv);
        const serialized_ptr = @as(*ModuleEnv.Serialized, @ptrCast(@alignCast(env_ptr)));
        try serialized_ptr.serialize(&original_env, arena_alloc, &writer);

        // Write to file
        try writer.writeGather(arena_alloc, tmp_file);

        // Read back from file
        const file_size = try tmp_file.getEndPos();
        const buffer = try gpa.alignedAlloc(u8, std.mem.Alignment.fromByteUnits(@alignOf(ModuleEnv)), @intCast(file_size));
        defer gpa.free(buffer);
        _ = try tmp_file.pread(buffer, 0);

        // Deserialize the ModuleEnv
        const deserialized_ptr = @as(*ModuleEnv.Serialized, @ptrCast(@alignCast(buffer.ptr + env_start_offset)));
        var deserialized_env = try deserialized_ptr.deserialize(@as(i64, @intCast(@intFromPtr(buffer.ptr))), gpa, source, "TestModule");
        // Free the imports map that was allocated during deserialization
        defer deserialized_env.imports.map.deinit(gpa);

        // Verify basic deserialization worked
        try testing.expectEqualStrings("TestModule", deserialized_env.module_name);
        try testing.expectEqualStrings(source, deserialized_env.common.source);

        // Test 3: Verify the deserialized ModuleEnv has the correct structure
        try testing.expect(deserialized_env.types.len() > 0);
        try testing.expect(deserialized_env.store.nodes.items.len > 0);

        // Verify that the deserialized data matches the original data
        try testing.expectEqual(original_env.types.len(), deserialized_env.types.len());
        try testing.expectEqual(original_env.store.nodes.items.len, deserialized_env.store.nodes.items.len);
        try testing.expectEqual(original_env.common.idents.interner.bytes.len(), deserialized_env.common.idents.interner.bytes.len());

        // Test 4: Evaluate the same expression using the deserialized ModuleEnv
        // The original expression index should still be valid since the NodeStore structure is preserved
        {
            const builtin_types_local = BuiltinTypes.init(builtin_indices, builtin_module.env, builtin_module.env, builtin_module.env);
            var interpreter = try Interpreter.init(gpa, deserialized_env, builtin_types_local, builtin_module.env, &[_]*const can.ModuleEnv{}, &checker.import_mapping, null);
            defer interpreter.deinit();

            const ops = test_env_instance.get_ops();
            const result = try interpreter.eval(canonicalized_expr_idx.get_idx(), ops);
            const layout_cache = &interpreter.runtime_layout_store;
            defer result.decref(layout_cache, ops);

            // Verify we get the same result from the deserialized ModuleEnv
            // Extract integer value (handles both integer and Dec types)
            const int_value = if (result.layout.tag == .scalar and result.layout.data.scalar.tag == .int) blk: {
                break :blk result.asI128();
            } else blk: {
                const dec_value = result.asDec();
                const RocDec = builtins.dec.RocDec;
                break :blk @divTrunc(dec_value.num, RocDec.one_point_zero_i128);
            };
            try testing.expectEqual(@as(i128, 13), int_value);
        }
    }
}

// Tests for anonymous type equality (is_eq on records, tuples, and tag unions)

test "anonymous record equality" {
    // Same records should be equal
    try runExpectBool("{ x: 1, y: 2 } == { x: 1, y: 2 }", true, .no_trace);
    // Different values should not be equal
    try runExpectBool("{ x: 1, y: 2 } == { x: 1, y: 3 }", false, .no_trace);
    // Field order shouldn't matter
    try runExpectBool("{ x: 1, y: 2 } == { y: 2, x: 1 }", true, .no_trace);
}

test "anonymous tuple equality" {
    // Same tuples should be equal
    try runExpectBool("(1, 2) == (1, 2)", true, .no_trace);
    // Different values should not be equal
    try runExpectBool("(1, 2) == (1, 3)", false, .no_trace);
}

test "empty record equality" {
    try runExpectBool("{} == {}", true, .no_trace);
}

test "string field equality" {
    try runExpectBool("{ name: \"hello\" } == { name: \"hello\" }", true, .no_trace);
    try runExpectBool("{ name: \"hello\" } == { name: \"world\" }", false, .no_trace);
}

test "nested record equality" {
    try runExpectBool("{ a: { x: 1 }, b: 2 } == { a: { x: 1 }, b: 2 }", true, .no_trace);
    try runExpectBool("{ a: { x: 1 }, b: 2 } == { a: { x: 2 }, b: 2 }", false, .no_trace);
    try runExpectBool("{ outer: { inner: { deep: 42 } } } == { outer: { inner: { deep: 42 } } }", true, .no_trace);
    try runExpectBool("{ outer: { inner: { deep: 42 } } } == { outer: { inner: { deep: 99 } } }", false, .no_trace);
}

test "bool field equality" {
    // Use comparison expressions to produce boolean values for record fields
    try runExpectBool("{ flag: (1 == 1) } == { flag: (1 == 1) }", true, .no_trace);
    try runExpectBool("{ flag: (1 == 1) } == { flag: (1 != 1) }", false, .no_trace);
}

test "nested tuple equality" {
    try runExpectBool("((1, 2), 3) == ((1, 2), 3)", true, .no_trace);
    try runExpectBool("((1, 2), 3) == ((1, 9), 3)", false, .no_trace);
    try runExpectBool("(1, (2, 3)) == (1, (2, 3))", true, .no_trace);
    try runExpectBool("(1, (2, 3)) == (1, (2, 9))", false, .no_trace);
}

// This test is disabled because it takes too long to run, and we already know
// the interpreter is stack-safe!
//
// test "stack safety - deep recursion reports graceful error" {
//     // Test that deep recursive function calls report a graceful StackOverflow error
//     // rather than crashing with a native stack overflow (SIGSEGV).
//     // This verifies the stack-safe interpreter is working correctly.
//     const code =
//         \\{
//         \\    countdown = |n|
//         \\        if n == 0
//         \\            0
//         \\        else
//         \\            countdown(n - 1)
//         \\    countdown(100000)
//         \\}
//     ;
//     try runExpectError(code, error.StackOverflow, .no_trace);
// }

// This test is disabled because it takes too long to run, and we already know
// the interpreter is stack-safe!
//
// test "stack safety - deep fibonacci reports graceful error" {
//     // Test that deep recursive fibonacci reports a graceful StackOverflow error
//     // rather than crashing with a native stack overflow (SIGSEGV).
//     // The tree recursion pattern creates very deep call stacks.
//     const code =
//         \\{
//         \\    fib = |n|
//         \\        if n <= 1
//         \\            n
//         \\        else
//         \\            fib(n - 1) + fib(n - 2)
//         \\    fib(30)
//         \\}
//     ;
//     try runExpectError(code, error.StackOverflow, .no_trace);
// }

// Tests for nominal type equality (is_eq method dispatch)
// These tests exercise dispatchNominalIsEq which resolves and calls is_eq methods on nominal types

test "nominal type equality - Bool" {
    // Bool is a nominal type wrapping [False, True]
    // These test that is_eq is properly dispatched for Bool
    try runExpectBool("Bool.True == Bool.True", true, .no_trace);
    try runExpectBool("Bool.False == Bool.False", true, .no_trace);
    try runExpectBool("Bool.True == Bool.False", false, .no_trace);
    try runExpectBool("Bool.False == Bool.True", false, .no_trace);
}

test "nominal type equality - Bool in expressions" {
    // Bool comparisons within larger expressions
    try runExpectBool("(1 == 1) == (2 == 2)", true, .no_trace);
    try runExpectBool("(1 == 1) == (1 == 2)", false, .no_trace);
    try runExpectBool("(1 != 2) == (3 != 4)", true, .no_trace);
}

test "nominal type equality - records containing Bool" {
    // Records with Bool fields - exercises roc_ops threading through structural equality
    try runExpectBool("{ flag: Bool.True } == { flag: Bool.True }", true, .no_trace);
    try runExpectBool("{ flag: Bool.True } == { flag: Bool.False }", false, .no_trace);
    try runExpectBool("{ a: Bool.True, b: Bool.False } == { a: Bool.True, b: Bool.False }", true, .no_trace);
    try runExpectBool("{ a: Bool.True, b: Bool.False } == { a: Bool.False, b: Bool.True }", false, .no_trace);
}

test "nominal type equality - tuples containing Bool" {
    // Tuples with Bool elements
    try runExpectBool("(Bool.True, Bool.False) == (Bool.True, Bool.False)", true, .no_trace);
    try runExpectBool("(Bool.True, Bool.False) == (Bool.False, Bool.True)", false, .no_trace);
    try runExpectBool("(1, Bool.True, 2) == (1, Bool.True, 2)", true, .no_trace);
}

test "nominal type equality - nested structures with Bool" {
    // Nested records/tuples containing Bool - tests deep roc_ops threading
    try runExpectBool("{ outer: { inner: Bool.True } } == { outer: { inner: Bool.True } }", true, .no_trace);
    try runExpectBool("{ outer: { inner: Bool.True } } == { outer: { inner: Bool.False } }", false, .no_trace);
    try runExpectBool("((Bool.True, Bool.False), Bool.True) == ((Bool.True, Bool.False), Bool.True)", true, .no_trace);
}

// Tests for List.fold with record accumulators
// This exercises record state management within fold operations

test "List.fold with record accumulator - sum and count" {
    // Test folding a list while accumulating sum and count in a record
    const expected_fields = [_]ExpectedField{
        .{ .name = "sum", .value = 6 },
        .{ .name = "count", .value = 3 },
    };
    try runExpectRecord(
        "List.fold([1, 2, 3], {sum: 0, count: 0}, |acc, item| {sum: acc.sum + item, count: acc.count + 1})",
        &expected_fields,
        .no_trace,
    );
}

test "List.fold with record accumulator - empty list" {
    // Folding an empty list should return the initial record unchanged
    const expected_fields = [_]ExpectedField{
        .{ .name = "sum", .value = 0 },
        .{ .name = "count", .value = 0 },
    };
    try runExpectRecord(
        "List.fold([], {sum: 0, count: 0}, |acc, item| {sum: acc.sum + item, count: acc.count + 1})",
        &expected_fields,
        .no_trace,
    );
}

test "List.fold with record accumulator - single field" {
    // Test with a single-field record accumulator
    const expected_fields = [_]ExpectedField{
        .{ .name = "total", .value = 10 },
    };
    try runExpectRecord(
        "List.fold([1, 2, 3, 4], {total: 0}, |acc, item| {total: acc.total + item})",
        &expected_fields,
        .no_trace,
    );
}

test "List.fold with record accumulator - record update syntax" {
    // Test using record update syntax { ..acc, field: newValue }
    const expected_fields = [_]ExpectedField{
        .{ .name = "sum", .value = 6 },
        .{ .name = "count", .value = 3 },
    };
    try runExpectRecord(
        "List.fold([1, 2, 3], {sum: 0, count: 0}, |acc, item| {..acc, sum: acc.sum + item, count: acc.count + 1})",
        &expected_fields,
        .no_trace,
    );
}

test "List.fold with record accumulator - partial update" {
    // Test updating only one field while keeping others
    const expected_fields = [_]ExpectedField{
        .{ .name = "sum", .value = 10 },
        .{ .name = "multiplier", .value = 2 },
    };
    try runExpectRecord(
        "List.fold([1, 2, 3, 4], {sum: 0, multiplier: 2}, |acc, item| {..acc, sum: acc.sum + item})",
        &expected_fields,
        .no_trace,
    );
}

test "List.fold with record accumulator - nested field access" {
    // Test accessing nested record fields in accumulator
    const expected_fields = [_]ExpectedField{
        .{ .name = "value", .value = 6 },
    };
    try runExpectRecord(
        "List.fold([1, 2, 3], {value: 0}, |acc, item| {value: acc.value + item})",
        &expected_fields,
        .no_trace,
    );
}

test "List.fold with record accumulator - three fields" {
    // Test with more fields to exercise record layout handling
    const expected_fields = [_]ExpectedField{
        .{ .name = "sum", .value = 10 },
        .{ .name = "count", .value = 4 },
        .{ .name = "product", .value = 24 },
    };
    try runExpectRecord(
        "List.fold([1, 2, 3, 4], {sum: 0, count: 0, product: 1}, |acc, item| {sum: acc.sum + item, count: acc.count + 1, product: acc.product * item})",
        &expected_fields,
        .no_trace,
    );
}

test "List.fold with record accumulator - conditional update" {
    // Test conditional logic inside the fold with record accumulator
    const expected_fields = [_]ExpectedField{
        .{ .name = "evens", .value = 6 },
        .{ .name = "odds", .value = 4 },
    };
    try runExpectRecord(
        "List.fold([1, 2, 3, 4], {evens: 0, odds: 0}, |acc, item| if item % 2 == 0 {evens: acc.evens + item, odds: acc.odds} else {evens: acc.evens, odds: acc.odds + item})",
        &expected_fields,
        .no_trace,
    );
}

test "List.fold with record accumulator - string list" {
    // Test folding over strings with a record accumulator (count only)
    const expected_fields = [_]ExpectedField{
        .{ .name = "count", .value = 3 },
    };
    try runExpectRecord(
        "List.fold([\"a\", \"bb\", \"ccc\"], {count: 0}, |acc, _| {count: acc.count + 1})",
        &expected_fields,
        .no_trace,
    );
}

test "List.fold with record accumulator - record equality comparison" {
    // Test comparing the result of a fold that produces a record
    // This exercises the record equality code path
    try runExpectBool(
        "List.fold([1, 2, 3], {sum: 0}, |acc, item| {sum: acc.sum + item}) == {sum: 6}",
        true,
        .no_trace,
    );
}

test "List.fold with record accumulator - record inequality comparison" {
    // Test that fold result can be compared for inequality
    try runExpectBool(
        "List.fold([1, 2, 3], {sum: 0}, |acc, item| {sum: acc.sum + item}) == {sum: 5}",
        false,
        .no_trace,
    );
}

test "List.fold with record accumulator - multi-field record equality" {
    // Test equality comparison with multi-field record result
    try runExpectBool(
        "List.fold([1, 2], {a: 0, b: 10}, |acc, item| {a: acc.a + item, b: acc.b - item}) == {a: 3, b: 7}",
        true,
        .no_trace,
    );
}

// Tests for List.fold with record accumulators and list/record destructuring
// This exercises pattern matching within fold operations

test "List.fold with record accumulator - record destructuring in lambda" {
    // Test folding over a list of records, destructuring each record in the lambda
    const expected_fields = [_]ExpectedField{
        .{ .name = "total_x", .value = 6 },
        .{ .name = "total_y", .value = 15 },
    };
    try runExpectRecord(
        "List.fold([{x: 1, y: 2}, {x: 2, y: 5}, {x: 3, y: 8}], {total_x: 0, total_y: 0}, |acc, {x, y}| {total_x: acc.total_x + x, total_y: acc.total_y + y})",
        &expected_fields,
        .no_trace,
    );
}

test "List.fold with record accumulator - partial record destructuring" {
    // Test destructuring only some fields from records
    const expected_fields = [_]ExpectedField{
        .{ .name = "sum", .value = 6 },
    };
    try runExpectRecord(
        "List.fold([{a: 1, b: 100}, {a: 2, b: 200}, {a: 3, b: 300}], {sum: 0}, |acc, {a}| {sum: acc.sum + a})",
        &expected_fields,
        .no_trace,
    );
}

test "List.fold with record accumulator - single field record destructuring" {
    // Test destructuring single-field records
    const expected_fields = [_]ExpectedField{
        .{ .name = "total", .value = 10 },
    };
    try runExpectRecord(
        "List.fold([{val: 1}, {val: 2}, {val: 3}, {val: 4}], {total: 0}, |acc, {val}| {total: acc.total + val})",
        &expected_fields,
        .no_trace,
    );
}

// List destructuring tests in lambda params - these previously leaked memory
// Fixed by adding decref after successful patternMatchesBind in for_loop_iterate

test "List.fold with list destructuring - simple first element" {
    // Simplest case: just extract the first element
    try runExpectInt(
        "List.fold([[10], [20], [30]], 0, |acc, [x]| acc + x)",
        60,
        .no_trace,
    );
}

test "List.fold with list destructuring - two element exact match" {
    // Extract exactly two elements
    try runExpectInt(
        "List.fold([[1, 2], [3, 4]], 0, |acc, [a, b]| acc + a + b)",
        10,
        .no_trace,
    );
}

// Test that list destructuring works in match (not in lambda params) - this should work
test "match with list destructuring - baseline" {
    // This tests list destructuring in a match context, not lambda params
    try runExpectInt(
        "match [1, 2, 3] { [a, b, c] => a + b + c, _ => 0 }",
        6,
        .no_trace,
    );
}

// List destructuring tests with record accumulators

test "List.fold with record accumulator - list destructuring in lambda" {
    // Test folding over a list of lists, destructuring each inner list
    // [1, 2], [3, 4], [5, 6] -> first elements are 1, 3, 5 -> sum is 9
    const expected_fields = [_]ExpectedField{
        .{ .name = "first_sum", .value = 9 },
        .{ .name = "count", .value = 3 },
    };
    try runExpectRecord(
        "List.fold([[1, 2], [3, 4], [5, 6]], {first_sum: 0, count: 0}, |acc, [first, ..]| {first_sum: acc.first_sum + first, count: acc.count + 1})",
        &expected_fields,
        .no_trace,
    );
}

test "List.fold with record accumulator - destructure two elements" {
    // Test destructuring first two elements from each inner list
    const expected_fields = [_]ExpectedField{
        .{ .name = "sum_firsts", .value = 9 },
        .{ .name = "sum_seconds", .value = 12 },
    };
    try runExpectRecord(
        "List.fold([[1, 2, 100], [3, 4, 200], [5, 6, 300]], {sum_firsts: 0, sum_seconds: 0}, |acc, [a, b, ..]| {sum_firsts: acc.sum_firsts + a, sum_seconds: acc.sum_seconds + b})",
        &expected_fields,
        .no_trace,
    );
}

test "List.fold with record accumulator - exact list pattern" {
    // Test exact list pattern matching (no rest pattern)
    const expected_fields = [_]ExpectedField{
        .{ .name = "total", .value = 21 },
    };
    try runExpectRecord(
        "List.fold([[1, 2], [3, 4], [5, 6]], {total: 0}, |acc, [a, b]| {total: acc.total + a + b})",
        &expected_fields,
        .no_trace,
    );
}

test "List.fold with record accumulator - nested list and record" {
    // Test combining list destructuring with record accumulator updates
    // Using ".. as tail" syntax for the rest pattern
    const expected_fields = [_]ExpectedField{
        .{ .name = "head_sum", .value = 6 },
        .{ .name = "tail_count", .value = 6 },
    };
    try runExpectRecord(
        "List.fold([[1, 10, 20], [2, 30, 40], [3, 50, 60]], {head_sum: 0, tail_count: 0}, |acc, [head, .. as tail]| {head_sum: acc.head_sum + head, tail_count: acc.tail_count + List.len(tail)})",
        &expected_fields,
        .no_trace,
    );
}

// Tests for List.map

test "List.map - basic identity" {
    // Map with identity function
    try runExpectListI64(
        "List.map([1i64, 2i64, 3i64], |x| x)",
        &[_]i64{ 1, 2, 3 },
        .no_trace,
    );
}

test "List.map - single element" {
    // Map on single element list
    try runExpectListI64(
        "List.map([42i64], |x| x)",
        &[_]i64{42},
        .no_trace,
    );
}

test "List.map - longer list with squaring" {
    // Check that map on a longer list with squaring works
    try runExpectListI64(
        "List.map([1i64, 2i64, 3i64, 4i64, 5i64], |x| x * x)",
        &[_]i64{ 1, 4, 9, 16, 25 },
        .no_trace,
    );
}

test "List.map - doubling" {
    // Map with doubling function
    try runExpectListI64(
        "List.map([1i64, 2i64, 3i64], |x| x * 2i64)",
        &[_]i64{ 2, 4, 6 },
        .no_trace,
    );
}

test "List.map - adding" {
    // Map with adding function
    try runExpectListI64(
        "List.map([10i64, 20i64], |x| x + 5i64)",
        &[_]i64{ 15, 25 },
        .no_trace,
    );
}

// Bug regression tests - interpreter crash issues

test "match with tag containing pattern-bound variable - regression" {
    // Regression test for GitHub issue: interpreter crash when creating a tag
    // with a payload that contains a variable bound by a match pattern.
    //
    // In isolated eval tests this works, but when running as a full app with
    // platform integration it crashes with "e_closure: failed to resolve capture value".
    // The issue is specific to module management in full app execution.
    //
    // This test ensures the basic case works in the eval context.
    // Full reproduction requires running as: `roc run <app-with-platform.roc>`
    try runExpectSuccess(
        \\match Some("x") {
        \\    Some(a) => Tagged(a)
        \\    None => Tagged("")
        \\}
    , .no_trace);
}

test "nested match with Result type - regression" {
    // Regression test for interpreter crash when using nested match expressions
    // with Result types (Ok/Err).
    //
    // Original bug report:
    //   match ["x"] {
    //       [a] => {
    //           match Ok(a) {
    //               Ok(val) => Ok(val),
    //               _ => Err(Oops)
    //           }
    //       }
    //   }
    //
    // Like the above test, this works in isolation but crashes in full app execution.
    try runExpectSuccess(
        \\match ["x"] {
        \\    [a] => {
        \\        match Ok(a) {
        \\            Ok(val) => Ok(val),
        \\            _ => Err(Oops)
        \\        }
        \\    }
        \\}
    , .no_trace);
}

// Bug regression tests - segfault issues from bug reports

test "list equality - single element list - regression" {
    try runExpectBool("[1] == [1]", true, .no_trace);
}

test "list equality - nested lists - regression" {
    try runExpectBool("[[1, 2]] == [[1, 2]]", true, .no_trace);
}

test "list equality - single string element list - regression" {
    try runExpectBool("[\"hello\"] == [\"hello\"]", true, .no_trace);
}

test "if block with local bindings - regression" {
    // Regression test for segfault in if block with local variable bindings
    // Bug report: `main! = || { if True { x = 0 _y = x } }`
    try runExpectInt(
        \\if True {
        \\    x = 0
        \\    _y = x
        \\    x
        \\}
        \\else 99
    , 0, .no_trace);
}

test "List.len returns proper U64 nominal type for method calls - regression" {
    // Regression test for InvalidMethodReceiver when calling methods on List.len result
    // Bug report: `n = List.len([]); _str = n.to_str()` crashed with InvalidMethodReceiver
    // The issue was that List.len created a fresh runtime type variable instead of using
    // the return_rt_var parameter, which prevented method resolution from finding the
    // U64 nominal type information needed to look up .to_str()
    try runExpectStr(
        \\{
        \\    n = List.len([])
        \\    n.to_str()
        \\}
    , "0", .no_trace);

    // Also test with non-empty list
    try runExpectStr(
        \\{
        \\    n = List.len([1, 2, 3])
        \\    n.to_str()
        \\}
    , "3", .no_trace);
}

<<<<<<< HEAD
test "List.get with polymorphic numeric index from for loop - regression" {
    // Regression test for GitHub issue #8666: interpreter panic when using
    // a polymorphic numeric type (from an unannotated list) as a list index.
    //
    // The bug occurred because:
    // 1. Polymorphic numerics default to Dec layout at runtime
    // 2. list_get_unsafe used asI128() which asserts the layout is integer
    // 3. But the value had a frac.dec layout, causing the assertion to fail
    //
    // Using List.first to exercise list_get_unsafe with a polymorphic index
    // (indices list is unannotated so element type is polymorphic Num)
    try runExpectInt(
        \\{
        \\    list = [10, 20, 30]
        \\    indices = [0]
        \\    var result = 0
        \\    for i in indices {
        \\        result = match List.get(list, i) { Ok(v) => v, _ => 0 }
        \\    }
        \\    result
        \\}
    , 10, .no_trace);
=======
test "List.get method dispatch on Try type - issue 8665" {
    // Regression test for issue #8665: InvalidMethodReceiver crash when calling
    // ok_or() method on the result of List.get() using dot notation.
    // The function call syntax works: Try.ok_or(List.get(list, 0), "fallback")
    // But method syntax crashes: List.get(list, 0).ok_or("fallback")
    try runExpectStr(
        \\{
        \\    list = ["hello"]
        \\    List.get(list, 0).ok_or("fallback")
        \\}
    , "hello", .no_trace);
}

test "record destructuring with assignment - regression" {
    // Regression test for GitHub issue #8647
    // Record destructuring should not cause TypeMismatch error during evaluation
    try runExpectInt(
        \\{
        \\    rec = { x: 1, y: 2 }
        \\    { x, y } = rec
        \\    x + y
        \\}
    , 3, .no_trace);
}

test "record field access - regression 8647" {
    // Regression test for GitHub issue #8647
    // Record field access should work properly
    try runExpectStr(
        \\{
        \\    rec = { name: "test" }
        \\    rec.name
        \\}
    , "test", .no_trace);
}

test "method calls on numeric variables with flex types - regression" {
    // Regression test for InvalidMethodReceiver when calling methods on numeric
    // variables that have unconstrained (flex/rigid) types at compile time.
    // Bug report: https://github.com/roc-lang/roc/issues/8663
    // The issue was that when a numeric variable's compile-time type is flex,
    // method dispatch would fail because it requires a nominal type (like Dec).

    // Simple case: variable bound to numeric literal
    try runExpectStr(
        \\{
        \\    x = 7.0
        \\    x.to_str()
        \\}
    , "7.0", .no_trace);

    // With integer literal (defaults to Dec, so output has decimal point)
    try runExpectStr(
        \\{
        \\    x = 42
        \\    x.to_str()
        \\}
    , "42.0", .no_trace);
>>>>>>> 06b4d591
}<|MERGE_RESOLUTION|>--- conflicted
+++ resolved
@@ -1407,7 +1407,6 @@
     , "3", .no_trace);
 }
 
-<<<<<<< HEAD
 test "List.get with polymorphic numeric index from for loop - regression" {
     // Regression test for GitHub issue #8666: interpreter panic when using
     // a polymorphic numeric type (from an unannotated list) as a list index.
@@ -1430,7 +1429,8 @@
         \\    result
         \\}
     , 10, .no_trace);
-=======
+}
+
 test "List.get method dispatch on Try type - issue 8665" {
     // Regression test for issue #8665: InvalidMethodReceiver crash when calling
     // ok_or() method on the result of List.get() using dot notation.
@@ -1489,5 +1489,4 @@
         \\    x.to_str()
         \\}
     , "42.0", .no_trace);
->>>>>>> 06b4d591
 }