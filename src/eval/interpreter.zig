--- conflicted
+++ resolved
@@ -1437,15 +1437,6 @@
                         const arg_val = try self.evalExprMinimal(args_exprs[0], roc_ops, arg_rt_var);
                         defer arg_val.decref(&self.runtime_layout_store, roc_ops);
                         if (payload_field.ptr) |payload_ptr| {
-                            std.debug.print("[COPY DEBUG] arg_val.layout.tag={s}, payload_field.layout.tag={s}\n", .{ @tagName(arg_val.layout.tag), @tagName(payload_field.layout.tag) });
-                            if (arg_val.layout.tag == .scalar and arg_val.layout.data.scalar.tag == .int) {
-                                std.debug.print("[COPY DEBUG] arg_val int precision={s}\n", .{@tagName(arg_val.layout.data.scalar.data.int)});
-                            }
-                            if (payload_field.layout.tag == .scalar and payload_field.layout.data.scalar.tag == .int) {
-                                std.debug.print("[COPY DEBUG] payload_field int precision={s}\n", .{@tagName(payload_field.layout.data.scalar.data.int)});
-                            }
-                            const ptr_addr = @intFromPtr(payload_ptr);
-                            std.debug.print("[COPY DEBUG] payload_ptr address=0x{x}, mod 16={}\n", .{ ptr_addr, ptr_addr % 16 });
                             try arg_val.copyToPtr(&self.runtime_layout_store, payload_ptr, roc_ops);
                         }
                         return dest;
@@ -3826,7 +3817,6 @@
                 } else return error.TypeMismatch;
 
                 var payload_value: ?StackValue = null;
-<<<<<<< HEAD
                 // Get payload from element 0
                 const payload_field = try tuple_acc.getElement(0);
                 var tag_list = std.array_list.AlignedManaged(types.Tag, null).init(self.allocator);
@@ -3850,42 +3840,6 @@
                     defer self.allocator.free(elem_layouts);
                     for (arg_vars, 0..) |arg_var, i| {
                         elem_layouts[i] = try self.getRuntimeLayout(arg_var);
-=======
-                if (acc.findFieldIndex(self.env, "payload")) |payload_idx| {
-                    payload_value = try acc.getFieldByIndex(payload_idx);
-                    if (payload_value) |field_value| {
-                        var tag_list = std.array_list.AlignedManaged(types.Tag, null).init(self.allocator);
-                        defer tag_list.deinit();
-                        try self.appendUnionTags(union_rt_var, &tag_list);
-                        if (tag_index >= tag_list.items.len) return error.TypeMismatch;
-                        const tag_info = tag_list.items[tag_index];
-                        const arg_vars = self.runtime_types.sliceVars(tag_info.args);
-
-                        if (arg_vars.len == 0) {
-                            payload_value = null;
-                        } else if (arg_vars.len == 1) {
-                            const arg_layout = try self.getRuntimeLayout(arg_vars[0]);
-                            payload_value = StackValue{
-                                .layout = arg_layout,
-                                .ptr = field_value.ptr,
-                                .is_initialized = field_value.is_initialized,
-                            };
-                            if (arg_layout.tag == .scalar and arg_layout.data.scalar.tag == .int) {} else {}
-                        } else {
-                            var elem_layouts = try self.allocator.alloc(Layout, arg_vars.len);
-                            defer self.allocator.free(elem_layouts);
-                            for (arg_vars, 0..) |arg_var, i| {
-                                elem_layouts[i] = try self.getRuntimeLayout(arg_var);
-                            }
-                            const tuple_layout_idx = try self.runtime_layout_store.putTuple(elem_layouts);
-                            const tuple_layout = self.runtime_layout_store.getLayout(tuple_layout_idx);
-                            payload_value = StackValue{
-                                .layout = tuple_layout,
-                                .ptr = field_value.ptr,
-                                .is_initialized = field_value.is_initialized,
-                            };
-                        }
->>>>>>> 5b402483
                     }
                     const tuple_layout_idx = try self.runtime_layout_store.putTuple(elem_layouts);
                     const tuple_layout = self.runtime_layout_store.getLayout(tuple_layout_idx);
