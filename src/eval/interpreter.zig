--- conflicted
+++ resolved
@@ -191,89 +191,28 @@
 
         var next_id: u32 = 1; // Start at 1, reserve 0 for current module
 
-        // Safely access import count
-        const import_count = if (env.imports.imports.items.items.len > 0)
-            env.imports.imports.items.items.len
-        else
-            0;
-
-        if (other_envs.len > 0 and import_count > 0) {
-            // Allocate capacity for all imports (even if some are duplicates)
+        if (other_envs.len > 0) {
             try module_envs.ensureTotalCapacity(allocator, @intCast(other_envs.len));
             try module_ids.ensureTotalCapacity(allocator, @intCast(other_envs.len));
-            try import_envs.ensureTotalCapacity(allocator, @intCast(import_count));
-
-            // Process ALL imports, matching each to the appropriate module from other_envs
+            try import_envs.ensureTotalCapacity(allocator, @intCast(other_envs.len));
+
+            // Match imports in order with other_envs
+            const import_count = @min(env.imports.imports.items.items.len, other_envs.len);
             for (0..import_count) |i| {
+                const module_env = other_envs[i];
                 const str_idx = env.imports.imports.items.items[i];
                 const import_name = env.common.getString(str_idx);
 
-                // Find matching module in other_envs
-                // Since modules loaded from shared memory may have empty names, we match based on:
-                // 1. "Builtin" imports match the module with module_name="Builtin"
-                // 2. Imports containing "Stdout" match other_env[1] (first platform module)
-                // 3. Imports containing "Stderr" match other_env[2] (second platform module)
-                var matched_module: ?*const can.ModuleEnv = null;
-
-                if (std.mem.indexOf(u8, import_name, "Builtin") != null) {
-                    // Match Builtin
-                    for (other_envs) |module_env| {
-                        if (std.mem.indexOf(u8, module_env.module_name, "Builtin") != null) {
-                            matched_module = module_env;
-                            break;
-                        }
-                    }
-                } else {
-                    // Dynamically match any platform module
-                    // First strip .roc extension if present (e.g., "Stdout.roc" -> "Stdout")
-                    const without_ext = if (std.mem.endsWith(u8, import_name, ".roc"))
-                        import_name[0 .. import_name.len - 4]
-                    else
-                        import_name;
-
-                    // Then extract the module name from the import (e.g., "pf.Stdout" -> "Stdout")
-                    const module_name = if (std.mem.lastIndexOf(u8, without_ext, ".")) |dot_idx|
-                        without_ext[dot_idx + 1 ..]
-                    else
-                        without_ext;
-
-                    // Find matching platform module by searching through all other_envs
-                    for (other_envs) |platform_env| {
-                        const platform_module_name = platform_env.module_name;
-
-                        // Strip .roc extension if present for exact matching
-                        const name_without_ext = if (std.mem.endsWith(u8, platform_module_name, ".roc"))
-                            platform_module_name[0 .. platform_module_name.len - 4]
-                        else
-                            platform_module_name;
-
-                        // Match "Stdout" to "Stdout.roc" via exact match, not substring
-                        if (std.mem.eql(u8, name_without_ext, module_name)) {
-                            matched_module = platform_env;
-                            break;
-                        }
-                    }
-                }
-
-                const module_env = matched_module orelse {
-                    continue; // Skip if no match found
-                };
-
-                // Store in import_envs (always, for every import)
-                // This is the critical mapping that e_lookup_external needs!
+                // Find or create the Ident.Idx for this import name
+                const ident_idx = env.common.findIdent(import_name) orelse continue;
+
+                // Store in all three maps
+                module_envs.putAssumeCapacity(ident_idx, module_env);
+                module_ids.putAssumeCapacity(ident_idx, next_id);
                 const import_idx: can.CIR.Import.Idx = @enumFromInt(i);
                 import_envs.putAssumeCapacity(import_idx, module_env);
 
-                // Also add to module_envs/module_ids for module lookups (optional, only if ident exists)
-                const ident_idx = env.common.findIdent(import_name);
-                if (ident_idx) |idx| {
-                    // Only add to module_envs/module_ids if not already present (to avoid duplicates)
-                    if (!module_envs.contains(idx)) {
-                        module_envs.putAssumeCapacity(idx, module_env);
-                        module_ids.putAssumeCapacity(idx, next_id);
-                        next_id += 1;
-                    }
-                }
+                next_id += 1;
             }
         }
 
@@ -406,7 +345,6 @@
 
                 const tuple_idx = try self.runtime_layout_store.putTuple(param_layouts);
                 const tuple_layout = self.runtime_layout_store.getLayout(tuple_idx);
-                // Keep args_ptr even for zero-sized tuples to preserve address information
                 args_tuple_value = StackValue{ .layout = tuple_layout, .ptr = args_ptr, .is_initialized = true };
                 args_accessor = try args_tuple_value.asTuple(&self.runtime_layout_store);
 
@@ -434,7 +372,6 @@
             defer result_value.decref(&self.runtime_layout_store, roc_ops);
 
             try result_value.copyToPtr(&self.runtime_layout_store, ret_ptr, roc_ops);
-
             return;
         }
 
@@ -966,8 +903,7 @@
                         std.mem.copyForwards(u8, buffer[offset .. offset + slice.len], slice);
                         offset += slice.len;
                     }
-                    const created = RocStr.fromSlice(buffer, roc_ops);
-                    break :blk created;
+                    break :blk RocStr.fromSlice(buffer, roc_ops);
                 };
 
                 const value = try self.pushStr("");
@@ -979,8 +915,7 @@
                 const content = self.env.getString(seg.literal);
                 const value = try self.pushStr(content);
                 const roc_str: *RocStr = @ptrCast(@alignCast(value.ptr.?));
-                const created_str = RocStr.fromSlice(content, roc_ops);
-                roc_str.* = created_str;
+                roc_str.* = RocStr.fromSlice(content, roc_ops);
                 return value;
             },
             .e_frac_f32 => |lit| {
@@ -1620,36 +1555,6 @@
                     header.* = .{
                         .body_idx = lam.body,
                         .params = lam.args,
-                        .captures_pattern_idx = @enumFromInt(@as(u32, 0)),
-                        .captures_layout_idx = closure_layout.data.closure.captures_layout_idx,
-                        .lambda_expr_idx = expr_idx,
-                        .source_env = self.env,
-                    };
-                }
-                return value;
-            },
-            .e_hosted_lambda => |hosted| {
-                // Build a closure for a hosted function that will dispatch to the host via RocOps
-                // We MUST create a closure layout manually since the type might be flex/unknown
-
-                // Manually create a closure layout instead of using getRuntimeLayout
-                // because hosted functions might have flex types
-                const closure_layout = Layout{
-                    .tag = .closure,
-                    .data = .{
-                        .closure = .{
-                            .captures_layout_idx = @enumFromInt(0), // No captures for hosted functions
-                        },
-                    },
-                };
-                const value = try self.pushRaw(closure_layout, 0);
-                self.registerDefValue(expr_idx, value);
-
-                if (value.ptr) |ptr| {
-                    const header: *layout.Closure = @ptrCast(@alignCast(ptr));
-                    header.* = .{
-                        .body_idx = hosted.body,
-                        .params = hosted.args,
                         .captures_pattern_idx = @enumFromInt(@as(u32, 0)),
                         .captures_layout_idx = closure_layout.data.closure.captures_layout_idx,
                         .lambda_expr_idx = expr_idx,
@@ -1775,6 +1680,7 @@
             },
             .e_call => |call| {
                 const all = self.env.store.sliceExpr(call.args);
+                if (all.len == 0) return error.TypeMismatch;
                 const func_idx = call.func;
                 const arg_indices = all[0..];
 
@@ -1805,12 +1711,6 @@
                 // Runtime unification for call: constrain return type from arg types
                 const func_expr = self.env.store.getExpr(func_idx);
                 const func_ct_var = can.ModuleEnv.varFrom(func_idx);
-<<<<<<< HEAD
-                const func_rt_var = try self.translateTypeVar(self.env, func_ct_var);
-
-                // Skip the function return type checking for now - it's causing issues
-                // Just use prepareCallWithFuncVar which will extract the return type
-=======
                 const func_rt_var_orig = try self.translateTypeVar(self.env, func_ct_var);
 
                 // Only instantiate if we have an actual function type (not a flex variable)
@@ -1848,7 +1748,6 @@
                     // Clear the layout cache so layouts are recomputed with substitutions
                     @memset(self.var_to_layout_slot.items, 0);
                 }
->>>>>>> a55b048d
 
                 var arg_rt_buf = try self.allocator.alloc(types.Var, arg_indices.len);
                 defer self.allocator.free(arg_rt_buf);
@@ -1879,29 +1778,6 @@
                 if (func_expr == .e_runtime_error or func_expr == .e_anno_only or func_expr == .e_crash) {
                     return error.TypeMismatch;
                 }
-<<<<<<< HEAD
-                const poly_entry = try self.prepareCallWithFuncVar(0, @intCast(@intFromEnum(func_idx)), func_rt_var, arg_rt_buf);
-
-                // Unify this call expression's return var with the function's constrained return var
-                const call_ret_ct_var = can.ModuleEnv.varFrom(expr_idx);
-                const call_ret_rt_var = try self.translateTypeVar(self.env, call_ret_ct_var);
-
-                _ = try unify.unifyWithConf(
-                    self.env,
-                    self.runtime_types,
-                    &self.problems,
-                    &self.snapshots,
-                    &self.unify_scratch,
-                    &self.unify_scratch.occurs_scratch,
-                    call_ret_rt_var,
-                    poly_entry.return_var,
-                    unify.Conf{ .ctx = .anon, .constraint_origin_var = null },
-                );
-
-                _ = try self.getRuntimeLayout(call_ret_rt_var);
-
-                const func_val = try self.evalExprMinimal(func_idx, roc_ops, null);
-=======
 
                 // Prepare polymorphic call entry
                 // For flex types this may return null if the function type isn't resolved yet
@@ -1933,7 +1809,6 @@
 
                 // Pass the instantiated function type so cross-module generic functions work correctly
                 const func_val = try self.evalExprMinimal(func_idx, roc_ops, func_rt_var);
->>>>>>> a55b048d
 
                 var arg_values = try self.allocator.alloc(StackValue, arg_indices.len);
                 defer self.allocator.free(arg_values);
@@ -1975,23 +1850,8 @@
                         return result;
                     }
 
-                    // Check if this is a hosted lambda - if so, dispatch to host function via RocOps
-                    if (lambda_expr == .e_hosted_lambda) {
-                        const hosted = lambda_expr.e_hosted_lambda;
-                        const result = try self.callHostedFunction(hosted.index, arg_values, roc_ops, call_ret_rt_var);
-
-                        // Decref all args
-                        for (arg_values) |arg| {
-                            arg.decref(&self.runtime_layout_store, roc_ops);
-                        }
-
-                        return result;
-                    }
-
                     const params = self.env.store.slicePatterns(header.params);
-                    if (params.len != arg_indices.len) {
-                        return error.TypeMismatch;
-                    }
+                    if (params.len != arg_indices.len) return error.TypeMismatch;
                     // Provide closure context for capture lookup during body eval
                     try self.active_closures.append(func_val);
                     defer _ = self.active_closures.pop();
@@ -2016,9 +1876,7 @@
                 if (func_expr == .e_lambda) {
                     const lambda = func_expr.e_lambda;
                     const params = self.env.store.slicePatterns(lambda.args);
-                    if (params.len != arg_indices.len) {
-                        return error.TypeMismatch;
-                    }
+                    if (params.len != arg_indices.len) return error.TypeMismatch;
                     var bind_count: usize = 0;
                     while (bind_count < params.len) : (bind_count += 1) {
                         try self.bindings.append(.{ .pattern_idx = params[bind_count], .value = arg_values[bind_count], .expr_idx = @enumFromInt(0) });
@@ -2055,11 +1913,9 @@
 
                 if (!treat_as_method) {
                     if (receiver_value.layout.tag != .record) return error.TypeMismatch;
+                    if (receiver_value.ptr == null) return error.ZeroSizedType;
                     const rec_data = self.runtime_layout_store.getRecordData(receiver_value.layout.data.record.idx);
-                    if (rec_data.fields.count == 0 or receiver_value.ptr == null) {
-                        // Empty record or zero-sized record - field access should fail
-                        return error.TypeMismatch;
-                    }
+                    if (rec_data.fields.count == 0) return error.ZeroSizedType;
                     var accessor = try receiver_value.asRecord(&self.runtime_layout_store);
                     const field_idx = accessor.findFieldIndex(self.env, field_name) orelse return error.TypeMismatch;
                     const field_value = try accessor.getFieldByIndex(field_idx);
@@ -2356,15 +2212,6 @@
                     return error.NotImplemented;
                 };
 
-                // Check what type of node this is by using the store's method
-                const is_def = other_env.store.isDefNode(lookup.target_node_idx);
-
-                // If it's not a def node, we can't evaluate it currently
-                // This might be a type declaration, lambda_capture, or other non-def node
-                if (!is_def) {
-                    return error.NotImplemented;
-                }
-
                 // The target_node_idx is a Def.Idx in the other module
                 const target_def_idx: can.CIR.Def.Idx = @enumFromInt(lookup.target_node_idx);
                 const target_def = other_env.store.getDef(target_def_idx);
@@ -2941,85 +2788,6 @@
         }
     }
 
-    /// Call a hosted function via RocOps.hosted_fns array
-    /// This marshals arguments to the host, invokes the function pointer, and marshals the result back
-    fn callHostedFunction(
-        self: *Interpreter,
-        hosted_fn_index: u32,
-        args: []StackValue,
-        roc_ops: *RocOps,
-        return_rt_var: types.Var,
-    ) !StackValue {
-        // Validate index is within bounds
-        if (hosted_fn_index >= roc_ops.hosted_fns.count) {
-            self.triggerCrash("Hosted function index out of bounds", false, roc_ops);
-            return error.Crash;
-        }
-
-        // Get the hosted function pointer from RocOps
-        const hosted_fn = roc_ops.hosted_fns.fns[hosted_fn_index];
-
-        // Allocate space for the return value
-        const return_layout = try self.getRuntimeLayout(return_rt_var);
-        _ = self.runtime_layout_store.layoutSize(return_layout);
-        const result_value = try self.pushRaw(return_layout, 0);
-
-        // Allocate stack space for marshalled arguments
-        // The host now uses the same RocStr as builtins, so no conversion needed
-        const ArgsStruct = extern struct { str: RocStr };
-        var args_struct: ArgsStruct = undefined;
-
-        // Marshal arguments into a contiguous struct matching the RocCall ABI
-        // For now, we support zero-argument and single-argument functions
-        if (args.len == 0) {
-            // Zero argument case - pass dummy pointer for args
-            const ret_ptr = if (result_value.ptr) |p| p else blk: {
-                // Zero-sized return - pass stack address
-                break :blk @as(*anyopaque, @ptrFromInt(@intFromPtr(&result_value)));
-            };
-
-            // For zero-argument functions, we still need to pass a valid args pointer
-            // Use the address of args_struct even though it won't be read
-            const arg_ptr = @as(*anyopaque, @ptrCast(&args_struct));
-
-            // Invoke the hosted function following RocCall ABI: (ops, ret_ptr, args_ptr)
-            hosted_fn(roc_ops, ret_ptr, arg_ptr);
-        } else if (args.len == 1) {
-            // Single argument case - we need to marshal it properly
-            // For strings, we need to pass a RocStr struct wrapped in Args
-            const arg_ptr = blk: {
-                // For strings, we need to pass a RocStr struct
-                // Try to determine if this is a string by checking if it contains a RocStr
-                // For now, we assume it's a string if it has a pointer (TODO: better type checking)
-                if (args[0].ptr) |str_ptr| {
-                    const roc_str: *const RocStr = @ptrCast(@alignCast(str_ptr));
-                    // Host and builtin now use the same RocStr, so just copy it
-                    args_struct.str = roc_str.*;
-                    break :blk @as(*anyopaque, @ptrCast(&args_struct));
-                } else {
-                    // Empty or zero-sized argument - create empty small string
-                    args_struct.str = RocStr.empty();
-                    break :blk @as(*anyopaque, @ptrCast(&args_struct));
-                }
-            };
-
-            const ret_ptr = if (result_value.ptr) |p| p else blk: {
-                // Zero-sized return - pass stack address
-                break :blk @as(*anyopaque, @ptrFromInt(@intFromPtr(&result_value)));
-            };
-
-            // Invoke the hosted function following RocCall ABI: (ops, ret_ptr, args_ptr)
-            hosted_fn(roc_ops, ret_ptr, arg_ptr);
-        } else {
-            // Multi-argument case - pack arguments into a struct
-            // TODO: implement multi-argument marshalling
-            self.triggerCrash("Multi-argument hosted functions not yet implemented in interpreter", false, roc_ops);
-            return error.Crash;
-        }
-
-        return result_value;
-    }
-
     /// Helper to create a simple boolean StackValue (for low-level builtins)
     fn makeSimpleBoolValue(self: *Interpreter, value: bool) !StackValue {
         const bool_layout = Layout{ .tag = .scalar, .data = .{ .scalar = .{ .tag = .bool, .data = .{ .bool = {} } } } };
@@ -3030,6 +2798,7 @@
         }
         return bool_value;
     }
+
     fn triggerCrash(self: *Interpreter, message: []const u8, owned: bool, roc_ops: *RocOps) void {
         defer if (owned) self.allocator.free(@constCast(message));
         roc_ops.crash(message);
@@ -4729,27 +4498,8 @@
         const layout_idx = switch (resolved.desc.content) {
             .structure => |st| switch (st) {
                 .empty_record => try self.runtime_layout_store.ensureEmptyRecordLayout(),
-                .record => |rec| blk: {
-                    // Check if this is an empty record (no fields)
-                    const fields_slice = self.runtime_types.getRecordFieldsSlice(rec.fields);
-                    if (fields_slice.len == 0) {
-                        break :blk try self.runtime_layout_store.ensureEmptyRecordLayout();
-                    }
-                    break :blk try self.runtime_layout_store.addTypeVar(resolved.var_, &self.empty_scope);
-                },
-                .tuple => |tup| blk: {
-                    // Check if this is an empty tuple (no elements)
-                    const elems_slice = self.runtime_types.sliceVars(tup.elems);
-                    if (elems_slice.len == 0) {
-                        break :blk try self.runtime_layout_store.ensureEmptyRecordLayout();
-                    }
-                    break :blk try self.runtime_layout_store.addTypeVar(resolved.var_, &self.empty_scope);
-                },
                 else => try self.runtime_layout_store.addTypeVar(resolved.var_, &self.empty_scope),
             },
-            // Treat flex/unconstrained variables as empty records (zero-sized)
-            // This handles cases like `{}` return types that haven't been fully constrained
-            .flex => try self.runtime_layout_store.ensureEmptyRecordLayout(),
             else => try self.runtime_layout_store.addTypeVar(resolved.var_, &self.empty_scope),
         };
         slot_ptr.* = @intFromEnum(layout_idx) + 1;
@@ -5357,40 +5107,21 @@
             },
             else => &[_]types.Var{},
         };
-
-        // Special case: if func has 1 param that is empty tuple () and call has 0 args, that's valid
-        const is_unit_arg_call = unit_check: {
-            if (params.len == 1 and args.len == 0) {
-                const param_resolved = self.runtime_types.resolveVar(params[0]);
-                if (param_resolved.desc.content == .structure) {
-                    const struct_flat = param_resolved.desc.content.structure;
-                    // Empty tuple has 0 fields
-                    if (struct_flat == .tuple and struct_flat.tuple.elems.len() == 0) {
-                        break :unit_check true;
-                    }
-                }
-            }
-            break :unit_check false;
-        };
-
-        if (params.len != args.len and !is_unit_arg_call) return error.TypeMismatch;
-
-        // Skip unification if this is a unit arg call (0 args to unify)
-        if (!is_unit_arg_call) {
-            var i: usize = 0;
-            while (i < params.len) : (i += 1) {
-                _ = try unify.unifyWithConf(
-                    self.env,
-                    self.runtime_types,
-                    &self.problems,
-                    &self.snapshots,
-                    &self.unify_scratch,
-                    &self.unify_scratch.occurs_scratch,
-                    params[i],
-                    args[i],
-                    unify.Conf{ .ctx = .anon, .constraint_origin_var = null },
-                );
-            }
+        if (params.len != args.len) return error.TypeMismatch;
+
+        var i: usize = 0;
+        while (i < params.len) : (i += 1) {
+            _ = try unify.unifyWithConf(
+                self.env,
+                self.runtime_types,
+                &self.problems,
+                &self.snapshots,
+                &self.unify_scratch,
+                &self.unify_scratch.occurs_scratch,
+                params[i],
+                args[i],
+                unify.Conf{ .ctx = .anon, .constraint_origin_var = null },
+            );
         }
         // ret_var may now be constrained
 
