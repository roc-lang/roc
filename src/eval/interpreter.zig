--- conflicted
+++ resolved
@@ -1804,25 +1804,6 @@
                     break :blk null;
                 };
                 // Unify this call expression's return var with the function's constrained return var
-<<<<<<< HEAD
-                const call_ret_ct_var = can.ModuleEnv.varFrom(expr_idx);
-                const call_ret_rt_var = try self.translateTypeVar(self.env, call_ret_ct_var);
-                _ = try unify.unifyWithConf(
-                    self.env,
-                    self.runtime_types,
-                    &self.problems,
-                    &self.snapshots,
-                    &self.unify_scratch,
-                    &self.unify_scratch.occurs_scratch,
-                    unify.ModuleEnvLookup{
-                        .interpreter_lookup_ctx = @ptrCast(&self.module_envs),
-                        .interpreter_lookup_fn = interpreterLookupModuleEnv,
-                    },
-                    call_ret_rt_var,
-                    poly_entry.return_var,
-                    unify.Conf{ .ctx = .anon, .constraint_origin_var = null },
-                );
-=======
                 // Only do this if we have a polymorphic call entry (concrete function type)
                 if (poly_entry) |entry| {
                     const call_ret_ct_var = can.ModuleEnv.varFrom(expr_idx);
@@ -1834,12 +1815,15 @@
                         &self.snapshots,
                         &self.unify_scratch,
                         &self.unify_scratch.occurs_scratch,
+                        unify.ModuleEnvLookup{
+                            .interpreter_lookup_ctx = @ptrCast(&self.module_envs),
+                            .interpreter_lookup_fn = interpreterLookupModuleEnv,
+                        },
                         call_ret_rt_var,
                         entry.return_var,
                         unify.Conf{ .ctx = .anon, .constraint_origin_var = null },
                     );
                 }
->>>>>>> 10fb170c
 
                 // Pass the instantiated function type so cross-module generic functions work correctly
                 const func_val = try self.evalExprMinimal(func_idx, roc_ops, func_rt_var);
