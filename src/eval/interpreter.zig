//! Interpreter implementing the type-carrying architecture.

const std = @import("std");
const builtin = @import("builtin");
const build_options = @import("build_options");
const trace_eval = build_options.trace_eval;
const base_pkg = @import("base");
const types = @import("types");
const import_mapping_mod = types.import_mapping;
const layout = @import("layout");
const can = @import("can");
const TypeScope = types.TypeScope;
const Content = types.Content;
const HashMap = std.hash_map.HashMap;
const unify = @import("check").unifier;
const problem_mod = @import("check").problem;
const snapshot_mod = @import("check").snapshot;
const stack = @import("stack.zig");
const StackValue = @import("StackValue.zig");
const render_helpers = @import("render_helpers.zig");
const builtins = @import("builtins");
const RocOps = builtins.host_abi.RocOps;
const RocExpectFailed = builtins.host_abi.RocExpectFailed;
const RocCrashed = builtins.host_abi.RocCrashed;
const RocStr = builtins.str.RocStr;
const RocDec = builtins.dec.RocDec;
const RocList = builtins.list.RocList;
const utils = builtins.utils;
const Layout = layout.Layout;
const helpers = @import("test/helpers.zig");
const builtin_loading = @import("builtin_loading.zig");
const compiled_builtins = @import("compiled_builtins");
const BuiltinTypes = @import("builtins.zig").BuiltinTypes;

/// Context structure for inc/dec callbacks in list operations
const RefcountContext = struct {
    layout_store: *layout.Store,
    elem_layout: Layout,
    roc_ops: *RocOps,
};

/// Increment callback for list operations - increments refcount of element via StackValue
fn listElementInc(context_opaque: ?*anyopaque, elem_ptr: ?[*]u8) callconv(.c) void {
    const context: *RefcountContext = @ptrCast(@alignCast(context_opaque.?));
    const elem_value = StackValue{
        .layout = context.elem_layout,
        .ptr = @ptrCast(elem_ptr),
        .is_initialized = true,
    };
    elem_value.incref();
}

/// Decrement callback for list operations - decrements refcount of element via StackValue
fn listElementDec(context_opaque: ?*anyopaque, elem_ptr: ?[*]u8) callconv(.c) void {
    const context: *RefcountContext = @ptrCast(@alignCast(context_opaque.?));
    const elem_value = StackValue{
        .layout = context.elem_layout,
        .ptr = @ptrCast(elem_ptr),
        .is_initialized = true,
    };
    elem_value.decref(context.layout_store, context.roc_ops);
}

/// Compare two layouts for equality
/// For lists, this compares the element layout index, so two lists with
/// different element types (e.g., List(Dec) vs List(generic_num)) will be different.
fn layoutsEqual(a: Layout, b: Layout) bool {
    if (a.tag != b.tag) return false;
    return switch (a.tag) {
        .scalar => std.meta.eql(a.data.scalar, b.data.scalar),
        .list => a.data.list == b.data.list,
        .list_of_zst => true,
        .box => a.data.box == b.data.box,
        .box_of_zst => true,
        .record => std.meta.eql(a.data.record, b.data.record),
        .tuple => std.meta.eql(a.data.tuple, b.data.tuple),
        .closure => std.meta.eql(a.data.closure, b.data.closure),
        .zst => true,
    };
}

fn interpreterLookupModuleEnv(
    ctx: ?*const anyopaque,
    module_ident: base_pkg.Ident.Idx,
) ?*const can.ModuleEnv {
    const map_ptr = ctx orelse return null;
    const map: *const std.AutoHashMapUnmanaged(base_pkg.Ident.Idx, *const can.ModuleEnv) =
        @ptrCast(@alignCast(map_ptr));

    if (map.*.get(module_ident)) |entry| {
        return entry;
    }
    return null;
}

/// Interpreter that evaluates canonical Roc expressions against runtime types/layouts.
pub const Interpreter = struct {
    pub const Error = error{
        Crash,
        DivisionByZero,
        EarlyReturn,
        IntegerOverflow,
        InvalidMethodReceiver,
        InvalidNumExt,
        InvalidTagExt,
        ListIndexOutOfBounds,
        MethodLookupFailed,
        MethodNotFound,
        NoSpaceLeft,
        NotNumeric,
        NullStackPointer,
        RecordIndexOutOfBounds,
        StringOrderingNotSupported,
        StackOverflow,
        TupleIndexOutOfBounds,
        TypeMismatch,
        ZeroSizedType,
    } || std.mem.Allocator.Error || layout.LayoutError;
    const PolyKey = struct {
        module_id: u32,
        func_id: u32,
        args_len: u32,
        args_ptr: [*]const types.Var,

        fn slice(self: PolyKey) []const types.Var {
            if (self.args_len == 0) return &.{};
            return self.args_ptr[0..self.args_len];
        }

        fn init(module_id: u32, func_id: u32, args: []const types.Var) PolyKey {
            return .{
                .module_id = module_id,
                .func_id = func_id,
                .args_len = @intCast(args.len),
                .args_ptr = if (args.len == 0) undefined else args.ptr,
            };
        }
    };

    const PolyEntry = struct {
        return_var: types.Var,
        return_layout_slot: u32,
        args: []const types.Var,
    };

    const PolyKeyCtx = struct {
        pub fn hash(_: PolyKeyCtx, k: PolyKey) u64 {
            var h = std.hash.Wyhash.init(0);
            h.update(std.mem.asBytes(&k.module_id));
            h.update(std.mem.asBytes(&k.func_id));
            h.update(std.mem.asBytes(&k.args_len));
            if (k.args_len > 0) {
                var i: usize = 0;
                while (i < k.args_len) : (i += 1) {
                    const v_int: u32 = @intFromEnum(k.args_ptr[i]);
                    h.update(std.mem.asBytes(&v_int));
                }
            }
            return h.final();
        }
        pub fn eql(_: PolyKeyCtx, a: PolyKey, b: PolyKey) bool {
            if (a.module_id != b.module_id or a.func_id != b.func_id or a.args_len != b.args_len) return false;
            // Compare type variable indices element-wise
            for (0..a.args_len) |i| {
                if (a.args_ptr[i] != b.args_ptr[i]) return false;
            }
            return true;
        }
    };
    const Binding = struct {
        pattern_idx: can.CIR.Pattern.Idx,
        value: StackValue,
        expr_idx: can.CIR.Expr.Idx,
        /// The source module environment where this binding was created.
        /// Used to distinguish bindings from different modules with the same pattern_idx.
        source_env: *const can.ModuleEnv,
    };
    const DefInProgress = struct {
        pattern_idx: can.CIR.Pattern.Idx,
        expr_idx: can.CIR.Expr.Idx,
        value: ?StackValue,
    };
    allocator: std.mem.Allocator,
    runtime_types: *types.store.Store,
    runtime_layout_store: layout.Store,
    // O(1) Var -> Layout slot cache (0 = unset, else layout_idx + 1)
    var_to_layout_slot: std.array_list.Managed(u32),
    // Empty scope used when converting runtime vars to layouts
    empty_scope: TypeScope,
    // Translation cache: (env_ptr, compile_var) -> runtime_var
    translate_cache: std.AutoHashMap(u64, types.Var),
    // Rigid variable substitution context for generic function instantiation
    // Maps rigid type variables to their concrete instantiations
    rigid_subst: std.AutoHashMap(types.Var, types.Var),

    // Polymorphic instantiation cache

    poly_cache: HashMap(PolyKey, PolyEntry, PolyKeyCtx, 80),

    // Runtime unification context
    env: *can.ModuleEnv,
    /// Root module used for method idents (is_lt, is_eq, etc.) - never changes during execution
    root_env: *can.ModuleEnv,
    builtin_module_env: ?*const can.ModuleEnv,
    /// Array of all module environments, indexed by resolved module index
    /// Used to resolve imports via pre-resolved indices in env.imports.resolved_modules
    all_module_envs: []const *const can.ModuleEnv,
    module_envs: std.AutoHashMapUnmanaged(base_pkg.Ident.Idx, *const can.ModuleEnv),
    module_ids: std.AutoHashMapUnmanaged(base_pkg.Ident.Idx, u32),
    import_envs: std.AutoHashMapUnmanaged(can.CIR.Import.Idx, *const can.ModuleEnv),
    current_module_id: u32,
    next_module_id: u32,
    problems: problem_mod.Store,
    snapshots: snapshot_mod.Store,
    import_mapping: *const import_mapping_mod.ImportMapping,
    unify_scratch: unify.Scratch,

    // Minimal eval support
    stack_memory: stack.Stack,
    bindings: std.array_list.Managed(Binding),
    // Track active closures during calls (for capture lookup)
    active_closures: std.array_list.Managed(StackValue),
    canonical_bool_rt_var: ?types.Var,
    // Used to unwrap extensible tags
    scratch_tags: std.array_list.Managed(types.Tag),
    /// Builtin types required by the interpreter (Bool, Try, etc.)
    builtins: BuiltinTypes,
    def_stack: std.array_list.Managed(DefInProgress),
    /// Target type for num_from_numeral (set by callLowLevelBuiltinWithTargetType)
    num_literal_target_type: ?types.Var,
    /// Last error message from num_from_numeral when payload area is too small
    last_error_message: ?[]const u8,
    /// Value being returned early from a function (set by s_return, consumed at function boundaries)
    early_return_value: ?StackValue,

    pub fn init(allocator: std.mem.Allocator, env: *can.ModuleEnv, builtin_types: BuiltinTypes, builtin_module_env: ?*const can.ModuleEnv, other_envs: []const *const can.ModuleEnv, import_mapping: *const import_mapping_mod.ImportMapping) !Interpreter {
        // Build maps from Ident.Idx to ModuleEnv and module ID
        var module_envs = std.AutoHashMapUnmanaged(base_pkg.Ident.Idx, *const can.ModuleEnv){};
        errdefer module_envs.deinit(allocator);
        var module_ids = std.AutoHashMapUnmanaged(base_pkg.Ident.Idx, u32){};
        errdefer module_ids.deinit(allocator);
        var import_envs = std.AutoHashMapUnmanaged(can.CIR.Import.Idx, *const can.ModuleEnv){};
        errdefer import_envs.deinit(allocator);

        var next_id: u32 = 1; // Start at 1, reserve 0 for current module

        // Safely access import count
        const import_count = if (env.imports.imports.items.items.len > 0)
            env.imports.imports.items.items.len
        else
            0;

        if (other_envs.len > 0 and import_count > 0) {
            // Allocate capacity for all imports (even if some are duplicates)
            try module_envs.ensureTotalCapacity(allocator, @intCast(other_envs.len));
            try module_ids.ensureTotalCapacity(allocator, @intCast(other_envs.len));
            try import_envs.ensureTotalCapacity(allocator, @intCast(import_count));

            // Process ALL imports using pre-resolved module indices
            // Note: Some imports may be unresolved (e.g., platform modules in test context).
            // We skip unresolved imports here - errors will occur at point-of-use if the
            // code actually tries to access an unresolved import.
            for (0..import_count) |i| {
                const import_idx: can.CIR.Import.Idx = @enumFromInt(i);

                // Use pre-resolved module index - skip if not resolved
                const resolved_idx = env.imports.getResolvedModule(import_idx) orelse continue;

                if (resolved_idx >= other_envs.len) continue;

                const module_env = other_envs[resolved_idx];

                // Store in import_envs (always, for every import)
                // This is the critical mapping that e_lookup_external needs!
                import_envs.putAssumeCapacity(import_idx, module_env);

                // Also add to module_envs/module_ids for module lookups (optional, only if ident exists)
                // Use pre-stored ident index instead of string lookup
                if (env.imports.getIdentIdx(import_idx)) |idx| {
                    // Only add to module_envs/module_ids if not already present (to avoid duplicates)
                    if (!module_envs.contains(idx)) {
                        module_envs.putAssumeCapacity(idx, module_env);
                        module_ids.putAssumeCapacity(idx, next_id);
                        next_id += 1;
                    }
                }
            }
        }

        return initWithModuleEnvs(allocator, env, other_envs, module_envs, module_ids, import_envs, next_id, builtin_types, builtin_module_env, import_mapping);
    }

    /// Deinit the interpreter and also free the module maps if they were allocated by init()
    pub fn deinitAndFreeOtherEnvs(self: *Interpreter) void {
        self.deinit();
    }

    pub fn initWithModuleEnvs(
        allocator: std.mem.Allocator,
        env: *can.ModuleEnv,
        all_module_envs: []const *const can.ModuleEnv,
        module_envs: std.AutoHashMapUnmanaged(base_pkg.Ident.Idx, *const can.ModuleEnv),
        module_ids: std.AutoHashMapUnmanaged(base_pkg.Ident.Idx, u32),
        import_envs: std.AutoHashMapUnmanaged(can.CIR.Import.Idx, *const can.ModuleEnv),
        next_module_id: u32,
        builtin_types: BuiltinTypes,
        builtin_module_env: ?*const can.ModuleEnv,
        import_mapping: *const import_mapping_mod.ImportMapping,
    ) !Interpreter {
        const rt_types_ptr = try allocator.create(types.store.Store);
        rt_types_ptr.* = try types.store.Store.initCapacity(allocator, 1024, 512);
        var slots = try std.array_list.Managed(u32).initCapacity(allocator, 1024);
        slots.appendNTimesAssumeCapacity(0, 1024);
        const scope = TypeScope.init(allocator);
        var result = Interpreter{
            .allocator = allocator,
            .runtime_types = rt_types_ptr,
            .runtime_layout_store = undefined, // set below to point at result.runtime_types
            .var_to_layout_slot = slots,
            .empty_scope = scope,
            .translate_cache = std.AutoHashMap(u64, types.Var).init(allocator),
            .rigid_subst = std.AutoHashMap(types.Var, types.Var).init(allocator),
            .poly_cache = HashMap(PolyKey, PolyEntry, PolyKeyCtx, 80).init(allocator),
            .env = env,
            .root_env = env, // Root env is the original env passed to init - used for method idents
            .builtin_module_env = builtin_module_env,
            .all_module_envs = all_module_envs,
            .module_envs = module_envs,
            .module_ids = module_ids,
            .import_envs = import_envs,
            .current_module_id = 0, // Current module always gets ID 0
            .next_module_id = next_module_id,
            .problems = try problem_mod.Store.initCapacity(allocator, 64),
            .snapshots = try snapshot_mod.Store.initCapacity(allocator, 256),
            .import_mapping = import_mapping,
            .unify_scratch = try unify.Scratch.init(allocator),
            .stack_memory = try stack.Stack.initCapacity(allocator, 8 * 1024 * 1024), // 8MB stack
            .bindings = try std.array_list.Managed(Binding).initCapacity(allocator, 8),
            .active_closures = try std.array_list.Managed(StackValue).initCapacity(allocator, 4),
            .canonical_bool_rt_var = null,
            .scratch_tags = try std.array_list.Managed(types.Tag).initCapacity(allocator, 8),
            .builtins = builtin_types,
            .def_stack = try std.array_list.Managed(DefInProgress).initCapacity(allocator, 4),
            .num_literal_target_type = null,
            .last_error_message = null,
            .early_return_value = null,
        };

        // Use the pre-interned "Builtin.Str" identifier from the module env
        result.runtime_layout_store = try layout.Store.init(env, result.runtime_types, env.idents.builtin_str);

        return result;
    }

    // Minimal evaluator for subset: string literals, lambdas without captures, and lambda calls
    // Now uses the stack-safe implementation instead of recursive evaluation
    pub fn evalMinimal(self: *Interpreter, expr_idx: can.CIR.Expr.Idx, roc_ops: *RocOps) Error!StackValue {
        return try self.evalStackSafe(expr_idx, roc_ops, null);
    }

    pub fn registerDefValue(self: *Interpreter, expr_idx: can.CIR.Expr.Idx, value: StackValue) void {
        if (self.def_stack.items.len == 0) return;
        var top = &self.def_stack.items[self.def_stack.items.len - 1];
        if (top.expr_idx == expr_idx and top.value == null) {
            top.value = value;
        }
    }

    pub fn startTrace(self: *Interpreter) void {
        _ = self;
    }

    pub fn endTrace(self: *Interpreter) void {
        _ = self;
    }

    pub fn evaluateExpression(
        self: *Interpreter,
        expr_idx: can.CIR.Expr.Idx,
        ret_ptr: *anyopaque,
        roc_ops: *RocOps,
        arg_ptr: ?*anyopaque,
    ) Error!void {
        if (arg_ptr) |args_ptr| {
            const func_val = try self.evalMinimal(expr_idx, roc_ops);
            defer func_val.decref(&self.runtime_layout_store, roc_ops);

            if (func_val.layout.tag != .closure) {
                self.triggerCrash("evalEntry: expected closure layout, got something else", false, roc_ops);
                return error.Crash;
            }

            const header: *const layout.Closure = @ptrCast(@alignCast(func_val.ptr.?));

            // Switch to the closure's source module for correct expression evaluation.
            // This is critical because pattern indices and expression indices in the closure
            // are relative to the source module where the closure was defined, not the
            // current module. Without this switch, bindings created in the closure body
            // would have the wrong source_env and lookups would fail.
            const saved_env = self.env;
            self.env = @constCast(header.source_env);
            defer self.env = saved_env;

            const params = self.env.store.slicePatterns(header.params);

            try self.active_closures.append(func_val);
            defer _ = self.active_closures.pop();

            const base_binding_len = self.bindings.items.len;

            var temp_binds = try std.array_list.AlignedManaged(Binding, null).initCapacity(self.allocator, params.len);
            defer {
                self.trimBindingList(&temp_binds, 0, roc_ops);
                temp_binds.deinit();
            }

            var param_rt_vars = try self.allocator.alloc(types.Var, params.len);
            defer self.allocator.free(param_rt_vars);

            var param_layouts: []layout.Layout = &.{};
            if (params.len > 0) {
                param_layouts = try self.allocator.alloc(layout.Layout, params.len);
            }
            defer if (param_layouts.len > 0) self.allocator.free(param_layouts);

            var args_tuple_value: StackValue = undefined;
            var args_accessor: StackValue.TupleAccessor = undefined;
            if (params.len > 0) {
                var i: usize = 0;
                while (i < params.len) : (i += 1) {
                    const param_idx = params[i];
                    const param_var = can.ModuleEnv.varFrom(param_idx);
                    const rt_var = try self.translateTypeVar(self.env, param_var);
                    param_rt_vars[i] = rt_var;
                    param_layouts[i] = try self.getRuntimeLayout(rt_var);
                }

                const tuple_idx = try self.runtime_layout_store.putTuple(param_layouts);
                const tuple_layout = self.runtime_layout_store.getLayout(tuple_idx);
                args_tuple_value = StackValue{ .layout = tuple_layout, .ptr = args_ptr, .is_initialized = true };
                args_accessor = try args_tuple_value.asTuple(&self.runtime_layout_store);

                var j: usize = 0;
                while (j < params.len) : (j += 1) {
                    // getElement expects original index and converts to sorted internally
                    const arg_value = try args_accessor.getElement(j);
                    const matched = try self.patternMatchesBind(params[j], arg_value, param_rt_vars[j], roc_ops, &temp_binds, @enumFromInt(0));
                    if (!matched) return error.TypeMismatch;
                }
            }

            if (params.len == 0) {
                // Nothing to bind for zero-argument functions
            } else {
                for (temp_binds.items) |binding| {
                    try self.bindings.append(binding);
                }
                temp_binds.items.len = 0;
            }

            defer self.trimBindingList(&self.bindings, base_binding_len, roc_ops);

            // Evaluate body, handling early returns at function boundary
            const result_value = self.evalStackSafe(header.body_idx, roc_ops, null) catch |err| {
                if (err == error.EarlyReturn) {
                    const return_val = self.early_return_value orelse return error.Crash;
                    self.early_return_value = null;
                    defer return_val.decref(&self.runtime_layout_store, roc_ops);
                    if (try self.shouldCopyResult(return_val, ret_ptr, roc_ops)) {
                        try return_val.copyToPtr(&self.runtime_layout_store, ret_ptr, roc_ops);
                    }
                    return;
                }
                return err;
            };
            defer result_value.decref(&self.runtime_layout_store, roc_ops);

            // Only copy result if the result type is compatible with ret_ptr
            if (try self.shouldCopyResult(result_value, ret_ptr, roc_ops)) {
                try result_value.copyToPtr(&self.runtime_layout_store, ret_ptr, roc_ops);
            }
            return;
        }

        const result = try self.evalMinimal(expr_idx, roc_ops);
        defer result.decref(&self.runtime_layout_store, roc_ops);

        // Only copy result if the result type is compatible with ret_ptr
        if (try self.shouldCopyResult(result, ret_ptr, roc_ops)) {
            try result.copyToPtr(&self.runtime_layout_store, ret_ptr, roc_ops);
        }
    }

    /// Check if the result should be copied to ret_ptr based on the result's layout.
    /// Returns false for zero-sized types (nothing to copy).
    /// Validates that ret_ptr is properly aligned for the result type.
    fn shouldCopyResult(self: *Interpreter, result: StackValue, ret_ptr: *anyopaque, _: *RocOps) !bool {
        const result_size = self.runtime_layout_store.layoutSize(result.layout);
        if (result_size == 0) {
            // Zero-sized types don't need copying
            return false;
        }

        // Validate alignment: ret_ptr must be properly aligned for the result type.
        // A mismatch here indicates a type error between what the platform expects
        // and what the Roc code returns. This should have been caught at compile
        // time, but if the type checking didn't enforce the constraint, we catch
        // it here at runtime.
        const required_alignment = result.layout.alignment(self.runtime_layout_store.targetUsize());
        const ret_addr = @intFromPtr(ret_ptr);
        if (ret_addr % required_alignment.toByteUnits() != 0) {
            return error.TypeMismatch;
        }

        return true;
    }

    fn pushStr(self: *Interpreter, content: []const u8) !StackValue {
        _ = content; // size computed below but content copied via RocStr
        const layout_val = Layout.str();
        const size: u32 = self.runtime_layout_store.layoutSize(layout_val);
        if (size == 0) {
            return StackValue{ .layout = layout_val, .ptr = null, .is_initialized = false };
        }
        const alignment = layout_val.alignment(self.runtime_layout_store.targetUsize());
        const ptr = try self.stack_memory.alloca(size, alignment);
        return StackValue{ .layout = layout_val, .ptr = ptr, .is_initialized = true };
    }

    fn stackValueToRocStr(
        self: *Interpreter,
        value: StackValue,
        value_rt_var: ?types.Var,
        roc_ops: *RocOps,
    ) !RocStr {
        if (value.layout.tag == .scalar and value.layout.data.scalar.tag == .str) {
            if (value.ptr) |ptr| {
                const existing: *const RocStr = @ptrCast(@alignCast(ptr));
                var copy = existing.*;
                copy.incref(1);
                return copy;
            } else {
                return RocStr.empty();
            }
        }

        const rendered = blk: {
            if (value_rt_var) |rt_var| {
                break :blk try self.renderValueRocWithType(value, rt_var);
            } else {
                break :blk try self.renderValueRoc(value);
            }
        };
        defer self.allocator.free(rendered);

        return RocStr.fromSlice(rendered, roc_ops);
    }

    pub fn pushRaw(self: *Interpreter, layout_val: Layout, initial_size: usize) !StackValue {
        const size: u32 = if (initial_size == 0) self.runtime_layout_store.layoutSize(layout_val) else @intCast(initial_size);
        if (size == 0) {
            return StackValue{ .layout = layout_val, .ptr = null, .is_initialized = true };
        }
        const target_usize = self.runtime_layout_store.targetUsize();
        var alignment = layout_val.alignment(target_usize);
        if (layout_val.tag == .closure) {
            const captures_layout = self.runtime_layout_store.getLayout(layout_val.data.closure.captures_layout_idx);
            alignment = alignment.max(captures_layout.alignment(target_usize));
        }
        const ptr = try self.stack_memory.alloca(size, alignment);
        return StackValue{ .layout = layout_val, .ptr = ptr, .is_initialized = true };
    }

    pub fn pushCopy(self: *Interpreter, src: StackValue, roc_ops: *RocOps) !StackValue {
        const size: u32 = if (src.layout.tag == .closure) src.getTotalSize(&self.runtime_layout_store) else self.runtime_layout_store.layoutSize(src.layout);
        const target_usize = self.runtime_layout_store.targetUsize();
        var alignment = src.layout.alignment(target_usize);
        if (src.layout.tag == .closure) {
            const captures_layout = self.runtime_layout_store.getLayout(src.layout.data.closure.captures_layout_idx);
            alignment = alignment.max(captures_layout.alignment(target_usize));
        }
        const ptr = if (size > 0) try self.stack_memory.alloca(size, alignment) else null;
        // Preserve rt_var for constant folding
        const dest = StackValue{ .layout = src.layout, .ptr = ptr, .is_initialized = true, .rt_var = src.rt_var };
        if (size > 0 and src.ptr != null and ptr != null) {
            try src.copyToPtr(&self.runtime_layout_store, ptr.?, roc_ops);
        }
        return dest;
    }

    /// Call a hosted function via RocOps.hosted_fns array
    /// This marshals arguments to the host, invokes the function pointer, and marshals the result back
    fn callHostedFunction(
        self: *Interpreter,
        hosted_fn_index: u32,
        args: []StackValue,
        roc_ops: *RocOps,
        _: types.Var, // return_rt_var - currently unused, type inferred from args.len
    ) !StackValue {
        // Validate index is within bounds
        if (hosted_fn_index >= roc_ops.hosted_fns.count) {
            self.triggerCrash("Hosted function index out of bounds", false, roc_ops);
            return error.Crash;
        }

        // Get the hosted function pointer from RocOps
        const hosted_fn = roc_ops.hosted_fns.fns[hosted_fn_index];

        // Allocate space for the return value
        // Hosted lambda types aren't properly propagated from annotations, so we infer the
        // return type based on the argument type:
        // - If no args OR single ZST arg (like () in Stdin.line!), return type is Str
        // - If arg is non-zero-sized (like Str in Stdout.line!), return type is {}
        const has_zst_or_no_args = args.len == 0 or (args.len == 1 and self.runtime_layout_store.isZeroSized(args[0].layout));
        const return_layout = if (has_zst_or_no_args) blk: {
            // Functions taking unit () or no args return Str (e.g., Stdin.line!)
            break :blk layout.Layout.str();
        } else blk: {
            // Functions taking Str return {} (e.g., Stdout.line!, Stderr.line!)
            const empty_idx = try self.runtime_layout_store.ensureEmptyRecordLayout();
            break :blk self.runtime_layout_store.getLayout(empty_idx);
        };
        const result_value = try self.pushRaw(return_layout, 0);

        // Allocate stack space for marshalled arguments
        // The host now uses the same RocStr as builtins, so no conversion needed
        const ArgsStruct = extern struct { str: RocStr };
        var args_struct: ArgsStruct = undefined;

        // Marshal arguments into a contiguous struct matching the RocCall ABI
        // For now, we support zero-argument and single-argument functions
        if (args.len == 0) {
            // Zero argument case - pass dummy pointer for args
            const ret_ptr = if (result_value.ptr) |p| p else blk: {
                // Zero-sized return - pass stack address
                break :blk @as(*anyopaque, @ptrFromInt(@intFromPtr(&result_value)));
            };

            // For zero-argument functions, we still need to pass a valid args pointer
            // Use the address of args_struct even though it won't be read
            const arg_ptr = @as(*anyopaque, @ptrCast(&args_struct));

            // Invoke the hosted function following RocCall ABI: (ops, ret_ptr, args_ptr)
            hosted_fn(roc_ops, ret_ptr, arg_ptr);
        } else if (args.len == 1) {
            // Single argument case - we need to marshal it properly
            // For strings, we need to pass a RocStr struct wrapped in Args
            const arg_ptr = blk: {
                // For strings, we need to pass a RocStr struct
                // Try to determine if this is a string by checking if it contains a RocStr
                // For now, we assume it's a string if it has a pointer (TODO: better type checking)
                if (args[0].ptr) |str_ptr| {
                    const roc_str: *const RocStr = @ptrCast(@alignCast(str_ptr));
                    // Host and builtin now use the same RocStr, so just copy it
                    args_struct.str = roc_str.*;
                    break :blk @as(*anyopaque, @ptrCast(&args_struct));
                } else {
                    // Empty or zero-sized argument - create empty small string
                    args_struct.str = RocStr.empty();
                    break :blk @as(*anyopaque, @ptrCast(&args_struct));
                }
            };

            const ret_ptr = if (result_value.ptr) |p| p else blk: {
                // Zero-sized return - pass stack address
                break :blk @as(*anyopaque, @ptrFromInt(@intFromPtr(&result_value)));
            };

            // Invoke the hosted function following RocCall ABI: (ops, ret_ptr, args_ptr)
            hosted_fn(roc_ops, ret_ptr, arg_ptr);
        } else {
            // Multi-argument case - pack arguments into a struct
            // TODO: implement multi-argument marshalling
            self.triggerCrash("Multi-argument hosted functions not yet implemented in interpreter", false, roc_ops);
            return error.Crash;
        }

        return result_value;
    }

    /// Version of callLowLevelBuiltin that also accepts a target type for operations like num_from_numeral
    pub fn callLowLevelBuiltinWithTargetType(self: *Interpreter, op: can.CIR.Expr.LowLevel, args: []StackValue, roc_ops: *RocOps, return_rt_var: ?types.Var, target_type_var: ?types.Var) !StackValue {
        // For num_from_numeral, we need to pass the target type through a different mechanism
        // since the standard handler extracts it from the return type which has a generic parameter.
        // Store the target type temporarily so the handler can use it.
        const saved_target = self.num_literal_target_type;
        self.num_literal_target_type = target_type_var;
        defer self.num_literal_target_type = saved_target;
        return self.callLowLevelBuiltin(op, args, roc_ops, return_rt_var);
    }

    pub fn callLowLevelBuiltin(self: *Interpreter, op: can.CIR.Expr.LowLevel, args: []StackValue, roc_ops: *RocOps, return_rt_var: ?types.Var) !StackValue {
        switch (op) {
            .str_is_empty => {
                // Str.is_empty : Str -> Bool
                std.debug.assert(args.len == 1); // low-level .str_is_empty expects 1 argument

                const str_arg = args[0];
                std.debug.assert(str_arg.ptr != null); // low-level .str_is_empty expects non-null string pointer

                const roc_str: *const RocStr = @ptrCast(@alignCast(str_arg.ptr.?));

                return try self.makeBoolValue(builtins.str.isEmpty(roc_str.*));
            },
            .str_is_eq => {
                // Str.is_eq : Str, Str -> Bool
                std.debug.assert(args.len == 2); // low-level .str_is_eq expects 2 arguments

                const str_a = args[0];
                const str_b = args[1];
                std.debug.assert(str_a.ptr != null); // low-level .str_is_eq expects non-null string pointer
                std.debug.assert(str_b.ptr != null); // low-level .str_is_eq expects non-null string pointer

                const roc_str_a: *const RocStr = @ptrCast(@alignCast(str_a.ptr.?));
                const roc_str_b: *const RocStr = @ptrCast(@alignCast(str_b.ptr.?));

                return try self.makeBoolValue(roc_str_a.eql(roc_str_b.*));
            },
            .str_concat => {
                // Str.concat : Str, Str -> Str
                std.debug.assert(args.len == 2);

                const str_a_arg = args[0];
                const str_b_arg = args[1];

                std.debug.assert(str_a_arg.ptr != null);
                std.debug.assert(str_b_arg.ptr != null);

                const str_a: *const RocStr = @ptrCast(@alignCast(str_a_arg.ptr.?));
                const str_b: *const RocStr = @ptrCast(@alignCast(str_b_arg.ptr.?));

                // Call strConcat to concatenate the strings
                const result_str = builtins.str.strConcat(str_a.*, str_b.*, roc_ops);

                // Allocate space for the result string
                const result_layout = str_a_arg.layout; // Str layout
                var out = try self.pushRaw(result_layout, 0);
                out.is_initialized = false;

                // Copy the result string structure to the output
                const result_ptr: *RocStr = @ptrCast(@alignCast(out.ptr.?));
                result_ptr.* = result_str;

                out.is_initialized = true;
                return out;
            },
            .str_contains => {
                // Str.contains : Str, Str -> Bool
                std.debug.assert(args.len == 2);

                const haystack_arg = args[0];
                const needle_arg = args[1];

                std.debug.assert(haystack_arg.ptr != null);
                std.debug.assert(needle_arg.ptr != null);

                const haystack: *const RocStr = @ptrCast(@alignCast(haystack_arg.ptr.?));
                const needle: *const RocStr = @ptrCast(@alignCast(needle_arg.ptr.?));

                const result = builtins.str.strContains(haystack.*, needle.*);

                return try self.makeBoolValue(result);
            },
            .str_trim => {
                // Str.trim : Str -> Str
                std.debug.assert(args.len == 1);

                const str_arg = args[0];
                std.debug.assert(str_arg.ptr != null);

                const roc_str_arg: *const RocStr = @ptrCast(@alignCast(str_arg.ptr.?));

                const result_str = builtins.str.strTrim(roc_str_arg.*, roc_ops);

                // Allocate space for the result string
                const result_layout = str_arg.layout; // Str layout
                var out = try self.pushRaw(result_layout, 0);
                out.is_initialized = false;

                // Copy the result string structure to the output
                const result_ptr: *RocStr = @ptrCast(@alignCast(out.ptr.?));
                result_ptr.* = result_str;

                out.is_initialized = true;
                return out;
            },
            .str_trim_start => {
                // Str.trim_start : Str -> Str
                std.debug.assert(args.len == 1);

                const str_arg = args[0];
                std.debug.assert(str_arg.ptr != null);

                const roc_str_arg: *const RocStr = @ptrCast(@alignCast(str_arg.ptr.?));

                const result_str = builtins.str.strTrimStart(roc_str_arg.*, roc_ops);

                // Allocate space for the result string
                const result_layout = str_arg.layout; // Str layout
                var out = try self.pushRaw(result_layout, 0);
                out.is_initialized = false;

                // Copy the result string structure to the output
                const result_ptr: *RocStr = @ptrCast(@alignCast(out.ptr.?));
                result_ptr.* = result_str;

                out.is_initialized = true;
                return out;
            },
            .str_trim_end => {
                // Str.trim_end : Str -> Str
                std.debug.assert(args.len == 1);

                const str_arg = args[0];
                std.debug.assert(str_arg.ptr != null);

                const roc_str_arg: *const RocStr = @ptrCast(@alignCast(str_arg.ptr.?));

                const result_str = builtins.str.strTrimEnd(roc_str_arg.*, roc_ops);

                // Allocate space for the result string
                const result_layout = str_arg.layout; // Str layout
                var out = try self.pushRaw(result_layout, 0);
                out.is_initialized = false;

                // Copy the result string structure to the output
                const result_ptr: *RocStr = @ptrCast(@alignCast(out.ptr.?));
                result_ptr.* = result_str;

                out.is_initialized = true;
                return out;
            },
            .str_caseless_ascii_equals => {
                // Str.caseless_ascii_equals : Str, Str -> Bool
                std.debug.assert(args.len == 2);

                const str_a_arg = args[0];
                const str_b_arg = args[1];

                std.debug.assert(str_a_arg.ptr != null);
                std.debug.assert(str_b_arg.ptr != null);

                const str_a: *const RocStr = @ptrCast(@alignCast(str_a_arg.ptr.?));
                const str_b: *const RocStr = @ptrCast(@alignCast(str_b_arg.ptr.?));

                // Call strConcat to concatenate the strings
                const result = builtins.str.strCaselessAsciiEquals(str_a.*, str_b.*);

                return try self.makeBoolValue(result);
            },
            .str_with_ascii_lowercased => {
                // Str.with_ascii_lowercased : Str -> Str
                std.debug.assert(args.len == 1);

                const str_arg = args[0];
                std.debug.assert(str_arg.ptr != null);

                const roc_str_arg: *const RocStr = @ptrCast(@alignCast(str_arg.ptr.?));

                const result_str = builtins.str.strWithAsciiLowercased(roc_str_arg.*, roc_ops);

                // Allocate space for the result string
                const result_layout = str_arg.layout; // Str layout
                var out = try self.pushRaw(result_layout, 0);
                out.is_initialized = false;

                // Copy the result string structure to the output
                const result_ptr: *RocStr = @ptrCast(@alignCast(out.ptr.?));
                result_ptr.* = result_str;

                out.is_initialized = true;
                return out;
            },
            .str_with_ascii_uppercased => {
                // Str.with_ascii_uppercased : Str -> Str
                std.debug.assert(args.len == 1);

                const str_arg = args[0];
                std.debug.assert(str_arg.ptr != null);

                const roc_str_arg: *const RocStr = @ptrCast(@alignCast(str_arg.ptr.?));

                const result_str = builtins.str.strWithAsciiUppercased(roc_str_arg.*, roc_ops);

                // Allocate space for the result string
                const result_layout = str_arg.layout; // Str layout
                var out = try self.pushRaw(result_layout, 0);
                out.is_initialized = false;

                // Copy the result string structure to the output
                const result_ptr: *RocStr = @ptrCast(@alignCast(out.ptr.?));
                result_ptr.* = result_str;

                out.is_initialized = true;
                return out;
            },
            .str_starts_with => {
                // Str.starts_with : Str, Str -> Bool
                std.debug.assert(args.len == 2);

                const string_arg = args[0];
                const prefix_arg = args[1];

                std.debug.assert(string_arg.ptr != null);
                std.debug.assert(prefix_arg.ptr != null);

                const string: *const RocStr = @ptrCast(@alignCast(string_arg.ptr.?));
                const prefix: *const RocStr = @ptrCast(@alignCast(prefix_arg.ptr.?));

                return try self.makeBoolValue(builtins.str.startsWith(string.*, prefix.*));
            },
            .str_ends_with => {
                // Str.ends_with : Str, Str -> Bool
                std.debug.assert(args.len == 2);

                const string_arg = args[0];
                const suffix_arg = args[1];

                std.debug.assert(string_arg.ptr != null);
                std.debug.assert(suffix_arg.ptr != null);

                const string: *const RocStr = @ptrCast(@alignCast(string_arg.ptr.?));
                const suffix: *const RocStr = @ptrCast(@alignCast(suffix_arg.ptr.?));

                return try self.makeBoolValue(builtins.str.endsWith(string.*, suffix.*));
            },
            .str_repeat => {
                // Str.repeat : Str, U64 -> Str
                std.debug.assert(args.len == 2);

                const string_arg = args[0];
                const count_arg = args[1];

                std.debug.assert(string_arg.ptr != null);

                const string: *const RocStr = @ptrCast(@alignCast(string_arg.ptr.?));
                const count_value = try self.extractNumericValue(count_arg);
                const count: u64 = switch (count_value) {
                    .int => |v| @intCast(v),
                    .f32 => |v| @intFromFloat(v),
                    .f64 => |v| @intFromFloat(v),
                    .dec => |v| @intCast(@divTrunc(v.num, RocDec.one_point_zero.num)),
                };

                // Call repeatC to repeat the string
                const result_str = builtins.str.repeatC(string.*, count, roc_ops);

                // Allocate space for the result string
                const result_layout = string_arg.layout; // Str layout
                var out = try self.pushRaw(result_layout, 0);
                out.is_initialized = false;

                // Copy the result string structure to the output
                const result_ptr: *RocStr = @ptrCast(@alignCast(out.ptr.?));
                result_ptr.* = result_str;

                out.is_initialized = true;
                return out;
            },
            .str_with_prefix => {
                // Str.with_prefix : Str, Str -> Str (prefix ++ string)
                std.debug.assert(args.len == 2);

                const string_arg = args[0];
                const prefix_arg = args[1];

                std.debug.assert(string_arg.ptr != null);
                std.debug.assert(prefix_arg.ptr != null);

                const string: *const RocStr = @ptrCast(@alignCast(string_arg.ptr.?));
                const prefix: *const RocStr = @ptrCast(@alignCast(prefix_arg.ptr.?));

                // with_prefix is just concat with args swapped: prefix ++ string
                const result_str = builtins.str.strConcat(prefix.*, string.*, roc_ops);

                // Allocate space for the result string
                const result_layout = string_arg.layout; // Str layout
                var out = try self.pushRaw(result_layout, 0);
                out.is_initialized = false;

                // Copy the result string structure to the output
                const result_ptr: *RocStr = @ptrCast(@alignCast(out.ptr.?));
                result_ptr.* = result_str;

                out.is_initialized = true;
                return out;
            },
            .str_drop_prefix => {
                // Str.drop_prefix : Str, Str -> Str
                std.debug.assert(args.len == 2);

                const string_arg = args[0];
                const prefix_arg = args[1];

                std.debug.assert(string_arg.ptr != null);
                std.debug.assert(prefix_arg.ptr != null);

                const string: *const RocStr = @ptrCast(@alignCast(string_arg.ptr.?));
                const prefix: *const RocStr = @ptrCast(@alignCast(prefix_arg.ptr.?));

                const result_str = builtins.str.strDropPrefix(string.*, prefix.*, roc_ops);

                // Allocate space for the result string
                const result_layout = string_arg.layout; // Str layout
                var out = try self.pushRaw(result_layout, 0);
                out.is_initialized = false;

                // Copy the result string structure to the output
                const result_ptr: *RocStr = @ptrCast(@alignCast(out.ptr.?));
                result_ptr.* = result_str;

                out.is_initialized = true;
                return out;
            },
            .str_drop_suffix => {
                // Str.drop_suffix : Str, Str -> Str
                std.debug.assert(args.len == 2);

                const string_arg = args[0];
                const suffix_arg = args[1];

                std.debug.assert(string_arg.ptr != null);
                std.debug.assert(suffix_arg.ptr != null);

                const string: *const RocStr = @ptrCast(@alignCast(string_arg.ptr.?));
                const suffix: *const RocStr = @ptrCast(@alignCast(suffix_arg.ptr.?));

                const result_str = builtins.str.strDropSuffix(string.*, suffix.*, roc_ops);

                // Allocate space for the result string
                const result_layout = string_arg.layout; // Str layout
                var out = try self.pushRaw(result_layout, 0);
                out.is_initialized = false;

                // Copy the result string structure to the output
                const result_ptr: *RocStr = @ptrCast(@alignCast(out.ptr.?));
                result_ptr.* = result_str;

                out.is_initialized = true;
                return out;
            },
            .str_count_utf8_bytes => {
                // Str.count_utf8_bytes : Str -> U64
                std.debug.assert(args.len == 1);

                const string_arg = args[0];
                std.debug.assert(string_arg.ptr != null);

                const string: *const RocStr = @ptrCast(@alignCast(string_arg.ptr.?));
                const byte_count = builtins.str.countUtf8Bytes(string.*);

                const result_layout = layout.Layout.int(.u64);
                var out = try self.pushRaw(result_layout, 0);
                out.is_initialized = false;
                try out.setInt(@intCast(byte_count));
                out.is_initialized = true;
                return out;
            },
            .str_with_capacity => {
                // Str.with_capacity : U64 -> Str
                std.debug.assert(args.len == 1);

                const capacity_arg = args[0];
                const capacity_value = try self.extractNumericValue(capacity_arg);
                const capacity: u64 = @intCast(capacity_value.int);

                const result_str = builtins.str.withCapacityC(capacity, roc_ops);

                const result_layout = layout.Layout.str();
                var out = try self.pushRaw(result_layout, 0);
                out.is_initialized = false;

                const result_ptr: *RocStr = @ptrCast(@alignCast(out.ptr.?));
                result_ptr.* = result_str;

                out.is_initialized = true;
                return out;
            },
            .str_reserve => {
                // Str.reserve : Str, U64 -> Str
                std.debug.assert(args.len == 2);

                const string_arg = args[0];
                const spare_arg = args[1];

                std.debug.assert(string_arg.ptr != null);

                const string: *const RocStr = @ptrCast(@alignCast(string_arg.ptr.?));
                const spare_value = try self.extractNumericValue(spare_arg);
                const spare: u64 = @intCast(spare_value.int);

                const result_str = builtins.str.reserveC(string.*, spare, roc_ops);

                const result_layout = string_arg.layout;
                var out = try self.pushRaw(result_layout, 0);
                out.is_initialized = false;

                const result_ptr: *RocStr = @ptrCast(@alignCast(out.ptr.?));
                result_ptr.* = result_str;

                out.is_initialized = true;
                return out;
            },
            .str_release_excess_capacity => {
                // Str.release_excess_capacity : Str -> Str
                std.debug.assert(args.len == 1);

                const string_arg = args[0];
                std.debug.assert(string_arg.ptr != null);

                const string: *const RocStr = @ptrCast(@alignCast(string_arg.ptr.?));
                const result_str = builtins.str.strReleaseExcessCapacity(roc_ops, string.*);

                const result_layout = string_arg.layout;
                var out = try self.pushRaw(result_layout, 0);
                out.is_initialized = false;

                const result_ptr: *RocStr = @ptrCast(@alignCast(out.ptr.?));
                result_ptr.* = result_str;

                out.is_initialized = true;
                return out;
            },
            .str_to_utf8 => {
                // Str.to_utf8 : Str -> List(U8)
                std.debug.assert(args.len == 1);

                const string_arg = args[0];
                std.debug.assert(string_arg.ptr != null);

                const string: *const RocStr = @ptrCast(@alignCast(string_arg.ptr.?));
                const result_list = builtins.str.strToUtf8C(string.*, roc_ops);

                const result_rt_var = return_rt_var orelse {
                    self.triggerCrash("str_to_utf8 requires return type info", false, roc_ops);
                    return error.Crash;
                };
                const result_layout = try self.getRuntimeLayout(result_rt_var);

                var out = try self.pushRaw(result_layout, 0);
                out.is_initialized = false;

                const result_ptr: *builtins.list.RocList = @ptrCast(@alignCast(out.ptr.?));
                result_ptr.* = result_list;

                out.is_initialized = true;
                return out;
            },
            .str_from_utf8_lossy => {
                // Str.from_utf8_lossy : List(U8) -> Str
                std.debug.assert(args.len == 1);

                const list_arg = args[0];
                std.debug.assert(list_arg.ptr != null);

                const roc_list: *const builtins.list.RocList = @ptrCast(@alignCast(list_arg.ptr.?));
                const result_str = builtins.str.fromUtf8Lossy(roc_list.*, roc_ops);

                const result_layout = layout.Layout.str();
                var out = try self.pushRaw(result_layout, 0);
                out.is_initialized = false;

                const result_ptr: *RocStr = @ptrCast(@alignCast(out.ptr.?));
                result_ptr.* = result_str;

                out.is_initialized = true;
                return out;
            },
            .str_split_on => {
                // Str.split_on : Str, Str -> List(Str)
                std.debug.assert(args.len == 2);

                const string_arg = args[0];
                const delimiter_arg = args[1];

                std.debug.assert(string_arg.ptr != null);
                std.debug.assert(delimiter_arg.ptr != null);

                const string: *const RocStr = @ptrCast(@alignCast(string_arg.ptr.?));
                const delimiter: *const RocStr = @ptrCast(@alignCast(delimiter_arg.ptr.?));

                const result_list = builtins.str.strSplitOn(string.*, delimiter.*, roc_ops);

                // str_split_on has a fixed return type of List(Str).
                // Prefer the caller's return_rt_var when it matches that shape, but fall back
                // to the known layout if type information is missing or incorrect.
                const result_layout = blk: {
                    const expected_idx = try self.runtime_layout_store.insertList(layout.Idx.str);
                    const expected_layout = self.runtime_layout_store.getLayout(expected_idx);

                    if (return_rt_var) |rt_var| {
                        const candidate = self.getRuntimeLayout(rt_var) catch expected_layout;
                        if (candidate.tag == .list) {
                            const elem_layout = self.runtime_layout_store.getLayout(candidate.data.list);
                            if (elem_layout.tag == .scalar and elem_layout.data.scalar.tag == .str) {
                                break :blk candidate;
                            }
                        }
                    }

                    break :blk expected_layout;
                };

                var out = try self.pushRaw(result_layout, 0);
                out.is_initialized = false;

                const result_ptr: *builtins.list.RocList = @ptrCast(@alignCast(out.ptr.?));
                result_ptr.* = result_list;

                out.is_initialized = true;
                return out;
            },
            .str_join_with => {
                // Str.join_with : List(Str), Str -> Str
                std.debug.assert(args.len == 2);

                const list_arg = args[0];
                const separator_arg = args[1];

                std.debug.assert(list_arg.ptr != null);
                std.debug.assert(separator_arg.ptr != null);

                const roc_list: *const builtins.list.RocList = @ptrCast(@alignCast(list_arg.ptr.?));
                const separator: *const RocStr = @ptrCast(@alignCast(separator_arg.ptr.?));

                const result_str = builtins.str.strJoinWithC(roc_list.*, separator.*, roc_ops);

                const result_layout = layout.Layout.str();
                var out = try self.pushRaw(result_layout, 0);
                out.is_initialized = false;

                const result_ptr: *RocStr = @ptrCast(@alignCast(out.ptr.?));
                result_ptr.* = result_str;

                out.is_initialized = true;
                return out;
            },
            .list_len => {
                // List.len : List(a) -> U64
                // Note: listLen returns usize, but List.len always returns U64.
                // We need to cast usize -> u64 for 32-bit targets (e.g. wasm32).
                std.debug.assert(args.len == 1); // low-level .list_len expects 1 argument

                const list_arg = args[0];
                std.debug.assert(list_arg.ptr != null); // low-level .list_len expects non-null list pointer

                const roc_list: *const builtins.list.RocList = @ptrCast(@alignCast(list_arg.ptr.?));
                const len_usize = builtins.list.listLen(roc_list.*);

                const len_u64: u64 = @intCast(len_usize);

                const result_layout = layout.Layout.int(.u64);
                var out = try self.pushRaw(result_layout, 0);
                out.is_initialized = false;
                try out.setInt(@intCast(len_u64));
                out.is_initialized = true;
                return out;
            },
            .list_is_empty => {
                // List.is_empty : List(a) -> Bool
                std.debug.assert(args.len == 1); // low-level .list_is_empty expects 1 argument

                const list_arg = args[0];
                std.debug.assert(list_arg.ptr != null); // low-level .list_is_empty expects non-null list pointer

                const roc_list: *const builtins.list.RocList = @ptrCast(@alignCast(list_arg.ptr.?));
                const result = builtins.list.listIsEmpty(roc_list.*);

                return try self.makeBoolValue(result);
            },
            .list_get_unsafe => {
                // Internal operation: Get element at index without bounds checking
                // Args: List(a), U64 (index)
                // Returns: a (the element)
                std.debug.assert(args.len == 2); // low-level .list_get_unsafe expects 2 arguments

                const list_arg = args[0];
                const index_arg = args[1];

                std.debug.assert(list_arg.ptr != null); // low-level .list_get_unsafe expects non-null list pointer

                // Extract element layout from List(a)
                std.debug.assert(list_arg.layout.tag == .list or list_arg.layout.tag == .list_of_zst); // low-level .list_get_unsafe expects list layout

                const roc_list: *const builtins.list.RocList = @ptrCast(@alignCast(list_arg.ptr.?));
                const index = index_arg.asI128(); // U64 stored as i128

                // Get element layout
                const elem_layout_idx = list_arg.layout.data.list;
                const elem_layout = self.runtime_layout_store.getLayout(elem_layout_idx);
                const elem_size = self.runtime_layout_store.layoutSize(elem_layout);

                if (elem_size == 0) {
                    // ZST element - return zero-sized value
                    return StackValue{
                        .layout = elem_layout,
                        .ptr = null,
                        .is_initialized = true,
                    };
                }

                // Get pointer to element (no bounds checking!)
                const elem_ptr = builtins.list.listGetUnsafe(roc_list.*, @intCast(index), elem_size);

                if (elem_ptr == null) {
                    self.triggerCrash("list_get_unsafe: null pointer returned", false, roc_ops);
                    return error.Crash;
                }

                // Create StackValue pointing to the element
                const elem_value = StackValue{
                    .layout = elem_layout,
                    .ptr = @ptrCast(elem_ptr.?),
                    .is_initialized = true,
                };

                // Copy to new location and increment refcount
                return try self.pushCopy(elem_value, roc_ops);
            },
            .list_concat => {
                // List.concat : List(a), List(a) -> List(a)
                std.debug.assert(args.len == 2);

                const list_a_arg = args[0];
                const list_b_arg = args[1];

                std.debug.assert(list_a_arg.ptr != null);
                std.debug.assert(list_b_arg.ptr != null);

                // Extract element layout from List(a)
                std.debug.assert(list_a_arg.layout.tag == .list or list_a_arg.layout.tag == .list_of_zst);
                std.debug.assert(list_b_arg.layout.tag == .list or list_b_arg.layout.tag == .list_of_zst);

                const list_a: *const builtins.list.RocList = @ptrCast(@alignCast(list_a_arg.ptr.?));
                const list_b: *const builtins.list.RocList = @ptrCast(@alignCast(list_b_arg.ptr.?));

                // Get element layout
                const elem_layout_idx = list_a_arg.layout.data.list;
                const elem_layout = self.runtime_layout_store.getLayout(elem_layout_idx);
                const elem_size = self.runtime_layout_store.layoutSize(elem_layout);
                const elem_alignment = elem_layout.alignment(self.runtime_layout_store.targetUsize()).toByteUnits();
                const elem_alignment_u32: u32 = @intCast(elem_alignment);

                // Determine if elements are refcounted
                const elements_refcounted = elem_layout.isRefcounted();

                // Set up context for refcount callbacks
                var refcount_context = RefcountContext{
                    .layout_store = &self.runtime_layout_store,
                    .elem_layout = elem_layout,
                    .roc_ops = roc_ops,
                };

                // Call listConcat with proper inc/dec callbacks.
                // If elements are refcounted, pass callbacks that will inc/dec each element.
                // Otherwise, pass no-op callbacks.
                const result_list = builtins.list.listConcat(
                    list_a.*,
                    list_b.*,
                    elem_alignment_u32,
                    elem_size,
                    elements_refcounted,
                    if (elements_refcounted) @ptrCast(&refcount_context) else null,
                    if (elements_refcounted) &listElementInc else &builtins.list.rcNone,
                    if (elements_refcounted) @ptrCast(&refcount_context) else null,
                    if (elements_refcounted) &listElementDec else &builtins.list.rcNone,
                    roc_ops,
                );

                // Allocate space for the result list
                const result_layout = list_a_arg.layout; // Same layout as input
                var out = try self.pushRaw(result_layout, 0);
                out.is_initialized = false;

                // Copy the result list structure to the output
                const result_ptr: *builtins.list.RocList = @ptrCast(@alignCast(out.ptr.?));
                result_ptr.* = result_list;

                out.is_initialized = true;
                return out;
            },
            .set_is_empty => {
                // TODO: implement Set.is_empty
                self.triggerCrash("Set.is_empty not yet implemented", false, roc_ops);
                return error.Crash;
            },

            // Bool operations
            .bool_is_eq => {
                // Bool.is_eq : Bool, Bool -> Bool
                std.debug.assert(args.len == 2); // low-level .bool_is_eq expects 2 arguments
                const lhs = args[0].asBool();
                const rhs = args[1].asBool();
                const result = lhs == rhs;
                return try self.makeBoolValue(result);
            },
            // Numeric type checking operations
            .num_is_zero => {
                // num.is_zero : num -> Bool
                std.debug.assert(args.len == 1); // low-level .num_is_zero expects 1 argument
                const num_val = try self.extractNumericValue(args[0]);
                const result = switch (num_val) {
                    .int => |i| i == 0,
                    .f32 => |f| f == 0.0,
                    .f64 => |f| f == 0.0,
                    .dec => |d| d.num == 0,
                };
                return try self.makeBoolValue(result);
            },
            .num_is_negative => {
                // num.is_negative : num -> Bool (signed types only)
                std.debug.assert(args.len == 1); // low-level .num_is_negative expects 1 argument
                const num_val = try self.extractNumericValue(args[0]);
                const result = switch (num_val) {
                    .int => |i| i < 0,
                    .f32 => |f| f < 0.0,
                    .f64 => |f| f < 0.0,
                    .dec => |d| d.num < 0,
                };
                return try self.makeBoolValue(result);
            },
            .num_is_positive => {
                // num.is_positive : num -> Bool (signed types only)
                std.debug.assert(args.len == 1); // low-level .num_is_positive expects 1 argument
                const num_val = try self.extractNumericValue(args[0]);
                const result = switch (num_val) {
                    .int => |i| i > 0,
                    .f32 => |f| f > 0.0,
                    .f64 => |f| f > 0.0,
                    .dec => |d| d.num > 0,
                };
                return try self.makeBoolValue(result);
            },

            // Numeric comparison operations
            .num_is_eq => {
                // num.is_eq : num, num -> Bool (all integer types + Dec, NOT F32/F64)
                std.debug.assert(args.len == 2); // low-level .num_is_eq expects 2 arguments
                const lhs = try self.extractNumericValue(args[0]);
                const rhs = try self.extractNumericValue(args[1]);
                const result = switch (lhs) {
                    .int => |l| l == rhs.int,
                    .dec => |l| l.num == rhs.dec.num,
                    .f32, .f64 => {
                        self.triggerCrash("Equality comparison not supported for F32/F64 due to floating point imprecision", false, roc_ops);
                        return error.Crash;
                    },
                };
                return try self.makeBoolValue(result);
            },
            .num_is_gt => {
                // num.is_gt : num, num -> Bool
                std.debug.assert(args.len == 2); // low-level .num_is_gt expects 2 arguments
                const lhs = try self.extractNumericValue(args[0]);
                const rhs = try self.extractNumericValue(args[1]);
                const result = switch (lhs) {
                    .int => |l| l > rhs.int,
                    .f32 => |l| l > rhs.f32,
                    .f64 => |l| l > rhs.f64,
                    .dec => |l| l.num > rhs.dec.num,
                };
                return try self.makeBoolValue(result);
            },
            .num_is_gte => {
                // num.is_gte : num, num -> Bool
                std.debug.assert(args.len == 2); // low-level .num_is_gte expects 2 arguments
                const lhs = try self.extractNumericValue(args[0]);
                const rhs = try self.extractNumericValue(args[1]);
                const result = switch (lhs) {
                    .int => |l| l >= rhs.int,
                    .f32 => |l| l >= rhs.f32,
                    .f64 => |l| l >= rhs.f64,
                    .dec => |l| l.num >= rhs.dec.num,
                };
                return try self.makeBoolValue(result);
            },
            .num_is_lt => {
                // num.is_lt : num, num -> Bool
                std.debug.assert(args.len == 2); // low-level .num_is_lt expects 2 arguments
                const lhs = try self.extractNumericValue(args[0]);
                const rhs = try self.extractNumericValue(args[1]);
                const result = switch (lhs) {
                    .int => |l| l < rhs.int,
                    .f32 => |l| l < rhs.f32,
                    .f64 => |l| l < rhs.f64,
                    .dec => |l| l.num < rhs.dec.num,
                };
                return try self.makeBoolValue(result);
            },
            .num_is_lte => {
                // num.is_lte : num, num -> Bool
                std.debug.assert(args.len == 2); // low-level .num_is_lte expects 2 arguments
                const lhs = try self.extractNumericValue(args[0]);
                const rhs = try self.extractNumericValue(args[1]);
                const result = switch (lhs) {
                    .int => |l| l <= rhs.int,
                    .f32 => |l| l <= rhs.f32,
                    .f64 => |l| l <= rhs.f64,
                    .dec => |l| l.num <= rhs.dec.num,
                };
                return try self.makeBoolValue(result);
            },

            // Numeric arithmetic operations
            .num_negate => {
                // num.negate : num -> num (signed types only)
                std.debug.assert(args.len == 1); // low-level .num_negate expects 1 argument
                const num_val = try self.extractNumericValue(args[0]);
                const result_layout = args[0].layout;

                var out = try self.pushRaw(result_layout, 0);
                out.is_initialized = false;

                switch (num_val) {
                    .int => |i| try out.setInt(-i),
                    .f32 => |f| out.setF32(-f),
                    .f64 => |f| out.setF64(-f),
                    .dec => |d| out.setDec(RocDec{ .num = -d.num }),
                }
                out.is_initialized = true;
                return out;
            },
            .num_plus => {
                std.debug.assert(args.len == 2); // low-level .num_plus expects 2 arguments
                const lhs = try self.extractNumericValue(args[0]);
                const rhs = try self.extractNumericValue(args[1]);
                const result_layout = args[0].layout;

                var out = try self.pushRaw(result_layout, 0);
                out.is_initialized = false;

                switch (lhs) {
                    .int => |l| try out.setInt(l + rhs.int),
                    .f32 => |l| out.setF32(l + rhs.f32),
                    .f64 => |l| out.setF64(l + rhs.f64),
                    .dec => |l| out.setDec(RocDec.add(l, rhs.dec, roc_ops)),
                }
                out.is_initialized = true;
                return out;
            },
            .num_minus => {
                std.debug.assert(args.len == 2); // low-level .num_minus expects 2 arguments
                const lhs = try self.extractNumericValue(args[0]);
                const rhs = try self.extractNumericValue(args[1]);
                const result_layout = args[0].layout;

                var out = try self.pushRaw(result_layout, 0);
                out.is_initialized = false;

                switch (lhs) {
                    .int => |l| try out.setInt(l - rhs.int),
                    .f32 => |l| out.setF32(l - rhs.f32),
                    .f64 => |l| out.setF64(l - rhs.f64),
                    .dec => |l| out.setDec(RocDec.sub(l, rhs.dec, roc_ops)),
                }
                out.is_initialized = true;
                return out;
            },
            .num_times => {
                std.debug.assert(args.len == 2); // low-level .num_times expects 2 arguments
                const lhs = try self.extractNumericValue(args[0]);
                const rhs = try self.extractNumericValue(args[1]);
                const result_layout = args[0].layout;

                var out = try self.pushRaw(result_layout, 0);
                out.is_initialized = false;

                switch (lhs) {
                    .int => |l| try out.setInt(l * rhs.int),
                    .f32 => |l| out.setF32(l * rhs.f32),
                    .f64 => |l| out.setF64(l * rhs.f64),
                    .dec => |l| out.setDec(RocDec.mul(l, rhs.dec, roc_ops)),
                }
                out.is_initialized = true;
                return out;
            },
            .num_div_by => {
                std.debug.assert(args.len == 2); // low-level .num_div_by expects 2 arguments
                const lhs = try self.extractNumericValue(args[0]);
                const rhs = try self.extractNumericValue(args[1]);
                const result_layout = args[0].layout;

                var out = try self.pushRaw(result_layout, 0);
                out.is_initialized = false;

                switch (lhs) {
                    .int => |l| {
                        if (rhs.int == 0) return error.DivisionByZero;
                        try out.setInt(@divTrunc(l, rhs.int));
                    },
                    .f32 => |l| {
                        if (rhs.f32 == 0) return error.DivisionByZero;
                        out.setF32(l / rhs.f32);
                    },
                    .f64 => |l| {
                        if (rhs.f64 == 0) return error.DivisionByZero;
                        out.setF64(l / rhs.f64);
                    },
                    .dec => |l| {
                        if (rhs.dec.num == 0) return error.DivisionByZero;
                        out.setDec(RocDec.div(l, rhs.dec, roc_ops));
                    },
                }
                out.is_initialized = true;
                return out;
            },
            .num_div_trunc_by => {
                std.debug.assert(args.len == 2); // low-level .num_div_trunc_by expects 2 arguments
                const lhs = try self.extractNumericValue(args[0]);
                const rhs = try self.extractNumericValue(args[1]);
                const result_layout = args[0].layout;

                var out = try self.pushRaw(result_layout, 0);
                out.is_initialized = false;

                switch (lhs) {
                    .int => |l| {
                        if (rhs.int == 0) return error.DivisionByZero;
                        try out.setInt(@divTrunc(l, rhs.int));
                    },
                    .f32 => |l| {
                        if (rhs.f32 == 0) return error.DivisionByZero;
                        out.setF32(@trunc(l / rhs.f32));
                    },
                    .f64 => |l| {
                        if (rhs.f64 == 0) return error.DivisionByZero;
                        out.setF64(@trunc(l / rhs.f64));
                    },
                    .dec => |l| {
                        // For Dec, div and div_trunc are the same since it's already integer-like
                        if (rhs.dec.num == 0) return error.DivisionByZero;
                        out.setDec(RocDec.div(l, rhs.dec, roc_ops));
                    },
                }
                out.is_initialized = true;
                return out;
            },
            .num_rem_by => {
                std.debug.assert(args.len == 2); // low-level .num_rem_by expects 2 arguments
                const lhs = try self.extractNumericValue(args[0]);
                const rhs = try self.extractNumericValue(args[1]);
                const result_layout = args[0].layout;

                var out = try self.pushRaw(result_layout, 0);
                out.is_initialized = false;

                switch (lhs) {
                    .int => |l| {
                        if (rhs.int == 0) return error.DivisionByZero;
                        try out.setInt(@rem(l, rhs.int));
                    },
                    .f32 => |l| {
                        if (rhs.f32 == 0) return error.DivisionByZero;
                        out.setF32(@rem(l, rhs.f32));
                    },
                    .f64 => |l| {
                        if (rhs.f64 == 0) return error.DivisionByZero;
                        out.setF64(@rem(l, rhs.f64));
                    },
                    .dec => |l| {
                        if (rhs.dec.num == 0) return error.DivisionByZero;
                        out.setDec(RocDec.rem(l, rhs.dec, roc_ops));
                    },
                }
                out.is_initialized = true;
                return out;
            },

            // Numeric parsing operations
            .num_from_int_digits => {
                // num.from_int_digits : List(U8) -> Try(num, [OutOfRange])
                std.debug.assert(args.len == 1); // expects 1 argument: List(U8)

                const result_rt_var = return_rt_var orelse {
                    self.triggerCrash("num_from_int_digits requires return type info", false, roc_ops);
                    return error.Crash;
                };

                // Get the result layout (Try tag union)
                const result_layout = try self.getRuntimeLayout(result_rt_var);

                // Extract base-256 digits from List(U8)
                const list_arg = args[0];
                std.debug.assert(list_arg.ptr != null);
                const roc_list: *const builtins.list.RocList = @ptrCast(@alignCast(list_arg.ptr.?));
                const list_len = roc_list.len();
                const digits_ptr = roc_list.elements(u8);
                const digits: []const u8 = if (digits_ptr) |ptr| ptr[0..list_len] else &[_]u8{};

                // Convert base-256 digits to u128 (max intermediate precision)
                var value: u128 = 0;
                var overflow = false;
                for (digits) |digit| {
                    const new_value = @mulWithOverflow(value, 256);
                    if (new_value[1] != 0) {
                        overflow = true;
                        break;
                    }
                    const add_result = @addWithOverflow(new_value[0], digit);
                    if (add_result[1] != 0) {
                        overflow = true;
                        break;
                    }
                    value = add_result[0];
                }

                // Resolve the Try type to get Ok's payload type (the numeric type)
                const resolved = self.resolveBaseVar(result_rt_var);
                if (resolved.desc.content != .structure or resolved.desc.content.structure != .tag_union) {
                    self.triggerCrash("num_from_int_digits: expected Try tag union result type", false, roc_ops);
                    return error.Crash;
                }

                // Find tag indices for Ok and Err
                var tag_list = std.array_list.AlignedManaged(types.Tag, null).init(self.allocator);
                defer tag_list.deinit();
                try self.appendUnionTags(result_rt_var, &tag_list);

                var ok_index: ?usize = null;
                var err_index: ?usize = null;
                var ok_payload_var: ?types.Var = null;

                // Use precomputed idents from the module env for direct comparison instead of string matching
                const ok_ident = self.env.idents.ok;
                const err_ident = self.env.idents.err;

                for (tag_list.items, 0..) |tag_info, i| {
                    if (tag_info.name == ok_ident) {
                        ok_index = i;
                        const arg_vars = self.runtime_types.sliceVars(tag_info.args);
                        if (arg_vars.len >= 1) {
                            ok_payload_var = arg_vars[0];
                        }
                    } else if (tag_info.name == err_ident) {
                        err_index = i;
                    }
                }

                // Determine target numeric type and check range
                var in_range = !overflow;
                if (in_range and ok_payload_var != null) {
                    const num_layout = try self.getRuntimeLayout(ok_payload_var.?);
                    if (num_layout.tag == .scalar and num_layout.data.scalar.tag == .int) {
                        // Check if value fits in target integer type
                        const int_type = num_layout.data.scalar.data.int;
                        in_range = switch (int_type) {
                            .u8 => value <= std.math.maxInt(u8),
                            .i8 => value <= std.math.maxInt(i8),
                            .u16 => value <= std.math.maxInt(u16),
                            .i16 => value <= std.math.maxInt(i16),
                            .u32 => value <= std.math.maxInt(u32),
                            .i32 => value <= std.math.maxInt(i32),
                            .u64 => value <= std.math.maxInt(u64),
                            .i64 => value <= std.math.maxInt(i64),
                            .u128, .i128 => true, // u128 fits, i128 needs sign check
                        };
                    }
                }

                // Construct the result tag union
                if (result_layout.tag == .scalar) {
                    // Simple tag with no payload (shouldn't happen for Try)
                    var out = try self.pushRaw(result_layout, 0);
                    out.is_initialized = false;
                    const tag_idx: usize = if (in_range) ok_index orelse 0 else err_index orelse 1;
                    try out.setInt(@intCast(tag_idx));
                    out.is_initialized = true;
                    return out;
                } else if (result_layout.tag == .record) {
                    // Record { tag, payload }
                    var dest = try self.pushRaw(result_layout, 0);
                    var acc = try dest.asRecord(&self.runtime_layout_store);
                    const tag_field_idx = acc.findFieldIndex(self.env.idents.tag) orelse {
                        self.triggerCrash("num_from_int_digits: record has no 'tag' field", false, roc_ops);
                        return error.Crash;
                    };
                    const payload_field_idx = acc.findFieldIndex(self.env.idents.payload) orelse {
                        self.triggerCrash("num_from_int_digits: record has no 'payload' field", false, roc_ops);
                        return error.Crash;
                    };

                    // Write tag discriminant
                    const tag_field = try acc.getFieldByIndex(tag_field_idx);
                    if (tag_field.layout.tag == .scalar and tag_field.layout.data.scalar.tag == .int) {
                        var tmp = tag_field;
                        tmp.is_initialized = false;
                        const tag_idx: usize = if (in_range) ok_index orelse 0 else err_index orelse 1;
                        try tmp.setInt(@intCast(tag_idx));
                    } else {
                        self.triggerCrash("num_from_int_digits: tag field is not scalar int", false, roc_ops);
                        return error.Crash;
                    }

                    // Clear payload area
                    const payload_field = try acc.getFieldByIndex(payload_field_idx);
                    if (payload_field.ptr) |payload_ptr| {
                        const payload_bytes_len = self.runtime_layout_store.layoutSize(payload_field.layout);
                        if (payload_bytes_len > 0) {
                            const bytes = @as([*]u8, @ptrCast(payload_ptr))[0..payload_bytes_len];
                            @memset(bytes, 0);
                        }
                    }

                    // Write payload
                    if (in_range and ok_payload_var != null) {
                        // Write the numeric value as Ok payload
                        const num_layout = try self.getRuntimeLayout(ok_payload_var.?);
                        if (payload_field.ptr) |payload_ptr| {
                            if (num_layout.tag == .scalar and num_layout.data.scalar.tag == .int) {
                                // Write integer value directly to payload
                                const int_type = num_layout.data.scalar.data.int;
                                switch (int_type) {
                                    .u8 => @as(*u8, @ptrCast(@alignCast(payload_ptr))).* = @intCast(value),
                                    .i8 => @as(*i8, @ptrCast(@alignCast(payload_ptr))).* = @intCast(value),
                                    .u16 => @as(*u16, @ptrCast(@alignCast(payload_ptr))).* = @intCast(value),
                                    .i16 => @as(*i16, @ptrCast(@alignCast(payload_ptr))).* = @intCast(value),
                                    .u32 => @as(*u32, @ptrCast(@alignCast(payload_ptr))).* = @intCast(value),
                                    .i32 => @as(*i32, @ptrCast(@alignCast(payload_ptr))).* = @intCast(value),
                                    .u64 => @as(*u64, @ptrCast(@alignCast(payload_ptr))).* = @intCast(value),
                                    .i64 => @as(*i64, @ptrCast(@alignCast(payload_ptr))).* = @intCast(value),
                                    .u128 => @as(*u128, @ptrCast(@alignCast(payload_ptr))).* = value,
                                    .i128 => @as(*i128, @ptrCast(@alignCast(payload_ptr))).* = @intCast(value),
                                }
                            }
                        }
                    }
                    // For Err case, payload is OutOfRange which is a zero-arg tag (already zeroed)

                    return dest;
                }

                self.triggerCrash("num_from_int_digits: unsupported result layout", false, roc_ops);
                return error.Crash;
            },
            .num_from_dec_digits => {
                // num.from_dec_digits : (List(U8), List(U8)) -> Try(num, [OutOfRange])
                self.triggerCrash("num_from_dec_digits not yet implemented", false, roc_ops);
                return error.Crash;
            },
            .num_from_numeral => {
                // num.from_numeral : Numeral -> Try(num, [InvalidNumeral(Str)])
                // Numeral is { is_negative: Bool, digits_before_pt: List(U8), digits_after_pt: List(U8) }
                std.debug.assert(args.len == 1); // expects 1 argument: Numeral record

                const result_rt_var = return_rt_var orelse {
                    self.triggerCrash("num_from_numeral requires return type info", false, roc_ops);
                    return error.Crash;
                };

                // Get the result layout (Try tag union)
                const result_layout = try self.getRuntimeLayout(result_rt_var);

                // Extract fields from Numeral record
                const num_literal_arg = args[0];
                if (num_literal_arg.ptr == null) {
                    self.triggerCrash("num_from_numeral: null argument", false, roc_ops);
                    return error.Crash;
                }

                var acc = num_literal_arg.asRecord(&self.runtime_layout_store) catch {
                    self.triggerCrash("num_from_numeral: argument is not a record", false, roc_ops);
                    return error.Crash;
                };

                // Get is_negative field
                // Use runtime_layout_store.env for field lookups since the record was built with that env's idents
                const layout_env = self.runtime_layout_store.env;
                const is_neg_idx = acc.findFieldIndex(layout_env.idents.is_negative) orelse {
                    self.triggerCrash("num_from_numeral: missing is_negative field", false, roc_ops);
                    return error.Crash;
                };
                const is_neg_field = acc.getFieldByIndex(is_neg_idx) catch {
                    self.triggerCrash("num_from_numeral: failed to get is_negative field", false, roc_ops);
                    return error.Crash;
                };
                const is_negative = getRuntimeU8(is_neg_field) != 0;

                // Get digits_before_pt field (List(U8))
                const before_idx = acc.findFieldIndex(layout_env.idents.digits_before_pt) orelse {
                    self.triggerCrash("num_from_numeral: missing digits_before_pt field", false, roc_ops);
                    return error.Crash;
                };
                const before_field = acc.getFieldByIndex(before_idx) catch {
                    self.triggerCrash("num_from_numeral: failed to get digits_before_pt field", false, roc_ops);
                    return error.Crash;
                };

                // Get digits_after_pt field (List(U8))
                const after_idx = acc.findFieldIndex(layout_env.idents.digits_after_pt) orelse {
                    self.triggerCrash("num_from_numeral: missing digits_after_pt field", false, roc_ops);
                    return error.Crash;
                };
                const after_field = acc.getFieldByIndex(after_idx) catch {
                    self.triggerCrash("num_from_numeral: failed to get digits_after_pt field", false, roc_ops);
                    return error.Crash;
                };

                // Extract list data from digits_before_pt
                const before_list: *const builtins.list.RocList = @ptrCast(@alignCast(before_field.ptr.?));
                const before_len = before_list.len();
                const before_ptr = before_list.elements(u8);
                const digits_before: []const u8 = if (before_ptr) |ptr| ptr[0..before_len] else &[_]u8{};

                // Extract list data from digits_after_pt
                const after_list: *const builtins.list.RocList = @ptrCast(@alignCast(after_field.ptr.?));
                const after_len = after_list.len();
                const after_ptr = after_list.elements(u8);
                const digits_after: []const u8 = if (after_ptr) |ptr| ptr[0..after_len] else &[_]u8{};

<<<<<<< HEAD
                // Convert base-256 digits to u128
                var value: u128 = 0;
                var overflow = false;
                for (digits_before) |digit| {
                    const new_value = @mulWithOverflow(value, 256);
                    if (new_value[1] != 0) {
                        overflow = true;
                        break;
                    }
                    const add_result = @addWithOverflow(new_value[0], digit);
                    if (add_result[1] != 0) {
                        overflow = true;
                        break;
                    }
                    value = add_result[0];
                }

                // Resolve the Try type to get Ok's payload type
                const resolved = self.resolveBaseVar(result_rt_var);
                if (resolved.desc.content != .structure or resolved.desc.content.structure != .tag_union) {
                    self.triggerCrash("num_from_numeral: expected Try tag union result type", false, roc_ops);
                    return error.Crash;
                }
=======
                // Get pointer to element (no bounds checking!)
                const elem_ptr = builtins.list.listGetUnsafe(roc_list.*, @intCast(index), elem_size);
                // Null pointer from list_get_unsafe is a compiler bug - bounds should have been checked
                std.debug.assert(elem_ptr != null);
>>>>>>> dd2d1fe0

                // Find tag indices for Ok and Err
                var tag_list = std.array_list.AlignedManaged(types.Tag, null).init(self.allocator);
                defer tag_list.deinit();
                try self.appendUnionTags(result_rt_var, &tag_list);

                var ok_index: ?usize = null;
                var err_index: ?usize = null;
                var ok_payload_var: ?types.Var = null;
                var err_payload_var: ?types.Var = null;

                // Use precomputed idents from the module env for direct comparison instead of string matching
                const ok_ident = self.env.idents.ok;
                const err_ident = self.env.idents.err;

                for (tag_list.items, 0..) |tag_info, i| {
                    if (tag_info.name == ok_ident) {
                        ok_index = i;
                        const arg_vars = self.runtime_types.sliceVars(tag_info.args);
                        if (arg_vars.len >= 1) {
                            ok_payload_var = arg_vars[0];
                        }
                    } else if (tag_info.name == err_ident) {
                        err_index = i;
                        const arg_vars = self.runtime_types.sliceVars(tag_info.args);
                        if (arg_vars.len >= 1) {
                            err_payload_var = arg_vars[0];
                        }
                    }
                }

                // Determine target numeric type and check range
                var in_range = !overflow;
                var rejection_reason: enum { none, overflow, negative_unsigned, fractional_integer, out_of_range } = .none;
                if (overflow) rejection_reason = .overflow;

                // Track target type info for error messages
                var type_name: []const u8 = "number";
                var min_value_str: []const u8 = "";
                var max_value_str: []const u8 = "";

                // Use the explicit target type if provided, otherwise fall back to ok_payload_var
                const target_type_var = self.num_literal_target_type orelse ok_payload_var;

                if (in_range and target_type_var != null) {
                    // Use the target type var directly - getRuntimeLayout handles nominal types properly
                    // (Don't use resolveBaseVar here as it strips away nominal type info needed for layout)
                    const num_layout = try self.getRuntimeLayout(target_type_var.?);
                    if (num_layout.tag == .scalar) {
                        if (num_layout.data.scalar.tag == .int) {
                            // Integer type - check range and sign
                            const int_type = num_layout.data.scalar.data.int;

                            // Set type info for error messages
                            switch (int_type) {
                                .u8 => {
                                    type_name = "U8";
                                    min_value_str = "0";
                                    max_value_str = "255";
                                },
                                .i8 => {
                                    type_name = "I8";
                                    min_value_str = "-128";
                                    max_value_str = "127";
                                },
                                .u16 => {
                                    type_name = "U16";
                                    min_value_str = "0";
                                    max_value_str = "65535";
                                },
                                .i16 => {
                                    type_name = "I16";
                                    min_value_str = "-32768";
                                    max_value_str = "32767";
                                },
                                .u32 => {
                                    type_name = "U32";
                                    min_value_str = "0";
                                    max_value_str = "4294967295";
                                },
                                .i32 => {
                                    type_name = "I32";
                                    min_value_str = "-2147483648";
                                    max_value_str = "2147483647";
                                },
                                .u64 => {
                                    type_name = "U64";
                                    min_value_str = "0";
                                    max_value_str = "18446744073709551615";
                                },
                                .i64 => {
                                    type_name = "I64";
                                    min_value_str = "-9223372036854775808";
                                    max_value_str = "9223372036854775807";
                                },
                                .u128 => {
                                    type_name = "U128";
                                    min_value_str = "0";
                                    max_value_str = "340282366920938463463374607431768211455";
                                },
                                .i128 => {
                                    type_name = "I128";
                                    min_value_str = "-170141183460469231731687303715884105728";
                                    max_value_str = "170141183460469231731687303715884105727";
                                },
                            }

                            // Check sign for unsigned types
                            if (is_negative) {
                                switch (int_type) {
                                    .u8, .u16, .u32, .u64, .u128 => {
                                        in_range = false;
                                        rejection_reason = .negative_unsigned;
                                    },
                                    else => {},
                                }
                            }

                            // Check value range
                            if (in_range) {
                                const value_in_range = switch (int_type) {
                                    .u8 => value <= std.math.maxInt(u8),
                                    .i8 => if (is_negative) value <= @as(u128, @abs(@as(i128, std.math.minInt(i8)))) else value <= std.math.maxInt(i8),
                                    .u16 => value <= std.math.maxInt(u16),
                                    .i16 => if (is_negative) value <= @as(u128, @abs(@as(i128, std.math.minInt(i16)))) else value <= std.math.maxInt(i16),
                                    .u32 => value <= std.math.maxInt(u32),
                                    .i32 => if (is_negative) value <= @as(u128, @abs(@as(i128, std.math.minInt(i32)))) else value <= std.math.maxInt(i32),
                                    .u64 => value <= std.math.maxInt(u64),
                                    .i64 => if (is_negative) value <= @as(u128, @abs(@as(i128, std.math.minInt(i64)))) else value <= std.math.maxInt(i64),
                                    .u128 => true,
                                    .i128 => true,
                                };
                                if (!value_in_range) {
                                    in_range = false;
                                    rejection_reason = .out_of_range;
                                }
                            }

                            // Fractional part not allowed for integers
                            if (in_range and digits_after.len > 0) {
                                var has_fractional = false;
                                for (digits_after) |d| {
                                    if (d != 0) {
                                        has_fractional = true;
                                        break;
                                    }
                                }
                                if (has_fractional) {
                                    in_range = false;
                                    rejection_reason = .fractional_integer;
                                }
                            }
                        } else if (num_layout.data.scalar.tag == .frac) {
                            const frac_type = num_layout.data.scalar.data.frac;
                            switch (frac_type) {
                                .f32 => type_name = "F32",
                                .f64 => type_name = "F64",
                                .dec => type_name = "Dec",
                            }
                        }
                    }
                }

                // Construct the result tag union
                if (result_layout.tag == .scalar) {
                    // Simple tag with no payload
                    var out = try self.pushRaw(result_layout, 0);
                    out.is_initialized = false;
                    const tag_idx: usize = if (in_range) ok_index orelse 0 else err_index orelse 1;
                    try out.setInt(@intCast(tag_idx));
                    out.is_initialized = true;
                    return out;
                } else if (result_layout.tag == .record) {
                    // Record { tag, payload }
                    var dest = try self.pushRaw(result_layout, 0);
                    var result_acc = try dest.asRecord(&self.runtime_layout_store);
                    // Use layout_env for field lookups since record fields use layout store's env idents
                    const tag_field_idx = result_acc.findFieldIndex(layout_env.idents.tag) orelse {
                        self.triggerCrash("num_from_numeral: record has no 'tag' field", false, roc_ops);
                        return error.Crash;
                    };
                    const payload_field_idx = result_acc.findFieldIndex(layout_env.idents.payload) orelse {
                        self.triggerCrash("num_from_numeral: record has no 'payload' field", false, roc_ops);
                        return error.Crash;
                    };

                    // Write tag discriminant
                    const tag_field = try result_acc.getFieldByIndex(tag_field_idx);
                    if (tag_field.layout.tag == .scalar and tag_field.layout.data.scalar.tag == .int) {
                        var tmp = tag_field;
                        tmp.is_initialized = false;
                        const tag_idx: usize = if (in_range) ok_index orelse 0 else err_index orelse 1;
                        try tmp.setInt(@intCast(tag_idx));
                    } else {
                        self.triggerCrash("num_from_numeral: tag field is not scalar int", false, roc_ops);
                        return error.Crash;
                    }

                    // Clear payload area
                    const payload_field = try result_acc.getFieldByIndex(payload_field_idx);
                    if (payload_field.ptr) |payload_ptr| {
                        const payload_bytes_len = self.runtime_layout_store.layoutSize(payload_field.layout);
                        if (payload_bytes_len > 0) {
                            const bytes = @as([*]u8, @ptrCast(payload_ptr))[0..payload_bytes_len];
                            @memset(bytes, 0);
                        }
                    }

                    // Write payload for Ok case
                    if (in_range and ok_payload_var != null) {
                        const num_layout = try self.getRuntimeLayout(ok_payload_var.?);
                        if (payload_field.ptr) |payload_ptr| {
                            if (num_layout.tag == .scalar and num_layout.data.scalar.tag == .int) {
                                const int_type = num_layout.data.scalar.data.int;
                                if (is_negative) {
                                    // Write negative value
                                    // For i128, we need special handling because the minimum value's absolute
                                    // value (2^127) doesn't fit in i128 (max is 2^127-1). Use wrapping negation.
                                    switch (int_type) {
                                        .i8 => {
                                            const neg_value: i128 = -@as(i128, @intCast(value));
                                            @as(*i8, @ptrCast(@alignCast(payload_ptr))).* = @intCast(neg_value);
                                        },
                                        .i16 => {
                                            const neg_value: i128 = -@as(i128, @intCast(value));
                                            @as(*i16, @ptrCast(@alignCast(payload_ptr))).* = @intCast(neg_value);
                                        },
                                        .i32 => {
                                            const neg_value: i128 = -@as(i128, @intCast(value));
                                            @as(*i32, @ptrCast(@alignCast(payload_ptr))).* = @intCast(neg_value);
                                        },
                                        .i64 => {
                                            const neg_value: i128 = -@as(i128, @intCast(value));
                                            @as(*i64, @ptrCast(@alignCast(payload_ptr))).* = @intCast(neg_value);
                                        },
                                        .i128 => {
                                            // For i128, we need special handling because the minimum value's absolute
                                            // value (2^127) doesn't fit in i128 (max is 2^127-1).
                                            // We interpret the u128 value as an i128 and negate using wrapping arithmetic.
                                            // This correctly handles i128 min value: -(2^127) wraps to itself.
                                            const as_signed: i128 = @bitCast(value);
                                            const neg_value: i128 = -%as_signed;
                                            @as(*i128, @ptrCast(@alignCast(payload_ptr))).* = neg_value;
                                        },
                                        else => {}, // Unsigned types already rejected above
                                    }
                                } else {
                                    // Write positive value
                                    switch (int_type) {
                                        .u8 => @as(*u8, @ptrCast(@alignCast(payload_ptr))).* = @intCast(value),
                                        .i8 => @as(*i8, @ptrCast(@alignCast(payload_ptr))).* = @intCast(value),
                                        .u16 => @as(*u16, @ptrCast(@alignCast(payload_ptr))).* = @intCast(value),
                                        .i16 => @as(*i16, @ptrCast(@alignCast(payload_ptr))).* = @intCast(value),
                                        .u32 => @as(*u32, @ptrCast(@alignCast(payload_ptr))).* = @intCast(value),
                                        .i32 => @as(*i32, @ptrCast(@alignCast(payload_ptr))).* = @intCast(value),
                                        .u64 => @as(*u64, @ptrCast(@alignCast(payload_ptr))).* = @intCast(value),
                                        .i64 => @as(*i64, @ptrCast(@alignCast(payload_ptr))).* = @intCast(value),
                                        .u128 => @as(*u128, @ptrCast(@alignCast(payload_ptr))).* = value,
                                        .i128 => @as(*i128, @ptrCast(@alignCast(payload_ptr))).* = @intCast(value),
                                    }
                                }
                            } else if (num_layout.tag == .scalar and num_layout.data.scalar.tag == .frac) {
                                // Floating-point and Dec types
                                const frac_precision = num_layout.data.scalar.data.frac;
                                const float_value: f64 = if (is_negative)
                                    -@as(f64, @floatFromInt(value))
                                else
                                    @as(f64, @floatFromInt(value));

                                // Handle fractional part for floats
                                var final_value = float_value;
                                if (digits_after.len > 0) {
                                    var frac_value: f64 = 0;
                                    var frac_mult: f64 = 1.0 / 256.0;
                                    for (digits_after) |digit| {
                                        frac_value += @as(f64, @floatFromInt(digit)) * frac_mult;
                                        frac_mult /= 256.0;
                                    }
                                    if (is_negative) {
                                        final_value -= frac_value;
                                    } else {
                                        final_value += frac_value;
                                    }
                                }

                                switch (frac_precision) {
                                    .f32 => @as(*f32, @ptrCast(@alignCast(payload_ptr))).* = @floatCast(final_value),
                                    .f64 => @as(*f64, @ptrCast(@alignCast(payload_ptr))).* = final_value,
                                    .dec => {
                                        // Dec type - RocDec has i128 internal representation
                                        const dec_value: i128 = if (is_negative)
                                            -@as(i128, @intCast(value)) * builtins.dec.RocDec.one_point_zero_i128
                                        else
                                            @as(i128, @intCast(value)) * builtins.dec.RocDec.one_point_zero_i128;
                                        @as(*i128, @ptrCast(@alignCast(payload_ptr))).* = dec_value;
                                    },
                                }
                            }
                        }
                    } else if (!in_range and err_payload_var != null) {
                        // For Err case, construct InvalidNumeral(Str) with descriptive message
                        // Format the number that was rejected
                        var num_str_buf: [128]u8 = undefined;
                        const num_str = can.CIR.formatBase256ToDecimal(is_negative, digits_before, digits_after, &num_str_buf);

                        // Create descriptive error message
                        const error_msg = switch (rejection_reason) {
                            .negative_unsigned => std.fmt.allocPrint(
                                self.allocator,
                                "The number {s} is not a valid {s}. {s} values cannot be negative.",
                                .{ num_str, type_name, type_name },
                            ) catch null,
                            .fractional_integer => std.fmt.allocPrint(
                                self.allocator,
                                "The number {s} is not a valid {s}. {s} values must be whole numbers, not fractions.",
                                .{ num_str, type_name, type_name },
                            ) catch null,
                            .out_of_range, .overflow => std.fmt.allocPrint(
                                self.allocator,
                                "The number {s} is not a valid {s}. Valid {s} values are integers between {s} and {s}.",
                                .{ num_str, type_name, type_name, min_value_str, max_value_str },
                            ) catch null,
                            .none => null,
                        };

                        if (error_msg) |msg| {
                            // Get the Err payload layout (which is [InvalidNumeral(Str)])
                            const err_payload_layout = try self.getRuntimeLayout(err_payload_var.?);
                            const payload_field_size = self.runtime_layout_store.layoutSize(payload_field.layout);

                            // Check if payload area has enough space for RocStr (24 bytes on 64-bit)
                            // The layout computation may be wrong for error types, so check against actual RocStr size
                            const roc_str_size = @sizeOf(RocStr);
                            if (payload_field_size >= roc_str_size and payload_field.ptr != null) {
                                defer self.allocator.free(msg);
                                const outer_payload_ptr = payload_field.ptr.?;
                                // Create the RocStr for the error message
                                const roc_str = RocStr.fromSlice(msg, roc_ops);

                                if (err_payload_layout.tag == .record) {
                                    // InvalidNumeral tag union is a record { tag, payload }
                                    // Set is_initialized to true since we're about to write to this memory
                                    var err_inner = StackValue{
                                        .ptr = outer_payload_ptr,
                                        .layout = err_payload_layout,
                                        .is_initialized = true,
                                    };
                                    var err_acc = try err_inner.asRecord(&self.runtime_layout_store);

                                    // Set the tag to InvalidNumeral (index 0, assuming it's the first/only tag)
                                    // Use layout store's env for field lookup to match comptime_evaluator
                                    if (err_acc.findFieldIndex(layout_env.idents.tag)) |inner_tag_idx| {
                                        const inner_tag_field = try err_acc.getFieldByIndex(inner_tag_idx);
                                        if (inner_tag_field.layout.tag == .scalar and inner_tag_field.layout.data.scalar.tag == .int) {
                                            var tmp = inner_tag_field;
                                            tmp.is_initialized = false;
                                            try tmp.setInt(0); // InvalidNumeral tag index
                                        }
                                    }

                                    // Set the payload to the Str
                                    if (err_acc.findFieldIndex(layout_env.idents.payload)) |inner_payload_idx| {
                                        const inner_payload_field = try err_acc.getFieldByIndex(inner_payload_idx);
                                        if (inner_payload_field.ptr) |str_ptr| {
                                            const str_dest: *RocStr = @ptrCast(@alignCast(str_ptr));
                                            str_dest.* = roc_str;
                                        }
                                    }
                                } else if (err_payload_layout.tag == .scalar and err_payload_layout.data.scalar.tag == .str) {
                                    // Direct Str payload (single-tag union optimized away)
                                    const str_dest: *RocStr = @ptrCast(@alignCast(outer_payload_ptr));
                                    str_dest.* = roc_str;
                                }
                            } else {
                                // Payload area is too small for RocStr - store the error message in the interpreter
                                // for retrieval by the caller. This happens when layout optimization doesn't
                                // allocate enough space for the Err payload.
                                // Note: Do NOT free msg here - it will be used and freed by the caller
                                self.last_error_message = msg;
                            }
                        }
                    }

                    return dest;
                } else if (result_layout.tag == .tuple) {
                    // Tuple (payload, tag) - tag unions are now represented as tuples
                    var dest = try self.pushRaw(result_layout, 0);
                    var result_acc = try dest.asTuple(&self.runtime_layout_store);

                    // Element 0 is payload, Element 1 is tag discriminant
                    // getElement takes original index directly

                    // Write tag discriminant (element 1)
                    const tag_field = try result_acc.getElement(1);
                    if (tag_field.layout.tag == .scalar and tag_field.layout.data.scalar.tag == .int) {
                        var tmp = tag_field;
                        tmp.is_initialized = false;
                        const tag_idx: usize = if (in_range) ok_index orelse 0 else err_index orelse 1;
                        try tmp.setInt(@intCast(tag_idx));
                    } else {
                        self.triggerCrash("num_from_numeral: tuple tag field is not scalar int", false, roc_ops);
                        return error.Crash;
                    }

                    // Clear payload area (element 0)
                    const payload_field = try result_acc.getElement(0);
                    if (payload_field.ptr) |payload_ptr| {
                        const payload_bytes_len = self.runtime_layout_store.layoutSize(payload_field.layout);
                        if (payload_bytes_len > 0) {
                            const bytes = @as([*]u8, @ptrCast(payload_ptr))[0..payload_bytes_len];
                            @memset(bytes, 0);
                        }
                    }

                    // Write payload for Ok case
                    if (in_range and ok_payload_var != null) {
                        const num_layout = try self.getRuntimeLayout(ok_payload_var.?);
                        if (payload_field.ptr) |payload_ptr| {
                            if (num_layout.tag == .scalar and num_layout.data.scalar.tag == .int) {
                                const int_type = num_layout.data.scalar.data.int;
                                if (is_negative) {
                                    // Write negative value
                                    switch (int_type) {
                                        .i8 => {
                                            const neg_value: i128 = -@as(i128, @intCast(value));
                                            @as(*i8, @ptrCast(@alignCast(payload_ptr))).* = @intCast(neg_value);
                                        },
                                        .i16 => {
                                            const neg_value: i128 = -@as(i128, @intCast(value));
                                            @as(*i16, @ptrCast(@alignCast(payload_ptr))).* = @intCast(neg_value);
                                        },
                                        .i32 => {
                                            const neg_value: i128 = -@as(i128, @intCast(value));
                                            @as(*i32, @ptrCast(@alignCast(payload_ptr))).* = @intCast(neg_value);
                                        },
                                        .i64 => {
                                            const neg_value: i128 = -@as(i128, @intCast(value));
                                            @as(*i64, @ptrCast(@alignCast(payload_ptr))).* = @intCast(neg_value);
                                        },
                                        .i128 => {
                                            const as_signed: i128 = @bitCast(value);
                                            const neg_value: i128 = -%as_signed;
                                            @as(*i128, @ptrCast(@alignCast(payload_ptr))).* = neg_value;
                                        },
                                        else => {}, // Unsigned types already rejected above
                                    }
                                } else {
                                    // Write positive value
                                    switch (int_type) {
                                        .u8 => @as(*u8, @ptrCast(@alignCast(payload_ptr))).* = @intCast(value),
                                        .i8 => @as(*i8, @ptrCast(@alignCast(payload_ptr))).* = @intCast(value),
                                        .u16 => @as(*u16, @ptrCast(@alignCast(payload_ptr))).* = @intCast(value),
                                        .i16 => @as(*i16, @ptrCast(@alignCast(payload_ptr))).* = @intCast(value),
                                        .u32 => @as(*u32, @ptrCast(@alignCast(payload_ptr))).* = @intCast(value),
                                        .i32 => @as(*i32, @ptrCast(@alignCast(payload_ptr))).* = @intCast(value),
                                        .u64 => @as(*u64, @ptrCast(@alignCast(payload_ptr))).* = @intCast(value),
                                        .i64 => @as(*i64, @ptrCast(@alignCast(payload_ptr))).* = @intCast(value),
                                        .u128 => @as(*u128, @ptrCast(@alignCast(payload_ptr))).* = value,
                                        .i128 => @as(*i128, @ptrCast(@alignCast(payload_ptr))).* = @intCast(value),
                                    }
                                }
                            } else if (num_layout.tag == .scalar and num_layout.data.scalar.tag == .frac) {
                                // Floating-point and Dec types
                                const frac_precision = num_layout.data.scalar.data.frac;
                                const float_value: f64 = if (is_negative)
                                    -@as(f64, @floatFromInt(value))
                                else
                                    @as(f64, @floatFromInt(value));

                                // Handle fractional part for floats
                                var frac_part: f64 = 0;
                                if (digits_after.len > 0) {
                                    var mult: f64 = 1.0 / 256.0;
                                    for (digits_after) |digit| {
                                        frac_part += @as(f64, @floatFromInt(digit)) * mult;
                                        mult /= 256.0;
                                    }
                                }
                                const full_value = if (is_negative) float_value - frac_part else float_value + frac_part;

                                switch (frac_precision) {
                                    .f32 => @as(*f32, @ptrCast(@alignCast(payload_ptr))).* = @floatCast(full_value),
                                    .f64 => @as(*f64, @ptrCast(@alignCast(payload_ptr))).* = full_value,
                                    .dec => {
                                        const dec_value: i128 = if (is_negative)
                                            -@as(i128, @intCast(value)) * builtins.dec.RocDec.one_point_zero_i128
                                        else
                                            @as(i128, @intCast(value)) * builtins.dec.RocDec.one_point_zero_i128;
                                        @as(*i128, @ptrCast(@alignCast(payload_ptr))).* = dec_value;
                                    },
                                }
                            }
                        }
                    } else if (!in_range and err_payload_var != null) {
                        // For Err case, construct InvalidNumeral(Str) with descriptive message
                        var num_str_buf: [128]u8 = undefined;
                        const num_str = can.CIR.formatBase256ToDecimal(is_negative, digits_before, digits_after, &num_str_buf);

                        const error_msg = switch (rejection_reason) {
                            .negative_unsigned => std.fmt.allocPrint(
                                self.allocator,
                                "The number {s} is not a valid {s}. {s} values cannot be negative.",
                                .{ num_str, type_name, type_name },
                            ) catch null,
                            .fractional_integer => std.fmt.allocPrint(
                                self.allocator,
                                "The number {s} is not a valid {s}. {s} values must be whole numbers, not fractions.",
                                .{ num_str, type_name, type_name },
                            ) catch null,
                            .out_of_range, .overflow => std.fmt.allocPrint(
                                self.allocator,
                                "The number {s} is not a valid {s}. Valid {s} values are integers between {s} and {s}.",
                                .{ num_str, type_name, type_name, min_value_str, max_value_str },
                            ) catch null,
                            .none => null,
                        };

                        if (error_msg) |msg| {
                            // Store error message for retrieval by caller
                            // Note: Do NOT free msg here - it will be used and freed by the caller
                            self.last_error_message = msg;
                        }
                    }

                    return dest;
                }

                self.triggerCrash("num_from_numeral: unsupported result layout", false, roc_ops);
                return error.Crash;
            },
            .dec_to_str => {
                // Dec.to_str : Dec -> Str
                std.debug.assert(args.len == 1); // expects 1 argument: Dec

                const dec_arg = args[0];
                if (dec_arg.ptr == null) {
                    self.triggerCrash("dec_to_str: null argument", false, roc_ops);
                    return error.Crash;
                }

                const roc_dec: *const RocDec = @ptrCast(@alignCast(dec_arg.ptr.?));
                const result_str = builtins.dec.to_str(roc_dec.*, roc_ops);

                const value = try self.pushStr("");
                const roc_str_ptr: *RocStr = @ptrCast(@alignCast(value.ptr.?));
                roc_str_ptr.* = result_str;
                return value;
            },
            .u8_to_str => return self.intToStr(u8, args, roc_ops),
            .i8_to_str => return self.intToStr(i8, args, roc_ops),
            .u16_to_str => return self.intToStr(u16, args, roc_ops),
            .i16_to_str => return self.intToStr(i16, args, roc_ops),
            .u32_to_str => return self.intToStr(u32, args, roc_ops),
            .i32_to_str => return self.intToStr(i32, args, roc_ops),
            .u64_to_str => return self.intToStr(u64, args, roc_ops),
            .i64_to_str => return self.intToStr(i64, args, roc_ops),
            .u128_to_str => return self.intToStr(u128, args, roc_ops),
            .i128_to_str => return self.intToStr(i128, args, roc_ops),
            .f32_to_str => return self.floatToStr(f32, args, roc_ops),
            .f64_to_str => return self.floatToStr(f64, args, roc_ops),
        }
    }

    /// Helper to create a simple boolean StackValue (for low-level builtins)
    fn makeBoolValue(self: *Interpreter, value: bool) !StackValue {
        const bool_layout = Layout.int(.u8);
        var bool_value = try self.pushRaw(bool_layout, 0);
        bool_value.is_initialized = false;
        try bool_value.setInt(@intFromBool(value));
        bool_value.is_initialized = true;
        // Store the Bool runtime type variable for constant folding
        bool_value.rt_var = try self.getCanonicalBoolRuntimeVar();
        return bool_value;
    }

    /// Helper for integer to_str operations
    fn intToStr(self: *Interpreter, comptime T: type, args: []const StackValue, roc_ops: *RocOps) !StackValue {
        std.debug.assert(args.len == 1);
        const int_arg = args[0];
        if (int_arg.ptr == null) {
            self.triggerCrash("int_to_str: null argument", false, roc_ops);
            return error.Crash;
        }

        const int_value: T = @as(*const T, @ptrCast(@alignCast(int_arg.ptr.?))).*;

        // Use std.fmt to format the integer
        var buf: [40]u8 = undefined; // 40 is enough for i128
        const result = std.fmt.bufPrint(&buf, "{}", .{int_value}) catch unreachable;

        const value = try self.pushStr("");
        const roc_str_ptr: *RocStr = @ptrCast(@alignCast(value.ptr.?));
        roc_str_ptr.* = RocStr.init(&buf, result.len, roc_ops);
        return value;
    }

    /// Helper for float to_str operations
    fn floatToStr(self: *Interpreter, comptime T: type, args: []const StackValue, roc_ops: *RocOps) !StackValue {
        std.debug.assert(args.len == 1);
        const float_arg = args[0];
        if (float_arg.ptr == null) {
            self.triggerCrash("float_to_str: null argument", false, roc_ops);
            return error.Crash;
        }

        const float_value: T = @as(*const T, @ptrCast(@alignCast(float_arg.ptr.?))).*;

        // Use std.fmt to format the float
        var buf: [400]u8 = undefined;
        const result = std.fmt.bufPrint(&buf, "{d}", .{float_value}) catch unreachable;

        const value = try self.pushStr("");
        const roc_str_ptr: *RocStr = @ptrCast(@alignCast(value.ptr.?));
        roc_str_ptr.* = RocStr.init(&buf, result.len, roc_ops);
        return value;
    }

    fn triggerCrash(self: *Interpreter, message: []const u8, owned: bool, roc_ops: *RocOps) void {
        defer if (owned) self.allocator.free(@constCast(message));
        roc_ops.crash(message);
    }

    fn handleExpectFailure(self: *Interpreter, snippet_expr_idx: can.CIR.Expr.Idx, roc_ops: *RocOps) void {
        const region = self.env.store.getExprRegion(snippet_expr_idx);
        const source_bytes = self.env.getSource(region);

        // Pass raw source bytes to the host - let the host handle trimming and formatting
        const expect_args = RocExpectFailed{
            .utf8_bytes = @constCast(source_bytes.ptr),
            .len = source_bytes.len,
        };
        roc_ops.roc_expect_failed(&expect_args, roc_ops.env);

        // Also pass raw source bytes to crash - host handles formatting
        roc_ops.crash(source_bytes);
    }

    fn getRuntimeU8(value: StackValue) u8 {
        std.debug.assert(value.layout.tag == .scalar);
        std.debug.assert(value.layout.data.scalar.tag == .int);
        std.debug.assert(value.layout.data.scalar.data.int == .u8);

        const ptr = value.ptr orelse unreachable;
        const b: *const u8 = @ptrCast(@alignCast(ptr));

        return b.*;
    }

    fn boolValueEquals(equals: bool, value: StackValue) bool {
        // Bools are u8 scalars
        std.debug.assert(value.layout.tag == .scalar);
        std.debug.assert(value.layout.data.scalar.tag == .int);
        std.debug.assert(value.layout.data.scalar.data.int == .u8);
        const ptr = value.ptr orelse unreachable;
        const bool_byte = @as(*const u8, @ptrCast(@alignCast(ptr))).*;
        return (bool_byte != 0) == equals;
    }

    const NumericKind = enum { int, dec, f32, f64 };

    fn numericKindFromLayout(layout_val: Layout) ?NumericKind {
        if (layout_val.tag != .scalar) return null;
        return switch (layout_val.data.scalar.tag) {
            .int => .int,
            .frac => switch (layout_val.data.scalar.data.frac) {
                .dec => .dec,
                .f32 => .f32,
                .f64 => .f64,
            },
            else => null,
        };
    }

    fn unifyNumericKinds(lhs: NumericKind, rhs: NumericKind) ?NumericKind {
        if (lhs == rhs) return lhs;
        if (lhs == .int) return rhs;
        if (rhs == .int) return lhs;
        return null;
    }

    fn layoutMatchesKind(self: *Interpreter, layout_val: Layout, kind: NumericKind) bool {
        _ = self;
        if (layout_val.tag != .scalar) return false;
        return switch (kind) {
            .int => layout_val.data.scalar.tag == .int,
            .dec => layout_val.data.scalar.tag == .frac and layout_val.data.scalar.data.frac == .dec,
            .f32 => layout_val.data.scalar.tag == .frac and layout_val.data.scalar.data.frac == .f32,
            .f64 => layout_val.data.scalar.tag == .frac and layout_val.data.scalar.data.frac == .f64,
        };
    }

    fn invalidateRuntimeLayoutCache(self: *Interpreter, type_var: types.Var) void {
        const slot_idx = @intFromEnum(type_var);
        if (slot_idx < self.var_to_layout_slot.items.len) {
            self.var_to_layout_slot.items[slot_idx] = 0;
        }

        const resolved = self.runtime_types.resolveVar(type_var);
        const map_idx = @intFromEnum(resolved.var_);
        if (map_idx < self.runtime_layout_store.layouts_by_var.entries.len) {
            self.runtime_layout_store.layouts_by_var.entries[map_idx] = layout.Idx.none;
        }
    }

    fn adjustNumericResultLayout(
        self: *Interpreter,
        result_rt_var: types.Var,
        current_layout: Layout,
        lhs: StackValue,
        lhs_rt_var: types.Var,
        rhs: StackValue,
        rhs_rt_var: types.Var,
    ) !Layout {
        const lhs_kind_opt = numericKindFromLayout(lhs.layout);
        const rhs_kind_opt = numericKindFromLayout(rhs.layout);
        if (lhs_kind_opt == null or rhs_kind_opt == null) return current_layout;

        const desired_kind = unifyNumericKinds(lhs_kind_opt.?, rhs_kind_opt.?) orelse return error.TypeMismatch;

        if (self.layoutMatchesKind(current_layout, desired_kind)) return current_layout;

        const source = blk: {
            if (self.layoutMatchesKind(lhs.layout, desired_kind)) break :blk lhs_rt_var;
            if (self.layoutMatchesKind(rhs.layout, desired_kind)) break :blk rhs_rt_var;
            return error.TypeMismatch;
        };

        const source_resolved = self.runtime_types.resolveVar(source);
        try self.runtime_types.setVarContent(result_rt_var, source_resolved.desc.content);
        self.invalidateRuntimeLayoutCache(result_rt_var);

        const updated_layout = try self.getRuntimeLayout(result_rt_var);
        if (!self.layoutMatchesKind(updated_layout, desired_kind)) return error.TypeMismatch;
        return updated_layout;
    }

    fn evalDecBinop(
        self: *Interpreter,
        op: can.CIR.Expr.Binop.Op,
        result_layout: Layout,
        lhs: StackValue,
        rhs: StackValue,
        roc_ops: *RocOps,
    ) !StackValue {
        const lhs_dec = try self.stackValueToDecimal(lhs);
        const rhs_dec = try self.stackValueToDecimal(rhs);

        const result_dec: RocDec = switch (op) {
            .add => RocDec.add(lhs_dec, rhs_dec, roc_ops),
            .sub => RocDec.sub(lhs_dec, rhs_dec, roc_ops),
            .mul => RocDec.mul(lhs_dec, rhs_dec, roc_ops),
            .div, .div_trunc => blk: {
                if (rhs_dec.num == 0) return error.DivisionByZero;
                break :blk RocDec.div(lhs_dec, rhs_dec, roc_ops);
            },
            .rem => blk: {
                if (rhs_dec.num == 0) return error.DivisionByZero;
                break :blk RocDec.rem(lhs_dec, rhs_dec, roc_ops);
            },
            else => @panic("evalDecBinop: unhandled decimal operation"),
        };

        var out = try self.pushRaw(result_layout, 0);
        out.is_initialized = true;
        if (out.ptr) |ptr| {
            const dest: *RocDec = @ptrCast(@alignCast(ptr));
            dest.* = result_dec;
        }
        return out;
    }

    fn evalFloatBinop(
        self: *Interpreter,
        comptime FloatT: type,
        op: can.CIR.Expr.Binop.Op,
        result_layout: Layout,
        lhs: StackValue,
        rhs: StackValue,
    ) !StackValue {
        const lhs_float = try self.stackValueToFloat(FloatT, lhs);
        const rhs_float = try self.stackValueToFloat(FloatT, rhs);

        const result_float: FloatT = switch (op) {
            .add => lhs_float + rhs_float,
            .sub => lhs_float - rhs_float,
            .mul => lhs_float * rhs_float,
            .div => blk: {
                if (rhs_float == 0) return error.DivisionByZero;
                break :blk lhs_float / rhs_float;
            },
            .div_trunc => blk: {
                if (rhs_float == 0) return error.DivisionByZero;
                const quotient = lhs_float / rhs_float;
                break :blk std.math.trunc(quotient);
            },
            .rem => blk: {
                if (rhs_float == 0) return error.DivisionByZero;
                break :blk @rem(lhs_float, rhs_float);
            },
            else => @panic("evalFloatBinop: unhandled float operation"),
        };

        var out = try self.pushRaw(result_layout, 0);
        out.is_initialized = true;
        if (out.ptr) |ptr| {
            const dest: *FloatT = @ptrCast(@alignCast(ptr));
            dest.* = result_float;
        }
        return out;
    }

    fn stackValueToDecimal(self: *Interpreter, value: StackValue) !RocDec {
        _ = self;
        if (value.layout.tag != .scalar) return error.TypeMismatch;
        switch (value.layout.data.scalar.tag) {
            .frac => switch (value.layout.data.scalar.data.frac) {
                .dec => {
                    const ptr = value.ptr orelse return error.TypeMismatch;
                    const dec_ptr: *const RocDec = @ptrCast(@alignCast(ptr));
                    return dec_ptr.*;
                },
                else => return error.TypeMismatch,
            },
            .int => {
                return RocDec{ .num = value.asI128() * RocDec.one_point_zero_i128 };
            },
            else => return error.TypeMismatch,
        }
    }

    fn stackValueToFloat(self: *Interpreter, comptime FloatT: type, value: StackValue) !FloatT {
        _ = self;
        if (value.layout.tag != .scalar) return error.TypeMismatch;
        switch (value.layout.data.scalar.tag) {
            .int => {
                return @floatFromInt(value.asI128());
            },
            .frac => switch (value.layout.data.scalar.data.frac) {
                .f32 => {
                    const ptr = value.ptr orelse return error.TypeMismatch;
                    const val_ptr: *const f32 = @ptrCast(@alignCast(ptr));
                    if (FloatT == f32) {
                        return val_ptr.*;
                    }
                    return @floatCast(val_ptr.*);
                },
                .f64 => {
                    const ptr = value.ptr orelse return error.TypeMismatch;
                    const val_ptr: *const f64 = @ptrCast(@alignCast(ptr));
                    if (FloatT == f64) {
                        return val_ptr.*;
                    }
                    return @floatCast(val_ptr.*);
                },
                else => return error.TypeMismatch,
            },
            else => return error.TypeMismatch,
        }
    }

    fn debugAssertIsBoolLayout(layout_val: Layout) void {
        std.debug.assert(layout_val.tag == .scalar);
        std.debug.assert(layout_val.data.scalar.tag == .int);
        std.debug.assert(layout_val.data.scalar.data.int == .u8);
    }

    const NumericValue = union(enum) {
        int: i128,
        f32: f32,
        f64: f64,
        dec: RocDec,
    };

    fn isNumericScalar(self: *Interpreter, layout_val: Layout) bool {
        _ = self;
        if (layout_val.tag != .scalar) return false;
        return switch (layout_val.data.scalar.tag) {
            .int, .frac => true,
            else => false,
        };
    }

    fn extractNumericValue(self: *Interpreter, value: StackValue) !NumericValue {
        _ = self;
        if (value.layout.tag != .scalar) return error.NotNumeric;
        const scalar = value.layout.data.scalar;
        return switch (scalar.tag) {
            .int => NumericValue{ .int = value.asI128() },
            .frac => switch (scalar.data.frac) {
                .f32 => {
                    const raw_ptr = value.ptr orelse return error.TypeMismatch;
                    const ptr = @as(*const f32, @ptrCast(@alignCast(raw_ptr)));
                    return NumericValue{ .f32 = ptr.* };
                },
                .f64 => {
                    const raw_ptr = value.ptr orelse return error.TypeMismatch;
                    const ptr = @as(*const f64, @ptrCast(@alignCast(raw_ptr)));
                    return NumericValue{ .f64 = ptr.* };
                },
                .dec => {
                    const raw_ptr = value.ptr orelse return error.TypeMismatch;
                    const ptr = @as(*const RocDec, @ptrCast(@alignCast(raw_ptr)));
                    return NumericValue{ .dec = ptr.* };
                },
            },
            else => error.NotNumeric,
        };
    }

    fn compareNumericScalars(self: *Interpreter, lhs: StackValue, rhs: StackValue) !std.math.Order {
        const lhs_value = try self.extractNumericValue(lhs);
        const rhs_value = try self.extractNumericValue(rhs);
        return self.orderNumericValues(lhs_value, rhs_value);
    }

    fn orderNumericValues(self: *Interpreter, lhs: NumericValue, rhs: NumericValue) !std.math.Order {
        return switch (lhs) {
            .int => self.orderInt(lhs.int, rhs),
            .f32 => self.orderF32(lhs.f32, rhs),
            .f64 => self.orderF64(lhs.f64, rhs),
            .dec => self.orderDec(lhs.dec, rhs),
        };
    }

    fn orderInt(self: *Interpreter, lhs: i128, rhs: NumericValue) !std.math.Order {
        _ = self;
        return switch (rhs) {
            .int => std.math.order(lhs, rhs.int),
            .f32 => {
                const lhs_f: f32 = @floatFromInt(lhs);
                return std.math.order(lhs_f, rhs.f32);
            },
            .f64 => {
                const lhs_f: f64 = @floatFromInt(lhs);
                return std.math.order(lhs_f, rhs.f64);
            },
            .dec => {
                const lhs_dec = lhs * RocDec.one_point_zero_i128;
                return std.math.order(lhs_dec, rhs.dec.num);
            },
        };
    }

    fn orderF32(self: *Interpreter, lhs: f32, rhs: NumericValue) !std.math.Order {
        _ = self;
        return switch (rhs) {
            .int => {
                const rhs_f: f32 = @floatFromInt(rhs.int);
                return std.math.order(lhs, rhs_f);
            },
            .f32 => std.math.order(lhs, rhs.f32),
            .f64 => {
                const lhs_f64: f64 = @as(f64, @floatCast(lhs));
                return std.math.order(lhs_f64, rhs.f64);
            },
            .dec => return error.TypeMismatch,
        };
    }

    fn orderF64(self: *Interpreter, lhs: f64, rhs: NumericValue) !std.math.Order {
        _ = self;
        return switch (rhs) {
            .int => {
                const rhs_f: f64 = @floatFromInt(rhs.int);
                return std.math.order(lhs, rhs_f);
            },
            .f32 => {
                const rhs_f64: f64 = @as(f64, @floatCast(rhs.f32));
                return std.math.order(lhs, rhs_f64);
            },
            .f64 => std.math.order(lhs, rhs.f64),
            .dec => return error.TypeMismatch,
        };
    }

    fn orderDec(self: *Interpreter, lhs: RocDec, rhs: NumericValue) !std.math.Order {
        _ = self;
        return switch (rhs) {
            .int => {
                const rhs_dec = rhs.int * RocDec.one_point_zero_i128;
                return std.math.order(lhs.num, rhs_dec);
            },
            .dec => std.math.order(lhs.num, rhs.dec.num),
            else => return error.TypeMismatch,
        };
    }

    const StructuralEqError = Error;

    fn valuesStructurallyEqual(
        self: *Interpreter,
        lhs: StackValue,
        lhs_var: types.Var,
        rhs: StackValue,
        _: types.Var, // rhs_var unused
    ) StructuralEqError!bool {
        // Handle scalar comparisons (numbers, strings) directly.
        if (lhs.layout.tag == .scalar and rhs.layout.tag == .scalar) {
            const lhs_scalar = lhs.layout.data.scalar;
            const rhs_scalar = rhs.layout.data.scalar;
            if (lhs_scalar.tag != rhs_scalar.tag) return error.TypeMismatch;

            switch (lhs_scalar.tag) {
                .int, .frac => {
                    const order = try self.compareNumericScalars(lhs, rhs);
                    return order == .eq;
                },
                .str => {
                    if (lhs.ptr == null or rhs.ptr == null) return error.TypeMismatch;
                    const lhs_str: *const RocStr = @ptrCast(@alignCast(lhs.ptr.?));
                    const rhs_str: *const RocStr = @ptrCast(@alignCast(rhs.ptr.?));
                    return lhs_str.eql(rhs_str.*);
                },
                else => @panic("valuesStructurallyEqual: unhandled scalar type"),
            }
        }

        // Ensure runtime vars resolve to the same descriptor before structural comparison.
        const lhs_resolved = self.resolveBaseVar(lhs_var);
        const lhs_content = lhs_resolved.desc.content;
        if (lhs_content != .structure) @panic("valuesStructurallyEqual: lhs is not a structure type");

        return switch (lhs_content.structure) {
            .tuple => |tuple| {
                const elem_vars = self.runtime_types.sliceVars(tuple.elems);
                return try self.structuralEqualTuple(lhs, rhs, elem_vars);
            },
            .record => |record| {
                return try self.structuralEqualRecord(lhs, rhs, record);
            },
            .tag_union => {
                return try self.structuralEqualTag(lhs, rhs, lhs_var);
            },
            .empty_record => true,
            .empty_tag_union => true,
            .nominal_type => |nom| {
                // For nominal types, dispatch to their is_eq method
                return try self.dispatchNominalIsEq(lhs, rhs, nom, lhs_var);
            },
            .record_unbound, .fn_pure, .fn_effectful, .fn_unbound => @panic("valuesStructurallyEqual: cannot compare functions or unbound records"),
        };
    }

    fn structuralEqualTuple(
        self: *Interpreter,
        lhs: StackValue,
        rhs: StackValue,
        elem_vars: []const types.Var,
    ) StructuralEqError!bool {
        if (lhs.layout.tag != .tuple or rhs.layout.tag != .tuple) return error.TypeMismatch;
        if (elem_vars.len == 0) return true;

        const lhs_size = self.runtime_layout_store.layoutSize(lhs.layout);
        const rhs_size = self.runtime_layout_store.layoutSize(rhs.layout);
        if (lhs_size == 0 and rhs_size == 0) return true;
        if (lhs.ptr == null or rhs.ptr == null) return error.TypeMismatch;

        var lhs_acc = try lhs.asTuple(&self.runtime_layout_store);
        var rhs_acc = try rhs.asTuple(&self.runtime_layout_store);
        if (lhs_acc.getElementCount() != elem_vars.len or rhs_acc.getElementCount() != elem_vars.len) {
            return error.TypeMismatch;
        }

        var index: usize = 0;
        while (index < elem_vars.len) : (index += 1) {
            // getElement expects original index and converts to sorted internally
            const lhs_elem = try lhs_acc.getElement(index);
            const rhs_elem = try rhs_acc.getElement(index);
            const elems_equal = try self.valuesStructurallyEqual(lhs_elem, elem_vars[index], rhs_elem, elem_vars[index]);
            if (!elems_equal) {
                return false;
            }
        }

        return true;
    }

    fn structuralEqualRecord(
        self: *Interpreter,
        lhs: StackValue,
        rhs: StackValue,
        record: types.Record,
    ) StructuralEqError!bool {
        if (lhs.layout.tag != .record or rhs.layout.tag != .record) return error.TypeMismatch;

        if (@intFromEnum(record.ext) != 0) {
            const ext_resolved = self.resolveBaseVar(record.ext);
            if (ext_resolved.desc.content != .structure or ext_resolved.desc.content.structure != .empty_record) {
                @panic("structuralEqualRecord: record extension is not empty_record");
            }
        }

        const field_count = record.fields.len();
        if (field_count == 0) return true;

        const field_slice = self.runtime_types.getRecordFieldsSlice(record.fields);

        const lhs_size = self.runtime_layout_store.layoutSize(lhs.layout);
        const rhs_size = self.runtime_layout_store.layoutSize(rhs.layout);
        if ((lhs_size == 0 or lhs.ptr == null) and (rhs_size == 0 or rhs.ptr == null)) {
            var idx: usize = 0;
            while (idx < field_count) : (idx += 1) {
                const field_var = field_slice.items(.var_)[idx];
                const field_layout = try self.getRuntimeLayout(field_var);
                if (self.runtime_layout_store.layoutSize(field_layout) != 0) return error.TypeMismatch;
            }
            return true;
        }

        if (lhs.ptr == null or rhs.ptr == null) return error.TypeMismatch;

        var lhs_rec = try lhs.asRecord(&self.runtime_layout_store);
        var rhs_rec = try rhs.asRecord(&self.runtime_layout_store);
        if (lhs_rec.getFieldCount() != field_count or rhs_rec.getFieldCount() != field_count) {
            return error.TypeMismatch;
        }

        var idx: usize = 0;
        while (idx < field_count) : (idx += 1) {
            const lhs_field = try lhs_rec.getFieldByIndex(idx);
            const rhs_field = try rhs_rec.getFieldByIndex(idx);
            const field_var = field_slice.items(.var_)[idx];
            const fields_equal = try self.valuesStructurallyEqual(lhs_field, field_var, rhs_field, field_var);
            if (!fields_equal) {
                return false;
            }
        }

        return true;
    }

    fn structuralEqualList(
        self: *Interpreter,
        lhs: StackValue,
        rhs: StackValue,
        elem_var: types.Var,
    ) StructuralEqError!bool {
        const lhs_is_list = lhs.layout.tag == .list or lhs.layout.tag == .list_of_zst;
        const rhs_is_list = rhs.layout.tag == .list or rhs.layout.tag == .list_of_zst;
        if (!lhs_is_list or !rhs_is_list) return error.TypeMismatch;
        if (lhs.ptr == null or rhs.ptr == null) return error.TypeMismatch;

        const lhs_header = @as(*const RocList, @ptrCast(@alignCast(lhs.ptr.?))).*;
        const rhs_header = @as(*const RocList, @ptrCast(@alignCast(rhs.ptr.?))).*;
        if (lhs_header.len() != rhs_header.len()) return false;

        const elem_layout = try self.getRuntimeLayout(elem_var);
        const elem_size = self.runtime_layout_store.layoutSize(elem_layout);
        if (elem_size == 0 or lhs_header.len() == 0) {
            return true;
        }

        var lhs_acc = try lhs.asList(&self.runtime_layout_store, elem_layout);
        var rhs_acc = try rhs.asList(&self.runtime_layout_store, elem_layout);

        var index: usize = 0;
        while (index < lhs_header.len()) : (index += 1) {
            const lhs_elem = try lhs_acc.getElement(index);
            const rhs_elem = try rhs_acc.getElement(index);
            const elems_equal = try self.valuesStructurallyEqual(lhs_elem, elem_var, rhs_elem, elem_var);
            if (!elems_equal) {
                return false;
            }
        }

        return true;
    }

    fn structuralEqualTag(
        self: *Interpreter,
        lhs: StackValue,
        rhs: StackValue,
        union_var: types.Var,
    ) StructuralEqError!bool {
        var tag_list = std.array_list.AlignedManaged(types.Tag, null).init(self.allocator);
        defer tag_list.deinit();
        try self.appendUnionTags(union_var, &tag_list);

        const lhs_data = try self.extractTagValue(lhs, union_var);
        const rhs_data = try self.extractTagValue(rhs, union_var);

        if (lhs_data.index >= tag_list.items.len or rhs_data.index >= tag_list.items.len) {
            return error.TypeMismatch;
        }

        if (lhs_data.index != rhs_data.index) return false;

        const tag_info = tag_list.items[lhs_data.index];
        const arg_vars = self.runtime_types.sliceVars(tag_info.args);
        if (arg_vars.len == 0) return true;

        if (arg_vars.len == 1) {
            const lhs_payload = lhs_data.payload orelse return error.TypeMismatch;
            const rhs_payload = rhs_data.payload orelse return error.TypeMismatch;
            return try self.valuesStructurallyEqual(lhs_payload, arg_vars[0], rhs_payload, arg_vars[0]);
        }

        const lhs_payload = lhs_data.payload orelse return error.TypeMismatch;
        const rhs_payload = rhs_data.payload orelse return error.TypeMismatch;
        if (lhs_payload.layout.tag != .tuple or rhs_payload.layout.tag != .tuple) return error.TypeMismatch;

        var lhs_tuple = try lhs_payload.asTuple(&self.runtime_layout_store);
        var rhs_tuple = try rhs_payload.asTuple(&self.runtime_layout_store);
        if (lhs_tuple.getElementCount() != arg_vars.len or rhs_tuple.getElementCount() != arg_vars.len) {
            return error.TypeMismatch;
        }

        var idx: usize = 0;
        while (idx < arg_vars.len) : (idx += 1) {
            // getElement expects original index and converts to sorted internally
            const lhs_elem = try lhs_tuple.getElement(idx);
            const rhs_elem = try rhs_tuple.getElement(idx);
            const args_equal = try self.valuesStructurallyEqual(lhs_elem, arg_vars[idx], rhs_elem, arg_vars[idx]);
            if (!args_equal) {
                return false;
            }
        }

        return true;
    }

    /// Dispatch is_eq method call for a nominal type
    fn dispatchNominalIsEq(
        self: *Interpreter,
        lhs: StackValue,
        rhs: StackValue,
        nom: types.NominalType,
        lhs_var: types.Var,
    ) StructuralEqError!bool {
        _ = lhs_var;

        // Check if this is a simple scalar comparison (numbers, bools represented as scalars)
        if (lhs.layout.tag == .scalar and rhs.layout.tag == .scalar) {
            const lhs_scalar = lhs.layout.data.scalar;
            const rhs_scalar = rhs.layout.data.scalar;
            if (lhs_scalar.tag != rhs_scalar.tag) {
                // Different scalar types can't be equal
                return false;
            }
            return switch (lhs_scalar.tag) {
                .int, .frac => blk: {
                    const order = self.compareNumericScalars(lhs, rhs) catch @panic("dispatchNominalIsEq: failed to compare scalars");
                    break :blk order == .eq;
                },
                .str => blk: {
                    if (lhs.ptr == null or rhs.ptr == null) return error.TypeMismatch;
                    const lhs_str: *const RocStr = @ptrCast(@alignCast(lhs.ptr.?));
                    const rhs_str: *const RocStr = @ptrCast(@alignCast(rhs.ptr.?));
                    break :blk lhs_str.eql(rhs_str.*);
                },
                .opaque_ptr => blk: {
                    // Opaque pointer comparison - compare the pointer values directly
                    if (lhs.ptr == null and rhs.ptr == null) break :blk true;
                    if (lhs.ptr == null or rhs.ptr == null) break :blk false;
                    break :blk lhs.ptr.? == rhs.ptr.?;
                },
            };
        }

        // Structural comparison of the backing type
        // This handles nominal types like Try that wrap tag unions
        const backing_var = self.runtime_types.getNominalBackingVar(nom);
        const backing_resolved = self.runtime_types.resolveVar(backing_var);

        if (backing_resolved.desc.content == .structure) {
            return self.valuesStructurallyEqual(lhs, backing_var, rhs, backing_var);
        }

        // For other cases, fall back to attempting scalar comparison
        // This handles cases like Bool which wraps a tag union but is represented as a scalar
        if (lhs.layout.tag == .scalar and rhs.layout.tag == .scalar) {
            const order = self.compareNumericScalars(lhs, rhs) catch @panic("dispatchNominalIsEq: failed to compare scalars");
            return order == .eq;
        }

        // Can't compare - likely a user-defined nominal type that needs is_eq dispatch
        // TODO: Implement proper method dispatch by looking up is_eq in the nominal type's module
        _ = lhs_var;
        @panic("dispatchNominalIsEq: cannot compare non-scalar nominal types without is_eq method");
    }

    pub fn getCanonicalBoolRuntimeVar(self: *Interpreter) !types.Var {
        if (self.canonical_bool_rt_var) |cached| return cached;
        // Use the dynamic bool_stmt index (from the Bool module)
        const bool_decl_idx = self.builtins.bool_stmt;

        // Get the statement from the Bool module
        const bool_stmt = self.builtins.bool_env.store.getStatement(bool_decl_idx);

        // For nominal type declarations, we need to get the backing type, not the nominal wrapper
        const ct_var = switch (bool_stmt) {
            .s_nominal_decl => blk: {
                // The type of the declaration is the nominal type, but we want its backing
                const nom_var = can.ModuleEnv.varFrom(bool_decl_idx);
                const nom_resolved = self.builtins.bool_env.types.resolveVar(nom_var);
                if (nom_resolved.desc.content == .structure) {
                    if (nom_resolved.desc.content.structure == .nominal_type) {
                        const nt = nom_resolved.desc.content.structure.nominal_type;
                        const backing_var = self.builtins.bool_env.types.getNominalBackingVar(nt);
                        break :blk backing_var;
                    }
                }
                break :blk nom_var;
            },
            else => can.ModuleEnv.varFrom(bool_decl_idx),
        };

        // Use bool_env to translate since bool_stmt is from the Bool module
        // Cast away const - translateTypeVar doesn't actually mutate the module
        const nominal_rt_var = try self.translateTypeVar(@constCast(self.builtins.bool_env), ct_var);
        const nominal_resolved = self.runtime_types.resolveVar(nominal_rt_var);
        const backing_rt_var = switch (nominal_resolved.desc.content) {
            .structure => |st| switch (st) {
                .nominal_type => |nt| self.runtime_types.getNominalBackingVar(nt),
                .tag_union => nominal_rt_var,
                else => nominal_rt_var,
            },
            else => nominal_rt_var,
        };
        self.canonical_bool_rt_var = backing_rt_var;
        return backing_rt_var;
    }

    fn resolveBaseVar(self: *Interpreter, runtime_var: types.Var) types.store.ResolvedVarDesc {
        var current = self.runtime_types.resolveVar(runtime_var);
        while (true) {
            switch (current.desc.content) {
                .alias => |al| {
                    const backing = self.runtime_types.getAliasBackingVar(al);
                    current = self.runtime_types.resolveVar(backing);
                },
                .structure => |st| switch (st) {
                    .nominal_type => |nom| {
                        const backing = self.runtime_types.getNominalBackingVar(nom);
                        current = self.runtime_types.resolveVar(backing);
                    },
                    else => return current,
                },
                else => return current,
            }
        }
    }

    pub fn appendUnionTags(self: *Interpreter, runtime_var: types.Var, list: *std.array_list.AlignedManaged(types.Tag, null)) !void {
        var var_stack = try std.array_list.AlignedManaged(types.Var, null).initCapacity(self.allocator, 4);
        defer var_stack.deinit();
        try var_stack.append(runtime_var);

        while (var_stack.items.len > 0) {
            const current_var = var_stack.pop().?;
            var resolved = self.runtime_types.resolveVar(current_var);
            expand: while (true) {
                switch (resolved.desc.content) {
                    .alias => |al| {
                        const backing = self.runtime_types.getAliasBackingVar(al);
                        resolved = self.runtime_types.resolveVar(backing);
                        continue :expand;
                    },
                    .structure => |flat| switch (flat) {
                        .nominal_type => |nom| {
                            const backing = self.runtime_types.getNominalBackingVar(nom);
                            resolved = self.runtime_types.resolveVar(backing);
                            continue :expand;
                        },
                        .tag_union => |tu| {
                            const tags_slice = self.runtime_types.getTagsSlice(tu.tags);
                            for (tags_slice.items(.name), tags_slice.items(.args)) |name_idx, args_range| {
                                try list.append(.{ .name = name_idx, .args = args_range });
                            }
                            const ext_var = tu.ext;
                            if (@intFromEnum(ext_var) != 0) {
                                const ext_resolved = self.runtime_types.resolveVar(ext_var);
                                if (!(ext_resolved.desc.content == .structure and ext_resolved.desc.content.structure == .empty_tag_union)) {
                                    try var_stack.append(ext_var);
                                }
                            }
                        },
                        .empty_tag_union => {},
                        else => {},
                    },
                    else => {},
                }
                break :expand;
            }
        }

        // Sort the tags alphabetically to match gatherTags and layout store ordering
        // This ensures tag discriminants are consistent between evaluation and rendering
        // Use runtime_layout_store.env since runtime type tag names are translated to that env
        std.mem.sort(types.Tag, list.items, self.runtime_layout_store.env.common.getIdentStore(), comptime types.Tag.sortByNameAsc);
    }

    /// Find the index of a tag in a runtime tag union by translating the source tag name ident.
    /// This avoids string comparison by translating the source ident to the runtime layout store's
    /// ident store and comparing ident indices directly.
    ///
    /// Parameters:
    /// - source_env: The module environment containing the source tag name ident
    /// - source_tag_ident: The tag name ident from the source module
    /// - runtime_tags: MultiArrayList slice of tags from the runtime tag union type
    ///
    /// Returns the tag index if found, or null if not found.
    pub fn findTagIndexByIdent(
        self: *Interpreter,
        source_env: *const can.ModuleEnv,
        source_tag_ident: base_pkg.Ident.Idx,
        runtime_tags: anytype,
    ) !?usize {
        // Translate the source tag name to the runtime layout store's ident store
        const source_name_str = source_env.getIdent(source_tag_ident);
        const rt_tag_ident = try self.runtime_layout_store.env.insertIdent(base_pkg.Ident.for_text(source_name_str));

        // Compare ident indices directly (O(1) per comparison instead of string comparison)
        for (runtime_tags.items(.name), 0..) |tag_name_ident, i| {
            if (tag_name_ident == rt_tag_ident) {
                return i;
            }
        }
        return null;
    }

    /// Find the index of a tag in a list of runtime tags by translating the source tag name ident.
    /// This is the list-based variant of findTagIndexByIdent, used when tags come from appendUnionTags.
    pub fn findTagIndexByIdentInList(
        self: *Interpreter,
        source_env: *const can.ModuleEnv,
        source_tag_ident: base_pkg.Ident.Idx,
        tag_list: []const types.Tag,
    ) !?usize {
        // Translate the source tag name to the runtime layout store's ident store
        const source_name_str = source_env.getIdent(source_tag_ident);
        const rt_tag_ident = try self.runtime_layout_store.env.insertIdent(base_pkg.Ident.for_text(source_name_str));

        // Compare ident indices directly (O(1) per comparison instead of string comparison)
        for (tag_list, 0..) |tag_info, i| {
            if (tag_info.name == rt_tag_ident) {
                return i;
            }
        }
        return null;
    }

    const TagValue = struct {
        index: usize,
        payload: ?StackValue,
    };

    fn extractTagValue(self: *Interpreter, value: StackValue, union_rt_var: types.Var) !TagValue {
        switch (value.layout.tag) {
            .scalar => switch (value.layout.data.scalar.tag) {
                .int => {
                    return .{ .index = @intCast(value.asI128()), .payload = null };
                },
                else => return error.TypeMismatch,
            },
            .record => {
                var acc = try value.asRecord(&self.runtime_layout_store);
                const tag_field_idx = acc.findFieldIndex(self.env.idents.tag) orelse return error.TypeMismatch;
                const tag_field = try acc.getFieldByIndex(tag_field_idx);
                var tag_index: usize = undefined;
                if (tag_field.layout.tag == .scalar and tag_field.layout.data.scalar.tag == .int) {
                    var tmp = StackValue{ .layout = tag_field.layout, .ptr = tag_field.ptr, .is_initialized = true };
                    tag_index = @intCast(tmp.asI128());
                } else return error.TypeMismatch;

                var payload_value: ?StackValue = null;
                if (acc.findFieldIndex(self.env.idents.payload)) |payload_idx| {
                    payload_value = try acc.getFieldByIndex(payload_idx);
                    if (payload_value) |field_value| {
                        var tag_list = std.array_list.AlignedManaged(types.Tag, null).init(self.allocator);
                        defer tag_list.deinit();
                        try self.appendUnionTags(union_rt_var, &tag_list);
                        if (tag_index >= tag_list.items.len) return error.TypeMismatch;
                        const tag_info = tag_list.items[tag_index];
                        const arg_vars = self.runtime_types.sliceVars(tag_info.args);

                        if (arg_vars.len == 0) {
                            payload_value = null;
                        } else if (arg_vars.len == 1) {
                            // Use the layout from the record's stored field, not from the type system.
                            // This ensures we preserve the actual element layout (e.g., List(Dec))
                            // rather than the type system's generic layout.
                            payload_value = StackValue{
                                .layout = field_value.layout,
                                .ptr = field_value.ptr,
                                .is_initialized = field_value.is_initialized,
                            };
                        } else {
                            // For multiple args, use the layout from the stored field
                            payload_value = StackValue{
                                .layout = field_value.layout,
                                .ptr = field_value.ptr,
                                .is_initialized = field_value.is_initialized,
                            };
                        }
                    }
                }

                return .{ .index = tag_index, .payload = payload_value };
            },
            .tuple => {
                // Tag unions are now represented as tuples (payload, tag)
                var acc = try value.asTuple(&self.runtime_layout_store);

                // Element 1 is the tag discriminant - getElement takes original index directly
                const tag_field = try acc.getElement(1);
                var tag_index: usize = undefined;
                if (tag_field.layout.tag == .scalar and tag_field.layout.data.scalar.tag == .int) {
                    var tmp = StackValue{ .layout = tag_field.layout, .ptr = tag_field.ptr, .is_initialized = true };
                    tag_index = @intCast(tmp.asI128());
                } else return error.TypeMismatch;

                // Element 0 is the payload - getElement takes original index directly
                var payload_value: ?StackValue = null;
                const payload_field = acc.getElement(0) catch null;
                if (payload_field) |field_value| {
                    var tag_list = std.array_list.AlignedManaged(types.Tag, null).init(self.allocator);
                    defer tag_list.deinit();
                    try self.appendUnionTags(union_rt_var, &tag_list);
                    if (tag_index >= tag_list.items.len) return error.TypeMismatch;
                    const tag_info = tag_list.items[tag_index];
                    const arg_vars = self.runtime_types.sliceVars(tag_info.args);

                    if (arg_vars.len == 0) {
                        payload_value = null;
                    } else if (arg_vars.len == 1) {
                        // Use the layout from the tuple's stored field, not from the type system.
                        // This ensures we preserve the actual element layout (e.g., List(Dec))
                        // rather than the type system's generic layout (e.g., List(opaque_ptr)).
                        payload_value = StackValue{
                            .layout = field_value.layout,
                            .ptr = field_value.ptr,
                            .is_initialized = field_value.is_initialized,
                        };
                    } else {
                        // For multiple args, use the layout from the stored field
                        // which already has the correct tuple layout
                        payload_value = StackValue{
                            .layout = field_value.layout,
                            .ptr = field_value.ptr,
                            .is_initialized = field_value.is_initialized,
                        };
                    }
                }

                return .{ .index = tag_index, .payload = payload_value };
            },
            else => return error.TypeMismatch,
        }
    }

    fn makeBoxValueFromLayout(self: *Interpreter, result_layout: Layout, payload: StackValue, roc_ops: *RocOps) !StackValue {
        var out = try self.pushRaw(result_layout, 0);
        out.is_initialized = true;

        switch (result_layout.tag) {
            .box_of_zst => {
                if (out.ptr) |ptr| {
                    const slot: *usize = @ptrCast(@alignCast(ptr));
                    slot.* = 0;
                }
                return out;
            },
            .box => {
                const elem_layout = self.runtime_layout_store.getLayout(result_layout.data.box);

                if (!std.meta.eql(elem_layout, payload.layout)) {
                    return error.TypeMismatch;
                }

                const target_usize = self.runtime_layout_store.targetUsize();
                const elem_alignment = elem_layout.alignment(target_usize).toByteUnits();
                const elem_alignment_u32: u32 = @intCast(elem_alignment);
                const elem_size = self.runtime_layout_store.layoutSize(elem_layout);
                const data_ptr = utils.allocateWithRefcount(elem_size, elem_alignment_u32, false, roc_ops);

                if (elem_size > 0 and payload.ptr != null) {
                    try payload.copyToPtr(&self.runtime_layout_store, data_ptr, roc_ops);
                }

                if (out.ptr) |ptr| {
                    const slot: *usize = @ptrCast(@alignCast(ptr));
                    slot.* = @intFromPtr(data_ptr);
                }
                return out;
            },
            else => return error.TypeMismatch,
        }
    }

    fn makeRenderCtx(self: *Interpreter) render_helpers.RenderCtx {
        return .{
            .allocator = self.allocator,
            .env = self.env,
            .runtime_types = self.runtime_types,
            .layout_store = &self.runtime_layout_store,
            .type_scope = &self.empty_scope,
        };
    }

    pub fn renderValueRoc(self: *Interpreter, value: StackValue) Error![]u8 {
        var ctx = self.makeRenderCtx();
        return render_helpers.renderValueRoc(&ctx, value);
    }

    // removed duplicate

    // Helper for REPL and tests: render a value given its runtime type var
    pub fn renderValueRocWithType(self: *Interpreter, value: StackValue, rt_var: types.Var) Error![]u8 {
        var ctx = self.makeRenderCtx();
        return render_helpers.renderValueRocWithType(&ctx, value, rt_var);
    }

    fn makeListSliceValue(
        self: *Interpreter,
        list_layout: Layout,
        elem_layout: Layout,
        source: RocList,
        start: usize,
        count: usize,
    ) !StackValue {
        // Apply layout correction if needed.
        // This handles cases where the type system's layout doesn't match the actual
        // element layout after runtime defaulting (e.g., numeric literals defaulting to Dec).
        const actual_list_layout = if (list_layout.tag == .list) blk: {
            const stored_elem_layout_idx = list_layout.data.list;
            const stored_elem_layout = self.runtime_layout_store.getLayout(stored_elem_layout_idx);

            const layouts_match = std.meta.eql(stored_elem_layout, elem_layout);
            if (!layouts_match) {
                const correct_elem_idx = try self.runtime_layout_store.insertLayout(elem_layout);
                break :blk Layout{ .tag = .list, .data = .{ .list = correct_elem_idx } };
            } else {
                break :blk list_layout;
            }
        } else list_layout;

        const dest = try self.pushRaw(actual_list_layout, 0);
        if (dest.ptr == null) return dest;
        const header: *RocList = @ptrCast(@alignCast(dest.ptr.?));

        if (count == 0) {
            header.* = RocList.empty();
            return dest;
        }

        const elem_size: usize = @intCast(self.runtime_layout_store.layoutSize(elem_layout));
        const elements_refcounted = elem_layout.isRefcounted();

        if (elements_refcounted and source.isUnique()) {
            var source_copy = source;
            markListElementCount(&source_copy, true);
        }

        const src_bytes = source.bytes orelse return error.NullStackPointer;

        var slice = RocList{
            .bytes = src_bytes + start * elem_size,
            .length = count,
            .capacity_or_alloc_ptr = blk: {
                const list_alloc_ptr = (@intFromPtr(src_bytes) >> 1) | builtins.list.SEAMLESS_SLICE_BIT;
                const slice_alloc_ptr = source.capacity_or_alloc_ptr;
                const slice_mask = source.seamlessSliceMask();
                break :blk (list_alloc_ptr & ~slice_mask) | (slice_alloc_ptr & slice_mask);
            },
        };

        source.incref(1, elements_refcounted);
        markListElementCount(&slice, elements_refcounted);
        header.* = slice;
        return dest;
    }

    fn markListElementCount(list: *RocList, elements_refcounted: bool) void {
        if (elements_refcounted and !list.isSeamlessSlice()) {
            if (list.getAllocationDataPtr()) |source| {
                const ptr = @as([*]usize, @ptrCast(@alignCast(source))) - 2;
                ptr[0] = list.length;
            }
        }
    }

    fn upsertBinding(
        self: *Interpreter,
        binding: Binding,
        search_start: usize,
        roc_ops: *RocOps,
    ) !void {
        var idx = self.bindings.items.len;
        while (idx > search_start) {
            idx -= 1;
            if (self.bindings.items[idx].pattern_idx == binding.pattern_idx) {
                self.bindings.items[idx].value.decref(&self.runtime_layout_store, roc_ops);
                self.bindings.items[idx] = binding;
                return;
            }
        }

        try self.bindings.append(binding);
    }

    fn trimBindingList(
        self: *Interpreter,
        list: *std.array_list.AlignedManaged(Binding, null),
        new_len: usize,
        roc_ops: *RocOps,
    ) void {
        var idx = list.items.len;
        while (idx > new_len) {
            idx -= 1;
            list.items[idx].value.decref(&self.runtime_layout_store, roc_ops);
        }
        list.items.len = new_len;
    }

    fn patternMatchesBind(
        self: *Interpreter,
        pattern_idx: can.CIR.Pattern.Idx,
        value: StackValue,
        value_rt_var: types.Var,
        roc_ops: *RocOps,
        out_binds: *std.array_list.AlignedManaged(Binding, null),
        expr_idx: can.CIR.Expr.Idx,
    ) !bool {
        const pat = self.env.store.getPattern(pattern_idx);
        switch (pat) {
            .assign => |_| {
                // Bind entire value to this pattern
                const copied = try self.pushCopy(value, roc_ops);
                try out_binds.append(.{ .pattern_idx = pattern_idx, .value = copied, .expr_idx = expr_idx, .source_env = self.env });
                return true;
            },
            .as => |as_pat| {
                const before = out_binds.items.len;
                if (!try self.patternMatchesBind(as_pat.pattern, value, value_rt_var, roc_ops, out_binds, expr_idx)) {
                    self.trimBindingList(out_binds, before, roc_ops);
                    return false;
                }

                const alias_value = try self.pushCopy(value, roc_ops);
                try out_binds.append(.{ .pattern_idx = pattern_idx, .value = alias_value, .expr_idx = expr_idx, .source_env = self.env });
                return true;
            },
            .underscore => return true,
            .num_literal => |il| {
                if (value.layout.tag != .scalar) return false;
                const lit = il.value.toI128();

<<<<<<< HEAD
                // Handle both int and Dec (frac) layouts for numeric literals
                return switch (value.layout.data.scalar.tag) {
                    .int => value.asI128() == lit,
                    .frac => blk: {
                        // For Dec type, extract the value and compare
                        if (value.layout.data.scalar.data.frac != .dec) break :blk false;
                        const dec_value = value.asDec();
                        // Dec stores values scaled by 10^18, so we need to compare scaled values
                        // For integer literals, we scale the literal value
                        const scaled_lit = lit * RocDec.one_point_zero_i128;
                        break :blk dec_value.num == scaled_lit;
                    },
                    else => false,
                };
            },
            .str_literal => |sl| {
                if (!(value.layout.tag == .scalar and value.layout.data.scalar.tag == .str)) return false;
                const lit = self.env.getString(sl.literal);
                const rs: *const RocStr = @ptrCast(@alignCast(value.ptr.?));
                return rs.eqlSlice(lit);
            },
            .nominal => |n| {
                const underlying = self.resolveBaseVar(value_rt_var);
                return try self.patternMatchesBind(n.backing_pattern, value, underlying.var_, roc_ops, out_binds, expr_idx);
            },
            .nominal_external => |n| {
                const underlying = self.resolveBaseVar(value_rt_var);
                return try self.patternMatchesBind(n.backing_pattern, value, underlying.var_, roc_ops, out_binds, expr_idx);
            },
            .tuple => |tuple_pat| {
                if (value.layout.tag != .tuple) return false;
                var accessor = try value.asTuple(&self.runtime_layout_store);
                const pat_ids = self.env.store.slicePatterns(tuple_pat.patterns);
                if (pat_ids.len != accessor.getElementCount()) return false;
=======
                // Return type info is required - missing it is a compiler bug
                const result_rt_var = return_rt_var orelse unreachable;
>>>>>>> dd2d1fe0

                const tuple_resolved = self.resolveBaseVar(value_rt_var);
                if (tuple_resolved.desc.content != .structure or tuple_resolved.desc.content.structure != .tuple) return false;
                const elem_vars = self.runtime_types.sliceVars(tuple_resolved.desc.content.structure.tuple.elems);
                if (elem_vars.len != pat_ids.len) return false;

                var idx: usize = 0;
                while (idx < pat_ids.len) : (idx += 1) {
                    if (idx >= accessor.getElementCount()) return false;
                    // getElement expects original index and converts to sorted internally
                    const elem_value = try accessor.getElement(idx);
                    const before = out_binds.items.len;
                    const matched = try self.patternMatchesBind(pat_ids[idx], elem_value, elem_vars[idx], roc_ops, out_binds, expr_idx);
                    if (!matched) {
                        self.trimBindingList(out_binds, before, roc_ops);
                        return false;
                    }
<<<<<<< HEAD
                }
=======
                    value = add_result[0];
                }

                // Resolve the Try type to get Ok's payload type (the numeric type)
                const resolved = self.resolveBaseVar(result_rt_var);
                // Type system should guarantee this is a tag union - if not, it's a compiler bug
                std.debug.assert(resolved.desc.content == .structure and resolved.desc.content.structure == .tag_union);
>>>>>>> dd2d1fe0

                return true;
            },
            .list => |list_pat| {
                if (value.layout.tag != .list and value.layout.tag != .list_of_zst) return false;

                // Use the layout from the StackValue instead of re-querying the type system.
                // The StackValue has the correct layout that was used to allocate the list,
                // which may differ from the type system's layout if runtime defaulting occurred.
                const list_layout = value.layout;

                const list_rt_var = try self.translateTypeVar(self.env, can.ModuleEnv.varFrom(pattern_idx));
                const list_rt_content = self.runtime_types.resolveVar(list_rt_var).desc.content;
                std.debug.assert(list_rt_content == .structure);
                std.debug.assert(list_rt_content.structure == .nominal_type);

                // Extract the element type variable from the List type
                // Note: nominal.vars contains [backing_var, elem_var] for List types
                // where backing_var is the ProvidedByCompiler tag union, and elem_var is the element type
                const nominal = list_rt_content.structure.nominal_type;
                const vars = self.runtime_types.sliceVars(nominal.vars.nonempty);
                std.debug.assert(vars.len == 2); // List has backing var + elem var
                const elem_rt_var = vars[1];

                // Get element layout from the actual list layout, not from the type system.
                // The list's runtime layout may differ from the type system's expectation
                // due to numeric literal defaulting.
                const elem_layout = if (list_layout.tag == .list)
                    self.runtime_layout_store.getLayout(list_layout.data.list)
                else
                    Layout.zst(); // list_of_zst has zero-sized elements

<<<<<<< HEAD
                var accessor = try value.asList(&self.runtime_layout_store, elem_layout);
                const total_len = accessor.len();
                const non_rest_patterns = self.env.store.slicePatterns(list_pat.patterns);

                if (list_pat.rest_info) |rest_info| {
                    const prefix_len: usize = @intCast(rest_info.index);
                    if (prefix_len > non_rest_patterns.len) return false;
                    const suffix_len: usize = non_rest_patterns.len - prefix_len;
                    if (total_len < prefix_len + suffix_len) return false;
=======
                // Construct the result tag union
                if (result_layout.tag == .scalar) {
                    // Simple tag with no payload (shouldn't happen for Try)
                    var out = try self.pushRaw(result_layout, 0);
                    out.is_initialized = false;
                    const tag_idx: usize = if (in_range) ok_index orelse 0 else err_index orelse 1;
                    try out.setInt(@intCast(tag_idx));
                    out.is_initialized = true;
                    return out;
                } else if (result_layout.tag == .record) {
                    // Record { tag, payload }
                    var dest = try self.pushRaw(result_layout, 0);
                    var acc = try dest.asRecord(&self.runtime_layout_store);
                    // Layout should guarantee tag and payload fields exist - if not, it's a compiler bug
                    const tag_field_idx = acc.findFieldIndex(self.env.idents.tag) orelse unreachable;
                    const payload_field_idx = acc.findFieldIndex(self.env.idents.payload) orelse unreachable;

                    // Write tag discriminant
                    const tag_field = try acc.getFieldByIndex(tag_field_idx);
                    // Tag field should be scalar int - if not, it's a compiler bug
                    std.debug.assert(tag_field.layout.tag == .scalar and tag_field.layout.data.scalar.tag == .int);
                    var tmp = tag_field;
                    tmp.is_initialized = false;
                    const tag_idx: usize = if (in_range) ok_index orelse 0 else err_index orelse 1;
                    try tmp.setInt(@intCast(tag_idx));
>>>>>>> dd2d1fe0

                    var idx: usize = 0;
                    while (idx < prefix_len) : (idx += 1) {
                        const elem_value = try accessor.getElement(idx);
                        const before = out_binds.items.len;
                        const matched = try self.patternMatchesBind(non_rest_patterns[idx], elem_value, elem_rt_var, roc_ops, out_binds, expr_idx);
                        if (!matched) {
                            self.trimBindingList(out_binds, before, roc_ops);
                            return false;
                        }
                    }

                    var suffix_idx: usize = 0;
                    while (suffix_idx < suffix_len) : (suffix_idx += 1) {
                        const suffix_pattern_idx = non_rest_patterns[prefix_len + suffix_idx];
                        const element_idx = total_len - suffix_len + suffix_idx;
                        const elem_value = try accessor.getElement(element_idx);
                        const before = out_binds.items.len;
                        const matched = try self.patternMatchesBind(suffix_pattern_idx, elem_value, elem_rt_var, roc_ops, out_binds, expr_idx);
                        if (!matched) {
                            self.trimBindingList(out_binds, before, roc_ops);
                            return false;
                        }
                    }

<<<<<<< HEAD
                    if (rest_info.pattern) |rest_pat_idx| {
                        const rest_len = total_len - prefix_len - suffix_len;
                        const rest_value = try self.makeListSliceValue(list_layout, elem_layout, accessor.list, prefix_len, rest_len);
                        defer rest_value.decref(&self.runtime_layout_store, roc_ops);
                        const before = out_binds.items.len;
                        if (!try self.patternMatchesBind(rest_pat_idx, rest_value, value_rt_var, roc_ops, out_binds, expr_idx)) {
                            self.trimBindingList(out_binds, before, roc_ops);
                            return false;
                        }
                    }

                    return true;
                } else {
                    if (total_len != non_rest_patterns.len) return false;
                    var idx: usize = 0;
                    while (idx < non_rest_patterns.len) : (idx += 1) {
                        const elem_value = try accessor.getElement(idx);
                        const before = out_binds.items.len;
                        const matched = try self.patternMatchesBind(non_rest_patterns[idx], elem_value, elem_rt_var, roc_ops, out_binds, expr_idx);
                        if (!matched) {
                            self.trimBindingList(out_binds, before, roc_ops);
                            return false;
                        }
                    }
                    return true;
                }
            },
            .record_destructure => |rec_pat| {
                if (value.layout.tag != .record) return false;
                var accessor = try value.asRecord(&self.runtime_layout_store);
=======
                // Unsupported result layout is a compiler bug
                unreachable;
            },
            .num_from_dec_digits => {
                // num.from_dec_digits : (List(U8), List(U8)) -> Try(num, [OutOfRange])
                self.triggerCrash("num_from_dec_digits not yet implemented", false, roc_ops);
                return error.Crash;
            },
            .num_from_numeral => {
                // num.from_numeral : Numeral -> Try(num, [InvalidNumeral(Str)])
                // Numeral is { is_negative: Bool, digits_before_pt: List(U8), digits_after_pt: List(U8) }
                std.debug.assert(args.len == 1); // expects 1 argument: Numeral record

                // Return type info is required - missing it is a compiler bug
                const result_rt_var = return_rt_var orelse unreachable;

                // Get the result layout (Try tag union)
                const result_layout = try self.getRuntimeLayout(result_rt_var);

                // Extract fields from Numeral record
                const num_literal_arg = args[0];
                // Null argument is a compiler bug - the compiler should never produce code with null args
                std.debug.assert(num_literal_arg.ptr != null);

                // Argument should be a record - if not, it's a compiler bug
                var acc = num_literal_arg.asRecord(&self.runtime_layout_store) catch unreachable;

                // Get is_negative field
                // Use runtime_layout_store.env for field lookups since the record was built with that env's idents
                const layout_env = self.runtime_layout_store.env;
                // Field lookups should succeed - missing fields is a compiler bug
                const is_neg_idx = acc.findFieldIndex(layout_env.idents.is_negative) orelse unreachable;
                const is_neg_field = acc.getFieldByIndex(is_neg_idx) catch unreachable;
                const is_negative = getRuntimeU8(is_neg_field) != 0;

                // Get digits_before_pt field (List(U8))
                const before_idx = acc.findFieldIndex(layout_env.idents.digits_before_pt) orelse unreachable;
                const before_field = acc.getFieldByIndex(before_idx) catch unreachable;

                // Get digits_after_pt field (List(U8))
                const after_idx = acc.findFieldIndex(layout_env.idents.digits_after_pt) orelse unreachable;
                const after_field = acc.getFieldByIndex(after_idx) catch unreachable;
>>>>>>> dd2d1fe0

                const destructs = self.env.store.sliceRecordDestructs(rec_pat.destructs);
                for (destructs) |destruct_idx| {
                    const destruct = self.env.store.getRecordDestruct(destruct_idx);

                    const field_index = accessor.findFieldIndex(destruct.label) orelse return false;
                    const field_value = try accessor.getFieldByIndex(field_index);
                    const field_ct_var = can.ModuleEnv.varFrom(destruct_idx);
                    const field_var = try self.translateTypeVar(self.env, field_ct_var);

                    const inner_pattern_idx = switch (destruct.kind) {
                        .Required => |p_idx| p_idx,
                        .SubPattern => |p_idx| p_idx,
                    };

                    const before = out_binds.items.len;
                    if (!try self.patternMatchesBind(inner_pattern_idx, field_value, field_var, roc_ops, out_binds, expr_idx)) {
                        self.trimBindingList(out_binds, before, roc_ops);
                        return false;
                    }
                }

<<<<<<< HEAD
                return true;
            },
            .applied_tag => |tag_pat| {
                const union_resolved = self.resolveBaseVar(value_rt_var);
                if (union_resolved.desc.content != .structure or union_resolved.desc.content.structure != .tag_union) return false;
=======
                // Resolve the Try type to get Ok's payload type
                const resolved = self.resolveBaseVar(result_rt_var);
                // Type system should guarantee this is a tag union - if not, it's a compiler bug
                std.debug.assert(resolved.desc.content == .structure and resolved.desc.content.structure == .tag_union);
>>>>>>> dd2d1fe0

                var tag_list = std.array_list.AlignedManaged(types.Tag, null).init(self.allocator);
                defer tag_list.deinit();
                try self.appendUnionTags(value_rt_var, &tag_list);

                const tag_data = try self.extractTagValue(value, value_rt_var);
                if (tag_data.index >= tag_list.items.len) return false;

                // Find the expected tag's index in the tag list by matching the name
                // Pattern tag names are from self.env, tag_list names are in runtime_layout_store.env
                // Translate pattern's tag ident to runtime env for direct comparison
                const expected_name_str = self.env.getIdent(tag_pat.name);
                const expected_ident = try self.runtime_layout_store.env.insertIdent(base_pkg.Ident.for_text(expected_name_str));
                var expected_index: ?usize = null;
                for (tag_list.items, 0..) |tag_info, i| {
                    if (tag_info.name == expected_ident) {
                        expected_index = i;
                        break;
                    }
                }

                // If the pattern's tag doesn't exist in the union, the match fails
                if (expected_index == null) return false;

                // Compare runtime tag discriminant with expected tag discriminant
                if (tag_data.index != expected_index.?) return false;

                const arg_patterns = self.env.store.slicePatterns(tag_pat.args);
                const arg_vars_range = tag_list.items[expected_index.?].args;
                const arg_vars = self.runtime_types.sliceVars(arg_vars_range);
                if (arg_patterns.len != arg_vars.len) return false;

                if (arg_patterns.len == 0) {
                    return true;
                }

                const start_len = out_binds.items.len;

                const payload_value = tag_data.payload orelse {
                    self.trimBindingList(out_binds, start_len, roc_ops);
                    return false;
                };

                if (arg_patterns.len == 1) {
                    if (!try self.patternMatchesBind(arg_patterns[0], payload_value, arg_vars[0], roc_ops, out_binds, expr_idx)) {
                        self.trimBindingList(out_binds, start_len, roc_ops);
                        return false;
                    }
                    return true;
                }

<<<<<<< HEAD
                if (payload_value.layout.tag != .tuple) {
                    self.trimBindingList(out_binds, start_len, roc_ops);
                    return false;
                }

                var payload_tuple = try payload_value.asTuple(&self.runtime_layout_store);
                if (payload_tuple.getElementCount() != arg_patterns.len) {
                    self.trimBindingList(out_binds, start_len, roc_ops);
                    return false;
                }
=======
                // Construct the result tag union
                if (result_layout.tag == .scalar) {
                    // Simple tag with no payload
                    var out = try self.pushRaw(result_layout, 0);
                    out.is_initialized = false;
                    const tag_idx: usize = if (in_range) ok_index orelse 0 else err_index orelse 1;
                    try out.setInt(@intCast(tag_idx));
                    out.is_initialized = true;
                    return out;
                } else if (result_layout.tag == .record) {
                    // Record { tag, payload }
                    var dest = try self.pushRaw(result_layout, 0);
                    var result_acc = try dest.asRecord(&self.runtime_layout_store);
                    // Use layout_env for field lookups since record fields use layout store's env idents
                    // Layout should guarantee tag and payload fields exist - if not, it's a compiler bug
                    const tag_field_idx = result_acc.findFieldIndex(layout_env.idents.tag) orelse unreachable;
                    const payload_field_idx = result_acc.findFieldIndex(layout_env.idents.payload) orelse unreachable;

                    // Write tag discriminant
                    const tag_field = try result_acc.getFieldByIndex(tag_field_idx);
                    // Tag field should be scalar int - if not, it's a compiler bug
                    std.debug.assert(tag_field.layout.tag == .scalar and tag_field.layout.data.scalar.tag == .int);
                    var tmp = tag_field;
                    tmp.is_initialized = false;
                    const tag_idx: usize = if (in_range) ok_index orelse 0 else err_index orelse 1;
                    try tmp.setInt(@intCast(tag_idx));
>>>>>>> dd2d1fe0

                var j: usize = 0;
                while (j < arg_patterns.len) : (j += 1) {
                    if (j >= payload_tuple.getElementCount()) {
                        self.trimBindingList(out_binds, start_len, roc_ops);
                        return false;
                    }
                    // getElement expects original index and converts to sorted internally
                    const elem_val = try payload_tuple.getElement(j);
                    if (!try self.patternMatchesBind(arg_patterns[j], elem_val, arg_vars[j], roc_ops, out_binds, expr_idx)) {
                        self.trimBindingList(out_binds, start_len, roc_ops);
                        return false;
                    }
                }

                return true;
            },
            else => return false,
        }
    }

    pub fn deinit(self: *Interpreter) void {
        self.empty_scope.deinit();
        self.translate_cache.deinit();
        self.rigid_subst.deinit();
        var it = self.poly_cache.iterator();
        while (it.next()) |entry| {
            if (entry.value_ptr.args.len > 0) {
                self.allocator.free(@constCast(entry.value_ptr.args));
            }
        }
        self.poly_cache.deinit();
        self.module_envs.deinit(self.allocator);
        self.module_ids.deinit(self.allocator);
        self.import_envs.deinit(self.allocator);
        self.var_to_layout_slot.deinit();
        self.runtime_layout_store.deinit();
        self.runtime_types.deinit();
        self.allocator.destroy(self.runtime_types);
        self.snapshots.deinit();
        self.problems.deinit(self.allocator);
        // Note: import_mapping is borrowed, not owned - don't deinit it
        self.unify_scratch.deinit();
        self.stack_memory.deinit();
        self.bindings.deinit();
        self.active_closures.deinit();
        self.def_stack.deinit();
        self.scratch_tags.deinit();
    }

    /// Get the module environment for a given origin module identifier.
    /// Returns the current module's env if the identifier matches, otherwise looks it up in the module map.
    fn getModuleEnvForOrigin(self: *const Interpreter, origin_module: base_pkg.Ident.Idx) ?*const can.ModuleEnv {
        // Check if it's the Builtin module
        // Use root_env.idents for consistent module comparison across all contexts
        if (origin_module == self.root_env.idents.builtin_module) {
            // In shim context, builtins are embedded in the main module env
            // (builtin_module_env is null), so fall back to self.env
            return self.builtin_module_env orelse self.env;
        }
        // Check if it's the current module
        if (self.env.module_name_idx == origin_module) {
            return self.env;
        }
        // Look up in imported modules
        return self.module_envs.get(origin_module);
    }

    /// Get the numeric module ID for a given origin module identifier.
    /// Returns current_module_id (always 0) for the current module, otherwise looks it up in the module ID map.
    fn getModuleIdForOrigin(self: *const Interpreter, origin_module: base_pkg.Ident.Idx) u32 {
        // Check if it's the current module
        if (self.env.module_name_idx == origin_module) {
            return self.current_module_id;
        }
        // Look up in imported modules (should always exist if getModuleEnvForOrigin succeeded)
        return self.module_ids.get(origin_module) orelse self.current_module_id;
    }

    /// Extract the static dispatch constraint for a given method name from a resolved receiver type variable.
    /// Returns the constraint if found, or MethodNotFound if the receiver doesn't expose the method.
    fn getStaticDispatchConstraint(
        self: *const Interpreter,
        receiver_var: types.Var,
        method_name: base_pkg.Ident.Idx,
    ) Error!types.StaticDispatchConstraint {
        const resolved = self.runtime_types.resolveVar(receiver_var);

        // Get constraints from flex or rigid vars
        const constraints: []const types.StaticDispatchConstraint = switch (resolved.desc.content) {
            .flex => |flex| self.runtime_types.sliceStaticDispatchConstraints(flex.constraints),
            .rigid => |rigid| self.runtime_types.sliceStaticDispatchConstraints(rigid.constraints),
            else => return error.MethodNotFound,
        };

<<<<<<< HEAD
        // Linear search for the matching method name (constraints are typically few)
        for (constraints) |constraint| {
            if (constraint.fn_name == method_name) {
                return constraint;
            }
        }
=======
                                    // Set the tag to InvalidNumeral (index 0, assuming it's the first/only tag)
                                    // Use layout store's env for field lookup to match comptime_evaluator
                                    if (err_acc.findFieldIndex(layout_env.idents.tag)) |inner_tag_idx| {
                                        const inner_tag_field = try err_acc.getFieldByIndex(inner_tag_idx);
                                        if (inner_tag_field.layout.tag == .scalar and inner_tag_field.layout.data.scalar.tag == .int) {
                                            var inner_tmp = inner_tag_field;
                                            inner_tmp.is_initialized = false;
                                            try inner_tmp.setInt(0); // InvalidNumeral tag index
                                        }
                                    }
>>>>>>> dd2d1fe0

        return error.MethodNotFound;
    }

    fn resolveMethodFunction(
        self: *Interpreter,
        origin_module: base_pkg.Ident.Idx,
        nominal_ident: base_pkg.Ident.Idx,
        method_name_ident: base_pkg.Ident.Idx,
        roc_ops: *RocOps,
    ) Error!StackValue {
        // Get the module environment for this type's origin
        const origin_env = self.getModuleEnvForOrigin(origin_module) orelse {
            return error.MethodLookupFailed;
        };

        // Get type and method name strings from their respective stores.
        // nominal_ident comes from runtime types - always in runtime_layout_store.env
        // (see translateTypeVar's nominal handling and mkNumberTypeContentRuntime)
        // method_name_ident comes from the CIR - in self.env
        const type_name = self.runtime_layout_store.env.getIdent(nominal_ident);
        const method_name_str = self.env.getIdent(method_name_ident);

<<<<<<< HEAD
        // Use getMethodIdent which handles the qualified name construction properly
        const method_ident = origin_env.getMethodIdent(type_name, method_name_str) orelse {
            return error.MethodLookupFailed;
        };
=======
                    // Write tag discriminant (element 1)
                    const tag_field = try result_acc.getElement(1);
                    // Tag field should be scalar int - if not, it's a compiler bug
                    std.debug.assert(tag_field.layout.tag == .scalar and tag_field.layout.data.scalar.tag == .int);
                    var tmp = tag_field;
                    tmp.is_initialized = false;
                    const tag_idx: usize = if (in_range) ok_index orelse 0 else err_index orelse 1;
                    try tmp.setInt(@intCast(tag_idx));
>>>>>>> dd2d1fe0

        const node_idx = origin_env.getExposedNodeIndexById(method_ident) orelse exposed_blk: {
            // Fallback: search all definitions for the method
            const all_defs = origin_env.store.sliceDefs(origin_env.all_defs);
            for (all_defs) |def_idx| {
                const def = origin_env.store.getDef(def_idx);
                const pat = origin_env.store.getPattern(def.pattern);
                if (pat == .assign and pat.assign.ident == method_ident) {
                    break :exposed_blk @as(u16, @intCast(@intFromEnum(def_idx)));
                }
            }
            return error.MethodLookupFailed;
        };

        // The node should be a Def
        const target_def_idx: can.CIR.Def.Idx = @enumFromInt(node_idx);
        const target_def = origin_env.store.getDef(target_def_idx);

        // Save current environment and bindings
        const saved_env = self.env;
        const saved_bindings_len = self.bindings.items.len;
        self.env = @constCast(origin_env);
        defer {
            self.env = saved_env;
            // Restore bindings
            self.bindings.items.len = saved_bindings_len;
        }

        // Translate the def's type var to runtime
        const def_var = can.ModuleEnv.varFrom(target_def_idx);
        const rt_def_var = try self.translateTypeVar(@constCast(origin_env), def_var);

        // Evaluate the method's expression
        const method_value = try self.evalStackSafe(target_def.expr, roc_ops, rt_def_var);

        return method_value;
    }

    /// Ensure the slot array can index at least `min_len` entries; zero-fill new entries.
    pub fn ensureVarLayoutCapacity(self: *Interpreter, min_len: usize) !void {
        if (self.var_to_layout_slot.items.len >= min_len) return;
        const old_len = self.var_to_layout_slot.items.len;
        try self.var_to_layout_slot.ensureTotalCapacityPrecise(min_len);
        // Set new length and zero-fill
        self.var_to_layout_slot.items.len = min_len;
        @memset(self.var_to_layout_slot.items[old_len..], 0);
    }

    /// Create nominal number type content for runtime types (e.g., Dec, I64, F64)
    fn mkNumberTypeContentRuntime(self: *Interpreter, type_name: []const u8) !types.Content {
        // Use root_env.idents for consistent module reference
        const origin_module_id = self.root_env.idents.builtin_module;

<<<<<<< HEAD
        // Use fully-qualified type name "Builtin.Num.U8" etc.
        // This allows method lookup to work correctly.
        // Insert into runtime_layout_store.env to be consistent with translateTypeVar's nominal handling.
        const qualified_type_name = try std.fmt.allocPrint(self.allocator, "Builtin.Num.{s}", .{type_name});
        defer self.allocator.free(qualified_type_name);
        const type_name_ident = try self.runtime_layout_store.env.insertIdent(base_pkg.Ident.for_text(qualified_type_name));
        const type_ident = types.TypeIdent{
            .ident_idx = type_name_ident,
        };

        // Number types backing is [] (empty tag union with closed extension)
        const empty_tag_union_content = types.Content{ .structure = .empty_tag_union };
        const ext_var = try self.runtime_types.freshFromContent(empty_tag_union_content);
        const empty_tag_union = types.TagUnion{
            .tags = types.Tag.SafeMultiList.Range.empty(),
            .ext = ext_var,
        };
        const backing_content = types.Content{ .structure = .{ .tag_union = empty_tag_union } };
        const backing_var = try self.runtime_types.freshFromContent(backing_content);
=======
                // Unsupported result layout is a compiler bug
                unreachable;
            },
            .dec_to_str => {
                // Dec.to_str : Dec -> Str
                std.debug.assert(args.len == 1); // expects 1 argument: Dec

                const dec_arg = args[0];
                // Null argument is a compiler bug - the compiler should never produce code with null args
                std.debug.assert(dec_arg.ptr != null);
>>>>>>> dd2d1fe0

        // Number types have no type arguments
        const no_type_args: []const types.Var = &.{};

<<<<<<< HEAD
        return try self.runtime_types.mkNominal(
            type_ident,
            backing_var,
            no_type_args,
            origin_module_id,
        );
=======
                const value = try self.pushStr("");
                const roc_str_ptr: *RocStr = @ptrCast(@alignCast(value.ptr.?));
                roc_str_ptr.* = result_str;
                return value;
            },
            .u8_to_str => return self.intToStr(u8, args, roc_ops),
            .i8_to_str => return self.intToStr(i8, args, roc_ops),
            .u16_to_str => return self.intToStr(u16, args, roc_ops),
            .i16_to_str => return self.intToStr(i16, args, roc_ops),
            .u32_to_str => return self.intToStr(u32, args, roc_ops),
            .i32_to_str => return self.intToStr(i32, args, roc_ops),
            .u64_to_str => return self.intToStr(u64, args, roc_ops),
            .i64_to_str => return self.intToStr(i64, args, roc_ops),
            .u128_to_str => return self.intToStr(u128, args, roc_ops),
            .i128_to_str => return self.intToStr(i128, args, roc_ops),
            .f32_to_str => return self.floatToStr(f32, args, roc_ops),
            .f64_to_str => return self.floatToStr(f64, args, roc_ops),

            // U8 conversion operations
            .u8_to_i8_wrap => return self.intConvertWrap(u8, i8, args, roc_ops),
            .u8_to_i8_try => return self.intConvertTry(u8, i8, args, roc_ops, return_rt_var),
            .u8_to_i16 => return self.intConvert(u8, i16, args, roc_ops),
            .u8_to_i32 => return self.intConvert(u8, i32, args, roc_ops),
            .u8_to_i64 => return self.intConvert(u8, i64, args, roc_ops),
            .u8_to_i128 => return self.intConvert(u8, i128, args, roc_ops),
            .u8_to_u16 => return self.intConvert(u8, u16, args, roc_ops),
            .u8_to_u32 => return self.intConvert(u8, u32, args, roc_ops),
            .u8_to_u64 => return self.intConvert(u8, u64, args, roc_ops),
            .u8_to_u128 => return self.intConvert(u8, u128, args, roc_ops),
            .u8_to_f32 => return self.intToFloat(u8, f32, args, roc_ops),
            .u8_to_f64 => return self.intToFloat(u8, f64, args, roc_ops),
            .u8_to_dec => return self.intToDec(u8, args, roc_ops),

            // I8 conversion operations
            .i8_to_i16 => return self.intConvert(i8, i16, args, roc_ops),
            .i8_to_i32 => return self.intConvert(i8, i32, args, roc_ops),
            .i8_to_i64 => return self.intConvert(i8, i64, args, roc_ops),
            .i8_to_i128 => return self.intConvert(i8, i128, args, roc_ops),
            .i8_to_u8_wrap => return self.intConvertWrap(i8, u8, args, roc_ops),
            .i8_to_u8_try => return self.intConvertTry(i8, u8, args, roc_ops, return_rt_var),
            .i8_to_u16_wrap => return self.intConvertWrap(i8, u16, args, roc_ops),
            .i8_to_u16_try => return self.intConvertTry(i8, u16, args, roc_ops, return_rt_var),
            .i8_to_u32_wrap => return self.intConvertWrap(i8, u32, args, roc_ops),
            .i8_to_u32_try => return self.intConvertTry(i8, u32, args, roc_ops, return_rt_var),
            .i8_to_u64_wrap => return self.intConvertWrap(i8, u64, args, roc_ops),
            .i8_to_u64_try => return self.intConvertTry(i8, u64, args, roc_ops, return_rt_var),
            .i8_to_u128_wrap => return self.intConvertWrap(i8, u128, args, roc_ops),
            .i8_to_u128_try => return self.intConvertTry(i8, u128, args, roc_ops, return_rt_var),
            .i8_to_f32 => return self.intToFloat(i8, f32, args, roc_ops),
            .i8_to_f64 => return self.intToFloat(i8, f64, args, roc_ops),
            .i8_to_dec => return self.intToDec(i8, args, roc_ops),
        }
>>>>>>> dd2d1fe0
    }

    /// Get the layout for a runtime type var using the O(1) biased slot array.
    pub fn getRuntimeLayout(self: *Interpreter, type_var: types.Var) !layout.Layout {
        var resolved = self.runtime_types.resolveVar(type_var);

<<<<<<< HEAD
        // Apply rigid variable substitution if this is a rigid variable
        // Follow the substitution chain until we reach a non-rigid variable or run out of substitutions
        // Note: Cycles are prevented by unification, so this chain must terminate
        while (resolved.desc.content == .rigid) {
            if (self.rigid_subst.get(resolved.var_)) |substituted_var| {
                resolved = self.runtime_types.resolveVar(substituted_var);
            } else {
                break;
            }
        }
=======
    /// Helper for integer to_str operations
    fn intToStr(self: *Interpreter, comptime T: type, args: []const StackValue, roc_ops: *RocOps) !StackValue {
        std.debug.assert(args.len == 1);
        const int_arg = args[0];
        // Null argument is a compiler bug - the compiler should never produce code with null args
        std.debug.assert(int_arg.ptr != null);
>>>>>>> dd2d1fe0

        const idx: usize = @intFromEnum(resolved.var_);
        try self.ensureVarLayoutCapacity(idx + 1);
        const slot_ptr = &self.var_to_layout_slot.items[idx];

        // If we have a flex var, default it to Dec
        // This is the interpreter-time defaulting for numeric literals
        if (resolved.desc.content == .flex) {
            // Directly return Dec's scalar layout
            const dec_layout = layout.Layout.frac(types.Frac.Precision.dec);
            const dec_layout_idx = try self.runtime_layout_store.insertLayout(dec_layout);
            slot_ptr.* = @intFromEnum(dec_layout_idx) + 1;
            return dec_layout;
        }
        if (slot_ptr.* != 0) {
            const layout_idx_plus_one = slot_ptr.*;
            const layout_idx: layout.Idx = @enumFromInt(layout_idx_plus_one - 1);
            return self.runtime_layout_store.getLayout(layout_idx);
        }

        const layout_idx = switch (resolved.desc.content) {
            .structure => |st| switch (st) {
                .empty_record => try self.runtime_layout_store.ensureEmptyRecordLayout(),
                else => try self.runtime_layout_store.addTypeVar(resolved.var_, &self.empty_scope),
            },
            else => try self.runtime_layout_store.addTypeVar(resolved.var_, &self.empty_scope),
        };
        slot_ptr.* = @intFromEnum(layout_idx) + 1;
        return self.runtime_layout_store.getLayout(layout_idx);
    }

<<<<<<< HEAD
    const FieldAccumulator = struct {
        fields: std.array_list.AlignedManaged(types.RecordField, null),
        name_to_index: std.AutoHashMap(u32, usize),

        fn init(allocator: std.mem.Allocator) !FieldAccumulator {
            return FieldAccumulator{
                .fields = std.array_list.Managed(types.RecordField).init(allocator),
                .name_to_index = std.AutoHashMap(u32, usize).init(allocator),
            };
        }
=======
    /// Helper for float to_str operations
    fn floatToStr(self: *Interpreter, comptime T: type, args: []const StackValue, roc_ops: *RocOps) !StackValue {
        std.debug.assert(args.len == 1);
        const float_arg = args[0];
        // Null argument is a compiler bug - the compiler should never produce code with null args
        std.debug.assert(float_arg.ptr != null);
>>>>>>> dd2d1fe0

        fn deinit(self: *FieldAccumulator) void {
            self.fields.deinit();
            self.name_to_index.deinit();
        }

        fn put(self: *FieldAccumulator, name: base_pkg.Ident.Idx, var_: types.Var) !void {
            const key: u32 = @bitCast(name);
            if (self.name_to_index.get(key)) |idx_ptr| {
                self.fields.items[idx_ptr] = .{ .name = name, .var_ = var_ };
            } else {
                try self.fields.append(.{ .name = name, .var_ = var_ });
                try self.name_to_index.put(key, self.fields.items.len - 1);
            }
        }
    };

    fn collectRecordFieldsFromVar(
        self: *Interpreter,
        module: *can.ModuleEnv,
        ct_var: types.Var,
        acc: *FieldAccumulator,
        visited: *std.AutoHashMap(types.Var, void),
    ) !void {
        if (visited.contains(ct_var)) return;
        try visited.put(ct_var, {});

<<<<<<< HEAD
        const resolved = module.types.resolveVar(ct_var);
        switch (resolved.desc.content) {
            .structure => |flat| switch (flat) {
                .record => |rec| {
                    const ct_fields = module.types.getRecordFieldsSlice(rec.fields);
                    var i: usize = 0;
                    while (i < ct_fields.len) : (i += 1) {
                        const f = ct_fields.get(i);
                        try acc.put(f.name, f.var_);
                    }
                    try self.collectRecordFieldsFromVar(module, rec.ext, acc, visited);
                },
                .record_unbound => |fields_range| {
                    const ct_fields = module.types.getRecordFieldsSlice(fields_range);
                    var i: usize = 0;
                    while (i < ct_fields.len) : (i += 1) {
                        const f = ct_fields.get(i);
                        try acc.put(f.name, f.var_);
                    }
                },
                .nominal_type => |nom| {
                    const backing = module.types.getNominalBackingVar(nom);
                    try self.collectRecordFieldsFromVar(module, backing, acc, visited);
                },
                .empty_record => {},
                else => {},
            },
            .alias => |alias| {
                const backing = module.types.getAliasBackingVar(alias);
                try self.collectRecordFieldsFromVar(module, backing, acc, visited);
            },
            else => {},
        }
=======
    /// Helper for safe integer conversions (widening)
    fn intConvert(self: *Interpreter, comptime From: type, comptime To: type, args: []const StackValue, roc_ops: *RocOps) !StackValue {
        _ = roc_ops;
        std.debug.assert(args.len == 1);
        const int_arg = args[0];
        // Null argument is a compiler bug - the compiler should never produce code with null args
        std.debug.assert(int_arg.ptr != null);

        const from_value: From = @as(*const From, @ptrCast(@alignCast(int_arg.ptr.?))).*;
        const to_value: To = @intCast(from_value);

        const to_layout = Layout.int(comptime intTypeFromZigType(To));
        var out = try self.pushRaw(to_layout, 0);
        out.is_initialized = false;
        @as(*To, @ptrCast(@alignCast(out.ptr.?))).* = to_value;
        out.is_initialized = true;
        return out;
    }

    /// Helper for wrapping integer conversions (potentially lossy)
    fn intConvertWrap(self: *Interpreter, comptime From: type, comptime To: type, args: []const StackValue, roc_ops: *RocOps) !StackValue {
        _ = roc_ops;
        std.debug.assert(args.len == 1);
        const int_arg = args[0];
        // Null argument is a compiler bug - the compiler should never produce code with null args
        std.debug.assert(int_arg.ptr != null);

        const from_value: From = @as(*const From, @ptrCast(@alignCast(int_arg.ptr.?))).*;
        // For wrapping conversion:
        // - Same size: bitCast (reinterpret bits)
        // - Narrowing: truncate then bitCast
        // - Widening signed to unsigned: sign-extend to wider signed first, then bitCast to unsigned (so -1i8 -> -1i16 -> 65535u16)
        // - Widening unsigned to any: zero-extend
        const to_value: To = if (@bitSizeOf(From) == @bitSizeOf(To))
            @bitCast(from_value)
        else if (@bitSizeOf(From) > @bitSizeOf(To))
            // Narrowing: truncate bits
            @bitCast(@as(std.meta.Int(.unsigned, @bitSizeOf(To)), @truncate(@as(std.meta.Int(.unsigned, @bitSizeOf(From)), @bitCast(from_value)))))
        else if (@typeInfo(From).int.signedness == .signed and @typeInfo(To).int.signedness == .unsigned)
            // Widening from signed to unsigned: sign-extend to wider signed first, then bitCast to unsigned
            // e.g., -1i8 -> -1i16 -> 65535u16
            @bitCast(@as(std.meta.Int(.signed, @bitSizeOf(To)), from_value))
        else
            // Widening (signed to signed, or unsigned to any): use standard int cast
            @intCast(from_value);

        const to_layout = Layout.int(comptime intTypeFromZigType(To));
        var out = try self.pushRaw(to_layout, 0);
        out.is_initialized = false;
        @as(*To, @ptrCast(@alignCast(out.ptr.?))).* = to_value;
        out.is_initialized = true;
        return out;
    }

    /// Helper for try integer conversions (returns Try(To, [OutOfRange]))
    fn intConvertTry(self: *Interpreter, comptime From: type, comptime To: type, args: []const StackValue, roc_ops: *RocOps, return_rt_var: ?types.Var) !StackValue {
        _ = roc_ops;
        std.debug.assert(args.len == 1);
        const int_arg = args[0];
        // Null argument is a compiler bug - the compiler should never produce code with null args
        std.debug.assert(int_arg.ptr != null);

        // Return type info is required - missing it is a compiler bug
        const result_rt_var = return_rt_var orelse unreachable;

        const result_layout = try self.getRuntimeLayout(result_rt_var);

        const from_value: From = @as(*const From, @ptrCast(@alignCast(int_arg.ptr.?))).*;

        // Check if conversion is in range
        const in_range = std.math.cast(To, from_value) != null;

        // Resolve the Try type to get Ok's payload type
        const resolved = self.resolveBaseVar(result_rt_var);
        // Type system should guarantee this is a tag union - if not, it's a compiler bug
        std.debug.assert(resolved.desc.content == .structure and resolved.desc.content.structure == .tag_union);

        // Find tag indices for Ok and Err
        var tag_list = std.array_list.AlignedManaged(types.Tag, null).init(self.allocator);
        defer tag_list.deinit();
        try self.appendUnionTags(result_rt_var, &tag_list);

        var ok_index: ?usize = null;
        var err_index: ?usize = null;

        const ok_ident = self.env.idents.ok;
        const err_ident = self.env.idents.err;

        for (tag_list.items, 0..) |tag_info, i| {
            if (tag_info.name == ok_ident) {
                ok_index = i;
            } else if (tag_info.name == err_ident) {
                err_index = i;
            }
        }

        // Construct the result tag union
        if (result_layout.tag == .scalar) {
            // Simple tag with no payload (shouldn't happen for Try with payload)
            var out = try self.pushRaw(result_layout, 0);
            out.is_initialized = false;
            const tag_idx: usize = if (in_range) ok_index orelse 0 else err_index orelse 1;
            try out.setInt(@intCast(tag_idx));
            out.is_initialized = true;
            return out;
        } else if (result_layout.tag == .record) {
            // Record { tag, payload }
            var dest = try self.pushRaw(result_layout, 0);
            var acc = try dest.asRecord(&self.runtime_layout_store);
            // Layout should guarantee tag and payload fields exist - if not, it's a compiler bug
            const tag_field_idx = acc.findFieldIndex(self.env.idents.tag) orelse unreachable;
            const payload_field_idx = acc.findFieldIndex(self.env.idents.payload) orelse unreachable;

            // Write tag discriminant
            const tag_field = try acc.getFieldByIndex(tag_field_idx);
            // Tag field should be scalar int - if not, it's a compiler bug
            std.debug.assert(tag_field.layout.tag == .scalar and tag_field.layout.data.scalar.tag == .int);
            var tmp = tag_field;
            tmp.is_initialized = false;
            const tag_idx: usize = if (in_range) ok_index orelse 0 else err_index orelse 1;
            try tmp.setInt(@intCast(tag_idx));

            // Clear payload area
            const payload_field = try acc.getFieldByIndex(payload_field_idx);
            if (payload_field.ptr) |payload_ptr| {
                const payload_bytes_len = self.runtime_layout_store.layoutSize(payload_field.layout);
                if (payload_bytes_len > 0) {
                    const bytes = @as([*]u8, @ptrCast(payload_ptr))[0..payload_bytes_len];
                    @memset(bytes, 0);
                }
            }

            // Write payload for Ok case
            if (in_range) {
                const to_value: To = @intCast(from_value);
                if (payload_field.ptr) |payload_ptr| {
                    @as(*To, @ptrCast(@alignCast(payload_ptr))).* = to_value;
                }
            }
            // For Err case, payload is OutOfRange which is a zero-arg tag (already zeroed)

            return dest;
        } else if (result_layout.tag == .tuple) {
            // Tuple (payload, tag) - tag unions are now represented as tuples
            var dest = try self.pushRaw(result_layout, 0);
            var result_acc = try dest.asTuple(&self.runtime_layout_store);

            // Element 0 is payload, Element 1 is tag discriminant

            // Write tag discriminant (element 1)
            const tag_field = try result_acc.getElement(1);
            // Tag field should be scalar int - if not, it's a compiler bug
            std.debug.assert(tag_field.layout.tag == .scalar and tag_field.layout.data.scalar.tag == .int);
            var tmp = tag_field;
            tmp.is_initialized = false;
            const tag_idx: usize = if (in_range) ok_index orelse 0 else err_index orelse 1;
            try tmp.setInt(@intCast(tag_idx));

            // Clear payload area (element 0)
            const payload_field = try result_acc.getElement(0);
            if (payload_field.ptr) |payload_ptr| {
                const payload_bytes_len = self.runtime_layout_store.layoutSize(payload_field.layout);
                if (payload_bytes_len > 0) {
                    const bytes = @as([*]u8, @ptrCast(payload_ptr))[0..payload_bytes_len];
                    @memset(bytes, 0);
                }
            }

            // Write payload for Ok case
            if (in_range) {
                const to_value: To = @intCast(from_value);
                if (payload_field.ptr) |payload_ptr| {
                    @as(*To, @ptrCast(@alignCast(payload_ptr))).* = to_value;
                }
            }
            // For Err case, payload is OutOfRange which is a zero-arg tag (already zeroed)

            return dest;
        }

        // Unsupported result layout is a compiler bug
        unreachable;
    }

    /// Helper for integer to float conversions
    fn intToFloat(self: *Interpreter, comptime From: type, comptime To: type, args: []const StackValue, roc_ops: *RocOps) !StackValue {
        _ = roc_ops;
        std.debug.assert(args.len == 1);
        const int_arg = args[0];
        // Null argument is a compiler bug - the compiler should never produce code with null args
        std.debug.assert(int_arg.ptr != null);

        const from_value: From = @as(*const From, @ptrCast(@alignCast(int_arg.ptr.?))).*;
        const to_value: To = @floatFromInt(from_value);

        const to_layout = Layout.frac(comptime fracTypeFromZigType(To));
        var out = try self.pushRaw(to_layout, 0);
        out.is_initialized = false;
        @as(*To, @ptrCast(@alignCast(out.ptr.?))).* = to_value;
        out.is_initialized = true;
        return out;
    }

    /// Helper for integer to Dec conversions
    fn intToDec(self: *Interpreter, comptime From: type, args: []const StackValue, roc_ops: *RocOps) !StackValue {
        _ = roc_ops;
        std.debug.assert(args.len == 1);
        const int_arg = args[0];
        // Null argument is a compiler bug - the compiler should never produce code with null args
        std.debug.assert(int_arg.ptr != null);

        const from_value: From = @as(*const From, @ptrCast(@alignCast(int_arg.ptr.?))).*;
        const dec_value = RocDec{ .num = @as(i128, from_value) * RocDec.one_point_zero_i128 };

        const dec_layout = Layout.frac(.dec);
        var out = try self.pushRaw(dec_layout, 0);
        out.is_initialized = false;
        @as(*RocDec, @ptrCast(@alignCast(out.ptr.?))).* = dec_value;
        out.is_initialized = true;
        return out;
    }

    /// Convert Zig integer type to types.Int.Precision
    fn intTypeFromZigType(comptime T: type) types.Int.Precision {
        return switch (T) {
            u8 => .u8,
            i8 => .i8,
            u16 => .u16,
            i16 => .i16,
            u32 => .u32,
            i32 => .i32,
            u64 => .u64,
            i64 => .i64,
            u128 => .u128,
            i128 => .i128,
            else => @compileError("Unsupported integer type"),
        };
    }

    /// Convert Zig float type to types.Frac.Precision
    fn fracTypeFromZigType(comptime T: type) types.Frac.Precision {
        return switch (T) {
            f32 => .f32,
            f64 => .f64,
            else => @compileError("Unsupported float type"),
        };
    }

    fn triggerCrash(self: *Interpreter, message: []const u8, owned: bool, roc_ops: *RocOps) void {
        defer if (owned) self.allocator.free(@constCast(message));
        roc_ops.crash(message);
>>>>>>> dd2d1fe0
    }

    /// Minimal translate implementation (scaffolding): handles .str only for now
    pub fn translateTypeVar(self: *Interpreter, module: *can.ModuleEnv, compile_var: types.Var) Error!types.Var {
        const resolved = module.types.resolveVar(compile_var);

        const key: u64 = (@as(u64, @intFromPtr(module)) << 32) | @as(u64, @intFromEnum(resolved.var_));
        if (self.translate_cache.get(key)) |found| {
            return found;
        }

        // Insert a placeholder to break cycles during recursive type translation.
        // If we recurse back to this type, we'll return the placeholder instead of infinite looping.
        const placeholder = try self.runtime_types.freshFromContent(.{ .flex = types.Flex.init() });
        try self.translate_cache.put(key, placeholder);

        const out_var = blk: {
            switch (resolved.desc.content) {
                .structure => |flat| {
                    switch (flat) {
                        .tag_union => |tu| {
                            var rt_tag_args = try std.ArrayList(types.Var).initCapacity(self.allocator, 8);
                            defer rt_tag_args.deinit(self.allocator);

                            var rt_tags = try self.gatherTags(module, tu);
                            defer rt_tags.deinit(self.allocator);

                            for (rt_tags.items) |*tag| {
                                rt_tag_args.clearRetainingCapacity();
                                const ct_args = module.types.sliceVars(tag.args);
                                for (ct_args) |ct_arg_var| {
                                    try rt_tag_args.append(self.allocator, try self.translateTypeVar(module, ct_arg_var));
                                }
                                const rt_args_range = try self.runtime_types.appendVars(rt_tag_args.items);
                                // Keep the original tag name - it should already exist in the module's ident store
                                tag.* = .{
                                    .name = tag.name,
                                    .args = rt_args_range,
                                };
                            }

                            const rt_ext = try self.runtime_types.register(.{ .content = .{ .structure = .empty_tag_union }, .rank = types.Rank.top_level, .mark = types.Mark.none });
                            const content = try self.runtime_types.mkTagUnion(rt_tags.items, rt_ext);
                            break :blk try self.runtime_types.register(.{ .content = content, .rank = types.Rank.top_level, .mark = types.Mark.none });
                        },
                        .empty_tag_union => {
                            break :blk try self.runtime_types.freshFromContent(.{ .structure = .empty_tag_union });
                        },
                        .tuple => |t| {
                            const ct_elems = module.types.sliceVars(t.elems);
                            var buf = try self.allocator.alloc(types.Var, ct_elems.len);
                            defer self.allocator.free(buf);
                            for (ct_elems, 0..) |ct_elem, i| {
                                buf[i] = try self.translateTypeVar(module, ct_elem);
                            }
                            const range = try self.runtime_types.appendVars(buf);
                            break :blk try self.runtime_types.freshFromContent(.{ .structure = .{ .tuple = .{ .elems = range } } });
                        },
                        .record => |rec| {
                            var acc = try FieldAccumulator.init(self.allocator);
                            defer acc.deinit();
                            var visited = std.AutoHashMap(types.Var, void).init(self.allocator);
                            defer visited.deinit();

                            try self.collectRecordFieldsFromVar(module, rec.ext, &acc, &visited);

                            const ct_fields = module.types.getRecordFieldsSlice(rec.fields);
                            var i: usize = 0;
                            while (i < ct_fields.len) : (i += 1) {
                                const f = ct_fields.get(i);
                                try acc.put(f.name, f.var_);
                            }

                            const rt_ext = try self.translateTypeVar(module, rec.ext);
                            var runtime_fields = try self.allocator.alloc(types.RecordField, acc.fields.items.len);
                            defer self.allocator.free(runtime_fields);
                            var j: usize = 0;
                            while (j < acc.fields.items.len) : (j += 1) {
                                const ct_field = acc.fields.items[j];
                                runtime_fields[j] = .{
                                    .name = ct_field.name,
                                    .var_ = try self.translateTypeVar(module, ct_field.var_),
                                };
                            }
                            const rt_fields = try self.runtime_types.appendRecordFields(runtime_fields);
                            break :blk try self.runtime_types.freshFromContent(.{ .structure = .{ .record = .{ .fields = rt_fields, .ext = rt_ext } } });
                        },
                        .record_unbound => |fields_range| {
                            // TODO: Recursively unwrap record fields via ext, like tag unions
                            const ct_fields = module.types.getRecordFieldsSlice(fields_range);
                            var runtime_fields = try self.allocator.alloc(types.RecordField, ct_fields.len);
                            defer self.allocator.free(runtime_fields);
                            var i: usize = 0;
                            while (i < ct_fields.len) : (i += 1) {
                                const f = ct_fields.get(i);
                                runtime_fields[i] = .{
                                    .name = f.name,
                                    .var_ = try self.translateTypeVar(module, f.var_),
                                };
                            }
                            const rt_fields = try self.runtime_types.appendRecordFields(runtime_fields);
                            const ext_empty = try self.runtime_types.freshFromContent(.{ .structure = .empty_record });
                            break :blk try self.runtime_types.freshFromContent(.{ .structure = .{ .record = .{ .fields = rt_fields, .ext = ext_empty } } });
                        },
                        .empty_record => {
                            break :blk try self.runtime_types.freshFromContent(.{ .structure = .empty_record });
                        },
                        .fn_pure => |f| {
                            const ct_args = module.types.sliceVars(f.args);
                            var buf = try self.allocator.alloc(types.Var, ct_args.len);
                            defer self.allocator.free(buf);
                            for (ct_args, 0..) |ct_arg, i| {
                                buf[i] = try self.translateTypeVar(module, ct_arg);
                            }
                            const rt_ret = try self.translateTypeVar(module, f.ret);
                            const content = try self.runtime_types.mkFuncPure(buf, rt_ret);
                            break :blk try self.runtime_types.register(.{ .content = content, .rank = types.Rank.top_level, .mark = types.Mark.none });
                        },
                        .fn_effectful => |f| {
                            const ct_args = module.types.sliceVars(f.args);
                            var buf = try self.allocator.alloc(types.Var, ct_args.len);
                            defer self.allocator.free(buf);
                            for (ct_args, 0..) |ct_arg, i| {
                                buf[i] = try self.translateTypeVar(module, ct_arg);
                            }
                            const rt_ret = try self.translateTypeVar(module, f.ret);
                            const content = try self.runtime_types.mkFuncEffectful(buf, rt_ret);
                            break :blk try self.runtime_types.register(.{ .content = content, .rank = types.Rank.top_level, .mark = types.Mark.none });
                        },
                        .fn_unbound => |f| {
                            const ct_args = module.types.sliceVars(f.args);
                            var buf = try self.allocator.alloc(types.Var, ct_args.len);
                            defer self.allocator.free(buf);
                            for (ct_args, 0..) |ct_arg, i| {
                                buf[i] = try self.translateTypeVar(module, ct_arg);
                            }
                            const rt_ret = try self.translateTypeVar(module, f.ret);
                            const content = try self.runtime_types.mkFuncUnbound(buf, rt_ret);
                            break :blk try self.runtime_types.register(.{ .content = content, .rank = types.Rank.top_level, .mark = types.Mark.none });
                        },
                        .nominal_type => |nom| {
                            const ct_backing = module.types.getNominalBackingVar(nom);
                            const rt_backing = try self.translateTypeVar(module, ct_backing);
                            const ct_args = module.types.sliceNominalArgs(nom);
                            var buf = try self.allocator.alloc(types.Var, ct_args.len);
                            defer self.allocator.free(buf);
                            for (ct_args, 0..) |ct_arg, i| {
                                buf[i] = try self.translateTypeVar(module, ct_arg);
                            }
                            // Always translate idents to the runtime_layout_store's env's ident store.
                            // This is critical because the layout store was initialized with that env,
                            // and ident comparisons in the layout store use that env's ident indices.
                            // Note: self.env may be temporarily switched during from_numeral evaluation,
                            // so we MUST use runtime_layout_store.env which remains constant.
                            const layout_env = self.runtime_layout_store.env;
                            // Compare the underlying interner pointers to detect different ident stores
                            const needs_translation = @intFromPtr(&module.common.idents.interner) != @intFromPtr(&layout_env.common.idents.interner);
                            const translated_ident = if (needs_translation) ident_blk: {
                                const type_name_str = module.getIdent(nom.ident.ident_idx);
                                break :ident_blk types.TypeIdent{ .ident_idx = try layout_env.insertIdent(base_pkg.Ident.for_text(type_name_str)) };
                            } else nom.ident;
                            const translated_origin = if (needs_translation) origin_blk: {
                                const origin_str = module.getIdent(nom.origin_module);
                                break :origin_blk try layout_env.insertIdent(base_pkg.Ident.for_text(origin_str));
                            } else nom.origin_module;
                            const content = try self.runtime_types.mkNominal(translated_ident, rt_backing, buf, translated_origin);
                            break :blk try self.runtime_types.register(.{ .content = content, .rank = types.Rank.top_level, .mark = types.Mark.none });
                        },
                    }
                },
                .alias => |alias| {
                    const ct_backing = module.types.getAliasBackingVar(alias);
                    const rt_backing = try self.translateTypeVar(module, ct_backing);
                    const ct_args = module.types.sliceAliasArgs(alias);
                    var buf = try self.allocator.alloc(types.Var, ct_args.len);
                    defer self.allocator.free(buf);
                    for (ct_args, 0..) |ct_arg, i| {
                        buf[i] = try self.translateTypeVar(module, ct_arg);
                    }
                    const content = try self.runtime_types.mkAlias(alias.ident, rt_backing, buf);
                    break :blk try self.runtime_types.register(.{ .content = content, .rank = types.Rank.top_level, .mark = types.Mark.none });
                },
                .recursion_var => |rec_var| {
                    // Translate the structure variable that the recursion var points to
                    const rt_structure = try self.translateTypeVar(module, rec_var.structure);
                    const content: types.Content = .{ .recursion_var = .{
                        .structure = rt_structure,
                        .name = rec_var.name,
                    } };
                    break :blk try self.runtime_types.freshFromContent(content);
                },
                .flex => |flex| {
                    // Translate static dispatch constraints if present
                    const rt_flex = if (flex.constraints.len() > 0) blk_flex: {
                        const ct_constraints = module.types.sliceStaticDispatchConstraints(flex.constraints);
                        var rt_constraints = try std.ArrayList(types.StaticDispatchConstraint).initCapacity(self.allocator, ct_constraints.len);
                        defer rt_constraints.deinit(self.allocator);

                        for (ct_constraints) |ct_constraint| {
                            // Translate the constraint's fn_var recursively
                            const rt_fn_var = try self.translateTypeVar(module, ct_constraint.fn_var);
                            try rt_constraints.append(self.allocator, .{
                                .fn_name = ct_constraint.fn_name,
                                .fn_var = rt_fn_var,
                                .origin = ct_constraint.origin,
                            });
                        }

                        const rt_constraints_range = try self.runtime_types.appendStaticDispatchConstraints(rt_constraints.items);
                        break :blk_flex flex.withConstraints(rt_constraints_range);
                    } else flex;

                    const content: types.Content = .{ .flex = rt_flex };
                    break :blk try self.runtime_types.freshFromContent(content);
                },
                .rigid => |rigid| {
                    // Translate static dispatch constraints if present
                    const rt_rigid = if (rigid.constraints.len() > 0) blk_rigid: {
                        const ct_constraints = module.types.sliceStaticDispatchConstraints(rigid.constraints);
                        var rt_constraints = try std.ArrayList(types.StaticDispatchConstraint).initCapacity(self.allocator, ct_constraints.len);
                        defer rt_constraints.deinit(self.allocator);

                        for (ct_constraints) |ct_constraint| {
                            // Translate the constraint's fn_var recursively
                            const rt_fn_var = try self.translateTypeVar(module, ct_constraint.fn_var);
                            try rt_constraints.append(self.allocator, .{
                                .fn_name = ct_constraint.fn_name,
                                .fn_var = rt_fn_var,
                                .origin = ct_constraint.origin,
                            });
                        }

                        const rt_constraints_range = try self.runtime_types.appendStaticDispatchConstraints(rt_constraints.items);
                        break :blk_rigid rigid.withConstraints(rt_constraints_range);
                    } else rigid;

                    const content: types.Content = .{ .rigid = rt_rigid };
                    break :blk try self.runtime_types.freshFromContent(content);
                },
                .err => {
                    // Handle generic type parameters from compiled builtin modules.
                    // When a generic type variable (like `item` or `state` in List.fold) is
                    // serialized in the compiled Builtin module, it may have .err content
                    // because no concrete type was known at compile time.
                    // Create a fresh unbound variable to represent this generic parameter.
                    // This will be properly instantiated/unified when the function is called.
                    break :blk try self.runtime_types.fresh();
                },
            }
        };

        // Check if this variable has a substitution active (for generic function instantiation)
        const final_var = if (self.rigid_subst.get(out_var)) |substituted| blk: {
            // Recursively check if the substituted variable also has a substitution
            var current = substituted;
            while (self.rigid_subst.get(current)) |next_subst| {
                current = next_subst;
            }
            break :blk current;
        } else out_var;

        // Update the cache with the final var
        try self.translate_cache.put(key, final_var);

        // Redirect the placeholder to the final var so any code that grabbed the placeholder
        // during recursion will now resolve to the correct type
        if (@intFromEnum(placeholder) != @intFromEnum(final_var)) {
            try self.runtime_types.setVarRedirect(placeholder, final_var);
        }

        return final_var;
    }

    /// Instantiate a type by replacing rigid variables with fresh flex variables.
    /// This is used when calling generic functions - it allows rigid type parameters
    /// to be unified with concrete argument types.
    fn instantiateType(self: *Interpreter, type_var: types.Var, subst_map: *std.AutoHashMap(types.Var, types.Var)) Error!types.Var {
        const resolved = self.runtime_types.resolveVar(type_var);

        // Check if we've already instantiated this variable
        if (subst_map.get(resolved.var_)) |instantiated| {
            return instantiated;
        }

        const instantiated = switch (resolved.desc.content) {
            .rigid => blk: {
                // Replace rigid with fresh flex that can be unified
                const fresh = try self.runtime_types.fresh();
                try subst_map.put(resolved.var_, fresh);
                break :blk fresh;
            },
            .structure => |st| blk_struct: {
                // Recursively instantiate type arguments in structures
                const new_var = switch (st) {
                    .fn_pure => |f| blk_fn: {
                        const arg_vars = self.runtime_types.sliceVars(f.args);
                        var new_args = try self.allocator.alloc(types.Var, arg_vars.len);
                        defer self.allocator.free(new_args);
                        for (arg_vars, 0..) |arg_var, i| {
                            new_args[i] = try self.instantiateType(arg_var, subst_map);
                        }
                        const new_ret = try self.instantiateType(f.ret, subst_map);
                        const content = try self.runtime_types.mkFuncPure(new_args, new_ret);
                        break :blk_fn try self.runtime_types.register(.{ .content = content, .rank = types.Rank.top_level, .mark = types.Mark.none });
                    },
                    .fn_effectful => |f| blk_fn: {
                        const arg_vars = self.runtime_types.sliceVars(f.args);
                        var new_args = try self.allocator.alloc(types.Var, arg_vars.len);
                        defer self.allocator.free(new_args);
                        for (arg_vars, 0..) |arg_var, i| {
                            new_args[i] = try self.instantiateType(arg_var, subst_map);
                        }
                        const new_ret = try self.instantiateType(f.ret, subst_map);
                        const content = try self.runtime_types.mkFuncEffectful(new_args, new_ret);
                        break :blk_fn try self.runtime_types.register(.{ .content = content, .rank = types.Rank.top_level, .mark = types.Mark.none });
                    },
                    .fn_unbound => |f| blk_fn: {
                        const arg_vars = self.runtime_types.sliceVars(f.args);
                        var new_args = try self.allocator.alloc(types.Var, arg_vars.len);
                        defer self.allocator.free(new_args);
                        for (arg_vars, 0..) |arg_var, i| {
                            new_args[i] = try self.instantiateType(arg_var, subst_map);
                        }
                        const new_ret = try self.instantiateType(f.ret, subst_map);
                        const content = try self.runtime_types.mkFuncUnbound(new_args, new_ret);
                        break :blk_fn try self.runtime_types.register(.{ .content = content, .rank = types.Rank.top_level, .mark = types.Mark.none });
                    },
                    .tuple => |tuple| blk_tuple: {
                        // Recursively instantiate tuple element types
                        const elem_vars = self.runtime_types.sliceVars(tuple.elems);
                        var new_elems = try self.allocator.alloc(types.Var, elem_vars.len);
                        defer self.allocator.free(new_elems);
                        for (elem_vars, 0..) |elem_var, i| {
                            new_elems[i] = try self.instantiateType(elem_var, subst_map);
                        }
                        const new_elems_range = try self.runtime_types.appendVars(new_elems);
                        const content = types.Content{ .structure = .{ .tuple = .{ .elems = new_elems_range } } };
                        break :blk_tuple try self.runtime_types.register(.{ .content = content, .rank = types.Rank.top_level, .mark = types.Mark.none });
                    },
                    .record => |record| blk_record: {
                        // Recursively instantiate record field types
                        const fields = self.runtime_types.record_fields.sliceRange(record.fields);
                        var new_fields = try self.allocator.alloc(types.RecordField, fields.len);
                        defer self.allocator.free(new_fields);
                        var i: usize = 0;
                        while (i < fields.len) : (i += 1) {
                            const field = fields.get(i);
                            new_fields[i] = .{
                                .name = field.name,
                                .var_ = try self.instantiateType(field.var_, subst_map),
                            };
                        }
                        const new_fields_range = try self.runtime_types.appendRecordFields(new_fields);
                        const new_ext = try self.instantiateType(record.ext, subst_map);
                        const content = types.Content{ .structure = .{ .record = .{ .fields = new_fields_range, .ext = new_ext } } };
                        break :blk_record try self.runtime_types.register(.{ .content = content, .rank = types.Rank.top_level, .mark = types.Mark.none });
                    },
                    // For other structures (str, num, empty_record, etc.), return as-is
                    else => type_var,
                };
                try subst_map.put(resolved.var_, new_var);
                break :blk_struct new_var;
            },
            // For other content types, return as-is
            else => type_var,
        };

        return instantiated;
    }

    /// Recursively expand a tag union's tags, returning an array list
    /// Caller owns the returned memory
    fn gatherTags(
        ctx: *const Interpreter,
        module: *can.ModuleEnv,
        tag_union: types.TagUnion,
    ) std.mem.Allocator.Error!std.ArrayList(types.Tag) {
        var scratch_tags = try std.ArrayList(types.Tag).initCapacity(ctx.allocator, 8);

        const tag_slice = module.types.getTagsSlice(tag_union.tags);
        for (tag_slice.items(.name), tag_slice.items(.args)) |name, args| {
            _ = try scratch_tags.append(ctx.allocator, .{ .name = name, .args = args });
        }

        var current_ext = tag_union.ext;
        while (true) {
            const resolved_ext = module.types.resolveVar(current_ext);
            switch (resolved_ext.desc.content) {
                .structure => |ext_flat_type| {
                    switch (ext_flat_type) {
                        .empty_tag_union => break,
                        .empty_record => break,
                        .tag_union => |ext_tag_union| {
                            if (ext_tag_union.tags.len() > 0) {
                                const ext_tag_slice = module.types.getTagsSlice(ext_tag_union.tags);
                                for (ext_tag_slice.items(.name), ext_tag_slice.items(.args)) |name, args| {
                                    _ = try scratch_tags.append(ctx.allocator, .{ .name = name, .args = args });
                                }
                                current_ext = ext_tag_union.ext;
                            } else {
                                break;
                            }
                        },
                        .nominal_type => |nom| {
                            // Nominal types (like numeric types) act as their backing type
                            current_ext = module.types.getNominalBackingVar(nom);
                        },
                        else => {
                            // TODO: Don't use unreachable here
                            unreachable;
                        },
                    }
                },
                .alias => |alias| {
                    current_ext = module.types.getAliasBackingVar(alias);
                },
                .flex => break,
                .rigid => break,
                else => {
                    // TODO: Don't use unreachable here
                    unreachable;
                },
            }
        }

        // Sort the tags alphabetically
        std.mem.sort(types.Tag, scratch_tags.items, module.common.getIdentStore(), comptime types.Tag.sortByNameAsc);

        return scratch_tags;
    }

    pub fn makePolyKey(self: *Interpreter, module_id: u32, func_id: u32, args: []const types.Var) PolyKey {
        _ = self;
        return PolyKey.init(module_id, func_id, args);
    }

    fn polyLookup(self: *Interpreter, module_id: u32, func_id: u32, args: []const types.Var) ?PolyEntry {
        const key = self.makePolyKey(module_id, func_id, args);
        return self.poly_cache.get(key);
    }

    fn polyInsert(self: *Interpreter, module_id: u32, func_id: u32, entry: PolyEntry) !void {
        const key = PolyKey.init(module_id, func_id, entry.args);
        try self.poly_cache.put(key, entry);
    }

    /// Prepare a call: return cached instantiation entry if present; on miss, insert using return_var_hint if provided.
    pub fn prepareCall(self: *Interpreter, module_id: u32, func_id: u32, args: []const types.Var, return_var_hint: ?types.Var) !?PolyEntry {
        if (self.polyLookup(module_id, func_id, args)) |found| return found;

        if (return_var_hint) |ret| {
            _ = try self.getRuntimeLayout(ret);
            const root_idx: usize = @intFromEnum(self.runtime_types.resolveVar(ret).var_);
            try self.ensureVarLayoutCapacity(root_idx + 1);
            const slot = self.var_to_layout_slot.items[root_idx];
            const args_copy_mut = try self.allocator.alloc(types.Var, args.len);
            errdefer self.allocator.free(args_copy_mut);
            std.mem.copyForwards(types.Var, args_copy_mut, args);
            const entry = PolyEntry{ .return_var = ret, .return_layout_slot = slot, .args = args_copy_mut };
            try self.polyInsert(module_id, func_id, entry);
            return entry;
        }

        return null;
    }

    /// Prepare a call using a known runtime function type var.
    /// Builds and inserts a cache entry on miss using the function's declared return var.
    pub fn prepareCallWithFuncVar(self: *Interpreter, module_id: u32, func_id: u32, func_type_var: types.Var, args: []const types.Var) !PolyEntry {
        if (self.polyLookup(module_id, func_id, args)) |found| return found;

        const func_resolved = self.runtime_types.resolveVar(func_type_var);

        const ret_var: types.Var = switch (func_resolved.desc.content) {
            .structure => |flat| switch (flat) {
                .fn_pure => |f| f.ret,
                .fn_effectful => |f| f.ret,
                .fn_unbound => |f| f.ret,
                else => return error.TypeMismatch,
            },
            else => return error.TypeMismatch,
        };

        // Attempt simple runtime unification of parameters with arguments.
        const params: []types.Var = switch (func_resolved.desc.content) {
            .structure => |flat| switch (flat) {
                .fn_pure => |f| self.runtime_types.sliceVars(f.args),
                .fn_effectful => |f| self.runtime_types.sliceVars(f.args),
                .fn_unbound => |f| self.runtime_types.sliceVars(f.args),
                else => &[_]types.Var{},
            },
            else => &[_]types.Var{},
        };
        if (params.len != args.len) return error.TypeMismatch;

        var i: usize = 0;
        while (i < params.len) : (i += 1) {
            _ = try unify.unifyWithConf(
                self.env,
                self.runtime_types,
                &self.problems,
                &self.snapshots,
                &self.unify_scratch,
                &self.unify_scratch.occurs_scratch,
                unify.ModuleEnvLookup{
                    .interpreter_lookup_ctx = @ptrCast(&self.module_envs),
                    .interpreter_lookup_fn = interpreterLookupModuleEnv,
                },
                params[i],
                args[i],
                unify.Conf{ .ctx = .anon, .constraint_origin_var = null },
            );
        }
        // ret_var may now be constrained

        // Apply rigid substitutions to ret_var if needed
        // Follow the substitution chain until we reach a non-rigid variable or run out of substitutions
        // Note: Cycles are prevented by unification, so this chain must terminate
        var resolved_ret = self.runtime_types.resolveVar(ret_var);
        var substituted_ret = ret_var;
        while (resolved_ret.desc.content == .rigid) {
            if (self.rigid_subst.get(resolved_ret.var_)) |subst_var| {
                substituted_ret = subst_var;
                resolved_ret = self.runtime_types.resolveVar(subst_var);
            } else {
                break;
            }
        }

        // Ensure layout slot for return var
        _ = try self.getRuntimeLayout(substituted_ret);
        const root_idx: usize = @intFromEnum(self.runtime_types.resolveVar(substituted_ret).var_);
        try self.ensureVarLayoutCapacity(root_idx + 1);
        const slot = self.var_to_layout_slot.items[root_idx];
        const args_copy_mut = try self.allocator.alloc(types.Var, args.len);
        errdefer self.allocator.free(args_copy_mut);
        std.mem.copyForwards(types.Var, args_copy_mut, args);

        const entry = PolyEntry{ .return_var = substituted_ret, .return_layout_slot = slot, .args = args_copy_mut };
        try self.polyInsert(module_id, func_id, entry);
        return entry;
    }

    /// Initial a TypeWriter from an interpreter. Useful when debugging
    fn initTypeWriter(self: *const Interpreter) std.mem.Allocator.Error!types.TypeWriter {
        return try types.TypeWriter.initFromParts(self.allocator, self.runtime_types, self.env.common.getIdentStore(), null);
    }

    // ============================================================================
    // Stack-Safe Interpreter Infrastructure
    // ============================================================================
    //
    // The following types and functions implement a stack-safe interpreter that
    // uses explicit work and value stacks instead of recursive calls. This avoids
    // stack overflow errors on deeply nested programs.

    /// Represents a unit of work to be executed by the stack-safe interpreter.
    pub const WorkItem = union(enum) {
        /// Evaluate an expression and push result to value stack
        eval_expr: EvalExpr,

        /// Apply a continuation to consume values from the value stack
        apply_continuation: Continuation,

        pub const EvalExpr = struct {
            expr_idx: can.CIR.Expr.Idx,
            expected_rt_var: ?types.Var,
        };
    };

    /// Continuations represent "what to do next" after evaluating sub-expressions.
    /// This is the core of continuation-passing style - each continuation captures
    /// exactly what's needed to proceed after a sub-expression completes.
    pub const Continuation = union(enum) {
        /// Return the top value on the stack as the final result.
        /// When this continuation is applied, the main loop will exit and
        /// return the top value from the value stack.
        return_result: void,

        /// Decrement reference count of a value after use.
        /// This is used for cleanup when intermediate values are no longer needed.
        decref_value: DecrefValue,

        /// Restore bindings to a previous length.
        /// Used when exiting a scope to clean up local bindings.
        trim_bindings: TrimBindings,

        /// Short-circuit AND: after evaluating LHS, check if false (short-circuit)
        /// or evaluate RHS.
        and_short_circuit: AndShortCircuit,

        /// Short-circuit OR: after evaluating LHS, check if true (short-circuit)
        /// or evaluate RHS.
        or_short_circuit: OrShortCircuit,

        /// If branch: after evaluating condition, either evaluate body or try next branch.
        if_branch: IfBranch,

        /// Block continuation: process remaining statements in a block.
        block_continue: BlockContinue,

        /// Bind a declaration pattern to the evaluated value.
        bind_decl: BindDecl,

        /// Collect tuple elements: after evaluating an element, either continue
        /// collecting more elements or finalize the tuple.
        tuple_collect: TupleCollect,

        /// Collect list elements: after evaluating an element, either continue
        /// collecting more elements or finalize the list.
        list_collect: ListCollect,

        /// Collect record fields: first evaluate extension (if any), then fields.
        record_collect: RecordCollect,

        /// Handle early return - pop value from stack and signal early return.
        early_return: EarlyReturn,

        /// Collect tag payload arguments and finalize the tag union value.
        tag_collect: TagCollect,

        /// Match expression - try branches after scrutinee is evaluated.
        match_branches: MatchBranches,

        /// Match guard - check guard result and evaluate body or try next branch.
        match_guard: MatchGuard,

        /// Match cleanup - trim bindings after branch body evaluation.
        match_cleanup: MatchCleanup,

        /// Expect check - verify condition is true after evaluation.
        expect_check: ExpectCheck,

        /// Dbg print - print evaluated value and return {}.
        dbg_print: DbgPrint,

        /// String interpolation - collect segment strings.
        str_collect: StrCollect,

        /// Function call - collect arguments after function value is evaluated.
        call_collect_args: CallCollectArgs,

        /// Function call - invoke the closure after all arguments are collected.
        call_invoke_closure: CallInvokeClosure,

        /// Function call - cleanup after function body is evaluated.
        call_cleanup: CallCleanup,

        /// Unary operation - apply method after operand is evaluated.
        unary_op_apply: UnaryOpApply,

        /// Binary operation - evaluate RHS after LHS is evaluated.
        binop_eval_rhs: BinopEvalRhs,

        /// Binary operation - apply method after both operands are evaluated.
        binop_apply: BinopApply,

        /// Dot access - resolve field or method after receiver is evaluated.
        dot_access_resolve: DotAccessResolve,

        /// Dot access method call - collect arguments after receiver is evaluated.
        dot_access_collect_args: DotAccessCollectArgs,

        /// For loop - iterate over list elements after list is evaluated.
        for_loop_iterate: ForLoopIterate,

        /// For loop - process body result and continue to next iteration.
        for_loop_body_done: ForLoopBodyDone,

        /// While loop - check condition and decide whether to continue.
        while_loop_check: WhileLoopCheck,

        /// While loop - process body result and continue to next iteration.
        while_loop_body_done: WhileLoopBodyDone,

        /// Expect statement - check condition after evaluation.
        expect_check_stmt: ExpectCheckStmt,

        /// Reassign statement - update binding after expression evaluation.
        reassign_value: ReassignValue,

        /// Dbg statement - print value after evaluation.
        dbg_print_stmt: DbgPrintStmt,

        pub const DecrefValue = struct {
            value: StackValue,
        };

        pub const TrimBindings = struct {
            target_len: usize,
        };

        pub const AndShortCircuit = struct {
            rhs_expr: can.CIR.Expr.Idx,
        };

        pub const OrShortCircuit = struct {
            rhs_expr: can.CIR.Expr.Idx,
        };

        pub const IfBranch = struct {
            /// The body to evaluate if condition is true
            body: can.CIR.Expr.Idx,
            /// Remaining branches to try (slice indices into store)
            remaining_branches: []const can.CIR.Expr.IfBranch.Idx,
            /// The final else expression
            final_else: can.CIR.Expr.Idx,
        };

        pub const BlockContinue = struct {
            /// Remaining statements to process
            remaining_stmts: []const can.CIR.Statement.Idx,
            /// The final expression to evaluate after all statements
            final_expr: can.CIR.Expr.Idx,
            /// Bindings length at block start (for cleanup)
            bindings_start: usize,
        };

        pub const BindDecl = struct {
            /// The pattern to bind
            pattern: can.CIR.Pattern.Idx,
            /// The expression that was evaluated (for expr_idx in binding)
            expr_idx: can.CIR.Expr.Idx,
            /// Remaining statements to process
            remaining_stmts: []const can.CIR.Statement.Idx,
            /// The final expression to evaluate after all statements
            final_expr: can.CIR.Expr.Idx,
            /// Bindings length at block start (for cleanup)
            bindings_start: usize,
        };

        pub const TupleCollect = struct {
            /// Number of collected values on the value stack (collected so far)
            collected_count: usize,
            /// Remaining element expressions to evaluate
            remaining_elems: []const can.CIR.Expr.Idx,
        };

        pub const ListCollect = struct {
            /// Number of collected values on the value stack (collected so far)
            collected_count: usize,
            /// Remaining element expressions to evaluate
            remaining_elems: []const can.CIR.Expr.Idx,
            /// Element runtime type variable (for type-consistent evaluation)
            elem_rt_var: types.Var,
            /// List runtime type variable (for layout computation)
            list_rt_var: types.Var,
        };

        pub const RecordCollect = struct {
            /// Number of collected field values on the value stack (plus base record if any)
            collected_count: usize,
            /// Remaining field expressions to evaluate
            remaining_fields: []const can.CIR.RecordField.Idx,
            /// Record runtime type variable (for layout computation)
            rt_var: types.Var,
            /// Expression idx for caching
            expr_idx: can.CIR.Expr.Idx,
            /// Whether this record has an extension base (the first value on stack will be the base)
            has_extension: bool,
            /// All fields in the record (for name lookup during finalization)
            all_fields: []const can.CIR.RecordField.Idx,
        };

        /// Return the value on the stack as an early return.
        pub const EarlyReturn = struct {};

        pub const TagCollect = struct {
            /// Number of collected payload values on the value stack
            collected_count: usize,
            /// Remaining payload expressions to evaluate
            remaining_args: []const can.CIR.Expr.Idx,
            /// Argument runtime type variables
            arg_rt_vars: []const types.Var,
            /// Tag expression index (for type info)
            expr_idx: can.CIR.Expr.Idx,
            /// Runtime type variable for the tag union
            rt_var: types.Var,
            /// Tag index (discriminant)
            tag_index: usize,
            /// Layout type: 0=record, 1=tuple
            layout_type: u8,
        };

        /// Match continuation - after scrutinee is evaluated, try branches
        pub const MatchBranches = struct {
            /// Match expression index (for result type)
            expr_idx: can.CIR.Expr.Idx,
            /// Scrutinee runtime type variable
            scrutinee_rt_var: types.Var,
            /// Result runtime type variable
            result_rt_var: types.Var,
            /// All branches to try
            branches: []const can.CIR.Expr.Match.Branch.Idx,
            /// Current branch index being tried
            current_branch: usize,
        };

        /// Match guard continuation - after guard is evaluated, check result
        pub const MatchGuard = struct {
            /// Branch body to evaluate if guard passes
            branch_body: can.CIR.Expr.Idx,
            /// Result runtime type variable
            result_rt_var: types.Var,
            /// Bindings start index (to trim on failure)
            bindings_start: usize,
            /// Remaining branches if guard fails
            remaining_branches: []const can.CIR.Expr.Match.Branch.Idx,
            /// Match expression index
            expr_idx: can.CIR.Expr.Idx,
            /// Scrutinee value (kept on stack)
            scrutinee_rt_var: types.Var,
        };

        /// Match cleanup continuation - trim bindings after branch body evaluation
        pub const MatchCleanup = struct {
            /// Bindings start index to trim to
            bindings_start: usize,
        };

        /// Expect continuation - after condition is evaluated, check if true
        pub const ExpectCheck = struct {
            /// Original expect expression index (for failure reporting)
            expr_idx: can.CIR.Expr.Idx,
            /// Body expression index (for failure reporting)
            body_expr: can.CIR.Expr.Idx,
        };

        /// Dbg continuation - after expression is evaluated, print and return {}
        pub const DbgPrint = struct {
            /// Original dbg expression index (for type info)
            expr_idx: can.CIR.Expr.Idx,
            /// Inner expression runtime type variable
            inner_rt_var: types.Var,
        };

        /// String interpolation continuation - collect segment strings
        pub const StrCollect = struct {
            /// Number of segments already collected (as strings on value stack)
            collected_count: usize,
            /// Total number of segments
            total_count: usize,
            /// Remaining segment expressions to evaluate
            remaining_segments: []const can.CIR.Expr.Idx,
            /// Whether we need to convert the top value to a string (just evaluated an expr)
            needs_conversion: bool,
        };

        /// Function call - collect arguments after function value is evaluated
        pub const CallCollectArgs = struct {
            /// Number of arguments already collected on the value stack
            collected_count: usize,
            /// Remaining argument expression indices
            remaining_args: []const can.CIR.Expr.Idx,
            /// Runtime type variables for all arguments (for type-consistent evaluation)
            arg_rt_vars: []const types.Var,
            /// Return type variable for the call
            call_ret_rt_var: types.Var,
            /// Whether type instantiation was performed (need to restore rigid_subst)
            did_instantiate: bool,
        };

        /// Function call - invoke the closure after all arguments are collected
        pub const CallInvokeClosure = struct {
            /// Number of arguments on value stack (plus function value)
            arg_count: usize,
            /// Return type variable for the call
            call_ret_rt_var: types.Var,
            /// Whether type instantiation was performed
            did_instantiate: bool,
            /// Allocated arg_rt_vars slice to free after call completes
            arg_rt_vars_to_free: ?[]const types.Var,
        };

        /// Function call - cleanup after function body is evaluated
        pub const CallCleanup = struct {
            /// Environment to restore
            saved_env: *can.ModuleEnv,
            /// Bindings length to restore to
            saved_bindings_len: usize,
            /// Number of parameter bindings that were added
            param_count: usize,
            /// Whether to pop an active closure
            has_active_closure: bool,
            /// Whether type instantiation was performed
            did_instantiate: bool,
            /// Allocated arg_rt_vars slice to free (null if none)
            arg_rt_vars_to_free: ?[]const types.Var,
        };

        /// Unary operation - apply method after operand is evaluated
        pub const UnaryOpApply = struct {
            /// Method identifier (negate or not)
            method_ident: base_pkg.Ident.Idx,
            /// Runtime type of the operand (for method resolution)
            operand_rt_var: types.Var,
        };

        /// Binary operation - evaluate RHS after LHS is evaluated
        pub const BinopEvalRhs = struct {
            /// Right operand expression index
            rhs_expr: can.CIR.Expr.Idx,
            /// Method identifier (plus, minus, times, etc.)
            method_ident: base_pkg.Ident.Idx,
            /// LHS runtime type variable (for method resolution)
            lhs_rt_var: types.Var,
            /// RHS runtime type variable
            rhs_rt_var: types.Var,
            /// Whether to negate the result (for != operator)
            negate_result: bool,
        };

        /// Binary operation - apply method after both operands are evaluated
        pub const BinopApply = struct {
            /// Method identifier
            method_ident: base_pkg.Ident.Idx,
            /// Receiver type (LHS) for method resolution
            receiver_rt_var: types.Var,
            /// RHS runtime type variable (for structural equality)
            rhs_rt_var: types.Var,
            /// Whether to negate the result (for != operator)
            negate_result: bool,
        };

        /// Dot access - resolve field or method after receiver is evaluated
        pub const DotAccessResolve = struct {
            /// Field/method name
            field_name: base_pkg.Ident.Idx,
            /// Optional method arguments (null for field access)
            method_args: ?can.CIR.Expr.Span,
            /// Receiver runtime type variable
            receiver_rt_var: types.Var,
            /// Expression index (for return type)
            expr_idx: can.CIR.Expr.Idx,
        };

        /// Dot access method call - collect arguments after receiver is evaluated
        pub const DotAccessCollectArgs = struct {
            /// Method name
            method_name: base_pkg.Ident.Idx,
            /// Number of arguments already collected on the value stack
            collected_count: usize,
            /// Remaining argument expression indices
            remaining_args: []const can.CIR.Expr.Idx,
            /// Receiver runtime type variable (for method resolution)
            receiver_rt_var: types.Var,
            /// Expression index (for return type)
            expr_idx: can.CIR.Expr.Idx,
        };

        /// For loop - iterate over list elements
        pub const ForLoopIterate = struct {
            /// The list value being iterated (stored to access elements)
            list_value: StackValue,
            /// Current iteration index
            current_index: usize,
            /// Total number of elements in the list
            list_len: usize,
            /// Element size in bytes
            elem_size: usize,
            /// Element layout
            elem_layout: layout.Layout,
            /// Pattern to bind each element to
            pattern: can.CIR.Pattern.Idx,
            /// Pattern runtime type variable
            patt_rt_var: types.Var,
            /// Body expression to evaluate for each element
            body: can.CIR.Expr.Idx,
            /// Remaining statements after the for loop
            remaining_stmts: []const can.CIR.Statement.Idx,
            /// Final expression to evaluate after all statements
            final_expr: can.CIR.Expr.Idx,
            /// Bindings length at block start (for cleanup)
            bindings_start: usize,
        };

        /// For loop - cleanup after body evaluation
        pub const ForLoopBodyDone = struct {
            /// The list value being iterated
            list_value: StackValue,
            /// Current iteration index (just completed)
            current_index: usize,
            /// Total number of elements in the list
            list_len: usize,
            /// Element size in bytes
            elem_size: usize,
            /// Element layout
            elem_layout: layout.Layout,
            /// Pattern to bind each element to
            pattern: can.CIR.Pattern.Idx,
            /// Pattern runtime type variable
            patt_rt_var: types.Var,
            /// Body expression to evaluate for each element
            body: can.CIR.Expr.Idx,
            /// Remaining statements after the for loop
            remaining_stmts: []const can.CIR.Statement.Idx,
            /// Final expression to evaluate after all statements
            final_expr: can.CIR.Expr.Idx,
            /// Bindings length at block start (for cleanup)
            bindings_start: usize,
            /// Bindings length at iteration start (for per-iteration cleanup)
            loop_bindings_start: usize,
        };

        /// While loop - check condition
        pub const WhileLoopCheck = struct {
            /// Condition expression
            cond: can.CIR.Expr.Idx,
            /// Body expression
            body: can.CIR.Expr.Idx,
            /// Remaining statements after the while loop
            remaining_stmts: []const can.CIR.Statement.Idx,
            /// Final expression to evaluate after all statements
            final_expr: can.CIR.Expr.Idx,
            /// Bindings length at block start (for cleanup)
            bindings_start: usize,
        };

        /// While loop - cleanup after body evaluation
        pub const WhileLoopBodyDone = struct {
            /// Condition expression
            cond: can.CIR.Expr.Idx,
            /// Body expression
            body: can.CIR.Expr.Idx,
            /// Remaining statements after the while loop
            remaining_stmts: []const can.CIR.Statement.Idx,
            /// Final expression to evaluate after all statements
            final_expr: can.CIR.Expr.Idx,
            /// Bindings length at block start (for cleanup)
            bindings_start: usize,
        };

        /// Expect statement - check condition
        pub const ExpectCheckStmt = struct {
            /// The expression being checked (for error reporting)
            body_expr: can.CIR.Expr.Idx,
            /// Remaining statements after expect
            remaining_stmts: []const can.CIR.Statement.Idx,
            /// Final expression to evaluate after all statements
            final_expr: can.CIR.Expr.Idx,
            /// Bindings length at block start (for cleanup)
            bindings_start: usize,
        };

        /// Reassign statement - update binding
        pub const ReassignValue = struct {
            /// The pattern to reassign
            pattern_idx: can.CIR.Pattern.Idx,
            /// Remaining statements after reassign
            remaining_stmts: []const can.CIR.Statement.Idx,
            /// Final expression to evaluate after all statements
            final_expr: can.CIR.Expr.Idx,
            /// Bindings length at block start (for cleanup)
            bindings_start: usize,
        };

        /// Dbg statement - print value
        pub const DbgPrintStmt = struct {
            /// Runtime type for rendering
            rt_var: types.Var,
            /// Remaining statements after dbg
            remaining_stmts: []const can.CIR.Statement.Idx,
            /// Final expression to evaluate after all statements
            final_expr: can.CIR.Expr.Idx,
            /// Bindings length at block start (for cleanup)
            bindings_start: usize,
        };
    };

    /// Work stack for the stack-safe interpreter.
    /// Contains pending operations (eval expressions or apply continuations).
    pub const WorkStack = struct {
        items: std.array_list.AlignedManaged(WorkItem, null),

        pub fn init(allocator: std.mem.Allocator) !WorkStack {
            return .{ .items = try std.array_list.AlignedManaged(WorkItem, null).initCapacity(allocator, 64) };
        }

        pub fn deinit(self: *WorkStack) void {
            self.items.deinit();
        }

        pub fn push(self: *WorkStack, item: WorkItem) !void {
            try self.items.append(item);
        }

        pub fn pop(self: *WorkStack) ?WorkItem {
            return self.items.pop();
        }

        /// Push multiple items in reverse order so they execute in forward order.
        /// For example, if you push [A, B, C], they will be executed as A, B, C.
        pub fn pushMultipleReverse(self: *WorkStack, items: []const WorkItem) !void {
            var i = items.len;
            while (i > 0) {
                i -= 1;
                try self.items.append(items[i]);
            }
        }
    };

    /// Value stack for the stack-safe interpreter.
    /// Contains intermediate results from evaluated expressions.
    pub const ValueStack = struct {
        items: std.array_list.AlignedManaged(StackValue, null),

        pub fn init(allocator: std.mem.Allocator) !ValueStack {
            return .{ .items = try std.array_list.AlignedManaged(StackValue, null).initCapacity(allocator, 64) };
        }

        pub fn deinit(self: *ValueStack) void {
            self.items.deinit();
        }

        pub fn push(self: *ValueStack, value: StackValue) !void {
            try self.items.append(value);
        }

        pub fn pop(self: *ValueStack) ?StackValue {
            return self.items.pop();
        }

        /// Peek at the top value without removing it.
        pub fn peek(self: *const ValueStack) ?StackValue {
            if (self.items.items.len == 0) return null;
            return self.items.items[self.items.items.len - 1];
        }
    };

    /// Stack-safe evaluation entry point.
    /// This function evaluates expressions using explicit work and value stacks
    /// instead of recursive calls, preventing stack overflow on deeply nested programs.
    pub fn evalStackSafe(
        self: *Interpreter,
        expr_idx: can.CIR.Expr.Idx,
        roc_ops: *RocOps,
        expected_rt_var: ?types.Var,
    ) Error!StackValue {
        var work_stack = try WorkStack.init(self.allocator);
        defer work_stack.deinit();

        // On error, clean up any pending allocations in continuations
        errdefer self.cleanupPendingWorkStack(&work_stack, roc_ops);

        var value_stack = try ValueStack.init(self.allocator);
        defer value_stack.deinit();

        // Initial work: evaluate the root expression, then return result
        // Push in reverse order: return_result first (will be executed last),
        // then eval_expr (will be executed first)
        try work_stack.push(.{ .apply_continuation = .{ .return_result = {} } });
        try work_stack.push(.{ .eval_expr = .{
            .expr_idx = expr_idx,
            .expected_rt_var = expected_rt_var,
        } });

        while (work_stack.pop()) |work_item| {
            switch (work_item) {
                .eval_expr => |eval| {
                    try self.scheduleExprEval(&work_stack, &value_stack, eval.expr_idx, eval.expected_rt_var, roc_ops);
                },
                .apply_continuation => |cont| {
                    const should_continue = try self.applyContinuation(&work_stack, &value_stack, cont, roc_ops);
                    if (!should_continue) {
                        // return_result continuation signals completion
                        return value_stack.pop() orelse return error.Crash;
                    }
                },
            }
        }

        // Should never reach here - return_result should have exited the loop
        return error.Crash;
    }

    /// Clean up any pending allocations in the work stack when an error occurs.
    /// This prevents memory leaks when evaluation fails partway through.
    fn cleanupPendingWorkStack(self: *Interpreter, work_stack: *WorkStack, roc_ops: *RocOps) void {
        while (work_stack.pop()) |work_item| {
            switch (work_item) {
                .apply_continuation => |cont| {
                    switch (cont) {
                        .call_invoke_closure => |ci| {
                            if (ci.arg_rt_vars_to_free) |vars| self.allocator.free(vars);
                        },
                        .call_cleanup => |cc| {
                            if (cc.arg_rt_vars_to_free) |vars| self.allocator.free(vars);
                        },
                        .for_loop_iterate => |fl| {
                            // Decref the list value
                            fl.list_value.decref(&self.runtime_layout_store, roc_ops);
                        },
                        .for_loop_body_done => |fl| {
                            // Decref the list value
                            fl.list_value.decref(&self.runtime_layout_store, roc_ops);
                        },
                        else => {},
                    }
                },
                .eval_expr => {},
            }
        }
    }

    /// Schedule evaluation of an expression by examining it and pushing appropriate work items.
    /// This is the "trampolining" step - instead of recursing, we push work items onto the
    /// stack to be processed by the main loop, making the interpreter stack-safe.
    fn scheduleExprEval(
        self: *Interpreter,
        work_stack: *WorkStack,
        value_stack: *ValueStack,
        expr_idx: can.CIR.Expr.Idx,
        expected_rt_var: ?types.Var,
        roc_ops: *RocOps,
    ) Error!void {
        const expr = self.env.store.getExpr(expr_idx);

        switch (expr) {
            // ================================================================
            // Immediate values - no sub-expressions to evaluate
            // ================================================================

            .e_num => |num_lit| {
                const value = try self.evalNum(expr_idx, expected_rt_var, num_lit);
                try value_stack.push(value);
            },

            .e_frac_f32 => |lit| {
                const value = try self.evalFracF32(expr_idx, expected_rt_var, lit);
                try value_stack.push(value);
            },

            .e_frac_f64 => |lit| {
                const value = try self.evalFracF64(expr_idx, expected_rt_var, lit);
                try value_stack.push(value);
            },

            .e_dec => |dec_lit| {
                const value = try self.evalDec(expr_idx, expected_rt_var, dec_lit);
                try value_stack.push(value);
            },

            .e_dec_small => |small| {
                const value = try self.evalDecSmall(expr_idx, expected_rt_var, small);
                try value_stack.push(value);
            },

            .e_str_segment => |seg| {
                const value = try self.evalStrSegment(seg, roc_ops);
                try value_stack.push(value);
            },

            .e_str => |str_expr| {
                const segments = self.env.store.sliceExpr(str_expr.span);
                if (segments.len == 0) {
                    // Empty string - return immediately
                    const value = try self.pushStr("");
                    const roc_str: *RocStr = @ptrCast(@alignCast(value.ptr.?));
                    roc_str.* = RocStr.empty();
                    try value_stack.push(value);
                } else {
                    // Schedule collection of segments
                    // Push continuation to handle all segments, starting with none collected
                    try work_stack.push(.{
                        .apply_continuation = .{
                            .str_collect = .{
                                .collected_count = 0,
                                .total_count = segments.len,
                                .remaining_segments = segments,
                                .needs_conversion = false, // No value to convert yet
                            },
                        },
                    });
                }
            },

            .e_empty_record => {
                const value = try self.evalEmptyRecord(expr_idx, expected_rt_var);
                try value_stack.push(value);
            },

            .e_empty_list => {
                const value = try self.evalEmptyList(expr_idx, expected_rt_var);
                try value_stack.push(value);
            },

            .e_zero_argument_tag => |zero| {
                const value = try self.evalZeroArgumentTag(expr_idx, expected_rt_var, zero, roc_ops);
                try value_stack.push(value);
            },

            // ================================================================
            // Lambda/Closure creation
            // ================================================================

            .e_lambda => |lam| {
                const value = try self.evalLambda(expr_idx, expected_rt_var, lam, roc_ops);
                try value_stack.push(value);
            },

            .e_low_level_lambda => |lam| {
                const value = try self.evalLowLevelLambda(expr_idx, expected_rt_var, lam);
                try value_stack.push(value);
            },

            .e_hosted_lambda => |hosted| {
                const value = try self.evalHostedLambda(expr_idx, hosted);
                try value_stack.push(value);
            },

            .e_closure => |cls| {
                const value = try self.evalClosure(expr_idx, cls, roc_ops);
                try value_stack.push(value);
            },

            // ================================================================
            // Variable lookups
            // ================================================================

            .e_lookup_local => |lookup| {
                const value = try self.evalLookupLocal(lookup, roc_ops);
                try value_stack.push(value);
            },

            .e_lookup_external => |lookup| {
                // For now, evaluate external lookups using the recursive implementation
                // This will be properly converted in a later PR
                const value = try self.evalLookupExternal(lookup, expected_rt_var, roc_ops);
                try value_stack.push(value);
            },

            .e_lookup_required => {
                // Required lookups reference values from the app that provides values to the
                // platform's `requires` clause. These are not available during compile-time
                // evaluation.
                return error.TypeMismatch;
            },

            .e_runtime_error => {
                self.triggerCrash("runtime error", false, roc_ops);
                return error.Crash;
            },

            // ================================================================
            // Binary operations
            // ================================================================

            .e_binop => |binop| {
                switch (binop.op) {
                    .@"and" => {
                        // Short-circuit AND: evaluate LHS first, then check
                        // Push continuation first (will be executed after LHS)
                        try work_stack.push(.{ .apply_continuation = .{ .and_short_circuit = .{
                            .rhs_expr = binop.rhs,
                        } } });
                        // Push LHS evaluation (will be executed first)
                        try work_stack.push(.{ .eval_expr = .{
                            .expr_idx = binop.lhs,
                            .expected_rt_var = null,
                        } });
                    },
                    .@"or" => {
                        // Short-circuit OR: evaluate LHS first, then check
                        // Push continuation first (will be executed after LHS)
                        try work_stack.push(.{ .apply_continuation = .{ .or_short_circuit = .{
                            .rhs_expr = binop.rhs,
                        } } });
                        // Push LHS evaluation (will be executed first)
                        try work_stack.push(.{ .eval_expr = .{
                            .expr_idx = binop.lhs,
                            .expected_rt_var = null,
                        } });
                    },
                    else => {
                        // Arithmetic and comparison operations: desugar to method calls
                        const method_ident: base_pkg.Ident.Idx = switch (binop.op) {
                            .add => self.root_env.idents.plus,
                            .sub => self.root_env.idents.minus,
                            .mul => self.root_env.idents.times,
                            .div => self.root_env.idents.div_by,
                            .div_trunc => self.root_env.idents.div_trunc_by,
                            .rem => self.root_env.idents.rem_by,
                            .lt => self.root_env.idents.is_lt,
                            .le => self.root_env.idents.is_lte,
                            .gt => self.root_env.idents.is_gt,
                            .ge => self.root_env.idents.is_gte,
                            .eq, .ne => self.root_env.idents.is_eq,
                            .@"and", .@"or" => unreachable, // handled above
                        };

                        // Get LHS and RHS type info
                        const lhs_ct_var = can.ModuleEnv.varFrom(binop.lhs);
                        var lhs_rt_var = try self.translateTypeVar(self.env, lhs_ct_var);
                        const rhs_ct_var = can.ModuleEnv.varFrom(binop.rhs);
                        const rhs_rt_var = try self.translateTypeVar(self.env, rhs_ct_var);

                        // Resolve the lhs type - if flex/rigid, default to Dec
                        const lhs_resolved = self.runtime_types.resolveVar(lhs_rt_var);
                        if (lhs_resolved.desc.content == .flex or lhs_resolved.desc.content == .rigid) {
                            const dec_content = try self.mkNumberTypeContentRuntime("Dec");
                            const dec_var = try self.runtime_types.freshFromContent(dec_content);
                            lhs_rt_var = dec_var;
                        }

                        // For != we need to negate the result of is_eq
                        const negate_result = binop.op == .ne;

                        // Schedule: first evaluate LHS, then evaluate RHS, then apply method
                        try work_stack.push(.{ .apply_continuation = .{ .binop_eval_rhs = .{
                            .rhs_expr = binop.rhs,
                            .method_ident = method_ident,
                            .lhs_rt_var = lhs_rt_var,
                            .rhs_rt_var = rhs_rt_var,
                            .negate_result = negate_result,
                        } } });
                        try work_stack.push(.{ .eval_expr = .{
                            .expr_idx = binop.lhs,
                            .expected_rt_var = lhs_rt_var,
                        } });
                    },
                }
            },

            // ================================================================
            // Conditionals
            // ================================================================

            .e_if => |if_expr| {
                const branches = self.env.store.sliceIfBranches(if_expr.branches);
                if (branches.len > 0) {
                    // Get first branch
                    const first_branch = self.env.store.getIfBranch(branches[0]);
                    // Push if_branch continuation (to be executed after condition evaluation)
                    try work_stack.push(.{ .apply_continuation = .{ .if_branch = .{
                        .body = first_branch.body,
                        .remaining_branches = branches[1..],
                        .final_else = if_expr.final_else,
                    } } });
                    // Push condition evaluation (to be executed first)
                    try work_stack.push(.{ .eval_expr = .{
                        .expr_idx = first_branch.cond,
                        .expected_rt_var = null,
                    } });
                } else {
                    // No branches, just evaluate final else
                    try work_stack.push(.{ .eval_expr = .{
                        .expr_idx = if_expr.final_else,
                        .expected_rt_var = expected_rt_var,
                    } });
                }
            },

            // ================================================================
            // Blocks
            // ================================================================

            .e_block => |blk| {
                const stmts = self.env.store.sliceStatements(blk.stmts);
                const bindings_start = self.bindings.items.len;

                // First pass: add placeholders for all decl/var lambdas/closures (mutual recursion support)
                try self.addClosurePlaceholders(stmts, bindings_start);

                if (stmts.len == 0) {
                    // No statements, just evaluate final expression
                    // Push trim_bindings to clean up after evaluation
                    try work_stack.push(.{ .apply_continuation = .{ .trim_bindings = .{
                        .target_len = bindings_start,
                    } } });
                    try work_stack.push(.{ .eval_expr = .{
                        .expr_idx = blk.final_expr,
                        .expected_rt_var = expected_rt_var,
                    } });
                } else {
                    // Schedule processing of statements
                    // Push trim_bindings first (executed last)
                    try work_stack.push(.{ .apply_continuation = .{ .trim_bindings = .{
                        .target_len = bindings_start,
                    } } });
                    // Push block_continue to process statements
                    try work_stack.push(.{ .apply_continuation = .{ .block_continue = .{
                        .remaining_stmts = stmts,
                        .final_expr = blk.final_expr,
                        .bindings_start = bindings_start,
                    } } });
                }
            },

            // ================================================================
            // Tuples
            // ================================================================

            .e_tuple => |tup| {
                const elems = self.env.store.sliceExpr(tup.elems);
                if (elems.len == 0) {
                    // Empty tuple - create immediately
                    // Compute tuple layout with no elements
                    const tuple_layout_idx = try self.runtime_layout_store.putTuple(&[0]Layout{});
                    const tuple_layout = self.runtime_layout_store.getLayout(tuple_layout_idx);
                    const value = try self.pushRaw(tuple_layout, 0);
                    try value_stack.push(value);
                } else {
                    // Schedule collection of elements
                    // Push tuple_collect continuation (to be executed after first element)
                    try work_stack.push(.{ .apply_continuation = .{ .tuple_collect = .{
                        .collected_count = 0,
                        .remaining_elems = elems,
                    } } });
                }
            },

            // ================================================================
            // Lists
            // ================================================================

            .e_list => |list_expr| {
                const elems = self.env.store.sliceExpr(list_expr.elems);

                // Get list type variable
                const list_rt_var = expected_rt_var orelse blk: {
                    const ct_var = can.ModuleEnv.varFrom(expr_idx);
                    break :blk try self.translateTypeVar(self.env, ct_var);
                };

                if (elems.len == 0) {
                    // Empty list - create immediately
                    const list_layout = try self.getRuntimeLayout(list_rt_var);
                    const dest = try self.pushRaw(list_layout, 0);
                    if (dest.ptr != null) {
                        const header: *RocList = @ptrCast(@alignCast(dest.ptr.?));
                        header.* = RocList.empty();
                    }
                    try value_stack.push(dest);
                } else {
                    // Get element type variable from first element
                    const first_elem_var: types.Var = @enumFromInt(@intFromEnum(elems[0]));
                    const elem_rt_var = try self.translateTypeVar(self.env, first_elem_var);

                    // Schedule collection of elements
                    try work_stack.push(.{ .apply_continuation = .{ .list_collect = .{
                        .collected_count = 0,
                        .remaining_elems = elems,
                        .elem_rt_var = elem_rt_var,
                        .list_rt_var = list_rt_var,
                    } } });
                }
            },

            // ================================================================
            // Records
            // ================================================================

            .e_record => |rec| {
                const ct_var = can.ModuleEnv.varFrom(expr_idx);
                const rt_var = try self.translateTypeVar(self.env, ct_var);
                const fields = self.env.store.sliceRecordFields(rec.fields);

                if (rec.ext) |ext_idx| {
                    // Has extension record - schedule extension evaluation first
                    try work_stack.push(.{ .apply_continuation = .{ .record_collect = .{
                        .collected_count = 0,
                        .remaining_fields = fields,
                        .rt_var = rt_var,
                        .expr_idx = expr_idx,
                        .has_extension = true,
                        .all_fields = fields,
                    } } });
                    // Evaluate extension first - it will be the first value on stack
                    const ext_ct_var = can.ModuleEnv.varFrom(ext_idx);
                    const ext_rt_var = try self.translateTypeVar(self.env, ext_ct_var);
                    try work_stack.push(.{ .eval_expr = .{
                        .expr_idx = ext_idx,
                        .expected_rt_var = ext_rt_var,
                    } });
                } else if (fields.len == 0) {
                    // Empty record with no extension - create immediately
                    const rec_layout = try self.getRuntimeLayout(rt_var);
                    const dest = try self.pushRaw(rec_layout, 0);
                    try value_stack.push(dest);
                } else {
                    // Non-empty record without extension
                    try work_stack.push(.{ .apply_continuation = .{ .record_collect = .{
                        .collected_count = 0,
                        .remaining_fields = fields,
                        .rt_var = rt_var,
                        .expr_idx = expr_idx,
                        .has_extension = false,
                        .all_fields = fields,
                    } } });
                }
            },

            // ================================================================
            // Nominal types - evaluate backing expression
            // ================================================================

            .e_nominal => |nom| {
                // Compute the backing type variable for the nominal
                const ct_var = can.ModuleEnv.varFrom(expr_idx);
                const nominal_rt_var = try self.translateTypeVar(self.env, ct_var);
                const nominal_resolved = self.runtime_types.resolveVar(nominal_rt_var);
                const backing_rt_var = if (nom.nominal_type_decl == self.builtins.bool_stmt)
                    try self.getCanonicalBoolRuntimeVar()
                else switch (nominal_resolved.desc.content) {
                    .structure => |st| switch (st) {
                        .nominal_type => |nt| self.runtime_types.getNominalBackingVar(nt),
                        else => nominal_rt_var,
                    },
                    else => nominal_rt_var,
                };
                // Schedule evaluation of the backing expression
                try work_stack.push(.{ .eval_expr = .{
                    .expr_idx = nom.backing_expr,
                    .expected_rt_var = backing_rt_var,
                } });
            },

            .e_nominal_external => |nom| {
                // Compute the backing type variable for the external nominal
                const rt_var = expected_rt_var orelse blk: {
                    const ct_var = can.ModuleEnv.varFrom(expr_idx);
                    const nominal_rt_var = try self.translateTypeVar(self.env, ct_var);
                    const nominal_resolved = self.runtime_types.resolveVar(nominal_rt_var);
                    const backing_rt_var = switch (nominal_resolved.desc.content) {
                        .structure => |st| switch (st) {
                            .nominal_type => |nt| self.runtime_types.getNominalBackingVar(nt),
                            else => nominal_rt_var,
                        },
                        else => nominal_rt_var,
                    };
                    break :blk backing_rt_var;
                };
                // Schedule evaluation of the backing expression
                try work_stack.push(.{ .eval_expr = .{
                    .expr_idx = nom.backing_expr,
                    .expected_rt_var = rt_var,
                } });
            },

            // ================================================================
            // Simple error/crash expressions
            // ================================================================

            .e_crash => |crash_expr| {
                // Get the crash message string and trigger crash
                const msg = self.env.getString(crash_expr.msg);
                self.triggerCrash(msg, false, roc_ops);
                return error.Crash;
            },

            .e_anno_only => {
                self.triggerCrash("This value has no implementation. It is only a type annotation for now.", false, roc_ops);
                return error.Crash;
            },

            .e_ellipsis => {
                self.triggerCrash("This expression uses `...` as a placeholder. Implementation is required.", false, roc_ops);
                return error.Crash;
            },

            .e_return => |ret| {
                // Schedule the early return continuation after evaluating the inner expression
                const inner_ct_var = can.ModuleEnv.varFrom(ret.expr);
                const inner_rt_var = try self.translateTypeVar(self.env, inner_ct_var);
                try work_stack.push(.{ .apply_continuation = .{ .early_return = .{} } });
                try work_stack.push(.{ .eval_expr = .{
                    .expr_idx = ret.expr,
                    .expected_rt_var = inner_rt_var,
                } });
            },

            // ================================================================
            // Tag unions with payloads
            // ================================================================

            .e_tag => |tag| {
                // Determine runtime type and tag index
                var rt_var = expected_rt_var orelse blk: {
                    const ct_var = can.ModuleEnv.varFrom(expr_idx);
                    break :blk try self.translateTypeVar(self.env, ct_var);
                };
                var resolved = self.resolveBaseVar(rt_var);
                // Handle flex types for True/False
                if (resolved.desc.content == .flex) {
                    if (tag.name == self.env.idents.true_tag or tag.name == self.env.idents.false_tag) {
                        rt_var = try self.getCanonicalBoolRuntimeVar();
                        resolved = self.resolveBaseVar(rt_var);
                    }
                }
                if (resolved.desc.content != .structure or resolved.desc.content.structure != .tag_union) {
                    self.triggerCrash("e_tag: expected tag_union structure type", false, roc_ops);
                    return error.Crash;
                }

                var tag_list = std.array_list.AlignedManaged(types.Tag, null).init(self.allocator);
                defer tag_list.deinit();
                try self.appendUnionTags(rt_var, &tag_list);

                const tag_index = try self.findTagIndexByIdentInList(self.env, tag.name, tag_list.items) orelse {
                    const name_text = self.env.getIdent(tag.name);
                    const msg = try std.fmt.allocPrint(self.allocator, "Invalid tag `{s}`", .{name_text});
                    self.triggerCrash(msg, true, roc_ops);
                    return error.Crash;
                };

                const layout_val = try self.getRuntimeLayout(rt_var);

                if (layout_val.tag == .scalar) {
                    // No payload union - just set discriminant
                    var out = try self.pushRaw(layout_val, 0);
                    if (layout_val.data.scalar.tag == .int) {
                        out.is_initialized = false;
                        try out.setInt(@intCast(tag_index));
                        out.is_initialized = true;
                        out.rt_var = rt_var;
                        try value_stack.push(out);
                    } else {
                        self.triggerCrash("e_tag: scalar layout is not int", false, roc_ops);
                        return error.Crash;
                    }
                } else if (layout_val.tag == .record or layout_val.tag == .tuple) {
                    const args_exprs = self.env.store.sliceExpr(tag.args);
                    const arg_vars_range = tag_list.items[tag_index].args;
                    const arg_rt_vars = self.runtime_types.sliceVars(arg_vars_range);

                    if (args_exprs.len == 0) {
                        // No payload args - finalize immediately
                        const value = try self.finalizeTagNoPayload(expr_idx, rt_var, tag_index, layout_val, roc_ops);
                        try value_stack.push(value);
                    } else {
                        // Has payload args - schedule collection
                        try work_stack.push(.{ .apply_continuation = .{ .tag_collect = .{
                            .collected_count = 0,
                            .remaining_args = args_exprs,
                            .arg_rt_vars = arg_rt_vars,
                            .expr_idx = expr_idx,
                            .rt_var = rt_var,
                            .tag_index = tag_index,
                            .layout_type = if (layout_val.tag == .record) 0 else 1,
                        } } });
                    }
                } else {
                    self.triggerCrash("e_tag: unexpected layout type", false, roc_ops);
                    return error.Crash;
                }
            },

            // ================================================================
            // Pattern matching
            // ================================================================

            .e_match => |m| {
                // Get type info for scrutinee and result
                const scrutinee_ct_var = can.ModuleEnv.varFrom(m.cond);
                const scrutinee_rt_var = try self.translateTypeVar(self.env, scrutinee_ct_var);
                const match_result_ct_var = can.ModuleEnv.varFrom(expr_idx);
                const match_result_rt_var = try self.translateTypeVar(self.env, match_result_ct_var);

                const branches = self.env.store.matchBranchSlice(m.branches);

                // Schedule: first evaluate scrutinee, then try branches
                try work_stack.push(.{ .apply_continuation = .{ .match_branches = .{
                    .expr_idx = expr_idx,
                    .scrutinee_rt_var = scrutinee_rt_var,
                    .result_rt_var = match_result_rt_var,
                    .branches = branches,
                    .current_branch = 0,
                } } });
                try work_stack.push(.{ .eval_expr = .{
                    .expr_idx = m.cond,
                    .expected_rt_var = null,
                } });
            },

            // ================================================================
            // Debugging and assertions
            // ================================================================

            .e_expect => |expect_expr| {
                const bool_rt_var = try self.getCanonicalBoolRuntimeVar();
                // Schedule: first evaluate condition, then check result
                try work_stack.push(.{ .apply_continuation = .{ .expect_check = .{
                    .expr_idx = expr_idx,
                    .body_expr = expect_expr.body,
                } } });
                try work_stack.push(.{ .eval_expr = .{
                    .expr_idx = expect_expr.body,
                    .expected_rt_var = bool_rt_var,
                } });
            },

            .e_dbg => |dbg_expr| {
                const inner_ct_var = can.ModuleEnv.varFrom(dbg_expr.expr);
                const inner_rt_var = try self.translateTypeVar(self.env, inner_ct_var);
                // Schedule: first evaluate inner expression, then print
                try work_stack.push(.{ .apply_continuation = .{ .dbg_print = .{
                    .expr_idx = expr_idx,
                    .inner_rt_var = inner_rt_var,
                } } });
                try work_stack.push(.{ .eval_expr = .{
                    .expr_idx = dbg_expr.expr,
                    .expected_rt_var = inner_rt_var,
                } });
            },

            // ================================================================
            // Function calls
            // ================================================================

            .e_call => |call| {
                const func_idx = call.func;
                const arg_indices = self.env.store.sliceExpr(call.args);

                // Check if the function is an anno-only lookup that will crash
                const func_expr_check = self.env.store.getExpr(func_idx);
                if (func_expr_check == .e_lookup_local) {
                    const lookup = func_expr_check.e_lookup_local;
                    const all_defs = self.env.store.sliceDefs(self.env.all_defs);
                    for (all_defs) |def_idx| {
                        const def = self.env.store.getDef(def_idx);
                        if (def.pattern == lookup.pattern_idx) {
                            const def_expr = self.env.store.getExpr(def.expr);
                            if (def_expr == .e_anno_only) {
                                self.triggerCrash("This function has only a type annotation - no implementation was provided", false, roc_ops);
                                return error.Crash;
                            }
                        }
                    }
                }

                // Check if this is an error expression that shouldn't be called
                if (func_expr_check == .e_runtime_error or func_expr_check == .e_anno_only or func_expr_check == .e_crash) {
                    return error.TypeMismatch;
                }

                // Get function type and potentially instantiate
                const func_ct_var = can.ModuleEnv.varFrom(func_idx);
                const func_rt_var_orig = try self.translateTypeVar(self.env, func_ct_var);

                // Only instantiate if we have an actual function type (not a flex variable)
                const func_rt_orig_resolved = self.runtime_types.resolveVar(func_rt_var_orig);
                const should_instantiate = func_rt_orig_resolved.desc.content == .structure and
                    (func_rt_orig_resolved.desc.content.structure == .fn_pure or
                        func_rt_orig_resolved.desc.content.structure == .fn_effectful or
                        func_rt_orig_resolved.desc.content.structure == .fn_unbound);

                var subst_map = std.AutoHashMap(types.Var, types.Var).init(self.allocator);
                defer subst_map.deinit();
                const func_rt_var = if (should_instantiate)
                    try self.instantiateType(func_rt_var_orig, &subst_map)
                else
                    func_rt_var_orig;

                // If we instantiated, update rigid_subst (will be restored in cleanup)
                if (should_instantiate) {
                    var subst_iter = subst_map.iterator();
                    while (subst_iter.next()) |entry| {
                        try self.rigid_subst.put(entry.key_ptr.*, entry.value_ptr.*);
                    }
                    // Clear the layout cache so layouts are recomputed with substitutions
                    @memset(self.var_to_layout_slot.items, 0);
                }

                // Compute argument runtime type variables
                var arg_rt_vars = try self.allocator.alloc(types.Var, arg_indices.len);
                for (arg_indices, 0..) |arg_idx, i| {
                    const arg_ct_var = can.ModuleEnv.varFrom(arg_idx);
                    const arg_rt_var = try self.translateTypeVar(self.env, arg_ct_var);

                    // Apply substitution if this argument is a rigid variable that was instantiated
                    if (should_instantiate) {
                        const arg_resolved = self.runtime_types.resolveVar(arg_rt_var);
                        if (arg_resolved.desc.content == .rigid) {
                            if (self.rigid_subst.get(arg_resolved.var_)) |substituted_arg| {
                                arg_rt_vars[i] = substituted_arg;
                            } else {
                                arg_rt_vars[i] = arg_rt_var;
                            }
                        } else {
                            arg_rt_vars[i] = arg_rt_var;
                        }
                    } else {
                        arg_rt_vars[i] = arg_rt_var;
                    }
                }

                // Get call expression's return type
                const call_ret_ct_var = can.ModuleEnv.varFrom(expr_idx);
                const call_ret_rt_var = try self.translateTypeVar(self.env, call_ret_ct_var);

                // Prepare polymorphic call entry for unification
                const poly_entry: ?PolyEntry = self.prepareCallWithFuncVar(0, @intCast(@intFromEnum(func_idx)), func_rt_var, arg_rt_vars) catch |err| blk: {
                    if (err == error.TypeMismatch) {
                        break :blk null;
                    }
                    break :blk null;
                };

                // Unify call return type with function's return type
                if (poly_entry) |entry| {
                    _ = try unify.unifyWithConf(
                        self.env,
                        self.runtime_types,
                        &self.problems,
                        &self.snapshots,
                        &self.unify_scratch,
                        &self.unify_scratch.occurs_scratch,
                        unify.ModuleEnvLookup{
                            .interpreter_lookup_ctx = @ptrCast(&self.module_envs),
                            .interpreter_lookup_fn = interpreterLookupModuleEnv,
                        },
                        call_ret_rt_var,
                        entry.return_var,
                        unify.Conf{ .ctx = .anon, .constraint_origin_var = null },
                    );
                }

                // Schedule: first evaluate function, then collect args, then invoke
                // Push invoke continuation (to be executed after all args collected)
                try work_stack.push(.{ .apply_continuation = .{ .call_invoke_closure = .{
                    .arg_count = arg_indices.len,
                    .call_ret_rt_var = call_ret_rt_var,
                    .did_instantiate = should_instantiate,
                    .arg_rt_vars_to_free = arg_rt_vars,
                } } });

                // Push arg collection continuation (to be executed after function is evaluated)
                try work_stack.push(.{ .apply_continuation = .{ .call_collect_args = .{
                    .collected_count = 0,
                    .remaining_args = arg_indices,
                    .arg_rt_vars = arg_rt_vars,
                    .call_ret_rt_var = call_ret_rt_var,
                    .did_instantiate = should_instantiate,
                } } });

                // Evaluate the function expression first
                try work_stack.push(.{ .eval_expr = .{
                    .expr_idx = func_idx,
                    .expected_rt_var = func_rt_var,
                } });
            },

            // ================================================================
            // Unary operations
            // ================================================================

            .e_unary_minus => |unary_minus| {
                // Desugar `-a` to `a.negate()`
                const operand_ct_var = can.ModuleEnv.varFrom(unary_minus.expr);
                var operand_rt_var = try self.translateTypeVar(self.env, operand_ct_var);

                // Resolve the operand type
                const operand_resolved = self.runtime_types.resolveVar(operand_rt_var);

                // If the type is still a flex/rigid var, default to Dec
                if (operand_resolved.desc.content == .flex or operand_resolved.desc.content == .rigid) {
                    const dec_content = try self.mkNumberTypeContentRuntime("Dec");
                    const dec_var = try self.runtime_types.freshFromContent(dec_content);
                    operand_rt_var = dec_var;
                }

                // Schedule: first evaluate operand, then apply method
                try work_stack.push(.{ .apply_continuation = .{ .unary_op_apply = .{
                    .method_ident = self.root_env.idents.negate,
                    .operand_rt_var = operand_rt_var,
                } } });
                try work_stack.push(.{ .eval_expr = .{
                    .expr_idx = unary_minus.expr,
                    .expected_rt_var = operand_rt_var,
                } });
            },

            .e_unary_not => |unary_not| {
                // Desugar `!a` to `a.not()`
                const operand_ct_var = can.ModuleEnv.varFrom(unary_not.expr);
                var operand_rt_var = try self.translateTypeVar(self.env, operand_ct_var);

                // Resolve the operand type
                const operand_resolved = self.runtime_types.resolveVar(operand_rt_var);

                // If the type is still a flex/rigid var, default to Bool (shouldn't happen for bool, but be safe)
                if (operand_resolved.desc.content == .flex or operand_resolved.desc.content == .rigid) {
                    operand_rt_var = try self.getCanonicalBoolRuntimeVar();
                }

                // Schedule: first evaluate operand, then apply method
                try work_stack.push(.{ .apply_continuation = .{ .unary_op_apply = .{
                    .method_ident = self.root_env.idents.not,
                    .operand_rt_var = operand_rt_var,
                } } });
                try work_stack.push(.{ .eval_expr = .{
                    .expr_idx = unary_not.expr,
                    .expected_rt_var = operand_rt_var,
                } });
            },

            // ================================================================
            // Dot access (field access and method calls)
            // ================================================================

            .e_dot_access => |dot_access| {
                const receiver_ct_var = can.ModuleEnv.varFrom(dot_access.receiver);
                var receiver_rt_var = try self.translateTypeVar(self.env, receiver_ct_var);

                // If the receiver type is a flex/rigid var, default to Dec
                // (Unsuffixed numeric literals default to Dec in Roc)
                const receiver_resolved = self.runtime_types.resolveVar(receiver_rt_var);
                if (receiver_resolved.desc.content == .flex or receiver_resolved.desc.content == .rigid) {
                    const dec_content = try self.mkNumberTypeContentRuntime("Dec");
                    const dec_var = try self.runtime_types.freshFromContent(dec_content);
                    receiver_rt_var = dec_var;
                }

                // Schedule: first evaluate receiver, then resolve field/method
                try work_stack.push(.{ .apply_continuation = .{ .dot_access_resolve = .{
                    .field_name = dot_access.field_name,
                    .method_args = dot_access.args,
                    .receiver_rt_var = receiver_rt_var,
                    .expr_idx = expr_idx,
                } } });
                try work_stack.push(.{ .eval_expr = .{
                    .expr_idx = dot_access.receiver,
                    .expected_rt_var = receiver_rt_var,
                } });
            },

            // All expression types are now handled by the stack-safe interpreter.
            // If we reach here, there's a new expression type that hasn't been added.
            // else => unreachable,
        }
    }

    // ========================================================================
    // Helper functions for evaluating immediate values (no sub-expressions)
    // ========================================================================

    /// Evaluate a numeric literal (e_num)
    fn evalNum(
        self: *Interpreter,
        expr_idx: can.CIR.Expr.Idx,
        expected_rt_var: ?types.Var,
        num_lit: @TypeOf(@as(can.CIR.Expr, undefined).e_num),
    ) Error!StackValue {
        const rt_var = expected_rt_var orelse blk: {
            const ct_var = can.ModuleEnv.varFrom(expr_idx);
            break :blk try self.translateTypeVar(self.env, ct_var);
        };
        const layout_val = try self.getRuntimeLayout(rt_var);
        var value = try self.pushRaw(layout_val, 0);
        value.is_initialized = false;
        switch (layout_val.tag) {
            .scalar => switch (layout_val.data.scalar.tag) {
                .int => try value.setIntFromBytes(num_lit.value.bytes, num_lit.value.kind == .u128),
                .frac => switch (layout_val.data.scalar.data.frac) {
                    .f32 => {
                        const ptr = @as(*f32, @ptrCast(@alignCast(value.ptr.?)));
                        if (num_lit.value.kind == .u128) {
                            const u128_val: u128 = @bitCast(num_lit.value.bytes);
                            ptr.* = @floatFromInt(u128_val);
                        } else {
                            ptr.* = @floatFromInt(num_lit.value.toI128());
                        }
                    },
                    .f64 => {
                        const ptr = @as(*f64, @ptrCast(@alignCast(value.ptr.?)));
                        if (num_lit.value.kind == .u128) {
                            const u128_val: u128 = @bitCast(num_lit.value.bytes);
                            ptr.* = @floatFromInt(u128_val);
                        } else {
                            ptr.* = @floatFromInt(num_lit.value.toI128());
                        }
                    },
                    .dec => {
                        const ptr = @as(*RocDec, @ptrCast(@alignCast(value.ptr.?)));
                        ptr.* = .{ .num = num_lit.value.toI128() * RocDec.one_point_zero_i128 };
                    },
                },
                else => return error.TypeMismatch,
            },
            else => return error.TypeMismatch,
        }
        value.is_initialized = true;
        return value;
    }

    /// Evaluate a f32 fractional literal (e_frac_f32)
    fn evalFracF32(
        self: *Interpreter,
        expr_idx: can.CIR.Expr.Idx,
        expected_rt_var: ?types.Var,
        lit: @TypeOf(@as(can.CIR.Expr, undefined).e_frac_f32),
    ) Error!StackValue {
        const rt_var = expected_rt_var orelse blk: {
            const ct_var = can.ModuleEnv.varFrom(expr_idx);
            break :blk try self.translateTypeVar(self.env, ct_var);
        };
        const layout_val = try self.getRuntimeLayout(rt_var);
        const value = try self.pushRaw(layout_val, 0);
        if (value.ptr) |ptr| {
            const typed_ptr: *f32 = @ptrCast(@alignCast(ptr));
            typed_ptr.* = lit.value;
        }
        return value;
    }

    /// Evaluate a f64 fractional literal (e_frac_f64)
    fn evalFracF64(
        self: *Interpreter,
        expr_idx: can.CIR.Expr.Idx,
        expected_rt_var: ?types.Var,
        lit: @TypeOf(@as(can.CIR.Expr, undefined).e_frac_f64),
    ) Error!StackValue {
        const rt_var = expected_rt_var orelse blk: {
            const ct_var = can.ModuleEnv.varFrom(expr_idx);
            break :blk try self.translateTypeVar(self.env, ct_var);
        };
        const layout_val = try self.getRuntimeLayout(rt_var);
        const value = try self.pushRaw(layout_val, 0);
        if (value.ptr) |ptr| {
            const typed_ptr: *f64 = @ptrCast(@alignCast(ptr));
            typed_ptr.* = lit.value;
        }
        return value;
    }

    /// Evaluate a decimal literal (e_dec)
    fn evalDec(
        self: *Interpreter,
        expr_idx: can.CIR.Expr.Idx,
        expected_rt_var: ?types.Var,
        dec_lit: @TypeOf(@as(can.CIR.Expr, undefined).e_dec),
    ) Error!StackValue {
        const rt_var = expected_rt_var orelse blk: {
            const ct_var = can.ModuleEnv.varFrom(expr_idx);
            break :blk try self.translateTypeVar(self.env, ct_var);
        };
        const layout_val = try self.getRuntimeLayout(rt_var);
        const value = try self.pushRaw(layout_val, 0);
        if (value.ptr) |ptr| {
            const typed_ptr: *RocDec = @ptrCast(@alignCast(ptr));
            typed_ptr.* = dec_lit.value;
        }
        return value;
    }

    /// Evaluate a small decimal literal (e_dec_small)
    fn evalDecSmall(
        self: *Interpreter,
        expr_idx: can.CIR.Expr.Idx,
        expected_rt_var: ?types.Var,
        small: @TypeOf(@as(can.CIR.Expr, undefined).e_dec_small),
    ) Error!StackValue {
        const rt_var = expected_rt_var orelse blk: {
            const ct_var = can.ModuleEnv.varFrom(expr_idx);
            break :blk try self.translateTypeVar(self.env, ct_var);
        };
        const layout_val = try self.getRuntimeLayout(rt_var);
        const value = try self.pushRaw(layout_val, 0);
        if (value.ptr) |ptr| {
            const typed_ptr: *RocDec = @ptrCast(@alignCast(ptr));
            const scale_factor = std.math.pow(i128, 10, RocDec.decimal_places - small.value.denominator_power_of_ten);
            const scaled = @as(i128, small.value.numerator) * scale_factor;
            typed_ptr.* = RocDec{ .num = scaled };
        }
        return value;
    }

    /// Evaluate a string segment literal (e_str_segment)
    fn evalStrSegment(
        self: *Interpreter,
        seg: @TypeOf(@as(can.CIR.Expr, undefined).e_str_segment),
        roc_ops: *RocOps,
    ) Error!StackValue {
        const content = self.env.getString(seg.literal);
        const value = try self.pushStr(content);
        const roc_str: *RocStr = @ptrCast(@alignCast(value.ptr.?));
        roc_str.* = RocStr.fromSlice(content, roc_ops);
        return value;
    }

    /// Evaluate an empty record literal (e_empty_record)
    fn evalEmptyRecord(
        self: *Interpreter,
        expr_idx: can.CIR.Expr.Idx,
        expected_rt_var: ?types.Var,
    ) Error!StackValue {
        const rt_var = expected_rt_var orelse blk: {
            const ct_var = can.ModuleEnv.varFrom(expr_idx);
            break :blk try self.translateTypeVar(self.env, ct_var);
        };
        const rec_layout = try self.getRuntimeLayout(rt_var);
        return try self.pushRaw(rec_layout, 0);
    }

    /// Evaluate an empty list literal (e_empty_list)
    fn evalEmptyList(
        self: *Interpreter,
        expr_idx: can.CIR.Expr.Idx,
        expected_rt_var: ?types.Var,
    ) Error!StackValue {
        const rt_var = expected_rt_var orelse blk: {
            const ct_var = can.ModuleEnv.varFrom(expr_idx);
            break :blk try self.translateTypeVar(self.env, ct_var);
        };
        const derived_layout = try self.getRuntimeLayout(rt_var);

        // Ensure we have a proper list layout even if the type variable defaulted to Dec.
        const list_layout = if (derived_layout.tag == .list or derived_layout.tag == .list_of_zst)
            derived_layout
        else blk: {
            // Default to list of Dec for empty lists when type can't be determined
            const default_elem_layout = Layout.frac(types.Frac.Precision.dec);
            const elem_layout_idx = try self.runtime_layout_store.insertLayout(default_elem_layout);
            break :blk Layout{ .tag = .list, .data = .{ .list = elem_layout_idx } };
        };

        const dest = try self.pushRaw(list_layout, 0);
        if (dest.ptr) |ptr| {
            const header: *RocList = @ptrCast(@alignCast(ptr));
            header.* = RocList.empty();
        }
        return dest;
    }

    /// Evaluate a zero-argument tag (e_zero_argument_tag)
    fn evalZeroArgumentTag(
        self: *Interpreter,
        expr_idx: can.CIR.Expr.Idx,
        expected_rt_var: ?types.Var,
        zero: @TypeOf(@as(can.CIR.Expr, undefined).e_zero_argument_tag),
        roc_ops: *RocOps,
    ) Error!StackValue {
        const rt_var = expected_rt_var orelse blk: {
            const ct_var = can.ModuleEnv.varFrom(expr_idx);
            break :blk try self.translateTypeVar(self.env, ct_var);
        };
        // Use resolveBaseVar to unwrap nominal types (like Bool := [False, True])
        const resolved = self.resolveBaseVar(rt_var);
        if (resolved.desc.content != .structure or resolved.desc.content.structure != .tag_union) {
            self.triggerCrash("e_zero_argument_tag: expected tag_union structure type", false, roc_ops);
            return error.Crash;
        }
        const tu = resolved.desc.content.structure.tag_union;
        const tags = self.runtime_types.getTagsSlice(tu.tags);
        // Find tag index by translating the source ident to the runtime store
        const tag_index = try self.findTagIndexByIdent(self.env, zero.name, tags) orelse {
            const name_text = self.env.getIdent(zero.name);
            const msg = try std.fmt.allocPrint(self.allocator, "Invalid tag `{s}`", .{name_text});
            self.triggerCrash(msg, true, roc_ops);
            return error.Crash;
        };
        const layout_val = try self.getRuntimeLayout(rt_var);

        // Handle different layout representations
        if (layout_val.tag == .scalar) {
            var out = try self.pushRaw(layout_val, 0);
            if (layout_val.data.scalar.tag == .int) {
                out.is_initialized = false;
                try out.setInt(@intCast(tag_index));
                out.is_initialized = true;
                out.rt_var = rt_var;
                return out;
            }
            self.triggerCrash("e_zero_argument_tag: scalar layout is not int", false, roc_ops);
            return error.Crash;
        } else if (layout_val.tag == .record) {
            // Record { tag: Discriminant, payload: ZST }
            var dest = try self.pushRaw(layout_val, 0);
            var acc = try dest.asRecord(&self.runtime_layout_store);
            const tag_idx = acc.findFieldIndex(self.env.idents.tag) orelse {
                self.triggerCrash("e_zero_argument_tag: tag field not found", false, roc_ops);
                return error.Crash;
            };
            const tag_field = try acc.getFieldByIndex(tag_idx);
            if (tag_field.layout.tag == .scalar and tag_field.layout.data.scalar.tag == .int) {
                var tmp = tag_field;
                tmp.is_initialized = false;
                try tmp.setInt(@intCast(tag_index));
            } else {
                self.triggerCrash("e_zero_argument_tag: record tag field is not scalar int", false, roc_ops);
                return error.Crash;
            }
            dest.rt_var = rt_var;
            return dest;
        } else if (layout_val.tag == .tuple) {
            // Tuple (payload, tag) - tag unions are now represented as tuples
            var dest = try self.pushRaw(layout_val, 0);
            var acc = try dest.asTuple(&self.runtime_layout_store);
            // Element 1 is the tag discriminant
            const tag_field = try acc.getElement(1);
            if (tag_field.layout.tag == .scalar and tag_field.layout.data.scalar.tag == .int) {
                var tmp = tag_field;
                tmp.is_initialized = false;
                try tmp.setInt(@intCast(tag_index));
            } else {
                self.triggerCrash("e_zero_argument_tag: tuple tag field is not scalar int", false, roc_ops);
                return error.Crash;
            }
            dest.rt_var = rt_var;
            return dest;
        }
        self.triggerCrash("e_zero_argument_tag: unexpected layout type", false, roc_ops);
        return error.Crash;
    }

    /// Finalize a tag with no payload arguments (but may still have record/tuple layout)
    fn finalizeTagNoPayload(
        self: *Interpreter,
        expr_idx: can.CIR.Expr.Idx,
        rt_var: types.Var,
        tag_index: usize,
        layout_val: Layout,
        roc_ops: *RocOps,
    ) Error!StackValue {
        _ = expr_idx;
        if (layout_val.tag == .record) {
            var dest = try self.pushRaw(layout_val, 0);
            var acc = try dest.asRecord(&self.runtime_layout_store);
            const tag_field_idx = acc.findFieldIndex(self.env.idents.tag) orelse {
                self.triggerCrash("e_tag: tag field not found", false, roc_ops);
                return error.Crash;
            };
            const tag_field = try acc.getFieldByIndex(tag_field_idx);
            if (tag_field.layout.tag == .scalar and tag_field.layout.data.scalar.tag == .int) {
                var tmp = tag_field;
                tmp.is_initialized = false;
                try tmp.setInt(@intCast(tag_index));
            }
            dest.rt_var = rt_var;
            return dest;
        } else if (layout_val.tag == .tuple) {
            var dest = try self.pushRaw(layout_val, 0);
            var acc = try dest.asTuple(&self.runtime_layout_store);
            const tag_field = try acc.getElement(1);
            if (tag_field.layout.tag == .scalar and tag_field.layout.data.scalar.tag == .int) {
                var tmp = tag_field;
                tmp.is_initialized = false;
                try tmp.setInt(@intCast(tag_index));
            }
            dest.rt_var = rt_var;
            return dest;
        }
        self.triggerCrash("e_tag: unexpected layout in finalizeTagNoPayload", false, roc_ops);
        return error.Crash;
    }

    // ========================================================================
    // Helper functions for lambda/closure creation
    // ========================================================================

    /// Evaluate a lambda expression (e_lambda) - creates a closure value with empty captures
    fn evalLambda(
        self: *Interpreter,
        expr_idx: can.CIR.Expr.Idx,
        expected_rt_var: ?types.Var,
        lam: @TypeOf(@as(can.CIR.Expr, undefined).e_lambda),
        roc_ops: *RocOps,
    ) Error!StackValue {
        // Build a closure value with empty captures using the runtime layout for the lambda's type
        const rt_var = if (expected_rt_var) |provided_var|
            provided_var
        else blk: {
            const ct_var = can.ModuleEnv.varFrom(expr_idx);
            break :blk try self.translateTypeVar(self.env, ct_var);
        };
        const closure_layout = try self.getRuntimeLayout(rt_var);
        if (closure_layout.tag != .closure) {
            self.triggerCrash("e_lambda: expected closure layout", false, roc_ops);
            return error.Crash;
        }
        const value = try self.pushRaw(closure_layout, 0);
        self.registerDefValue(expr_idx, value);
        if (value.ptr) |ptr| {
            const header: *layout.Closure = @ptrCast(@alignCast(ptr));
            header.* = .{
                .body_idx = lam.body,
                .params = lam.args,
                .captures_pattern_idx = @enumFromInt(@as(u32, 0)),
                .captures_layout_idx = closure_layout.data.closure.captures_layout_idx,
                .lambda_expr_idx = expr_idx,
                .source_env = self.env,
            };
        }
        return value;
    }

    /// Evaluate a low-level lambda expression (e_low_level_lambda) - creates a closure for builtins
    fn evalLowLevelLambda(
        self: *Interpreter,
        expr_idx: can.CIR.Expr.Idx,
        expected_rt_var: ?types.Var,
        lam: @TypeOf(@as(can.CIR.Expr, undefined).e_low_level_lambda),
    ) Error!StackValue {
        const rt_var = if (expected_rt_var) |provided_var|
            provided_var
        else blk: {
            const ct_var = can.ModuleEnv.varFrom(expr_idx);
            break :blk try self.translateTypeVar(self.env, ct_var);
        };
        const closure_layout = try self.getRuntimeLayout(rt_var);
        const value = try self.pushRaw(closure_layout, 0);
        self.registerDefValue(expr_idx, value);
        if (value.ptr) |ptr| {
            const header: *layout.Closure = @ptrCast(@alignCast(ptr));
            header.* = .{
                .body_idx = lam.body,
                .params = lam.args,
                .captures_pattern_idx = @enumFromInt(@as(u32, 0)),
                .captures_layout_idx = closure_layout.data.closure.captures_layout_idx,
                .lambda_expr_idx = expr_idx,
                .source_env = self.env,
            };
        }
        return value;
    }

    /// Evaluate a hosted lambda expression (e_hosted_lambda) - creates a closure for host dispatch
    fn evalHostedLambda(
        self: *Interpreter,
        expr_idx: can.CIR.Expr.Idx,
        hosted: @TypeOf(@as(can.CIR.Expr, undefined).e_hosted_lambda),
    ) Error!StackValue {
        // Manually create a closure layout since hosted functions might have flex types
        const closure_layout = Layout{
            .tag = .closure,
            .data = .{
                .closure = .{
                    .captures_layout_idx = @enumFromInt(0),
                },
            },
        };
        const value = try self.pushRaw(closure_layout, 0);
        self.registerDefValue(expr_idx, value);
        if (value.ptr) |ptr| {
            const header: *layout.Closure = @ptrCast(@alignCast(ptr));
            header.* = .{
                .body_idx = hosted.body,
                .params = hosted.args,
                .captures_pattern_idx = @enumFromInt(@as(u32, 0)),
                .captures_layout_idx = closure_layout.data.closure.captures_layout_idx,
                .lambda_expr_idx = expr_idx,
                .source_env = self.env,
            };
        }
        return value;
    }

    /// Evaluate a closure expression (e_closure) - creates a closure with captured values
    fn evalClosure(
        self: *Interpreter,
        expr_idx: can.CIR.Expr.Idx,
        cls: @TypeOf(@as(can.CIR.Expr, undefined).e_closure),
        roc_ops: *RocOps,
    ) Error!StackValue {
        const lam_expr = self.env.store.getExpr(cls.lambda_idx);
        if (lam_expr != .e_lambda) {
            self.triggerCrash("e_closure: lambda_idx does not point to e_lambda", false, roc_ops);
            return error.Crash;
        }
        const lam = lam_expr.e_lambda;

        const caps = self.env.store.sliceCaptures(cls.captures);
        var field_layouts = try self.allocator.alloc(Layout, caps.len);
        defer self.allocator.free(field_layouts);
        var field_names = try self.allocator.alloc(base_pkg.Ident.Idx, caps.len);
        defer self.allocator.free(field_names);

        // Resolve all capture values
        var capture_values = try self.allocator.alloc(StackValue, caps.len);
        defer self.allocator.free(capture_values);

        for (caps, 0..) |cap_idx, i| {
            const cap = self.env.store.getCapture(cap_idx);
            const name_text = self.env.getIdent(cap.name);
            field_names[i] = try self.runtime_layout_store.env.insertIdent(base_pkg.Ident.for_text(name_text));

            const cap_val = self.resolveCapture(cap, roc_ops) orelse {
                self.triggerCrash("e_closure: failed to resolve capture value", false, roc_ops);
                return error.Crash;
            };
            capture_values[i] = cap_val;
            field_layouts[i] = cap_val.layout;
        }

        const captures_layout_idx = try self.runtime_layout_store.putRecord(self.runtime_layout_store.env, field_layouts, field_names);
        const captures_layout = self.runtime_layout_store.getLayout(captures_layout_idx);
        const closure_layout = Layout.closure(captures_layout_idx);
        const value = try self.pushRaw(closure_layout, 0);
        self.registerDefValue(expr_idx, value);

        if (value.ptr) |ptr| {
            const header: *layout.Closure = @ptrCast(@alignCast(ptr));
            header.* = .{
                .body_idx = lam.body,
                .params = lam.args,
                .captures_pattern_idx = @enumFromInt(@as(u32, 0)),
                .captures_layout_idx = captures_layout_idx,
                .lambda_expr_idx = expr_idx,
                .source_env = self.env,
            };
            // Copy captures into record area following header
            const header_size = @sizeOf(layout.Closure);
            const cap_align = captures_layout.alignment(self.runtime_layout_store.targetUsize());
            const aligned_off = std.mem.alignForward(usize, header_size, @intCast(cap_align.toByteUnits()));
            const base: [*]u8 = @ptrCast(@alignCast(ptr));
            const rec_ptr: *anyopaque = @ptrCast(base + aligned_off);
            const rec_val = StackValue{ .layout = captures_layout, .ptr = rec_ptr, .is_initialized = true };
            var accessor = try rec_val.asRecord(&self.runtime_layout_store);
            for (caps, 0..) |_, cap_i| {
                const cap_val = capture_values[cap_i];
                const translated_name = field_names[cap_i];
                const idx_opt = accessor.findFieldIndex(translated_name) orelse {
                    self.triggerCrash("e_closure: capture field not found in record", false, roc_ops);
                    return error.Crash;
                };
                try accessor.setFieldByIndex(idx_opt, cap_val, roc_ops);
            }
        }
        return value;
    }

    /// Helper to resolve a capture value from bindings, active closures, or top-level defs
    fn resolveCapture(self: *Interpreter, cap: can.CIR.Expr.Capture, roc_ops: *RocOps) ?StackValue {
        // First try local bindings by pattern idx
        var i: usize = self.bindings.items.len;
        while (i > 0) {
            i -= 1;
            const b = self.bindings.items[i];
            if (b.pattern_idx == cap.pattern_idx) return b.value;
        }
        // Next try ALL active closure captures in reverse order
        if (self.active_closures.items.len > 0) {
            var closure_idx: usize = self.active_closures.items.len;
            while (closure_idx > 0) {
                closure_idx -= 1;
                const cls_val = self.active_closures.items[closure_idx];
                if (cls_val.layout.tag == .closure and cls_val.ptr != null) {
                    const captures_layout = self.runtime_layout_store.getLayout(cls_val.layout.data.closure.captures_layout_idx);
                    const header_sz = @sizeOf(layout.Closure);
                    const cap_align = captures_layout.alignment(self.runtime_layout_store.targetUsize());
                    const aligned_off = std.mem.alignForward(usize, header_sz, @intCast(cap_align.toByteUnits()));
                    const base: [*]u8 = @ptrCast(@alignCast(cls_val.ptr.?));
                    const rec_ptr: *anyopaque = @ptrCast(base + aligned_off);
                    const rec_val = StackValue{ .layout = captures_layout, .ptr = rec_ptr, .is_initialized = true };
                    var rec_acc = (rec_val.asRecord(&self.runtime_layout_store)) catch continue;
                    if (rec_acc.findFieldIndex(cap.name)) |fidx| {
                        if (rec_acc.getFieldByIndex(fidx) catch null) |field_val| {
                            return field_val;
                        }
                    }
                }
            }
        }
        // Finally try top-level defs by pattern idx
        const all_defs = self.env.store.sliceDefs(self.env.all_defs);
        for (all_defs) |def_idx| {
            const def = self.env.store.getDef(def_idx);
            if (def.pattern == cap.pattern_idx) {
                var k: usize = self.def_stack.items.len;
                while (k > 0) {
                    k -= 1;
                    const entry = self.def_stack.items[k];
                    if (entry.pattern_idx == cap.pattern_idx) {
                        if (entry.value) |val| {
                            return val;
                        }
                    }
                }
                // Found the def! Evaluate it to get the captured value
                const new_entry = DefInProgress{
                    .pattern_idx = def.pattern,
                    .expr_idx = def.expr,
                    .value = null,
                };
                self.def_stack.append(new_entry) catch return null;
                defer _ = self.def_stack.pop();
                return self.evalMinimal(def.expr, roc_ops) catch null;
            }
        }
        return null;
    }

    // ========================================================================
    // Helper functions for variable lookups
    // ========================================================================

    /// Evaluate a local variable lookup (e_lookup_local)
    /// Searches bindings in reverse order, checks closure captures, and handles
    /// lazy evaluation of top-level definitions.
    fn evalLookupLocal(
        self: *Interpreter,
        lookup: @TypeOf(@as(can.CIR.Expr, undefined).e_lookup_local),
        roc_ops: *RocOps,
    ) Error!StackValue {
        // Search bindings in reverse
        var i: usize = self.bindings.items.len;
        while (i > 0) {
            i -= 1;
            const b = self.bindings.items[i];
            // Check both pattern_idx AND source module to avoid cross-module collisions.
            const same_module = (b.source_env == self.env) or
                (b.source_env.module_name_idx == self.env.module_name_idx);
            if (b.pattern_idx == lookup.pattern_idx and same_module) {
                // Check if this binding came from an e_anno_only expression
                const expr_idx_int: u32 = @intFromEnum(b.expr_idx);
                if (expr_idx_int != 0) {
                    const binding_expr = self.env.store.getExpr(b.expr_idx);
                    if (binding_expr == .e_anno_only and b.value.layout.tag != .closure) {
                        self.triggerCrash("This value has no implementation. It is only a type annotation for now.", false, roc_ops);
                        return error.Crash;
                    }
                }
                const copy_result = try self.pushCopy(b.value, roc_ops);
                return copy_result;
            }
        }

        // If not found, try active closure captures by variable name
        if (self.active_closures.items.len > 0) {
            const pat2 = self.env.store.getPattern(lookup.pattern_idx);
            if (pat2 == .assign) {
                const var_ident = pat2.assign.ident;
                // Search from innermost to outermost closure
                var closure_idx: usize = self.active_closures.items.len;
                while (closure_idx > 0) {
                    closure_idx -= 1;
                    const cls_val = self.active_closures.items[closure_idx];
                    if (cls_val.layout.tag == .closure and cls_val.ptr != null) {
                        const header: *const layout.Closure = @ptrCast(@alignCast(cls_val.ptr.?));
                        const lambda_expr = header.source_env.store.getExpr(header.lambda_expr_idx);
                        const has_real_captures = (lambda_expr == .e_closure);
                        if (has_real_captures) {
                            const captures_layout = self.runtime_layout_store.getLayout(cls_val.layout.data.closure.captures_layout_idx);
                            const header_sz = @sizeOf(layout.Closure);
                            const cap_align = captures_layout.alignment(self.runtime_layout_store.targetUsize());
                            const aligned_off = std.mem.alignForward(usize, header_sz, @intCast(cap_align.toByteUnits()));
                            const base: [*]u8 = @ptrCast(@alignCast(cls_val.ptr.?));
                            const rec_ptr: *anyopaque = @ptrCast(base + aligned_off);
                            const rec_val = StackValue{ .layout = captures_layout, .ptr = rec_ptr, .is_initialized = true };
                            var accessor = try rec_val.asRecord(&self.runtime_layout_store);
                            if (accessor.findFieldIndex(var_ident)) |fidx| {
                                const field_val = try accessor.getFieldByIndex(fidx);
                                return try self.pushCopy(field_val, roc_ops);
                            }
                        }
                    }
                }
            }
        }

        // Check if this pattern corresponds to a top-level def that wasn't evaluated yet
        const all_defs = self.env.store.sliceDefs(self.env.all_defs);
        for (all_defs) |def_idx| {
            const def = self.env.store.getDef(def_idx);
            if (def.pattern == lookup.pattern_idx) {
                // Evaluate the definition on demand and cache the result in bindings
                const result = try self.evalStackSafe(def.expr, roc_ops, null);
                try self.bindings.append(.{
                    .pattern_idx = def.pattern,
                    .value = result,
                    .expr_idx = def.expr,
                    .source_env = self.env,
                });
                return result;
            }
        }

        self.triggerCrash("e_lookup_local: definition not found in current scope", false, roc_ops);
        return error.Crash;
    }

    /// Evaluate an external variable lookup (e_lookup_external)
    /// Handles cross-module references by switching to the imported module's context.
    fn evalLookupExternal(
        self: *Interpreter,
        lookup: @TypeOf(@as(can.CIR.Expr, undefined).e_lookup_external),
        expected_rt_var: ?types.Var,
        roc_ops: *RocOps,
    ) Error!StackValue {
        const other_env = self.import_envs.get(lookup.module_idx) orelse {
            self.triggerCrash("e_lookup_external: import_envs missing entry for module", false, roc_ops);
            return error.Crash;
        };

        // The target_node_idx is a Def.Idx in the other module
        const target_def_idx: can.CIR.Def.Idx = @enumFromInt(lookup.target_node_idx);
        const target_def = other_env.store.getDef(target_def_idx);

        // Save both env and bindings state
        const saved_env = self.env;
        const saved_bindings_len = self.bindings.items.len;
        self.env = @constCast(other_env);
        defer {
            self.env = saved_env;
            self.bindings.shrinkRetainingCapacity(saved_bindings_len);
        }

        // Evaluate the definition's expression in the other module's context
        const result = try self.evalStackSafe(target_def.expr, roc_ops, expected_rt_var);

        return result;
    }

    // ========================================================================
    // Helper functions for block evaluation
    // ========================================================================

    /// Add closure placeholders for mutual recursion support.
    /// This is the first pass over statements that creates bindings for closures
    /// before their actual evaluation, enabling mutual recursion.
    fn addClosurePlaceholders(
        self: *Interpreter,
        stmts: []const can.CIR.Statement.Idx,
        bindings_start: usize,
    ) Error!void {
        for (stmts) |stmt_idx| {
            const stmt = self.env.store.getStatement(stmt_idx);
            switch (stmt) {
                .s_decl => |d| {
                    const patt = self.env.store.getPattern(d.pattern);
                    if (patt != .assign) continue;
                    const rhs = self.env.store.getExpr(d.expr);
                    if ((rhs == .e_lambda or rhs == .e_closure) and !self.placeholderExists(bindings_start, d.pattern)) {
                        try self.addClosurePlaceholder(d.pattern, d.expr);
                    }
                },
                .s_decl_gen => |d| {
                    const patt = self.env.store.getPattern(d.pattern);
                    if (patt != .assign) continue;
                    const rhs = self.env.store.getExpr(d.expr);
                    if ((rhs == .e_lambda or rhs == .e_closure) and !self.placeholderExists(bindings_start, d.pattern)) {
                        try self.addClosurePlaceholder(d.pattern, d.expr);
                    }
                },
                .s_var => |v| {
                    const patt = self.env.store.getPattern(v.pattern_idx);
                    if (patt != .assign) continue;
                    const rhs = self.env.store.getExpr(v.expr);
                    if ((rhs == .e_lambda or rhs == .e_closure) and !self.placeholderExists(bindings_start, v.pattern_idx)) {
                        try self.addClosurePlaceholder(v.pattern_idx, v.expr);
                    }
                },
                else => {},
            }
        }
    }

    /// Check if a placeholder binding already exists for a pattern.
    fn placeholderExists(self: *Interpreter, start: usize, pattern_idx: can.CIR.Pattern.Idx) bool {
        var i: usize = self.bindings.items.len;
        while (i > start) {
            i -= 1;
            if (self.bindings.items[i].pattern_idx == pattern_idx) return true;
        }
        return false;
    }

    /// Add a closure placeholder binding for mutual recursion.
    fn addClosurePlaceholder(
        self: *Interpreter,
        patt_idx: can.CIR.Pattern.Idx,
        rhs_expr: can.CIR.Expr.Idx,
    ) Error!void {
        const patt_ct_var = can.ModuleEnv.varFrom(patt_idx);
        const patt_rt_var = try self.translateTypeVar(self.env, patt_ct_var);
        const closure_layout = try self.getRuntimeLayout(patt_rt_var);
        if (closure_layout.tag != .closure) return; // only closures get placeholders
        const lam_or = self.env.store.getExpr(rhs_expr);
        var body_idx: can.CIR.Expr.Idx = rhs_expr;
        var params: can.CIR.Pattern.Span = .{ .span = .{ .start = 0, .len = 0 } };
        if (lam_or == .e_lambda) {
            body_idx = lam_or.e_lambda.body;
            params = lam_or.e_lambda.args;
        } else if (lam_or == .e_closure) {
            const lam_expr = self.env.store.getExpr(lam_or.e_closure.lambda_idx);
            if (lam_expr == .e_lambda) {
                body_idx = lam_expr.e_lambda.body;
                params = lam_expr.e_lambda.args;
            }
        } else return;
        const ph = try self.pushRaw(closure_layout, 0);
        if (ph.ptr) |ptr| {
            const header: *layout.Closure = @ptrCast(@alignCast(ptr));
            header.* = .{
                .body_idx = body_idx,
                .params = params,
                .captures_pattern_idx = @enumFromInt(@as(u32, 0)),
                .captures_layout_idx = closure_layout.data.closure.captures_layout_idx,
                .lambda_expr_idx = rhs_expr,
                .source_env = self.env,
            };
        }
        try self.bindings.append(.{ .pattern_idx = patt_idx, .value = ph, .expr_idx = rhs_expr, .source_env = self.env });
    }

    /// Schedule processing of the next statement in a block.
    fn scheduleNextStatement(
        self: *Interpreter,
        work_stack: *WorkStack,
        stmt: can.CIR.Statement,
        remaining_stmts: []const can.CIR.Statement.Idx,
        final_expr: can.CIR.Expr.Idx,
        bindings_start: usize,
        roc_ops: *RocOps,
    ) Error!void {
        switch (stmt) {
            .s_decl => |d| {
                // Schedule: evaluate expression, then bind the pattern
                try work_stack.push(.{ .apply_continuation = .{ .bind_decl = .{
                    .pattern = d.pattern,
                    .expr_idx = d.expr,
                    .remaining_stmts = remaining_stmts,
                    .final_expr = final_expr,
                    .bindings_start = bindings_start,
                } } });
                // Push expression evaluation
                const expr_ct_var = can.ModuleEnv.varFrom(d.expr);
                const expr_rt_var = try self.translateTypeVar(self.env, expr_ct_var);
                try work_stack.push(.{ .eval_expr = .{
                    .expr_idx = d.expr,
                    .expected_rt_var = expr_rt_var,
                } });
            },
            .s_decl_gen => |d| {
                // Same as s_decl
                try work_stack.push(.{ .apply_continuation = .{ .bind_decl = .{
                    .pattern = d.pattern,
                    .expr_idx = d.expr,
                    .remaining_stmts = remaining_stmts,
                    .final_expr = final_expr,
                    .bindings_start = bindings_start,
                } } });
                const expr_ct_var = can.ModuleEnv.varFrom(d.expr);
                const expr_rt_var = try self.translateTypeVar(self.env, expr_ct_var);
                try work_stack.push(.{ .eval_expr = .{
                    .expr_idx = d.expr,
                    .expected_rt_var = expr_rt_var,
                } });
            },
            .s_var => |v| {
                // Same as s_decl but uses pattern_idx
                try work_stack.push(.{ .apply_continuation = .{ .bind_decl = .{
                    .pattern = v.pattern_idx,
                    .expr_idx = v.expr,
                    .remaining_stmts = remaining_stmts,
                    .final_expr = final_expr,
                    .bindings_start = bindings_start,
                } } });
                const expr_ct_var = can.ModuleEnv.varFrom(v.expr);
                const expr_rt_var = try self.translateTypeVar(self.env, expr_ct_var);
                try work_stack.push(.{ .eval_expr = .{
                    .expr_idx = v.expr,
                    .expected_rt_var = expr_rt_var,
                } });
            },
            .s_expr => |sx| {
                // Evaluate expression, discard result, continue with remaining
                // Push block_continue for remaining statements
                try work_stack.push(.{ .apply_continuation = .{ .block_continue = .{
                    .remaining_stmts = remaining_stmts,
                    .final_expr = final_expr,
                    .bindings_start = bindings_start,
                } } });
                // Push decref to clean up the expression result
                // We'll handle this by pushing a special continuation or just evaluating and discarding
                // For now, we'll just evaluate and let the block_continue handle cleanup
                try work_stack.push(.{ .eval_expr = .{
                    .expr_idx = sx.expr,
                    .expected_rt_var = null,
                } });
            },
            .s_crash => |c| {
                const msg = self.env.getString(c.msg);
                self.triggerCrash(msg, false, roc_ops);
                return error.Crash;
            },
            .s_expect => |expect_stmt| {
                // Stack-safe: evaluate condition, then check
                const bool_rt_var = try self.getCanonicalBoolRuntimeVar();

                // Push expect_check_stmt continuation
                try work_stack.push(.{ .apply_continuation = .{ .expect_check_stmt = .{
                    .body_expr = expect_stmt.body,
                    .remaining_stmts = remaining_stmts,
                    .final_expr = final_expr,
                    .bindings_start = bindings_start,
                } } });

                // Evaluate condition
                try work_stack.push(.{ .eval_expr = .{
                    .expr_idx = expect_stmt.body,
                    .expected_rt_var = bool_rt_var,
                } });
            },
            .s_reassign => |r| {
                // Stack-safe: evaluate expression, then reassign

                // Push reassign_value continuation
                try work_stack.push(.{ .apply_continuation = .{ .reassign_value = .{
                    .pattern_idx = r.pattern_idx,
                    .remaining_stmts = remaining_stmts,
                    .final_expr = final_expr,
                    .bindings_start = bindings_start,
                } } });

                // Evaluate the new value
                try work_stack.push(.{ .eval_expr = .{
                    .expr_idx = r.expr,
                    .expected_rt_var = null,
                } });
            },
            .s_dbg => |dbg_stmt| {
                // Stack-safe: evaluate expression, then print
                const inner_ct_var = can.ModuleEnv.varFrom(dbg_stmt.expr);
                const inner_rt_var = try self.translateTypeVar(self.env, inner_ct_var);

                // Push dbg_print_stmt continuation
                try work_stack.push(.{ .apply_continuation = .{ .dbg_print_stmt = .{
                    .rt_var = inner_rt_var,
                    .remaining_stmts = remaining_stmts,
                    .final_expr = final_expr,
                    .bindings_start = bindings_start,
                } } });

                // Evaluate the expression
                try work_stack.push(.{ .eval_expr = .{
                    .expr_idx = dbg_stmt.expr,
                    .expected_rt_var = inner_rt_var,
                } });
            },
            .s_return => |ret| {
                // Early return: evaluate expression, then use early_return continuation
                const expr_ct_var = can.ModuleEnv.varFrom(ret.expr);
                const expr_rt_var = try self.translateTypeVar(self.env, expr_ct_var);

                // Push early_return continuation
                try work_stack.push(.{ .apply_continuation = .{ .early_return = .{} } });

                // Evaluate the return expression
                try work_stack.push(.{ .eval_expr = .{
                    .expr_idx = ret.expr,
                    .expected_rt_var = expr_rt_var,
                } });
            },
            .s_for => |for_stmt| {
                // Stack-safe for loop: first evaluate the list, then set up iteration
                const expr_ct_var = can.ModuleEnv.varFrom(for_stmt.expr);
                const expr_rt_var = try self.translateTypeVar(self.env, expr_ct_var);

                // Get the element type for binding
                const patt_ct_var = can.ModuleEnv.varFrom(for_stmt.patt);
                const patt_rt_var = try self.translateTypeVar(self.env, patt_ct_var);

                // Push for_loop_iterate continuation (will be executed after list is evaluated)
                // We'll fill in list_value, list_len, etc. in the continuation handler
                try work_stack.push(.{
                    .apply_continuation = .{
                        .for_loop_iterate = .{
                            .list_value = undefined, // Will be set when list is evaluated
                            .current_index = 0,
                            .list_len = 0, // Will be set when list is evaluated
                            .elem_size = 0, // Will be set when list is evaluated
                            .elem_layout = undefined, // Will be set when list is evaluated
                            .pattern = for_stmt.patt,
                            .patt_rt_var = patt_rt_var,
                            .body = for_stmt.body,
                            .remaining_stmts = remaining_stmts,
                            .final_expr = final_expr,
                            .bindings_start = bindings_start,
                        },
                    },
                });

                // Evaluate the list expression
                try work_stack.push(.{ .eval_expr = .{
                    .expr_idx = for_stmt.expr,
                    .expected_rt_var = expr_rt_var,
                } });
            },
            .s_while => |while_stmt| {
                // Stack-safe while loop: first evaluate condition, then decide
                // Push while_loop_check continuation
                try work_stack.push(.{ .apply_continuation = .{ .while_loop_check = .{
                    .cond = while_stmt.cond,
                    .body = while_stmt.body,
                    .remaining_stmts = remaining_stmts,
                    .final_expr = final_expr,
                    .bindings_start = bindings_start,
                } } });

                // Evaluate the condition
                const cond_ct_var = can.ModuleEnv.varFrom(while_stmt.cond);
                const cond_rt_var = try self.translateTypeVar(self.env, cond_ct_var);
                try work_stack.push(.{ .eval_expr = .{
                    .expr_idx = while_stmt.cond,
                    .expected_rt_var = cond_rt_var,
                } });
            },
            else => {
                // Other statement types
                @panic("Stack-safe interpreter: statement type not yet implemented");
            },
        }
    }

    /// Apply a continuation to consume values from the value stack.
    /// Returns true to continue execution, false to exit the main loop.
    fn applyContinuation(
        self: *Interpreter,
        work_stack: *WorkStack,
        value_stack: *ValueStack,
        cont: Continuation,
        roc_ops: *RocOps,
    ) Error!bool {
        switch (cont) {
            .return_result => {
                // Signal to exit the main loop - the result is on the value stack
                return false;
            },
            .decref_value => |dv| {
                // Decrement reference count of the value
                dv.value.decref(&self.runtime_layout_store, roc_ops);
                return true;
            },
            .trim_bindings => |tb| {
                // Restore bindings to a previous length
                self.trimBindingList(&self.bindings, tb.target_len, roc_ops);
                return true;
            },
            .and_short_circuit => |sc| {
                // Pop LHS value from stack
                const lhs = value_stack.pop() orelse return error.Crash;
                defer lhs.decref(&self.runtime_layout_store, roc_ops);

                if (boolValueEquals(false, lhs)) {
                    // Short-circuit: LHS is false, so result is false
                    const result = try self.makeBoolValue(false);
                    try value_stack.push(result);
                } else {
                    // LHS is true, need to evaluate RHS
                    try work_stack.push(.{ .eval_expr = .{
                        .expr_idx = sc.rhs_expr,
                        .expected_rt_var = null,
                    } });
                }
                return true;
            },
            .or_short_circuit => |sc| {
                // Pop LHS value from stack
                const lhs = value_stack.pop() orelse return error.Crash;
                defer lhs.decref(&self.runtime_layout_store, roc_ops);

                if (boolValueEquals(true, lhs)) {
                    // Short-circuit: LHS is true, so result is true
                    const result = try self.makeBoolValue(true);
                    try value_stack.push(result);
                } else {
                    // LHS is false, need to evaluate RHS
                    try work_stack.push(.{ .eval_expr = .{
                        .expr_idx = sc.rhs_expr,
                        .expected_rt_var = null,
                    } });
                }
                return true;
            },
            .if_branch => |ib| {
                // Pop condition value from stack
                const cond = value_stack.pop() orelse return error.Crash;
                defer cond.decref(&self.runtime_layout_store, roc_ops);

                if (boolValueEquals(true, cond)) {
                    // Condition is true, evaluate the body
                    try work_stack.push(.{ .eval_expr = .{
                        .expr_idx = ib.body,
                        .expected_rt_var = null,
                    } });
                } else if (ib.remaining_branches.len > 0) {
                    // Try next branch
                    const next_branch = self.env.store.getIfBranch(ib.remaining_branches[0]);
                    // Push continuation for next branch
                    try work_stack.push(.{ .apply_continuation = .{ .if_branch = .{
                        .body = next_branch.body,
                        .remaining_branches = ib.remaining_branches[1..],
                        .final_else = ib.final_else,
                    } } });
                    // Push condition evaluation
                    try work_stack.push(.{ .eval_expr = .{
                        .expr_idx = next_branch.cond,
                        .expected_rt_var = null,
                    } });
                } else {
                    // No more branches, evaluate final else
                    try work_stack.push(.{ .eval_expr = .{
                        .expr_idx = ib.final_else,
                        .expected_rt_var = null,
                    } });
                }
                return true;
            },
            .block_continue => |bc| {
                // For s_expr statements, we need to pop and discard the value
                // Check if there's a value to discard (from s_expr)
                if (value_stack.items.items.len > 0) {
                    // Pop and discard any value left from s_expr
                    const val = value_stack.pop().?;
                    val.decref(&self.runtime_layout_store, roc_ops);
                }

                if (bc.remaining_stmts.len == 0) {
                    // No more statements, evaluate final expression
                    try work_stack.push(.{ .eval_expr = .{
                        .expr_idx = bc.final_expr,
                        .expected_rt_var = null,
                    } });
                } else {
                    // Process next statement
                    const next_stmt = self.env.store.getStatement(bc.remaining_stmts[0]);
                    try self.scheduleNextStatement(work_stack, next_stmt, bc.remaining_stmts[1..], bc.final_expr, bc.bindings_start, roc_ops);
                }
                return true;
            },
            .bind_decl => |bd| {
                // Pop evaluated value from stack
                const val = value_stack.pop() orelse return error.Crash;
                defer val.decref(&self.runtime_layout_store, roc_ops);

                // Get the runtime type for pattern matching
                const expr_ct_var = can.ModuleEnv.varFrom(bd.expr_idx);
                const expr_rt_var = try self.translateTypeVar(self.env, expr_ct_var);

                // Bind the pattern
                var temp_binds = try std.array_list.AlignedManaged(Binding, null).initCapacity(self.allocator, 4);
                defer {
                    self.trimBindingList(&temp_binds, 0, roc_ops);
                    temp_binds.deinit();
                }

                if (!try self.patternMatchesBind(bd.pattern, val, expr_rt_var, roc_ops, &temp_binds, bd.expr_idx)) {
                    return error.TypeMismatch;
                }

                // Add bindings using upsertBinding to handle closure placeholders
                for (temp_binds.items) |binding| {
                    try self.upsertBinding(binding, bd.bindings_start, roc_ops);
                }

                // Continue with remaining statements
                if (bd.remaining_stmts.len == 0) {
                    // No more statements, evaluate final expression
                    try work_stack.push(.{ .eval_expr = .{
                        .expr_idx = bd.final_expr,
                        .expected_rt_var = null,
                    } });
                } else {
                    // Process next statement
                    const next_stmt = self.env.store.getStatement(bd.remaining_stmts[0]);
                    try self.scheduleNextStatement(work_stack, next_stmt, bd.remaining_stmts[1..], bd.final_expr, bd.bindings_start, roc_ops);
                }
                return true;
            },
            .tuple_collect => |tc| {
                // Tuple collection works by evaluating elements one at a time
                // and tracking how many we've collected
                if (tc.remaining_elems.len > 0) {
                    // More elements to evaluate - schedule next one
                    try work_stack.push(.{ .apply_continuation = .{ .tuple_collect = .{
                        .collected_count = tc.collected_count + 1,
                        .remaining_elems = tc.remaining_elems[1..],
                    } } });
                    try work_stack.push(.{ .eval_expr = .{
                        .expr_idx = tc.remaining_elems[0],
                        .expected_rt_var = null,
                    } });
                } else {
                    // All elements evaluated - finalize the tuple
                    // Pop all collected values from the value stack
                    const total_count = tc.collected_count;

                    if (total_count == 0) {
                        // Empty tuple (shouldn't happen as it's handled directly)
                        const tuple_layout_idx = try self.runtime_layout_store.putTuple(&[0]Layout{});
                        const tuple_layout = self.runtime_layout_store.getLayout(tuple_layout_idx);
                        const tuple_val = try self.pushRaw(tuple_layout, 0);
                        try value_stack.push(tuple_val);
                    } else {
                        // Gather layouts and values
                        var elem_layouts = try self.allocator.alloc(Layout, total_count);
                        defer self.allocator.free(elem_layouts);

                        // Values are in reverse order on stack (first element pushed first, so it's at the bottom)
                        // We need to pop them and store in correct order
                        var values = try self.allocator.alloc(StackValue, total_count);
                        defer self.allocator.free(values);

                        // Pop values in reverse order (last evaluated is on top)
                        var i: usize = total_count;
                        while (i > 0) {
                            i -= 1;
                            values[i] = value_stack.pop() orelse return error.Crash;
                            elem_layouts[i] = values[i].layout;
                        }

                        // Create tuple layout
                        const tuple_layout_idx = try self.runtime_layout_store.putTuple(elem_layouts);
                        const tuple_layout = self.runtime_layout_store.getLayout(tuple_layout_idx);
                        var dest = try self.pushRaw(tuple_layout, 0);
                        var accessor = try dest.asTuple(&self.runtime_layout_store);

                        if (total_count != accessor.getElementCount()) return error.TypeMismatch;

                        // Set all elements
                        for (0..total_count) |idx| {
                            try accessor.setElement(idx, values[idx], roc_ops);
                        }

                        // Decref temporary values after they've been copied into the tuple
                        for (values) |val| {
                            val.decref(&self.runtime_layout_store, roc_ops);
                        }

                        try value_stack.push(dest);
                    }
                }
                return true;
            },
            .list_collect => |lc| {
                // List collection works by evaluating elements one at a time
                // and tracking how many we've collected
                if (lc.remaining_elems.len > 0) {
                    // More elements to evaluate - schedule next one
                    try work_stack.push(.{ .apply_continuation = .{ .list_collect = .{
                        .collected_count = lc.collected_count + 1,
                        .remaining_elems = lc.remaining_elems[1..],
                        .elem_rt_var = lc.elem_rt_var,
                        .list_rt_var = lc.list_rt_var,
                    } } });
                    try work_stack.push(.{ .eval_expr = .{
                        .expr_idx = lc.remaining_elems[0],
                        .expected_rt_var = lc.elem_rt_var,
                    } });
                } else {
                    // All elements evaluated - finalize the list
                    const total_count = lc.collected_count;

                    if (total_count == 0) {
                        // Empty list (shouldn't happen as it's handled directly)
                        const list_layout = try self.getRuntimeLayout(lc.list_rt_var);
                        const dest = try self.pushRaw(list_layout, 0);
                        if (dest.ptr != null) {
                            const header: *RocList = @ptrCast(@alignCast(dest.ptr.?));
                            header.* = RocList.empty();
                        }
                        try value_stack.push(dest);
                    } else {
                        // Pop all collected values from the value stack
                        var values = try self.allocator.alloc(StackValue, total_count);
                        defer self.allocator.free(values);

                        // Pop values in reverse order (last evaluated is on top)
                        var i: usize = total_count;
                        while (i > 0) {
                            i -= 1;
                            values[i] = value_stack.pop() orelse return error.Crash;
                        }

                        // Use the actual layout from the first evaluated element
                        const actual_elem_layout = values[0].layout;

                        // Create the list layout with the correct element layout
                        const correct_elem_idx = try self.runtime_layout_store.insertLayout(actual_elem_layout);
                        const actual_list_layout = Layout{ .tag = .list, .data = .{ .list = correct_elem_idx } };

                        const dest = try self.pushRaw(actual_list_layout, 0);
                        if (dest.ptr == null) {
                            // Decref all values before returning
                            for (values) |val| {
                                val.decref(&self.runtime_layout_store, roc_ops);
                            }
                            try value_stack.push(dest);
                            return true;
                        }

                        const header: *RocList = @ptrCast(@alignCast(dest.ptr.?));
                        const elem_alignment = actual_elem_layout.alignment(self.runtime_layout_store.targetUsize()).toByteUnits();
                        const elem_alignment_u32: u32 = @intCast(elem_alignment);
                        const elem_size: usize = @intCast(self.runtime_layout_store.layoutSize(actual_elem_layout));
                        const elements_refcounted = actual_elem_layout.isRefcounted();

                        var runtime_list = RocList.allocateExact(
                            elem_alignment_u32,
                            total_count,
                            elem_size,
                            elements_refcounted,
                            roc_ops,
                        );

                        if (elem_size > 0) {
                            if (runtime_list.bytes) |buffer| {
                                for (values, 0..) |val, idx| {
                                    const dest_ptr = buffer + idx * elem_size;
                                    try val.copyToPtr(&self.runtime_layout_store, dest_ptr, roc_ops);
                                }
                            }
                        }

                        markListElementCount(&runtime_list, elements_refcounted);
                        header.* = runtime_list;

                        // Decref temporary values after they've been copied into the list
                        for (values) |val| {
                            val.decref(&self.runtime_layout_store, roc_ops);
                        }

                        try value_stack.push(dest);
                    }
                }
                return true;
            },
            .record_collect => |rc| {
                // Record collection: evaluate extension (if any), then fields in order
                if (rc.remaining_fields.len > 0) {
                    // More fields to evaluate - schedule next one
                    const next_field_idx = rc.remaining_fields[0];
                    const f = self.env.store.getRecordField(next_field_idx);
                    const field_ct_var = can.ModuleEnv.varFrom(f.value);
                    const field_rt_var = try self.translateTypeVar(self.env, field_ct_var);

                    try work_stack.push(.{ .apply_continuation = .{ .record_collect = .{
                        .collected_count = rc.collected_count + 1,
                        .remaining_fields = rc.remaining_fields[1..],
                        .rt_var = rc.rt_var,
                        .expr_idx = rc.expr_idx,
                        .has_extension = rc.has_extension,
                        .all_fields = rc.all_fields,
                    } } });
                    try work_stack.push(.{ .eval_expr = .{
                        .expr_idx = f.value,
                        .expected_rt_var = field_rt_var,
                    } });
                } else {
                    // All values collected - finalize the record
                    const total_field_values = rc.collected_count;

                    // Build layout info from collected values
                    var union_names = std.array_list.AlignedManaged(base_pkg.Ident.Idx, null).init(self.allocator);
                    defer union_names.deinit();
                    var union_layouts = std.array_list.AlignedManaged(layout.Layout, null).init(self.allocator);
                    defer union_layouts.deinit();
                    var union_indices = std.AutoHashMap(u32, usize).init(self.allocator);
                    defer union_indices.deinit();

                    // Pop field values from stack (in reverse order since last evaluated is on top)
                    var field_values = try self.allocator.alloc(StackValue, total_field_values);
                    defer self.allocator.free(field_values);

                    var i: usize = total_field_values;
                    while (i > 0) {
                        i -= 1;
                        field_values[i] = value_stack.pop() orelse return error.Crash;
                    }

                    // Handle base record if extension exists
                    var base_value_opt: ?StackValue = null;
                    if (rc.has_extension) {
                        base_value_opt = value_stack.pop() orelse return error.Crash;
                        const base_value = base_value_opt.?;
                        if (base_value.layout.tag != .record) {
                            base_value.decref(&self.runtime_layout_store, roc_ops);
                            for (field_values) |fv| fv.decref(&self.runtime_layout_store, roc_ops);
                            return error.TypeMismatch;
                        }
                        var base_accessor = try base_value.asRecord(&self.runtime_layout_store);

                        // Add base record fields to union
                        var idx: usize = 0;
                        while (idx < base_accessor.getFieldCount()) : (idx += 1) {
                            const info = base_accessor.field_layouts.get(idx);
                            const field_layout = self.runtime_layout_store.getLayout(info.layout);
                            const key: u32 = @bitCast(info.name);
                            if (union_indices.get(key)) |idx_ptr| {
                                union_layouts.items[idx_ptr] = field_layout;
                                union_names.items[idx_ptr] = info.name;
                            } else {
                                try union_layouts.append(field_layout);
                                try union_names.append(info.name);
                                try union_indices.put(key, union_layouts.items.len - 1);
                            }
                        }
                    }

                    // Add explicit field layouts to union
                    for (rc.all_fields, 0..) |field_idx_enum, idx| {
                        const f = self.env.store.getRecordField(field_idx_enum);
                        const field_layout = field_values[idx].layout;
                        const key: u32 = @bitCast(f.name);
                        if (union_indices.get(key)) |idx_ptr| {
                            union_layouts.items[idx_ptr] = field_layout;
                            union_names.items[idx_ptr] = f.name;
                        } else {
                            try union_layouts.append(field_layout);
                            try union_names.append(f.name);
                            try union_indices.put(key, union_layouts.items.len - 1);
                        }
                    }

                    // Create record layout
                    const record_layout_idx = try self.runtime_layout_store.putRecord(self.env, union_layouts.items, union_names.items);
                    const rec_layout = self.runtime_layout_store.getLayout(record_layout_idx);

                    // Cache the layout for this var
                    const resolved_rt = self.runtime_types.resolveVar(rc.rt_var);
                    const root_idx: usize = @intFromEnum(resolved_rt.var_);
                    try self.ensureVarLayoutCapacity(root_idx + 1);
                    self.var_to_layout_slot.items[root_idx] = @intFromEnum(record_layout_idx) + 1;

                    var dest = try self.pushRaw(rec_layout, 0);
                    var accessor = try dest.asRecord(&self.runtime_layout_store);

                    // Copy base record fields first
                    if (base_value_opt) |base_value| {
                        var base_accessor = try base_value.asRecord(&self.runtime_layout_store);
                        var idx: usize = 0;
                        while (idx < base_accessor.getFieldCount()) : (idx += 1) {
                            const info = base_accessor.field_layouts.get(idx);
                            const dest_field_idx = accessor.findFieldIndex(info.name) orelse return error.TypeMismatch;
                            const base_field_value = try base_accessor.getFieldByIndex(idx);
                            try accessor.setFieldByIndex(dest_field_idx, base_field_value, roc_ops);
                        }
                    }

                    // Set explicit field values (overwriting base values if needed)
                    for (rc.all_fields, 0..) |field_idx_enum, explicit_index| {
                        const f = self.env.store.getRecordField(field_idx_enum);
                        const dest_field_idx = accessor.findFieldIndex(f.name) orelse return error.TypeMismatch;
                        const val = field_values[explicit_index];

                        // If overwriting a base field, decref the existing value
                        if (base_value_opt) |base_value| {
                            var base_accessor = try base_value.asRecord(&self.runtime_layout_store);
                            if (base_accessor.findFieldIndex(f.name) != null) {
                                const existing = try accessor.getFieldByIndex(dest_field_idx);
                                existing.decref(&self.runtime_layout_store, roc_ops);
                            }
                        }

                        try accessor.setFieldByIndex(dest_field_idx, val, roc_ops);
                    }

                    // Decref base value and field values after they've been copied
                    if (base_value_opt) |base_value| {
                        base_value.decref(&self.runtime_layout_store, roc_ops);
                    }
                    for (field_values) |val| {
                        val.decref(&self.runtime_layout_store, roc_ops);
                    }

                    try value_stack.push(dest);
                }
                return true;
            },
            .early_return => {
                // Pop the evaluated value and signal early return
                const return_value = value_stack.pop() orelse return error.Crash;
                self.early_return_value = return_value;

                // Drain work stack until we find call_cleanup (function boundary)
                // This skips any remaining work items for the current function body
                while (work_stack.pop()) |pending_item| {
                    switch (pending_item) {
                        .apply_continuation => |pending_cont| {
                            switch (pending_cont) {
                                .call_cleanup => {
                                    // Found function boundary - put it back and continue normal processing
                                    try work_stack.push(pending_item);
                                    break;
                                },
                                .call_invoke_closure => |ci| {
                                    // Free arg_rt_vars if we're skipping a pending call invocation
                                    if (ci.arg_rt_vars_to_free) |vars| self.allocator.free(vars);
                                },
                                .for_loop_iterate => |fl| {
                                    // Decref the list value when skipping a for loop
                                    fl.list_value.decref(&self.runtime_layout_store, roc_ops);
                                },
                                .for_loop_body_done => |fl| {
                                    // Decref the list value and clean up bindings
                                    self.trimBindingList(&self.bindings, fl.loop_bindings_start, roc_ops);
                                    fl.list_value.decref(&self.runtime_layout_store, roc_ops);
                                },
                                else => {
                                    // Skip this continuation - it's part of the function body being early-returned from
                                },
                            }
                        },
                        .eval_expr => {
                            // Skip pending expression evaluations in the function body
                        },
                    }
                }
                return true;
            },
            .tag_collect => |tc| {
                // Tag payload collection: evaluate each argument, then finalize tag
                if (tc.remaining_args.len > 0) {
                    // More arguments to evaluate
                    const arg_idx = tc.collected_count;
                    const arg_rt_var = if (arg_idx < tc.arg_rt_vars.len) tc.arg_rt_vars[arg_idx] else null;
                    try work_stack.push(.{ .apply_continuation = .{ .tag_collect = .{
                        .collected_count = tc.collected_count + 1,
                        .remaining_args = tc.remaining_args[1..],
                        .arg_rt_vars = tc.arg_rt_vars,
                        .expr_idx = tc.expr_idx,
                        .rt_var = tc.rt_var,
                        .tag_index = tc.tag_index,
                        .layout_type = tc.layout_type,
                    } } });
                    try work_stack.push(.{ .eval_expr = .{
                        .expr_idx = tc.remaining_args[0],
                        .expected_rt_var = arg_rt_var,
                    } });
                } else {
                    // All arguments collected - finalize the tag
                    const total_count = tc.collected_count;
                    const layout_val = try self.getRuntimeLayout(tc.rt_var);

                    // Pop all collected values
                    var values = try self.allocator.alloc(StackValue, total_count);
                    defer self.allocator.free(values);
                    var i: usize = total_count;
                    while (i > 0) {
                        i -= 1;
                        values[i] = value_stack.pop() orelse return error.Crash;
                    }

                    if (tc.layout_type == 0) {
                        // Record layout { tag, payload }
                        var dest = try self.pushRaw(layout_val, 0);
                        var acc = try dest.asRecord(&self.runtime_layout_store);
                        const tag_field_idx = acc.findFieldIndex(self.env.idents.tag) orelse {
                            for (values) |v| v.decref(&self.runtime_layout_store, roc_ops);
                            self.triggerCrash("e_tag: tag field not found", false, roc_ops);
                            return error.Crash;
                        };
                        const payload_field_idx = acc.findFieldIndex(self.env.idents.payload) orelse {
                            for (values) |v| v.decref(&self.runtime_layout_store, roc_ops);
                            self.triggerCrash("e_tag: payload field not found", false, roc_ops);
                            return error.Crash;
                        };

                        // Write tag discriminant
                        const tag_field = try acc.getFieldByIndex(tag_field_idx);
                        if (tag_field.layout.tag == .scalar and tag_field.layout.data.scalar.tag == .int) {
                            var tmp = tag_field;
                            tmp.is_initialized = false;
                            try tmp.setInt(@intCast(tc.tag_index));
                        }

                        // Write payload
                        const payload_field = try acc.getFieldByIndex(payload_field_idx);
                        if (payload_field.ptr) |payload_ptr| {
                            if (total_count == 1) {
                                try values[0].copyToPtr(&self.runtime_layout_store, payload_ptr, roc_ops);
                            } else {
                                // Multiple args - create tuple payload
                                var elem_layouts = try self.allocator.alloc(Layout, total_count);
                                defer self.allocator.free(elem_layouts);
                                for (values, 0..) |val, idx| {
                                    elem_layouts[idx] = val.layout;
                                }
                                const tuple_layout_idx = try self.runtime_layout_store.putTuple(elem_layouts);
                                const tuple_layout = self.runtime_layout_store.getLayout(tuple_layout_idx);
                                var tuple_dest = StackValue{ .layout = tuple_layout, .ptr = payload_ptr, .is_initialized = true };
                                var tup_acc = try tuple_dest.asTuple(&self.runtime_layout_store);
                                for (values, 0..) |val, idx| {
                                    try tup_acc.setElement(idx, val, roc_ops);
                                }
                            }
                        }

                        for (values) |val| {
                            val.decref(&self.runtime_layout_store, roc_ops);
                        }
                        dest.rt_var = tc.rt_var;
                        try value_stack.push(dest);
                    } else {
                        // Tuple layout (payload, tag)
                        var dest = try self.pushRaw(layout_val, 0);
                        var acc = try dest.asTuple(&self.runtime_layout_store);

                        // Write tag discriminant (element 1)
                        const tag_field = try acc.getElement(1);
                        if (tag_field.layout.tag == .scalar and tag_field.layout.data.scalar.tag == .int) {
                            var tmp = tag_field;
                            tmp.is_initialized = false;
                            try tmp.setInt(@intCast(tc.tag_index));
                        }

                        // Write payload (element 0)
                        const payload_field = try acc.getElement(0);
                        if (payload_field.ptr) |payload_ptr| {
                            if (total_count == 1) {
                                // Check for layout mismatch and handle it
                                const arg_size = self.runtime_layout_store.layoutSize(values[0].layout);
                                const payload_size = self.runtime_layout_store.layoutSize(payload_field.layout);
                                const layouts_differ = arg_size > payload_size or !layoutsEqual(values[0].layout, payload_field.layout);

                                if (layouts_differ) {
                                    // Create properly-typed tuple with actual arg layout
                                    var elem_layouts_fixed = [2]Layout{ values[0].layout, tag_field.layout };
                                    const proper_tuple_idx = try self.runtime_layout_store.putTuple(&elem_layouts_fixed);
                                    const proper_tuple_layout = self.runtime_layout_store.getLayout(proper_tuple_idx);
                                    var proper_dest = try self.pushRaw(proper_tuple_layout, 0);
                                    var proper_acc = try proper_dest.asTuple(&self.runtime_layout_store);

                                    // Write tag
                                    const proper_tag_field = try proper_acc.getElement(1);
                                    if (proper_tag_field.layout.tag == .scalar and proper_tag_field.layout.data.scalar.tag == .int) {
                                        var tmp = proper_tag_field;
                                        tmp.is_initialized = false;
                                        try tmp.setInt(@intCast(tc.tag_index));
                                    }

                                    // Write payload
                                    const proper_payload_field = try proper_acc.getElement(0);
                                    if (proper_payload_field.ptr) |proper_ptr| {
                                        try values[0].copyToPtr(&self.runtime_layout_store, proper_ptr, roc_ops);
                                    }

                                    for (values) |val| {
                                        val.decref(&self.runtime_layout_store, roc_ops);
                                    }
                                    proper_dest.rt_var = tc.rt_var;
                                    try value_stack.push(proper_dest);
                                    return true;
                                }

                                try values[0].copyToPtr(&self.runtime_layout_store, payload_ptr, roc_ops);
                            } else {
                                // Multiple args - create tuple payload
                                var elem_layouts = try self.allocator.alloc(Layout, total_count);
                                defer self.allocator.free(elem_layouts);
                                for (values, 0..) |val, idx| {
                                    elem_layouts[idx] = val.layout;
                                }
                                const tuple_layout_idx = try self.runtime_layout_store.putTuple(elem_layouts);
                                const tuple_layout = self.runtime_layout_store.getLayout(tuple_layout_idx);
                                var tuple_dest = StackValue{ .layout = tuple_layout, .ptr = payload_ptr, .is_initialized = true };
                                var tup_acc = try tuple_dest.asTuple(&self.runtime_layout_store);
                                for (values, 0..) |val, idx| {
                                    try tup_acc.setElement(idx, val, roc_ops);
                                }
                            }
                        }

                        for (values) |val| {
                            val.decref(&self.runtime_layout_store, roc_ops);
                        }
                        dest.rt_var = tc.rt_var;
                        try value_stack.push(dest);
                    }
                }
                return true;
            },
            .match_branches => |mb| {
                // Scrutinee is on value stack - get it but keep it there for potential later use
                const scrutinee_temp = value_stack.pop() orelse return error.Crash;
                // Make a copy to protect from corruption
                const scrutinee = try self.pushCopy(scrutinee_temp, roc_ops);
                scrutinee_temp.decref(&self.runtime_layout_store, roc_ops);

                // Try branches starting from current_branch
                var branch_idx = mb.current_branch;
                while (branch_idx < mb.branches.len) : (branch_idx += 1) {
                    const br = self.env.store.getMatchBranch(mb.branches[branch_idx]);
                    const patterns = self.env.store.sliceMatchBranchPatterns(br.patterns);

                    for (patterns) |bp_idx| {
                        var temp_binds = try std.array_list.AlignedManaged(Binding, null).initCapacity(self.allocator, 4);
                        defer {
                            self.trimBindingList(&temp_binds, 0, roc_ops);
                            temp_binds.deinit();
                        }

                        if (!try self.patternMatchesBind(
                            self.env.store.getMatchBranchPattern(bp_idx).pattern,
                            scrutinee,
                            mb.scrutinee_rt_var,
                            roc_ops,
                            &temp_binds,
                            @enumFromInt(0),
                        )) {
                            continue;
                        }

                        // Pattern matched! Add bindings
                        const start_len = self.bindings.items.len;
                        try self.bindings.appendSlice(temp_binds.items);
                        temp_binds.items.len = 0;

                        if (br.guard) |guard_idx| {
                            // Has guard - need to evaluate it
                            // Keep scrutinee on stack for potential next branch
                            try value_stack.push(scrutinee);

                            const guard_ct_var = can.ModuleEnv.varFrom(guard_idx);
                            const guard_rt_var = try self.translateTypeVar(self.env, guard_ct_var);

                            try work_stack.push(.{ .apply_continuation = .{ .match_guard = .{
                                .branch_body = br.value,
                                .result_rt_var = mb.result_rt_var,
                                .bindings_start = start_len,
                                .remaining_branches = mb.branches[branch_idx + 1 ..],
                                .expr_idx = mb.expr_idx,
                                .scrutinee_rt_var = mb.scrutinee_rt_var,
                            } } });
                            try work_stack.push(.{ .eval_expr = .{
                                .expr_idx = guard_idx,
                                .expected_rt_var = guard_rt_var,
                            } });
                            return true;
                        }

                        // No guard - evaluate body directly
                        scrutinee.decref(&self.runtime_layout_store, roc_ops);

                        try work_stack.push(.{ .apply_continuation = .{ .match_cleanup = .{
                            .bindings_start = start_len,
                        } } });
                        try work_stack.push(.{ .eval_expr = .{
                            .expr_idx = br.value,
                            .expected_rt_var = mb.result_rt_var,
                        } });
                        return true;
                    }
                }

                // No branch matched
                scrutinee.decref(&self.runtime_layout_store, roc_ops);
                self.triggerCrash("non-exhaustive match", false, roc_ops);
                return error.Crash;
            },
            .match_guard => |mg| {
                // Guard result is on value stack
                const guard_val = value_stack.pop() orelse return error.Crash;
                defer guard_val.decref(&self.runtime_layout_store, roc_ops);

                const guard_pass = boolValueEquals(true, guard_val);

                if (guard_pass) {
                    // Guard passed - evaluate body
                    // Scrutinee is still on value stack - pop and decref it
                    const scrutinee = value_stack.pop() orelse return error.Crash;
                    scrutinee.decref(&self.runtime_layout_store, roc_ops);

                    try work_stack.push(.{ .apply_continuation = .{ .match_cleanup = .{
                        .bindings_start = mg.bindings_start,
                    } } });
                    try work_stack.push(.{ .eval_expr = .{
                        .expr_idx = mg.branch_body,
                        .expected_rt_var = mg.result_rt_var,
                    } });
                } else {
                    // Guard failed - try remaining branches
                    self.trimBindingList(&self.bindings, mg.bindings_start, roc_ops);

                    if (mg.remaining_branches.len == 0) {
                        // No more branches
                        const scrutinee = value_stack.pop() orelse return error.Crash;
                        scrutinee.decref(&self.runtime_layout_store, roc_ops);
                        self.triggerCrash("non-exhaustive match", false, roc_ops);
                        return error.Crash;
                    }

                    // Continue with remaining branches
                    try work_stack.push(.{ .apply_continuation = .{ .match_branches = .{
                        .expr_idx = mg.expr_idx,
                        .scrutinee_rt_var = mg.scrutinee_rt_var,
                        .result_rt_var = mg.result_rt_var,
                        .branches = mg.remaining_branches,
                        .current_branch = 0,
                    } } });
                }
                return true;
            },
            .match_cleanup => |mc| {
                // Result is on value stack - leave it there, just trim bindings
                self.trimBindingList(&self.bindings, mc.bindings_start, roc_ops);
                return true;
            },
            .expect_check => |ec| {
                // Pop condition value from stack
                const cond_val = value_stack.pop() orelse return error.Crash;
                const succeeded = boolValueEquals(true, cond_val);
                if (succeeded) {
                    // Return {} (empty record)
                    const ct_var = can.ModuleEnv.varFrom(ec.expr_idx);
                    const rt_var = try self.translateTypeVar(self.env, ct_var);
                    const layout_val = try self.getRuntimeLayout(rt_var);
                    const result = try self.pushRaw(layout_val, 0);
                    try value_stack.push(result);
                    return true;
                }
                // Expect failed - trigger error
                self.handleExpectFailure(ec.body_expr, roc_ops);
                return error.Crash;
            },
            .dbg_print => |dp| {
                // Pop evaluated value from stack
                const value = value_stack.pop() orelse return error.Crash;
                defer value.decref(&self.runtime_layout_store, roc_ops);
                const rendered = try self.renderValueRocWithType(value, dp.inner_rt_var);
                defer self.allocator.free(rendered);
                roc_ops.dbg(rendered);
                // Return {} (empty record)
                const ct_var = can.ModuleEnv.varFrom(dp.expr_idx);
                const rt_var = try self.translateTypeVar(self.env, ct_var);
                const layout_val = try self.getRuntimeLayout(rt_var);
                const result = try self.pushRaw(layout_val, 0);
                try value_stack.push(result);
                return true;
            },
            .str_collect => |sc| {
                // State machine for string interpolation:
                // 1. If needs_conversion, convert top of value stack to string
                // 2. If remaining segments, process next one
                // 3. If no remaining segments, concatenate all collected strings

                var collected_count = sc.collected_count;
                var remaining = sc.remaining_segments;

                // Step 1: If we just evaluated an expression, convert it to string
                if (sc.needs_conversion) {
                    const seg_value = value_stack.pop() orelse return error.Crash;

                    // Convert to RocStr
                    const segment_str = try self.stackValueToRocStr(seg_value, seg_value.rt_var, roc_ops);
                    seg_value.decref(&self.runtime_layout_store, roc_ops);

                    // Push as string value
                    const str_value = try self.pushStr("");
                    const roc_str_ptr: *RocStr = @ptrCast(@alignCast(str_value.ptr.?));
                    roc_str_ptr.* = segment_str;
                    try value_stack.push(str_value);
                    collected_count += 1;
                    remaining = remaining[1..]; // Move past the segment we just converted
                }

                // Step 2: Process remaining segments
                if (remaining.len == 0) {
                    // Step 3: All segments collected - concatenate them
                    var segment_strings = try std.array_list.AlignedManaged(RocStr, null).initCapacity(self.allocator, sc.total_count);
                    defer {
                        for (segment_strings.items) |s| {
                            var str_copy = s;
                            str_copy.decref(roc_ops);
                        }
                        segment_strings.deinit();
                    }

                    // Pop values in reverse order (stack is LIFO)
                    var i: usize = 0;
                    while (i < sc.total_count) : (i += 1) {
                        const str_val = value_stack.pop() orelse return error.Crash;
                        if (str_val.ptr) |ptr| {
                            const roc_str: *RocStr = @ptrCast(@alignCast(ptr));
                            try segment_strings.append(roc_str.*);
                        } else {
                            try segment_strings.append(RocStr.empty());
                        }
                    }

                    // Reverse to get correct order
                    std.mem.reverse(RocStr, segment_strings.items);

                    // Calculate total length
                    var total_len: usize = 0;
                    for (segment_strings.items) |s| {
                        total_len += s.asSlice().len;
                    }

                    // Concatenate
                    const result_str: RocStr = if (total_len == 0)
                        RocStr.empty()
                    else blk: {
                        const buffer = try self.allocator.alloc(u8, total_len);
                        defer self.allocator.free(buffer);
                        var offset: usize = 0;
                        for (segment_strings.items) |segment_str| {
                            const slice = segment_str.asSlice();
                            std.mem.copyForwards(u8, buffer[offset .. offset + slice.len], slice);
                            offset += slice.len;
                        }
                        break :blk RocStr.fromSlice(buffer, roc_ops);
                    };

                    const result = try self.pushStr("");
                    const roc_str_ptr: *RocStr = @ptrCast(@alignCast(result.ptr.?));
                    roc_str_ptr.* = result_str;
                    try value_stack.push(result);
                    return true;
                }

                // Process next segment
                const next_seg = remaining[0];
                const next_seg_expr = self.env.store.getExpr(next_seg);

                if (next_seg_expr == .e_str_segment) {
                    // Literal segment - push directly as string value
                    const content = self.env.getString(next_seg_expr.e_str_segment.literal);
                    const seg_str = RocStr.fromSlice(content, roc_ops);
                    const seg_value = try self.pushStr("");
                    const roc_str_ptr: *RocStr = @ptrCast(@alignCast(seg_value.ptr.?));
                    roc_str_ptr.* = seg_str;
                    try value_stack.push(seg_value);

                    // Schedule continuation for remaining (no conversion needed)
                    try work_stack.push(.{ .apply_continuation = .{ .str_collect = .{
                        .collected_count = collected_count + 1,
                        .total_count = sc.total_count,
                        .remaining_segments = remaining[1..],
                        .needs_conversion = false,
                    } } });
                } else {
                    // Expression segment - evaluate it, then convert
                    const seg_ct_var = can.ModuleEnv.varFrom(next_seg);
                    const seg_rt_var = try self.translateTypeVar(self.env, seg_ct_var);
                    // Schedule continuation with needs_conversion = true
                    try work_stack.push(.{
                        .apply_continuation = .{
                            .str_collect = .{
                                .collected_count = collected_count,
                                .total_count = sc.total_count,
                                .remaining_segments = remaining, // Don't advance - we'll do it after conversion
                                .needs_conversion = true,
                            },
                        },
                    });
                    try work_stack.push(.{ .eval_expr = .{
                        .expr_idx = next_seg,
                        .expected_rt_var = seg_rt_var,
                    } });
                }
                return true;
            },
            .call_collect_args => |cc| {
                // Function call: collect arguments one by one
                if (cc.remaining_args.len > 0) {
                    // More arguments to evaluate
                    const arg_idx = cc.collected_count;
                    const arg_rt_var = if (arg_idx < cc.arg_rt_vars.len) cc.arg_rt_vars[arg_idx] else null;

                    try work_stack.push(.{ .apply_continuation = .{ .call_collect_args = .{
                        .collected_count = cc.collected_count + 1,
                        .remaining_args = cc.remaining_args[1..],
                        .arg_rt_vars = cc.arg_rt_vars,
                        .call_ret_rt_var = cc.call_ret_rt_var,
                        .did_instantiate = cc.did_instantiate,
                    } } });
                    try work_stack.push(.{ .eval_expr = .{
                        .expr_idx = cc.remaining_args[0],
                        .expected_rt_var = arg_rt_var,
                    } });
                }
                // If no more args, the call_invoke_closure continuation handles the rest
                return true;
            },
            .call_invoke_closure => |ci| {
                // All arguments collected - pop them and the function, then invoke
                // Stack state: [func_val, arg0, arg1, ...] (func at bottom, args on top)
                const arg_count = ci.arg_count;

                // Pop all arguments (in reverse order)
                var arg_values = try self.allocator.alloc(StackValue, arg_count);
                defer self.allocator.free(arg_values);
                var i: usize = arg_count;
                while (i > 0) {
                    i -= 1;
                    arg_values[i] = value_stack.pop() orelse return error.Crash;
                }

                // Pop function value
                const func_val = value_stack.pop() orelse return error.Crash;

                // Handle closure invocation
                if (func_val.layout.tag == .closure) {
                    const header: *const layout.Closure = @ptrCast(@alignCast(func_val.ptr.?));

                    // Switch to the closure's source module
                    const saved_env = self.env;
                    const saved_bindings_len = self.bindings.items.len;
                    self.env = @constCast(header.source_env);

                    // Check if this is an annotation-only function
                    const body_expr = self.env.store.getExpr(header.body_idx);
                    if (body_expr == .e_anno_only) {
                        self.env = saved_env;
                        func_val.decref(&self.runtime_layout_store, roc_ops);
                        for (arg_values) |arg| arg.decref(&self.runtime_layout_store, roc_ops);
                        if (ci.arg_rt_vars_to_free) |vars| self.allocator.free(vars);
                        self.triggerCrash("This function has no implementation. It is only a type annotation for now.", false, roc_ops);
                        return error.Crash;
                    }

                    // Check if this is a low-level lambda
                    const lambda_expr = self.env.store.getExpr(header.lambda_expr_idx);
                    if (lambda_expr == .e_low_level_lambda) {
                        const low_level = lambda_expr.e_low_level_lambda;
                        const result = try self.callLowLevelBuiltin(low_level.op, arg_values, roc_ops, ci.call_ret_rt_var);

                        // Decref args (except for list_concat which handles its own refcounting)
                        if (low_level.op != .list_concat) {
                            for (arg_values) |arg| {
                                arg.decref(&self.runtime_layout_store, roc_ops);
                            }
                        }

                        // Restore environment and free arg_rt_vars
                        self.env = saved_env;
                        func_val.decref(&self.runtime_layout_store, roc_ops);
                        if (ci.arg_rt_vars_to_free) |vars| self.allocator.free(vars);
                        try value_stack.push(result);
                        return true;
                    }

                    // Check if this is a hosted lambda
                    if (lambda_expr == .e_hosted_lambda) {
                        const hosted = lambda_expr.e_hosted_lambda;
                        const hosted_lambda_ct_var = can.ModuleEnv.varFrom(header.lambda_expr_idx);
                        const hosted_lambda_rt_var = try self.translateTypeVar(self.env, hosted_lambda_ct_var);
                        const resolved_func = self.runtime_types.resolveVar(hosted_lambda_rt_var);

                        const ret_rt_var = if (resolved_func.desc.content.unwrapFunc()) |func| func.ret else ci.call_ret_rt_var;
                        const result = try self.callHostedFunction(hosted.index, arg_values, roc_ops, ret_rt_var);

                        // Decref all args
                        for (arg_values) |arg| {
                            arg.decref(&self.runtime_layout_store, roc_ops);
                        }

                        // Restore environment and free arg_rt_vars
                        self.env = saved_env;
                        func_val.decref(&self.runtime_layout_store, roc_ops);
                        if (ci.arg_rt_vars_to_free) |vars| self.allocator.free(vars);
                        try value_stack.push(result);
                        return true;
                    }

                    // Regular closure - bind parameters and evaluate body
                    const params = self.env.store.slicePatterns(header.params);
                    if (params.len != arg_count) {
                        self.env = saved_env;
                        func_val.decref(&self.runtime_layout_store, roc_ops);
                        for (arg_values) |arg| arg.decref(&self.runtime_layout_store, roc_ops);
                        if (ci.arg_rt_vars_to_free) |vars| self.allocator.free(vars);
                        return error.TypeMismatch;
                    }

                    // Provide closure context for capture lookup
                    try self.active_closures.append(func_val);

                    // Bind parameters
                    for (params, 0..) |param, idx| {
                        try self.bindings.append(.{
                            .pattern_idx = param,
                            .value = arg_values[idx],
                            .expr_idx = @enumFromInt(0),
                            .source_env = self.env,
                        });
                    }

                    // Push cleanup continuation, then evaluate body
                    try work_stack.push(.{ .apply_continuation = .{ .call_cleanup = .{
                        .saved_env = saved_env,
                        .saved_bindings_len = saved_bindings_len,
                        .param_count = params.len,
                        .has_active_closure = true,
                        .did_instantiate = ci.did_instantiate,
                        .arg_rt_vars_to_free = ci.arg_rt_vars_to_free,
                    } } });
                    try work_stack.push(.{ .eval_expr = .{
                        .expr_idx = header.body_idx,
                        .expected_rt_var = ci.call_ret_rt_var,
                    } });
                    return true;
                }

                // Not a closure - check if it's a direct lambda expression
                func_val.decref(&self.runtime_layout_store, roc_ops);
                for (arg_values) |arg| arg.decref(&self.runtime_layout_store, roc_ops);
                if (ci.arg_rt_vars_to_free) |vars| self.allocator.free(vars);
                self.triggerCrash("e_call: func is neither closure nor lambda", false, roc_ops);
                return error.Crash;
            },
            .call_cleanup => |cleanup| {
                // Function body evaluated - cleanup and return result
                // Check for early return
                if (self.early_return_value) |return_val| {
                    // Body triggered early return - use that value
                    self.early_return_value = null;

                    // Decref parameter bindings
                    var k = cleanup.param_count;
                    while (k > 0) {
                        k -= 1;
                        if (self.bindings.pop()) |binding| {
                            binding.value.decref(&self.runtime_layout_store, roc_ops);
                        }
                    }

                    // Pop active closure if needed
                    if (cleanup.has_active_closure) {
                        if (self.active_closures.pop()) |closure_val| {
                            closure_val.decref(&self.runtime_layout_store, roc_ops);
                        }
                    }

                    // Restore environment and free arg_rt_vars
                    self.env = cleanup.saved_env;
                    self.bindings.shrinkRetainingCapacity(cleanup.saved_bindings_len);
                    if (cleanup.arg_rt_vars_to_free) |vars| self.allocator.free(vars);

                    try value_stack.push(return_val);
                    return true;
                }

                // Normal return - result is on value stack
                const result = value_stack.pop() orelse return error.Crash;

                // Decref parameter bindings
                var k = cleanup.param_count;
                while (k > 0) {
                    k -= 1;
                    if (self.bindings.pop()) |binding| {
                        binding.value.decref(&self.runtime_layout_store, roc_ops);
                    }
                }

                // Pop active closure if needed
                if (cleanup.has_active_closure) {
                    if (self.active_closures.pop()) |closure_val| {
                        closure_val.decref(&self.runtime_layout_store, roc_ops);
                    }
                }

                // Restore environment and free arg_rt_vars
                self.env = cleanup.saved_env;
                self.bindings.shrinkRetainingCapacity(cleanup.saved_bindings_len);
                if (cleanup.arg_rt_vars_to_free) |vars| self.allocator.free(vars);

                try value_stack.push(result);
                return true;
            },
            .unary_op_apply => |ua| {
                // Unary operation: operand is on stack, apply method
                const operand = value_stack.pop() orelse return error.Crash;
                defer operand.decref(&self.runtime_layout_store, roc_ops);

                // Resolve the operand type
                const operand_resolved = self.runtime_types.resolveVar(ua.operand_rt_var);

                // Get nominal type info
                const nominal_info = switch (operand_resolved.desc.content) {
                    .structure => |s| switch (s) {
                        .nominal_type => |nom| .{
                            .origin = nom.origin_module,
                            .ident = nom.ident.ident_idx,
                        },
                        else => {
                            return error.InvalidMethodReceiver;
                        },
                    },
                    else => {
                        return error.InvalidMethodReceiver;
                    },
                };

                // Resolve the method function
                const method_func = try self.resolveMethodFunction(
                    nominal_info.origin,
                    nominal_info.ident,
                    ua.method_ident,
                    roc_ops,
                );
                defer method_func.decref(&self.runtime_layout_store, roc_ops);

                // Call the method closure
                if (method_func.layout.tag != .closure) {
                    return error.TypeMismatch;
                }

                const closure_header: *const layout.Closure = @ptrCast(@alignCast(method_func.ptr.?));

                // Switch to the closure's source module
                const saved_env = self.env;
                const saved_bindings_len = self.bindings.items.len;
                self.env = @constCast(closure_header.source_env);

                // Check if this is a low-level lambda
                const lambda_expr = self.env.store.getExpr(closure_header.lambda_expr_idx);
                if (lambda_expr == .e_low_level_lambda) {
                    const low_level = lambda_expr.e_low_level_lambda;
                    var args = [1]StackValue{operand};
                    const result = try self.callLowLevelBuiltin(low_level.op, &args, roc_ops, null);
                    self.env = saved_env;
                    try value_stack.push(result);
                    return true;
                }

                // Regular closure invocation
                const params = self.env.store.slicePatterns(closure_header.params);
                if (params.len != 1) {
                    self.env = saved_env;
                    return error.TypeMismatch;
                }

                // Provide closure context
                try self.active_closures.append(method_func);

                // Bind parameter
                try self.bindings.append(.{
                    .pattern_idx = params[0],
                    .value = operand,
                    .expr_idx = @enumFromInt(0),
                    .source_env = self.env,
                });

                // Push cleanup and evaluate body
                try work_stack.push(.{ .apply_continuation = .{ .call_cleanup = .{
                    .saved_env = saved_env,
                    .saved_bindings_len = saved_bindings_len,
                    .param_count = 1,
                    .has_active_closure = true,
                    .did_instantiate = false,
                    .arg_rt_vars_to_free = null,
                } } });
                try work_stack.push(.{ .eval_expr = .{
                    .expr_idx = closure_header.body_idx,
                    .expected_rt_var = null,
                } });
                return true;
            },
            .binop_eval_rhs => |be| {
                // Binary operation: LHS is on stack, now evaluate RHS
                // We keep LHS on stack, push continuation to apply method after RHS is evaluated
                try work_stack.push(.{ .apply_continuation = .{ .binop_apply = .{
                    .method_ident = be.method_ident,
                    .receiver_rt_var = be.lhs_rt_var,
                    .rhs_rt_var = be.rhs_rt_var,
                    .negate_result = be.negate_result,
                } } });
                try work_stack.push(.{ .eval_expr = .{
                    .expr_idx = be.rhs_expr,
                    .expected_rt_var = be.rhs_rt_var,
                } });
                return true;
            },
            .binop_apply => |ba| {
                // Binary operation: both operands on stack, apply method
                // Stack: [lhs, rhs] - RHS on top
                const rhs = value_stack.pop() orelse return error.Crash;
                defer rhs.decref(&self.runtime_layout_store, roc_ops);
                const lhs = value_stack.pop() orelse return error.Crash;
                defer lhs.decref(&self.runtime_layout_store, roc_ops);

                // Resolve the lhs type
                const lhs_resolved = self.runtime_types.resolveVar(ba.receiver_rt_var);

                // Get nominal type info, or handle anonymous structural types
                const nominal_info: ?struct { origin: base_pkg.Ident.Idx, ident: base_pkg.Ident.Idx } = switch (lhs_resolved.desc.content) {
                    .structure => |s| switch (s) {
                        .nominal_type => |nom| .{
                            .origin = nom.origin_module,
                            .ident = nom.ident.ident_idx,
                        },
                        .record, .tuple, .tag_union, .empty_record, .empty_tag_union => blk: {
                            // Anonymous structural types have implicit is_eq
                            if (ba.method_ident == self.root_env.idents.is_eq) {
                                var result = self.valuesStructurallyEqual(lhs, ba.receiver_rt_var, rhs, ba.rhs_rt_var) catch |err| {
                                    if (err == error.NotImplemented) {
                                        self.triggerCrash("Structural equality not implemented for this type", false, roc_ops);
                                        return error.Crash;
                                    }
                                    return err;
                                };
                                // For != operator, negate the result
                                if (ba.negate_result) result = !result;
                                const result_val = try self.makeBoolValue(result);
                                try value_stack.push(result_val);
                                return true;
                            }
                            break :blk null;
                        },
                        else => null,
                    },
                    else => null,
                };

                if (nominal_info == null) {
                    return error.InvalidMethodReceiver;
                }

                // Resolve the method function
                const method_func = try self.resolveMethodFunction(
                    nominal_info.?.origin,
                    nominal_info.?.ident,
                    ba.method_ident,
                    roc_ops,
                );
                defer method_func.decref(&self.runtime_layout_store, roc_ops);

                // Call the method closure
                if (method_func.layout.tag != .closure) {
                    return error.TypeMismatch;
                }

                const closure_header: *const layout.Closure = @ptrCast(@alignCast(method_func.ptr.?));

                // Switch to the closure's source module
                const saved_env = self.env;
                const saved_bindings_len = self.bindings.items.len;
                self.env = @constCast(closure_header.source_env);

                // Check if this is a low-level lambda
                const lambda_expr = self.env.store.getExpr(closure_header.lambda_expr_idx);
                if (lambda_expr == .e_low_level_lambda) {
                    const low_level = lambda_expr.e_low_level_lambda;
                    var args = [2]StackValue{ lhs, rhs };
                    var result = try self.callLowLevelBuiltin(low_level.op, &args, roc_ops, null);
                    self.env = saved_env;

                    // For != operator, negate boolean result
                    if (ba.negate_result) {
                        const is_eq_result = boolValueEquals(true, result);
                        result.decref(&self.runtime_layout_store, roc_ops);
                        result = try self.makeBoolValue(!is_eq_result);
                    }

                    try value_stack.push(result);
                    return true;
                }

                // Regular closure invocation
                const params = self.env.store.slicePatterns(closure_header.params);
                if (params.len != 2) {
                    self.env = saved_env;
                    return error.TypeMismatch;
                }

                // Provide closure context
                try self.active_closures.append(method_func);

                // Bind parameters
                try self.bindings.append(.{
                    .pattern_idx = params[0],
                    .value = lhs,
                    .expr_idx = @enumFromInt(0),
                    .source_env = self.env,
                });
                try self.bindings.append(.{
                    .pattern_idx = params[1],
                    .value = rhs,
                    .expr_idx = @enumFromInt(0),
                    .source_env = self.env,
                });

                // Push cleanup and evaluate body
                try work_stack.push(.{ .apply_continuation = .{ .call_cleanup = .{
                    .saved_env = saved_env,
                    .saved_bindings_len = saved_bindings_len,
                    .param_count = 2,
                    .has_active_closure = true,
                    .did_instantiate = false,
                    .arg_rt_vars_to_free = null,
                } } });
                try work_stack.push(.{ .eval_expr = .{
                    .expr_idx = closure_header.body_idx,
                    .expected_rt_var = null,
                } });
                return true;
            },
            .dot_access_resolve => |da| {
                // Dot access: receiver is on stack, resolve field or method
                const receiver_value = value_stack.pop() orelse return error.Crash;

                if (da.method_args == null) {
                    // Field access on a record
                    defer receiver_value.decref(&self.runtime_layout_store, roc_ops);

                    if (receiver_value.layout.tag != .record) {
                        return error.TypeMismatch;
                    }

                    const rec_data = self.runtime_layout_store.getRecordData(receiver_value.layout.data.record.idx);
                    if (rec_data.fields.count == 0) {
                        return error.TypeMismatch;
                    }

                    var accessor = try receiver_value.asRecord(&self.runtime_layout_store);
                    const field_idx = accessor.findFieldIndex(da.field_name) orelse return error.TypeMismatch;
                    const field_value = try accessor.getFieldByIndex(field_idx);
                    const result = try self.pushCopy(field_value, roc_ops);
                    try value_stack.push(result);
                    return true;
                }

                // Method call - resolve receiver type for dispatch
                // First check if the type is still a flex/rigid var, default to Dec
                var effective_receiver_rt_var = da.receiver_rt_var;
                const receiver_resolved_check = self.runtime_types.resolveVar(da.receiver_rt_var);
                if (receiver_resolved_check.desc.content == .flex or receiver_resolved_check.desc.content == .rigid) {
                    const dec_content = try self.mkNumberTypeContentRuntime("Dec");
                    const dec_var = try self.runtime_types.freshFromContent(dec_content);
                    effective_receiver_rt_var = dec_var;
                }

                // Don't use resolveBaseVar here - we need to keep the nominal type
                // for method dispatch (resolveBaseVar unwraps nominal types to their backing)
                const resolved_receiver = self.runtime_types.resolveVar(effective_receiver_rt_var);

                const method_args = da.method_args.?;
                const arg_exprs = self.env.store.sliceExpr(method_args);

                // Get nominal type info
                const nominal_info = switch (resolved_receiver.desc.content) {
                    .structure => |s| switch (s) {
                        .nominal_type => |nom| .{
                            .origin = nom.origin_module,
                            .ident = nom.ident.ident_idx,
                        },
                        else => {
                            receiver_value.decref(&self.runtime_layout_store, roc_ops);
                            return error.InvalidMethodReceiver;
                        },
                    },
                    else => {
                        receiver_value.decref(&self.runtime_layout_store, roc_ops);
                        return error.InvalidMethodReceiver;
                    },
                };

                // Resolve the method function
                const method_func = self.resolveMethodFunction(
                    nominal_info.origin,
                    nominal_info.ident,
                    da.field_name,
                    roc_ops,
                ) catch |err| {
                    receiver_value.decref(&self.runtime_layout_store, roc_ops);
                    if (err == error.MethodLookupFailed) {
                        const layout_env = self.runtime_layout_store.env;
                        const type_name = import_mapping_mod.getDisplayName(
                            self.import_mapping,
                            layout_env.common.getIdentStore(),
                            nominal_info.ident,
                        );
                        const method_name = self.env.getIdent(da.field_name);
                        const crash_msg = std.fmt.allocPrint(self.allocator, "{s} does not implement {s}", .{ type_name, method_name }) catch {
                            self.triggerCrash("Method not found", false, roc_ops);
                            return error.Crash;
                        };
                        self.triggerCrash(crash_msg, true, roc_ops);
                        return error.Crash;
                    }
                    return err;
                };

                if (method_func.layout.tag != .closure) {
                    receiver_value.decref(&self.runtime_layout_store, roc_ops);
                    method_func.decref(&self.runtime_layout_store, roc_ops);
                    return error.TypeMismatch;
                }

                // If no additional args, invoke method directly with receiver
                if (arg_exprs.len == 0) {
                    const closure_header: *const layout.Closure = @ptrCast(@alignCast(method_func.ptr.?));

                    const saved_env = self.env;
                    const saved_bindings_len = self.bindings.items.len;
                    self.env = @constCast(closure_header.source_env);

                    // Check if low-level lambda
                    const lambda_expr = self.env.store.getExpr(closure_header.lambda_expr_idx);
                    if (lambda_expr == .e_low_level_lambda) {
                        const low_level = lambda_expr.e_low_level_lambda;
                        var args = [1]StackValue{receiver_value};
                        const result = try self.callLowLevelBuiltin(low_level.op, &args, roc_ops, null);
                        receiver_value.decref(&self.runtime_layout_store, roc_ops);
                        method_func.decref(&self.runtime_layout_store, roc_ops);
                        self.env = saved_env;
                        try value_stack.push(result);
                        return true;
                    }

                    const params = self.env.store.slicePatterns(closure_header.params);
                    if (params.len != 1) {
                        self.env = saved_env;
                        receiver_value.decref(&self.runtime_layout_store, roc_ops);
                        method_func.decref(&self.runtime_layout_store, roc_ops);
                        return error.TypeMismatch;
                    }

                    try self.active_closures.append(method_func);
                    try self.bindings.append(.{
                        .pattern_idx = params[0],
                        .value = receiver_value,
                        .expr_idx = @enumFromInt(0),
                        .source_env = self.env,
                    });

                    try work_stack.push(.{ .apply_continuation = .{ .call_cleanup = .{
                        .saved_env = saved_env,
                        .saved_bindings_len = saved_bindings_len,
                        .param_count = 1,
                        .has_active_closure = true,
                        .did_instantiate = false,
                        .arg_rt_vars_to_free = null,
                    } } });
                    try work_stack.push(.{ .eval_expr = .{
                        .expr_idx = closure_header.body_idx,
                        .expected_rt_var = null,
                    } });
                    return true;
                }

                // Has additional args - need to collect them first
                // Push receiver back on stack, then method function, then collect args
                try value_stack.push(receiver_value);
                try value_stack.push(method_func);

                try work_stack.push(.{ .apply_continuation = .{ .dot_access_collect_args = .{
                    .method_name = da.field_name,
                    .collected_count = 0,
                    .remaining_args = arg_exprs,
                    .receiver_rt_var = da.receiver_rt_var,
                    .expr_idx = da.expr_idx,
                } } });

                // Start evaluating first arg
                const first_arg_ct_var = can.ModuleEnv.varFrom(arg_exprs[0]);
                const first_arg_rt_var = try self.translateTypeVar(self.env, first_arg_ct_var);
                try work_stack.push(.{ .eval_expr = .{
                    .expr_idx = arg_exprs[0],
                    .expected_rt_var = first_arg_rt_var,
                } });
                return true;
            },
            .dot_access_collect_args => |dac| {
                // Dot access method call: collecting arguments
                // Stack: [receiver, method_func, arg0, arg1, ...]
                if (dac.remaining_args.len > 1) {
                    // More arguments to evaluate
                    try work_stack.push(.{ .apply_continuation = .{ .dot_access_collect_args = .{
                        .method_name = dac.method_name,
                        .collected_count = dac.collected_count + 1,
                        .remaining_args = dac.remaining_args[1..],
                        .receiver_rt_var = dac.receiver_rt_var,
                        .expr_idx = dac.expr_idx,
                    } } });

                    const next_arg_ct_var = can.ModuleEnv.varFrom(dac.remaining_args[1]);
                    const next_arg_rt_var = try self.translateTypeVar(self.env, next_arg_ct_var);
                    try work_stack.push(.{ .eval_expr = .{
                        .expr_idx = dac.remaining_args[1],
                        .expected_rt_var = next_arg_rt_var,
                    } });
                    return true;
                }

                // All arguments collected - invoke method
                const total_args = dac.collected_count + 1; // +1 for the last arg we just got

                // Pop arguments (last evaluated on top)
                var arg_values = try self.allocator.alloc(StackValue, total_args);
                defer self.allocator.free(arg_values);
                var i: usize = total_args;
                while (i > 0) {
                    i -= 1;
                    arg_values[i] = value_stack.pop() orelse return error.Crash;
                }

                // Pop method function and receiver
                const method_func = value_stack.pop() orelse return error.Crash;
                const receiver_value = value_stack.pop() orelse return error.Crash;

                const closure_header: *const layout.Closure = @ptrCast(@alignCast(method_func.ptr.?));

                const saved_env = self.env;
                const saved_bindings_len = self.bindings.items.len;
                self.env = @constCast(closure_header.source_env);

                // Check if low-level lambda
                const lambda_expr = self.env.store.getExpr(closure_header.lambda_expr_idx);
                if (lambda_expr == .e_low_level_lambda) {
                    const low_level = lambda_expr.e_low_level_lambda;

                    // Build args array: receiver + explicit args
                    var all_args = try self.allocator.alloc(StackValue, 1 + total_args);
                    defer self.allocator.free(all_args);
                    all_args[0] = receiver_value;
                    for (arg_values, 0..) |arg, idx| {
                        all_args[1 + idx] = arg;
                    }

                    const result = try self.callLowLevelBuiltin(low_level.op, all_args, roc_ops, null);

                    receiver_value.decref(&self.runtime_layout_store, roc_ops);
                    for (arg_values) |arg| arg.decref(&self.runtime_layout_store, roc_ops);
                    method_func.decref(&self.runtime_layout_store, roc_ops);
                    self.env = saved_env;
                    try value_stack.push(result);
                    return true;
                }

                // Regular closure invocation
                const params = self.env.store.slicePatterns(closure_header.params);
                const expected_params = 1 + total_args;
                if (params.len != expected_params) {
                    self.env = saved_env;
                    receiver_value.decref(&self.runtime_layout_store, roc_ops);
                    for (arg_values) |arg| arg.decref(&self.runtime_layout_store, roc_ops);
                    method_func.decref(&self.runtime_layout_store, roc_ops);
                    return error.TypeMismatch;
                }

                try self.active_closures.append(method_func);

                // Bind receiver first
                try self.bindings.append(.{
                    .pattern_idx = params[0],
                    .value = receiver_value,
                    .expr_idx = @enumFromInt(0),
                    .source_env = self.env,
                });

                // Bind explicit arguments
                for (arg_values, 0..) |arg, idx| {
                    try self.bindings.append(.{
                        .pattern_idx = params[1 + idx],
                        .value = arg,
                        .expr_idx = @enumFromInt(0),
                        .source_env = self.env,
                    });
                }

                try work_stack.push(.{ .apply_continuation = .{ .call_cleanup = .{
                    .saved_env = saved_env,
                    .saved_bindings_len = saved_bindings_len,
                    .param_count = expected_params,
                    .has_active_closure = true,
                    .did_instantiate = false,
                    .arg_rt_vars_to_free = null,
                } } });
                try work_stack.push(.{ .eval_expr = .{
                    .expr_idx = closure_header.body_idx,
                    .expected_rt_var = null,
                } });
                return true;
            },
            .for_loop_iterate => |fl_in| {
                // For loop iteration: list has been evaluated, start iterating
                const list_value = value_stack.pop() orelse return error.Crash;

                // Get the list layout
                if (list_value.layout.tag != .list) {
                    list_value.decref(&self.runtime_layout_store, roc_ops);
                    return error.TypeMismatch;
                }
                const elem_layout_idx = list_value.layout.data.list;
                const elem_layout = self.runtime_layout_store.getLayout(elem_layout_idx);
                const elem_size: usize = @intCast(self.runtime_layout_store.layoutSize(elem_layout));

                // Get the RocList header
                const list_header: *const RocList = @ptrCast(@alignCast(list_value.ptr.?));
                const list_len = list_header.len();

                // Create the proper for_loop_iterate with list info filled in
                var fl = fl_in;
                fl.list_value = list_value;
                fl.list_len = list_len;
                fl.elem_size = elem_size;
                fl.elem_layout = elem_layout;

                // If list is empty, skip to remaining statements
                if (list_len == 0) {
                    list_value.decref(&self.runtime_layout_store, roc_ops);
                    if (fl.remaining_stmts.len == 0) {
                        try work_stack.push(.{ .eval_expr = .{
                            .expr_idx = fl.final_expr,
                            .expected_rt_var = null,
                        } });
                    } else {
                        const next_stmt = self.env.store.getStatement(fl.remaining_stmts[0]);
                        try self.scheduleNextStatement(work_stack, next_stmt, fl.remaining_stmts[1..], fl.final_expr, fl.bindings_start, roc_ops);
                    }
                    return true;
                }

                // Process first element
                const elem_ptr = if (list_header.bytes) |buffer|
                    buffer
                else {
                    list_value.decref(&self.runtime_layout_store, roc_ops);
                    return error.TypeMismatch;
                };

                var elem_value = StackValue{
                    .ptr = elem_ptr,
                    .layout = elem_layout,
                    .is_initialized = true,
                };
                elem_value.incref();

                // Bind the pattern
                const loop_bindings_start = self.bindings.items.len;
                if (!try self.patternMatchesBind(fl.pattern, elem_value, fl.patt_rt_var, roc_ops, &self.bindings, @enumFromInt(0))) {
                    elem_value.decref(&self.runtime_layout_store, roc_ops);
                    list_value.decref(&self.runtime_layout_store, roc_ops);
                    return error.TypeMismatch;
                }

                // Push body_done continuation
                try work_stack.push(.{ .apply_continuation = .{ .for_loop_body_done = .{
                    .list_value = fl.list_value,
                    .current_index = 0,
                    .list_len = fl.list_len,
                    .elem_size = fl.elem_size,
                    .elem_layout = fl.elem_layout,
                    .pattern = fl.pattern,
                    .patt_rt_var = fl.patt_rt_var,
                    .body = fl.body,
                    .remaining_stmts = fl.remaining_stmts,
                    .final_expr = fl.final_expr,
                    .bindings_start = fl.bindings_start,
                    .loop_bindings_start = loop_bindings_start,
                } } });

                // Evaluate body
                try work_stack.push(.{ .eval_expr = .{
                    .expr_idx = fl.body,
                    .expected_rt_var = null,
                } });
                return true;
            },
            .for_loop_body_done => |fl| {
                // For loop body completed, clean up and continue to next iteration
                const body_result = value_stack.pop() orelse return error.Crash;
                body_result.decref(&self.runtime_layout_store, roc_ops);

                // Clean up bindings for this iteration
                self.trimBindingList(&self.bindings, fl.loop_bindings_start, roc_ops);

                // Move to next element
                const next_index = fl.current_index + 1;
                if (next_index >= fl.list_len) {
                    // Loop complete, decref list and continue with remaining statements
                    fl.list_value.decref(&self.runtime_layout_store, roc_ops);
                    if (fl.remaining_stmts.len == 0) {
                        try work_stack.push(.{ .eval_expr = .{
                            .expr_idx = fl.final_expr,
                            .expected_rt_var = null,
                        } });
                    } else {
                        const next_stmt = self.env.store.getStatement(fl.remaining_stmts[0]);
                        try self.scheduleNextStatement(work_stack, next_stmt, fl.remaining_stmts[1..], fl.final_expr, fl.bindings_start, roc_ops);
                    }
                    return true;
                }

                // Get next element
                const list_header: *const RocList = @ptrCast(@alignCast(fl.list_value.ptr.?));
                const elem_ptr = if (list_header.bytes) |buffer|
                    buffer + next_index * fl.elem_size
                else {
                    fl.list_value.decref(&self.runtime_layout_store, roc_ops);
                    return error.TypeMismatch;
                };

                var elem_value = StackValue{
                    .ptr = elem_ptr,
                    .layout = fl.elem_layout,
                    .is_initialized = true,
                };
                elem_value.incref();

                // Bind the pattern
                const new_loop_bindings_start = self.bindings.items.len;
                if (!try self.patternMatchesBind(fl.pattern, elem_value, fl.patt_rt_var, roc_ops, &self.bindings, @enumFromInt(0))) {
                    elem_value.decref(&self.runtime_layout_store, roc_ops);
                    fl.list_value.decref(&self.runtime_layout_store, roc_ops);
                    return error.TypeMismatch;
                }

                // Push body_done continuation for next iteration
                try work_stack.push(.{ .apply_continuation = .{ .for_loop_body_done = .{
                    .list_value = fl.list_value,
                    .current_index = next_index,
                    .list_len = fl.list_len,
                    .elem_size = fl.elem_size,
                    .elem_layout = fl.elem_layout,
                    .pattern = fl.pattern,
                    .patt_rt_var = fl.patt_rt_var,
                    .body = fl.body,
                    .remaining_stmts = fl.remaining_stmts,
                    .final_expr = fl.final_expr,
                    .bindings_start = fl.bindings_start,
                    .loop_bindings_start = new_loop_bindings_start,
                } } });

                // Evaluate body
                try work_stack.push(.{ .eval_expr = .{
                    .expr_idx = fl.body,
                    .expected_rt_var = null,
                } });
                return true;
            },
            .while_loop_check => |wl| {
                // While loop: condition has been evaluated
                const cond_value = value_stack.pop() orelse return error.Crash;
                const cond_is_true = boolValueEquals(true, cond_value);

                if (!cond_is_true) {
                    // Loop complete, continue with remaining statements
                    if (wl.remaining_stmts.len == 0) {
                        try work_stack.push(.{ .eval_expr = .{
                            .expr_idx = wl.final_expr,
                            .expected_rt_var = null,
                        } });
                    } else {
                        const next_stmt = self.env.store.getStatement(wl.remaining_stmts[0]);
                        try self.scheduleNextStatement(work_stack, next_stmt, wl.remaining_stmts[1..], wl.final_expr, wl.bindings_start, roc_ops);
                    }
                    return true;
                }

                // Push body_done continuation
                try work_stack.push(.{ .apply_continuation = .{ .while_loop_body_done = .{
                    .cond = wl.cond,
                    .body = wl.body,
                    .remaining_stmts = wl.remaining_stmts,
                    .final_expr = wl.final_expr,
                    .bindings_start = wl.bindings_start,
                } } });

                // Evaluate body
                try work_stack.push(.{ .eval_expr = .{
                    .expr_idx = wl.body,
                    .expected_rt_var = null,
                } });
                return true;
            },
            .while_loop_body_done => |wl| {
                // While loop body completed, check condition again
                const body_result = value_stack.pop() orelse return error.Crash;
                body_result.decref(&self.runtime_layout_store, roc_ops);

                // Push check continuation for next iteration
                try work_stack.push(.{ .apply_continuation = .{ .while_loop_check = .{
                    .cond = wl.cond,
                    .body = wl.body,
                    .remaining_stmts = wl.remaining_stmts,
                    .final_expr = wl.final_expr,
                    .bindings_start = wl.bindings_start,
                } } });

                // Evaluate condition
                const cond_ct_var = can.ModuleEnv.varFrom(wl.cond);
                const cond_rt_var = try self.translateTypeVar(self.env, cond_ct_var);
                try work_stack.push(.{ .eval_expr = .{
                    .expr_idx = wl.cond,
                    .expected_rt_var = cond_rt_var,
                } });
                return true;
            },
            .expect_check_stmt => |ec| {
                // Expect statement: check condition result
                const cond_val = value_stack.pop() orelse return error.Crash;
                const is_true = boolValueEquals(true, cond_val);
                if (!is_true) {
                    self.handleExpectFailure(ec.body_expr, roc_ops);
                    return error.Crash;
                }
                // Continue with remaining statements
                if (ec.remaining_stmts.len == 0) {
                    try work_stack.push(.{ .eval_expr = .{
                        .expr_idx = ec.final_expr,
                        .expected_rt_var = null,
                    } });
                } else {
                    const next_stmt = self.env.store.getStatement(ec.remaining_stmts[0]);
                    try self.scheduleNextStatement(work_stack, next_stmt, ec.remaining_stmts[1..], ec.final_expr, ec.bindings_start, roc_ops);
                }
                return true;
            },
            .reassign_value => |rv| {
                // Reassign statement: update binding
                const new_val = value_stack.pop() orelse return error.Crash;
                // Search through all bindings and reassign
                var j: usize = self.bindings.items.len;
                while (j > 0) {
                    j -= 1;
                    if (self.bindings.items[j].pattern_idx == rv.pattern_idx) {
                        self.bindings.items[j].value.decref(&self.runtime_layout_store, roc_ops);
                        self.bindings.items[j].value = new_val;
                        break;
                    }
                }
                // Continue with remaining statements
                if (rv.remaining_stmts.len == 0) {
                    try work_stack.push(.{ .eval_expr = .{
                        .expr_idx = rv.final_expr,
                        .expected_rt_var = null,
                    } });
                } else {
                    const next_stmt = self.env.store.getStatement(rv.remaining_stmts[0]);
                    try self.scheduleNextStatement(work_stack, next_stmt, rv.remaining_stmts[1..], rv.final_expr, rv.bindings_start, roc_ops);
                }
                return true;
            },
            .dbg_print_stmt => |dp| {
                // Dbg statement: print value
                const value = value_stack.pop() orelse return error.Crash;
                defer value.decref(&self.runtime_layout_store, roc_ops);
                const rendered = try self.renderValueRocWithType(value, dp.rt_var);
                defer self.allocator.free(rendered);
                roc_ops.dbg(rendered);
                // Continue with remaining statements
                if (dp.remaining_stmts.len == 0) {
                    try work_stack.push(.{ .eval_expr = .{
                        .expr_idx = dp.final_expr,
                        .expected_rt_var = null,
                    } });
                } else {
                    const next_stmt = self.env.store.getStatement(dp.remaining_stmts[0]);
                    try self.scheduleNextStatement(work_stack, next_stmt, dp.remaining_stmts[1..], dp.final_expr, dp.bindings_start, roc_ops);
                }
                return true;
            },
        }
    }
};

fn add(a: i32, b: i32) i32 {
    return a + b;
}

// GREEN step: basic test to confirm the module's tests run
test "interpreter: wiring works" {
    try std.testing.expectEqual(@as(i32, 3), add(1, 2));
}

// Empty import mapping for tests that don't need type name resolution
var empty_import_mapping = import_mapping_mod.ImportMapping.init(std.testing.allocator);

// RED: expect Var->Layout slot to work (will fail until implemented)

// RED: translating a compile-time str var should produce a runtime str var
test "interpreter: translateTypeVar for str" {
    const gpa = std.testing.allocator;

    var env = try can.ModuleEnv.init(gpa, "");
    defer env.deinit();

    const builtin_indices = try builtin_loading.deserializeBuiltinIndices(gpa, compiled_builtins.builtin_indices_bin);
    const bool_source = "Bool := [True, False].{}\n";
    var bool_module = try builtin_loading.loadCompiledModule(gpa, compiled_builtins.builtin_bin, "Bool", bool_source);
    defer bool_module.deinit();
    const result_source = "Try(ok, err) := [Ok(ok), Err(err)].{}\n";
    var result_module = try builtin_loading.loadCompiledModule(gpa, compiled_builtins.builtin_bin, "Try", result_source);
    defer result_module.deinit();
    const str_source = compiled_builtins.builtin_source;
    var str_module = try builtin_loading.loadCompiledModule(gpa, compiled_builtins.builtin_bin, "Str", str_source);
    defer str_module.deinit();

    const builtin_types_test = BuiltinTypes.init(builtin_indices, bool_module.env, result_module.env, str_module.env);
    var interp = try Interpreter.init(gpa, &env, builtin_types_test, null, &[_]*const can.ModuleEnv{}, &empty_import_mapping);
    defer interp.deinit();

    // Get the actual Str type from the Builtin module using the str_stmt index
    const ct_str = can.ModuleEnv.varFrom(builtin_indices.str_type);
    const rt_var = try interp.translateTypeVar(str_module.env, ct_str);

    // The runtime var should be a nominal Str type
    const resolved = interp.runtime_types.resolveVar(rt_var);
    try std.testing.expect(resolved.desc.content == .structure);
    try std.testing.expect(resolved.desc.content.structure == .nominal_type);
}

// RED: translating a compile-time concrete int64 should produce a runtime int64
// RED: translating a compile-time tuple (Str, I64) should produce a runtime tuple with same element shapes

// RED: translating a compile-time record { first: Str, second: I64 } should produce equivalent runtime record

// RED: translating a compile-time alias should produce equivalent runtime alias
test "interpreter: translateTypeVar for alias of Str" {
    const gpa = std.testing.allocator;

    var env = try can.ModuleEnv.init(gpa, "");
    defer env.deinit();

    const builtin_indices = try builtin_loading.deserializeBuiltinIndices(gpa, compiled_builtins.builtin_indices_bin);
    const bool_source = "Bool := [True, False].{}\n";
    var bool_module = try builtin_loading.loadCompiledModule(gpa, compiled_builtins.builtin_bin, "Bool", bool_source);
    defer bool_module.deinit();
    const result_source = "Try(ok, err) := [Ok(ok), Err(err)].{}\n";
    var result_module = try builtin_loading.loadCompiledModule(gpa, compiled_builtins.builtin_bin, "Try", result_source);
    defer result_module.deinit();
    const str_source = compiled_builtins.builtin_source;
    var str_module = try builtin_loading.loadCompiledModule(gpa, compiled_builtins.builtin_bin, "Str", str_source);
    defer str_module.deinit();

    const builtin_types_test = BuiltinTypes.init(builtin_indices, bool_module.env, result_module.env, str_module.env);
    var interp = try Interpreter.init(gpa, &env, builtin_types_test, null, &[_]*const can.ModuleEnv{}, &empty_import_mapping);
    defer interp.deinit();

    const alias_name = try env.common.idents.insert(gpa, @import("base").Ident.for_text("MyAlias"));
    const type_ident = types.TypeIdent{ .ident_idx = alias_name };

    // Create nominal Str type
    const str_ident = try env.insertIdent(base_pkg.Ident.for_text("Str"));
    const builtin_ident = try env.insertIdent(base_pkg.Ident.for_text("Builtin"));
    const str_backing_var = try env.types.freshFromContent(.{ .structure = .empty_record });
    const str_vars = [_]types.Var{str_backing_var};
    const str_vars_range = try env.types.appendVars(&str_vars);
    const str_nominal = types.NominalType{
        .ident = types.TypeIdent{ .ident_idx = str_ident },
        .vars = .{ .nonempty = str_vars_range },
        .origin_module = builtin_ident,
    };
    const ct_str = try env.types.freshFromContent(.{ .structure = .{ .nominal_type = str_nominal } });

    const ct_alias_content = try env.types.mkAlias(type_ident, ct_str, &.{});
    const ct_alias_var = try env.types.register(.{ .content = ct_alias_content, .rank = types.Rank.top_level, .mark = types.Mark.none });

    const rt_var = try interp.translateTypeVar(&env, ct_alias_var);
    const resolved = interp.runtime_types.resolveVar(rt_var);
    try std.testing.expect(resolved.desc.content == .alias);
    const rt_alias = resolved.desc.content.alias;
    try std.testing.expectEqual(alias_name, rt_alias.ident.ident_idx);
    const rt_backing = interp.runtime_types.getAliasBackingVar(rt_alias);
    const backing_resolved = interp.runtime_types.resolveVar(rt_backing);
    try std.testing.expect(backing_resolved.desc.content == .structure);
    try std.testing.expect(backing_resolved.desc.content.structure == .nominal_type);
}

// RED: translating a compile-time nominal type should produce equivalent runtime nominal
test "interpreter: translateTypeVar for nominal Point(Str)" {
    const gpa = std.testing.allocator;

    var env = try can.ModuleEnv.init(gpa, "");
    defer env.deinit();

    const builtin_indices = try builtin_loading.deserializeBuiltinIndices(gpa, compiled_builtins.builtin_indices_bin);
    const bool_source = "Bool := [True, False].{}\n";
    var bool_module = try builtin_loading.loadCompiledModule(gpa, compiled_builtins.builtin_bin, "Bool", bool_source);
    defer bool_module.deinit();
    const result_source = "Try(ok, err) := [Ok(ok), Err(err)].{}\n";
    var result_module = try builtin_loading.loadCompiledModule(gpa, compiled_builtins.builtin_bin, "Try", result_source);
    defer result_module.deinit();
    const str_source = compiled_builtins.builtin_source;
    var str_module = try builtin_loading.loadCompiledModule(gpa, compiled_builtins.builtin_bin, "Str", str_source);
    defer str_module.deinit();

    const builtin_types_test = BuiltinTypes.init(builtin_indices, bool_module.env, result_module.env, str_module.env);
    var interp = try Interpreter.init(gpa, &env, builtin_types_test, null, &[_]*const can.ModuleEnv{}, &empty_import_mapping);
    defer interp.deinit();

    const name_nominal = try env.common.idents.insert(gpa, @import("base").Ident.for_text("Point"));
    const type_ident = types.TypeIdent{ .ident_idx = name_nominal };

    // Create nominal Str type
    const str_ident = try env.insertIdent(base_pkg.Ident.for_text("Str"));
    const builtin_ident = try env.insertIdent(base_pkg.Ident.for_text("Builtin"));
    const str_backing_var = try env.types.freshFromContent(.{ .structure = .empty_record });
    const str_vars = [_]types.Var{str_backing_var};
    const str_vars_range = try env.types.appendVars(&str_vars);
    const str_nominal = types.NominalType{
        .ident = types.TypeIdent{ .ident_idx = str_ident },
        .vars = .{ .nonempty = str_vars_range },
        .origin_module = builtin_ident,
    };
    const ct_str = try env.types.freshFromContent(.{ .structure = .{ .nominal_type = str_nominal } });

    // backing type is Str for simplicity
    const ct_nominal_content = try env.types.mkNominal(type_ident, ct_str, &.{}, name_nominal);
    const ct_nominal_var = try env.types.register(.{ .content = ct_nominal_content, .rank = types.Rank.top_level, .mark = types.Mark.none });

    const rt_var = try interp.translateTypeVar(&env, ct_nominal_var);
    const resolved = interp.runtime_types.resolveVar(rt_var);
    try std.testing.expect(resolved.desc.content == .structure);
    switch (resolved.desc.content.structure) {
        .nominal_type => |nom| {
            try std.testing.expectEqual(name_nominal, nom.ident.ident_idx);
            const backing = interp.runtime_types.getNominalBackingVar(nom);
            const b_resolved = interp.runtime_types.resolveVar(backing);
            try std.testing.expect(b_resolved.desc.content == .structure);
            try std.testing.expect(b_resolved.desc.content.structure == .nominal_type);
        },
        else => return error.TestUnexpectedResult,
    }
}

// RED: translating a compile-time flex var should produce a runtime flex var
test "interpreter: translateTypeVar for flex var" {
    const gpa = std.testing.allocator;

    var env = try can.ModuleEnv.init(gpa, "");
    defer env.deinit();

    const builtin_indices = try builtin_loading.deserializeBuiltinIndices(gpa, compiled_builtins.builtin_indices_bin);
    const bool_source = "Bool := [True, False].{}\n";
    var bool_module = try builtin_loading.loadCompiledModule(gpa, compiled_builtins.builtin_bin, "Bool", bool_source);
    defer bool_module.deinit();
    const result_source = "Try(ok, err) := [Ok(ok), Err(err)].{}\n";
    var result_module = try builtin_loading.loadCompiledModule(gpa, compiled_builtins.builtin_bin, "Try", result_source);
    defer result_module.deinit();
    const str_source = compiled_builtins.builtin_source;
    var str_module = try builtin_loading.loadCompiledModule(gpa, compiled_builtins.builtin_bin, "Str", str_source);
    defer str_module.deinit();

    const builtin_types_test = BuiltinTypes.init(builtin_indices, bool_module.env, result_module.env, str_module.env);
    var interp = try Interpreter.init(gpa, &env, builtin_types_test, null, &[_]*const can.ModuleEnv{}, &empty_import_mapping);
    defer interp.deinit();

    const ct_flex = try env.types.freshFromContent(.{ .flex = types.Flex.init() });
    const rt_var = try interp.translateTypeVar(&env, ct_flex);
    const resolved = interp.runtime_types.resolveVar(rt_var);
    try std.testing.expect(resolved.desc.content == .flex);
}

// RED: translating a compile-time rigid var should produce a runtime rigid var with same ident
test "interpreter: translateTypeVar for rigid var" {
    const gpa = std.testing.allocator;

    var env = try can.ModuleEnv.init(gpa, "");
    defer env.deinit();

    const builtin_indices = try builtin_loading.deserializeBuiltinIndices(gpa, compiled_builtins.builtin_indices_bin);
    const bool_source = "Bool := [True, False].{}\n";
    var bool_module = try builtin_loading.loadCompiledModule(gpa, compiled_builtins.builtin_bin, "Bool", bool_source);
    defer bool_module.deinit();
    const result_source = "Try(ok, err) := [Ok(ok), Err(err)].{}\n";
    var result_module = try builtin_loading.loadCompiledModule(gpa, compiled_builtins.builtin_bin, "Try", result_source);
    defer result_module.deinit();
    const str_source = compiled_builtins.builtin_source;
    var str_module = try builtin_loading.loadCompiledModule(gpa, compiled_builtins.builtin_bin, "Str", str_source);
    defer str_module.deinit();

    const builtin_types_test = BuiltinTypes.init(builtin_indices, bool_module.env, result_module.env, str_module.env);
    var interp = try Interpreter.init(gpa, &env, builtin_types_test, null, &[_]*const can.ModuleEnv{}, &empty_import_mapping);
    defer interp.deinit();

    const name_a = try env.common.idents.insert(gpa, @import("base").Ident.for_text("A"));
    const ct_rigid = try env.types.freshFromContent(.{ .rigid = types.Rigid.init(name_a) });
    const rt_var = try interp.translateTypeVar(&env, ct_rigid);
    const resolved = interp.runtime_types.resolveVar(rt_var);
    try std.testing.expect(resolved.desc.content == .rigid);
    try std.testing.expectEqual(name_a, resolved.desc.content.rigid.name);
}

// RED: translating a flex var with static dispatch constraints should preserve constraints

// Test multiple constraints on a single flex var

// Test rigid var with static dispatch constraints

// Test getStaticDispatchConstraint helper with flex var

// Test getStaticDispatchConstraint with non-constrained type
test "interpreter: getStaticDispatchConstraint returns error for non-constrained types" {
    const gpa = std.testing.allocator;

    var env = try can.ModuleEnv.init(gpa, "");
    defer env.deinit();

    const builtin_indices = try builtin_loading.deserializeBuiltinIndices(gpa, compiled_builtins.builtin_indices_bin);
    const bool_source = "Bool := [True, False].{}\n";
    var bool_module = try builtin_loading.loadCompiledModule(gpa, compiled_builtins.builtin_bin, "Bool", bool_source);
    defer bool_module.deinit();
    const result_source = "Try(ok, err) := [Ok(ok), Err(err)].{}\n";
    var result_module = try builtin_loading.loadCompiledModule(gpa, compiled_builtins.builtin_bin, "Try", result_source);
    defer result_module.deinit();
    const str_source = compiled_builtins.builtin_source;
    var str_module = try builtin_loading.loadCompiledModule(gpa, compiled_builtins.builtin_bin, "Str", str_source);
    defer str_module.deinit();

    const builtin_types_test = BuiltinTypes.init(builtin_indices, bool_module.env, result_module.env, str_module.env);
    var interp = try Interpreter.init(gpa, &env, builtin_types_test, null, &[_]*const can.ModuleEnv{}, &empty_import_mapping);
    defer interp.deinit();

    // Create nominal Str type (no constraints)
    const str_ident = try env.insertIdent(base_pkg.Ident.for_text("Str"));
    const builtin_ident = try env.insertIdent(base_pkg.Ident.for_text("Builtin"));
    const str_backing_var = try env.types.freshFromContent(.{ .structure = .empty_record });
    const str_vars = [_]types.Var{str_backing_var};
    const str_vars_range = try env.types.appendVars(&str_vars);
    const str_nominal = types.NominalType{
        .ident = types.TypeIdent{ .ident_idx = str_ident },
        .vars = .{ .nonempty = str_vars_range },
        .origin_module = builtin_ident,
    };
    const ct_str = try env.types.freshFromContent(.{ .structure = .{ .nominal_type = str_nominal } });
    const rt_var = try interp.translateTypeVar(&env, ct_str);

    // Try to get a constraint from a non-flex/rigid type
    const method_name = try env.common.idents.insert(gpa, @import("base").Ident.for_text("someMethod"));
    const result = interp.getStaticDispatchConstraint(rt_var, method_name);
    try std.testing.expectError(error.MethodNotFound, result);
}

// RED: poly cache miss then hit

// RED: prepareCall should miss without hint, then hit after inserting with hint

// RED: prepareCallWithFuncVar populates cache based on function type

// RED: unification constrains return type for polymorphic (a -> a), when called with Str
test "interpreter: unification constrains (a->a) with Str" {
    const gpa = std.testing.allocator;

    var env = try can.ModuleEnv.init(gpa, "");
    defer env.deinit();

    const builtin_indices = try builtin_loading.deserializeBuiltinIndices(gpa, compiled_builtins.builtin_indices_bin);
    const bool_source = "Bool := [True, False].{}\n";
    var bool_module = try builtin_loading.loadCompiledModule(gpa, compiled_builtins.builtin_bin, "Bool", bool_source);
    defer bool_module.deinit();
    const result_source = "Try(ok, err) := [Ok(ok), Err(err)].{}\n";
    var result_module = try builtin_loading.loadCompiledModule(gpa, compiled_builtins.builtin_bin, "Try", result_source);
    defer result_module.deinit();
    const str_source = compiled_builtins.builtin_source;
    var str_module = try builtin_loading.loadCompiledModule(gpa, compiled_builtins.builtin_bin, "Str", str_source);
    defer str_module.deinit();

    const builtin_types_test = BuiltinTypes.init(builtin_indices, bool_module.env, result_module.env, str_module.env);
    var interp = try Interpreter.init(gpa, &env, builtin_types_test, null, &[_]*const can.ModuleEnv{}, &empty_import_mapping);
    defer interp.deinit();

    const func_id: u32 = 42;
    // runtime flex var 'a'
    const a = try interp.runtime_types.freshFromContent(.{ .flex = types.Flex.init() });
    const func_content = try interp.runtime_types.mkFuncPure(&.{a}, a);
    const func_var = try interp.runtime_types.register(.{ .content = func_content, .rank = types.Rank.top_level, .mark = types.Mark.none });

    // Call with Str
    // Get the real Str type from the loaded builtin module and translate to runtime
    const ct_str = can.ModuleEnv.varFrom(builtin_indices.str_type);
    const rt_str = try interp.translateTypeVar(str_module.env, ct_str);
    const entry = try interp.prepareCallWithFuncVar(0, func_id, func_var, &.{rt_str});

    // After unification, return var should resolve to str (nominal type)
    const resolved_ret = interp.runtime_types.resolveVar(entry.return_var);
    try std.testing.expect(resolved_ret.desc.content == .structure);
    try std.testing.expect(resolved_ret.desc.content.structure == .nominal_type);
    try std.testing.expect(entry.return_layout_slot != 0);
}

test "interpreter: cross-module method resolution should find methods in origin module" {
    const gpa = std.testing.allocator;

    const module_a_name = "ModuleA";
    const module_b_name = "ModuleB";

    // Set up Module A (the imported module where the type and method are defined)
    var module_a = try can.ModuleEnv.init(gpa, module_a_name);
    defer module_a.deinit();
    try module_a.initCIRFields(gpa, module_a_name);

    // Set up Module B (the current module that imports Module A)
    var module_b = try can.ModuleEnv.init(gpa, module_b_name);
    defer module_b.deinit();
    try module_b.initCIRFields(gpa, module_b_name);

    const builtin_indices = try builtin_loading.deserializeBuiltinIndices(gpa, compiled_builtins.builtin_indices_bin);
    const bool_source = "Bool := [True, False].{}\n";
    var bool_module = try builtin_loading.loadCompiledModule(gpa, compiled_builtins.builtin_bin, "Bool", bool_source);
    defer bool_module.deinit();
    const result_source = "Try(ok, err) := [Ok(ok), Err(err)].{}\n";
    var result_module = try builtin_loading.loadCompiledModule(gpa, compiled_builtins.builtin_bin, "Try", result_source);
    defer result_module.deinit();
    const str_source = compiled_builtins.builtin_source;
    var str_module = try builtin_loading.loadCompiledModule(gpa, compiled_builtins.builtin_bin, "Str", str_source);
    defer str_module.deinit();

    const builtin_types_test = BuiltinTypes.init(builtin_indices, bool_module.env, result_module.env, str_module.env);
    var interp = try Interpreter.init(gpa, &module_b, builtin_types_test, null, &[_]*const can.ModuleEnv{}, &empty_import_mapping);
    defer interp.deinit();

    // Register module A as an imported module
    const module_a_ident = try module_b.common.idents.insert(gpa, @import("base").Ident.for_text(module_a_name));
    try interp.module_envs.put(interp.allocator, module_a_ident, &module_a);
    const module_a_id: u32 = 1;
    try interp.module_ids.put(interp.allocator, module_a_ident, module_a_id);

    // Create an Import.Idx for module A
    const import_idx: can.CIR.Import.Idx = @enumFromInt(0);
    try interp.import_envs.put(interp.allocator, import_idx, &module_a);

    // Verify we can retrieve module A's environment
    const found_env = interp.getModuleEnvForOrigin(module_a_ident);
    try std.testing.expect(found_env != null);
    try std.testing.expectEqual(module_a.module_name_idx, found_env.?.module_name_idx);

    // Verify we can retrieve module A's ID
    const found_id = interp.getModuleIdForOrigin(module_a_ident);
    try std.testing.expectEqual(module_a_id, found_id);
}

test "interpreter: transitive module method resolution (A imports B imports C)" {
    const gpa = std.testing.allocator;

    const module_a_name = "ModuleA";
    const module_b_name = "ModuleB";
    const module_c_name = "ModuleC";

    // Set up three modules: A (current) imports B, B imports C
    var module_a = try can.ModuleEnv.init(gpa, module_a_name);
    defer module_a.deinit();
    try module_a.initCIRFields(gpa, module_a_name);

    var module_b = try can.ModuleEnv.init(gpa, module_b_name);
    defer module_b.deinit();
    try module_b.initCIRFields(gpa, module_b_name);

    var module_c = try can.ModuleEnv.init(gpa, module_c_name);
    defer module_c.deinit();
    try module_c.initCIRFields(gpa, module_c_name);

    const builtin_indices = try builtin_loading.deserializeBuiltinIndices(gpa, compiled_builtins.builtin_indices_bin);
    const bool_source = "Bool := [True, False].{}\n";
    var bool_module = try builtin_loading.loadCompiledModule(gpa, compiled_builtins.builtin_bin, "Bool", bool_source);
    defer bool_module.deinit();
    const result_source = "Try(ok, err) := [Ok(ok), Err(err)].{}\n";
    var result_module = try builtin_loading.loadCompiledModule(gpa, compiled_builtins.builtin_bin, "Try", result_source);
    defer result_module.deinit();
    const str_source = compiled_builtins.builtin_source;
    var str_module = try builtin_loading.loadCompiledModule(gpa, compiled_builtins.builtin_bin, "Str", str_source);
    defer str_module.deinit();

    const builtin_types_test = BuiltinTypes.init(builtin_indices, bool_module.env, result_module.env, str_module.env);
    // Use module_a as the current module
    var interp = try Interpreter.init(gpa, &module_a, builtin_types_test, null, &[_]*const can.ModuleEnv{}, &empty_import_mapping);
    defer interp.deinit();

    // Register module B
    const module_b_ident = try module_a.common.idents.insert(gpa, @import("base").Ident.for_text(module_b_name));
    try interp.module_envs.put(interp.allocator, module_b_ident, &module_b);
    const module_b_id: u32 = 1;
    try interp.module_ids.put(interp.allocator, module_b_ident, module_b_id);

    // Register module C
    const module_c_ident = try module_a.common.idents.insert(gpa, @import("base").Ident.for_text(module_c_name));
    try interp.module_envs.put(interp.allocator, module_c_ident, &module_c);
    const module_c_id: u32 = 2;
    try interp.module_ids.put(interp.allocator, module_c_ident, module_c_id);

    // Create Import.Idx entries for both modules
    const import_b_idx: can.CIR.Import.Idx = @enumFromInt(0);
    const import_c_idx: can.CIR.Import.Idx = @enumFromInt(1);
    try interp.import_envs.put(interp.allocator, import_b_idx, &module_b);
    try interp.import_envs.put(interp.allocator, import_c_idx, &module_c);

    // Verify we can retrieve all module environments
    try std.testing.expectEqual(module_b.module_name_idx, interp.getModuleEnvForOrigin(module_b_ident).?.module_name_idx);
    try std.testing.expectEqual(module_c.module_name_idx, interp.getModuleEnvForOrigin(module_c_ident).?.module_name_idx);

    // Verify we can retrieve all module IDs
    try std.testing.expectEqual(module_b_id, interp.getModuleIdForOrigin(module_b_ident));
    try std.testing.expectEqual(module_c_id, interp.getModuleIdForOrigin(module_c_ident));
}<|MERGE_RESOLUTION|>--- conflicted
+++ resolved
@@ -1301,11 +1301,8 @@
 
                 // Get pointer to element (no bounds checking!)
                 const elem_ptr = builtins.list.listGetUnsafe(roc_list.*, @intCast(index), elem_size);
-
-                if (elem_ptr == null) {
-                    self.triggerCrash("list_get_unsafe: null pointer returned", false, roc_ops);
-                    return error.Crash;
-                }
+                // Null pointer from list_get_unsafe is a compiler bug - bounds should have been checked
+                std.debug.assert(elem_ptr != null);
 
                 // Create StackValue pointing to the element
                 const elem_value = StackValue{
@@ -1671,10 +1668,8 @@
                 // num.from_int_digits : List(U8) -> Try(num, [OutOfRange])
                 std.debug.assert(args.len == 1); // expects 1 argument: List(U8)
 
-                const result_rt_var = return_rt_var orelse {
-                    self.triggerCrash("num_from_int_digits requires return type info", false, roc_ops);
-                    return error.Crash;
-                };
+                // Return type info is required - missing it is a compiler bug
+                const result_rt_var = return_rt_var orelse unreachable;
 
                 // Get the result layout (Try tag union)
                 const result_layout = try self.getRuntimeLayout(result_rt_var);
@@ -1706,10 +1701,8 @@
 
                 // Resolve the Try type to get Ok's payload type (the numeric type)
                 const resolved = self.resolveBaseVar(result_rt_var);
-                if (resolved.desc.content != .structure or resolved.desc.content.structure != .tag_union) {
-                    self.triggerCrash("num_from_int_digits: expected Try tag union result type", false, roc_ops);
-                    return error.Crash;
-                }
+                // Type system should guarantee this is a tag union - if not, it's a compiler bug
+                std.debug.assert(resolved.desc.content == .structure and resolved.desc.content.structure == .tag_union);
 
                 // Find tag indices for Ok and Err
                 var tag_list = std.array_list.AlignedManaged(types.Tag, null).init(self.allocator);
@@ -1770,26 +1763,18 @@
                     // Record { tag, payload }
                     var dest = try self.pushRaw(result_layout, 0);
                     var acc = try dest.asRecord(&self.runtime_layout_store);
-                    const tag_field_idx = acc.findFieldIndex(self.env.idents.tag) orelse {
-                        self.triggerCrash("num_from_int_digits: record has no 'tag' field", false, roc_ops);
-                        return error.Crash;
-                    };
-                    const payload_field_idx = acc.findFieldIndex(self.env.idents.payload) orelse {
-                        self.triggerCrash("num_from_int_digits: record has no 'payload' field", false, roc_ops);
-                        return error.Crash;
-                    };
+                    // Layout should guarantee tag and payload fields exist - if not, it's a compiler bug
+                    const tag_field_idx = acc.findFieldIndex(self.env.idents.tag) orelse unreachable;
+                    const payload_field_idx = acc.findFieldIndex(self.env.idents.payload) orelse unreachable;
 
                     // Write tag discriminant
                     const tag_field = try acc.getFieldByIndex(tag_field_idx);
-                    if (tag_field.layout.tag == .scalar and tag_field.layout.data.scalar.tag == .int) {
-                        var tmp = tag_field;
-                        tmp.is_initialized = false;
-                        const tag_idx: usize = if (in_range) ok_index orelse 0 else err_index orelse 1;
-                        try tmp.setInt(@intCast(tag_idx));
-                    } else {
-                        self.triggerCrash("num_from_int_digits: tag field is not scalar int", false, roc_ops);
-                        return error.Crash;
-                    }
+                    // Tag field should be scalar int - if not, it's a compiler bug
+                    std.debug.assert(tag_field.layout.tag == .scalar and tag_field.layout.data.scalar.tag == .int);
+                    var tmp = tag_field;
+                    tmp.is_initialized = false;
+                    const tag_idx: usize = if (in_range) ok_index orelse 0 else err_index orelse 1;
+                    try tmp.setInt(@intCast(tag_idx));
 
                     // Clear payload area
                     const payload_field = try acc.getFieldByIndex(payload_field_idx);
@@ -1829,8 +1814,8 @@
                     return dest;
                 }
 
-                self.triggerCrash("num_from_int_digits: unsupported result layout", false, roc_ops);
-                return error.Crash;
+                // Unsupported result layout is a compiler bug
+                unreachable;
             },
             .num_from_dec_digits => {
                 // num.from_dec_digits : (List(U8), List(U8)) -> Try(num, [OutOfRange])
@@ -1842,58 +1827,35 @@
                 // Numeral is { is_negative: Bool, digits_before_pt: List(U8), digits_after_pt: List(U8) }
                 std.debug.assert(args.len == 1); // expects 1 argument: Numeral record
 
-                const result_rt_var = return_rt_var orelse {
-                    self.triggerCrash("num_from_numeral requires return type info", false, roc_ops);
-                    return error.Crash;
-                };
+                // Return type info is required - missing it is a compiler bug
+                const result_rt_var = return_rt_var orelse unreachable;
 
                 // Get the result layout (Try tag union)
                 const result_layout = try self.getRuntimeLayout(result_rt_var);
 
                 // Extract fields from Numeral record
                 const num_literal_arg = args[0];
-                if (num_literal_arg.ptr == null) {
-                    self.triggerCrash("num_from_numeral: null argument", false, roc_ops);
-                    return error.Crash;
-                }
-
-                var acc = num_literal_arg.asRecord(&self.runtime_layout_store) catch {
-                    self.triggerCrash("num_from_numeral: argument is not a record", false, roc_ops);
-                    return error.Crash;
-                };
+                // Null argument is a compiler bug - the compiler should never produce code with null args
+                std.debug.assert(num_literal_arg.ptr != null);
+
+                // Argument should be a record - if not, it's a compiler bug
+                var acc = num_literal_arg.asRecord(&self.runtime_layout_store) catch unreachable;
 
                 // Get is_negative field
                 // Use runtime_layout_store.env for field lookups since the record was built with that env's idents
                 const layout_env = self.runtime_layout_store.env;
-                const is_neg_idx = acc.findFieldIndex(layout_env.idents.is_negative) orelse {
-                    self.triggerCrash("num_from_numeral: missing is_negative field", false, roc_ops);
-                    return error.Crash;
-                };
-                const is_neg_field = acc.getFieldByIndex(is_neg_idx) catch {
-                    self.triggerCrash("num_from_numeral: failed to get is_negative field", false, roc_ops);
-                    return error.Crash;
-                };
+                // Field lookups should succeed - missing fields is a compiler bug
+                const is_neg_idx = acc.findFieldIndex(layout_env.idents.is_negative) orelse unreachable;
+                const is_neg_field = acc.getFieldByIndex(is_neg_idx) catch unreachable;
                 const is_negative = getRuntimeU8(is_neg_field) != 0;
 
                 // Get digits_before_pt field (List(U8))
-                const before_idx = acc.findFieldIndex(layout_env.idents.digits_before_pt) orelse {
-                    self.triggerCrash("num_from_numeral: missing digits_before_pt field", false, roc_ops);
-                    return error.Crash;
-                };
-                const before_field = acc.getFieldByIndex(before_idx) catch {
-                    self.triggerCrash("num_from_numeral: failed to get digits_before_pt field", false, roc_ops);
-                    return error.Crash;
-                };
+                const before_idx = acc.findFieldIndex(layout_env.idents.digits_before_pt) orelse unreachable;
+                const before_field = acc.getFieldByIndex(before_idx) catch unreachable;
 
                 // Get digits_after_pt field (List(U8))
-                const after_idx = acc.findFieldIndex(layout_env.idents.digits_after_pt) orelse {
-                    self.triggerCrash("num_from_numeral: missing digits_after_pt field", false, roc_ops);
-                    return error.Crash;
-                };
-                const after_field = acc.getFieldByIndex(after_idx) catch {
-                    self.triggerCrash("num_from_numeral: failed to get digits_after_pt field", false, roc_ops);
-                    return error.Crash;
-                };
+                const after_idx = acc.findFieldIndex(layout_env.idents.digits_after_pt) orelse unreachable;
+                const after_field = acc.getFieldByIndex(after_idx) catch unreachable;
 
                 // Extract list data from digits_before_pt
                 const before_list: *const builtins.list.RocList = @ptrCast(@alignCast(before_field.ptr.?));
@@ -1907,7 +1869,6 @@
                 const after_ptr = after_list.elements(u8);
                 const digits_after: []const u8 = if (after_ptr) |ptr| ptr[0..after_len] else &[_]u8{};
 
-<<<<<<< HEAD
                 // Convert base-256 digits to u128
                 var value: u128 = 0;
                 var overflow = false;
@@ -1927,16 +1888,8 @@
 
                 // Resolve the Try type to get Ok's payload type
                 const resolved = self.resolveBaseVar(result_rt_var);
-                if (resolved.desc.content != .structure or resolved.desc.content.structure != .tag_union) {
-                    self.triggerCrash("num_from_numeral: expected Try tag union result type", false, roc_ops);
-                    return error.Crash;
-                }
-=======
-                // Get pointer to element (no bounds checking!)
-                const elem_ptr = builtins.list.listGetUnsafe(roc_list.*, @intCast(index), elem_size);
-                // Null pointer from list_get_unsafe is a compiler bug - bounds should have been checked
-                std.debug.assert(elem_ptr != null);
->>>>>>> dd2d1fe0
+                // Type system should guarantee this is a tag union - if not, it's a compiler bug
+                std.debug.assert(resolved.desc.content == .structure and resolved.desc.content.structure == .tag_union);
 
                 // Find tag indices for Ok and Err
                 var tag_list = std.array_list.AlignedManaged(types.Tag, null).init(self.allocator);
@@ -2114,26 +2067,18 @@
                     var dest = try self.pushRaw(result_layout, 0);
                     var result_acc = try dest.asRecord(&self.runtime_layout_store);
                     // Use layout_env for field lookups since record fields use layout store's env idents
-                    const tag_field_idx = result_acc.findFieldIndex(layout_env.idents.tag) orelse {
-                        self.triggerCrash("num_from_numeral: record has no 'tag' field", false, roc_ops);
-                        return error.Crash;
-                    };
-                    const payload_field_idx = result_acc.findFieldIndex(layout_env.idents.payload) orelse {
-                        self.triggerCrash("num_from_numeral: record has no 'payload' field", false, roc_ops);
-                        return error.Crash;
-                    };
+                    // Layout should guarantee tag and payload fields exist - if not, it's a compiler bug
+                    const tag_field_idx = result_acc.findFieldIndex(layout_env.idents.tag) orelse unreachable;
+                    const payload_field_idx = result_acc.findFieldIndex(layout_env.idents.payload) orelse unreachable;
 
                     // Write tag discriminant
                     const tag_field = try result_acc.getFieldByIndex(tag_field_idx);
-                    if (tag_field.layout.tag == .scalar and tag_field.layout.data.scalar.tag == .int) {
-                        var tmp = tag_field;
-                        tmp.is_initialized = false;
-                        const tag_idx: usize = if (in_range) ok_index orelse 0 else err_index orelse 1;
-                        try tmp.setInt(@intCast(tag_idx));
-                    } else {
-                        self.triggerCrash("num_from_numeral: tag field is not scalar int", false, roc_ops);
-                        return error.Crash;
-                    }
+                    // Tag field should be scalar int - if not, it's a compiler bug
+                    std.debug.assert(tag_field.layout.tag == .scalar and tag_field.layout.data.scalar.tag == .int);
+                    var tmp = tag_field;
+                    tmp.is_initialized = false;
+                    const tag_idx: usize = if (in_range) ok_index orelse 0 else err_index orelse 1;
+                    try tmp.setInt(@intCast(tag_idx));
 
                     // Clear payload area
                     const payload_field = try result_acc.getFieldByIndex(payload_field_idx);
@@ -2291,9 +2236,9 @@
                                     if (err_acc.findFieldIndex(layout_env.idents.tag)) |inner_tag_idx| {
                                         const inner_tag_field = try err_acc.getFieldByIndex(inner_tag_idx);
                                         if (inner_tag_field.layout.tag == .scalar and inner_tag_field.layout.data.scalar.tag == .int) {
-                                            var tmp = inner_tag_field;
-                                            tmp.is_initialized = false;
-                                            try tmp.setInt(0); // InvalidNumeral tag index
+                                            var inner_tmp = inner_tag_field;
+                                            inner_tmp.is_initialized = false;
+                                            try inner_tmp.setInt(0); // InvalidNumeral tag index
                                         }
                                     }
 
@@ -2331,15 +2276,12 @@
 
                     // Write tag discriminant (element 1)
                     const tag_field = try result_acc.getElement(1);
-                    if (tag_field.layout.tag == .scalar and tag_field.layout.data.scalar.tag == .int) {
-                        var tmp = tag_field;
-                        tmp.is_initialized = false;
-                        const tag_idx: usize = if (in_range) ok_index orelse 0 else err_index orelse 1;
-                        try tmp.setInt(@intCast(tag_idx));
-                    } else {
-                        self.triggerCrash("num_from_numeral: tuple tag field is not scalar int", false, roc_ops);
-                        return error.Crash;
-                    }
+                    // Tag field should be scalar int - if not, it's a compiler bug
+                    std.debug.assert(tag_field.layout.tag == .scalar and tag_field.layout.data.scalar.tag == .int);
+                    var tmp = tag_field;
+                    tmp.is_initialized = false;
+                    const tag_idx: usize = if (in_range) ok_index orelse 0 else err_index orelse 1;
+                    try tmp.setInt(@intCast(tag_idx));
 
                     // Clear payload area (element 0)
                     const payload_field = try result_acc.getElement(0);
@@ -2464,18 +2406,16 @@
                     return dest;
                 }
 
-                self.triggerCrash("num_from_numeral: unsupported result layout", false, roc_ops);
-                return error.Crash;
+                // Unsupported result layout is a compiler bug
+                unreachable;
             },
             .dec_to_str => {
                 // Dec.to_str : Dec -> Str
                 std.debug.assert(args.len == 1); // expects 1 argument: Dec
 
                 const dec_arg = args[0];
-                if (dec_arg.ptr == null) {
-                    self.triggerCrash("dec_to_str: null argument", false, roc_ops);
-                    return error.Crash;
-                }
+                // Null argument is a compiler bug - the compiler should never produce code with null args
+                std.debug.assert(dec_arg.ptr != null);
 
                 const roc_dec: *const RocDec = @ptrCast(@alignCast(dec_arg.ptr.?));
                 const result_str = builtins.dec.to_str(roc_dec.*, roc_ops);
@@ -2497,6 +2437,40 @@
             .i128_to_str => return self.intToStr(i128, args, roc_ops),
             .f32_to_str => return self.floatToStr(f32, args, roc_ops),
             .f64_to_str => return self.floatToStr(f64, args, roc_ops),
+
+            // U8 conversion operations
+            .u8_to_i8_wrap => return self.intConvertWrap(u8, i8, args, roc_ops),
+            .u8_to_i8_try => return self.intConvertTry(u8, i8, args, roc_ops, return_rt_var),
+            .u8_to_i16 => return self.intConvert(u8, i16, args, roc_ops),
+            .u8_to_i32 => return self.intConvert(u8, i32, args, roc_ops),
+            .u8_to_i64 => return self.intConvert(u8, i64, args, roc_ops),
+            .u8_to_i128 => return self.intConvert(u8, i128, args, roc_ops),
+            .u8_to_u16 => return self.intConvert(u8, u16, args, roc_ops),
+            .u8_to_u32 => return self.intConvert(u8, u32, args, roc_ops),
+            .u8_to_u64 => return self.intConvert(u8, u64, args, roc_ops),
+            .u8_to_u128 => return self.intConvert(u8, u128, args, roc_ops),
+            .u8_to_f32 => return self.intToFloat(u8, f32, args, roc_ops),
+            .u8_to_f64 => return self.intToFloat(u8, f64, args, roc_ops),
+            .u8_to_dec => return self.intToDec(u8, args, roc_ops),
+
+            // I8 conversion operations
+            .i8_to_i16 => return self.intConvert(i8, i16, args, roc_ops),
+            .i8_to_i32 => return self.intConvert(i8, i32, args, roc_ops),
+            .i8_to_i64 => return self.intConvert(i8, i64, args, roc_ops),
+            .i8_to_i128 => return self.intConvert(i8, i128, args, roc_ops),
+            .i8_to_u8_wrap => return self.intConvertWrap(i8, u8, args, roc_ops),
+            .i8_to_u8_try => return self.intConvertTry(i8, u8, args, roc_ops, return_rt_var),
+            .i8_to_u16_wrap => return self.intConvertWrap(i8, u16, args, roc_ops),
+            .i8_to_u16_try => return self.intConvertTry(i8, u16, args, roc_ops, return_rt_var),
+            .i8_to_u32_wrap => return self.intConvertWrap(i8, u32, args, roc_ops),
+            .i8_to_u32_try => return self.intConvertTry(i8, u32, args, roc_ops, return_rt_var),
+            .i8_to_u64_wrap => return self.intConvertWrap(i8, u64, args, roc_ops),
+            .i8_to_u64_try => return self.intConvertTry(i8, u64, args, roc_ops, return_rt_var),
+            .i8_to_u128_wrap => return self.intConvertWrap(i8, u128, args, roc_ops),
+            .i8_to_u128_try => return self.intConvertTry(i8, u128, args, roc_ops, return_rt_var),
+            .i8_to_f32 => return self.intToFloat(i8, f32, args, roc_ops),
+            .i8_to_f64 => return self.intToFloat(i8, f64, args, roc_ops),
+            .i8_to_dec => return self.intToDec(i8, args, roc_ops),
         }
     }
 
@@ -2516,10 +2490,8 @@
     fn intToStr(self: *Interpreter, comptime T: type, args: []const StackValue, roc_ops: *RocOps) !StackValue {
         std.debug.assert(args.len == 1);
         const int_arg = args[0];
-        if (int_arg.ptr == null) {
-            self.triggerCrash("int_to_str: null argument", false, roc_ops);
-            return error.Crash;
-        }
+        // Null argument is a compiler bug - the compiler should never produce code with null args
+        std.debug.assert(int_arg.ptr != null);
 
         const int_value: T = @as(*const T, @ptrCast(@alignCast(int_arg.ptr.?))).*;
 
@@ -2537,10 +2509,8 @@
     fn floatToStr(self: *Interpreter, comptime T: type, args: []const StackValue, roc_ops: *RocOps) !StackValue {
         std.debug.assert(args.len == 1);
         const float_arg = args[0];
-        if (float_arg.ptr == null) {
-            self.triggerCrash("float_to_str: null argument", false, roc_ops);
-            return error.Crash;
-        }
+        // Null argument is a compiler bug - the compiler should never produce code with null args
+        std.debug.assert(float_arg.ptr != null);
 
         const float_value: T = @as(*const T, @ptrCast(@alignCast(float_arg.ptr.?))).*;
 
@@ -2552,6 +2522,254 @@
         const roc_str_ptr: *RocStr = @ptrCast(@alignCast(value.ptr.?));
         roc_str_ptr.* = RocStr.init(&buf, result.len, roc_ops);
         return value;
+    }
+
+    /// Helper for safe integer conversions (widening)
+    fn intConvert(self: *Interpreter, comptime From: type, comptime To: type, args: []const StackValue, roc_ops: *RocOps) !StackValue {
+        _ = roc_ops;
+        std.debug.assert(args.len == 1);
+        const int_arg = args[0];
+        // Null argument is a compiler bug - the compiler should never produce code with null args
+        std.debug.assert(int_arg.ptr != null);
+
+        const from_value: From = @as(*const From, @ptrCast(@alignCast(int_arg.ptr.?))).*;
+        const to_value: To = @intCast(from_value);
+
+        const to_layout = Layout.int(comptime intTypeFromZigType(To));
+        var out = try self.pushRaw(to_layout, 0);
+        out.is_initialized = false;
+        @as(*To, @ptrCast(@alignCast(out.ptr.?))).* = to_value;
+        out.is_initialized = true;
+        return out;
+    }
+
+    /// Helper for wrapping integer conversions (potentially lossy)
+    fn intConvertWrap(self: *Interpreter, comptime From: type, comptime To: type, args: []const StackValue, roc_ops: *RocOps) !StackValue {
+        _ = roc_ops;
+        std.debug.assert(args.len == 1);
+        const int_arg = args[0];
+        // Null argument is a compiler bug - the compiler should never produce code with null args
+        std.debug.assert(int_arg.ptr != null);
+
+        const from_value: From = @as(*const From, @ptrCast(@alignCast(int_arg.ptr.?))).*;
+        // For wrapping conversion:
+        // - Same size: bitCast (reinterpret bits)
+        // - Narrowing: truncate then bitCast
+        // - Widening signed to unsigned: sign-extend to wider signed first, then bitCast to unsigned (so -1i8 -> -1i16 -> 65535u16)
+        // - Widening unsigned to any: zero-extend
+        const to_value: To = if (@bitSizeOf(From) == @bitSizeOf(To))
+            @bitCast(from_value)
+        else if (@bitSizeOf(From) > @bitSizeOf(To))
+            // Narrowing: truncate bits
+            @bitCast(@as(std.meta.Int(.unsigned, @bitSizeOf(To)), @truncate(@as(std.meta.Int(.unsigned, @bitSizeOf(From)), @bitCast(from_value)))))
+        else if (@typeInfo(From).int.signedness == .signed and @typeInfo(To).int.signedness == .unsigned)
+            // Widening from signed to unsigned: sign-extend to wider signed first, then bitCast to unsigned
+            // e.g., -1i8 -> -1i16 -> 65535u16
+            @bitCast(@as(std.meta.Int(.signed, @bitSizeOf(To)), from_value))
+        else
+            // Widening (signed to signed, or unsigned to any): use standard int cast
+            @intCast(from_value);
+
+        const to_layout = Layout.int(comptime intTypeFromZigType(To));
+        var out = try self.pushRaw(to_layout, 0);
+        out.is_initialized = false;
+        @as(*To, @ptrCast(@alignCast(out.ptr.?))).* = to_value;
+        out.is_initialized = true;
+        return out;
+    }
+
+    /// Helper for try integer conversions (returns Try(To, [OutOfRange]))
+    fn intConvertTry(self: *Interpreter, comptime From: type, comptime To: type, args: []const StackValue, roc_ops: *RocOps, return_rt_var: ?types.Var) !StackValue {
+        _ = roc_ops;
+        std.debug.assert(args.len == 1);
+        const int_arg = args[0];
+        // Null argument is a compiler bug - the compiler should never produce code with null args
+        std.debug.assert(int_arg.ptr != null);
+
+        // Return type info is required - missing it is a compiler bug
+        const result_rt_var = return_rt_var orelse unreachable;
+
+        const result_layout = try self.getRuntimeLayout(result_rt_var);
+
+        const from_value: From = @as(*const From, @ptrCast(@alignCast(int_arg.ptr.?))).*;
+
+        // Check if conversion is in range
+        const in_range = std.math.cast(To, from_value) != null;
+
+        // Resolve the Try type to get Ok's payload type
+        const resolved = self.resolveBaseVar(result_rt_var);
+        // Type system should guarantee this is a tag union - if not, it's a compiler bug
+        std.debug.assert(resolved.desc.content == .structure and resolved.desc.content.structure == .tag_union);
+
+        // Find tag indices for Ok and Err
+        var tag_list = std.array_list.AlignedManaged(types.Tag, null).init(self.allocator);
+        defer tag_list.deinit();
+        try self.appendUnionTags(result_rt_var, &tag_list);
+
+        var ok_index: ?usize = null;
+        var err_index: ?usize = null;
+
+        const ok_ident = self.env.idents.ok;
+        const err_ident = self.env.idents.err;
+
+        for (tag_list.items, 0..) |tag_info, i| {
+            if (tag_info.name == ok_ident) {
+                ok_index = i;
+            } else if (tag_info.name == err_ident) {
+                err_index = i;
+            }
+        }
+
+        // Construct the result tag union
+        if (result_layout.tag == .scalar) {
+            // Simple tag with no payload (shouldn't happen for Try with payload)
+            var out = try self.pushRaw(result_layout, 0);
+            out.is_initialized = false;
+            const tag_idx: usize = if (in_range) ok_index orelse 0 else err_index orelse 1;
+            try out.setInt(@intCast(tag_idx));
+            out.is_initialized = true;
+            return out;
+        } else if (result_layout.tag == .record) {
+            // Record { tag, payload }
+            var dest = try self.pushRaw(result_layout, 0);
+            var acc = try dest.asRecord(&self.runtime_layout_store);
+            // Layout should guarantee tag and payload fields exist - if not, it's a compiler bug
+            const tag_field_idx = acc.findFieldIndex(self.env.idents.tag) orelse unreachable;
+            const payload_field_idx = acc.findFieldIndex(self.env.idents.payload) orelse unreachable;
+
+            // Write tag discriminant
+            const tag_field = try acc.getFieldByIndex(tag_field_idx);
+            // Tag field should be scalar int - if not, it's a compiler bug
+            std.debug.assert(tag_field.layout.tag == .scalar and tag_field.layout.data.scalar.tag == .int);
+            var tmp = tag_field;
+            tmp.is_initialized = false;
+            const tag_idx: usize = if (in_range) ok_index orelse 0 else err_index orelse 1;
+            try tmp.setInt(@intCast(tag_idx));
+
+            // Clear payload area
+            const payload_field = try acc.getFieldByIndex(payload_field_idx);
+            if (payload_field.ptr) |payload_ptr| {
+                const payload_bytes_len = self.runtime_layout_store.layoutSize(payload_field.layout);
+                if (payload_bytes_len > 0) {
+                    const bytes = @as([*]u8, @ptrCast(payload_ptr))[0..payload_bytes_len];
+                    @memset(bytes, 0);
+                }
+            }
+
+            // Write payload for Ok case
+            if (in_range) {
+                const to_value: To = @intCast(from_value);
+                if (payload_field.ptr) |payload_ptr| {
+                    @as(*To, @ptrCast(@alignCast(payload_ptr))).* = to_value;
+                }
+            }
+            // For Err case, payload is OutOfRange which is a zero-arg tag (already zeroed)
+
+            return dest;
+        } else if (result_layout.tag == .tuple) {
+            // Tuple (payload, tag) - tag unions are now represented as tuples
+            var dest = try self.pushRaw(result_layout, 0);
+            var result_acc = try dest.asTuple(&self.runtime_layout_store);
+
+            // Element 0 is payload, Element 1 is tag discriminant
+
+            // Write tag discriminant (element 1)
+            const tag_field = try result_acc.getElement(1);
+            // Tag field should be scalar int - if not, it's a compiler bug
+            std.debug.assert(tag_field.layout.tag == .scalar and tag_field.layout.data.scalar.tag == .int);
+            var tmp = tag_field;
+            tmp.is_initialized = false;
+            const tag_idx: usize = if (in_range) ok_index orelse 0 else err_index orelse 1;
+            try tmp.setInt(@intCast(tag_idx));
+
+            // Clear payload area (element 0)
+            const payload_field = try result_acc.getElement(0);
+            if (payload_field.ptr) |payload_ptr| {
+                const payload_bytes_len = self.runtime_layout_store.layoutSize(payload_field.layout);
+                if (payload_bytes_len > 0) {
+                    const bytes = @as([*]u8, @ptrCast(payload_ptr))[0..payload_bytes_len];
+                    @memset(bytes, 0);
+                }
+            }
+
+            // Write payload for Ok case
+            if (in_range) {
+                const to_value: To = @intCast(from_value);
+                if (payload_field.ptr) |payload_ptr| {
+                    @as(*To, @ptrCast(@alignCast(payload_ptr))).* = to_value;
+                }
+            }
+            // For Err case, payload is OutOfRange which is a zero-arg tag (already zeroed)
+
+            return dest;
+        }
+
+        // Unsupported result layout is a compiler bug
+        unreachable;
+    }
+
+    /// Helper for integer to float conversions
+    fn intToFloat(self: *Interpreter, comptime From: type, comptime To: type, args: []const StackValue, roc_ops: *RocOps) !StackValue {
+        _ = roc_ops;
+        std.debug.assert(args.len == 1);
+        const int_arg = args[0];
+        // Null argument is a compiler bug - the compiler should never produce code with null args
+        std.debug.assert(int_arg.ptr != null);
+
+        const from_value: From = @as(*const From, @ptrCast(@alignCast(int_arg.ptr.?))).*;
+        const to_value: To = @floatFromInt(from_value);
+
+        const to_layout = Layout.frac(comptime fracTypeFromZigType(To));
+        var out = try self.pushRaw(to_layout, 0);
+        out.is_initialized = false;
+        @as(*To, @ptrCast(@alignCast(out.ptr.?))).* = to_value;
+        out.is_initialized = true;
+        return out;
+    }
+
+    /// Helper for integer to Dec conversions
+    fn intToDec(self: *Interpreter, comptime From: type, args: []const StackValue, roc_ops: *RocOps) !StackValue {
+        _ = roc_ops;
+        std.debug.assert(args.len == 1);
+        const int_arg = args[0];
+        // Null argument is a compiler bug - the compiler should never produce code with null args
+        std.debug.assert(int_arg.ptr != null);
+
+        const from_value: From = @as(*const From, @ptrCast(@alignCast(int_arg.ptr.?))).*;
+        const dec_value = RocDec{ .num = @as(i128, from_value) * RocDec.one_point_zero_i128 };
+
+        const dec_layout = Layout.frac(.dec);
+        var out = try self.pushRaw(dec_layout, 0);
+        out.is_initialized = false;
+        @as(*RocDec, @ptrCast(@alignCast(out.ptr.?))).* = dec_value;
+        out.is_initialized = true;
+        return out;
+    }
+
+    /// Convert Zig integer type to types.Int.Precision
+    fn intTypeFromZigType(comptime T: type) types.Int.Precision {
+        return switch (T) {
+            u8 => .u8,
+            i8 => .i8,
+            u16 => .u16,
+            i16 => .i16,
+            u32 => .u32,
+            i32 => .i32,
+            u64 => .u64,
+            i64 => .i64,
+            u128 => .u128,
+            i128 => .i128,
+            else => @compileError("Unsupported integer type"),
+        };
+    }
+
+    /// Convert Zig float type to types.Frac.Precision
+    fn fracTypeFromZigType(comptime T: type) types.Frac.Precision {
+        return switch (T) {
+            f32 => .f32,
+            f64 => .f64,
+            else => @compileError("Unsupported float type"),
+        };
     }
 
     fn triggerCrash(self: *Interpreter, message: []const u8, owned: bool, roc_ops: *RocOps) void {
@@ -3685,7 +3903,6 @@
                 if (value.layout.tag != .scalar) return false;
                 const lit = il.value.toI128();
 
-<<<<<<< HEAD
                 // Handle both int and Dec (frac) layouts for numeric literals
                 return switch (value.layout.data.scalar.tag) {
                     .int => value.asI128() == lit,
@@ -3720,10 +3937,6 @@
                 var accessor = try value.asTuple(&self.runtime_layout_store);
                 const pat_ids = self.env.store.slicePatterns(tuple_pat.patterns);
                 if (pat_ids.len != accessor.getElementCount()) return false;
-=======
-                // Return type info is required - missing it is a compiler bug
-                const result_rt_var = return_rt_var orelse unreachable;
->>>>>>> dd2d1fe0
 
                 const tuple_resolved = self.resolveBaseVar(value_rt_var);
                 if (tuple_resolved.desc.content != .structure or tuple_resolved.desc.content.structure != .tuple) return false;
@@ -3741,17 +3954,7 @@
                         self.trimBindingList(out_binds, before, roc_ops);
                         return false;
                     }
-<<<<<<< HEAD
-                }
-=======
-                    value = add_result[0];
-                }
-
-                // Resolve the Try type to get Ok's payload type (the numeric type)
-                const resolved = self.resolveBaseVar(result_rt_var);
-                // Type system should guarantee this is a tag union - if not, it's a compiler bug
-                std.debug.assert(resolved.desc.content == .structure and resolved.desc.content.structure == .tag_union);
->>>>>>> dd2d1fe0
+                }
 
                 return true;
             },
@@ -3784,7 +3987,6 @@
                 else
                     Layout.zst(); // list_of_zst has zero-sized elements
 
-<<<<<<< HEAD
                 var accessor = try value.asList(&self.runtime_layout_store, elem_layout);
                 const total_len = accessor.len();
                 const non_rest_patterns = self.env.store.slicePatterns(list_pat.patterns);
@@ -3794,33 +3996,6 @@
                     if (prefix_len > non_rest_patterns.len) return false;
                     const suffix_len: usize = non_rest_patterns.len - prefix_len;
                     if (total_len < prefix_len + suffix_len) return false;
-=======
-                // Construct the result tag union
-                if (result_layout.tag == .scalar) {
-                    // Simple tag with no payload (shouldn't happen for Try)
-                    var out = try self.pushRaw(result_layout, 0);
-                    out.is_initialized = false;
-                    const tag_idx: usize = if (in_range) ok_index orelse 0 else err_index orelse 1;
-                    try out.setInt(@intCast(tag_idx));
-                    out.is_initialized = true;
-                    return out;
-                } else if (result_layout.tag == .record) {
-                    // Record { tag, payload }
-                    var dest = try self.pushRaw(result_layout, 0);
-                    var acc = try dest.asRecord(&self.runtime_layout_store);
-                    // Layout should guarantee tag and payload fields exist - if not, it's a compiler bug
-                    const tag_field_idx = acc.findFieldIndex(self.env.idents.tag) orelse unreachable;
-                    const payload_field_idx = acc.findFieldIndex(self.env.idents.payload) orelse unreachable;
-
-                    // Write tag discriminant
-                    const tag_field = try acc.getFieldByIndex(tag_field_idx);
-                    // Tag field should be scalar int - if not, it's a compiler bug
-                    std.debug.assert(tag_field.layout.tag == .scalar and tag_field.layout.data.scalar.tag == .int);
-                    var tmp = tag_field;
-                    tmp.is_initialized = false;
-                    const tag_idx: usize = if (in_range) ok_index orelse 0 else err_index orelse 1;
-                    try tmp.setInt(@intCast(tag_idx));
->>>>>>> dd2d1fe0
 
                     var idx: usize = 0;
                     while (idx < prefix_len) : (idx += 1) {
@@ -3846,7 +4021,6 @@
                         }
                     }
 
-<<<<<<< HEAD
                     if (rest_info.pattern) |rest_pat_idx| {
                         const rest_len = total_len - prefix_len - suffix_len;
                         const rest_value = try self.makeListSliceValue(list_layout, elem_layout, accessor.list, prefix_len, rest_len);
@@ -3877,50 +4051,6 @@
             .record_destructure => |rec_pat| {
                 if (value.layout.tag != .record) return false;
                 var accessor = try value.asRecord(&self.runtime_layout_store);
-=======
-                // Unsupported result layout is a compiler bug
-                unreachable;
-            },
-            .num_from_dec_digits => {
-                // num.from_dec_digits : (List(U8), List(U8)) -> Try(num, [OutOfRange])
-                self.triggerCrash("num_from_dec_digits not yet implemented", false, roc_ops);
-                return error.Crash;
-            },
-            .num_from_numeral => {
-                // num.from_numeral : Numeral -> Try(num, [InvalidNumeral(Str)])
-                // Numeral is { is_negative: Bool, digits_before_pt: List(U8), digits_after_pt: List(U8) }
-                std.debug.assert(args.len == 1); // expects 1 argument: Numeral record
-
-                // Return type info is required - missing it is a compiler bug
-                const result_rt_var = return_rt_var orelse unreachable;
-
-                // Get the result layout (Try tag union)
-                const result_layout = try self.getRuntimeLayout(result_rt_var);
-
-                // Extract fields from Numeral record
-                const num_literal_arg = args[0];
-                // Null argument is a compiler bug - the compiler should never produce code with null args
-                std.debug.assert(num_literal_arg.ptr != null);
-
-                // Argument should be a record - if not, it's a compiler bug
-                var acc = num_literal_arg.asRecord(&self.runtime_layout_store) catch unreachable;
-
-                // Get is_negative field
-                // Use runtime_layout_store.env for field lookups since the record was built with that env's idents
-                const layout_env = self.runtime_layout_store.env;
-                // Field lookups should succeed - missing fields is a compiler bug
-                const is_neg_idx = acc.findFieldIndex(layout_env.idents.is_negative) orelse unreachable;
-                const is_neg_field = acc.getFieldByIndex(is_neg_idx) catch unreachable;
-                const is_negative = getRuntimeU8(is_neg_field) != 0;
-
-                // Get digits_before_pt field (List(U8))
-                const before_idx = acc.findFieldIndex(layout_env.idents.digits_before_pt) orelse unreachable;
-                const before_field = acc.getFieldByIndex(before_idx) catch unreachable;
-
-                // Get digits_after_pt field (List(U8))
-                const after_idx = acc.findFieldIndex(layout_env.idents.digits_after_pt) orelse unreachable;
-                const after_field = acc.getFieldByIndex(after_idx) catch unreachable;
->>>>>>> dd2d1fe0
 
                 const destructs = self.env.store.sliceRecordDestructs(rec_pat.destructs);
                 for (destructs) |destruct_idx| {
@@ -3943,18 +4073,11 @@
                     }
                 }
 
-<<<<<<< HEAD
                 return true;
             },
             .applied_tag => |tag_pat| {
                 const union_resolved = self.resolveBaseVar(value_rt_var);
                 if (union_resolved.desc.content != .structure or union_resolved.desc.content.structure != .tag_union) return false;
-=======
-                // Resolve the Try type to get Ok's payload type
-                const resolved = self.resolveBaseVar(result_rt_var);
-                // Type system should guarantee this is a tag union - if not, it's a compiler bug
-                std.debug.assert(resolved.desc.content == .structure and resolved.desc.content.structure == .tag_union);
->>>>>>> dd2d1fe0
 
                 var tag_list = std.array_list.AlignedManaged(types.Tag, null).init(self.allocator);
                 defer tag_list.deinit();
@@ -4006,7 +4129,6 @@
                     return true;
                 }
 
-<<<<<<< HEAD
                 if (payload_value.layout.tag != .tuple) {
                     self.trimBindingList(out_binds, start_len, roc_ops);
                     return false;
@@ -4017,34 +4139,6 @@
                     self.trimBindingList(out_binds, start_len, roc_ops);
                     return false;
                 }
-=======
-                // Construct the result tag union
-                if (result_layout.tag == .scalar) {
-                    // Simple tag with no payload
-                    var out = try self.pushRaw(result_layout, 0);
-                    out.is_initialized = false;
-                    const tag_idx: usize = if (in_range) ok_index orelse 0 else err_index orelse 1;
-                    try out.setInt(@intCast(tag_idx));
-                    out.is_initialized = true;
-                    return out;
-                } else if (result_layout.tag == .record) {
-                    // Record { tag, payload }
-                    var dest = try self.pushRaw(result_layout, 0);
-                    var result_acc = try dest.asRecord(&self.runtime_layout_store);
-                    // Use layout_env for field lookups since record fields use layout store's env idents
-                    // Layout should guarantee tag and payload fields exist - if not, it's a compiler bug
-                    const tag_field_idx = result_acc.findFieldIndex(layout_env.idents.tag) orelse unreachable;
-                    const payload_field_idx = result_acc.findFieldIndex(layout_env.idents.payload) orelse unreachable;
-
-                    // Write tag discriminant
-                    const tag_field = try result_acc.getFieldByIndex(tag_field_idx);
-                    // Tag field should be scalar int - if not, it's a compiler bug
-                    std.debug.assert(tag_field.layout.tag == .scalar and tag_field.layout.data.scalar.tag == .int);
-                    var tmp = tag_field;
-                    tmp.is_initialized = false;
-                    const tag_idx: usize = if (in_range) ok_index orelse 0 else err_index orelse 1;
-                    try tmp.setInt(@intCast(tag_idx));
->>>>>>> dd2d1fe0
 
                 var j: usize = 0;
                 while (j < arg_patterns.len) : (j += 1) {
@@ -4140,25 +4234,12 @@
             else => return error.MethodNotFound,
         };
 
-<<<<<<< HEAD
         // Linear search for the matching method name (constraints are typically few)
         for (constraints) |constraint| {
             if (constraint.fn_name == method_name) {
                 return constraint;
             }
         }
-=======
-                                    // Set the tag to InvalidNumeral (index 0, assuming it's the first/only tag)
-                                    // Use layout store's env for field lookup to match comptime_evaluator
-                                    if (err_acc.findFieldIndex(layout_env.idents.tag)) |inner_tag_idx| {
-                                        const inner_tag_field = try err_acc.getFieldByIndex(inner_tag_idx);
-                                        if (inner_tag_field.layout.tag == .scalar and inner_tag_field.layout.data.scalar.tag == .int) {
-                                            var inner_tmp = inner_tag_field;
-                                            inner_tmp.is_initialized = false;
-                                            try inner_tmp.setInt(0); // InvalidNumeral tag index
-                                        }
-                                    }
->>>>>>> dd2d1fe0
 
         return error.MethodNotFound;
     }
@@ -4182,21 +4263,10 @@
         const type_name = self.runtime_layout_store.env.getIdent(nominal_ident);
         const method_name_str = self.env.getIdent(method_name_ident);
 
-<<<<<<< HEAD
         // Use getMethodIdent which handles the qualified name construction properly
         const method_ident = origin_env.getMethodIdent(type_name, method_name_str) orelse {
             return error.MethodLookupFailed;
         };
-=======
-                    // Write tag discriminant (element 1)
-                    const tag_field = try result_acc.getElement(1);
-                    // Tag field should be scalar int - if not, it's a compiler bug
-                    std.debug.assert(tag_field.layout.tag == .scalar and tag_field.layout.data.scalar.tag == .int);
-                    var tmp = tag_field;
-                    tmp.is_initialized = false;
-                    const tag_idx: usize = if (in_range) ok_index orelse 0 else err_index orelse 1;
-                    try tmp.setInt(@intCast(tag_idx));
->>>>>>> dd2d1fe0
 
         const node_idx = origin_env.getExposedNodeIndexById(method_ident) orelse exposed_blk: {
             // Fallback: search all definitions for the method
@@ -4250,7 +4320,6 @@
         // Use root_env.idents for consistent module reference
         const origin_module_id = self.root_env.idents.builtin_module;
 
-<<<<<<< HEAD
         // Use fully-qualified type name "Builtin.Num.U8" etc.
         // This allows method lookup to work correctly.
         // Insert into runtime_layout_store.env to be consistent with translateTypeVar's nominal handling.
@@ -4270,90 +4339,22 @@
         };
         const backing_content = types.Content{ .structure = .{ .tag_union = empty_tag_union } };
         const backing_var = try self.runtime_types.freshFromContent(backing_content);
-=======
-                // Unsupported result layout is a compiler bug
-                unreachable;
-            },
-            .dec_to_str => {
-                // Dec.to_str : Dec -> Str
-                std.debug.assert(args.len == 1); // expects 1 argument: Dec
-
-                const dec_arg = args[0];
-                // Null argument is a compiler bug - the compiler should never produce code with null args
-                std.debug.assert(dec_arg.ptr != null);
->>>>>>> dd2d1fe0
 
         // Number types have no type arguments
         const no_type_args: []const types.Var = &.{};
 
-<<<<<<< HEAD
         return try self.runtime_types.mkNominal(
             type_ident,
             backing_var,
             no_type_args,
             origin_module_id,
         );
-=======
-                const value = try self.pushStr("");
-                const roc_str_ptr: *RocStr = @ptrCast(@alignCast(value.ptr.?));
-                roc_str_ptr.* = result_str;
-                return value;
-            },
-            .u8_to_str => return self.intToStr(u8, args, roc_ops),
-            .i8_to_str => return self.intToStr(i8, args, roc_ops),
-            .u16_to_str => return self.intToStr(u16, args, roc_ops),
-            .i16_to_str => return self.intToStr(i16, args, roc_ops),
-            .u32_to_str => return self.intToStr(u32, args, roc_ops),
-            .i32_to_str => return self.intToStr(i32, args, roc_ops),
-            .u64_to_str => return self.intToStr(u64, args, roc_ops),
-            .i64_to_str => return self.intToStr(i64, args, roc_ops),
-            .u128_to_str => return self.intToStr(u128, args, roc_ops),
-            .i128_to_str => return self.intToStr(i128, args, roc_ops),
-            .f32_to_str => return self.floatToStr(f32, args, roc_ops),
-            .f64_to_str => return self.floatToStr(f64, args, roc_ops),
-
-            // U8 conversion operations
-            .u8_to_i8_wrap => return self.intConvertWrap(u8, i8, args, roc_ops),
-            .u8_to_i8_try => return self.intConvertTry(u8, i8, args, roc_ops, return_rt_var),
-            .u8_to_i16 => return self.intConvert(u8, i16, args, roc_ops),
-            .u8_to_i32 => return self.intConvert(u8, i32, args, roc_ops),
-            .u8_to_i64 => return self.intConvert(u8, i64, args, roc_ops),
-            .u8_to_i128 => return self.intConvert(u8, i128, args, roc_ops),
-            .u8_to_u16 => return self.intConvert(u8, u16, args, roc_ops),
-            .u8_to_u32 => return self.intConvert(u8, u32, args, roc_ops),
-            .u8_to_u64 => return self.intConvert(u8, u64, args, roc_ops),
-            .u8_to_u128 => return self.intConvert(u8, u128, args, roc_ops),
-            .u8_to_f32 => return self.intToFloat(u8, f32, args, roc_ops),
-            .u8_to_f64 => return self.intToFloat(u8, f64, args, roc_ops),
-            .u8_to_dec => return self.intToDec(u8, args, roc_ops),
-
-            // I8 conversion operations
-            .i8_to_i16 => return self.intConvert(i8, i16, args, roc_ops),
-            .i8_to_i32 => return self.intConvert(i8, i32, args, roc_ops),
-            .i8_to_i64 => return self.intConvert(i8, i64, args, roc_ops),
-            .i8_to_i128 => return self.intConvert(i8, i128, args, roc_ops),
-            .i8_to_u8_wrap => return self.intConvertWrap(i8, u8, args, roc_ops),
-            .i8_to_u8_try => return self.intConvertTry(i8, u8, args, roc_ops, return_rt_var),
-            .i8_to_u16_wrap => return self.intConvertWrap(i8, u16, args, roc_ops),
-            .i8_to_u16_try => return self.intConvertTry(i8, u16, args, roc_ops, return_rt_var),
-            .i8_to_u32_wrap => return self.intConvertWrap(i8, u32, args, roc_ops),
-            .i8_to_u32_try => return self.intConvertTry(i8, u32, args, roc_ops, return_rt_var),
-            .i8_to_u64_wrap => return self.intConvertWrap(i8, u64, args, roc_ops),
-            .i8_to_u64_try => return self.intConvertTry(i8, u64, args, roc_ops, return_rt_var),
-            .i8_to_u128_wrap => return self.intConvertWrap(i8, u128, args, roc_ops),
-            .i8_to_u128_try => return self.intConvertTry(i8, u128, args, roc_ops, return_rt_var),
-            .i8_to_f32 => return self.intToFloat(i8, f32, args, roc_ops),
-            .i8_to_f64 => return self.intToFloat(i8, f64, args, roc_ops),
-            .i8_to_dec => return self.intToDec(i8, args, roc_ops),
-        }
->>>>>>> dd2d1fe0
     }
 
     /// Get the layout for a runtime type var using the O(1) biased slot array.
     pub fn getRuntimeLayout(self: *Interpreter, type_var: types.Var) !layout.Layout {
         var resolved = self.runtime_types.resolveVar(type_var);
 
-<<<<<<< HEAD
         // Apply rigid variable substitution if this is a rigid variable
         // Follow the substitution chain until we reach a non-rigid variable or run out of substitutions
         // Note: Cycles are prevented by unification, so this chain must terminate
@@ -4364,14 +4365,6 @@
                 break;
             }
         }
-=======
-    /// Helper for integer to_str operations
-    fn intToStr(self: *Interpreter, comptime T: type, args: []const StackValue, roc_ops: *RocOps) !StackValue {
-        std.debug.assert(args.len == 1);
-        const int_arg = args[0];
-        // Null argument is a compiler bug - the compiler should never produce code with null args
-        std.debug.assert(int_arg.ptr != null);
->>>>>>> dd2d1fe0
 
         const idx: usize = @intFromEnum(resolved.var_);
         try self.ensureVarLayoutCapacity(idx + 1);
@@ -4403,7 +4396,6 @@
         return self.runtime_layout_store.getLayout(layout_idx);
     }
 
-<<<<<<< HEAD
     const FieldAccumulator = struct {
         fields: std.array_list.AlignedManaged(types.RecordField, null),
         name_to_index: std.AutoHashMap(u32, usize),
@@ -4414,14 +4406,6 @@
                 .name_to_index = std.AutoHashMap(u32, usize).init(allocator),
             };
         }
-=======
-    /// Helper for float to_str operations
-    fn floatToStr(self: *Interpreter, comptime T: type, args: []const StackValue, roc_ops: *RocOps) !StackValue {
-        std.debug.assert(args.len == 1);
-        const float_arg = args[0];
-        // Null argument is a compiler bug - the compiler should never produce code with null args
-        std.debug.assert(float_arg.ptr != null);
->>>>>>> dd2d1fe0
 
         fn deinit(self: *FieldAccumulator) void {
             self.fields.deinit();
@@ -4449,7 +4433,6 @@
         if (visited.contains(ct_var)) return;
         try visited.put(ct_var, {});
 
-<<<<<<< HEAD
         const resolved = module.types.resolveVar(ct_var);
         switch (resolved.desc.content) {
             .structure => |flat| switch (flat) {
@@ -4483,259 +4466,6 @@
             },
             else => {},
         }
-=======
-    /// Helper for safe integer conversions (widening)
-    fn intConvert(self: *Interpreter, comptime From: type, comptime To: type, args: []const StackValue, roc_ops: *RocOps) !StackValue {
-        _ = roc_ops;
-        std.debug.assert(args.len == 1);
-        const int_arg = args[0];
-        // Null argument is a compiler bug - the compiler should never produce code with null args
-        std.debug.assert(int_arg.ptr != null);
-
-        const from_value: From = @as(*const From, @ptrCast(@alignCast(int_arg.ptr.?))).*;
-        const to_value: To = @intCast(from_value);
-
-        const to_layout = Layout.int(comptime intTypeFromZigType(To));
-        var out = try self.pushRaw(to_layout, 0);
-        out.is_initialized = false;
-        @as(*To, @ptrCast(@alignCast(out.ptr.?))).* = to_value;
-        out.is_initialized = true;
-        return out;
-    }
-
-    /// Helper for wrapping integer conversions (potentially lossy)
-    fn intConvertWrap(self: *Interpreter, comptime From: type, comptime To: type, args: []const StackValue, roc_ops: *RocOps) !StackValue {
-        _ = roc_ops;
-        std.debug.assert(args.len == 1);
-        const int_arg = args[0];
-        // Null argument is a compiler bug - the compiler should never produce code with null args
-        std.debug.assert(int_arg.ptr != null);
-
-        const from_value: From = @as(*const From, @ptrCast(@alignCast(int_arg.ptr.?))).*;
-        // For wrapping conversion:
-        // - Same size: bitCast (reinterpret bits)
-        // - Narrowing: truncate then bitCast
-        // - Widening signed to unsigned: sign-extend to wider signed first, then bitCast to unsigned (so -1i8 -> -1i16 -> 65535u16)
-        // - Widening unsigned to any: zero-extend
-        const to_value: To = if (@bitSizeOf(From) == @bitSizeOf(To))
-            @bitCast(from_value)
-        else if (@bitSizeOf(From) > @bitSizeOf(To))
-            // Narrowing: truncate bits
-            @bitCast(@as(std.meta.Int(.unsigned, @bitSizeOf(To)), @truncate(@as(std.meta.Int(.unsigned, @bitSizeOf(From)), @bitCast(from_value)))))
-        else if (@typeInfo(From).int.signedness == .signed and @typeInfo(To).int.signedness == .unsigned)
-            // Widening from signed to unsigned: sign-extend to wider signed first, then bitCast to unsigned
-            // e.g., -1i8 -> -1i16 -> 65535u16
-            @bitCast(@as(std.meta.Int(.signed, @bitSizeOf(To)), from_value))
-        else
-            // Widening (signed to signed, or unsigned to any): use standard int cast
-            @intCast(from_value);
-
-        const to_layout = Layout.int(comptime intTypeFromZigType(To));
-        var out = try self.pushRaw(to_layout, 0);
-        out.is_initialized = false;
-        @as(*To, @ptrCast(@alignCast(out.ptr.?))).* = to_value;
-        out.is_initialized = true;
-        return out;
-    }
-
-    /// Helper for try integer conversions (returns Try(To, [OutOfRange]))
-    fn intConvertTry(self: *Interpreter, comptime From: type, comptime To: type, args: []const StackValue, roc_ops: *RocOps, return_rt_var: ?types.Var) !StackValue {
-        _ = roc_ops;
-        std.debug.assert(args.len == 1);
-        const int_arg = args[0];
-        // Null argument is a compiler bug - the compiler should never produce code with null args
-        std.debug.assert(int_arg.ptr != null);
-
-        // Return type info is required - missing it is a compiler bug
-        const result_rt_var = return_rt_var orelse unreachable;
-
-        const result_layout = try self.getRuntimeLayout(result_rt_var);
-
-        const from_value: From = @as(*const From, @ptrCast(@alignCast(int_arg.ptr.?))).*;
-
-        // Check if conversion is in range
-        const in_range = std.math.cast(To, from_value) != null;
-
-        // Resolve the Try type to get Ok's payload type
-        const resolved = self.resolveBaseVar(result_rt_var);
-        // Type system should guarantee this is a tag union - if not, it's a compiler bug
-        std.debug.assert(resolved.desc.content == .structure and resolved.desc.content.structure == .tag_union);
-
-        // Find tag indices for Ok and Err
-        var tag_list = std.array_list.AlignedManaged(types.Tag, null).init(self.allocator);
-        defer tag_list.deinit();
-        try self.appendUnionTags(result_rt_var, &tag_list);
-
-        var ok_index: ?usize = null;
-        var err_index: ?usize = null;
-
-        const ok_ident = self.env.idents.ok;
-        const err_ident = self.env.idents.err;
-
-        for (tag_list.items, 0..) |tag_info, i| {
-            if (tag_info.name == ok_ident) {
-                ok_index = i;
-            } else if (tag_info.name == err_ident) {
-                err_index = i;
-            }
-        }
-
-        // Construct the result tag union
-        if (result_layout.tag == .scalar) {
-            // Simple tag with no payload (shouldn't happen for Try with payload)
-            var out = try self.pushRaw(result_layout, 0);
-            out.is_initialized = false;
-            const tag_idx: usize = if (in_range) ok_index orelse 0 else err_index orelse 1;
-            try out.setInt(@intCast(tag_idx));
-            out.is_initialized = true;
-            return out;
-        } else if (result_layout.tag == .record) {
-            // Record { tag, payload }
-            var dest = try self.pushRaw(result_layout, 0);
-            var acc = try dest.asRecord(&self.runtime_layout_store);
-            // Layout should guarantee tag and payload fields exist - if not, it's a compiler bug
-            const tag_field_idx = acc.findFieldIndex(self.env.idents.tag) orelse unreachable;
-            const payload_field_idx = acc.findFieldIndex(self.env.idents.payload) orelse unreachable;
-
-            // Write tag discriminant
-            const tag_field = try acc.getFieldByIndex(tag_field_idx);
-            // Tag field should be scalar int - if not, it's a compiler bug
-            std.debug.assert(tag_field.layout.tag == .scalar and tag_field.layout.data.scalar.tag == .int);
-            var tmp = tag_field;
-            tmp.is_initialized = false;
-            const tag_idx: usize = if (in_range) ok_index orelse 0 else err_index orelse 1;
-            try tmp.setInt(@intCast(tag_idx));
-
-            // Clear payload area
-            const payload_field = try acc.getFieldByIndex(payload_field_idx);
-            if (payload_field.ptr) |payload_ptr| {
-                const payload_bytes_len = self.runtime_layout_store.layoutSize(payload_field.layout);
-                if (payload_bytes_len > 0) {
-                    const bytes = @as([*]u8, @ptrCast(payload_ptr))[0..payload_bytes_len];
-                    @memset(bytes, 0);
-                }
-            }
-
-            // Write payload for Ok case
-            if (in_range) {
-                const to_value: To = @intCast(from_value);
-                if (payload_field.ptr) |payload_ptr| {
-                    @as(*To, @ptrCast(@alignCast(payload_ptr))).* = to_value;
-                }
-            }
-            // For Err case, payload is OutOfRange which is a zero-arg tag (already zeroed)
-
-            return dest;
-        } else if (result_layout.tag == .tuple) {
-            // Tuple (payload, tag) - tag unions are now represented as tuples
-            var dest = try self.pushRaw(result_layout, 0);
-            var result_acc = try dest.asTuple(&self.runtime_layout_store);
-
-            // Element 0 is payload, Element 1 is tag discriminant
-
-            // Write tag discriminant (element 1)
-            const tag_field = try result_acc.getElement(1);
-            // Tag field should be scalar int - if not, it's a compiler bug
-            std.debug.assert(tag_field.layout.tag == .scalar and tag_field.layout.data.scalar.tag == .int);
-            var tmp = tag_field;
-            tmp.is_initialized = false;
-            const tag_idx: usize = if (in_range) ok_index orelse 0 else err_index orelse 1;
-            try tmp.setInt(@intCast(tag_idx));
-
-            // Clear payload area (element 0)
-            const payload_field = try result_acc.getElement(0);
-            if (payload_field.ptr) |payload_ptr| {
-                const payload_bytes_len = self.runtime_layout_store.layoutSize(payload_field.layout);
-                if (payload_bytes_len > 0) {
-                    const bytes = @as([*]u8, @ptrCast(payload_ptr))[0..payload_bytes_len];
-                    @memset(bytes, 0);
-                }
-            }
-
-            // Write payload for Ok case
-            if (in_range) {
-                const to_value: To = @intCast(from_value);
-                if (payload_field.ptr) |payload_ptr| {
-                    @as(*To, @ptrCast(@alignCast(payload_ptr))).* = to_value;
-                }
-            }
-            // For Err case, payload is OutOfRange which is a zero-arg tag (already zeroed)
-
-            return dest;
-        }
-
-        // Unsupported result layout is a compiler bug
-        unreachable;
-    }
-
-    /// Helper for integer to float conversions
-    fn intToFloat(self: *Interpreter, comptime From: type, comptime To: type, args: []const StackValue, roc_ops: *RocOps) !StackValue {
-        _ = roc_ops;
-        std.debug.assert(args.len == 1);
-        const int_arg = args[0];
-        // Null argument is a compiler bug - the compiler should never produce code with null args
-        std.debug.assert(int_arg.ptr != null);
-
-        const from_value: From = @as(*const From, @ptrCast(@alignCast(int_arg.ptr.?))).*;
-        const to_value: To = @floatFromInt(from_value);
-
-        const to_layout = Layout.frac(comptime fracTypeFromZigType(To));
-        var out = try self.pushRaw(to_layout, 0);
-        out.is_initialized = false;
-        @as(*To, @ptrCast(@alignCast(out.ptr.?))).* = to_value;
-        out.is_initialized = true;
-        return out;
-    }
-
-    /// Helper for integer to Dec conversions
-    fn intToDec(self: *Interpreter, comptime From: type, args: []const StackValue, roc_ops: *RocOps) !StackValue {
-        _ = roc_ops;
-        std.debug.assert(args.len == 1);
-        const int_arg = args[0];
-        // Null argument is a compiler bug - the compiler should never produce code with null args
-        std.debug.assert(int_arg.ptr != null);
-
-        const from_value: From = @as(*const From, @ptrCast(@alignCast(int_arg.ptr.?))).*;
-        const dec_value = RocDec{ .num = @as(i128, from_value) * RocDec.one_point_zero_i128 };
-
-        const dec_layout = Layout.frac(.dec);
-        var out = try self.pushRaw(dec_layout, 0);
-        out.is_initialized = false;
-        @as(*RocDec, @ptrCast(@alignCast(out.ptr.?))).* = dec_value;
-        out.is_initialized = true;
-        return out;
-    }
-
-    /// Convert Zig integer type to types.Int.Precision
-    fn intTypeFromZigType(comptime T: type) types.Int.Precision {
-        return switch (T) {
-            u8 => .u8,
-            i8 => .i8,
-            u16 => .u16,
-            i16 => .i16,
-            u32 => .u32,
-            i32 => .i32,
-            u64 => .u64,
-            i64 => .i64,
-            u128 => .u128,
-            i128 => .i128,
-            else => @compileError("Unsupported integer type"),
-        };
-    }
-
-    /// Convert Zig float type to types.Frac.Precision
-    fn fracTypeFromZigType(comptime T: type) types.Frac.Precision {
-        return switch (T) {
-            f32 => .f32,
-            f64 => .f64,
-            else => @compileError("Unsupported float type"),
-        };
-    }
-
-    fn triggerCrash(self: *Interpreter, message: []const u8, owned: bool, roc_ops: *RocOps) void {
-        defer if (owned) self.allocator.free(@constCast(message));
-        roc_ops.crash(message);
->>>>>>> dd2d1fe0
     }
 
     /// Minimal translate implementation (scaffolding): handles .str only for now
