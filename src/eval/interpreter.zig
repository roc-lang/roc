--- conflicted
+++ resolved
@@ -145,7 +145,6 @@
     imported_modules: std.StringHashMap(*const can.ModuleEnv),
     def_stack: std.array_list.Managed(DefInProgress),
 
-<<<<<<< HEAD
     pub fn init(allocator: std.mem.Allocator, env: *can.ModuleEnv, builtin_types: BuiltinTypes, other_envs: []const *const can.ModuleEnv) !Interpreter {
         // Build maps from Ident.Idx to ModuleEnv and module ID
         var module_envs = std.AutoHashMapUnmanaged(base_pkg.Ident.Idx, *const can.ModuleEnv){};
@@ -183,24 +182,6 @@
         }
 
         return initWithModuleEnvs(allocator, env, module_envs, module_ids, import_envs, next_id, builtin_types);
-=======
-    pub fn init(allocator: std.mem.Allocator, env: *can.ModuleEnv, builtin_types: BuiltinTypes, imported_modules_map: ?*const std.AutoHashMap(base_pkg.Ident.Idx, can.Can.AutoImportedType)) !Interpreter {
-        // Convert imported modules map to other_envs slice
-        var other_envs_list = std.ArrayList(*const can.ModuleEnv).empty;
-        errdefer other_envs_list.deinit(allocator);
-
-        if (imported_modules_map) |modules_map| {
-            var iter = modules_map.iterator();
-            while (iter.next()) |entry| {
-                try other_envs_list.append(allocator, entry.value_ptr.env);
-            }
-        }
-
-        // Transfer ownership of the slice to the Interpreter
-        // Note: The caller is responsible for freeing this via deinitAndFreeOtherEnvs()
-        const other_envs = try other_envs_list.toOwnedSlice(allocator);
-        return initWithOtherEnvs(allocator, env, other_envs, builtin_types);
->>>>>>> 551e6279
     }
 
     /// Deinit the interpreter and also free the module maps if they were allocated by init()
