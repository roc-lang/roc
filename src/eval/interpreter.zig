--- conflicted
+++ resolved
@@ -405,13 +405,8 @@
             .e_zero_argument_tag => |tag| {
                 const result_ptr = (try self.pushStackValue(expr_layout)).?;
 
-<<<<<<< HEAD
-                const tag_ptr = @as(*u8, @ptrCast(@alignCast(ptr)));
+                const tag_ptr = @as(*u8, @ptrCast(@alignCast(result_ptr)));
                 const tag_name = self.cir.idents.getText(tag.name);
-=======
-                const tag_ptr = @as(*u8, @ptrCast(@alignCast(result_ptr)));
-                const tag_name = self.cir.env.idents.getText(tag.name);
->>>>>>> d2824b19
                 if (std.mem.eql(u8, tag_name, "True")) {
                     tag_ptr.* = 1;
                 } else if (std.mem.eql(u8, tag_name, "False")) {
@@ -529,13 +524,8 @@
                 const result_ptr = (try self.pushStackValue(expr_layout)).?;
 
                 // For now, handle boolean tags (True/False) as u8
-<<<<<<< HEAD
-                const tag_ptr = @as(*u8, @ptrCast(@alignCast(ptr)));
+                const tag_ptr = @as(*u8, @ptrCast(@alignCast(result_ptr)));
                 const tag_name = self.cir.idents.getText(tag.name);
-=======
-                const tag_ptr = @as(*u8, @ptrCast(@alignCast(result_ptr)));
-                const tag_name = self.cir.env.idents.getText(tag.name);
->>>>>>> d2824b19
                 if (std.mem.eql(u8, tag_name, "True")) {
                     tag_ptr.* = 1;
                 } else if (std.mem.eql(u8, tag_name, "False")) {
