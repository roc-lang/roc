//! Interpreter implementing the type-carrying architecture.

const std = @import("std");
const builtin = @import("builtin");
const base_pkg = @import("base");
const types = @import("types");
const layout = @import("layout");
const can = @import("can");
const TypeScope = types.TypeScope;
const Content = types.Content;
const HashMap = std.hash_map.HashMap;
const unify = @import("check").unifier;
const problem_mod = @import("check").problem;
const snapshot_mod = @import("check").snapshot;
const stack = @import("stack.zig");
const StackValue = @import("StackValue.zig");
const render_helpers = @import("render_helpers.zig");
const builtins = @import("builtins");
const RocOps = builtins.host_abi.RocOps;
const RocExpectFailed = builtins.host_abi.RocExpectFailed;
const RocCrashed = builtins.host_abi.RocCrashed;
const RocStr = builtins.str.RocStr;
const RocDec = builtins.dec.RocDec;
const RocList = builtins.list.RocList;
const utils = builtins.utils;
const Layout = layout.Layout;
const helpers = @import("test/helpers.zig");
const builtin_loading = @import("builtin_loading.zig");
const compiled_builtins = @import("compiled_builtins");
const BuiltinTypes = @import("builtins.zig").BuiltinTypes;

/// Interpreter that evaluates canonical Roc expressions against runtime types/layouts.
pub const Interpreter = struct {
    pub const Error = error{
        Crash,
        DivisionByZero,
        InvalidMethodReceiver,
        InvalidNumExt,
        InvalidTagExt,
        ListIndexOutOfBounds,
        MethodLookupFailed,
        MethodNotFound,
        NoSpaceLeft,
        NotImplemented,
        NotNumeric,
        NullStackPointer,
        RecordIndexOutOfBounds,
        StringOrderingNotSupported,
        StackOverflow,
        TupleIndexOutOfBounds,
        TypeMismatch,
        ZeroSizedType,
    } || std.mem.Allocator.Error || layout.LayoutError;
    const PolyKey = struct {
        module_id: u32,
        func_id: u32,
        args_len: u32,
        args_ptr: [*]const types.Var,

        fn slice(self: PolyKey) []const types.Var {
            if (self.args_len == 0) return &.{};
            return self.args_ptr[0..self.args_len];
        }

        fn init(module_id: u32, func_id: u32, args: []const types.Var) PolyKey {
            return .{
                .module_id = module_id,
                .func_id = func_id,
                .args_len = @intCast(args.len),
                .args_ptr = if (args.len == 0) undefined else args.ptr,
            };
        }
    };

    const PolyEntry = struct {
        return_var: types.Var,
        return_layout_slot: u32,
        args: []const types.Var,
    };

    const PolyKeyCtx = struct {
        pub fn hash(_: PolyKeyCtx, k: PolyKey) u64 {
            var h = std.hash.Wyhash.init(0);
            h.update(std.mem.asBytes(&k.module_id));
            h.update(std.mem.asBytes(&k.func_id));
            h.update(std.mem.asBytes(&k.args_len));
            if (k.args_len > 0) {
                var i: usize = 0;
                while (i < k.args_len) : (i += 1) {
                    const v_int: u32 = @intFromEnum(k.args_ptr[i]);
                    h.update(std.mem.asBytes(&v_int));
                }
            }
            return h.final();
        }
        pub fn eql(_: PolyKeyCtx, a: PolyKey, b: PolyKey) bool {
            if (a.module_id != b.module_id or a.func_id != b.func_id or a.args_len != b.args_len) return false;
            if (a.args_len == 0) return true;
            return std.mem.eql(types.Var, a.args_ptr[0..a.args_len], b.args_ptr[0..b.args_len]);
        }
    };
    const Binding = struct { pattern_idx: can.CIR.Pattern.Idx, value: StackValue, expr_idx: can.CIR.Expr.Idx };
    const DefInProgress = struct {
        pattern_idx: can.CIR.Pattern.Idx,
        expr_idx: can.CIR.Expr.Idx,
        value: ?StackValue,
    };
    allocator: std.mem.Allocator,
    runtime_types: *types.store.Store,
    runtime_layout_store: layout.Store,
    // O(1) Var -> Layout slot cache (0 = unset, else layout_idx + 1)
    var_to_layout_slot: std.array_list.Managed(u32),
    // Empty scope used when converting runtime vars to layouts
    empty_scope: TypeScope,
    // Translation cache: (env_ptr, compile_var) -> runtime_var
    translate_cache: std.AutoHashMap(u64, types.Var),

    // Polymorphic instantiation cache

    poly_cache: HashMap(PolyKey, PolyEntry, PolyKeyCtx, 80),

    // Runtime unification context
    env: *can.ModuleEnv,
    module_envs: std.AutoHashMapUnmanaged(base_pkg.Ident.Idx, *const can.ModuleEnv),
    module_ids: std.AutoHashMapUnmanaged(base_pkg.Ident.Idx, u32),
    import_envs: std.AutoHashMapUnmanaged(can.CIR.Import.Idx, *const can.ModuleEnv),
    current_module_id: u32,
    next_module_id: u32,
    problems: problem_mod.Store,
    snapshots: snapshot_mod.Store,
    unify_scratch: unify.Scratch,

    // Minimal eval support
    stack_memory: stack.Stack,
    bindings: std.array_list.Managed(Binding),
    // Track active closures during calls (for capture lookup)
    active_closures: std.array_list.Managed(StackValue),
    bool_false_index: u8,
    bool_true_index: u8,
    canonical_bool_rt_var: ?types.Var,
    // Used to unwrap extensible tags
    scratch_tags: std.array_list.Managed(types.Tag),
    /// Builtin types required by the interpreter (Bool, Result, etc.)
    builtins: BuiltinTypes,
    /// Map from module name to ModuleEnv for resolving e_lookup_external expressions
    imported_modules: std.StringHashMap(*const can.ModuleEnv),
    def_stack: std.array_list.Managed(DefInProgress),

    pub fn init(allocator: std.mem.Allocator, env: *can.ModuleEnv, builtin_types: BuiltinTypes, other_envs: []const *const can.ModuleEnv) !Interpreter {
        // Build maps from Ident.Idx to ModuleEnv and module ID
        var module_envs = std.AutoHashMapUnmanaged(base_pkg.Ident.Idx, *const can.ModuleEnv){};
        errdefer module_envs.deinit(allocator);
        var module_ids = std.AutoHashMapUnmanaged(base_pkg.Ident.Idx, u32){};
        errdefer module_ids.deinit(allocator);
        var import_envs = std.AutoHashMapUnmanaged(can.CIR.Import.Idx, *const can.ModuleEnv){};
        errdefer import_envs.deinit(allocator);

        var next_id: u32 = 1; // Start at 1, reserve 0 for current module

        // Safely access import count
        const import_count = if (env.imports.imports.items.items.len > 0)
            env.imports.imports.items.items.len
        else
            0;

        if (other_envs.len > 0 and import_count > 0) {
            // Allocate capacity for all imports (even if some are duplicates)
            try module_envs.ensureTotalCapacity(allocator, @intCast(other_envs.len));
            try module_ids.ensureTotalCapacity(allocator, @intCast(other_envs.len));
            try import_envs.ensureTotalCapacity(allocator, @intCast(import_count));

            // Process ALL imports, matching each to the appropriate module from other_envs
            for (0..import_count) |i| {
                const str_idx = env.imports.imports.items.items[i];
                const import_name = env.common.getString(str_idx);

                // Find matching module in other_envs
                // Since modules loaded from shared memory may have empty names, we match based on:
                // 1. "Builtin" imports match the module with module_name="Builtin"
                // 2. Imports containing "Stdout" match other_env[1] (first platform module)
                // 3. Imports containing "Stderr" match other_env[2] (second platform module)
                var matched_module: ?*const can.ModuleEnv = null;

                if (std.mem.indexOf(u8, import_name, "Builtin") != null) {
                    // Match Builtin
                    for (other_envs) |module_env| {
                        if (std.mem.indexOf(u8, module_env.module_name, "Builtin") != null) {
                            matched_module = module_env;
                            break;
                        }
                    }
                } else {
                    // Dynamically match any platform module
                    // First strip .roc extension if present (e.g., "Stdout.roc" -> "Stdout")
                    const without_ext = if (std.mem.endsWith(u8, import_name, ".roc"))
                        import_name[0 .. import_name.len - 4]
                    else
                        import_name;

                    // Then extract the module name from the import (e.g., "pf.Stdout" -> "Stdout")
                    const module_name = if (std.mem.lastIndexOf(u8, without_ext, ".")) |dot_idx|
                        without_ext[dot_idx + 1 ..]
                    else
                        without_ext;

                    // Find matching platform module by searching through all other_envs
                    for (other_envs) |platform_env| {
                        const platform_module_name = platform_env.module_name;

                        // Strip .roc extension if present for exact matching
                        const name_without_ext = if (std.mem.endsWith(u8, platform_module_name, ".roc"))
                            platform_module_name[0 .. platform_module_name.len - 4]
                        else
                            platform_module_name;

                        // Match "Stdout" to "Stdout.roc" via exact match, not substring
                        if (std.mem.eql(u8, name_without_ext, module_name)) {
                            matched_module = platform_env;
                            break;
                        }
                    }
                }

                const module_env = matched_module orelse {
                    continue; // Skip if no match found
                };

                // Store in import_envs (always, for every import)
                // This is the critical mapping that e_lookup_external needs!
                const import_idx: can.CIR.Import.Idx = @enumFromInt(i);
                import_envs.putAssumeCapacity(import_idx, module_env);

                // Also add to module_envs/module_ids for module lookups (optional, only if ident exists)
                const ident_idx = env.common.findIdent(import_name);
                if (ident_idx) |idx| {
                    // Only add to module_envs/module_ids if not already present (to avoid duplicates)
                    if (!module_envs.contains(idx)) {
                        module_envs.putAssumeCapacity(idx, module_env);
                        module_ids.putAssumeCapacity(idx, next_id);
                        next_id += 1;
                    }
                }
            }
        }

        return initWithModuleEnvs(allocator, env, module_envs, module_ids, import_envs, next_id, builtin_types);
    }

    /// Deinit the interpreter and also free the module maps if they were allocated by init()
    pub fn deinitAndFreeOtherEnvs(self: *Interpreter) void {
        self.deinit();
    }

    pub fn initWithModuleEnvs(
        allocator: std.mem.Allocator,
        env: *can.ModuleEnv,
        module_envs: std.AutoHashMapUnmanaged(base_pkg.Ident.Idx, *const can.ModuleEnv),
        module_ids: std.AutoHashMapUnmanaged(base_pkg.Ident.Idx, u32),
        import_envs: std.AutoHashMapUnmanaged(can.CIR.Import.Idx, *const can.ModuleEnv),
        next_module_id: u32,
        builtin_types: BuiltinTypes,
    ) !Interpreter {
        const rt_types_ptr = try allocator.create(types.store.Store);
        rt_types_ptr.* = try types.store.Store.initCapacity(allocator, 1024, 512);
        var slots = try std.array_list.Managed(u32).initCapacity(allocator, 1024);
        slots.appendNTimesAssumeCapacity(0, 1024);
        const scope = TypeScope.init(allocator);
        var result = Interpreter{
            .allocator = allocator,
            .runtime_types = rt_types_ptr,
            .runtime_layout_store = undefined, // set below to point at result.runtime_types
            .var_to_layout_slot = slots,
            .empty_scope = scope,
            .translate_cache = std.AutoHashMap(u64, types.Var).init(allocator),
            .poly_cache = HashMap(PolyKey, PolyEntry, PolyKeyCtx, 80).init(allocator),
            .env = env,
            .module_envs = module_envs,
            .module_ids = module_ids,
            .import_envs = import_envs,
            .current_module_id = 0, // Current module always gets ID 0
            .next_module_id = next_module_id,
            .problems = try problem_mod.Store.initCapacity(allocator, 64),
            .snapshots = try snapshot_mod.Store.initCapacity(allocator, 256),
            .unify_scratch = try unify.Scratch.init(allocator),
            .stack_memory = try stack.Stack.initCapacity(allocator, 4096),
            .bindings = try std.array_list.Managed(Binding).initCapacity(allocator, 8),
            .active_closures = try std.array_list.Managed(StackValue).initCapacity(allocator, 4),
            .bool_false_index = 0,
            .bool_true_index = 1,
            .canonical_bool_rt_var = null,
            .scratch_tags = try std.array_list.Managed(types.Tag).initCapacity(allocator, 8),
            .builtins = builtin_types,
            .imported_modules = std.StringHashMap(*const can.ModuleEnv).init(allocator),
            .def_stack = try std.array_list.Managed(DefInProgress).initCapacity(allocator, 4),
        };
        result.runtime_layout_store = try layout.Store.init(env, result.runtime_types);

        return result;
    }

    // Minimal evaluator for subset: string literals, lambdas without captures, and lambda calls
    pub fn evalMinimal(self: *Interpreter, expr_idx: can.CIR.Expr.Idx, roc_ops: *RocOps) Error!StackValue {
        return try self.evalExprMinimal(expr_idx, roc_ops, null);
    }

    pub fn registerDefValue(self: *Interpreter, expr_idx: can.CIR.Expr.Idx, value: StackValue) void {
        if (self.def_stack.items.len == 0) return;
        var top = &self.def_stack.items[self.def_stack.items.len - 1];
        if (top.expr_idx == expr_idx and top.value == null) {
            top.value = value;
        }
    }

    pub fn startTrace(self: *Interpreter) void {
        _ = self;
    }

    pub fn endTrace(self: *Interpreter) void {
        _ = self;
    }

    pub fn evaluateExpression(
        self: *Interpreter,
        expr_idx: can.CIR.Expr.Idx,
        ret_ptr: *anyopaque,
        roc_ops: *RocOps,
        arg_ptr: ?*anyopaque,
    ) Error!void {
        if (arg_ptr) |args_ptr| {
            const func_val = try self.evalMinimal(expr_idx, roc_ops);
            defer func_val.decref(&self.runtime_layout_store, roc_ops);

            if (func_val.layout.tag != .closure) {
                return error.NotImplemented;
            }

            const header: *const layout.Closure = @ptrCast(@alignCast(func_val.ptr.?));
            const params = self.env.store.slicePatterns(header.params);

            try self.active_closures.append(func_val);
            defer _ = self.active_closures.pop();

            const base_binding_len = self.bindings.items.len;

            var temp_binds = try std.array_list.AlignedManaged(Binding, null).initCapacity(self.allocator, params.len);
            defer {
                self.trimBindingList(&temp_binds, 0, roc_ops);
                temp_binds.deinit();
            }

            var param_rt_vars = try self.allocator.alloc(types.Var, params.len);
            defer self.allocator.free(param_rt_vars);

            var param_layouts: []layout.Layout = &.{};
            if (params.len > 0) {
                param_layouts = try self.allocator.alloc(layout.Layout, params.len);
            }
            defer if (param_layouts.len > 0) self.allocator.free(param_layouts);

            var args_tuple_value: StackValue = undefined;
            var args_accessor: StackValue.TupleAccessor = undefined;
            if (params.len > 0) {
                var i: usize = 0;
                while (i < params.len) : (i += 1) {
                    const param_idx = params[i];
                    const param_var = can.ModuleEnv.varFrom(param_idx);
                    const rt_var = try self.translateTypeVar(self.env, param_var);
                    param_rt_vars[i] = rt_var;
                    param_layouts[i] = try self.getRuntimeLayout(rt_var);
                }

                const tuple_idx = try self.runtime_layout_store.putTuple(param_layouts);
                const tuple_layout = self.runtime_layout_store.getLayout(tuple_idx);
                // Keep args_ptr even for zero-sized tuples to preserve address information
                args_tuple_value = StackValue{ .layout = tuple_layout, .ptr = args_ptr, .is_initialized = true };
                args_accessor = try args_tuple_value.asTuple(&self.runtime_layout_store);

                var j: usize = 0;
                while (j < params.len) : (j += 1) {
                    const sorted_idx = args_accessor.findElementIndexByOriginal(j) orelse j;
                    const arg_value = try args_accessor.getElement(sorted_idx);
                    const matched = try self.patternMatchesBind(params[j], arg_value, param_rt_vars[j], roc_ops, &temp_binds, @enumFromInt(0));
                    if (!matched) return error.TypeMismatch;
                }
            }

            if (params.len == 0) {
                // Nothing to bind for zero-argument functions
            } else {
                for (temp_binds.items) |binding| {
                    try self.bindings.append(binding);
                }
                temp_binds.items.len = 0;
            }

            defer self.trimBindingList(&self.bindings, base_binding_len, roc_ops);

            const result_value = try self.evalExprMinimal(header.body_idx, roc_ops, null);
            defer result_value.decref(&self.runtime_layout_store, roc_ops);

            try result_value.copyToPtr(&self.runtime_layout_store, ret_ptr, roc_ops);

            return;
        }

        const result = try self.evalMinimal(expr_idx, roc_ops);
        defer result.decref(&self.runtime_layout_store, roc_ops);

        try result.copyToPtr(&self.runtime_layout_store, ret_ptr, roc_ops);
    }

    fn evalExprMinimal(
        self: *Interpreter,
        expr_idx: can.CIR.Expr.Idx,
        roc_ops: *RocOps,
        expected_rt_var: ?types.Var,
    ) Error!StackValue {
        const expr = self.env.store.getExpr(expr_idx);
        switch (expr) {
            .e_block => |blk| {
                // New scope for bindings
                const original_len = self.bindings.items.len;
                defer self.trimBindingList(&self.bindings, original_len, roc_ops);

                const stmts = self.env.store.sliceStatements(blk.stmts);

                // First pass: add placeholders for all decl/var lambdas/closures (mutual recursion support)
                for (stmts) |stmt_idx| {
                    const stmt = self.env.store.getStatement(stmt_idx);
                    const Placeholder = struct {
                        fn exists(self_interp: *Interpreter, start: usize, pattern_idx: can.CIR.Pattern.Idx) bool {
                            var i: usize = self_interp.bindings.items.len;
                            while (i > start) {
                                i -= 1;
                                if (self_interp.bindings.items[i].pattern_idx == pattern_idx) return true;
                            }
                            return false;
                        }
                        fn add(self_interp: *Interpreter, patt_idx: can.CIR.Pattern.Idx, rhs_expr: can.CIR.Expr.Idx) !void {
                            const patt_ct_var = can.ModuleEnv.varFrom(patt_idx);
                            const patt_rt_var = try self_interp.translateTypeVar(self_interp.env, patt_ct_var);
                            const closure_layout = try self_interp.getRuntimeLayout(patt_rt_var);
                            if (closure_layout.tag != .closure) return; // only closures get placeholders
                            const lam_or = self_interp.env.store.getExpr(rhs_expr);
                            var body_idx: can.CIR.Expr.Idx = rhs_expr;
                            var params: can.CIR.Pattern.Span = .{ .span = .{ .start = 0, .len = 0 } };
                            if (lam_or == .e_lambda) {
                                body_idx = lam_or.e_lambda.body;
                                params = lam_or.e_lambda.args;
                            } else if (lam_or == .e_closure) {
                                const lam_expr = self_interp.env.store.getExpr(lam_or.e_closure.lambda_idx);
                                if (lam_expr == .e_lambda) {
                                    body_idx = lam_expr.e_lambda.body;
                                    params = lam_expr.e_lambda.args;
                                }
                            } else return;
                            const ph = try self_interp.pushRaw(closure_layout, 0);
                            if (ph.ptr) |ptr| {
                                const header: *layout.Closure = @ptrCast(@alignCast(ptr));
                                header.* = .{
                                    .body_idx = body_idx,
                                    .params = params,
                                    .captures_pattern_idx = @enumFromInt(@as(u32, 0)),
                                    .captures_layout_idx = closure_layout.data.closure.captures_layout_idx,
                                    .lambda_expr_idx = rhs_expr,
                                    .source_env = self_interp.env,
                                };
                            }
                            try self_interp.bindings.append(.{ .pattern_idx = patt_idx, .value = ph, .expr_idx = rhs_expr });
                        }
                    };
                    switch (stmt) {
                        .s_decl => |d| {
                            const patt = self.env.store.getPattern(d.pattern);
                            if (patt != .assign) continue;
                            const rhs = self.env.store.getExpr(d.expr);
                            if ((rhs == .e_lambda or rhs == .e_closure) and !Placeholder.exists(self, original_len, d.pattern)) {
                                try Placeholder.add(self, d.pattern, d.expr);
                            }
                        },
                        .s_var => |v| {
                            const patt = self.env.store.getPattern(v.pattern_idx);
                            if (patt != .assign) continue;
                            const rhs = self.env.store.getExpr(v.expr);
                            if ((rhs == .e_lambda or rhs == .e_closure) and !Placeholder.exists(self, original_len, v.pattern_idx)) {
                                try Placeholder.add(self, v.pattern_idx, v.expr);
                            }
                        },
                        else => {},
                    }
                }

                // Second pass: evaluate statements, updating placeholders
                for (stmts) |stmt_idx| {
                    const stmt = self.env.store.getStatement(stmt_idx);
                    switch (stmt) {
                        .s_decl => |d| {
                            const expr_ct_var = can.ModuleEnv.varFrom(d.expr);
                            const expr_rt_var = try self.translateTypeVar(self.env, expr_ct_var);
                            var temp_binds = try std.array_list.AlignedManaged(Binding, null).initCapacity(self.allocator, 4);
                            defer {
                                self.trimBindingList(&temp_binds, 0, roc_ops);
                                temp_binds.deinit();
                            }

                            const val = try self.evalExprMinimal(d.expr, roc_ops, expr_rt_var);
                            defer val.decref(&self.runtime_layout_store, roc_ops);

                            if (!try self.patternMatchesBind(d.pattern, val, expr_rt_var, roc_ops, &temp_binds, d.expr)) {
                                return error.TypeMismatch;
                            }

                            for (temp_binds.items) |binding| {
                                try self.upsertBinding(binding, original_len, roc_ops);
                            }
                            temp_binds.items.len = 0;
                        },
                        .s_var => |v| {
                            const expr_ct_var = can.ModuleEnv.varFrom(v.expr);
                            const expr_rt_var = try self.translateTypeVar(self.env, expr_ct_var);
                            var temp_binds = try std.array_list.AlignedManaged(Binding, null).initCapacity(self.allocator, 4);
                            defer {
                                self.trimBindingList(&temp_binds, 0, roc_ops);
                                temp_binds.deinit();
                            }

                            const val = try self.evalExprMinimal(v.expr, roc_ops, expr_rt_var);
                            defer val.decref(&self.runtime_layout_store, roc_ops);

                            if (!try self.patternMatchesBind(v.pattern_idx, val, expr_rt_var, roc_ops, &temp_binds, v.expr)) {
                                return error.TypeMismatch;
                            }

                            for (temp_binds.items) |binding| {
                                try self.upsertBinding(binding, original_len, roc_ops);
                            }
                            temp_binds.items.len = 0;
                        },
                        .s_reassign => |r| {
                            const patt = self.env.store.getPattern(r.pattern_idx);
                            if (patt != .assign) return error.NotImplemented;
                            const new_val = try self.evalExprMinimal(r.expr, roc_ops, null);
                            var j: usize = self.bindings.items.len;
                            while (j > original_len) {
                                j -= 1;
                                if (self.bindings.items[j].pattern_idx == r.pattern_idx) {
                                    self.bindings.items[j].value.decref(&self.runtime_layout_store, roc_ops);
                                    self.bindings.items[j].value = new_val;
                                    break;
                                }
                            }
                        },
                        .s_crash => |c| {
                            const msg = self.env.getString(c.msg);
                            self.triggerCrash(msg, false, roc_ops);
                            return error.Crash;
                        },
                        .s_expect => |expect_stmt| {
                            const bool_rt_var = try self.getCanonicalBoolRuntimeVar();
                            // Get the actual type of the expression
                            const expr_ct_var = can.ModuleEnv.varFrom(expect_stmt.body);
                            const expr_rt_var = try self.translateTypeVar(self.env, expr_ct_var);
                            const cond_val = try self.evalExprMinimal(expect_stmt.body, roc_ops, bool_rt_var);
                            // Try using the expression's actual type first, then fall back to canonical Bool type
                            const is_true = self.boolValueIsTrue(cond_val, expr_rt_var) catch blk: {
                                break :blk try self.boolValueIsTrue(cond_val, bool_rt_var);
                            };
                            if (!is_true) {
                                try self.handleExpectFailure(expect_stmt.body, roc_ops);
                                return error.Crash;
                            }
                        },
                        .s_expr => |sx| {
                            _ = try self.evalExprMinimal(sx.expr, roc_ops, null);
                        },
                        .s_for => |for_stmt| {
                            // Evaluate the list expression
                            const expr_ct_var = can.ModuleEnv.varFrom(for_stmt.expr);
                            const expr_rt_var = try self.translateTypeVar(self.env, expr_ct_var);
                            const list_value = try self.evalExprMinimal(for_stmt.expr, roc_ops, expr_rt_var);
                            defer list_value.decref(&self.runtime_layout_store, roc_ops);

                            // Get the list layout
                            if (list_value.layout.tag != .list) {
                                return error.TypeMismatch;
                            }
                            const elem_layout_idx = list_value.layout.data.list;
                            const elem_layout = self.runtime_layout_store.getLayout(elem_layout_idx);
                            const elem_size: usize = @intCast(self.runtime_layout_store.layoutSize(elem_layout));

                            // Get the RocList header
                            const list_header: *const RocList = @ptrCast(@alignCast(list_value.ptr.?));
                            const list_len = list_header.len();

                            // Get the element type for binding
                            const patt_ct_var = can.ModuleEnv.varFrom(for_stmt.patt);
                            const patt_rt_var = try self.translateTypeVar(self.env, patt_ct_var);

                            // Iterate over each element
                            var i: usize = 0;
                            while (i < list_len) : (i += 1) {
                                // Get pointer to element
                                const elem_ptr = if (list_header.bytes) |buffer|
                                    buffer + i * elem_size
                                else
                                    return error.TypeMismatch;

                                // Create a StackValue from the element
                                var elem_value = StackValue{
                                    .ptr = elem_ptr,
                                    .layout = elem_layout,
                                    .is_initialized = true,
                                };

                                // Increment refcount since we're creating a new reference
                                elem_value.incref();

                                // Bind the pattern to the element value
                                var temp_binds = try std.array_list.AlignedManaged(Binding, null).initCapacity(self.allocator, 4);
                                defer {
                                    self.trimBindingList(&temp_binds, 0, roc_ops);
                                    temp_binds.deinit();
                                }

                                if (!try self.patternMatchesBind(for_stmt.patt, elem_value, patt_rt_var, roc_ops, &temp_binds, @enumFromInt(0))) {
                                    elem_value.decref(&self.runtime_layout_store, roc_ops);
                                    return error.TypeMismatch;
                                }

                                // Add bindings to the environment
                                const loop_bindings_start = self.bindings.items.len;
                                for (temp_binds.items) |binding| {
                                    try self.bindings.append(binding);
                                }

                                // Evaluate the body
                                const body_result = try self.evalExprMinimal(for_stmt.body, roc_ops, null);
                                body_result.decref(&self.runtime_layout_store, roc_ops);

                                // Clean up bindings for this iteration
                                self.trimBindingList(&self.bindings, loop_bindings_start, roc_ops);

                                // Decrement the element reference (it was incremented above)
                                elem_value.decref(&self.runtime_layout_store, roc_ops);
                            }
                        },
                        else => return error.NotImplemented,
                    }
                }

                return try self.evalExprMinimal(blk.final_expr, roc_ops, null);
            },
            .e_num => |num_lit| {
                // Use runtime type to choose layout
                const rt_var = expected_rt_var orelse blk: {
                    const ct_var = can.ModuleEnv.varFrom(expr_idx);
                    break :blk try self.translateTypeVar(self.env, ct_var);
                };
                const layout_val = try self.getRuntimeLayout(rt_var);
                var value = try self.pushRaw(layout_val, 0);
                // Write integer as i128 respecting precision via StackValue
                value.is_initialized = false;
                switch (layout_val.tag) {
                    .scalar => switch (layout_val.data.scalar.tag) {
                        .int => value.setInt(num_lit.value.toI128()),
                        .frac => switch (layout_val.data.scalar.data.frac) {
                            .f32 => {
                                const ptr = @as(*f32, @ptrCast(@alignCast(value.ptr.?)));
                                ptr.* = @floatFromInt(num_lit.value.toI128());
                            },
                            .f64 => {
                                const ptr = @as(*f64, @ptrCast(@alignCast(value.ptr.?)));
                                ptr.* = @floatFromInt(num_lit.value.toI128());
                            },
                            .dec => {
                                const ptr = @as(*RocDec, @ptrCast(@alignCast(value.ptr.?)));
                                ptr.* = .{ .num = num_lit.value.toI128() * RocDec.one_point_zero_i128 };
                            },
                        },
                        else => return error.TypeMismatch,
                    },
                    else => return error.TypeMismatch,
                }
                value.is_initialized = true;
                return value;
            },
            .e_binop => |binop| {
                if (binop.op == .add or binop.op == .sub or binop.op == .mul or binop.op == .div or binop.op == .div_trunc or binop.op == .rem) {
                    const lhs_ct_var = can.ModuleEnv.varFrom(binop.lhs);
                    const lhs_rt_var = try self.translateTypeVar(self.env, lhs_ct_var);
                    const rhs_ct_var = can.ModuleEnv.varFrom(binop.rhs);
                    const rhs_rt_var = try self.translateTypeVar(self.env, rhs_ct_var);

                    const lhs = try self.evalExprMinimal(binop.lhs, roc_ops, lhs_rt_var);
                    const rhs = try self.evalExprMinimal(binop.rhs, roc_ops, rhs_rt_var);

                    return try self.evalArithmeticBinop(binop.op, expr_idx, lhs, rhs, lhs_rt_var, rhs_rt_var, roc_ops);
                } else if (binop.op == .eq or binop.op == .ne or binop.op == .lt or binop.op == .le or binop.op == .gt or binop.op == .ge) {
                    // Comparison operators - evaluate both sides and compare
                    const result_ct_var = can.ModuleEnv.varFrom(expr_idx);
                    var result_rt_var = try self.translateTypeVar(self.env, result_ct_var);
                    result_rt_var = try self.ensureBoolRuntimeVar(self.env, result_ct_var, result_rt_var);

                    const lhs_ct_var = can.ModuleEnv.varFrom(binop.lhs);
                    const lhs_rt_var = try self.translateTypeVar(self.env, lhs_ct_var);
                    const rhs_ct_var = can.ModuleEnv.varFrom(binop.rhs);
                    const rhs_rt_var = try self.translateTypeVar(self.env, rhs_ct_var);

                    var lhs = try self.evalExprMinimal(binop.lhs, roc_ops, lhs_rt_var);
                    defer lhs.decref(&self.runtime_layout_store, roc_ops);
                    var rhs = try self.evalExprMinimal(binop.rhs, roc_ops, rhs_rt_var);
                    defer rhs.decref(&self.runtime_layout_store, roc_ops);

                    // Compare the values
                    const comparison_result = try self.compareValues(lhs, rhs, binop.op, roc_ops);
                    return try self.makeBoolValue(result_rt_var, comparison_result);
                } else if (binop.op == .@"or") {
                    const result_ct_var = can.ModuleEnv.varFrom(expr_idx);
                    var result_rt_var = try self.translateTypeVar(self.env, result_ct_var);
                    result_rt_var = try self.ensureBoolRuntimeVar(self.env, result_ct_var, result_rt_var);

                    var lhs = try self.evalExprMinimal(binop.lhs, roc_ops, null);
                    defer lhs.decref(&self.runtime_layout_store, roc_ops);
                    const lhs_ct_var = can.ModuleEnv.varFrom(binop.lhs);
                    const lhs_rt_var = try self.translateTypeVar(self.env, lhs_ct_var);
                    if (try self.boolValueIsTrue(lhs, lhs_rt_var)) {
                        return try self.makeBoolValue(result_rt_var, true);
                    }

                    var rhs = try self.evalExprMinimal(binop.rhs, roc_ops, null);
                    defer rhs.decref(&self.runtime_layout_store, roc_ops);
                    const rhs_ct_var = can.ModuleEnv.varFrom(binop.rhs);
                    const rhs_rt_var = try self.translateTypeVar(self.env, rhs_ct_var);
                    const rhs_truthy = try self.boolValueIsTrue(rhs, rhs_rt_var);
                    return try self.makeBoolValue(result_rt_var, rhs_truthy);
                } else if (binop.op == .@"and") {
                    const result_ct_var = can.ModuleEnv.varFrom(expr_idx);
                    var result_rt_var = try self.translateTypeVar(self.env, result_ct_var);
                    result_rt_var = try self.ensureBoolRuntimeVar(self.env, result_ct_var, result_rt_var);

                    var lhs = try self.evalExprMinimal(binop.lhs, roc_ops, null);
                    defer lhs.decref(&self.runtime_layout_store, roc_ops);
                    const lhs_ct_var = can.ModuleEnv.varFrom(binop.lhs);
                    const lhs_rt_var = try self.translateTypeVar(self.env, lhs_ct_var);
                    if (!try self.boolValueIsTrue(lhs, lhs_rt_var)) {
                        return try self.makeBoolValue(result_rt_var, false);
                    }

                    var rhs = try self.evalExprMinimal(binop.rhs, roc_ops, null);
                    defer rhs.decref(&self.runtime_layout_store, roc_ops);
                    const rhs_ct_var = can.ModuleEnv.varFrom(binop.rhs);
                    const rhs_rt_var = try self.translateTypeVar(self.env, rhs_ct_var);
                    const rhs_truthy = try self.boolValueIsTrue(rhs, rhs_rt_var);
                    return try self.makeBoolValue(result_rt_var, rhs_truthy);
                }
                return error.NotImplemented;
            },
            .e_if => |if_expr| {
                const branches = self.env.store.sliceIfBranches(if_expr.branches);
                // Evaluate branches in order; pick first true condition
                var i: usize = 0;
                while (i < branches.len) : (i += 1) {
                    const br = self.env.store.getIfBranch(branches[i]);
                    const cond_val = try self.evalExprMinimal(br.cond, roc_ops, null);
                    const cond_ct_var = can.ModuleEnv.varFrom(br.cond);
                    const cond_rt_var = try self.translateTypeVar(self.env, cond_ct_var);
                    if (try self.boolValueIsTrue(cond_val, cond_rt_var)) {
                        return try self.evalExprMinimal(br.body, roc_ops, null);
                    }
                }
                // No condition matched; evaluate final else
                return try self.evalExprMinimal(if_expr.final_else, roc_ops, null);
            },
            .e_str => |str_expr| {
                const segments = self.env.store.sliceExpr(str_expr.span);
                if (segments.len == 0) {
                    const value = try self.pushStr("");
                    const roc_str_ptr: *RocStr = @ptrCast(@alignCast(value.ptr.?));
                    roc_str_ptr.* = RocStr.empty();
                    return value;
                }

                var segment_strings = std.array_list.AlignedManaged(RocStr, null).init(self.allocator);
                defer {
                    for (segment_strings.items) |segment_str| {
                        segment_str.decref(roc_ops);
                    }
                    segment_strings.deinit();
                }

                var total_len: usize = 0;
                for (segments) |seg_idx| {
                    const seg_expr = self.env.store.getExpr(seg_idx);
                    if (seg_expr == .e_str_segment) {
                        const content = self.env.getString(seg_expr.e_str_segment.literal);
                        var literal_str = RocStr.fromSlice(content, roc_ops);
                        total_len += literal_str.asSlice().len;
                        try segment_strings.append(literal_str);
                        continue;
                    }

                    const seg_ct_var = can.ModuleEnv.varFrom(seg_idx);
                    const seg_rt_var = try self.translateTypeVar(self.env, seg_ct_var);
                    const seg_value = try self.evalExprMinimal(seg_idx, roc_ops, seg_rt_var);
                    const segment_str = try self.stackValueToRocStr(seg_value, seg_rt_var, roc_ops);
                    seg_value.decref(&self.runtime_layout_store, roc_ops);
                    total_len += segment_str.asSlice().len;
                    try segment_strings.append(segment_str);
                }

                const result_str: RocStr = if (total_len == 0)
                    RocStr.empty()
                else blk: {
                    const buffer = try self.allocator.alloc(u8, total_len);
                    defer self.allocator.free(buffer);
                    var offset: usize = 0;
                    for (segment_strings.items) |segment_str| {
                        const slice = segment_str.asSlice();
                        std.mem.copyForwards(u8, buffer[offset .. offset + slice.len], slice);
                        offset += slice.len;
                    }
                    const created = RocStr.fromSlice(buffer, roc_ops);
                    break :blk created;
                };

                const value = try self.pushStr("");
                const roc_str_ptr: *RocStr = @ptrCast(@alignCast(value.ptr.?));
                roc_str_ptr.* = result_str;
                return value;
            },
            .e_str_segment => |seg| {
                const content = self.env.getString(seg.literal);
                const value = try self.pushStr(content);
                const roc_str: *RocStr = @ptrCast(@alignCast(value.ptr.?));
                const created_str = RocStr.fromSlice(content, roc_ops);
                roc_str.* = created_str;
                return value;
            },
            .e_frac_f32 => |lit| {
                const rt_var = expected_rt_var orelse blk: {
                    const ct_var = can.ModuleEnv.varFrom(expr_idx);
                    break :blk try self.translateTypeVar(self.env, ct_var);
                };
                const layout_val = try self.getRuntimeLayout(rt_var);
                const value = try self.pushRaw(layout_val, 0);
                if (value.ptr) |ptr| {
                    const typed_ptr: *f32 = @ptrCast(@alignCast(ptr));
                    typed_ptr.* = lit.value;
                }
                return value;
            },
            .e_frac_f64 => |lit| {
                const rt_var = expected_rt_var orelse blk: {
                    const ct_var = can.ModuleEnv.varFrom(expr_idx);
                    break :blk try self.translateTypeVar(self.env, ct_var);
                };
                const layout_val = try self.getRuntimeLayout(rt_var);
                const value = try self.pushRaw(layout_val, 0);
                if (value.ptr) |ptr| {
                    const typed_ptr: *f64 = @ptrCast(@alignCast(ptr));
                    typed_ptr.* = lit.value;
                }
                return value;
            },
            .e_dec => |dec_lit| {
                const rt_var = expected_rt_var orelse blk: {
                    const ct_var = can.ModuleEnv.varFrom(expr_idx);
                    break :blk try self.translateTypeVar(self.env, ct_var);
                };
                const layout_val = try self.getRuntimeLayout(rt_var);
                const value = try self.pushRaw(layout_val, 0);
                if (value.ptr) |ptr| {
                    const typed_ptr: *RocDec = @ptrCast(@alignCast(ptr));
                    typed_ptr.* = dec_lit.value;
                }
                return value;
            },
            .e_dec_small => |small| {
                const rt_var = expected_rt_var orelse blk: {
                    const ct_var = can.ModuleEnv.varFrom(expr_idx);
                    break :blk try self.translateTypeVar(self.env, ct_var);
                };
                const layout_val = try self.getRuntimeLayout(rt_var);
                const value = try self.pushRaw(layout_val, 0);
                if (value.ptr) |ptr| {
                    const typed_ptr: *RocDec = @ptrCast(@alignCast(ptr));
                    const scale_factor = std.math.pow(i128, 10, RocDec.decimal_places - small.value.denominator_power_of_ten);
                    const scaled = @as(i128, small.value.numerator) * scale_factor;
                    typed_ptr.* = RocDec{ .num = scaled };
                }
                return value;
            },
            .e_tuple => |tup| {
                // Evaluate all elements first to drive runtime unification
                const elems = self.env.store.sliceExpr(tup.elems);
                var values = try std.array_list.AlignedManaged(StackValue, null).initCapacity(self.allocator, elems.len);
                defer values.deinit();
                for (elems) |e_idx| {
                    const v = try self.evalExprMinimal(e_idx, roc_ops, null);
                    try values.append(v);
                }

                // Compute tuple layout from concrete element value layouts
                var elem_layouts = try self.allocator.alloc(Layout, values.items.len);
                defer self.allocator.free(elem_layouts);
                for (values.items, 0..) |v, ii| elem_layouts[ii] = v.layout;
                const tuple_layout_idx = try self.runtime_layout_store.putTuple(elem_layouts);
                const tuple_layout = self.runtime_layout_store.getLayout(tuple_layout_idx);
                var dest = try self.pushRaw(tuple_layout, 0);
                var accessor = try dest.asTuple(&self.runtime_layout_store);

                if (values.items.len != accessor.getElementCount()) return error.TypeMismatch;
                var i: usize = 0;
                while (i < values.items.len) : (i += 1) {
                    const sorted_idx = accessor.findElementIndexByOriginal(i) orelse return error.TypeMismatch;
                    try accessor.setElement(sorted_idx, values.items[i], roc_ops);
                }
                return dest;
            },
            .e_list => |list_expr| {
                const elem_indices = self.env.store.sliceExpr(list_expr.elems);
                const list_rt_var = expected_rt_var orelse blk: {
                    const ct_var = can.ModuleEnv.varFrom(expr_idx);
                    break :blk try self.translateTypeVar(self.env, ct_var);
                };

                // Get the first element's variables, which is representative of all the element vars
                const elems = self.env.store.sliceExpr(list_expr.elems);
                std.debug.assert(elems.len > 0);
                const first_elem_var: types.Var = @enumFromInt(@intFromEnum(elems[0]));

                const elem_rt_var = try self.translateTypeVar(self.env, first_elem_var);
                const elem_layout = try self.getRuntimeLayout(elem_rt_var);

                var values = try std.array_list.AlignedManaged(StackValue, null).initCapacity(self.allocator, elem_indices.len);
                defer values.deinit();

                for (elem_indices) |elem_idx| {
                    const val = try self.evalExprMinimal(elem_idx, roc_ops, elem_rt_var);
                    try values.append(val);
                }

                const list_layout = try self.getRuntimeLayout(list_rt_var);
                const dest = try self.pushRaw(list_layout, 0);
                if (dest.ptr == null) return dest;
                const header: *RocList = @ptrCast(@alignCast(dest.ptr.?));

                if (values.items.len == 0) {
                    header.* = RocList.empty();
                    return dest;
                }

                const elem_alignment = elem_layout.alignment(self.runtime_layout_store.targetUsize()).toByteUnits();
                const elem_alignment_u32: u32 = @intCast(elem_alignment);
                const elem_size: usize = @intCast(self.runtime_layout_store.layoutSize(elem_layout));
                const elements_refcounted = elem_layout.isRefcounted();

                var runtime_list = RocList.allocateExact(
                    elem_alignment_u32,
                    values.items.len,
                    elem_size,
                    elements_refcounted,
                    roc_ops,
                );

                if (elem_size > 0) {
                    if (runtime_list.bytes) |buffer| {
                        var i: usize = 0;
                        while (i < values.items.len) : (i += 1) {
                            const dest_ptr = buffer + i * elem_size;
                            try values.items[i].copyToPtr(&self.runtime_layout_store, dest_ptr, roc_ops);
                        }
                    }
                }

                markListElementCount(&runtime_list, elements_refcounted);
                header.* = runtime_list;
                return dest;
            },
            .e_record => |rec| {
                // Allocate record and fill fields
                const ct_var = can.ModuleEnv.varFrom(expr_idx);
                const rt_var = try self.translateTypeVar(self.env, ct_var);

                var union_names = std.array_list.AlignedManaged(base_pkg.Ident.Idx, null).init(self.allocator);
                defer union_names.deinit();
                var union_layouts = std.array_list.AlignedManaged(layout.Layout, null).init(self.allocator);
                defer union_layouts.deinit();
                var union_indices = std.AutoHashMap(u32, usize).init(self.allocator);
                defer union_indices.deinit();

                var field_values = std.array_list.AlignedManaged(StackValue, null).init(self.allocator);
                defer {
                    for (field_values.items) |val| {
                        val.decref(&self.runtime_layout_store, roc_ops);
                    }
                    field_values.deinit();
                }

                const upsert = struct {
                    fn go(
                        names: *std.array_list.AlignedManaged(base_pkg.Ident.Idx, null),
                        layouts: *std.array_list.AlignedManaged(layout.Layout, null),
                        indices: *std.AutoHashMap(u32, usize),
                        name: base_pkg.Ident.Idx,
                        layout_value: layout.Layout,
                    ) !void {
                        const key: u32 = @bitCast(name);
                        if (indices.get(key)) |idx_ptr| {
                            layouts.items[idx_ptr] = layout_value;
                            names.items[idx_ptr] = name;
                        } else {
                            try layouts.append(layout_value);
                            try names.append(name);
                            try indices.put(key, layouts.items.len - 1);
                        }
                    }
                }.go;

                var base_accessor_opt: ?StackValue.RecordAccessor = null;

                if (rec.ext) |ext_idx| {
                    const ext_ct_var = can.ModuleEnv.varFrom(ext_idx);
                    const ext_rt_var = try self.translateTypeVar(self.env, ext_ct_var);
                    var base_value = try self.evalExprMinimal(ext_idx, roc_ops, ext_rt_var);
                    if (base_value.layout.tag != .record) {
                        base_value.decref(&self.runtime_layout_store, roc_ops);
                        return error.TypeMismatch;
                    }
                    defer base_value.decref(&self.runtime_layout_store, roc_ops);
                    var base_accessor = try base_value.asRecord(&self.runtime_layout_store);
                    base_accessor_opt = base_accessor;

                    var idx: usize = 0;
                    while (idx < base_accessor.getFieldCount()) : (idx += 1) {
                        const info = base_accessor.field_layouts.get(idx);
                        const field_layout = self.runtime_layout_store.getLayout(info.layout);
                        try upsert(&union_names, &union_layouts, &union_indices, info.name, field_layout);
                    }
                }

                const fields = self.env.store.sliceRecordFields(rec.fields);
                try field_values.ensureTotalCapacity(fields.len);
                var field_list_index: usize = 0;
                while (field_list_index < fields.len) : (field_list_index += 1) {
                    const field_idx_val = fields[field_list_index];
                    const f = self.env.store.getRecordField(field_idx_val);
                    const field_ct_var = can.ModuleEnv.varFrom(f.value);
                    const field_rt_var = try self.translateTypeVar(self.env, field_ct_var);
                    const val = try self.evalExprMinimal(f.value, roc_ops, field_rt_var);
                    try field_values.append(val);
                    const field_layout = val.layout;
                    try upsert(&union_names, &union_layouts, &union_indices, f.name, field_layout);
                }
                const record_layout_idx = try self.runtime_layout_store.putRecord(union_layouts.items, union_names.items);
                const rec_layout = self.runtime_layout_store.getLayout(record_layout_idx);

                const resolved_rt = self.runtime_types.resolveVar(rt_var);
                const root_idx: usize = @intFromEnum(resolved_rt.var_);
                try self.ensureVarLayoutCapacity(root_idx + 1);
                self.var_to_layout_slot.items[root_idx] = @intFromEnum(record_layout_idx) + 1;

                var dest = try self.pushRaw(rec_layout, 0);
                var accessor = try dest.asRecord(&self.runtime_layout_store);

                if (base_accessor_opt) |base_accessor| {
                    var idx: usize = 0;
                    while (idx < base_accessor.getFieldCount()) : (idx += 1) {
                        const info = base_accessor.field_layouts.get(idx);
                        const field_name = self.env.getIdent(info.name);
                        const dest_field_idx = accessor.findFieldIndex(self.env, field_name) orelse return error.TypeMismatch;
                        const base_field_value = try base_accessor.getFieldByIndex(idx);
                        try accessor.setFieldByIndex(dest_field_idx, base_field_value, roc_ops);
                    }
                }

                for (fields, 0..) |field_idx_enum, explicit_index| {
                    const f = self.env.store.getRecordField(field_idx_enum);
                    const name_text = self.env.getIdent(f.name);
                    const dest_field_idx = accessor.findFieldIndex(self.env, name_text) orelse return error.TypeMismatch;
                    const val = field_values.items[explicit_index];

                    if (base_accessor_opt) |base_accessor| {
                        if (base_accessor.findFieldIndex(self.env, name_text) != null) {
                            const existing = try accessor.getFieldByIndex(dest_field_idx);
                            existing.decref(&self.runtime_layout_store, roc_ops);
                        }
                    }

                    try accessor.setFieldByIndex(dest_field_idx, val, roc_ops);
                }

                return dest;
            },
            .e_empty_record => {
                const rt_var = expected_rt_var orelse blk: {
                    const ct_var = can.ModuleEnv.varFrom(expr_idx);
                    break :blk try self.translateTypeVar(self.env, ct_var);
                };
                const rec_layout = try self.getRuntimeLayout(rt_var);
                return try self.pushRaw(rec_layout, 0);
            },
            .e_empty_list => {
                const rt_var = expected_rt_var orelse blk: {
                    const ct_var = can.ModuleEnv.varFrom(expr_idx);
                    break :blk try self.translateTypeVar(self.env, ct_var);
                };
                const list_layout = try self.getRuntimeLayout(rt_var);
                const dest = try self.pushRaw(list_layout, 0);
                if (dest.ptr) |ptr| {
                    const header: *RocList = @ptrCast(@alignCast(ptr));
                    header.* = RocList.empty();
                }
                return dest;
            },
            // no zero-argument tag handling in minimal evaluator
            .e_nominal => |nom| {
                // Evaluate backing expression using minimal evaluator
                const ct_var = can.ModuleEnv.varFrom(expr_idx);
                const nominal_rt_var = try self.translateTypeVar(self.env, ct_var);
                const nominal_resolved = self.runtime_types.resolveVar(nominal_rt_var);
                // Check if this is Bool by comparing against the dynamic bool_stmt
                const backing_rt_var = if (nom.nominal_type_decl == self.builtins.bool_stmt)
                    try self.getCanonicalBoolRuntimeVar()
                else switch (nominal_resolved.desc.content) {
                    .structure => |st| switch (st) {
                        .nominal_type => |nt| self.runtime_types.getNominalBackingVar(nt),
                        else => nominal_rt_var,
                    },
                    else => nominal_rt_var,
                };
                return try self.evalExprMinimal(nom.backing_expr, roc_ops, backing_rt_var);
            },
            .e_nominal_external => |nom| {
                const rt_var = expected_rt_var orelse blk: {
                    const ct_var = can.ModuleEnv.varFrom(expr_idx);
                    const nominal_rt_var = try self.translateTypeVar(self.env, ct_var);
                    const nominal_resolved = self.runtime_types.resolveVar(nominal_rt_var);
                    const backing_rt_var = switch (nominal_resolved.desc.content) {
                        .structure => |st| switch (st) {
                            .nominal_type => |nt| self.runtime_types.getNominalBackingVar(nt),
                            else => nominal_rt_var,
                        },
                        else => nominal_rt_var,
                    };
                    break :blk backing_rt_var;
                };
                return try self.evalExprMinimal(nom.backing_expr, roc_ops, rt_var);
            },
            .e_zero_argument_tag => |zero| {
                // Construct a tag union value with no payload
                // Determine discriminant index by consulting the runtime tag union type
                const rt_var = expected_rt_var orelse blk: {
                    const ct_var = can.ModuleEnv.varFrom(expr_idx);
                    break :blk try self.translateTypeVar(self.env, ct_var);
                };
                const resolved = self.runtime_types.resolveVar(rt_var);
                if (resolved.desc.content != .structure or resolved.desc.content.structure != .tag_union) return error.NotImplemented;
                const tu = resolved.desc.content.structure.tag_union;
                const tags = self.runtime_types.getTagsSlice(tu.tags);
                // Find index by name
                var tag_index: usize = 0;
                var found = false;
                const name_text = self.env.getIdent(zero.name);
                var i: usize = 0;
                while (i < tags.len) : (i += 1) {
                    if (std.mem.eql(u8, self.env.getIdent(tags.items(.name)[i]), name_text)) {
                        tag_index = i;
                        found = true;
                        break;
                    }
                }
                if (!found) {
                    const msg = try std.fmt.allocPrint(self.allocator, "Invalid tag `{s}`", .{name_text});
                    self.triggerCrash(msg, true, roc_ops);
                    return error.Crash;
                }
                const layout_val = try self.getRuntimeLayout(rt_var);
                if (self.isBoolLayout(layout_val) and (std.mem.eql(u8, name_text, "True") or std.mem.eql(u8, name_text, "False"))) {
                    try self.prepareBoolIndices(rt_var);
                    return try self.makeBoolValue(rt_var, std.mem.eql(u8, name_text, "True"));
                }
                // If layout is scalar (bool/uint), write discriminant directly
                if (layout_val.tag == .scalar) {
                    var out = try self.pushRaw(layout_val, 0);
                    if (layout_val.data.scalar.tag == .bool) {
                        const p: *u8 = @ptrCast(@alignCast(out.ptr.?));
                        p.* = @intCast(tag_index);
                        return out;
                    } else if (layout_val.data.scalar.tag == .int) {
                        out.is_initialized = false;
                        out.setInt(@intCast(tag_index));
                        out.is_initialized = true;
                        return out;
                    }
                    return error.NotImplemented;
                } else if (layout_val.tag == .record) {
                    // Record { tag: Discriminant, payload: ZST }
                    var dest = try self.pushRaw(layout_val, 0);
                    var acc = try dest.asRecord(&self.runtime_layout_store);
                    const tag_idx = acc.findFieldIndex(self.env, "tag") orelse return error.NotImplemented;
                    const tag_field = try acc.getFieldByIndex(tag_idx);
                    // write tag as int/byte
                    if (tag_field.layout.tag == .scalar and tag_field.layout.data.scalar.tag == .int) {
                        var tmp = tag_field;
                        tmp.is_initialized = false;
                        tmp.setInt(@intCast(tag_index));
                    } else if (tag_field.layout.tag == .scalar and tag_field.layout.data.scalar.tag == .bool) {
                        const p: *u8 = @ptrCast(@alignCast(tag_field.ptr.?));
                        p.* = @intCast(tag_index);
                    } else return error.NotImplemented;
                    return dest;
                }
                return error.NotImplemented;
            },
            .e_tag => |tag| {
                // Construct a tag union value with payloads
                const rt_var = expected_rt_var orelse blk: {
                    const ct_var = can.ModuleEnv.varFrom(expr_idx);
                    break :blk try self.translateTypeVar(self.env, ct_var);
                };
                // Unwrap nominal types and aliases to get the base tag union
                const resolved = self.resolveBaseVar(rt_var);
                if (resolved.desc.content != .structure or resolved.desc.content.structure != .tag_union) return error.NotImplemented;
                const name_text = self.env.getIdent(tag.name);
                var tag_list = std.array_list.AlignedManaged(types.Tag, null).init(self.allocator);
                defer tag_list.deinit();
                try self.appendUnionTags(rt_var, &tag_list);
                var tag_index: usize = 0;
                var found = false;
                for (tag_list.items, 0..) |tag_info, i| {
                    if (std.mem.eql(u8, self.env.getIdent(tag_info.name), name_text)) {
                        tag_index = i;
                        found = true;
                        break;
                    }
                }
                if (!found) {
                    const msg = try std.fmt.allocPrint(self.allocator, "Invalid tag `{s}`", .{name_text});
                    self.triggerCrash(msg, true, roc_ops);
                    return error.Crash;
                }

                const layout_val = try self.getRuntimeLayout(rt_var);
                if (self.isBoolLayout(layout_val) and (std.mem.eql(u8, name_text, "True") or std.mem.eql(u8, name_text, "False"))) {
                    try self.prepareBoolIndices(rt_var);
                    return try self.makeBoolValue(rt_var, std.mem.eql(u8, name_text, "True"));
                }
                if (layout_val.tag == .scalar) {
                    // No payload union
                    var out = try self.pushRaw(layout_val, 0);
                    if (layout_val.data.scalar.tag == .bool) {
                        const p: *u8 = @ptrCast(@alignCast(out.ptr.?));
                        p.* = @intCast(tag_index);
                        return out;
                    } else if (layout_val.data.scalar.tag == .int) {
                        out.is_initialized = false;
                        out.setInt(@intCast(tag_index));
                        out.is_initialized = true;
                        return out;
                    }
                    return error.NotImplemented;
                } else if (layout_val.tag == .record) {
                    // Has payload: record { tag, payload }
                    var dest = try self.pushRaw(layout_val, 0);
                    var acc = try dest.asRecord(&self.runtime_layout_store);
                    const tag_field_idx = acc.findFieldIndex(self.env, "tag") orelse return error.NotImplemented;
                    const payload_field_idx = acc.findFieldIndex(self.env, "payload") orelse return error.NotImplemented;
                    // write tag discriminant
                    const tag_field = try acc.getFieldByIndex(tag_field_idx);
                    if (tag_field.layout.tag == .scalar and tag_field.layout.data.scalar.tag == .int) {
                        var tmp = tag_field;
                        tmp.is_initialized = false;
                        tmp.setInt(@intCast(tag_index));
                    } else if (tag_field.layout.tag == .scalar and tag_field.layout.data.scalar.tag == .bool) {
                        const p: *u8 = @ptrCast(@alignCast(tag_field.ptr.?));
                        p.* = @intCast(tag_index);
                    } else return error.NotImplemented;

                    const args_exprs = self.env.store.sliceExpr(tag.args);
                    const arg_vars_range = tag_list.items[tag_index].args;
                    const arg_rt_vars = self.runtime_types.sliceVars(arg_vars_range);
                    if (args_exprs.len != arg_rt_vars.len) return error.TypeMismatch;
                    const payload_field = try acc.getFieldByIndex(payload_field_idx);

                    if (payload_field.ptr) |payload_ptr| {
                        const payload_bytes_len = self.runtime_layout_store.layoutSize(payload_field.layout);
                        if (payload_bytes_len > 0) {
                            const bytes = @as([*]u8, @ptrCast(payload_ptr))[0..payload_bytes_len];
                            @memset(bytes, 0);
                        }
                    }

                    if (args_exprs.len == 0) {
                        return dest;
                    } else if (args_exprs.len == 1) {
                        const arg_rt_var = arg_rt_vars[0];
                        const arg_val = try self.evalExprMinimal(args_exprs[0], roc_ops, arg_rt_var);
                        defer arg_val.decref(&self.runtime_layout_store, roc_ops);
                        if (payload_field.ptr) |payload_ptr| {
                            try arg_val.copyToPtr(&self.runtime_layout_store, payload_ptr, roc_ops);
                        }
                        return dest;
                    } else {
                        const arg_count = args_exprs.len;
                        var elem_layouts = try self.allocator.alloc(Layout, arg_count);
                        defer self.allocator.free(elem_layouts);
                        var elem_values = try self.allocator.alloc(StackValue, arg_count);
                        defer {
                            for (elem_values[0..arg_count]) |val| {
                                val.decref(&self.runtime_layout_store, roc_ops);
                            }
                            self.allocator.free(elem_values);
                        }

                        var j: usize = 0;
                        while (j < arg_count) : (j += 1) {
                            const arg_rt_var = arg_rt_vars[j];
                            const val = try self.evalExprMinimal(args_exprs[j], roc_ops, arg_rt_var);
                            elem_values[j] = val;
                            elem_layouts[j] = try self.getRuntimeLayout(arg_rt_var);
                        }

                        const tuple_layout_idx = try self.runtime_layout_store.putTuple(elem_layouts);
                        const tuple_layout = self.runtime_layout_store.getLayout(tuple_layout_idx);

                        if (payload_field.ptr) |payload_ptr| {
                            var tuple_dest = StackValue{ .layout = tuple_layout, .ptr = payload_ptr, .is_initialized = true };
                            var tup_acc = try tuple_dest.asTuple(&self.runtime_layout_store);
                            j = 0;
                            while (j < elem_values.len) : (j += 1) {
                                const sorted_idx = tup_acc.findElementIndexByOriginal(j) orelse return error.TypeMismatch;
                                try tup_acc.setElement(sorted_idx, elem_values[j], roc_ops);
                            }
                        }

                        return dest;
                    }
                }
                return error.NotImplemented;
            },
            .e_match => |m| {
                // Evaluate scrutinee once
                const scrutinee = try self.evalExprMinimal(m.cond, roc_ops, null);
                defer scrutinee.decref(&self.runtime_layout_store, roc_ops);
                const scrutinee_ct_var = can.ModuleEnv.varFrom(m.cond);
                const scrutinee_rt_var = try self.translateTypeVar(self.env, scrutinee_ct_var);
                const match_result_ct_var = can.ModuleEnv.varFrom(expr_idx);
                const match_result_rt_var = try self.translateTypeVar(self.env, match_result_ct_var);
                // Iterate branches and find first matching pattern set
                const branches = self.env.store.matchBranchSlice(m.branches);
                for (branches) |br_idx| {
                    const br = self.env.store.getMatchBranch(br_idx);
                    const patterns = self.env.store.sliceMatchBranchPatterns(br.patterns);
                    var temp_binds = try std.array_list.AlignedManaged(Binding, null).initCapacity(self.allocator, 4);
                    defer {
                        self.trimBindingList(&temp_binds, 0, roc_ops);
                        temp_binds.deinit();
                    }

                    for (patterns) |bp_idx| {
                        self.trimBindingList(&temp_binds, 0, roc_ops);
                        if (!try self.patternMatchesBind(self.env.store.getMatchBranchPattern(bp_idx).pattern, scrutinee, scrutinee_rt_var, roc_ops, &temp_binds, @enumFromInt(0))) {
                            self.trimBindingList(&temp_binds, 0, roc_ops);
                            continue;
                        }

                        const start_len = self.bindings.items.len;
                        try self.bindings.appendSlice(temp_binds.items);
                        temp_binds.items.len = 0;

                        var guard_pass = true;
                        if (br.guard) |guard_idx| {
                            const guard_ct_var = can.ModuleEnv.varFrom(guard_idx);
                            const guard_rt_var = try self.translateTypeVar(self.env, guard_ct_var);
                            const guard_val = try self.evalExprMinimal(guard_idx, roc_ops, guard_rt_var);
                            defer guard_val.decref(&self.runtime_layout_store, roc_ops);
                            guard_pass = try self.boolValueIsTrue(guard_val, guard_rt_var);
                        }

                        if (!guard_pass) {
                            self.trimBindingList(&self.bindings, start_len, roc_ops);
                            continue;
                        }

                        const result = try self.evalExprMinimal(br.value, roc_ops, match_result_rt_var);
                        self.trimBindingList(&self.bindings, start_len, roc_ops);
                        return result;
                    }
                }
                self.triggerCrash("non-exhaustive match", false, roc_ops);
                return error.Crash;
            },
            .e_crash => |crash_expr| {
                const msg = self.env.getString(crash_expr.msg);
                self.triggerCrash(msg, false, roc_ops);
                return error.Crash;
            },
            .e_expect => |expect_expr| {
                const bool_rt_var = try self.getCanonicalBoolRuntimeVar();
                const cond_val = try self.evalExprMinimal(expect_expr.body, roc_ops, bool_rt_var);
                const succeeded = try self.boolValueIsTrue(cond_val, bool_rt_var);
                if (succeeded) {
                    const ct_var = can.ModuleEnv.varFrom(expr_idx);
                    const rt_var = try self.translateTypeVar(self.env, ct_var);
                    const layout_val = try self.getRuntimeLayout(rt_var);
                    return try self.pushRaw(layout_val, 0);
                }
                try self.handleExpectFailure(expect_expr.body, roc_ops);
                return error.Crash;
            },
            .e_dbg => |dbg_expr| {
                const inner_ct_var = can.ModuleEnv.varFrom(dbg_expr.expr);
                const inner_rt_var = try self.translateTypeVar(self.env, inner_ct_var);
                const value = try self.evalExprMinimal(dbg_expr.expr, roc_ops, inner_rt_var);
                const rendered = try self.renderValueRocWithType(value, inner_rt_var);
                defer self.allocator.free(rendered);
                roc_ops.dbg(rendered);
                return value;
            },
            // no tag handling in minimal evaluator
            .e_lambda => |lam| {
                // Build a closure value with empty captures using the runtime layout for the lambda's type
                const ct_var = can.ModuleEnv.varFrom(expr_idx);
                const rt_var = try self.translateTypeVar(self.env, ct_var);
                const closure_layout = try self.getRuntimeLayout(rt_var);
                // Expect a closure layout from type-to-layout translation
                if (closure_layout.tag != .closure) return error.NotImplemented;
                const value = try self.pushRaw(closure_layout, 0);
                self.registerDefValue(expr_idx, value);
                // Initialize the closure header
                if (value.ptr) |ptr| {
                    const header: *layout.Closure = @ptrCast(@alignCast(ptr));
                    header.* = .{
                        .body_idx = lam.body,
                        .params = lam.args,
                        .captures_pattern_idx = @enumFromInt(@as(u32, 0)), // no captures in minimal path
                        .captures_layout_idx = closure_layout.data.closure.captures_layout_idx,
                        .lambda_expr_idx = expr_idx,
                        .source_env = self.env,
                    };
                }
                return value;
            },
            .e_anno_only => |_| {
                // This represents a value that only has a type annotation, no implementation.
                // Crash immediately when accessed or called, regardless of type.
                self.triggerCrash("This value has no implementation. It is only a type annotation for now.", false, roc_ops);
                return error.Crash;
            },
            .e_low_level_lambda => |lam| {
                // Treat like e_lambda - build a closure that will crash when called
                // (since the body will be e_runtime_error or will crash)
                const ct_var = can.ModuleEnv.varFrom(expr_idx);
                const rt_var = try self.translateTypeVar(self.env, ct_var);
                const closure_layout = try self.getRuntimeLayout(rt_var);
                const value = try self.pushRaw(closure_layout, 0);
                self.registerDefValue(expr_idx, value);

                if (value.ptr) |ptr| {
                    const header: *layout.Closure = @ptrCast(@alignCast(ptr));
                    header.* = .{
                        .body_idx = lam.body,
                        .params = lam.args,
                        .captures_pattern_idx = @enumFromInt(@as(u32, 0)),
                        .captures_layout_idx = closure_layout.data.closure.captures_layout_idx,
                        .lambda_expr_idx = expr_idx,
                        .source_env = self.env,
                    };
                }
                return value;
            },
            .e_hosted_lambda => |hosted| {
                // Build a closure for a hosted function that will dispatch to the host via RocOps
                // We MUST create a closure layout manually since the type might be flex/unknown

                // Manually create a closure layout instead of using getRuntimeLayout
                // because hosted functions might have flex types
                const closure_layout = Layout{
                    .tag = .closure,
                    .data = .{
                        .closure = .{
                            .captures_layout_idx = @enumFromInt(0), // No captures for hosted functions
                        },
                    },
                };
                const value = try self.pushRaw(closure_layout, 0);
                self.registerDefValue(expr_idx, value);

                if (value.ptr) |ptr| {
                    const header: *layout.Closure = @ptrCast(@alignCast(ptr));
                    header.* = .{
                        .body_idx = hosted.body,
                        .params = hosted.args,
                        .captures_pattern_idx = @enumFromInt(@as(u32, 0)),
                        .captures_layout_idx = closure_layout.data.closure.captures_layout_idx,
                        .lambda_expr_idx = expr_idx,
                        .source_env = self.env,
                    };
                }
                return value;
            },
            .e_closure => |cls| {
                // Build a closure value with concrete captures. The closure references a lambda.
                const lam_expr = self.env.store.getExpr(cls.lambda_idx);
                if (lam_expr != .e_lambda) return error.NotImplemented;
                const lam = lam_expr.e_lambda;

                // Collect capture layouts and names from current bindings
                const caps = self.env.store.sliceCaptures(cls.captures);
                var field_layouts = try self.allocator.alloc(Layout, caps.len);
                defer self.allocator.free(field_layouts);
                var field_names = try self.allocator.alloc(@import("base").Ident.Idx, caps.len);
                defer self.allocator.free(field_names);

                // Helper: resolve a capture value (from local bindings, active closure captures, or top-level defs)
                const resolveCapture = struct {
                    fn go(self_interp: *Interpreter, cap: can.CIR.Expr.Capture, ops: *RocOps) ?StackValue {
                        // First try local bindings by pattern idx
                        var i: usize = self_interp.bindings.items.len;
                        while (i > 0) {
                            i -= 1;
                            const b = self_interp.bindings.items[i];
                            if (b.pattern_idx == cap.pattern_idx) return b.value;
                        }
                        // Next try active closure captures (top-most only) by name
                        if (self_interp.active_closures.items.len > 0) {
                            const top = self_interp.active_closures.items[self_interp.active_closures.items.len - 1];
                            if (top.layout.tag == .closure and top.ptr != null) {
                                const captures_layout = self_interp.runtime_layout_store.getLayout(top.layout.data.closure.captures_layout_idx);
                                const header_sz = @sizeOf(layout.Closure);
                                const cap_align = captures_layout.alignment(self_interp.runtime_layout_store.targetUsize());
                                const aligned_off = std.mem.alignForward(usize, header_sz, @intCast(cap_align.toByteUnits()));
                                const base: [*]u8 = @ptrCast(@alignCast(top.ptr.?));
                                const rec_ptr: *anyopaque = @ptrCast(base + aligned_off);
                                const rec_val = StackValue{ .layout = captures_layout, .ptr = rec_ptr, .is_initialized = true };
                                var accessor = self_interp.runtime_layout_store; // just for type
                                _ = &accessor;
                                var rec_acc = (try rec_val.asRecord(&self_interp.runtime_layout_store));
                                const name_text = self_interp.env.getIdent(cap.name);
                                if (rec_acc.findFieldIndex(self_interp.env, name_text)) |fidx| {
                                    return rec_acc.getFieldByIndex(fidx) catch null;
                                }
                            }
                        }
                        // Finally try top-level defs by pattern idx
                        const all_defs = self_interp.env.store.sliceDefs(self_interp.env.all_defs);
                        for (all_defs) |def_idx| {
                            const def = self_interp.env.store.getDef(def_idx);
                            if (def.pattern == cap.pattern_idx) {
                                var k: usize = self_interp.def_stack.items.len;
                                while (k > 0) {
                                    k -= 1;
                                    const entry = self_interp.def_stack.items[k];
                                    if (entry.pattern_idx == cap.pattern_idx) {
                                        if (entry.value) |val| {
                                            return val;
                                        }
                                    }
                                }
                                // Found the def! Evaluate it to get the captured value
                                const new_entry = DefInProgress{
                                    .pattern_idx = def.pattern,
                                    .expr_idx = def.expr,
                                    .value = null,
                                };
                                self_interp.def_stack.append(new_entry) catch return null;
                                defer _ = self_interp.def_stack.pop();
                                return self_interp.evalMinimal(def.expr, ops) catch null;
                            }
                        }
                        return null;
                    }
                }.go;

                for (caps, 0..) |cap_idx, i| {
                    const cap = self.env.store.getCapture(cap_idx);
                    field_names[i] = cap.name;
                    const cap_ct_var = can.ModuleEnv.varFrom(cap.pattern_idx);
                    const cap_rt_var = try self.translateTypeVar(self.env, cap_ct_var);
                    field_layouts[i] = try self.getRuntimeLayout(cap_rt_var);
                }

                const captures_layout_idx = try self.runtime_layout_store.putRecord(field_layouts, field_names);
                const captures_layout = self.runtime_layout_store.getLayout(captures_layout_idx);
                const closure_layout = Layout.closure(captures_layout_idx);
                const value = try self.pushRaw(closure_layout, 0);
                self.registerDefValue(expr_idx, value);

                // Initialize header
                if (value.ptr) |ptr| {
                    const header: *layout.Closure = @ptrCast(@alignCast(ptr));
                    header.* = .{
                        .body_idx = lam.body,
                        .params = lam.args,
                        .captures_pattern_idx = @enumFromInt(@as(u32, 0)), // not used in minimal path
                        .captures_layout_idx = captures_layout_idx,
                        .lambda_expr_idx = cls.lambda_idx,
                        .source_env = self.env,
                    };
                    // Copy captures into record area following header (aligned)
                    const header_size = @sizeOf(layout.Closure);
                    const cap_align = captures_layout.alignment(self.runtime_layout_store.targetUsize());
                    const aligned_off = std.mem.alignForward(usize, header_size, @intCast(cap_align.toByteUnits()));
                    const base: [*]u8 = @ptrCast(@alignCast(ptr));
                    const rec_ptr: *anyopaque = @ptrCast(base + aligned_off);
                    const rec_val = StackValue{ .layout = captures_layout, .ptr = rec_ptr, .is_initialized = true };
                    var accessor = try rec_val.asRecord(&self.runtime_layout_store);
                    for (caps) |cap_idx2| {
                        const cap2 = self.env.store.getCapture(cap_idx2);
                        const cap_val2 = resolveCapture(self, cap2, roc_ops) orelse return error.NotImplemented;
                        const idx_opt = accessor.findFieldIndex(self.env, self.env.getIdent(cap2.name)) orelse return error.NotImplemented;
                        try accessor.setFieldByIndex(idx_opt, cap_val2, roc_ops);
                    }
                }
                return value;
            },
            .e_call => |call| {
                const all = self.env.store.sliceExpr(call.args);
                const func_idx = call.func;
                const arg_indices = all[0..];

                // Check if the function is an anno-only lookup that will crash
                // If so, skip type translation and crash immediately
                const func_expr_for_anno_check = self.env.store.getExpr(func_idx);
                if (func_expr_for_anno_check == .e_lookup_local) {
                    const lookup = func_expr_for_anno_check.e_lookup_local;
                    const all_defs = self.env.store.sliceDefs(self.env.all_defs);
                    for (all_defs) |def_idx| {
                        const def = self.env.store.getDef(def_idx);
                        if (def.pattern == lookup.pattern_idx) {
                            const def_expr = self.env.store.getExpr(def.expr);
                            if (def_expr == .e_anno_only) {
                                // Calling an anno-only function - crash immediately
                                const msg = "This function has only a type annotation - no implementation was provided";
                                const crashed = RocCrashed{
                                    .utf8_bytes = @ptrCast(@constCast(msg.ptr)),
                                    .len = msg.len,
                                };
                                roc_ops.roc_crashed(&crashed, roc_ops.env);
                                return error.Crash;
                            }
                        }
                    }
                }

                // Runtime unification for call: constrain return type from arg types
                const func_ct_var = can.ModuleEnv.varFrom(func_idx);
                const func_rt_var = try self.translateTypeVar(self.env, func_ct_var);

                // Skip the function return type checking for now - it's causing issues
                // Just use prepareCallWithFuncVar which will extract the return type

                var arg_rt_buf = try self.allocator.alloc(types.Var, arg_indices.len);
                defer self.allocator.free(arg_rt_buf);
                var i: usize = 0;
                while (i < arg_indices.len) : (i += 1) {
                    const arg_ct_var = can.ModuleEnv.varFrom(arg_indices[i]);
                    arg_rt_buf[i] = try self.translateTypeVar(self.env, arg_ct_var);
                }
                const poly_entry = try self.prepareCallWithFuncVar(0, @intCast(@intFromEnum(func_idx)), func_rt_var, arg_rt_buf);

                // Unify this call expression's return var with the function's constrained return var
                const call_ret_ct_var = can.ModuleEnv.varFrom(expr_idx);
                const call_ret_rt_var = try self.translateTypeVar(self.env, call_ret_ct_var);

                _ = try unify.unifyWithContext(
                    self.env,
                    self.runtime_types,
                    &self.problems,
                    &self.snapshots,
                    &self.unify_scratch,
                    &self.unify_scratch.occurs_scratch,
                    call_ret_rt_var,
                    poly_entry.return_var,
                    false,
                );

                _ = try self.getRuntimeLayout(call_ret_rt_var);

                const func_val = try self.evalExprMinimal(func_idx, roc_ops, null);

                var arg_values = try self.allocator.alloc(StackValue, arg_indices.len);
                defer self.allocator.free(arg_values);
                var j: usize = 0;
                while (j < arg_indices.len) : (j += 1) {
                    arg_values[j] = try self.evalExprMinimal(arg_indices[j], roc_ops, if (arg_rt_buf.len == 0) null else arg_rt_buf[j]);
                }
                // Support calling closures produced by evaluating expressions (including nested calls)
                if (func_val.layout.tag == .closure) {
                    const header: *const layout.Closure = @ptrCast(@alignCast(func_val.ptr.?));

                    // Switch to the closure's source module for correct expression evaluation
                    const saved_env = self.env;
                    const saved_bindings_len = self.bindings.items.len;
                    self.env = @constCast(header.source_env);
                    defer {
                        self.env = saved_env;
                        self.bindings.shrinkRetainingCapacity(saved_bindings_len);
                    }

                    // Check if this is an annotation-only function (body points to e_anno_only)
                    const body_expr = self.env.store.getExpr(header.body_idx);
                    if (body_expr == .e_anno_only) {
                        self.triggerCrash("This function has no implementation. It is only a type annotation for now.", false, roc_ops);
                        return error.Crash;
                    }

                    // Check if this is a low-level lambda - if so, dispatch to builtin implementation
                    const lambda_expr = self.env.store.getExpr(header.lambda_expr_idx);
                    if (lambda_expr == .e_low_level_lambda) {
                        const low_level = lambda_expr.e_low_level_lambda;
                        const result = try self.callLowLevelBuiltin(low_level.op, arg_values, roc_ops);

                        // Decref all args
                        for (arg_values) |arg| {
                            arg.decref(&self.runtime_layout_store, roc_ops);
                        }

                        return result;
                    }

                    // Check if this is a hosted lambda - if so, dispatch to host function via RocOps
                    if (lambda_expr == .e_hosted_lambda) {
                        const hosted = lambda_expr.e_hosted_lambda;
                        const result = try self.callHostedFunction(hosted.index, arg_values, roc_ops, call_ret_rt_var);

                        // Decref all args
                        for (arg_values) |arg| {
                            arg.decref(&self.runtime_layout_store, roc_ops);
                        }

                        return result;
                    }

                    const params = self.env.store.slicePatterns(header.params);
                    if (params.len != arg_indices.len) {
                        return error.TypeMismatch;
                    }
                    // Provide closure context for capture lookup during body eval
                    try self.active_closures.append(func_val);
                    defer _ = self.active_closures.pop();
                    var bind_count: usize = 0;
                    while (bind_count < params.len) : (bind_count += 1) {
                        try self.bindings.append(.{ .pattern_idx = params[bind_count], .value = arg_values[bind_count], .expr_idx = @enumFromInt(0) });
                    }
                    defer {
                        var k = params.len;
                        while (k > 0) {
                            k -= 1;
                            if (self.bindings.pop()) |binding| {
                                binding.value.decref(&self.runtime_layout_store, roc_ops);
                            }
                        }
                    }
                    return try self.evalExprMinimal(header.body_idx, roc_ops, null);
                }

                // Fallback: direct lambda expression (legacy minimal path)
                const func_expr = self.env.store.getExpr(func_idx);
                if (func_expr == .e_lambda) {
                    const lambda = func_expr.e_lambda;
                    const params = self.env.store.slicePatterns(lambda.args);
                    if (params.len != arg_indices.len) {
                        return error.TypeMismatch;
                    }
                    var bind_count: usize = 0;
                    while (bind_count < params.len) : (bind_count += 1) {
                        try self.bindings.append(.{ .pattern_idx = params[bind_count], .value = arg_values[bind_count], .expr_idx = @enumFromInt(0) });
                    }
                    defer {
                        var k = params.len;
                        while (k > 0) {
                            k -= 1;
                            if (self.bindings.pop()) |binding| {
                                binding.value.decref(&self.runtime_layout_store, roc_ops);
                            }
                        }
                    }
                    return try self.evalExprMinimal(lambda.body, roc_ops, null);
                }

                return error.NotImplemented;
            },
            .e_dot_access => |dot_access| {
                const receiver_ct_var = can.ModuleEnv.varFrom(dot_access.receiver);
                const receiver_rt_var = try self.translateTypeVar(self.env, receiver_ct_var);
                var receiver_value = try self.evalExprMinimal(dot_access.receiver, roc_ops, receiver_rt_var);
                defer receiver_value.decref(&self.runtime_layout_store, roc_ops);

                const method_args = dot_access.args;
                const field_name = self.env.getIdent(dot_access.field_name);
                const resolved_receiver = self.resolveBaseVar(receiver_rt_var);
                const is_list_receiver = resolved_receiver.desc.content == .structure and switch (resolved_receiver.desc.content.structure) {
                    .list, .list_unbound => true,
                    else => false,
                };
                const is_list_method = is_list_receiver and (std.mem.eql(u8, field_name, "len") or std.mem.eql(u8, field_name, "isEmpty"));
                const treat_as_method = method_args != null or is_list_method;

                if (!treat_as_method) {
                    if (receiver_value.layout.tag != .record) return error.TypeMismatch;
                    const rec_data = self.runtime_layout_store.getRecordData(receiver_value.layout.data.record.idx);
                    if (rec_data.fields.count == 0 or receiver_value.ptr == null) {
                        // Empty record or zero-sized record - field access should fail
                        return error.TypeMismatch;
                    }
                    var accessor = try receiver_value.asRecord(&self.runtime_layout_store);
                    const field_idx = accessor.findFieldIndex(self.env, field_name) orelse return error.TypeMismatch;
                    const field_value = try accessor.getFieldByIndex(field_idx);
                    return try self.pushCopy(field_value, roc_ops);
                }

                const arg_count = if (method_args) |span| span.span.len else 0;
                var arg_values: []StackValue = &.{};
                if (arg_count > 0) {
                    arg_values = try self.allocator.alloc(StackValue, arg_count);
                }
                defer if (arg_values.len > 0) self.allocator.free(arg_values);

                if (method_args) |span| {
                    var i: usize = 0;
                    while (i < arg_values.len) : (i += 1) {
                        const arg_expr_idx: can.CIR.Expr.Idx = @enumFromInt(span.span.start + i);
                        const arg_ct_var = can.ModuleEnv.varFrom(arg_expr_idx);
                        const arg_rt_var = try self.translateTypeVar(self.env, arg_ct_var);
                        arg_values[i] = try self.evalExprMinimal(arg_expr_idx, roc_ops, arg_rt_var);
                    }
                }

                const base_content = resolved_receiver.desc.content;
                if (base_content == .structure) {
                    switch (base_content.structure) {
                        .list, .list_unbound => {
                            if (std.mem.eql(u8, field_name, "len")) {
                                const result_rt_var = try self.translateTypeVar(self.env, can.ModuleEnv.varFrom(expr_idx));
                                const result_layout = try self.getRuntimeLayout(result_rt_var);
                                const length: usize = if (receiver_value.ptr) |ptr| blk: {
                                    const header: *const RocList = @ptrCast(@alignCast(ptr));
                                    break :blk header.len();
                                } else 0;
                                var out = try self.pushRaw(result_layout, 0);
                                out.is_initialized = false;
                                out.setInt(@intCast(length));
                                out.is_initialized = true;
                                return out;
                            }

                            if (std.mem.eql(u8, field_name, "isEmpty")) {
                                const result_rt_var = try self.translateTypeVar(self.env, can.ModuleEnv.varFrom(expr_idx));
                                const length: usize = if (receiver_value.ptr) |ptr| blk: {
                                    const header: *const RocList = @ptrCast(@alignCast(ptr));
                                    break :blk header.len();
                                } else 0;
                                return try self.makeBoolValue(result_rt_var, length == 0);
                            }
                        },
                        .nominal_type => |nominal| {
                            const nominal_name = self.env.getIdent(nominal.ident.ident_idx);
                            if (std.mem.eql(u8, nominal_name, "Box")) {
                                if (std.mem.eql(u8, field_name, "box")) {
                                    if (arg_values.len != 1) return error.TypeMismatch;
                                    const result_rt_var = try self.translateTypeVar(self.env, can.ModuleEnv.varFrom(expr_idx));
                                    const result_layout = try self.getRuntimeLayout(result_rt_var);
                                    return try self.makeBoxValueFromLayout(result_layout, arg_values[0], roc_ops);
                                } else if (std.mem.eql(u8, field_name, "unbox")) {
                                    if (arg_values.len != 1) return error.TypeMismatch;
                                    const box_value = arg_values[0];
                                    const result_rt_var = try self.translateTypeVar(self.env, can.ModuleEnv.varFrom(expr_idx));
                                    const result_layout = try self.getRuntimeLayout(result_rt_var);

                                    if (box_value.layout.tag == .box_of_zst) {
                                        var out = try self.pushRaw(result_layout, 0);
                                        out.is_initialized = true;
                                        return out;
                                    }

                                    if (box_value.layout.tag != .box) return error.TypeMismatch;

                                    const elem_layout = self.runtime_layout_store.getLayout(box_value.layout.data.box);
                                    const elem_size = self.runtime_layout_store.layoutSize(elem_layout);
                                    const data_ptr = box_value.boxDataPointer() orelse return error.NullStackPointer;
                                    var payload_ptr_any: ?*anyopaque = null;
                                    if (elem_size > 0) {
                                        payload_ptr_any = @as(*anyopaque, @ptrFromInt(@intFromPtr(data_ptr)));
                                    }

                                    const payload_value = StackValue{
                                        .layout = elem_layout,
                                        .ptr = payload_ptr_any,
                                        .is_initialized = true,
                                    };

                                    if (!std.meta.eql(elem_layout, result_layout)) {
                                        var out = try self.pushRaw(result_layout, 0);
                                        if (self.runtime_layout_store.layoutSize(result_layout) > 0 and out.ptr != null and payload_ptr_any != null) {
                                            try payload_value.copyToPtr(&self.runtime_layout_store, out.ptr.?, roc_ops);
                                        }
                                        out.is_initialized = true;
                                        return out;
                                    }

                                    return try self.pushCopy(payload_value, roc_ops);
                                }
                            }
                        },
                        else => {},
                    }
                }

                // Try static dispatch for nominal types with method constraints
                const method_ident = self.env.common.findIdent(field_name) orelse {
                    return error.MethodNotFound;
                };

                // Find the nominal type's origin module from the receiver type
                const receiver_resolved = self.runtime_types.resolveVar(receiver_rt_var);
                const nominal_info = blk: {
                    switch (receiver_resolved.desc.content) {
                        .structure => |s| switch (s) {
                            .nominal_type => |nom| break :blk .{
                                .origin = nom.origin_module,
                                .ident = nom.ident.ident_idx,
                            },
                            else => return error.InvalidMethodReceiver,
                        },
                        // Flex/rigid vars should have been specialized to nominal types before runtime
                        .flex, .rigid => {
                            // If we reach here, the receiver wasn't properly monomorphized
                            return error.InvalidMethodReceiver;
                        },
                        else => return error.InvalidMethodReceiver,
                    }
                };

                // Resolve and evaluate the method function
                const method_func = try self.resolveMethodFunction(
                    nominal_info.origin,
                    nominal_info.ident,
                    method_ident,
                    roc_ops,
                );
                defer method_func.decref(&self.runtime_layout_store, roc_ops);

                // Prepare arguments: receiver + explicit args
                const total_args = 1 + arg_values.len;
                var all_args = try self.allocator.alloc(StackValue, total_args);
                defer self.allocator.free(all_args);

                // First argument is the receiver
                all_args[0] = receiver_value;

                // Remaining arguments
                for (arg_values, 0..) |arg, i| {
                    all_args[i + 1] = arg;
                }

                // Call the method closure
                if (method_func.layout.tag != .closure) {
                    // Decref all args before returning error
                    for (all_args) |arg| {
                        arg.decref(&self.runtime_layout_store, roc_ops);
                    }
                    return error.TypeMismatch;
                }

                const closure_header: *const layout.Closure = @ptrCast(@alignCast(method_func.ptr.?));

                // Switch to the closure's source module for correct expression evaluation
                const saved_env = self.env;
                const saved_bindings_len = self.bindings.items.len;
                self.env = @constCast(closure_header.source_env);
                defer {
                    self.env = saved_env;
                    self.bindings.shrinkRetainingCapacity(saved_bindings_len);
                }

                const params = self.env.store.slicePatterns(closure_header.params);
                if (params.len != all_args.len) {
                    // Decref all args before returning error
                    for (all_args) |arg| {
                        arg.decref(&self.runtime_layout_store, roc_ops);
                    }
                    return error.TypeMismatch;
                }

                // Provide closure context for capture lookup during body eval
                try self.active_closures.append(method_func);
                defer _ = self.active_closures.pop();

                // Check if this is a low-level lambda - if so, dispatch to builtin implementation
                const lambda_expr = self.env.store.getExpr(closure_header.lambda_expr_idx);
                if (lambda_expr == .e_low_level_lambda) {
                    const low_level = lambda_expr.e_low_level_lambda;

                    // Dispatch to actual low-level builtin implementation
                    const result = try self.callLowLevelBuiltin(low_level.op, all_args, roc_ops);

                    // Decref all args
                    for (all_args) |arg| {
                        arg.decref(&self.runtime_layout_store, roc_ops);
                    }

                    return result;
                }

                var bind_count: usize = 0;
                while (bind_count < params.len) : (bind_count += 1) {
                    try self.bindings.append(.{ .pattern_idx = params[bind_count], .value = all_args[bind_count], .expr_idx = @enumFromInt(0) });
                }
                defer {
                    var k = params.len;
                    while (k > 0) {
                        k -= 1;
                        if (self.bindings.pop()) |binding| {
                            binding.value.decref(&self.runtime_layout_store, roc_ops);
                        }
                    }
                }

                return try self.evalExprMinimal(closure_header.body_idx, roc_ops, null);
            },
            .e_lookup_local => |lookup| {
                // Search bindings in reverse
                var i: usize = self.bindings.items.len;
                while (i > 0) {
                    i -= 1;
                    const b = self.bindings.items[i];
                    if (b.pattern_idx == lookup.pattern_idx) {
                        // Check if this binding came from an e_anno_only expression
                        // Skip check for expr_idx == 0 (sentinel for non-def bindings like parameters)
                        const expr_idx_int: u32 = @intFromEnum(b.expr_idx);
                        if (expr_idx_int != 0) {
                            const binding_expr = self.env.store.getExpr(b.expr_idx);
                            if (binding_expr == .e_anno_only and b.value.layout.tag != .closure) {
                                // This is a non-function annotation-only value being looked up
                                self.triggerCrash("This value has no implementation. It is only a type annotation for now.", false, roc_ops);
                                return error.Crash;
                            }
                            // e_low_level_lambda is always a closure, so no special check needed
                        }
                        return try self.pushCopy(b.value, roc_ops);
                    }
                }
                // If not found, try active closure captures by variable name
                if (self.active_closures.items.len > 0) {
                    const pat = self.env.store.getPattern(lookup.pattern_idx);
                    if (pat == .assign) {
                        const var_name = self.env.getIdent(pat.assign.ident);
                        const cls_val = self.active_closures.items[self.active_closures.items.len - 1];
                        if (cls_val.layout.tag == .closure and cls_val.ptr != null) {
                            const captures_layout = self.runtime_layout_store.getLayout(cls_val.layout.data.closure.captures_layout_idx);
                            const header_sz = @sizeOf(layout.Closure);
                            const cap_align = captures_layout.alignment(self.runtime_layout_store.targetUsize());
                            const aligned_off = std.mem.alignForward(usize, header_sz, @intCast(cap_align.toByteUnits()));
                            const base: [*]u8 = @ptrCast(@alignCast(cls_val.ptr.?));
                            const rec_ptr: *anyopaque = @ptrCast(base + aligned_off);
                            const rec_val = StackValue{ .layout = captures_layout, .ptr = rec_ptr, .is_initialized = true };
                            var accessor = try rec_val.asRecord(&self.runtime_layout_store);
                            if (accessor.findFieldIndex(self.env, var_name)) |fidx| {
                                const field_val = try accessor.getFieldByIndex(fidx);
                                return try self.pushCopy(field_val, roc_ops);
                            }
                        }
                    }
                }

                // Check if this pattern corresponds to a top-level def that wasn't evaluated yet
                const all_defs = self.env.store.sliceDefs(self.env.all_defs);
                for (all_defs) |def_idx| {
                    const def = self.env.store.getDef(def_idx);
                    if (def.pattern == lookup.pattern_idx) {
                        const def_expr = self.env.store.getExpr(def.expr);
                        if (def_expr == .e_anno_only) {
                            // This is an anno-only def being accessed - evaluate it now
                            // For functions, this creates a closure that crashes when called
                            // For non-functions, this crashes immediately
                            return try self.evalExprMinimal(def.expr, roc_ops, null);
                        }

                        // In debug builds, panic if this def should have been in bindings but wasn't
                        if (builtin.mode == .Debug) {
                            const pat = self.env.store.getPattern(lookup.pattern_idx);
                            const var_name = switch (pat) {
                                .assign => |a| self.env.getIdent(a.ident),
                                else => "(non-assign pattern)",
                            };
                            std.debug.panic(
                                "Bug in compiler: top-level definition '{s}' (pattern_idx={}) should have been added to bindings but wasn't found there",
                                .{ var_name, lookup.pattern_idx },
                            );
                        }
                    }
                }

                return error.NotImplemented;
            },
            .e_lookup_external => |lookup| {
                // Cross-module reference - look up in imported module
                const other_env = self.import_envs.get(lookup.module_idx) orelse {
                    return error.NotImplemented;
                };


                // Check what type of node this is by using the store's method
                const is_def = other_env.store.isDefNode(lookup.target_node_idx);

                // If it's not a def node, we can't evaluate it currently
                // This might be a type declaration, lambda_capture, or other non-def node
                if (!is_def) {
                    return error.NotImplemented;
                }

                // The target_node_idx is a Def.Idx in the other module
                const target_def_idx: can.CIR.Def.Idx = @enumFromInt(lookup.target_node_idx);
                const target_def = other_env.store.getDef(target_def_idx);

                // Save both env and bindings state
                const saved_env = self.env;
                const saved_bindings_len = self.bindings.items.len;
                self.env = @constCast(other_env);
                defer {
                    self.env = saved_env;
                    self.bindings.shrinkRetainingCapacity(saved_bindings_len);
                }

                // Evaluate the definition's expression in the other module's context
                const target_ct_var = can.ModuleEnv.varFrom(target_def.expr);
                const target_rt_var = try self.translateTypeVar(self.env, target_ct_var);
                const result = try self.evalExprMinimal(target_def.expr, roc_ops, target_rt_var);

                return result;
            },
            .e_unary_minus => |unary| {
                const operand_ct_var = can.ModuleEnv.varFrom(unary.expr);
                const operand_rt_var = try self.translateTypeVar(self.env, operand_ct_var);
                const operand = try self.evalExprMinimal(unary.expr, roc_ops, operand_rt_var);
                defer operand.decref(&self.runtime_layout_store, roc_ops);

                // Use the num_negate low-level operation
                var args = [_]StackValue{operand};
                return try self.callLowLevelBuiltin(.num_negate, args[0..], roc_ops);
            },
            .e_unary_not => |unary| {
                const operand_ct_var = can.ModuleEnv.varFrom(unary.expr);
                const operand_rt_var = try self.translateTypeVar(self.env, operand_ct_var);

                const operand = try self.evalExprMinimal(unary.expr, roc_ops, operand_rt_var);
                defer operand.decref(&self.runtime_layout_store, roc_ops);

                const result_ct_var = can.ModuleEnv.varFrom(expr_idx);
                const result_rt_var = try self.translateTypeVar(self.env, result_ct_var);
                const truthy = try self.boolValueIsTrue(operand, operand_rt_var);
                return try self.makeBoolValue(result_rt_var, !truthy);
            },
            .e_runtime_error => |rt_err| {
                _ = rt_err;
                self.triggerCrash("runtime error", false, roc_ops);
                return error.Crash;
            },
            // no if handling in minimal evaluator
            // no second e_binop case; handled above
            else => return error.NotImplemented,
        }
    }

    fn pushStr(self: *Interpreter, content: []const u8) !StackValue {
        _ = content; // size computed below but content copied via RocStr
        const layout_val = Layout.str();
        const size: u32 = self.runtime_layout_store.layoutSize(layout_val);
        if (size == 0) {
            return StackValue{ .layout = layout_val, .ptr = null, .is_initialized = false };
        }
        const alignment = layout_val.alignment(self.runtime_layout_store.targetUsize());
        const ptr = try self.stack_memory.alloca(size, alignment);
        return StackValue{ .layout = layout_val, .ptr = ptr, .is_initialized = true };
    }

    fn stackValueToRocStr(
        self: *Interpreter,
        value: StackValue,
        value_rt_var: ?types.Var,
        roc_ops: *RocOps,
    ) !RocStr {
        if (value.layout.tag == .scalar and value.layout.data.scalar.tag == .str) {
            if (value.ptr) |ptr| {
                const existing: *const RocStr = @ptrCast(@alignCast(ptr));
                var copy = existing.*;
                copy.incref(1);
                return copy;
            } else {
                return RocStr.empty();
            }
        }

        const rendered = blk: {
            if (value_rt_var) |rt_var| {
                break :blk try self.renderValueRocWithType(value, rt_var);
            } else {
                break :blk try self.renderValueRoc(value);
            }
        };
        defer self.allocator.free(rendered);

        return RocStr.fromSlice(rendered, roc_ops);
    }

    pub fn pushRaw(self: *Interpreter, layout_val: Layout, initial_size: usize) !StackValue {
        const size: u32 = if (initial_size == 0) self.runtime_layout_store.layoutSize(layout_val) else @intCast(initial_size);
        if (size == 0) {
            return StackValue{ .layout = layout_val, .ptr = null, .is_initialized = true };
        }
        const target_usize = self.runtime_layout_store.targetUsize();
        var alignment = layout_val.alignment(target_usize);
        if (layout_val.tag == .closure) {
            const captures_layout = self.runtime_layout_store.getLayout(layout_val.data.closure.captures_layout_idx);
            alignment = alignment.max(captures_layout.alignment(target_usize));
        }
        const ptr = try self.stack_memory.alloca(size, alignment);
        return StackValue{ .layout = layout_val, .ptr = ptr, .is_initialized = true };
    }

    pub fn pushCopy(self: *Interpreter, src: StackValue, roc_ops: *RocOps) !StackValue {
        const size: u32 = if (src.layout.tag == .closure) src.getTotalSize(&self.runtime_layout_store) else self.runtime_layout_store.layoutSize(src.layout);
        const target_usize = self.runtime_layout_store.targetUsize();
        var alignment = src.layout.alignment(target_usize);
        if (src.layout.tag == .closure) {
            const captures_layout = self.runtime_layout_store.getLayout(src.layout.data.closure.captures_layout_idx);
            alignment = alignment.max(captures_layout.alignment(target_usize));
        }
        const ptr = if (size > 0) try self.stack_memory.alloca(size, alignment) else null;
        const dest = StackValue{ .layout = src.layout, .ptr = ptr, .is_initialized = true };
        if (size > 0 and src.ptr != null and ptr != null) {
            try src.copyToPtr(&self.runtime_layout_store, ptr.?, roc_ops);
        }
        return dest;
    }

    fn callLowLevelBuiltin(self: *Interpreter, op: can.CIR.Expr.LowLevel, args: []StackValue, roc_ops: *RocOps) !StackValue {
        switch (op) {
            .str_is_empty => {
                // Str.is_empty : Str -> Bool
                if (args.len != 1) return error.TypeMismatch;

                const str_arg = args[0];
                if (str_arg.ptr == null) return error.TypeMismatch;

                const roc_str: *const RocStr = @ptrCast(@alignCast(str_arg.ptr.?));
                const result = builtins.str.isEmpty(roc_str.*);

                return try self.makeSimpleBoolValue(result);
            },
            .set_is_empty => {
                // TODO: implement Set.is_empty
                self.triggerCrash("Set.is_empty not yet implemented", false, roc_ops);
                return error.Crash;
            },

            // Bool operations
            .bool_is_eq => {
                // Bool.is_eq : Bool, Bool -> Bool
                if (args.len != 2) return error.TypeMismatch;
                const lhs = args[0].asBool();
                const rhs = args[1].asBool();
                const result = lhs == rhs;
                return try self.makeSimpleBoolValue(result);
            },
            .bool_is_ne => {
                // Bool.is_ne : Bool, Bool -> Bool
                if (args.len != 2) return error.TypeMismatch;
                const lhs = args[0].asBool();
                const rhs = args[1].asBool();
                const result = lhs != rhs;
                return try self.makeSimpleBoolValue(result);
            },

            // Numeric type checking operations
            .num_is_zero => {
                // num.is_zero : num -> Bool
                if (args.len != 1) return error.TypeMismatch;
                const num_val = try self.extractNumericValue(args[0]);
                const result = switch (num_val) {
                    .int => |i| i == 0,
                    .f32 => |f| f == 0.0,
                    .f64 => |f| f == 0.0,
                    .dec => |d| d.num == 0,
                };
                return try self.makeSimpleBoolValue(result);
            },
            .num_is_negative => {
                // num.is_negative : num -> Bool (signed types only)
                if (args.len != 1) return error.TypeMismatch;
                const num_val = try self.extractNumericValue(args[0]);
                const result = switch (num_val) {
                    .int => |i| i < 0,
                    .f32 => |f| f < 0.0,
                    .f64 => |f| f < 0.0,
                    .dec => |d| d.num < 0,
                };
                return try self.makeSimpleBoolValue(result);
            },
            .num_is_positive => {
                // num.is_positive : num -> Bool (signed types only)
                if (args.len != 1) return error.TypeMismatch;
                const num_val = try self.extractNumericValue(args[0]);
                const result = switch (num_val) {
                    .int => |i| i > 0,
                    .f32 => |f| f > 0.0,
                    .f64 => |f| f > 0.0,
                    .dec => |d| d.num > 0,
                };
                return try self.makeSimpleBoolValue(result);
            },

            // Numeric comparison operations
            .num_is_eq => {
                // num.is_eq : num, num -> Bool (all integer types + Dec, NOT F32/F64)
                if (args.len != 2) return error.TypeMismatch;
                const lhs = try self.extractNumericValue(args[0]);
                const rhs = try self.extractNumericValue(args[1]);
                const result = switch (lhs) {
                    .int => |l| l == rhs.int,
                    .dec => |l| l.num == rhs.dec.num,
                    .f32, .f64 => {
                        self.triggerCrash("Equality comparison not supported for F32/F64 due to floating point imprecision", false, roc_ops);
                        return error.Crash;
                    },
                };
                return try self.makeSimpleBoolValue(result);
            },
            .num_is_ne => {
                // num.is_ne : num, num -> Bool (Dec only)
                if (args.len != 2) return error.TypeMismatch;
                const lhs = try self.extractNumericValue(args[0]);
                const rhs = try self.extractNumericValue(args[1]);
                const result = switch (lhs) {
                    .dec => |l| l.num != rhs.dec.num,
                    .int, .f32, .f64 => {
                        self.triggerCrash("is_ne only supported for Dec type", false, roc_ops);
                        return error.Crash;
                    },
                };
                return try self.makeSimpleBoolValue(result);
            },
            .num_is_gt => {
                // num.is_gt : num, num -> Bool
                if (args.len != 2) return error.TypeMismatch;
                const lhs = try self.extractNumericValue(args[0]);
                const rhs = try self.extractNumericValue(args[1]);
                const result = switch (lhs) {
                    .int => |l| l > rhs.int,
                    .f32 => |l| l > rhs.f32,
                    .f64 => |l| l > rhs.f64,
                    .dec => |l| l.num > rhs.dec.num,
                };
                return try self.makeSimpleBoolValue(result);
            },
            .num_is_gte => {
                // num.is_gte : num, num -> Bool
                if (args.len != 2) return error.TypeMismatch;
                const lhs = try self.extractNumericValue(args[0]);
                const rhs = try self.extractNumericValue(args[1]);
                const result = switch (lhs) {
                    .int => |l| l >= rhs.int,
                    .f32 => |l| l >= rhs.f32,
                    .f64 => |l| l >= rhs.f64,
                    .dec => |l| l.num >= rhs.dec.num,
                };
                return try self.makeSimpleBoolValue(result);
            },
            .num_is_lt => {
                // num.is_lt : num, num -> Bool
                if (args.len != 2) return error.TypeMismatch;
                const lhs = try self.extractNumericValue(args[0]);
                const rhs = try self.extractNumericValue(args[1]);
                const result = switch (lhs) {
                    .int => |l| l < rhs.int,
                    .f32 => |l| l < rhs.f32,
                    .f64 => |l| l < rhs.f64,
                    .dec => |l| l.num < rhs.dec.num,
                };
                return try self.makeSimpleBoolValue(result);
            },
            .num_is_lte => {
                // num.is_lte : num, num -> Bool
                if (args.len != 2) return error.TypeMismatch;
                const lhs = try self.extractNumericValue(args[0]);
                const rhs = try self.extractNumericValue(args[1]);
                const result = switch (lhs) {
                    .int => |l| l <= rhs.int,
                    .f32 => |l| l <= rhs.f32,
                    .f64 => |l| l <= rhs.f64,
                    .dec => |l| l.num <= rhs.dec.num,
                };
                return try self.makeSimpleBoolValue(result);
            },

            // Numeric arithmetic operations
            .num_negate => {
                // num.negate : num -> num (signed types only)
                if (args.len != 1) return error.TypeMismatch;
                const num_val = try self.extractNumericValue(args[0]);
                const result_layout = args[0].layout;

                var out = try self.pushRaw(result_layout, 0);
                out.is_initialized = false;

                switch (num_val) {
                    .int => |i| out.setInt(-i),
                    .f32 => |f| out.setF32(-f),
                    .f64 => |f| out.setF64(-f),
                    .dec => |d| out.setDec(RocDec{ .num = -d.num }),
                }
                out.is_initialized = true;
                return out;
            },
            .num_plus => {
                if (args.len != 2) return error.TypeMismatch;
                const lhs = try self.extractNumericValue(args[0]);
                const rhs = try self.extractNumericValue(args[1]);
                const result_layout = args[0].layout;

                var out = try self.pushRaw(result_layout, 0);
                out.is_initialized = false;

                switch (lhs) {
                    .int => |l| out.setInt(l + rhs.int),
                    .f32 => |l| out.setF32(l + rhs.f32),
                    .f64 => |l| out.setF64(l + rhs.f64),
                    .dec => |l| out.setDec(RocDec{ .num = l.num + rhs.dec.num }),
                }
                out.is_initialized = true;
                return out;
            },
            .num_minus => {
                if (args.len != 2) return error.TypeMismatch;
                const lhs = try self.extractNumericValue(args[0]);
                const rhs = try self.extractNumericValue(args[1]);
                const result_layout = args[0].layout;

                var out = try self.pushRaw(result_layout, 0);
                out.is_initialized = false;

                switch (lhs) {
                    .int => |l| out.setInt(l - rhs.int),
                    .f32 => |l| out.setF32(l - rhs.f32),
                    .f64 => |l| out.setF64(l - rhs.f64),
                    .dec => |l| out.setDec(RocDec{ .num = l.num - rhs.dec.num }),
                }
                out.is_initialized = true;
                return out;
            },
            .num_times => {
                if (args.len != 2) return error.TypeMismatch;
                const lhs = try self.extractNumericValue(args[0]);
                const rhs = try self.extractNumericValue(args[1]);
                const result_layout = args[0].layout;

                var out = try self.pushRaw(result_layout, 0);
                out.is_initialized = false;

                switch (lhs) {
                    .int => |l| out.setInt(l * rhs.int),
                    .f32 => |l| out.setF32(l * rhs.f32),
                    .f64 => |l| out.setF64(l * rhs.f64),
                    .dec => |l| out.setDec(RocDec{ .num = @divTrunc(l.num * rhs.dec.num, RocDec.one_point_zero_i128) }),
                }
                out.is_initialized = true;
                return out;
            },
            .num_div_by => {
                if (args.len != 2) return error.TypeMismatch;
                const lhs = try self.extractNumericValue(args[0]);
                const rhs = try self.extractNumericValue(args[1]);
                const result_layout = args[0].layout;

                var out = try self.pushRaw(result_layout, 0);
                out.is_initialized = false;

                switch (lhs) {
                    .int => |l| {
                        if (rhs.int == 0) return error.DivisionByZero;
                        out.setInt(@divTrunc(l, rhs.int));
                    },
                    .f32 => |l| {
                        if (rhs.f32 == 0) return error.DivisionByZero;
                        out.setF32(l / rhs.f32);
                    },
                    .f64 => |l| {
                        if (rhs.f64 == 0) return error.DivisionByZero;
                        out.setF64(l / rhs.f64);
                    },
                    .dec => |l| {
                        if (rhs.dec.num == 0) return error.DivisionByZero;
                        const scaled_lhs = l.num * RocDec.one_point_zero_i128;
                        out.setDec(RocDec{ .num = @divTrunc(scaled_lhs, rhs.dec.num) });
                    },
                }
                out.is_initialized = true;
                return out;
            },
            .num_rem_by => {
                if (args.len != 2) return error.TypeMismatch;
                const lhs = try self.extractNumericValue(args[0]);
                const rhs = try self.extractNumericValue(args[1]);
                const result_layout = args[0].layout;

                var out = try self.pushRaw(result_layout, 0);
                out.is_initialized = false;

                switch (lhs) {
                    .int => |l| {
                        if (rhs.int == 0) return error.DivisionByZero;
                        out.setInt(@rem(l, rhs.int));
                    },
                    .f32 => |l| {
                        if (rhs.f32 == 0) return error.DivisionByZero;
                        out.setF32(@rem(l, rhs.f32));
                    },
                    .f64 => |l| {
                        if (rhs.f64 == 0) return error.DivisionByZero;
                        out.setF64(@rem(l, rhs.f64));
                    },
                    .dec => |l| {
                        if (rhs.dec.num == 0) return error.DivisionByZero;
                        out.setDec(RocDec{ .num = @rem(l.num, rhs.dec.num) });
                    },
                }
                out.is_initialized = true;
                return out;
            },

            // Numeric parsing operations
            .num_from_int_digits => {
                // num.from_int_digits : List(U8) -> Try(num, [OutOfRange])
                self.triggerCrash("num_from_int_digits not yet implemented", false, roc_ops);
                return error.Crash;
            },
            .num_from_dec_digits => {
                // num.from_dec_digits : (List(U8), List(U8)) -> Try(num, [OutOfRange])
                self.triggerCrash("num_from_dec_digits not yet implemented", false, roc_ops);
                return error.Crash;
            },
        }
    }

<<<<<<< HEAD
    /// Call a hosted function via RocOps.hosted_fns array
    /// This marshals arguments to the host, invokes the function pointer, and marshals the result back
    fn callHostedFunction(
        self: *Interpreter,
        hosted_fn_index: u32,
        args: []StackValue,
        roc_ops: *RocOps,
        return_rt_var: types.Var,
    ) !StackValue {
        // Validate index is within bounds
        if (hosted_fn_index >= roc_ops.hosted_fns.count) {
            self.triggerCrash("Hosted function index out of bounds", false, roc_ops);
            return error.Crash;
        }

        // Get the hosted function pointer from RocOps
        const hosted_fn = roc_ops.hosted_fns.fns[hosted_fn_index];

        // Allocate space for the return value
        const return_layout = try self.getRuntimeLayout(return_rt_var);
        _ = self.runtime_layout_store.layoutSize(return_layout);
        const result_value = try self.pushRaw(return_layout, 0);

        // Allocate stack space for marshalled arguments
        // The host now uses the same RocStr as builtins, so no conversion needed
        const ArgsStruct = extern struct { str: RocStr };
        var args_struct: ArgsStruct = undefined;

        // Marshal arguments into a contiguous struct matching the RocCall ABI
        // For now, we support zero-argument and single-argument functions
        if (args.len == 0) {
            // Zero argument case - pass dummy pointer for args
            const ret_ptr = if (result_value.ptr) |p| p else blk: {
                // Zero-sized return - pass stack address
                break :blk @as(*anyopaque, @ptrFromInt(@intFromPtr(&result_value)));
            };

            // For zero-argument functions, we still need to pass a valid args pointer
            // Use the address of args_struct even though it won't be read
            const arg_ptr = @as(*anyopaque, @ptrCast(&args_struct));

            // Invoke the hosted function following RocCall ABI: (ops, ret_ptr, args_ptr)
            hosted_fn(roc_ops, ret_ptr, arg_ptr);
        } else if (args.len == 1) {
            // Single argument case - we need to marshal it properly
            // For strings, we need to pass a RocStr struct wrapped in Args
            const arg_ptr = blk: {
                // For strings, we need to pass a RocStr struct
                // Try to determine if this is a string by checking if it contains a RocStr
                // For now, we assume it's a string if it has a pointer (TODO: better type checking)
                if (args[0].ptr) |str_ptr| {
                    const roc_str: *const RocStr = @ptrCast(@alignCast(str_ptr));
                    // Host and builtin now use the same RocStr, so just copy it
                    args_struct.str = roc_str.*;
                    break :blk @as(*anyopaque, @ptrCast(&args_struct));
                } else {
                    // Empty or zero-sized argument - create empty small string
                    args_struct.str = RocStr.empty();
                    break :blk @as(*anyopaque, @ptrCast(&args_struct));
                }
            };

            const ret_ptr = if (result_value.ptr) |p| p else blk: {
                // Zero-sized return - pass stack address
                break :blk @as(*anyopaque, @ptrFromInt(@intFromPtr(&result_value)));
            };

            // Invoke the hosted function following RocCall ABI: (ops, ret_ptr, args_ptr)
            hosted_fn(roc_ops, ret_ptr, arg_ptr);
        } else {
            // Multi-argument case - pack arguments into a struct
            // TODO: implement multi-argument marshalling
            self.triggerCrash("Multi-argument hosted functions not yet implemented in interpreter", false, roc_ops);
            return error.Crash;
        }

        return result_value;
=======
    /// Helper to create a simple boolean StackValue (for low-level builtins)
    fn makeSimpleBoolValue(self: *Interpreter, value: bool) !StackValue {
        const bool_layout = Layout{ .tag = .scalar, .data = .{ .scalar = .{ .tag = .bool, .data = .{ .bool = {} } } } };
        const bool_value = try self.pushRaw(bool_layout, 0);
        if (bool_value.ptr) |ptr| {
            const bool_ptr: *bool = @ptrCast(@alignCast(ptr));
            bool_ptr.* = value;
        }
        return bool_value;
>>>>>>> 8c4feedd
    }

    fn triggerCrash(self: *Interpreter, message: []const u8, owned: bool, roc_ops: *RocOps) void {
        defer if (owned) self.allocator.free(@constCast(message));
        roc_ops.crash(message);
    }

    fn handleExpectFailure(self: *Interpreter, snippet_expr_idx: can.CIR.Expr.Idx, roc_ops: *RocOps) !void {
        const region = self.env.store.getExprRegion(snippet_expr_idx);
        const slice = self.env.getSource(region);
        const trimmed = std.mem.trim(u8, slice, " \t\n\r");
        const message = try std.fmt.allocPrint(self.allocator, "Expect failed: {s}", .{trimmed});
        defer self.allocator.free(message);

        const expect_args = RocExpectFailed{
            .utf8_bytes = @constCast(message.ptr),
            .len = message.len,
        };
        roc_ops.roc_expect_failed(&expect_args, roc_ops.env);
        roc_ops.crash(message);
    }

    fn extractBoolTagIndex(self: *Interpreter, value: StackValue, bool_var: ?types.Var) !usize {
        const raw_index: usize = switch (value.layout.tag) {
            .scalar => switch (value.layout.data.scalar.tag) {
                .bool => {
                    const ptr = value.ptr orelse return error.TypeMismatch;
                    const b: *const u8 = @ptrCast(@alignCast(ptr));
                    return @intCast(b.*);
                },
                .int => {
                    return @intCast(value.asI128());
                },
                else => return error.TypeMismatch,
            },
            .record => {
                var acc = try value.asRecord(&self.runtime_layout_store);
                const tag_field_idx = acc.findFieldIndex(self.env, "tag") orelse return error.TypeMismatch;
                const tag_field = try acc.getFieldByIndex(tag_field_idx);
                const tag_value = StackValue{ .layout = tag_field.layout, .ptr = tag_field.ptr, .is_initialized = true };
                return try self.extractBoolTagIndex(tag_value, bool_var);
            },
            else => return error.TypeMismatch,
        };

        if (bool_var) |_var| {
            try self.prepareBoolIndices(_var);
            if (raw_index == self.bool_false_index or raw_index == self.bool_true_index) {
                return raw_index;
            }
            return error.TypeMismatch;
        }

        return raw_index;
    }

    fn boolValueIsTrue(self: *Interpreter, value: StackValue, rt_var: types.Var) !bool {
        // Check that the layout is compatible with Bool
        if (!self.isBoolLayout(value.layout)) return error.TypeMismatch;

        // Try to verify this is actually a Bool type
        try self.prepareBoolIndices(rt_var);
        if (!try self.runtimeVarIsBool(rt_var)) return error.TypeMismatch;

        // Bool values are ALWAYS stored with canonical indices: 0=False, 1=True
        const idx = try self.extractBoolTagIndex(value, rt_var);
        return idx == self.bool_true_index;
    }

    const NumericKind = enum { int, dec, f32, f64 };

    fn numericKindFromLayout(self: *Interpreter, layout_val: Layout) ?NumericKind {
        _ = self;
        if (layout_val.tag != .scalar) return null;
        return switch (layout_val.data.scalar.tag) {
            .int => .int,
            .frac => switch (layout_val.data.scalar.data.frac) {
                .dec => .dec,
                .f32 => .f32,
                .f64 => .f64,
            },
            else => null,
        };
    }

    fn unifyNumericKinds(lhs: NumericKind, rhs: NumericKind) ?NumericKind {
        if (lhs == rhs) return lhs;
        if (lhs == .int) return rhs;
        if (rhs == .int) return lhs;
        return null;
    }

    fn layoutMatchesKind(self: *Interpreter, layout_val: Layout, kind: NumericKind) bool {
        _ = self;
        if (layout_val.tag != .scalar) return false;
        return switch (kind) {
            .int => layout_val.data.scalar.tag == .int,
            .dec => layout_val.data.scalar.tag == .frac and layout_val.data.scalar.data.frac == .dec,
            .f32 => layout_val.data.scalar.tag == .frac and layout_val.data.scalar.data.frac == .f32,
            .f64 => layout_val.data.scalar.tag == .frac and layout_val.data.scalar.data.frac == .f64,
        };
    }

    fn invalidateRuntimeLayoutCache(self: *Interpreter, type_var: types.Var) void {
        const slot_idx = @intFromEnum(type_var);
        if (slot_idx < self.var_to_layout_slot.items.len) {
            self.var_to_layout_slot.items[slot_idx] = 0;
        }

        const resolved = self.runtime_types.resolveVar(type_var);
        const map_idx = @intFromEnum(resolved.var_);
        if (map_idx < self.runtime_layout_store.layouts_by_var.entries.len) {
            self.runtime_layout_store.layouts_by_var.entries[map_idx] = std.mem.zeroes(layout.Idx);
        }
    }

    fn adjustNumericResultLayout(
        self: *Interpreter,
        result_rt_var: types.Var,
        current_layout: Layout,
        lhs: StackValue,
        lhs_rt_var: types.Var,
        rhs: StackValue,
        rhs_rt_var: types.Var,
    ) !Layout {
        const lhs_kind_opt = self.numericKindFromLayout(lhs.layout);
        const rhs_kind_opt = self.numericKindFromLayout(rhs.layout);
        if (lhs_kind_opt == null or rhs_kind_opt == null) return current_layout;

        const desired_kind = unifyNumericKinds(lhs_kind_opt.?, rhs_kind_opt.?) orelse return error.TypeMismatch;

        if (self.layoutMatchesKind(current_layout, desired_kind)) return current_layout;

        const source = blk: {
            if (self.layoutMatchesKind(lhs.layout, desired_kind)) break :blk lhs_rt_var;
            if (self.layoutMatchesKind(rhs.layout, desired_kind)) break :blk rhs_rt_var;
            return error.TypeMismatch;
        };

        const source_resolved = self.runtime_types.resolveVar(source);
        try self.runtime_types.setVarContent(result_rt_var, source_resolved.desc.content);
        self.invalidateRuntimeLayoutCache(result_rt_var);

        const updated_layout = try self.getRuntimeLayout(result_rt_var);
        if (!self.layoutMatchesKind(updated_layout, desired_kind)) return error.TypeMismatch;
        return updated_layout;
    }

    fn evalArithmeticBinop(
        self: *Interpreter,
        op: can.CIR.Expr.Binop.Op,
        expr_idx: can.CIR.Expr.Idx,
        lhs: StackValue,
        rhs: StackValue,
        lhs_rt_var: types.Var,
        rhs_rt_var: types.Var,
        roc_ops: *RocOps,
    ) !StackValue {
        const result_ct_var = can.ModuleEnv.varFrom(expr_idx);
        const result_rt_var = try self.translateTypeVar(self.env, result_ct_var);
        var result_layout = try self.getRuntimeLayout(result_rt_var);

        result_layout = try self.adjustNumericResultLayout(result_rt_var, result_layout, lhs, lhs_rt_var, rhs, rhs_rt_var);

        if (result_layout.tag != .scalar) return error.TypeMismatch;

        // Map binary operator to low-level operation
        const low_level_op: can.CIR.Expr.LowLevel = switch (op) {
            .add => .num_plus,
            .sub => .num_minus,
            .mul => .num_times,
            .div, .div_trunc => .num_div_by,
            .rem => .num_rem_by,
            else => return error.NotImplemented,
        };

        // Call the low-level builtin with both arguments
        var args = [_]StackValue{ lhs, rhs };
        return try self.callLowLevelBuiltin(low_level_op, args[0..], roc_ops);
    }

    fn evalIntBinop(
        self: *Interpreter,
        op: can.CIR.Expr.Binop.Op,
        result_layout: Layout,
        lhs: StackValue,
        rhs: StackValue,
    ) !StackValue {
        if (!(lhs.layout.tag == .scalar and lhs.layout.data.scalar.tag == .int)) return error.TypeMismatch;
        if (!(rhs.layout.tag == .scalar and rhs.layout.data.scalar.tag == .int)) return error.TypeMismatch;

        const lhs_val = lhs.asI128();
        const rhs_val = rhs.asI128();

        const result_val: i128 = switch (op) {
            .add => lhs_val + rhs_val,
            .sub => lhs_val - rhs_val,
            .mul => lhs_val * rhs_val,
            .div, .div_trunc => blk: {
                if (rhs_val == 0) return error.DivisionByZero;
                break :blk @divTrunc(lhs_val, rhs_val);
            },
            .rem => blk: {
                if (rhs_val == 0) return error.DivisionByZero;
                break :blk @rem(lhs_val, rhs_val);
            },
            else => return error.NotImplemented,
        };

        var out = try self.pushRaw(result_layout, 0);
        out.is_initialized = false;
        out.setInt(result_val);
        out.is_initialized = true;
        return out;
    }

    fn evalDecBinop(
        self: *Interpreter,
        op: can.CIR.Expr.Binop.Op,
        result_layout: Layout,
        lhs: StackValue,
        rhs: StackValue,
    ) !StackValue {
        const lhs_dec = try self.stackValueToDecimal(lhs);
        const rhs_dec = try self.stackValueToDecimal(rhs);

        const result_dec: RocDec = switch (op) {
            .add => RocDec{ .num = lhs_dec.num + rhs_dec.num },
            .sub => RocDec{ .num = lhs_dec.num - rhs_dec.num },
            .mul => RocDec{ .num = @divTrunc(lhs_dec.num * rhs_dec.num, RocDec.one_point_zero_i128) },
            .div, .div_trunc => blk: {
                if (rhs_dec.num == 0) return error.DivisionByZero;
                const scaled_lhs = lhs_dec.num * RocDec.one_point_zero_i128;
                break :blk RocDec{ .num = @divTrunc(scaled_lhs, rhs_dec.num) };
            },
            .rem => blk: {
                if (rhs_dec.num == 0) return error.DivisionByZero;
                break :blk RocDec{ .num = @rem(lhs_dec.num, rhs_dec.num) };
            },
            else => return error.NotImplemented,
        };

        var out = try self.pushRaw(result_layout, 0);
        out.is_initialized = true;
        if (out.ptr) |ptr| {
            const dest: *RocDec = @ptrCast(@alignCast(ptr));
            dest.* = result_dec;
        }
        return out;
    }

    fn evalFloatBinop(
        self: *Interpreter,
        comptime FloatT: type,
        op: can.CIR.Expr.Binop.Op,
        result_layout: Layout,
        lhs: StackValue,
        rhs: StackValue,
    ) !StackValue {
        const lhs_float = try self.stackValueToFloat(FloatT, lhs);
        const rhs_float = try self.stackValueToFloat(FloatT, rhs);

        const result_float: FloatT = switch (op) {
            .add => lhs_float + rhs_float,
            .sub => lhs_float - rhs_float,
            .mul => lhs_float * rhs_float,
            .div => blk: {
                if (rhs_float == 0) return error.DivisionByZero;
                break :blk lhs_float / rhs_float;
            },
            .div_trunc => blk: {
                if (rhs_float == 0) return error.DivisionByZero;
                const quotient = lhs_float / rhs_float;
                break :blk std.math.trunc(quotient);
            },
            .rem => blk: {
                if (rhs_float == 0) return error.DivisionByZero;
                break :blk @rem(lhs_float, rhs_float);
            },
            else => return error.NotImplemented,
        };

        var out = try self.pushRaw(result_layout, 0);
        out.is_initialized = true;
        if (out.ptr) |ptr| {
            const dest: *FloatT = @ptrCast(@alignCast(ptr));
            dest.* = result_float;
        }
        return out;
    }

    fn stackValueToDecimal(self: *Interpreter, value: StackValue) !RocDec {
        _ = self;
        if (value.layout.tag != .scalar) return error.TypeMismatch;
        switch (value.layout.data.scalar.tag) {
            .frac => switch (value.layout.data.scalar.data.frac) {
                .dec => {
                    const ptr = value.ptr orelse return error.TypeMismatch;
                    const dec_ptr: *const RocDec = @ptrCast(@alignCast(ptr));
                    return dec_ptr.*;
                },
                else => return error.TypeMismatch,
            },
            .int => {
                return RocDec{ .num = value.asI128() * RocDec.one_point_zero_i128 };
            },
            else => return error.TypeMismatch,
        }
    }

    fn stackValueToFloat(self: *Interpreter, comptime FloatT: type, value: StackValue) !FloatT {
        _ = self;
        if (value.layout.tag != .scalar) return error.TypeMismatch;
        switch (value.layout.data.scalar.tag) {
            .int => {
                return @floatFromInt(value.asI128());
            },
            .frac => switch (value.layout.data.scalar.data.frac) {
                .f32 => {
                    const ptr = value.ptr orelse return error.TypeMismatch;
                    const val_ptr: *const f32 = @ptrCast(@alignCast(ptr));
                    if (FloatT == f32) {
                        return val_ptr.*;
                    }
                    return @floatCast(val_ptr.*);
                },
                .f64 => {
                    const ptr = value.ptr orelse return error.TypeMismatch;
                    const val_ptr: *const f64 = @ptrCast(@alignCast(ptr));
                    if (FloatT == f64) {
                        return val_ptr.*;
                    }
                    return @floatCast(val_ptr.*);
                },
                else => return error.TypeMismatch,
            },
            else => return error.TypeMismatch,
        }
    }

    fn isBoolLayout(self: *Interpreter, layout_val: Layout) bool {
        _ = self;
        if (layout_val.tag != .scalar) return false;
        return layout_val.data.scalar.tag == .bool or layout_val.data.scalar.tag == .int;
    }

    const NumericValue = union(enum) {
        int: i128,
        f32: f32,
        f64: f64,
        dec: RocDec,
    };

    fn isNumericScalar(self: *Interpreter, layout_val: Layout) bool {
        _ = self;
        if (layout_val.tag != .scalar) return false;
        return switch (layout_val.data.scalar.tag) {
            .int, .frac => true,
            else => false,
        };
    }

    fn extractNumericValue(self: *Interpreter, value: StackValue) !NumericValue {
        _ = self;
        if (value.layout.tag != .scalar) return error.NotNumeric;
        const scalar = value.layout.data.scalar;
        return switch (scalar.tag) {
            .int => NumericValue{ .int = value.asI128() },
            .frac => switch (scalar.data.frac) {
                .f32 => {
                    const raw_ptr = value.ptr orelse return error.TypeMismatch;
                    const ptr = @as(*const f32, @ptrCast(@alignCast(raw_ptr)));
                    return NumericValue{ .f32 = ptr.* };
                },
                .f64 => {
                    const raw_ptr = value.ptr orelse return error.TypeMismatch;
                    const ptr = @as(*const f64, @ptrCast(@alignCast(raw_ptr)));
                    return NumericValue{ .f64 = ptr.* };
                },
                .dec => {
                    const raw_ptr = value.ptr orelse return error.TypeMismatch;
                    const ptr = @as(*const RocDec, @ptrCast(@alignCast(raw_ptr)));
                    return NumericValue{ .dec = ptr.* };
                },
            },
            else => error.NotNumeric,
        };
    }

    fn compareNumericScalars(self: *Interpreter, lhs: StackValue, rhs: StackValue) !std.math.Order {
        const lhs_value = try self.extractNumericValue(lhs);
        const rhs_value = try self.extractNumericValue(rhs);
        return self.orderNumericValues(lhs_value, rhs_value);
    }

    fn orderNumericValues(self: *Interpreter, lhs: NumericValue, rhs: NumericValue) !std.math.Order {
        return switch (lhs) {
            .int => self.orderInt(lhs.int, rhs),
            .f32 => self.orderF32(lhs.f32, rhs),
            .f64 => self.orderF64(lhs.f64, rhs),
            .dec => self.orderDec(lhs.dec, rhs),
        };
    }

    fn orderInt(self: *Interpreter, lhs: i128, rhs: NumericValue) !std.math.Order {
        _ = self;
        return switch (rhs) {
            .int => std.math.order(lhs, rhs.int),
            .f32 => {
                const lhs_f: f32 = @floatFromInt(lhs);
                return std.math.order(lhs_f, rhs.f32);
            },
            .f64 => {
                const lhs_f: f64 = @floatFromInt(lhs);
                return std.math.order(lhs_f, rhs.f64);
            },
            .dec => {
                const lhs_dec = lhs * RocDec.one_point_zero_i128;
                return std.math.order(lhs_dec, rhs.dec.num);
            },
        };
    }

    fn orderF32(self: *Interpreter, lhs: f32, rhs: NumericValue) !std.math.Order {
        _ = self;
        return switch (rhs) {
            .int => {
                const rhs_f: f32 = @floatFromInt(rhs.int);
                return std.math.order(lhs, rhs_f);
            },
            .f32 => std.math.order(lhs, rhs.f32),
            .f64 => {
                const lhs_f64: f64 = @as(f64, @floatCast(lhs));
                return std.math.order(lhs_f64, rhs.f64);
            },
            .dec => return error.TypeMismatch,
        };
    }

    fn orderF64(self: *Interpreter, lhs: f64, rhs: NumericValue) !std.math.Order {
        _ = self;
        return switch (rhs) {
            .int => {
                const rhs_f: f64 = @floatFromInt(rhs.int);
                return std.math.order(lhs, rhs_f);
            },
            .f32 => {
                const rhs_f64: f64 = @as(f64, @floatCast(rhs.f32));
                return std.math.order(lhs, rhs_f64);
            },
            .f64 => std.math.order(lhs, rhs.f64),
            .dec => return error.TypeMismatch,
        };
    }

    fn orderDec(self: *Interpreter, lhs: RocDec, rhs: NumericValue) !std.math.Order {
        _ = self;
        return switch (rhs) {
            .int => {
                const rhs_dec = rhs.int * RocDec.one_point_zero_i128;
                return std.math.order(lhs.num, rhs_dec);
            },
            .dec => std.math.order(lhs.num, rhs.dec.num),
            else => return error.TypeMismatch,
        };
    }

    const StructuralEqError = Error;

    fn valuesStructurallyEqual(
        self: *Interpreter,
        lhs: StackValue,
        lhs_var: types.Var,
        rhs: StackValue,
        rhs_var: types.Var,
    ) StructuralEqError!bool {
        // Handle scalar comparisons (bool, numbers, strings) directly.
        if (lhs.layout.tag == .scalar and rhs.layout.tag == .scalar) {
            const lhs_scalar = lhs.layout.data.scalar;
            const rhs_scalar = rhs.layout.data.scalar;
            if (lhs_scalar.tag != rhs_scalar.tag) return error.TypeMismatch;

            switch (lhs_scalar.tag) {
                .bool => {
                    const lhs_bool = try self.boolValueIsTrue(lhs, lhs_var);
                    const rhs_bool = try self.boolValueIsTrue(rhs, rhs_var);
                    return lhs_bool == rhs_bool;
                },
                .int, .frac => {
                    const order = try self.compareNumericScalars(lhs, rhs);
                    return order == .eq;
                },
                .str => {
                    if (lhs.ptr == null or rhs.ptr == null) return error.TypeMismatch;
                    const lhs_str: *const RocStr = @ptrCast(@alignCast(lhs.ptr.?));
                    const rhs_str: *const RocStr = @ptrCast(@alignCast(rhs.ptr.?));
                    return std.mem.eql(u8, lhs_str.asSlice(), rhs_str.asSlice());
                },
                else => return error.NotImplemented,
            }
        }

        // Ensure runtime vars resolve to the same descriptor before structural comparison.
        const lhs_resolved = self.resolveBaseVar(lhs_var);
        const lhs_content = lhs_resolved.desc.content;
        if (lhs_content != .structure) return error.NotImplemented;

        return switch (lhs_content.structure) {
            .tuple => |tuple| {
                const elem_vars = self.runtime_types.sliceVars(tuple.elems);
                return try self.structuralEqualTuple(lhs, rhs, elem_vars);
            },
            .record => |record| {
                return try self.structuralEqualRecord(lhs, rhs, record);
            },
            .tag_union => {
                return try self.structuralEqualTag(lhs, rhs, lhs_var);
            },
            .list => |elem_var| {
                return try self.structuralEqualList(lhs, rhs, elem_var);
            },
            .empty_record => true,
            .list_unbound, .record_unbound, .fn_pure, .fn_effectful, .fn_unbound, .nominal_type, .empty_tag_union, .box => error.NotImplemented,
            .str => error.NotImplemented,
            .num => error.NotImplemented,
        };
    }

    fn structuralEqualTuple(
        self: *Interpreter,
        lhs: StackValue,
        rhs: StackValue,
        elem_vars: []const types.Var,
    ) StructuralEqError!bool {
        if (lhs.layout.tag != .tuple or rhs.layout.tag != .tuple) return error.TypeMismatch;
        if (elem_vars.len == 0) return true;

        const lhs_size = self.runtime_layout_store.layoutSize(lhs.layout);
        const rhs_size = self.runtime_layout_store.layoutSize(rhs.layout);
        if (lhs_size == 0 and rhs_size == 0) return true;
        if (lhs.ptr == null or rhs.ptr == null) return error.TypeMismatch;

        var lhs_acc = try lhs.asTuple(&self.runtime_layout_store);
        var rhs_acc = try rhs.asTuple(&self.runtime_layout_store);
        if (lhs_acc.getElementCount() != elem_vars.len or rhs_acc.getElementCount() != elem_vars.len) {
            return error.TypeMismatch;
        }

        var index: usize = 0;
        while (index < elem_vars.len) : (index += 1) {
            const lhs_sorted = lhs_acc.findElementIndexByOriginal(index) orelse index;
            const rhs_sorted = rhs_acc.findElementIndexByOriginal(index) orelse index;
            const lhs_elem = try lhs_acc.getElement(lhs_sorted);
            const rhs_elem = try rhs_acc.getElement(rhs_sorted);
            const elems_equal = try self.valuesStructurallyEqual(lhs_elem, elem_vars[index], rhs_elem, elem_vars[index]);
            if (!elems_equal) {
                return false;
            }
        }

        return true;
    }

    fn structuralEqualRecord(
        self: *Interpreter,
        lhs: StackValue,
        rhs: StackValue,
        record: types.Record,
    ) StructuralEqError!bool {
        if (lhs.layout.tag != .record or rhs.layout.tag != .record) return error.TypeMismatch;

        if (@intFromEnum(record.ext) != 0) {
            const ext_resolved = self.resolveBaseVar(record.ext);
            if (ext_resolved.desc.content != .structure or ext_resolved.desc.content.structure != .empty_record) {
                return error.NotImplemented;
            }
        }

        const field_count = record.fields.len();
        if (field_count == 0) return true;

        const field_slice = self.runtime_types.getRecordFieldsSlice(record.fields);

        const lhs_size = self.runtime_layout_store.layoutSize(lhs.layout);
        const rhs_size = self.runtime_layout_store.layoutSize(rhs.layout);
        if ((lhs_size == 0 or lhs.ptr == null) and (rhs_size == 0 or rhs.ptr == null)) {
            var idx: usize = 0;
            while (idx < field_count) : (idx += 1) {
                const field_var = field_slice.items(.var_)[idx];
                const field_layout = try self.getRuntimeLayout(field_var);
                if (self.runtime_layout_store.layoutSize(field_layout) != 0) return error.TypeMismatch;
            }
            return true;
        }

        if (lhs.ptr == null or rhs.ptr == null) return error.TypeMismatch;

        var lhs_rec = try lhs.asRecord(&self.runtime_layout_store);
        var rhs_rec = try rhs.asRecord(&self.runtime_layout_store);
        if (lhs_rec.getFieldCount() != field_count or rhs_rec.getFieldCount() != field_count) {
            return error.TypeMismatch;
        }

        var idx: usize = 0;
        while (idx < field_count) : (idx += 1) {
            const lhs_field = try lhs_rec.getFieldByIndex(idx);
            const rhs_field = try rhs_rec.getFieldByIndex(idx);
            const field_var = field_slice.items(.var_)[idx];
            const fields_equal = try self.valuesStructurallyEqual(lhs_field, field_var, rhs_field, field_var);
            if (!fields_equal) {
                return false;
            }
        }

        return true;
    }

    fn structuralEqualList(
        self: *Interpreter,
        lhs: StackValue,
        rhs: StackValue,
        elem_var: types.Var,
    ) StructuralEqError!bool {
        const lhs_is_list = lhs.layout.tag == .list or lhs.layout.tag == .list_of_zst;
        const rhs_is_list = rhs.layout.tag == .list or rhs.layout.tag == .list_of_zst;
        if (!lhs_is_list or !rhs_is_list) return error.TypeMismatch;
        if (lhs.ptr == null or rhs.ptr == null) return error.TypeMismatch;

        const lhs_header = @as(*const RocList, @ptrCast(@alignCast(lhs.ptr.?))).*;
        const rhs_header = @as(*const RocList, @ptrCast(@alignCast(rhs.ptr.?))).*;
        if (lhs_header.len() != rhs_header.len()) return false;

        const elem_layout = try self.getRuntimeLayout(elem_var);
        const elem_size = self.runtime_layout_store.layoutSize(elem_layout);
        if (elem_size == 0 or lhs_header.len() == 0) {
            return true;
        }

        var lhs_acc = try lhs.asList(&self.runtime_layout_store, elem_layout);
        var rhs_acc = try rhs.asList(&self.runtime_layout_store, elem_layout);

        var index: usize = 0;
        while (index < lhs_header.len()) : (index += 1) {
            const lhs_elem = try lhs_acc.getElement(index);
            const rhs_elem = try rhs_acc.getElement(index);
            const elems_equal = try self.valuesStructurallyEqual(lhs_elem, elem_var, rhs_elem, elem_var);
            if (!elems_equal) {
                return false;
            }
        }

        return true;
    }

    fn structuralEqualTag(
        self: *Interpreter,
        lhs: StackValue,
        rhs: StackValue,
        union_var: types.Var,
    ) StructuralEqError!bool {
        var tag_list = std.array_list.AlignedManaged(types.Tag, null).init(self.allocator);
        defer tag_list.deinit();
        try self.appendUnionTags(union_var, &tag_list);

        const lhs_data = try self.extractTagValue(lhs, union_var);
        const rhs_data = try self.extractTagValue(rhs, union_var);

        if (lhs_data.index >= tag_list.items.len or rhs_data.index >= tag_list.items.len) {
            return error.TypeMismatch;
        }

        if (lhs_data.index != rhs_data.index) return false;

        const tag_info = tag_list.items[lhs_data.index];
        const arg_vars = self.runtime_types.sliceVars(tag_info.args);
        if (arg_vars.len == 0) return true;

        if (arg_vars.len == 1) {
            const lhs_payload = lhs_data.payload orelse return error.TypeMismatch;
            const rhs_payload = rhs_data.payload orelse return error.TypeMismatch;
            return try self.valuesStructurallyEqual(lhs_payload, arg_vars[0], rhs_payload, arg_vars[0]);
        }

        const lhs_payload = lhs_data.payload orelse return error.TypeMismatch;
        const rhs_payload = rhs_data.payload orelse return error.TypeMismatch;
        if (lhs_payload.layout.tag != .tuple or rhs_payload.layout.tag != .tuple) return error.TypeMismatch;

        var lhs_tuple = try lhs_payload.asTuple(&self.runtime_layout_store);
        var rhs_tuple = try rhs_payload.asTuple(&self.runtime_layout_store);
        if (lhs_tuple.getElementCount() != arg_vars.len or rhs_tuple.getElementCount() != arg_vars.len) {
            return error.TypeMismatch;
        }

        var idx: usize = 0;
        while (idx < arg_vars.len) : (idx += 1) {
            const lhs_sorted = lhs_tuple.findElementIndexByOriginal(idx) orelse idx;
            const rhs_sorted = rhs_tuple.findElementIndexByOriginal(idx) orelse idx;
            const lhs_elem = try lhs_tuple.getElement(lhs_sorted);
            const rhs_elem = try rhs_tuple.getElement(rhs_sorted);
            const args_equal = try self.valuesStructurallyEqual(lhs_elem, arg_vars[idx], rhs_elem, arg_vars[idx]);
            if (!args_equal) {
                return false;
            }
        }

        return true;
    }

    fn runtimeVarIsBool(self: *Interpreter, rt_var: types.Var) !bool {
        var resolved = self.runtime_types.resolveVar(rt_var);

        unwrap: while (true) {
            switch (resolved.desc.content) {
                .alias => |al| {
                    const backing = self.runtime_types.getAliasBackingVar(al);
                    resolved = self.runtime_types.resolveVar(backing);
                },
                .structure => |st| switch (st) {
                    .nominal_type => |nom| {
                        const backing = self.runtime_types.getNominalBackingVar(nom);
                        resolved = self.runtime_types.resolveVar(backing);
                    },
                    else => {
                        break :unwrap;
                    },
                },
                else => {
                    break :unwrap;
                },
            }
        }

        if (resolved.desc.content != .structure) {
            return false;
        }
        const structure = resolved.desc.content.structure;
        if (structure != .tag_union) {
            return false;
        }
        const tu = structure.tag_union;

        const scratch_tags_top = self.scratch_tags.items.len;
        defer self.scratch_tags.shrinkRetainingCapacity(scratch_tags_top);

        const tag_slice = self.runtime_types.getTagsSlice(tu.tags);
        for (tag_slice.items(.name), tag_slice.items(.args)) |name, args| {
            _ = try self.scratch_tags.append(.{ .name = name, .args = args });
        }

        var current_ext = tu.ext;
        while (true) {
            const resolved_ext = self.runtime_types.resolveVar(current_ext);
            switch (resolved_ext.desc.content) {
                .structure => |ext_flat_type| switch (ext_flat_type) {
                    .empty_tag_union => break,
                    .tag_union => |ext_tag_union| {
                        if (ext_tag_union.tags.len() > 0) {
                            const ext_tag_slice = self.runtime_types.getTagsSlice(ext_tag_union.tags);
                            for (ext_tag_slice.items(.name), ext_tag_slice.items(.args)) |name, args| {
                                _ = try self.scratch_tags.append(.{ .name = name, .args = args });
                            }
                            current_ext = ext_tag_union.ext;
                        } else {
                            break;
                        }
                    },
                    else => return Error.InvalidTagExt,
                },
                .alias => |alias| {
                    current_ext = self.runtime_types.getAliasBackingVar(alias);
                },
                else => return Error.InvalidTagExt,
            }
        }

        const tags = self.scratch_tags.items[scratch_tags_top..];
        if (tags.len == 0 or tags.len > 2) {
            return false;
        }

        var false_idx: ?usize = null;
        var true_idx: ?usize = null;
        for (tags, 0..) |tag, i| {
            // Use env to look up tag names - works for both Bool module and copied Bool types
            const name_text = self.env.getIdent(tag.name);
            if (std.mem.eql(u8, name_text, "False")) {
                false_idx = i;
            } else if (std.mem.eql(u8, name_text, "True")) {
                true_idx = i;
            } else {
                return false;
            }
        }

        // Accept types that have True OR False (for anonymous tags like [True]_others)
        // Not just full Bool types with both tags
        if (false_idx == null and true_idx == null) {
            return false;
        }
        // IMPORTANT: Bool values are ALWAYS stored with canonical indices: False=0, True=1
        // This is true regardless of the tag order in the type.
        // The tag list indices (false_idx, true_idx) tell us which tag is which,
        // but the actual runtime values always use canonical indices.
        self.bool_false_index = 0; // False is always 0
        self.bool_true_index = 1; // True is always 1
        return true;
    }

    fn getCanonicalBoolRuntimeVar(self: *Interpreter) !types.Var {
        if (self.canonical_bool_rt_var) |cached| return cached;
        // Use the dynamic bool_stmt index (from the Bool module)
        const bool_decl_idx = self.builtins.bool_stmt;

        // Get the statement from the Bool module
        const bool_stmt = self.builtins.bool_env.store.getStatement(bool_decl_idx);

        // For nominal type declarations, we need to get the backing type, not the nominal wrapper
        const ct_var = switch (bool_stmt) {
            .s_nominal_decl => blk: {
                // The type of the declaration is the nominal type, but we want its backing
                const nom_var = can.ModuleEnv.varFrom(bool_decl_idx);
                const nom_resolved = self.builtins.bool_env.types.resolveVar(nom_var);
                if (nom_resolved.desc.content == .structure) {
                    if (nom_resolved.desc.content.structure == .nominal_type) {
                        const nt = nom_resolved.desc.content.structure.nominal_type;
                        const backing_var = self.builtins.bool_env.types.getNominalBackingVar(nt);
                        break :blk backing_var;
                    }
                }
                break :blk nom_var;
            },
            else => can.ModuleEnv.varFrom(bool_decl_idx),
        };

        // Use bool_env to translate since bool_stmt is from the Bool module
        // Cast away const - translateTypeVar doesn't actually mutate the module
        const nominal_rt_var = try self.translateTypeVar(@constCast(self.builtins.bool_env), ct_var);
        const nominal_resolved = self.runtime_types.resolveVar(nominal_rt_var);
        const backing_rt_var = switch (nominal_resolved.desc.content) {
            .structure => |st| switch (st) {
                .nominal_type => |nt| self.runtime_types.getNominalBackingVar(nt),
                .tag_union => nominal_rt_var,
                else => nominal_rt_var,
            },
            else => nominal_rt_var,
        };
        self.canonical_bool_rt_var = backing_rt_var;
        return backing_rt_var;
    }

    fn prepareBoolIndices(self: *Interpreter, rt_var: types.Var) !void {
        if (try self.runtimeVarIsBool(rt_var)) return;
        const canonical = try self.getCanonicalBoolRuntimeVar();
        _ = try self.runtimeVarIsBool(canonical);
    }

    fn ensureBoolRuntimeVar(self: *Interpreter, module: *can.ModuleEnv, compile_var: types.Var, runtime_var: types.Var) !types.Var {
        if (try self.runtimeVarIsBool(runtime_var)) return runtime_var;

        const canonical = try self.getCanonicalBoolRuntimeVar();
        const key: u64 = (@as(u64, @intFromPtr(module)) << 32) | @as(u64, @intFromEnum(compile_var));
        try self.translate_cache.put(key, canonical);
        return canonical;
    }

    fn resolveBaseVar(self: *Interpreter, runtime_var: types.Var) types.store.ResolvedVarDesc {
        var current = self.runtime_types.resolveVar(runtime_var);
        while (true) {
            switch (current.desc.content) {
                .alias => |al| {
                    const backing = self.runtime_types.getAliasBackingVar(al);
                    current = self.runtime_types.resolveVar(backing);
                },
                .structure => |st| switch (st) {
                    .nominal_type => |nom| {
                        const backing = self.runtime_types.getNominalBackingVar(nom);
                        current = self.runtime_types.resolveVar(backing);
                    },
                    else => return current,
                },
                else => return current,
            }
        }
    }

    fn appendUnionTags(self: *Interpreter, runtime_var: types.Var, list: *std.array_list.AlignedManaged(types.Tag, null)) !void {
        var var_stack = try std.array_list.AlignedManaged(types.Var, null).initCapacity(self.allocator, 4);
        defer var_stack.deinit();
        try var_stack.append(runtime_var);

        while (var_stack.items.len > 0) {
            const current_var = var_stack.pop().?;
            var resolved = self.runtime_types.resolveVar(current_var);
            expand: while (true) {
                switch (resolved.desc.content) {
                    .alias => |al| {
                        const backing = self.runtime_types.getAliasBackingVar(al);
                        resolved = self.runtime_types.resolveVar(backing);
                        continue :expand;
                    },
                    .structure => |flat| switch (flat) {
                        .nominal_type => |nom| {
                            const backing = self.runtime_types.getNominalBackingVar(nom);
                            resolved = self.runtime_types.resolveVar(backing);
                            continue :expand;
                        },
                        .tag_union => |tu| {
                            const tags_slice = self.runtime_types.getTagsSlice(tu.tags);
                            for (tags_slice.items(.name), tags_slice.items(.args)) |name_idx, args_range| {
                                try list.append(.{ .name = name_idx, .args = args_range });
                            }
                            const ext_var = tu.ext;
                            if (@intFromEnum(ext_var) != 0) {
                                const ext_resolved = self.runtime_types.resolveVar(ext_var);
                                if (!(ext_resolved.desc.content == .structure and ext_resolved.desc.content.structure == .empty_tag_union)) {
                                    try var_stack.append(ext_var);
                                }
                            }
                        },
                        .empty_tag_union => {},
                        else => {},
                    },
                    else => {},
                }
                break :expand;
            }
        }
    }

    const TagValue = struct {
        index: usize,
        payload: ?StackValue,
    };

    fn extractTagValue(self: *Interpreter, value: StackValue, union_rt_var: types.Var) !TagValue {
        switch (value.layout.tag) {
            .scalar => switch (value.layout.data.scalar.tag) {
                .bool => {
                    const idx = try self.extractBoolTagIndex(value, null);
                    return .{ .index = idx, .payload = null };
                },
                .int => {
                    return .{ .index = @intCast(value.asI128()), .payload = null };
                },
                else => return error.TypeMismatch,
            },
            .record => {
                var acc = try value.asRecord(&self.runtime_layout_store);
                const tag_field_idx = acc.findFieldIndex(self.env, "tag") orelse return error.TypeMismatch;
                const tag_field = try acc.getFieldByIndex(tag_field_idx);
                var tag_index: usize = undefined;
                if (tag_field.layout.tag == .scalar and tag_field.layout.data.scalar.tag == .int) {
                    var tmp = StackValue{ .layout = tag_field.layout, .ptr = tag_field.ptr, .is_initialized = true };
                    tag_index = @intCast(tmp.asI128());
                } else if (tag_field.layout.tag == .scalar and tag_field.layout.data.scalar.tag == .bool) {
                    const ptr = tag_field.ptr orelse return error.TypeMismatch;
                    const b: *const u8 = @ptrCast(@alignCast(ptr));
                    tag_index = b.*;
                } else return error.TypeMismatch;

                var payload_value: ?StackValue = null;
                if (acc.findFieldIndex(self.env, "payload")) |payload_idx| {
                    payload_value = try acc.getFieldByIndex(payload_idx);
                    if (payload_value) |field_value| {
                        var tag_list = std.array_list.AlignedManaged(types.Tag, null).init(self.allocator);
                        defer tag_list.deinit();
                        try self.appendUnionTags(union_rt_var, &tag_list);
                        if (tag_index >= tag_list.items.len) return error.TypeMismatch;
                        const tag_info = tag_list.items[tag_index];
                        const arg_vars = self.runtime_types.sliceVars(tag_info.args);

                        if (arg_vars.len == 0) {
                            payload_value = null;
                        } else if (arg_vars.len == 1) {
                            const arg_layout = try self.getRuntimeLayout(arg_vars[0]);
                            payload_value = StackValue{
                                .layout = arg_layout,
                                .ptr = field_value.ptr,
                                .is_initialized = field_value.is_initialized,
                            };
                        } else {
                            var elem_layouts = try self.allocator.alloc(Layout, arg_vars.len);
                            defer self.allocator.free(elem_layouts);
                            for (arg_vars, 0..) |arg_var, i| {
                                elem_layouts[i] = try self.getRuntimeLayout(arg_var);
                            }
                            const tuple_layout_idx = try self.runtime_layout_store.putTuple(elem_layouts);
                            const tuple_layout = self.runtime_layout_store.getLayout(tuple_layout_idx);
                            payload_value = StackValue{
                                .layout = tuple_layout,
                                .ptr = field_value.ptr,
                                .is_initialized = field_value.is_initialized,
                            };
                        }
                    }
                }

                return .{ .index = tag_index, .payload = payload_value };
            },
            else => return error.TypeMismatch,
        }
    }

    fn makeBoolValue(self: *Interpreter, target_rt_var: types.Var, truthy: bool) !StackValue {
        const layout_val = try self.getRuntimeLayout(target_rt_var);
        if (!self.isBoolLayout(layout_val)) return error.NotImplemented;
        try self.prepareBoolIndices(target_rt_var);
        const chosen_index: u8 = if (truthy) self.bool_true_index else self.bool_false_index;
        var out = try self.pushRaw(layout_val, 0);

        switch (layout_val.tag) {
            .scalar => switch (layout_val.data.scalar.tag) {
                .bool => {
                    const ptr = out.ptr orelse return error.NotImplemented;
                    const p: *u8 = @ptrCast(@alignCast(ptr));
                    p.* = chosen_index;
                    return out;
                },
                .int => {
                    out.is_initialized = false;
                    out.setInt(chosen_index);
                    out.is_initialized = true;
                    return out;
                },
                else => return error.NotImplemented,
            },
            .record => {
                var acc = try out.asRecord(&self.runtime_layout_store);
                const tag_field_idx = acc.findFieldIndex(self.env, "tag") orelse return error.NotImplemented;
                const tag_field = try acc.getFieldByIndex(tag_field_idx);
                var tag_slot = StackValue{ .layout = tag_field.layout, .ptr = tag_field.ptr, .is_initialized = true };
                switch (tag_slot.layout.tag) {
                    .scalar => switch (tag_slot.layout.data.scalar.tag) {
                        .bool => {
                            const ptr = tag_slot.ptr orelse return error.NotImplemented;
                            const p: *u8 = @ptrCast(@alignCast(ptr));
                            p.* = chosen_index;
                        },
                        .int => {
                            tag_slot.is_initialized = false;
                            tag_slot.setInt(chosen_index);
                            tag_slot.is_initialized = true;
                        },
                        else => return error.NotImplemented,
                    },
                    else => return error.NotImplemented,
                }

                if (acc.findFieldIndex(self.env, "payload")) |payload_idx| {
                    const payload_field = try acc.getFieldByIndex(payload_idx);
                    const payload_size = self.runtime_layout_store.layoutSize(payload_field.layout);
                    if (payload_size > 0 and payload_field.ptr != null) {
                        @memset(@as([*]u8, @ptrCast(payload_field.ptr.?))[0..payload_size], 0);
                    }
                }

                return out;
            },
            else => return error.NotImplemented,
        }
    }

    fn compareValues(self: *Interpreter, lhs: StackValue, rhs: StackValue, op: can.CIR.Expr.Binop.Op, roc_ops: *RocOps) !bool {
        // Handle numeric comparisons using the new low-level dispatch system
        if (lhs.layout.tag == .scalar and rhs.layout.tag == .scalar) {
            const lhs_scalar = lhs.layout.data.scalar;
            const rhs_scalar = rhs.layout.data.scalar;

            // Check if both operands are numeric types
            const is_numeric = (lhs_scalar.tag == .int or lhs_scalar.tag == .frac) and
                (rhs_scalar.tag == .int or rhs_scalar.tag == .frac);

            if (is_numeric) {
                // Map binary operator to low-level operation
                const low_level_op: can.CIR.Expr.LowLevel = switch (op) {
                    .eq => .num_is_eq,
                    .ne => .num_is_ne,
                    .lt => .num_is_lt,
                    .le => .num_is_lte,
                    .gt => .num_is_gt,
                    .ge => .num_is_gte,
                    else => return error.NotImplemented,
                };

                // Call the low-level builtin with both arguments
                var args = [_]StackValue{ lhs, rhs };
                const result = try self.callLowLevelBuiltin(low_level_op, args[0..], roc_ops);

                // Extract boolean result
                if (result.ptr) |ptr| {
                    const bool_ptr: *const bool = @ptrCast(@alignCast(ptr));
                    return bool_ptr.*;
                }
                return error.TypeMismatch;
            }

            // Handle bool comparisons using low-level dispatch
            if (lhs_scalar.tag == .bool and rhs_scalar.tag == .bool) {
                const low_level_op: can.CIR.Expr.LowLevel = switch (op) {
                    .eq => .bool_is_eq,
                    .ne => .bool_is_ne,
                    else => return error.NotImplemented,
                };

                var args = [_]StackValue{ lhs, rhs };
                const result = try self.callLowLevelBuiltin(low_level_op, args[0..], roc_ops);

                // Extract boolean result
                if (result.ptr) |ptr| {
                    const bool_ptr: *const bool = @ptrCast(@alignCast(ptr));
                    return bool_ptr.*;
                }
                return error.TypeMismatch;
            }
        }

        // For now, only numeric and bool comparisons are supported
        return error.NotImplemented;
    }

    fn makeBoxValueFromLayout(self: *Interpreter, result_layout: Layout, payload: StackValue, roc_ops: *RocOps) !StackValue {
        var out = try self.pushRaw(result_layout, 0);
        out.is_initialized = true;

        switch (result_layout.tag) {
            .box_of_zst => {
                if (out.ptr) |ptr| {
                    const slot: *usize = @ptrCast(@alignCast(ptr));
                    slot.* = 0;
                }
                return out;
            },
            .box => {
                const elem_layout = self.runtime_layout_store.getLayout(result_layout.data.box);

                if (!std.meta.eql(elem_layout, payload.layout)) {
                    return error.TypeMismatch;
                }

                const target_usize = self.runtime_layout_store.targetUsize();
                const elem_alignment = elem_layout.alignment(target_usize).toByteUnits();
                const elem_alignment_u32: u32 = @intCast(elem_alignment);
                const elem_size = self.runtime_layout_store.layoutSize(elem_layout);
                const data_ptr = utils.allocateWithRefcount(elem_size, elem_alignment_u32, false, roc_ops);

                if (elem_size > 0 and payload.ptr != null) {
                    try payload.copyToPtr(&self.runtime_layout_store, data_ptr, roc_ops);
                }

                if (out.ptr) |ptr| {
                    const slot: *usize = @ptrCast(@alignCast(ptr));
                    slot.* = @intFromPtr(data_ptr);
                }
                return out;
            },
            else => return error.TypeMismatch,
        }
    }

    fn makeRenderCtx(self: *Interpreter) render_helpers.RenderCtx {
        return .{
            .allocator = self.allocator,
            .env = self.env,
            .runtime_types = self.runtime_types,
            .layout_store = &self.runtime_layout_store,
            .type_scope = &self.empty_scope,
        };
    }

    pub fn renderValueRoc(self: *Interpreter, value: StackValue) Error![]u8 {
        var ctx = self.makeRenderCtx();
        return render_helpers.renderValueRoc(&ctx, value);
    }

    // removed duplicate

    // Helper for REPL and tests: render a value given its runtime type var
    pub fn renderValueRocWithType(self: *Interpreter, value: StackValue, rt_var: types.Var) Error![]u8 {
        var ctx = self.makeRenderCtx();
        return render_helpers.renderValueRocWithType(&ctx, value, rt_var);
    }

    fn makeListSliceValue(
        self: *Interpreter,
        list_layout: Layout,
        elem_layout: Layout,
        source: RocList,
        start: usize,
        count: usize,
    ) !StackValue {
        const dest = try self.pushRaw(list_layout, 0);
        if (dest.ptr == null) return dest;
        const header: *RocList = @ptrCast(@alignCast(dest.ptr.?));

        if (count == 0) {
            header.* = RocList.empty();
            return dest;
        }

        const elem_size: usize = @intCast(self.runtime_layout_store.layoutSize(elem_layout));
        const elements_refcounted = elem_layout.isRefcounted();

        if (elements_refcounted and source.isUnique()) {
            var source_copy = source;
            markListElementCount(&source_copy, true);
        }

        const src_bytes = source.bytes orelse return error.NullStackPointer;

        var slice = RocList{
            .bytes = src_bytes + start * elem_size,
            .length = count,
            .capacity_or_alloc_ptr = blk: {
                const list_alloc_ptr = (@intFromPtr(src_bytes) >> 1) | builtins.list.SEAMLESS_SLICE_BIT;
                const slice_alloc_ptr = source.capacity_or_alloc_ptr;
                const slice_mask = source.seamlessSliceMask();
                break :blk (list_alloc_ptr & ~slice_mask) | (slice_alloc_ptr & slice_mask);
            },
        };

        source.incref(1, elements_refcounted);
        markListElementCount(&slice, elements_refcounted);
        header.* = slice;
        return dest;
    }

    fn markListElementCount(list: *RocList, elements_refcounted: bool) void {
        if (elements_refcounted and !list.isSeamlessSlice()) {
            if (list.getAllocationDataPtr()) |source| {
                const ptr = @as([*]usize, @ptrCast(@alignCast(source))) - 2;
                ptr[0] = list.length;
            }
        }
    }

    fn upsertBinding(
        self: *Interpreter,
        binding: Binding,
        search_start: usize,
        roc_ops: *RocOps,
    ) !void {
        var idx = self.bindings.items.len;
        while (idx > search_start) {
            idx -= 1;
            if (self.bindings.items[idx].pattern_idx == binding.pattern_idx) {
                self.bindings.items[idx].value.decref(&self.runtime_layout_store, roc_ops);
                self.bindings.items[idx] = binding;
                return;
            }
        }

        try self.bindings.append(binding);
    }

    fn trimBindingList(
        self: *Interpreter,
        list: *std.array_list.AlignedManaged(Binding, null),
        new_len: usize,
        roc_ops: *RocOps,
    ) void {
        var idx = list.items.len;
        while (idx > new_len) {
            idx -= 1;
            list.items[idx].value.decref(&self.runtime_layout_store, roc_ops);
        }
        list.items.len = new_len;
    }

    fn patternMatchesBind(
        self: *Interpreter,
        pattern_idx: can.CIR.Pattern.Idx,
        value: StackValue,
        value_rt_var: types.Var,
        roc_ops: *RocOps,
        out_binds: *std.array_list.AlignedManaged(Binding, null),
        expr_idx: can.CIR.Expr.Idx,
    ) !bool {
        const pat = self.env.store.getPattern(pattern_idx);
        switch (pat) {
            .assign => |_| {
                // Bind entire value to this pattern
                const copied = try self.pushCopy(value, roc_ops);
                try out_binds.append(.{ .pattern_idx = pattern_idx, .value = copied, .expr_idx = expr_idx });
                return true;
            },
            .as => |as_pat| {
                const before = out_binds.items.len;
                if (!try self.patternMatchesBind(as_pat.pattern, value, value_rt_var, roc_ops, out_binds, expr_idx)) {
                    self.trimBindingList(out_binds, before, roc_ops);
                    return false;
                }

                const alias_value = try self.pushCopy(value, roc_ops);
                try out_binds.append(.{ .pattern_idx = pattern_idx, .value = alias_value, .expr_idx = expr_idx });
                return true;
            },
            .underscore => return true,
            .num_literal => |il| {
                if (!(value.layout.tag == .scalar and value.layout.data.scalar.tag == .int)) return false;
                const lit = il.value.toI128();
                return value.asI128() == lit;
            },
            .str_literal => |sl| {
                if (!(value.layout.tag == .scalar and value.layout.data.scalar.tag == .str)) return false;
                const lit = self.env.getString(sl.literal);
                const rs: *const RocStr = @ptrCast(@alignCast(value.ptr.?));
                return std.mem.eql(u8, rs.asSlice(), lit);
            },
            .nominal => |n| {
                const underlying = self.resolveBaseVar(value_rt_var);
                return try self.patternMatchesBind(n.backing_pattern, value, underlying.var_, roc_ops, out_binds, expr_idx);
            },
            .nominal_external => |n| {
                const underlying = self.resolveBaseVar(value_rt_var);
                return try self.patternMatchesBind(n.backing_pattern, value, underlying.var_, roc_ops, out_binds, expr_idx);
            },
            .tuple => |tuple_pat| {
                if (value.layout.tag != .tuple) return false;
                var accessor = try value.asTuple(&self.runtime_layout_store);
                const pat_ids = self.env.store.slicePatterns(tuple_pat.patterns);
                if (pat_ids.len != accessor.getElementCount()) return false;

                const tuple_resolved = self.resolveBaseVar(value_rt_var);
                if (tuple_resolved.desc.content != .structure or tuple_resolved.desc.content.structure != .tuple) return false;
                const elem_vars = self.runtime_types.sliceVars(tuple_resolved.desc.content.structure.tuple.elems);
                if (elem_vars.len != pat_ids.len) return false;

                var idx: usize = 0;
                while (idx < pat_ids.len) : (idx += 1) {
                    const sorted_idx = accessor.findElementIndexByOriginal(idx) orelse idx;
                    if (sorted_idx >= accessor.getElementCount()) return false;
                    const elem_value = try accessor.getElement(sorted_idx);
                    const before = out_binds.items.len;
                    const matched = try self.patternMatchesBind(pat_ids[idx], elem_value, elem_vars[idx], roc_ops, out_binds, expr_idx);
                    if (!matched) {
                        self.trimBindingList(out_binds, before, roc_ops);
                        return false;
                    }
                }

                return true;
            },
            .list => |list_pat| {
                if (value.layout.tag != .list and value.layout.tag != .list_of_zst) return false;

                const list_layout = try self.getRuntimeLayout(value_rt_var);

                const list_rt_var = try self.translateTypeVar(self.env, can.ModuleEnv.varFrom(pattern_idx));
                const list_rt_content = self.runtime_types.resolveVar(list_rt_var).desc.content;
                std.debug.assert(list_rt_content == .structure);
                std.debug.assert(list_rt_content.structure == .list);

                const elem_rt_var = list_rt_content.structure.list;
                const elem_layout = try self.getRuntimeLayout(elem_rt_var);

                var accessor = try value.asList(&self.runtime_layout_store, elem_layout);
                const total_len = accessor.len();
                const non_rest_patterns = self.env.store.slicePatterns(list_pat.patterns);

                if (list_pat.rest_info) |rest_info| {
                    const prefix_len: usize = @intCast(rest_info.index);
                    if (prefix_len > non_rest_patterns.len) return false;
                    const suffix_len: usize = non_rest_patterns.len - prefix_len;
                    if (total_len < prefix_len + suffix_len) return false;

                    var idx: usize = 0;
                    while (idx < prefix_len) : (idx += 1) {
                        const elem_value = try accessor.getElement(idx);
                        const before = out_binds.items.len;
                        const matched = try self.patternMatchesBind(non_rest_patterns[idx], elem_value, elem_rt_var, roc_ops, out_binds, expr_idx);
                        if (!matched) {
                            self.trimBindingList(out_binds, before, roc_ops);
                            return false;
                        }
                    }

                    var suffix_idx: usize = 0;
                    while (suffix_idx < suffix_len) : (suffix_idx += 1) {
                        const suffix_pattern_idx = non_rest_patterns[prefix_len + suffix_idx];
                        const element_idx = total_len - suffix_len + suffix_idx;
                        const elem_value = try accessor.getElement(element_idx);
                        const before = out_binds.items.len;
                        const matched = try self.patternMatchesBind(suffix_pattern_idx, elem_value, elem_rt_var, roc_ops, out_binds, expr_idx);
                        if (!matched) {
                            self.trimBindingList(out_binds, before, roc_ops);
                            return false;
                        }
                    }

                    if (rest_info.pattern) |rest_pat_idx| {
                        const rest_len = total_len - prefix_len - suffix_len;
                        const rest_value = try self.makeListSliceValue(list_layout, elem_layout, accessor.list, prefix_len, rest_len);
                        defer rest_value.decref(&self.runtime_layout_store, roc_ops);
                        const before = out_binds.items.len;
                        if (!try self.patternMatchesBind(rest_pat_idx, rest_value, value_rt_var, roc_ops, out_binds, expr_idx)) {
                            self.trimBindingList(out_binds, before, roc_ops);
                            return false;
                        }
                    }

                    return true;
                } else {
                    if (total_len != non_rest_patterns.len) return false;
                    var idx: usize = 0;
                    while (idx < non_rest_patterns.len) : (idx += 1) {
                        const elem_value = try accessor.getElement(idx);
                        const before = out_binds.items.len;
                        const matched = try self.patternMatchesBind(non_rest_patterns[idx], elem_value, elem_rt_var, roc_ops, out_binds, expr_idx);
                        if (!matched) {
                            self.trimBindingList(out_binds, before, roc_ops);
                            return false;
                        }
                    }
                    return true;
                }
            },
            .record_destructure => |rec_pat| {
                if (value.layout.tag != .record) return false;
                var accessor = try value.asRecord(&self.runtime_layout_store);

                const destructs = self.env.store.sliceRecordDestructs(rec_pat.destructs);
                for (destructs) |destruct_idx| {
                    const destruct = self.env.store.getRecordDestruct(destruct_idx);
                    const field_name = self.env.getIdent(destruct.label);

                    const field_index = accessor.findFieldIndex(self.env, field_name) orelse return false;
                    const field_value = try accessor.getFieldByIndex(field_index);
                    const field_ct_var = can.ModuleEnv.varFrom(destruct_idx);
                    const field_var = try self.translateTypeVar(self.env, field_ct_var);

                    const inner_pattern_idx = switch (destruct.kind) {
                        .Required => |p_idx| p_idx,
                        .SubPattern => |p_idx| p_idx,
                    };

                    const before = out_binds.items.len;
                    if (!try self.patternMatchesBind(inner_pattern_idx, field_value, field_var, roc_ops, out_binds, expr_idx)) {
                        self.trimBindingList(out_binds, before, roc_ops);
                        return false;
                    }
                }

                return true;
            },
            .applied_tag => |tag_pat| {
                const union_resolved = self.resolveBaseVar(value_rt_var);
                if (union_resolved.desc.content != .structure or union_resolved.desc.content.structure != .tag_union) return false;

                var tag_list = std.array_list.AlignedManaged(types.Tag, null).init(self.allocator);
                defer tag_list.deinit();
                try self.appendUnionTags(value_rt_var, &tag_list);

                const tag_data = try self.extractTagValue(value, value_rt_var);
                if (tag_data.index >= tag_list.items.len) return false;

                const expected_name = self.env.getIdent(tag_pat.name);
                if (try self.runtimeVarIsBool(value_rt_var)) {
                    const actual_name = if (tag_data.index == self.bool_true_index) "True" else "False";
                    if (!std.mem.eql(u8, expected_name, actual_name)) return false;
                } else {
                    try self.prepareBoolIndices(value_rt_var);
                    const actual_name = self.env.getIdent(tag_list.items[tag_data.index].name);
                    if (!std.mem.eql(u8, expected_name, actual_name)) return false;
                }

                const arg_patterns = self.env.store.slicePatterns(tag_pat.args);
                const arg_vars_range = tag_list.items[tag_data.index].args;
                const arg_vars = self.runtime_types.sliceVars(arg_vars_range);
                if (arg_patterns.len != arg_vars.len) return false;

                if (arg_patterns.len == 0) {
                    return true;
                }

                const start_len = out_binds.items.len;

                const payload_value = tag_data.payload orelse {
                    self.trimBindingList(out_binds, start_len, roc_ops);
                    return false;
                };

                if (arg_patterns.len == 1) {
                    if (!try self.patternMatchesBind(arg_patterns[0], payload_value, arg_vars[0], roc_ops, out_binds, expr_idx)) {
                        self.trimBindingList(out_binds, start_len, roc_ops);
                        return false;
                    }
                    return true;
                }

                if (payload_value.layout.tag != .tuple) {
                    self.trimBindingList(out_binds, start_len, roc_ops);
                    return false;
                }

                var payload_tuple = try payload_value.asTuple(&self.runtime_layout_store);
                if (payload_tuple.getElementCount() != arg_patterns.len) {
                    self.trimBindingList(out_binds, start_len, roc_ops);
                    return false;
                }

                var j: usize = 0;
                while (j < arg_patterns.len) : (j += 1) {
                    const sorted_idx = payload_tuple.findElementIndexByOriginal(j) orelse j;
                    if (sorted_idx >= payload_tuple.getElementCount()) {
                        self.trimBindingList(out_binds, start_len, roc_ops);
                        return false;
                    }
                    const elem_val = try payload_tuple.getElement(sorted_idx);
                    if (!try self.patternMatchesBind(arg_patterns[j], elem_val, arg_vars[j], roc_ops, out_binds, expr_idx)) {
                        self.trimBindingList(out_binds, start_len, roc_ops);
                        return false;
                    }
                }

                return true;
            },
            else => return false,
        }
    }

    pub fn deinit(self: *Interpreter) void {
        self.empty_scope.deinit();
        self.translate_cache.deinit();
        var it = self.poly_cache.iterator();
        while (it.next()) |entry| {
            if (entry.value_ptr.args.len > 0) {
                self.allocator.free(@constCast(entry.value_ptr.args));
            }
        }
        self.poly_cache.deinit();
        self.module_envs.deinit(self.allocator);
        self.module_ids.deinit(self.allocator);
        self.import_envs.deinit(self.allocator);
        self.var_to_layout_slot.deinit();
        self.runtime_layout_store.deinit();
        self.runtime_types.deinit();
        self.allocator.destroy(self.runtime_types);
        self.snapshots.deinit();
        self.problems.deinit(self.allocator);
        self.unify_scratch.deinit();
        self.stack_memory.deinit();
        self.bindings.deinit();
        self.active_closures.deinit();
        self.def_stack.deinit();
        self.scratch_tags.deinit();
        self.imported_modules.deinit();
    }

    /// Get the module environment for a given origin module identifier.
    /// Returns the current module's env if the identifier matches, otherwise looks it up in the module map.
    fn getModuleEnvForOrigin(self: *const Interpreter, origin_module: base_pkg.Ident.Idx) ?*const can.ModuleEnv {
        // Check if it's the current module
        if (self.env.module_name_idx == origin_module) {
            return self.env;
        }
        // Look up in imported modules
        return self.module_envs.get(origin_module);
    }

    /// Get the numeric module ID for a given origin module identifier.
    /// Returns current_module_id (always 0) for the current module, otherwise looks it up in the module ID map.
    fn getModuleIdForOrigin(self: *const Interpreter, origin_module: base_pkg.Ident.Idx) u32 {
        // Check if it's the current module
        if (self.env.module_name_idx == origin_module) {
            return self.current_module_id;
        }
        // Look up in imported modules (should always exist if getModuleEnvForOrigin succeeded)
        return self.module_ids.get(origin_module) orelse self.current_module_id;
    }

    /// Build a fully-qualified method identifier in the form "TypeName.method".
    fn getMethodQualifiedIdent(self: *const Interpreter, nominal_ident: base_pkg.Ident.Idx, method_name: base_pkg.Ident.Idx, buf: []u8) ![]const u8 {
        const ident_store = self.env.common.getIdentStore();
        const type_name = ident_store.getText(nominal_ident);
        const method_name_str = ident_store.getText(method_name);
        return std.fmt.bufPrint(buf, "{s}.{s}", .{ type_name, method_name_str });
    }

    /// Extract the static dispatch constraint for a given method name from a resolved receiver type variable.
    /// Returns the constraint if found, or MethodNotFound if the receiver doesn't expose the method.
    fn getStaticDispatchConstraint(
        self: *const Interpreter,
        receiver_var: types.Var,
        method_name: base_pkg.Ident.Idx,
    ) Error!types.StaticDispatchConstraint {
        const resolved = self.runtime_types.resolveVar(receiver_var);

        // Get constraints from flex or rigid vars
        const constraints: []const types.StaticDispatchConstraint = switch (resolved.desc.content) {
            .flex => |flex| self.runtime_types.sliceStaticDispatchConstraints(flex.constraints),
            .rigid => |rigid| self.runtime_types.sliceStaticDispatchConstraints(rigid.constraints),
            else => return error.MethodNotFound,
        };

        // Linear search for the matching method name (constraints are typically few)
        for (constraints) |constraint| {
            if (constraint.fn_name == method_name) {
                return constraint;
            }
        }

        return error.MethodNotFound;
    }

    /// Resolve and evaluate a method function from its origin module.
    /// Returns a StackValue representing the method function.
    /// The caller is responsible for decref'ing the returned value.
    fn resolveMethodFunction(
        self: *Interpreter,
        origin_module: base_pkg.Ident.Idx,
        nominal_ident: base_pkg.Ident.Idx,
        method_name: base_pkg.Ident.Idx,
        roc_ops: *RocOps,
    ) Error!StackValue {
        // Get the module environment for this type's origin
        const origin_env = self.getModuleEnvForOrigin(origin_module) orelse {
            return error.MethodLookupFailed;
        };

        // Build the qualified method name: "TypeName.method"
        var qualified_name_buf: [256]u8 = undefined;
        const qualified_name = try self.getMethodQualifiedIdent(nominal_ident, method_name, &qualified_name_buf);

        // Try to find the method in the origin module's exposed items
        const method_ident = blk: {
            if (origin_env.common.findIdent(qualified_name)) |ident| {
                break :blk ident;
            }
            // Try unqualified name as fallback
            const method_name_str = self.env.common.getIdentStore().getText(method_name);
            if (origin_env.common.findIdent(method_name_str)) |ident| {
                break :blk ident;
            }
            return error.MethodLookupFailed;
        };

        const node_idx = origin_env.getExposedNodeIndexById(method_ident) orelse {
            return error.MethodLookupFailed;
        };

        // The node should be a Def
        const target_def_idx: can.CIR.Def.Idx = @enumFromInt(node_idx);
        const target_def = origin_env.store.getDef(target_def_idx);

        // Save current environment and bindings
        const saved_env = self.env;
        const saved_bindings_len = self.bindings.items.len;
        self.env = @constCast(origin_env);
        defer {
            self.env = saved_env;
            // Restore bindings
            self.bindings.items.len = saved_bindings_len;
        }

        // Translate the def's type var to runtime
        const def_var = can.ModuleEnv.varFrom(target_def_idx);
        const rt_def_var = try self.translateTypeVar(@constCast(origin_env), def_var);

        // Evaluate the method's expression
        const method_value = try self.evalExprMinimal(target_def.expr, roc_ops, rt_def_var);

        return method_value;
    }

    /// Ensure the slot array can index at least `min_len` entries; zero-fill new entries.
    pub fn ensureVarLayoutCapacity(self: *Interpreter, min_len: usize) !void {
        if (self.var_to_layout_slot.items.len >= min_len) return;
        const old_len = self.var_to_layout_slot.items.len;
        try self.var_to_layout_slot.ensureTotalCapacityPrecise(min_len);
        // Set new length and zero-fill
        self.var_to_layout_slot.items.len = min_len;
        @memset(self.var_to_layout_slot.items[old_len..], 0);
    }

    /// Get the layout for a runtime type var using the O(1) biased slot array.
    pub fn getRuntimeLayout(self: *Interpreter, type_var: types.Var) !layout.Layout {
        const resolved = self.runtime_types.resolveVar(type_var);
        const idx: usize = @intFromEnum(resolved.var_);
        try self.ensureVarLayoutCapacity(idx + 1);
        const slot_ptr = &self.var_to_layout_slot.items[idx];
        if (slot_ptr.* != 0) {
            const layout_idx_plus_one = slot_ptr.*;
            const layout_idx: layout.Idx = @enumFromInt(layout_idx_plus_one - 1);
            return self.runtime_layout_store.getLayout(layout_idx);
        }

        const layout_idx = switch (resolved.desc.content) {
            .structure => |st| switch (st) {
                .empty_record => try self.runtime_layout_store.ensureEmptyRecordLayout(),
                .record => |rec| blk: {
                    // Check if this is an empty record (no fields)
                    const fields_slice = self.runtime_types.getRecordFieldsSlice(rec.fields);
                    if (fields_slice.len == 0) {
                        break :blk try self.runtime_layout_store.ensureEmptyRecordLayout();
                    }
                    break :blk try self.runtime_layout_store.addTypeVar(resolved.var_, &self.empty_scope);
                },
                .tuple => |tup| blk: {
                    // Check if this is an empty tuple (no elements)
                    const elems_slice = self.runtime_types.sliceVars(tup.elems);
                    if (elems_slice.len == 0) {
                        break :blk try self.runtime_layout_store.ensureEmptyRecordLayout();
                    }
                    break :blk try self.runtime_layout_store.addTypeVar(resolved.var_, &self.empty_scope);
                },
                else => try self.runtime_layout_store.addTypeVar(resolved.var_, &self.empty_scope),
            },
            // Treat flex/unconstrained variables as empty records (zero-sized)
            // This handles cases like `{}` return types that haven't been fully constrained
            .flex => try self.runtime_layout_store.ensureEmptyRecordLayout(),
            else => try self.runtime_layout_store.addTypeVar(resolved.var_, &self.empty_scope),
        };
        slot_ptr.* = @intFromEnum(layout_idx) + 1;
        return self.runtime_layout_store.getLayout(layout_idx);
    }

    const FieldAccumulator = struct {
        fields: std.array_list.AlignedManaged(types.RecordField, null),
        name_to_index: std.AutoHashMap(u32, usize),

        fn init(allocator: std.mem.Allocator) !FieldAccumulator {
            return FieldAccumulator{
                .fields = std.array_list.Managed(types.RecordField).init(allocator),
                .name_to_index = std.AutoHashMap(u32, usize).init(allocator),
            };
        }

        fn deinit(self: *FieldAccumulator) void {
            self.fields.deinit();
            self.name_to_index.deinit();
        }

        fn put(self: *FieldAccumulator, name: base_pkg.Ident.Idx, var_: types.Var) !void {
            const key: u32 = @bitCast(name);
            if (self.name_to_index.get(key)) |idx_ptr| {
                self.fields.items[idx_ptr] = .{ .name = name, .var_ = var_ };
            } else {
                try self.fields.append(.{ .name = name, .var_ = var_ });
                try self.name_to_index.put(key, self.fields.items.len - 1);
            }
        }
    };

    fn collectRecordFieldsFromVar(
        self: *Interpreter,
        module: *can.ModuleEnv,
        ct_var: types.Var,
        acc: *FieldAccumulator,
        visited: *std.AutoHashMap(types.Var, void),
    ) !void {
        if (visited.contains(ct_var)) return;
        try visited.put(ct_var, {});

        const resolved = module.types.resolveVar(ct_var);
        switch (resolved.desc.content) {
            .structure => |flat| switch (flat) {
                .record => |rec| {
                    const ct_fields = module.types.getRecordFieldsSlice(rec.fields);
                    var i: usize = 0;
                    while (i < ct_fields.len) : (i += 1) {
                        const f = ct_fields.get(i);
                        try acc.put(f.name, f.var_);
                    }
                    try self.collectRecordFieldsFromVar(module, rec.ext, acc, visited);
                },
                .record_unbound => |fields_range| {
                    const ct_fields = module.types.getRecordFieldsSlice(fields_range);
                    var i: usize = 0;
                    while (i < ct_fields.len) : (i += 1) {
                        const f = ct_fields.get(i);
                        try acc.put(f.name, f.var_);
                    }
                },
                .nominal_type => |nom| {
                    const backing = module.types.getNominalBackingVar(nom);
                    try self.collectRecordFieldsFromVar(module, backing, acc, visited);
                },
                .empty_record => {},
                else => {},
            },
            .alias => |alias| {
                const backing = module.types.getAliasBackingVar(alias);
                try self.collectRecordFieldsFromVar(module, backing, acc, visited);
            },
            else => {},
        }
    }

    /// Minimal translate implementation (scaffolding): handles .str only for now
    pub fn translateTypeVar(self: *Interpreter, module: *can.ModuleEnv, compile_var: types.Var) Error!types.Var {
        const resolved = module.types.resolveVar(compile_var);

        const key: u64 = (@as(u64, @intFromPtr(module)) << 32) | @as(u64, @intFromEnum(resolved.var_));
        if (self.translate_cache.get(key)) |found| return found;

        const out_var = blk: {
            switch (resolved.desc.content) {
                .structure => |flat| {
                    switch (flat) {
                        .str => {
                            break :blk try self.runtime_types.freshFromContent(.{ .structure = .str });
                        },
                        .num => |initial_num| {
                            const compact_num: types.Num.Compact = prec: {
                                var num = initial_num;
                                while (true) {
                                    switch (num) {
                                        .num_compact => |compact| break :prec compact,
                                        .int_precision => |precision| break :prec .{ .int = precision },
                                        .frac_precision => |precision| break :prec .{ .frac = precision },
                                        // For polymorphic types, use default precision
                                        .num_unbound => |_| {
                                            // TODO: Should we consider requirements here?
                                            break :prec .{ .int = types.Num.Int.Precision.default };
                                        },
                                        .int_unbound => {
                                            // TODO: Should we consider requirements here?
                                            break :prec .{ .int = types.Num.Int.Precision.default };
                                        },
                                        .frac_unbound => {
                                            // TODO: Should we consider requirements here?
                                            break :prec .{ .frac = types.Num.Frac.Precision.default };
                                        },
                                        .num_poly => |var_| {
                                            const next_type = module.types.resolveVar(var_).desc.content;
                                            if (next_type == .structure and next_type.structure == .num) {
                                                num = next_type.structure.num;
                                            } else if (next_type == .flex) {
                                                break :prec .{ .int = types.Num.Int.Precision.default };
                                            } else {
                                                return Error.InvalidNumExt;
                                            }
                                        },
                                        .int_poly => |var_| {
                                            const next_type = module.types.resolveVar(var_).desc.content;
                                            if (next_type == .structure and next_type.structure == .num) {
                                                num = next_type.structure.num;
                                            } else if (next_type == .flex) {
                                                break :prec .{ .int = types.Num.Int.Precision.default };
                                            } else {
                                                return Error.InvalidNumExt;
                                            }
                                        },
                                        .frac_poly => |var_| {
                                            const next_type = module.types.resolveVar(var_).desc.content;
                                            if (next_type == .structure and next_type.structure == .num) {
                                                num = next_type.structure.num;
                                            } else if (next_type == .flex) {
                                                break :prec .{ .frac = types.Num.Frac.Precision.default };
                                            } else {
                                                return Error.InvalidNumExt;
                                            }
                                        },
                                    }
                                }
                            };
                            break :blk try self.runtime_types.freshFromContent(.{ .structure = .{ .num = .{ .num_compact = compact_num } } });
                        },
                        .tag_union => |tu| {
                            var rt_tag_args = try std.ArrayList(types.Var).initCapacity(self.allocator, 8);
                            defer rt_tag_args.deinit(self.allocator);

                            var rt_tags = try self.gatherTags(module, tu);
                            defer rt_tags.deinit(self.allocator);

                            for (rt_tags.items) |*tag| {
                                rt_tag_args.clearRetainingCapacity();
                                const ct_args = module.types.sliceVars(tag.args);
                                for (ct_args) |ct_arg_var| {
                                    try rt_tag_args.append(self.allocator, try self.translateTypeVar(module, ct_arg_var));
                                }
                                const rt_args_range = try self.runtime_types.appendVars(rt_tag_args.items);
                                tag.* = .{
                                    .name = tag.name,
                                    .args = rt_args_range,
                                };
                            }

                            const rt_ext = try self.runtime_types.register(.{ .content = .{ .structure = .empty_tag_union }, .rank = types.Rank.top_level, .mark = types.Mark.none });
                            const content = try self.runtime_types.mkTagUnion(rt_tags.items, rt_ext);
                            break :blk try self.runtime_types.register(.{ .content = content, .rank = types.Rank.top_level, .mark = types.Mark.none });
                        },
                        .empty_tag_union => {
                            break :blk try self.runtime_types.freshFromContent(.{ .structure = .empty_tag_union });
                        },
                        .tuple => |t| {
                            const ct_elems = module.types.sliceVars(t.elems);
                            var buf = try self.allocator.alloc(types.Var, ct_elems.len);
                            defer self.allocator.free(buf);
                            for (ct_elems, 0..) |ct_elem, i| {
                                buf[i] = try self.translateTypeVar(module, ct_elem);
                            }
                            const range = try self.runtime_types.appendVars(buf);
                            break :blk try self.runtime_types.freshFromContent(.{ .structure = .{ .tuple = .{ .elems = range } } });
                        },
                        .box => |elem_var| {
                            const rt_elem = try self.translateTypeVar(module, elem_var);
                            break :blk try self.runtime_types.freshFromContent(.{ .structure = .{ .box = rt_elem } });
                        },
                        .list => |elem_var| {
                            const rt_elem = try self.translateTypeVar(module, elem_var);
                            break :blk try self.runtime_types.freshFromContent(.{ .structure = .{ .list = rt_elem } });
                        },
                        .list_unbound => {
                            const elem_var = try self.runtime_types.freshFromContent(.{ .flex = types.Flex.init() });
                            break :blk try self.runtime_types.freshFromContent(.{ .structure = .{ .list = elem_var } });
                        },
                        .record => |rec| {
                            var acc = try FieldAccumulator.init(self.allocator);
                            defer acc.deinit();
                            var visited = std.AutoHashMap(types.Var, void).init(self.allocator);
                            defer visited.deinit();

                            try self.collectRecordFieldsFromVar(module, rec.ext, &acc, &visited);

                            const ct_fields = module.types.getRecordFieldsSlice(rec.fields);
                            var i: usize = 0;
                            while (i < ct_fields.len) : (i += 1) {
                                const f = ct_fields.get(i);
                                try acc.put(f.name, f.var_);
                            }

                            const rt_ext = try self.translateTypeVar(module, rec.ext);
                            var runtime_fields = try self.allocator.alloc(types.RecordField, acc.fields.items.len);
                            defer self.allocator.free(runtime_fields);
                            var j: usize = 0;
                            while (j < acc.fields.items.len) : (j += 1) {
                                const ct_field = acc.fields.items[j];
                                runtime_fields[j] = .{
                                    .name = ct_field.name,
                                    .var_ = try self.translateTypeVar(module, ct_field.var_),
                                };
                            }
                            const rt_fields = try self.runtime_types.appendRecordFields(runtime_fields);
                            break :blk try self.runtime_types.freshFromContent(.{ .structure = .{ .record = .{ .fields = rt_fields, .ext = rt_ext } } });
                        },
                        .record_unbound => |fields_range| {
                            // TODO: Recursively unwrap record fields via ext, like tag unions
                            const ct_fields = module.types.getRecordFieldsSlice(fields_range);
                            var runtime_fields = try self.allocator.alloc(types.RecordField, ct_fields.len);
                            defer self.allocator.free(runtime_fields);
                            var i: usize = 0;
                            while (i < ct_fields.len) : (i += 1) {
                                const f = ct_fields.get(i);
                                runtime_fields[i] = .{
                                    .name = f.name,
                                    .var_ = try self.translateTypeVar(module, f.var_),
                                };
                            }
                            const rt_fields = try self.runtime_types.appendRecordFields(runtime_fields);
                            const ext_empty = try self.runtime_types.freshFromContent(.{ .structure = .empty_record });
                            break :blk try self.runtime_types.freshFromContent(.{ .structure = .{ .record = .{ .fields = rt_fields, .ext = ext_empty } } });
                        },
                        .empty_record => {
                            break :blk try self.runtime_types.freshFromContent(.{ .structure = .empty_record });
                        },
                        .fn_pure => |f| {
                            const ct_args = module.types.sliceVars(f.args);
                            var buf = try self.allocator.alloc(types.Var, ct_args.len);
                            defer self.allocator.free(buf);
                            for (ct_args, 0..) |ct_arg, i| {
                                buf[i] = try self.translateTypeVar(module, ct_arg);
                            }
                            const rt_ret = try self.translateTypeVar(module, f.ret);
                            const content = try self.runtime_types.mkFuncPure(buf, rt_ret);
                            break :blk try self.runtime_types.register(.{ .content = content, .rank = types.Rank.top_level, .mark = types.Mark.none });
                        },
                        .fn_effectful => |f| {
                            const ct_args = module.types.sliceVars(f.args);
                            var buf = try self.allocator.alloc(types.Var, ct_args.len);
                            defer self.allocator.free(buf);
                            for (ct_args, 0..) |ct_arg, i| {
                                buf[i] = try self.translateTypeVar(module, ct_arg);
                            }
                            const rt_ret = try self.translateTypeVar(module, f.ret);
                            const content = try self.runtime_types.mkFuncEffectful(buf, rt_ret);
                            break :blk try self.runtime_types.register(.{ .content = content, .rank = types.Rank.top_level, .mark = types.Mark.none });
                        },
                        .fn_unbound => |f| {
                            const ct_args = module.types.sliceVars(f.args);
                            var buf = try self.allocator.alloc(types.Var, ct_args.len);
                            defer self.allocator.free(buf);
                            for (ct_args, 0..) |ct_arg, i| {
                                buf[i] = try self.translateTypeVar(module, ct_arg);
                            }
                            const rt_ret = try self.translateTypeVar(module, f.ret);
                            const content = try self.runtime_types.mkFuncUnbound(buf, rt_ret);
                            break :blk try self.runtime_types.register(.{ .content = content, .rank = types.Rank.top_level, .mark = types.Mark.none });
                        },
                        .nominal_type => |nom| {
                            const ct_backing = module.types.getNominalBackingVar(nom);
                            const rt_backing = try self.translateTypeVar(module, ct_backing);
                            const ct_args = module.types.sliceNominalArgs(nom);
                            var buf = try self.allocator.alloc(types.Var, ct_args.len);
                            defer self.allocator.free(buf);
                            for (ct_args, 0..) |ct_arg, i| {
                                buf[i] = try self.translateTypeVar(module, ct_arg);
                            }
                            const content = try self.runtime_types.mkNominal(nom.ident, rt_backing, buf, nom.origin_module);
                            break :blk try self.runtime_types.register(.{ .content = content, .rank = types.Rank.top_level, .mark = types.Mark.none });
                        },
                    }
                },
                .alias => |alias| {
                    const ct_backing = module.types.getAliasBackingVar(alias);
                    const rt_backing = try self.translateTypeVar(module, ct_backing);
                    const ct_args = module.types.sliceAliasArgs(alias);
                    var buf = try self.allocator.alloc(types.Var, ct_args.len);
                    defer self.allocator.free(buf);
                    for (ct_args, 0..) |ct_arg, i| {
                        buf[i] = try self.translateTypeVar(module, ct_arg);
                    }
                    const content = try self.runtime_types.mkAlias(alias.ident, rt_backing, buf);
                    break :blk try self.runtime_types.register(.{ .content = content, .rank = types.Rank.top_level, .mark = types.Mark.none });
                },
                .flex => |flex| {
                    // Translate static dispatch constraints if present
                    const rt_flex = if (flex.constraints.len() > 0) blk_flex: {
                        const ct_constraints = module.types.sliceStaticDispatchConstraints(flex.constraints);
                        var rt_constraints = try std.ArrayList(types.StaticDispatchConstraint).initCapacity(self.allocator, ct_constraints.len);
                        defer rt_constraints.deinit(self.allocator);

                        for (ct_constraints) |ct_constraint| {
                            // Translate the constraint's fn_var recursively
                            const rt_fn_var = try self.translateTypeVar(module, ct_constraint.fn_var);
                            try rt_constraints.append(self.allocator, .{
                                .fn_name = ct_constraint.fn_name,
                                .fn_var = rt_fn_var,
                            });
                        }

                        const rt_constraints_range = try self.runtime_types.appendStaticDispatchConstraints(rt_constraints.items);
                        break :blk_flex flex.withConstraints(rt_constraints_range);
                    } else flex;

                    const content: types.Content = .{ .flex = rt_flex };
                    break :blk try self.runtime_types.freshFromContent(content);
                },
                .rigid => |rigid| {
                    // Translate static dispatch constraints if present
                    const rt_rigid = if (rigid.constraints.len() > 0) blk_rigid: {
                        const ct_constraints = module.types.sliceStaticDispatchConstraints(rigid.constraints);
                        var rt_constraints = try std.ArrayList(types.StaticDispatchConstraint).initCapacity(self.allocator, ct_constraints.len);
                        defer rt_constraints.deinit(self.allocator);

                        for (ct_constraints) |ct_constraint| {
                            // Translate the constraint's fn_var recursively
                            const rt_fn_var = try self.translateTypeVar(module, ct_constraint.fn_var);
                            try rt_constraints.append(self.allocator, .{
                                .fn_name = ct_constraint.fn_name,
                                .fn_var = rt_fn_var,
                            });
                        }

                        const rt_constraints_range = try self.runtime_types.appendStaticDispatchConstraints(rt_constraints.items);
                        break :blk_rigid rigid.withConstraints(rt_constraints_range);
                    } else rigid;

                    const content: types.Content = .{ .rigid = rt_rigid };
                    break :blk try self.runtime_types.freshFromContent(content);
                },
                .err => {
                    return error.TypeMismatch;
                },
            }
        };

        try self.translate_cache.put(key, out_var);
        return out_var;
    }

    /// Recursively expand a tag union's tags, returning an array list
    /// Caller owns the returned memory
    fn gatherTags(
        ctx: *const Interpreter,
        module: *can.ModuleEnv,
        tag_union: types.TagUnion,
    ) std.mem.Allocator.Error!std.ArrayList(types.Tag) {
        var scratch_tags = try std.ArrayList(types.Tag).initCapacity(ctx.allocator, 8);

        const tag_slice = module.types.getTagsSlice(tag_union.tags);
        for (tag_slice.items(.name), tag_slice.items(.args)) |name, args| {
            _ = try scratch_tags.append(ctx.allocator, .{ .name = name, .args = args });
        }

        var current_ext = tag_union.ext;
        while (true) {
            const resolved_ext = module.types.resolveVar(current_ext);
            switch (resolved_ext.desc.content) {
                .structure => |ext_flat_type| switch (ext_flat_type) {
                    .empty_tag_union => break,
                    .tag_union => |ext_tag_union| {
                        if (ext_tag_union.tags.len() > 0) {
                            const ext_tag_slice = module.types.getTagsSlice(ext_tag_union.tags);
                            for (ext_tag_slice.items(.name), ext_tag_slice.items(.args)) |name, args| {
                                _ = try scratch_tags.append(ctx.allocator, .{ .name = name, .args = args });
                            }
                            current_ext = ext_tag_union.ext;
                        } else {
                            break;
                        }
                    },
                    else => {
                        // TODO: Don't use unreachable here
                        unreachable;
                    },
                },
                .alias => |alias| {
                    current_ext = module.types.getAliasBackingVar(alias);
                },
                .flex => break,
                .rigid => break,
                else => {
                    // TODO: Don't use unreachable here
                    unreachable;
                },
            }
        }

        // Sort the tags alphabetically
        std.mem.sort(types.Tag, scratch_tags.items, module.common.getIdentStore(), comptime types.Tag.sortByNameAsc);

        return scratch_tags;
    }

    pub fn makePolyKey(self: *Interpreter, module_id: u32, func_id: u32, args: []const types.Var) PolyKey {
        _ = self;
        return PolyKey.init(module_id, func_id, args);
    }

    fn polyLookup(self: *Interpreter, module_id: u32, func_id: u32, args: []const types.Var) ?PolyEntry {
        const key = self.makePolyKey(module_id, func_id, args);
        return self.poly_cache.get(key);
    }

    fn polyInsert(self: *Interpreter, module_id: u32, func_id: u32, entry: PolyEntry) !void {
        const key = PolyKey.init(module_id, func_id, entry.args);
        try self.poly_cache.put(key, entry);
    }

    /// Prepare a call: return cached instantiation entry if present; on miss, insert using return_var_hint if provided.
    pub fn prepareCall(self: *Interpreter, module_id: u32, func_id: u32, args: []const types.Var, return_var_hint: ?types.Var) !?PolyEntry {
        if (self.polyLookup(module_id, func_id, args)) |found| return found;

        if (return_var_hint) |ret| {
            _ = try self.getRuntimeLayout(ret);
            const root_idx: usize = @intFromEnum(self.runtime_types.resolveVar(ret).var_);
            try self.ensureVarLayoutCapacity(root_idx + 1);
            const slot = self.var_to_layout_slot.items[root_idx];
            const args_copy_mut = try self.allocator.alloc(types.Var, args.len);
            errdefer self.allocator.free(args_copy_mut);
            std.mem.copyForwards(types.Var, args_copy_mut, args);
            const entry = PolyEntry{ .return_var = ret, .return_layout_slot = slot, .args = args_copy_mut };
            try self.polyInsert(module_id, func_id, entry);
            return entry;
        }

        return null;
    }

    /// Prepare a call using a known runtime function type var.
    /// Builds and inserts a cache entry on miss using the function's declared return var.
    pub fn prepareCallWithFuncVar(self: *Interpreter, module_id: u32, func_id: u32, func_type_var: types.Var, args: []const types.Var) !PolyEntry {
        if (self.polyLookup(module_id, func_id, args)) |found| return found;

        const func_resolved = self.runtime_types.resolveVar(func_type_var);
        const ret_var: types.Var = switch (func_resolved.desc.content) {
            .structure => |flat| switch (flat) {
                .fn_pure => |f| f.ret,
                .fn_effectful => |f| f.ret,
                .fn_unbound => |f| f.ret,
                else => return error.TypeMismatch,
            },
            else => return error.TypeMismatch,
        };

        // Attempt simple runtime unification of parameters with arguments.
        const params: []types.Var = switch (func_resolved.desc.content) {
            .structure => |flat| switch (flat) {
                .fn_pure => |f| self.runtime_types.sliceVars(f.args),
                .fn_effectful => |f| self.runtime_types.sliceVars(f.args),
                .fn_unbound => |f| self.runtime_types.sliceVars(f.args),
                else => &[_]types.Var{},
            },
            else => &[_]types.Var{},
        };

        // Special case: if func has 1 param that is empty tuple () and call has 0 args, that's valid
        const is_unit_arg_call = unit_check: {
            if (params.len == 1 and args.len == 0) {
                const param_resolved = self.runtime_types.resolveVar(params[0]);
                if (param_resolved.desc.content == .structure) {
                    const struct_flat = param_resolved.desc.content.structure;
                    // Empty tuple has 0 fields
                    if (struct_flat == .tuple and struct_flat.tuple.elems.len() == 0) {
                        break :unit_check true;
                    }
                }
            }
            break :unit_check false;
        };

        if (params.len != args.len and !is_unit_arg_call) return error.TypeMismatch;

        // Skip unification if this is a unit arg call (0 args to unify)
        if (!is_unit_arg_call) {
            var i: usize = 0;
            while (i < params.len) : (i += 1) {
                _ = try unify.unifyWithContext(
                    self.env,
                    self.runtime_types,
                    &self.problems,
                    &self.snapshots,
                    &self.unify_scratch,
                    &self.unify_scratch.occurs_scratch,
                    params[i],
                    args[i],
                    false,
                );
            }
        }
        // ret_var may now be constrained

        // Ensure layout slot for return var
        _ = try self.getRuntimeLayout(ret_var);
        const root_idx: usize = @intFromEnum(self.runtime_types.resolveVar(ret_var).var_);
        try self.ensureVarLayoutCapacity(root_idx + 1);
        const slot = self.var_to_layout_slot.items[root_idx];
        const args_copy_mut = try self.allocator.alloc(types.Var, args.len);
        errdefer self.allocator.free(args_copy_mut);
        std.mem.copyForwards(types.Var, args_copy_mut, args);

        const entry = PolyEntry{ .return_var = ret_var, .return_layout_slot = slot, .args = args_copy_mut };
        try self.polyInsert(module_id, func_id, entry);
        return entry;
    }

    /// Initial a TypeWriter from an interpreter. Useful when debugging
    fn initTypeWriter(self: *const Interpreter) std.mem.Allocator.Error!types.TypeWriter {
        return try types.TypeWriter.initFromParts(self.allocator, self.runtime_types, self.env.common.getIdentStore(), null);
    }
};

fn add(a: i32, b: i32) i32 {
    return a + b;
}

// GREEN step: basic test to confirm the module’s tests run
test "interpreter: wiring works" {
    try std.testing.expectEqual(@as(i32, 3), add(1, 2));
}

// RED: expect Var->Layout slot to work (will fail until implemented)
test "interpreter: Var->Layout slot caches computed layout" {
    const gpa = std.testing.allocator;

    var env = try can.ModuleEnv.init(gpa, "");
    defer env.deinit();

    const builtin_indices = try builtin_loading.deserializeBuiltinIndices(gpa, compiled_builtins.builtin_indices_bin);
    const bool_source = "Bool := [True, False].{}\n";
    var bool_module = try builtin_loading.loadCompiledModule(gpa, compiled_builtins.builtin_bin, "Bool", bool_source);
    defer bool_module.deinit();
    const result_source = "Result(ok, err) := [Ok(ok), Err(err)].{}\n";
    var result_module = try builtin_loading.loadCompiledModule(gpa, compiled_builtins.builtin_bin, "Result", result_source);
    defer result_module.deinit();
    const str_source = compiled_builtins.builtin_source;
    var str_module = try builtin_loading.loadCompiledModule(gpa, compiled_builtins.builtin_bin, "Str", str_source);
    defer str_module.deinit();

    const builtin_types_test = BuiltinTypes.init(builtin_indices, bool_module.env, result_module.env, str_module.env);
    var interp = try Interpreter.init(gpa, &env, builtin_types_test, &[_]*const can.ModuleEnv{});
    defer interp.deinit();

    // Create a concrete runtime type: Str
    const str_var = try interp.runtime_types.freshFromContent(.{ .structure = .str });

    // Initially, slot is either absent or zero; ensure capacity then check
    const root_idx: usize = @intFromEnum(interp.runtime_types.resolveVar(str_var).var_);
    try interp.ensureVarLayoutCapacity(root_idx + 1);
    try std.testing.expectEqual(@as(u32, 0), interp.var_to_layout_slot.items[root_idx]);

    // Retrieve layout and expect scalar.str; slot becomes non-zero
    const layout_value = try interp.getRuntimeLayout(str_var);
    try std.testing.expect(layout_value.tag == .scalar);
    try std.testing.expect(layout_value.data.scalar.tag == .str);
    try std.testing.expect(interp.var_to_layout_slot.items[root_idx] != 0);
}

// RED: translating a compile-time str var should produce a runtime str var
test "interpreter: translateTypeVar for str" {
    const gpa = std.testing.allocator;

    var env = try can.ModuleEnv.init(gpa, "");
    defer env.deinit();

    const builtin_indices = try builtin_loading.deserializeBuiltinIndices(gpa, compiled_builtins.builtin_indices_bin);
    const bool_source = "Bool := [True, False].{}\n";
    var bool_module = try builtin_loading.loadCompiledModule(gpa, compiled_builtins.builtin_bin, "Bool", bool_source);
    defer bool_module.deinit();
    const result_source = "Result(ok, err) := [Ok(ok), Err(err)].{}\n";
    var result_module = try builtin_loading.loadCompiledModule(gpa, compiled_builtins.builtin_bin, "Result", result_source);
    defer result_module.deinit();
    const str_source = compiled_builtins.builtin_source;
    var str_module = try builtin_loading.loadCompiledModule(gpa, compiled_builtins.builtin_bin, "Str", str_source);
    defer str_module.deinit();

    const builtin_types_test = BuiltinTypes.init(builtin_indices, bool_module.env, result_module.env, str_module.env);
    var interp = try Interpreter.init(gpa, &env, builtin_types_test, &[_]*const can.ModuleEnv{});
    defer interp.deinit();

    const ct_str = try env.types.freshFromContent(.{ .structure = .str });
    const rt_var = try interp.translateTypeVar(&env, ct_str);

    const resolved = interp.runtime_types.resolveVar(rt_var);
    try std.testing.expect(resolved.desc.content == .structure);
    try std.testing.expect(resolved.desc.content.structure == .str);
}

// RED: translating a compile-time concrete int64 should produce a runtime int64
test "interpreter: translateTypeVar for int64" {
    const gpa = std.testing.allocator;

    var env = try can.ModuleEnv.init(gpa, "");
    defer env.deinit();

    const builtin_indices = try builtin_loading.deserializeBuiltinIndices(gpa, compiled_builtins.builtin_indices_bin);
    const bool_source = "Bool := [True, False].{}\n";
    var bool_module = try builtin_loading.loadCompiledModule(gpa, compiled_builtins.builtin_bin, "Bool", bool_source);
    defer bool_module.deinit();
    const result_source = "Result(ok, err) := [Ok(ok), Err(err)].{}\n";
    var result_module = try builtin_loading.loadCompiledModule(gpa, compiled_builtins.builtin_bin, "Result", result_source);
    defer result_module.deinit();
    const str_source = compiled_builtins.builtin_source;
    var str_module = try builtin_loading.loadCompiledModule(gpa, compiled_builtins.builtin_bin, "Str", str_source);
    defer str_module.deinit();

    const builtin_types_test = BuiltinTypes.init(builtin_indices, bool_module.env, result_module.env, str_module.env);
    var interp = try Interpreter.init(gpa, &env, builtin_types_test, &[_]*const can.ModuleEnv{});
    defer interp.deinit();

    const ct_int = try env.types.freshFromContent(.{ .structure = .{ .num = .{ .num_compact = .{ .int = .i64 } } } });
    const rt_var = try interp.translateTypeVar(&env, ct_int);
    const resolved = interp.runtime_types.resolveVar(rt_var);
    try std.testing.expect(resolved.desc.content == .structure);
    switch (resolved.desc.content.structure) {
        .num => |n| switch (n) {
            .num_compact => |c| switch (c) {
                .int => |p| try std.testing.expectEqual(types.Num.Int.Precision.i64, p),
                else => return error.TestUnexpectedResult,
            },
            else => return error.TestUnexpectedResult,
        },
        else => return error.TestUnexpectedResult,
    }
}

// RED: translating a compile-time concrete f64 should produce a runtime f64
test "interpreter: translateTypeVar for f64" {
    const gpa = std.testing.allocator;

    var env = try can.ModuleEnv.init(gpa, "");
    defer env.deinit();

    const builtin_indices = try builtin_loading.deserializeBuiltinIndices(gpa, compiled_builtins.builtin_indices_bin);
    const bool_source = "Bool := [True, False].{}\n";
    var bool_module = try builtin_loading.loadCompiledModule(gpa, compiled_builtins.builtin_bin, "Bool", bool_source);
    defer bool_module.deinit();
    const result_source = "Result(ok, err) := [Ok(ok), Err(err)].{}\n";
    var result_module = try builtin_loading.loadCompiledModule(gpa, compiled_builtins.builtin_bin, "Result", result_source);
    defer result_module.deinit();
    const str_source = compiled_builtins.builtin_source;
    var str_module = try builtin_loading.loadCompiledModule(gpa, compiled_builtins.builtin_bin, "Str", str_source);
    defer str_module.deinit();

    const builtin_types_test = BuiltinTypes.init(builtin_indices, bool_module.env, result_module.env, str_module.env);
    var interp = try Interpreter.init(gpa, &env, builtin_types_test, &[_]*const can.ModuleEnv{});
    defer interp.deinit();

    const ct_frac = try env.types.freshFromContent(.{ .structure = .{ .num = .{ .num_compact = .{ .frac = .f64 } } } });
    const rt_var = try interp.translateTypeVar(&env, ct_frac);
    const resolved = interp.runtime_types.resolveVar(rt_var);
    try std.testing.expect(resolved.desc.content == .structure);
    switch (resolved.desc.content.structure) {
        .num => |n| switch (n) {
            .num_compact => |c| switch (c) {
                .frac => |p| try std.testing.expectEqual(types.Num.Frac.Precision.f64, p),
                else => return error.TestUnexpectedResult,
            },
            else => return error.TestUnexpectedResult,
        },
        else => return error.TestUnexpectedResult,
    }
}

// RED: translating a compile-time tuple (Str, I64) should produce a runtime tuple with same element shapes
test "interpreter: translateTypeVar for tuple(Str, I64)" {
    const gpa = std.testing.allocator;

    var env = try can.ModuleEnv.init(gpa, "");
    defer env.deinit();

    const builtin_indices = try builtin_loading.deserializeBuiltinIndices(gpa, compiled_builtins.builtin_indices_bin);
    const bool_source = "Bool := [True, False].{}\n";
    var bool_module = try builtin_loading.loadCompiledModule(gpa, compiled_builtins.builtin_bin, "Bool", bool_source);
    defer bool_module.deinit();
    const result_source = "Result(ok, err) := [Ok(ok), Err(err)].{}\n";
    var result_module = try builtin_loading.loadCompiledModule(gpa, compiled_builtins.builtin_bin, "Result", result_source);
    defer result_module.deinit();
    const str_source = compiled_builtins.builtin_source;
    var str_module = try builtin_loading.loadCompiledModule(gpa, compiled_builtins.builtin_bin, "Str", str_source);
    defer str_module.deinit();

    const builtin_types_test = BuiltinTypes.init(builtin_indices, bool_module.env, result_module.env, str_module.env);
    var interp = try Interpreter.init(gpa, &env, builtin_types_test, &[_]*const can.ModuleEnv{});
    defer interp.deinit();

    const ct_str = try env.types.freshFromContent(.{ .structure = .str });
    const ct_i64 = try env.types.freshFromContent(.{ .structure = .{ .num = .{ .num_compact = .{ .int = .i64 } } } });
    const elems = [_]types.Var{ ct_str, ct_i64 };
    const ct_tuple = try env.types.freshFromContent(.{ .structure = .{ .tuple = .{ .elems = try env.types.appendVars(&elems) } } });

    const rt_var = try interp.translateTypeVar(&env, ct_tuple);
    const resolved = interp.runtime_types.resolveVar(rt_var);
    try std.testing.expect(resolved.desc.content == .structure);
    switch (resolved.desc.content.structure) {
        .tuple => |t| {
            const rt_elems = interp.runtime_types.sliceVars(t.elems);
            try std.testing.expectEqual(@as(usize, 2), rt_elems.len);
            // elem 0: str
            const e0 = interp.runtime_types.resolveVar(rt_elems[0]);
            try std.testing.expect(e0.desc.content == .structure);
            try std.testing.expect(e0.desc.content.structure == .str);
            // elem 1: i64
            const e1 = interp.runtime_types.resolveVar(rt_elems[1]);
            try std.testing.expect(e1.desc.content == .structure);
            switch (e1.desc.content.structure) {
                .num => |n| switch (n) {
                    .num_compact => |c| switch (c) {
                        .int => |p| try std.testing.expectEqual(types.Num.Int.Precision.i64, p),
                        else => return error.TestUnexpectedResult,
                    },
                    else => return error.TestUnexpectedResult,
                },
                else => return error.TestUnexpectedResult,
            }
        },
        else => return error.TestUnexpectedResult,
    }
}

// RED: translating a compile-time record { first: Str, second: I64 } should produce equivalent runtime record
test "interpreter: translateTypeVar for record {first: Str, second: I64}" {
    const gpa = std.testing.allocator;

    var env = try can.ModuleEnv.init(gpa, "");
    defer env.deinit();

    const builtin_indices = try builtin_loading.deserializeBuiltinIndices(gpa, compiled_builtins.builtin_indices_bin);
    const bool_source = "Bool := [True, False].{}\n";
    var bool_module = try builtin_loading.loadCompiledModule(gpa, compiled_builtins.builtin_bin, "Bool", bool_source);
    defer bool_module.deinit();
    const result_source = "Result(ok, err) := [Ok(ok), Err(err)].{}\n";
    var result_module = try builtin_loading.loadCompiledModule(gpa, compiled_builtins.builtin_bin, "Result", result_source);
    defer result_module.deinit();
    const str_source = compiled_builtins.builtin_source;
    var str_module = try builtin_loading.loadCompiledModule(gpa, compiled_builtins.builtin_bin, "Str", str_source);
    defer str_module.deinit();

    const builtin_types_test = BuiltinTypes.init(builtin_indices, bool_module.env, result_module.env, str_module.env);
    var interp = try Interpreter.init(gpa, &env, builtin_types_test, &[_]*const can.ModuleEnv{});
    defer interp.deinit();

    // Build compile-time record content
    const name_first = try env.common.idents.insert(gpa, @import("base").Ident.for_text("first"));
    const name_second = try env.common.idents.insert(gpa, @import("base").Ident.for_text("second"));
    const ct_str = try env.types.freshFromContent(.{ .structure = .str });
    const ct_i64 = try env.types.freshFromContent(.{ .structure = .{ .num = .{ .num_compact = .{ .int = .i64 } } } });
    var ct_fields = [_]types.RecordField{
        .{ .name = name_first, .var_ = ct_str },
        .{ .name = name_second, .var_ = ct_i64 },
    };
    const ct_fields_range = try env.types.appendRecordFields(&ct_fields);
    const ct_ext_empty = try env.types.freshFromContent(.{ .structure = .empty_record });
    const ct_record = try env.types.freshFromContent(.{ .structure = .{ .record = .{ .fields = ct_fields_range, .ext = ct_ext_empty } } });

    // Translate
    const rt_var = try interp.translateTypeVar(&env, ct_record);
    const resolved = interp.runtime_types.resolveVar(rt_var);
    try std.testing.expect(resolved.desc.content == .structure);
    switch (resolved.desc.content.structure) {
        .record => |rec| {
            const rt_fields = interp.runtime_types.getRecordFieldsSlice(rec.fields);
            try std.testing.expectEqual(@as(u32, 2), rt_fields.len);
            const f0 = rt_fields.get(0);
            const f1 = rt_fields.get(1);
            // Field names are preserved
            try std.testing.expectEqual(name_first, f0.name);
            try std.testing.expectEqual(name_second, f1.name);
            // Field 0 type is Str
            const e0 = interp.runtime_types.resolveVar(f0.var_);
            try std.testing.expect(e0.desc.content == .structure);
            try std.testing.expect(e0.desc.content.structure == .str);
            // Field 1 type is I64
            const e1 = interp.runtime_types.resolveVar(f1.var_);
            try std.testing.expect(e1.desc.content == .structure);
            switch (e1.desc.content.structure) {
                .num => |n| switch (n) {
                    .num_compact => |c| switch (c) {
                        .int => |p| try std.testing.expectEqual(types.Num.Int.Precision.i64, p),
                        else => return error.TestUnexpectedResult,
                    },
                    else => return error.TestUnexpectedResult,
                },
                else => return error.TestUnexpectedResult,
            }
        },
        else => return error.TestUnexpectedResult,
    }
}

// RED: translating a compile-time alias should produce equivalent runtime alias
test "interpreter: translateTypeVar for alias of Str" {
    const gpa = std.testing.allocator;

    var env = try can.ModuleEnv.init(gpa, "");
    defer env.deinit();

    const builtin_indices = try builtin_loading.deserializeBuiltinIndices(gpa, compiled_builtins.builtin_indices_bin);
    const bool_source = "Bool := [True, False].{}\n";
    var bool_module = try builtin_loading.loadCompiledModule(gpa, compiled_builtins.builtin_bin, "Bool", bool_source);
    defer bool_module.deinit();
    const result_source = "Result(ok, err) := [Ok(ok), Err(err)].{}\n";
    var result_module = try builtin_loading.loadCompiledModule(gpa, compiled_builtins.builtin_bin, "Result", result_source);
    defer result_module.deinit();
    const str_source = compiled_builtins.builtin_source;
    var str_module = try builtin_loading.loadCompiledModule(gpa, compiled_builtins.builtin_bin, "Str", str_source);
    defer str_module.deinit();

    const builtin_types_test = BuiltinTypes.init(builtin_indices, bool_module.env, result_module.env, str_module.env);
    var interp = try Interpreter.init(gpa, &env, builtin_types_test, &[_]*const can.ModuleEnv{});
    defer interp.deinit();

    const alias_name = try env.common.idents.insert(gpa, @import("base").Ident.for_text("MyAlias"));
    const type_ident = types.TypeIdent{ .ident_idx = alias_name };
    const ct_str = try env.types.freshFromContent(.{ .structure = .str });
    const ct_alias_content = try env.types.mkAlias(type_ident, ct_str, &.{});
    const ct_alias_var = try env.types.register(.{ .content = ct_alias_content, .rank = types.Rank.top_level, .mark = types.Mark.none });

    const rt_var = try interp.translateTypeVar(&env, ct_alias_var);
    const resolved = interp.runtime_types.resolveVar(rt_var);
    try std.testing.expect(resolved.desc.content == .alias);
    const rt_alias = resolved.desc.content.alias;
    try std.testing.expectEqual(alias_name, rt_alias.ident.ident_idx);
    const rt_backing = interp.runtime_types.getAliasBackingVar(rt_alias);
    const backing_resolved = interp.runtime_types.resolveVar(rt_backing);
    try std.testing.expect(backing_resolved.desc.content == .structure);
    try std.testing.expect(backing_resolved.desc.content.structure == .str);
}

// RED: translating a compile-time nominal type should produce equivalent runtime nominal
test "interpreter: translateTypeVar for nominal Point(Str)" {
    const gpa = std.testing.allocator;

    var env = try can.ModuleEnv.init(gpa, "");
    defer env.deinit();

    const builtin_indices = try builtin_loading.deserializeBuiltinIndices(gpa, compiled_builtins.builtin_indices_bin);
    const bool_source = "Bool := [True, False].{}\n";
    var bool_module = try builtin_loading.loadCompiledModule(gpa, compiled_builtins.builtin_bin, "Bool", bool_source);
    defer bool_module.deinit();
    const result_source = "Result(ok, err) := [Ok(ok), Err(err)].{}\n";
    var result_module = try builtin_loading.loadCompiledModule(gpa, compiled_builtins.builtin_bin, "Result", result_source);
    defer result_module.deinit();
    const str_source = compiled_builtins.builtin_source;
    var str_module = try builtin_loading.loadCompiledModule(gpa, compiled_builtins.builtin_bin, "Str", str_source);
    defer str_module.deinit();

    const builtin_types_test = BuiltinTypes.init(builtin_indices, bool_module.env, result_module.env, str_module.env);
    var interp = try Interpreter.init(gpa, &env, builtin_types_test, &[_]*const can.ModuleEnv{});
    defer interp.deinit();

    const name_nominal = try env.common.idents.insert(gpa, @import("base").Ident.for_text("Point"));
    const type_ident = types.TypeIdent{ .ident_idx = name_nominal };
    const ct_str = try env.types.freshFromContent(.{ .structure = .str });
    // backing type is Str for simplicity
    const ct_nominal_content = try env.types.mkNominal(type_ident, ct_str, &.{}, name_nominal);
    const ct_nominal_var = try env.types.register(.{ .content = ct_nominal_content, .rank = types.Rank.top_level, .mark = types.Mark.none });

    const rt_var = try interp.translateTypeVar(&env, ct_nominal_var);
    const resolved = interp.runtime_types.resolveVar(rt_var);
    try std.testing.expect(resolved.desc.content == .structure);
    switch (resolved.desc.content.structure) {
        .nominal_type => |nom| {
            try std.testing.expectEqual(name_nominal, nom.ident.ident_idx);
            const backing = interp.runtime_types.getNominalBackingVar(nom);
            const b_resolved = interp.runtime_types.resolveVar(backing);
            try std.testing.expect(b_resolved.desc.content == .structure);
            try std.testing.expect(b_resolved.desc.content.structure == .str);
        },
        else => return error.TestUnexpectedResult,
    }
}

// RED: translating a compile-time flex var should produce a runtime flex var
test "interpreter: translateTypeVar for flex var" {
    const gpa = std.testing.allocator;

    var env = try can.ModuleEnv.init(gpa, "");
    defer env.deinit();

    const builtin_indices = try builtin_loading.deserializeBuiltinIndices(gpa, compiled_builtins.builtin_indices_bin);
    const bool_source = "Bool := [True, False].{}\n";
    var bool_module = try builtin_loading.loadCompiledModule(gpa, compiled_builtins.builtin_bin, "Bool", bool_source);
    defer bool_module.deinit();
    const result_source = "Result(ok, err) := [Ok(ok), Err(err)].{}\n";
    var result_module = try builtin_loading.loadCompiledModule(gpa, compiled_builtins.builtin_bin, "Result", result_source);
    defer result_module.deinit();
    const str_source = compiled_builtins.builtin_source;
    var str_module = try builtin_loading.loadCompiledModule(gpa, compiled_builtins.builtin_bin, "Str", str_source);
    defer str_module.deinit();

    const builtin_types_test = BuiltinTypes.init(builtin_indices, bool_module.env, result_module.env, str_module.env);
    var interp = try Interpreter.init(gpa, &env, builtin_types_test, &[_]*const can.ModuleEnv{});
    defer interp.deinit();

    const ct_flex = try env.types.freshFromContent(.{ .flex = types.Flex.init() });
    const rt_var = try interp.translateTypeVar(&env, ct_flex);
    const resolved = interp.runtime_types.resolveVar(rt_var);
    try std.testing.expect(resolved.desc.content == .flex);
}

// RED: translating a compile-time rigid var should produce a runtime rigid var with same ident
test "interpreter: translateTypeVar for rigid var" {
    const gpa = std.testing.allocator;

    var env = try can.ModuleEnv.init(gpa, "");
    defer env.deinit();

    const builtin_indices = try builtin_loading.deserializeBuiltinIndices(gpa, compiled_builtins.builtin_indices_bin);
    const bool_source = "Bool := [True, False].{}\n";
    var bool_module = try builtin_loading.loadCompiledModule(gpa, compiled_builtins.builtin_bin, "Bool", bool_source);
    defer bool_module.deinit();
    const result_source = "Result(ok, err) := [Ok(ok), Err(err)].{}\n";
    var result_module = try builtin_loading.loadCompiledModule(gpa, compiled_builtins.builtin_bin, "Result", result_source);
    defer result_module.deinit();
    const str_source = compiled_builtins.builtin_source;
    var str_module = try builtin_loading.loadCompiledModule(gpa, compiled_builtins.builtin_bin, "Str", str_source);
    defer str_module.deinit();

    const builtin_types_test = BuiltinTypes.init(builtin_indices, bool_module.env, result_module.env, str_module.env);
    var interp = try Interpreter.init(gpa, &env, builtin_types_test, &[_]*const can.ModuleEnv{});
    defer interp.deinit();

    const name_a = try env.common.idents.insert(gpa, @import("base").Ident.for_text("A"));
    const ct_rigid = try env.types.freshFromContent(.{ .rigid = types.Rigid.init(name_a) });
    const rt_var = try interp.translateTypeVar(&env, ct_rigid);
    const resolved = interp.runtime_types.resolveVar(rt_var);
    try std.testing.expect(resolved.desc.content == .rigid);
    try std.testing.expectEqual(name_a, resolved.desc.content.rigid.name);
}

// RED: translating a flex var with static dispatch constraints should preserve constraints
test "interpreter: translateTypeVar for flex var with static dispatch constraint" {
    const gpa = std.testing.allocator;

    var env = try can.ModuleEnv.init(gpa, "");
    defer env.deinit();

    const builtin_indices = try builtin_loading.deserializeBuiltinIndices(gpa, compiled_builtins.builtin_indices_bin);
    const bool_source = "Bool := [True, False].{}\n";
    var bool_module = try builtin_loading.loadCompiledModule(gpa, compiled_builtins.builtin_bin, "Bool", bool_source);
    defer bool_module.deinit();
    const result_source = "Result(ok, err) := [Ok(ok), Err(err)].{}\n";
    var result_module = try builtin_loading.loadCompiledModule(gpa, compiled_builtins.builtin_bin, "Result", result_source);
    defer result_module.deinit();
    const str_source = compiled_builtins.builtin_source;
    var str_module = try builtin_loading.loadCompiledModule(gpa, compiled_builtins.builtin_bin, "Str", str_source);
    defer str_module.deinit();

    const builtin_types_test = BuiltinTypes.init(builtin_indices, bool_module.env, result_module.env, str_module.env);
    var interp = try Interpreter.init(gpa, &env, builtin_types_test, &[_]*const can.ModuleEnv{});
    defer interp.deinit();

    // Create a method function type: Str -> I64
    const ct_str = try env.types.freshFromContent(.{ .structure = .str });
    const ct_i64 = try env.types.freshFromContent(.{ .structure = .{ .num = .{ .num_compact = .{ .int = .i64 } } } });
    const ct_fn_args = [_]types.Var{ct_str};
    const ct_fn_content = try env.types.mkFuncPure(&ct_fn_args, ct_i64);
    const ct_fn_var = try env.types.register(.{ .content = ct_fn_content, .rank = types.Rank.top_level, .mark = types.Mark.none });

    // Create a static dispatch constraint
    const method_name = try env.common.idents.insert(gpa, @import("base").Ident.for_text("len"));
    const ct_constraint = types.StaticDispatchConstraint{
        .fn_name = method_name,
        .fn_var = ct_fn_var,
    };
    const ct_constraints = [_]types.StaticDispatchConstraint{ct_constraint};
    const ct_constraints_range = try env.types.appendStaticDispatchConstraints(&ct_constraints);

    // Create a flex var with the constraint
    const ct_flex = try env.types.freshFromContent(.{ .flex = types.Flex.init().withConstraints(ct_constraints_range) });

    // Translate to runtime
    const rt_var = try interp.translateTypeVar(&env, ct_flex);
    const resolved = interp.runtime_types.resolveVar(rt_var);

    // Verify it's still a flex var
    try std.testing.expect(resolved.desc.content == .flex);
    const rt_flex = resolved.desc.content.flex;

    // Verify constraints were translated
    const rt_constraints = interp.runtime_types.sliceStaticDispatchConstraints(rt_flex.constraints);
    try std.testing.expectEqual(@as(usize, 1), rt_constraints.len);

    // Verify the method name is preserved
    try std.testing.expectEqual(method_name, rt_constraints[0].fn_name);

    // Verify the fn_var was translated (should resolve in runtime store)
    const rt_fn_resolved = interp.runtime_types.resolveVar(rt_constraints[0].fn_var);
    try std.testing.expect(rt_fn_resolved.desc.content == .structure);
    switch (rt_fn_resolved.desc.content.structure) {
        .fn_pure => |f| {
            const rt_fn_args = interp.runtime_types.sliceVars(f.args);
            try std.testing.expectEqual(@as(usize, 1), rt_fn_args.len);
            // Arg should be Str
            const rt_arg_resolved = interp.runtime_types.resolveVar(rt_fn_args[0]);
            try std.testing.expect(rt_arg_resolved.desc.content == .structure);
            try std.testing.expect(rt_arg_resolved.desc.content.structure == .str);
            // Return should be I64
            const rt_ret_resolved = interp.runtime_types.resolveVar(f.ret);
            try std.testing.expect(rt_ret_resolved.desc.content == .structure);
        },
        else => return error.TestUnexpectedResult,
    }
}

// Test multiple constraints on a single flex var
test "interpreter: translateTypeVar for flex var with multiple static dispatch constraints" {
    const gpa = std.testing.allocator;

    var env = try can.ModuleEnv.init(gpa, "");
    defer env.deinit();

    const builtin_indices = try builtin_loading.deserializeBuiltinIndices(gpa, compiled_builtins.builtin_indices_bin);
    const bool_source = "Bool := [True, False].{}\n";
    var bool_module = try builtin_loading.loadCompiledModule(gpa, compiled_builtins.builtin_bin, "Bool", bool_source);
    defer bool_module.deinit();
    const result_source = "Result(ok, err) := [Ok(ok), Err(err)].{}\n";
    var result_module = try builtin_loading.loadCompiledModule(gpa, compiled_builtins.builtin_bin, "Result", result_source);
    defer result_module.deinit();
    const str_source = compiled_builtins.builtin_source;
    var str_module = try builtin_loading.loadCompiledModule(gpa, compiled_builtins.builtin_bin, "Str", str_source);
    defer str_module.deinit();

    const builtin_types_test = BuiltinTypes.init(builtin_indices, bool_module.env, result_module.env, str_module.env);
    var interp = try Interpreter.init(gpa, &env, builtin_types_test, &[_]*const can.ModuleEnv{});
    defer interp.deinit();

    // Create multiple method function types
    const ct_str = try env.types.freshFromContent(.{ .structure = .str });
    const ct_i64 = try env.types.freshFromContent(.{ .structure = .{ .num = .{ .num_compact = .{ .int = .i64 } } } });
    const ct_bool = try env.types.freshFromContent(.{ .structure = .{ .tag_union = .{ .tags = types.Tag.SafeMultiList.Range.empty(), .ext = try env.types.freshFromContent(.{ .structure = .empty_tag_union }) } } });

    // First method: len: self -> I64
    const ct_fn1_args = [_]types.Var{ct_str};
    const ct_fn1_content = try env.types.mkFuncPure(&ct_fn1_args, ct_i64);
    const ct_fn1_var = try env.types.register(.{ .content = ct_fn1_content, .rank = types.Rank.top_level, .mark = types.Mark.none });

    // Second method: isEmpty: self -> Bool
    const ct_fn2_args = [_]types.Var{ct_str};
    const ct_fn2_content = try env.types.mkFuncPure(&ct_fn2_args, ct_bool);
    const ct_fn2_var = try env.types.register(.{ .content = ct_fn2_content, .rank = types.Rank.top_level, .mark = types.Mark.none });

    // Third method: toStr: self -> Str
    const ct_fn3_args = [_]types.Var{ct_str};
    const ct_fn3_content = try env.types.mkFuncPure(&ct_fn3_args, ct_str);
    const ct_fn3_var = try env.types.register(.{ .content = ct_fn3_content, .rank = types.Rank.top_level, .mark = types.Mark.none });

    // Create static dispatch constraints
    const method_len = try env.common.idents.insert(gpa, @import("base").Ident.for_text("len"));
    const method_isEmpty = try env.common.idents.insert(gpa, @import("base").Ident.for_text("isEmpty"));
    const method_toStr = try env.common.idents.insert(gpa, @import("base").Ident.for_text("toStr"));

    const ct_constraints = [_]types.StaticDispatchConstraint{
        .{ .fn_name = method_len, .fn_var = ct_fn1_var },
        .{ .fn_name = method_isEmpty, .fn_var = ct_fn2_var },
        .{ .fn_name = method_toStr, .fn_var = ct_fn3_var },
    };
    const ct_constraints_range = try env.types.appendStaticDispatchConstraints(&ct_constraints);

    // Create a flex var with all constraints
    const ct_flex = try env.types.freshFromContent(.{ .flex = types.Flex.init().withConstraints(ct_constraints_range) });

    // Translate to runtime
    const rt_var = try interp.translateTypeVar(&env, ct_flex);
    const resolved = interp.runtime_types.resolveVar(rt_var);

    // Verify it's still a flex var
    try std.testing.expect(resolved.desc.content == .flex);
    const rt_flex = resolved.desc.content.flex;

    // Verify all constraints were translated
    const rt_constraints = interp.runtime_types.sliceStaticDispatchConstraints(rt_flex.constraints);
    try std.testing.expectEqual(@as(usize, 3), rt_constraints.len);

    // Verify the method names are preserved
    try std.testing.expectEqual(method_len, rt_constraints[0].fn_name);
    try std.testing.expectEqual(method_isEmpty, rt_constraints[1].fn_name);
    try std.testing.expectEqual(method_toStr, rt_constraints[2].fn_name);

    // Verify each constraint's fn_var was translated
    for (rt_constraints) |constraint| {
        const rt_fn_resolved = interp.runtime_types.resolveVar(constraint.fn_var);
        try std.testing.expect(rt_fn_resolved.desc.content == .structure);
        try std.testing.expect(rt_fn_resolved.desc.content.structure == .fn_pure);
    }
}

// Test rigid var with static dispatch constraints
test "interpreter: translateTypeVar for rigid var with static dispatch constraints" {
    const gpa = std.testing.allocator;

    var env = try can.ModuleEnv.init(gpa, "");
    defer env.deinit();

    const builtin_indices = try builtin_loading.deserializeBuiltinIndices(gpa, compiled_builtins.builtin_indices_bin);
    const bool_source = "Bool := [True, False].{}\n";
    var bool_module = try builtin_loading.loadCompiledModule(gpa, compiled_builtins.builtin_bin, "Bool", bool_source);
    defer bool_module.deinit();
    const result_source = "Result(ok, err) := [Ok(ok), Err(err)].{}\n";
    var result_module = try builtin_loading.loadCompiledModule(gpa, compiled_builtins.builtin_bin, "Result", result_source);
    defer result_module.deinit();
    const str_source = compiled_builtins.builtin_source;
    var str_module = try builtin_loading.loadCompiledModule(gpa, compiled_builtins.builtin_bin, "Str", str_source);
    defer str_module.deinit();

    const builtin_types_test = BuiltinTypes.init(builtin_indices, bool_module.env, result_module.env, str_module.env);
    var interp = try Interpreter.init(gpa, &env, builtin_types_test, &[_]*const can.ModuleEnv{});
    defer interp.deinit();

    // Create a method function type
    const ct_str = try env.types.freshFromContent(.{ .structure = .str });
    const ct_i64 = try env.types.freshFromContent(.{ .structure = .{ .num = .{ .num_compact = .{ .int = .i64 } } } });
    const ct_fn_args = [_]types.Var{ct_str};
    const ct_fn_content = try env.types.mkFuncPure(&ct_fn_args, ct_i64);
    const ct_fn_var = try env.types.register(.{ .content = ct_fn_content, .rank = types.Rank.top_level, .mark = types.Mark.none });

    // Create a static dispatch constraint
    const method_name = try env.common.idents.insert(gpa, @import("base").Ident.for_text("size"));
    const ct_constraint = types.StaticDispatchConstraint{
        .fn_name = method_name,
        .fn_var = ct_fn_var,
    };
    const ct_constraints = [_]types.StaticDispatchConstraint{ct_constraint};
    const ct_constraints_range = try env.types.appendStaticDispatchConstraints(&ct_constraints);

    // Create a rigid var with the constraint
    const rigid_name = try env.common.idents.insert(gpa, @import("base").Ident.for_text("T"));
    const ct_rigid = try env.types.freshFromContent(.{ .rigid = types.Rigid.init(rigid_name).withConstraints(ct_constraints_range) });

    // Translate to runtime
    const rt_var = try interp.translateTypeVar(&env, ct_rigid);
    const resolved = interp.runtime_types.resolveVar(rt_var);

    // Verify it's still a rigid var
    try std.testing.expect(resolved.desc.content == .rigid);
    const rt_rigid = resolved.desc.content.rigid;

    // Verify the rigid var name is preserved
    try std.testing.expectEqual(rigid_name, rt_rigid.name);

    // Verify constraints were translated
    const rt_constraints = interp.runtime_types.sliceStaticDispatchConstraints(rt_rigid.constraints);
    try std.testing.expectEqual(@as(usize, 1), rt_constraints.len);
    try std.testing.expectEqual(method_name, rt_constraints[0].fn_name);
}

// Test getStaticDispatchConstraint helper with flex var
test "interpreter: getStaticDispatchConstraint finds method on flex var" {
    const gpa = std.testing.allocator;

    var env = try can.ModuleEnv.init(gpa, "");
    defer env.deinit();

    const builtin_indices = try builtin_loading.deserializeBuiltinIndices(gpa, compiled_builtins.builtin_indices_bin);
    const bool_source = "Bool := [True, False].{}\n";
    var bool_module = try builtin_loading.loadCompiledModule(gpa, compiled_builtins.builtin_bin, "Bool", bool_source);
    defer bool_module.deinit();
    const result_source = "Result(ok, err) := [Ok(ok), Err(err)].{}\n";
    var result_module = try builtin_loading.loadCompiledModule(gpa, compiled_builtins.builtin_bin, "Result", result_source);
    defer result_module.deinit();
    const str_source = compiled_builtins.builtin_source;
    var str_module = try builtin_loading.loadCompiledModule(gpa, compiled_builtins.builtin_bin, "Str", str_source);
    defer str_module.deinit();

    const builtin_types_test = BuiltinTypes.init(builtin_indices, bool_module.env, result_module.env, str_module.env);
    var interp = try Interpreter.init(gpa, &env, builtin_types_test, &[_]*const can.ModuleEnv{});
    defer interp.deinit();

    // Create method types
    const ct_str = try env.types.freshFromContent(.{ .structure = .str });
    const ct_i64 = try env.types.freshFromContent(.{ .structure = .{ .num = .{ .num_compact = .{ .int = .i64 } } } });

    const ct_fn1_args = [_]types.Var{ct_str};
    const ct_fn1_content = try env.types.mkFuncPure(&ct_fn1_args, ct_i64);
    const ct_fn1_var = try env.types.register(.{ .content = ct_fn1_content, .rank = types.Rank.top_level, .mark = types.Mark.none });

    const ct_fn2_args = [_]types.Var{ct_str};
    const ct_fn2_content = try env.types.mkFuncPure(&ct_fn2_args, ct_str);
    const ct_fn2_var = try env.types.register(.{ .content = ct_fn2_content, .rank = types.Rank.top_level, .mark = types.Mark.none });

    // Create constraints
    const method_count = try env.common.idents.insert(gpa, @import("base").Ident.for_text("count"));
    const method_reverse = try env.common.idents.insert(gpa, @import("base").Ident.for_text("reverse"));

    const ct_constraints = [_]types.StaticDispatchConstraint{
        .{ .fn_name = method_count, .fn_var = ct_fn1_var },
        .{ .fn_name = method_reverse, .fn_var = ct_fn2_var },
    };
    const ct_constraints_range = try env.types.appendStaticDispatchConstraints(&ct_constraints);

    // Create flex var and translate
    const ct_flex = try env.types.freshFromContent(.{ .flex = types.Flex.init().withConstraints(ct_constraints_range) });
    const rt_var = try interp.translateTypeVar(&env, ct_flex);

    // Test finding existing methods
    const found_count = try interp.getStaticDispatchConstraint(rt_var, method_count);
    try std.testing.expectEqual(method_count, found_count.fn_name);

    const found_reverse = try interp.getStaticDispatchConstraint(rt_var, method_reverse);
    try std.testing.expectEqual(method_reverse, found_reverse.fn_name);

    // Test finding non-existent method
    const method_missing = try env.common.idents.insert(gpa, @import("base").Ident.for_text("nonexistent"));
    const result = interp.getStaticDispatchConstraint(rt_var, method_missing);
    try std.testing.expectError(error.MethodNotFound, result);
}

// Test getStaticDispatchConstraint with non-constrained type
test "interpreter: getStaticDispatchConstraint returns error for non-constrained types" {
    const gpa = std.testing.allocator;

    var env = try can.ModuleEnv.init(gpa, "");
    defer env.deinit();

    const builtin_indices = try builtin_loading.deserializeBuiltinIndices(gpa, compiled_builtins.builtin_indices_bin);
    const bool_source = "Bool := [True, False].{}\n";
    var bool_module = try builtin_loading.loadCompiledModule(gpa, compiled_builtins.builtin_bin, "Bool", bool_source);
    defer bool_module.deinit();
    const result_source = "Result(ok, err) := [Ok(ok), Err(err)].{}\n";
    var result_module = try builtin_loading.loadCompiledModule(gpa, compiled_builtins.builtin_bin, "Result", result_source);
    defer result_module.deinit();
    const str_source = compiled_builtins.builtin_source;
    var str_module = try builtin_loading.loadCompiledModule(gpa, compiled_builtins.builtin_bin, "Str", str_source);
    defer str_module.deinit();

    const builtin_types_test = BuiltinTypes.init(builtin_indices, bool_module.env, result_module.env, str_module.env);
    var interp = try Interpreter.init(gpa, &env, builtin_types_test, &[_]*const can.ModuleEnv{});
    defer interp.deinit();

    // Create a plain structure type (no constraints)
    const ct_str = try env.types.freshFromContent(.{ .structure = .str });
    const rt_var = try interp.translateTypeVar(&env, ct_str);

    // Try to get a constraint from a non-flex/rigid type
    const method_name = try env.common.idents.insert(gpa, @import("base").Ident.for_text("someMethod"));
    const result = interp.getStaticDispatchConstraint(rt_var, method_name);
    try std.testing.expectError(error.MethodNotFound, result);
}

// RED: poly cache miss then hit
test "interpreter: poly cache insert and lookup" {
    const gpa = std.testing.allocator;

    var env = try can.ModuleEnv.init(gpa, "");
    defer env.deinit();

    const builtin_indices = try builtin_loading.deserializeBuiltinIndices(gpa, compiled_builtins.builtin_indices_bin);
    const bool_source = "Bool := [True, False].{}\n";
    var bool_module = try builtin_loading.loadCompiledModule(gpa, compiled_builtins.builtin_bin, "Bool", bool_source);
    defer bool_module.deinit();
    const result_source = "Result(ok, err) := [Ok(ok), Err(err)].{}\n";
    var result_module = try builtin_loading.loadCompiledModule(gpa, compiled_builtins.builtin_bin, "Result", result_source);
    defer result_module.deinit();
    const str_source = compiled_builtins.builtin_source;
    var str_module = try builtin_loading.loadCompiledModule(gpa, compiled_builtins.builtin_bin, "Str", str_source);
    defer str_module.deinit();

    const builtin_types_test = BuiltinTypes.init(builtin_indices, bool_module.env, result_module.env, str_module.env);
    var interp = try Interpreter.init(gpa, &env, builtin_types_test, &[_]*const can.ModuleEnv{});
    defer interp.deinit();

    const f_id: u32 = 12345;
    // Create runtime args: (Str, I64)
    const rt_str = try interp.runtime_types.freshFromContent(.{ .structure = .str });
    const rt_i64 = try interp.runtime_types.freshFromContent(.{ .structure = .{ .num = .{ .num_compact = .{ .int = .i64 } } } });
    const args = [_]types.Var{ rt_str, rt_i64 };

    try std.testing.expect(interp.polyLookup(0, f_id, &args) == null);

    // For testing, say return type is Str
    const ret_var = rt_str;
    // Precompute layout slot for return type
    _ = try interp.getRuntimeLayout(ret_var);
    const root_idx: usize = @intFromEnum(interp.runtime_types.resolveVar(ret_var).var_);
    try interp.ensureVarLayoutCapacity(root_idx + 1);
    const slot = interp.var_to_layout_slot.items[root_idx];
    try std.testing.expect(slot != 0);

    const args_copy = try interp.allocator.alloc(types.Var, args.len);
    std.mem.copyForwards(types.Var, args_copy, &args);
    try interp.polyInsert(0, f_id, .{ .return_var = ret_var, .return_layout_slot = slot, .args = args_copy });
    const found = interp.polyLookup(0, f_id, &args) orelse return error.TestUnexpectedResult;
    try std.testing.expectEqual(ret_var, found.return_var);
    try std.testing.expectEqual(slot, found.return_layout_slot);
    try std.testing.expect(std.mem.eql(types.Var, found.args, &args));
}

// RED: prepareCall should miss without hint, then hit after inserting with hint
test "interpreter: prepareCall miss then hit" {
    const gpa = std.testing.allocator;

    var env = try can.ModuleEnv.init(gpa, "");
    defer env.deinit();

    const builtin_indices = try builtin_loading.deserializeBuiltinIndices(gpa, compiled_builtins.builtin_indices_bin);
    const bool_source = "Bool := [True, False].{}\n";
    var bool_module = try builtin_loading.loadCompiledModule(gpa, compiled_builtins.builtin_bin, "Bool", bool_source);
    defer bool_module.deinit();
    const result_source = "Result(ok, err) := [Ok(ok), Err(err)].{}\n";
    var result_module = try builtin_loading.loadCompiledModule(gpa, compiled_builtins.builtin_bin, "Result", result_source);
    defer result_module.deinit();
    const str_source = compiled_builtins.builtin_source;
    var str_module = try builtin_loading.loadCompiledModule(gpa, compiled_builtins.builtin_bin, "Str", str_source);
    defer str_module.deinit();

    const builtin_types_test = BuiltinTypes.init(builtin_indices, bool_module.env, result_module.env, str_module.env);
    var interp = try Interpreter.init(gpa, &env, builtin_types_test, &[_]*const can.ModuleEnv{});
    defer interp.deinit();

    const func_id: u32 = 7777;
    const rt_str = try interp.runtime_types.freshFromContent(.{ .structure = .str });
    const rt_i64 = try interp.runtime_types.freshFromContent(.{ .structure = .{ .num = .{ .num_compact = .{ .int = .i64 } } } });
    const args = [_]types.Var{ rt_str, rt_i64 };

    // miss without hint
    const miss = try interp.prepareCall(0, func_id, &args, null);
    try std.testing.expect(miss == null);

    // insert with hint
    const entry = (try interp.prepareCall(0, func_id, &args, rt_str)) orelse return error.TestUnexpectedResult;
    try std.testing.expectEqual(rt_str, entry.return_var);
    try std.testing.expect(entry.return_layout_slot != 0);

    // subsequent call should hit without hint
    const hit = (try interp.prepareCall(0, func_id, &args, null)) orelse return error.TestUnexpectedResult;
    try std.testing.expectEqual(rt_str, hit.return_var);
    try std.testing.expectEqual(entry.return_layout_slot, hit.return_layout_slot);
}

// RED: prepareCallWithFuncVar populates cache based on function type
test "interpreter: prepareCallWithFuncVar populates cache" {
    const gpa = std.testing.allocator;

    var env = try can.ModuleEnv.init(gpa, "");
    defer env.deinit();

    const builtin_indices = try builtin_loading.deserializeBuiltinIndices(gpa, compiled_builtins.builtin_indices_bin);
    const bool_source = "Bool := [True, False].{}\n";
    var bool_module = try builtin_loading.loadCompiledModule(gpa, compiled_builtins.builtin_bin, "Bool", bool_source);
    defer bool_module.deinit();
    const result_source = "Result(ok, err) := [Ok(ok), Err(err)].{}\n";
    var result_module = try builtin_loading.loadCompiledModule(gpa, compiled_builtins.builtin_bin, "Result", result_source);
    defer result_module.deinit();
    const str_source = compiled_builtins.builtin_source;
    var str_module = try builtin_loading.loadCompiledModule(gpa, compiled_builtins.builtin_bin, "Str", str_source);
    defer str_module.deinit();

    const builtin_types_test = BuiltinTypes.init(builtin_indices, bool_module.env, result_module.env, str_module.env);
    var interp = try Interpreter.init(gpa, &env, builtin_types_test, &[_]*const can.ModuleEnv{});
    defer interp.deinit();

    const func_id: u32 = 9999;
    const rt_str = try interp.runtime_types.freshFromContent(.{ .structure = .str });
    const rt_i64 = try interp.runtime_types.freshFromContent(.{ .structure = .{ .num = .{ .num_compact = .{ .int = .i64 } } } });
    const args = [_]types.Var{ rt_str, rt_i64 };

    // Build a runtime function type: (Str, I64) -> Str
    const func_content = try interp.runtime_types.mkFuncPure(&args, rt_str);
    const func_var = try interp.runtime_types.register(.{ .content = func_content, .rank = types.Rank.top_level, .mark = types.Mark.none });

    // Should populate cache
    const entry = try interp.prepareCallWithFuncVar(0, func_id, func_var, &args);
    try std.testing.expectEqual(rt_str, entry.return_var);
    try std.testing.expect(entry.return_layout_slot != 0);

    // Now a plain prepareCall without hint should hit
    const hit = (try interp.prepareCall(0, func_id, &args, null)) orelse return error.TestUnexpectedResult;
    try std.testing.expectEqual(rt_str, hit.return_var);
    try std.testing.expectEqual(entry.return_layout_slot, hit.return_layout_slot);
}

// RED: unification constrains return type for polymorphic (a -> a), when called with Str
test "interpreter: unification constrains (a->a) with Str" {
    const gpa = std.testing.allocator;

    var env = try can.ModuleEnv.init(gpa, "");
    defer env.deinit();

    const builtin_indices = try builtin_loading.deserializeBuiltinIndices(gpa, compiled_builtins.builtin_indices_bin);
    const bool_source = "Bool := [True, False].{}\n";
    var bool_module = try builtin_loading.loadCompiledModule(gpa, compiled_builtins.builtin_bin, "Bool", bool_source);
    defer bool_module.deinit();
    const result_source = "Result(ok, err) := [Ok(ok), Err(err)].{}\n";
    var result_module = try builtin_loading.loadCompiledModule(gpa, compiled_builtins.builtin_bin, "Result", result_source);
    defer result_module.deinit();
    const str_source = compiled_builtins.builtin_source;
    var str_module = try builtin_loading.loadCompiledModule(gpa, compiled_builtins.builtin_bin, "Str", str_source);
    defer str_module.deinit();

    const builtin_types_test = BuiltinTypes.init(builtin_indices, bool_module.env, result_module.env, str_module.env);
    var interp = try Interpreter.init(gpa, &env, builtin_types_test, &[_]*const can.ModuleEnv{});
    defer interp.deinit();

    const func_id: u32 = 42;
    // runtime flex var 'a'
    const a = try interp.runtime_types.freshFromContent(.{ .flex = types.Flex.init() });
    const func_content = try interp.runtime_types.mkFuncPure(&.{a}, a);
    const func_var = try interp.runtime_types.register(.{ .content = func_content, .rank = types.Rank.top_level, .mark = types.Mark.none });

    // Call with Str
    const rt_str = try interp.runtime_types.freshFromContent(.{ .structure = .str });
    const entry = try interp.prepareCallWithFuncVar(0, func_id, func_var, &.{rt_str});

    // After unification, return var should resolve to str
    const resolved_ret = interp.runtime_types.resolveVar(entry.return_var);
    try std.testing.expect(resolved_ret.desc.content == .structure);
    try std.testing.expect(resolved_ret.desc.content.structure == .str);
    try std.testing.expect(entry.return_layout_slot != 0);
}

test "interpreter: cross-module method resolution should find methods in origin module" {
    const gpa = std.testing.allocator;

    const module_a_name = "ModuleA";
    const module_b_name = "ModuleB";

    // Set up Module A (the imported module where the type and method are defined)
    var module_a = try can.ModuleEnv.init(gpa, module_a_name);
    defer module_a.deinit();
    try module_a.initCIRFields(gpa, module_a_name);

    // Set up Module B (the current module that imports Module A)
    var module_b = try can.ModuleEnv.init(gpa, module_b_name);
    defer module_b.deinit();
    try module_b.initCIRFields(gpa, module_b_name);

    const builtin_indices = try builtin_loading.deserializeBuiltinIndices(gpa, compiled_builtins.builtin_indices_bin);
    const bool_source = "Bool := [True, False].{}\n";
    var bool_module = try builtin_loading.loadCompiledModule(gpa, compiled_builtins.builtin_bin, "Bool", bool_source);
    defer bool_module.deinit();
    const result_source = "Result(ok, err) := [Ok(ok), Err(err)].{}\n";
    var result_module = try builtin_loading.loadCompiledModule(gpa, compiled_builtins.builtin_bin, "Result", result_source);
    defer result_module.deinit();
    const str_source = compiled_builtins.builtin_source;
    var str_module = try builtin_loading.loadCompiledModule(gpa, compiled_builtins.builtin_bin, "Str", str_source);
    defer str_module.deinit();

    const builtin_types_test = BuiltinTypes.init(builtin_indices, bool_module.env, result_module.env, str_module.env);
    var interp = try Interpreter.init(gpa, &module_b, builtin_types_test, &[_]*const can.ModuleEnv{});
    defer interp.deinit();

    // Register module A as an imported module
    const module_a_ident = try module_b.common.idents.insert(gpa, @import("base").Ident.for_text(module_a_name));
    try interp.module_envs.put(interp.allocator, module_a_ident, &module_a);
    const module_a_id: u32 = 1;
    try interp.module_ids.put(interp.allocator, module_a_ident, module_a_id);

    // Create an Import.Idx for module A
    const import_idx: can.CIR.Import.Idx = @enumFromInt(0);
    try interp.import_envs.put(interp.allocator, import_idx, &module_a);

    // Verify we can retrieve module A's environment
    const found_env = interp.getModuleEnvForOrigin(module_a_ident);
    try std.testing.expect(found_env != null);
    try std.testing.expectEqual(module_a.module_name_idx, found_env.?.module_name_idx);

    // Verify we can retrieve module A's ID
    const found_id = interp.getModuleIdForOrigin(module_a_ident);
    try std.testing.expectEqual(module_a_id, found_id);
}

test "interpreter: transitive module method resolution (A imports B imports C)" {
    const gpa = std.testing.allocator;

    const module_a_name = "ModuleA";
    const module_b_name = "ModuleB";
    const module_c_name = "ModuleC";

    // Set up three modules: A (current) imports B, B imports C
    var module_a = try can.ModuleEnv.init(gpa, module_a_name);
    defer module_a.deinit();
    try module_a.initCIRFields(gpa, module_a_name);

    var module_b = try can.ModuleEnv.init(gpa, module_b_name);
    defer module_b.deinit();
    try module_b.initCIRFields(gpa, module_b_name);

    var module_c = try can.ModuleEnv.init(gpa, module_c_name);
    defer module_c.deinit();
    try module_c.initCIRFields(gpa, module_c_name);

    const builtin_indices = try builtin_loading.deserializeBuiltinIndices(gpa, compiled_builtins.builtin_indices_bin);
    const bool_source = "Bool := [True, False].{}\n";
    var bool_module = try builtin_loading.loadCompiledModule(gpa, compiled_builtins.builtin_bin, "Bool", bool_source);
    defer bool_module.deinit();
    const result_source = "Result(ok, err) := [Ok(ok), Err(err)].{}\n";
    var result_module = try builtin_loading.loadCompiledModule(gpa, compiled_builtins.builtin_bin, "Result", result_source);
    defer result_module.deinit();
    const str_source = compiled_builtins.builtin_source;
    var str_module = try builtin_loading.loadCompiledModule(gpa, compiled_builtins.builtin_bin, "Str", str_source);
    defer str_module.deinit();

    const builtin_types_test = BuiltinTypes.init(builtin_indices, bool_module.env, result_module.env, str_module.env);
    // Use module_a as the current module
    var interp = try Interpreter.init(gpa, &module_a, builtin_types_test, &[_]*const can.ModuleEnv{});
    defer interp.deinit();

    // Register module B
    const module_b_ident = try module_a.common.idents.insert(gpa, @import("base").Ident.for_text(module_b_name));
    try interp.module_envs.put(interp.allocator, module_b_ident, &module_b);
    const module_b_id: u32 = 1;
    try interp.module_ids.put(interp.allocator, module_b_ident, module_b_id);

    // Register module C
    const module_c_ident = try module_a.common.idents.insert(gpa, @import("base").Ident.for_text(module_c_name));
    try interp.module_envs.put(interp.allocator, module_c_ident, &module_c);
    const module_c_id: u32 = 2;
    try interp.module_ids.put(interp.allocator, module_c_ident, module_c_id);

    // Create Import.Idx entries for both modules
    const import_b_idx: can.CIR.Import.Idx = @enumFromInt(0);
    const import_c_idx: can.CIR.Import.Idx = @enumFromInt(1);
    try interp.import_envs.put(interp.allocator, import_b_idx, &module_b);
    try interp.import_envs.put(interp.allocator, import_c_idx, &module_c);

    // Verify we can retrieve all module environments
    try std.testing.expectEqual(module_b.module_name_idx, interp.getModuleEnvForOrigin(module_b_ident).?.module_name_idx);
    try std.testing.expectEqual(module_c.module_name_idx, interp.getModuleEnvForOrigin(module_c_ident).?.module_name_idx);

    // Verify we can retrieve all module IDs
    try std.testing.expectEqual(module_b_id, interp.getModuleIdForOrigin(module_b_ident));
    try std.testing.expectEqual(module_c_id, interp.getModuleIdForOrigin(module_c_ident));
}<|MERGE_RESOLUTION|>--- conflicted
+++ resolved
@@ -2544,7 +2544,6 @@
         }
     }
 
-<<<<<<< HEAD
     /// Call a hosted function via RocOps.hosted_fns array
     /// This marshals arguments to the host, invokes the function pointer, and marshals the result back
     fn callHostedFunction(
@@ -2622,7 +2621,8 @@
         }
 
         return result_value;
-=======
+    }
+
     /// Helper to create a simple boolean StackValue (for low-level builtins)
     fn makeSimpleBoolValue(self: *Interpreter, value: bool) !StackValue {
         const bool_layout = Layout{ .tag = .scalar, .data = .{ .scalar = .{ .tag = .bool, .data = .{ .bool = {} } } } };
@@ -2632,9 +2632,7 @@
             bool_ptr.* = value;
         }
         return bool_value;
->>>>>>> 8c4feedd
-    }
-
+    }
     fn triggerCrash(self: *Interpreter, message: []const u8, owned: bool, roc_ops: *RocOps) void {
         defer if (owned) self.allocator.free(@constCast(message));
         roc_ops.crash(message);
