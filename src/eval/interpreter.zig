--- conflicted
+++ resolved
@@ -6128,7 +6128,6 @@
 
         // Get the nominal type information from lhs, or handle anonymous structural types
         const nominal_info: ?struct { origin: base_pkg.Ident.Idx, ident: base_pkg.Ident.Idx } = switch (lhs_resolved.desc.content) {
-<<<<<<< HEAD
             .structure => |s| blk2: {
                 break :blk2 switch (s) {
                     .nominal_type => |nom| .{
@@ -6141,7 +6140,8 @@
                             const result = self.valuesStructurallyEqual(lhs, lhs_rt_var, rhs, rhs_rt_var) catch |err| {
                                 // If structural equality is not implemented for this type, return false
                                 if (err == error.NotImplemented) {
-                                    return try self.makeBoolValue(false);
+                                    self.triggerCrash("DEBUG: dispatchBinaryOpMethod NotImplemented", false, roc_ops);
+                                    return error.Crash;
                                 }
                                 return err;
                             };
@@ -6151,29 +6151,6 @@
                     },
                     else => null,
                 };
-=======
-            .structure => |s| switch (s) {
-                .nominal_type => |nom| .{
-                    .origin = nom.origin_module,
-                    .ident = nom.ident.ident_idx,
-                },
-                .record, .tuple, .tag_union, .empty_record, .empty_tag_union => blk: {
-                    // Anonymous structural types have implicit is_eq
-                    if (method_ident == self.env.is_eq_ident) {
-                        const result = self.valuesStructurallyEqual(lhs, lhs_rt_var, rhs, rhs_rt_var) catch |err| {
-                            // If structural equality is not implemented for this type, return false
-                            if (err == error.NotImplemented) {
-                                self.triggerCrash("DEBUG: dispatchBinaryOpMethod NotImplemented", false, roc_ops);
-                                return error.Crash;
-                            }
-                            return err;
-                        };
-                        return try self.makeBoolValue(result);
-                    }
-                    break :blk null;
-                },
-                else => null,
->>>>>>> 721ad1d2
             },
             else => null,
         };
