--- conflicted
+++ resolved
@@ -522,7 +522,6 @@
     } else null;
 
     // Process the file and get Reports
-<<<<<<< HEAD
     // Shared memory allocator needs to outlive process_result
     var shm_opt: ?SharedMemoryAllocator = null;
     defer if (shm_opt) |*shm| shm.deinit(gpa);
@@ -552,7 +551,9 @@
                 args.path,
                 if (cache_manager) |*cm| cm else null,
                 args.time,
-            ) catch |err| handleProcessFileError(err, stderr, args.path);
+            ) catch |err| {
+                handleProcessFileError(err, stderr, args.path);
+            };
 
             // Print shared memory usage info before shrinking
             if (args.verbose) {
@@ -576,18 +577,10 @@
                 args.path,
                 if (cache_manager) |*cm| cm else null,
                 args.time,
-            ) catch |err| handleProcessFileError(err, stderr, args.path);
-        }
-=======
-    var process_result = coordinate_simple.processFile(
-        gpa,
-        Filesystem.default(),
-        args.path,
-        if (cache_manager) |*cm| cm else null,
-        args.time,
-    ) catch |err| {
-        handleProcessFileError(err, stderr, args.path);
->>>>>>> 4ce266f5
+            ) catch |err| {
+                handleProcessFileError(err, stderr, args.path);
+            };
+        }
     };
 
     defer process_result.deinit(gpa);
