--- conflicted
+++ resolved
@@ -168,56 +168,24 @@
     } else null;
 
     // Process the file and get Reports
-<<<<<<< HEAD
-    var result = (if (args.time)
-        coordinate_simple.processFileWithTiming(gpa, Filesystem.default(), args.path)
-    else
-        coordinate_simple.processFile(gpa, Filesystem.default(), args.path)) catch |err| handleProcessFileError(err, stderr, args.path);
-=======
-    var result = coordinate_simple.processFile(gpa, Filesystem.default(), args.path, if (cache_manager) |*cm| cm else null) catch |err| {
-        stderr.print("Failed to check {s}: ", .{args.path}) catch {};
-        switch (err) {
-            error.FileNotFound => stderr.print("File not found\n", .{}) catch {},
-            error.AccessDenied => stderr.print("Access denied\n", .{}) catch {},
-            error.FileReadError => stderr.print("Could not read file\n", .{}) catch {},
-            else => stderr.print("{}\n", .{err}) catch {},
-        }
-        std.process.exit(1);
-    };
->>>>>>> ea17dc62
-    defer result.deinit(gpa);
+    var process_result = coordinate_simple.processFile(gpa, Filesystem.default(), args.path, if (cache_manager) |*cm| cm else null, args.time) catch |err| handleProcessFileError(err, stderr, args.path);
+
+    defer process_result.deinit(gpa);
 
     const elapsed = timer.read();
 
-<<<<<<< HEAD
-    // Process reports and render them using the reporting system
-    if (result.reports.len > 0) {
-        var fatal_errors: usize = 0;
-        var runtime_errors: usize = 0;
-        var warnings: usize = 0;
-
-        // Render each report
-        for (result.reports) |*report| {
-            // Render the diagnostic report to stderr
-            reporting.renderReportToTerminal(report, stderr_writer, ColorPalette.ANSI, reporting.ReportingConfig.initColorTerminal()) catch |render_err| {
-                stderr.print("Error rendering diagnostic report: {}\n", .{render_err}) catch {};
-                // Fallback to just printing the title
-                stderr.print("  {s}\n", .{report.title}) catch {};
-            };
-=======
     // Print cache statistics if verbose
     if (cache_manager) |*cm| {
         if (args.verbose) {
             cm.printStats(gpa);
         }
     }
->>>>>>> ea17dc62
 
     // Handle cached results vs fresh compilation results differently
-    if (result.was_cached) {
+    if (process_result.was_cached) {
         // For cached results, use the stored diagnostic counts
-        const total_errors = result.error_count;
-        const total_warnings = result.warning_count;
+        const total_errors = process_result.error_count;
+        const total_warnings = process_result.warning_count;
 
         if (total_errors > 0 or total_warnings > 0) {
             stderr.print("Found {} error(s) and {} warning(s) in ", .{
@@ -232,56 +200,15 @@
             formatElapsedTime(stdout, elapsed) catch {};
             stdout.print(" for {s} (loaded from cache)\n", .{args.path}) catch {};
         }
-<<<<<<< HEAD
-        stderr.writeAll("\n") catch {};
-
-        stderr.print("Found {} error(s) and {} warning(s) in ", .{
-            (fatal_errors + runtime_errors),
-            warnings,
-        }) catch {};
-        formatElapsedTime(stderr, elapsed) catch {};
-        stderr.print(" for {s}.\n", .{args.path}) catch {};
-
-        printTimingBreakdown(stderr, result.timing);
-
-        std.process.exit(1);
-    } else {
-        stdout.print("No errors found in ", .{}) catch {};
-        formatElapsedTime(stdout, elapsed) catch {};
-        stdout.print(" for {s}\n", .{args.path}) catch {};
-
-        printTimingBreakdown(stdout, result.timing);
-    }
-}
-
-fn printTimingBreakdown(writer: anytype, timing: ?coordinate_simple.TimingInfo) void {
-    if (timing) |t| {
-        writer.print("\nTiming breakdown:\n", .{}) catch {};
-        writer.print("  tokenize + parse:             ", .{}) catch {};
-        formatElapsedTime(writer, t.tokenize_parse_ns) catch {};
-        writer.print("\n", .{}) catch {};
-        writer.print("  canonicalize:                 ", .{}) catch {};
-        formatElapsedTime(writer, t.canonicalize_ns) catch {};
-        writer.print("\n", .{}) catch {};
-        writer.print("  can diagnostics:              ", .{}) catch {};
-        formatElapsedTime(writer, t.canonicalize_diagnostics_ns) catch {};
-        writer.print("\n", .{}) catch {};
-        writer.print("  type checking:                ", .{}) catch {};
-        formatElapsedTime(writer, t.type_checking_ns) catch {};
-        writer.print("\n", .{}) catch {};
-        writer.print("  type checking diagnostics:    ", .{}) catch {};
-        formatElapsedTime(writer, t.check_diagnostics_ns) catch {};
-        writer.print("\n", .{}) catch {};
-=======
     } else {
         // For fresh compilation, process and display reports normally
-        if (result.reports.len > 0) {
+        if (process_result.reports.len > 0) {
             var fatal_errors: usize = 0;
             var runtime_errors: usize = 0;
             var warnings: usize = 0;
 
             // Render each report
-            for (result.reports) |*report| {
+            for (process_result.reports) |*report| {
 
                 // Render the diagnostic report to stderr
                 reporting.renderReportToTerminal(report, stderr_writer, ColorPalette.ANSI, reporting.ReportingConfig.initColorTerminal()) catch |render_err| {
@@ -311,13 +238,36 @@
             }) catch {};
             formatElapsedTime(stderr, elapsed) catch {};
             stderr.print(" for {s}.\n", .{args.path}) catch {};
+
             std.process.exit(1);
         } else {
             stdout.print("No errors found in ", .{}) catch {};
             formatElapsedTime(stdout, elapsed) catch {};
             stdout.print(" for {s}\n", .{args.path}) catch {};
         }
->>>>>>> ea17dc62
+    }
+
+    printTimingBreakdown(stderr, process_result.timing);
+}
+
+fn printTimingBreakdown(writer: anytype, timing: ?coordinate_simple.TimingInfo) void {
+    if (timing) |t| {
+        writer.print("\nTiming breakdown:\n", .{}) catch {};
+        writer.print("  tokenize + parse:             ", .{}) catch {};
+        formatElapsedTime(writer, t.tokenize_parse_ns) catch {};
+        writer.print("\n", .{}) catch {};
+        writer.print("  canonicalize:                 ", .{}) catch {};
+        formatElapsedTime(writer, t.canonicalize_ns) catch {};
+        writer.print("\n", .{}) catch {};
+        writer.print("  can diagnostics:              ", .{}) catch {};
+        formatElapsedTime(writer, t.canonicalize_diagnostics_ns) catch {};
+        writer.print("\n", .{}) catch {};
+        writer.print("  type checking:                ", .{}) catch {};
+        formatElapsedTime(writer, t.type_checking_ns) catch {};
+        writer.print("\n", .{}) catch {};
+        writer.print("  type checking diagnostics:    ", .{}) catch {};
+        formatElapsedTime(writer, t.check_diagnostics_ns) catch {};
+        writer.print("\n", .{}) catch {};
     }
 }
 
