//! Command line argument parsing for the CLI
const std = @import("std");
const testing = std.testing;
const mem = std.mem;
const collections = @import("collections.zig");
const exitOnOom = collections.utils.exitOnOom;

/// The core type representing a parsed command
/// We could use anonymous structs for the argument types instead of defining one for each command to be more concise,
/// but defining a struct per command means that we can easily take that type and pass it into the function that implements each command.
pub const CliArgs = union(enum) {
    run: RunArgs,
    check: CheckArgs,
    build: BuildArgs,
    format: FormatArgs,
    test_cmd: TestArgs,
    repl,
    version,
    docs: DocsArgs,
    help: []const u8,
    licenses,
    problem: CliProblem,

    pub fn deinit(self: CliArgs, gpa: mem.Allocator) void {
        switch (self) {
            .format => |fmt| gpa.free(fmt.paths),
            .run => |run| gpa.free(run.app_args),
            else => return,
        }
    }
};

/// Errors that can occur due to bad input while parsing the arguments
pub const CliProblem = union(enum) {
    missing_flag_value: struct {
        flag: []const u8,
    },
    unexpected_argument: struct { cmd: []const u8, arg: []const u8 },
    invalid_flag_value: struct {
        value: []const u8,
        flag: []const u8,
        valid_options: []const u8,
    },
};

/// The optimization strategy for the compilation of a Roc program
pub const OptLevel = enum {
    size, // binary size
    speed, // execution speed
    dev, // speed of compilation

    fn from_str(str: []const u8) ?OptLevel {
        if (mem.eql(u8, str, "speed")) return .speed;
        if (mem.eql(u8, str, "size")) return .size;
        if (mem.eql(u8, str, "dev")) return .dev;
        return null;
    }
};

/// Arguments for the default `roc` command
pub const RunArgs = struct {
    path: []const u8, // the path of the roc file to be executed
    opt: OptLevel = .dev, // the optimization level
    app_args: []const []const u8 = &[_][]const u8{}, // any arguments to be passed to roc application being run
};

/// Arguments for `roc check`
pub const CheckArgs = struct {
    path: []const u8, // the path of the roc file to be checked
    main: ?[]const u8, // the path to a roc file with an app header to be used to resolved dependencies
<<<<<<< HEAD
    time: bool = false, // whether to print timing information
=======
    no_cache: bool = false, // disable cache
    verbose: bool = false, // enable verbose output
>>>>>>> ea17dc62
};

/// Arguments for `roc build`
pub const BuildArgs = struct {
    path: []const u8, // the path to the roc file to be built
    opt: OptLevel, // the optimization level
    output: ?[]const u8 = null, // the path where the output binary should be created
};

/// Arguments for `roc test`
pub const TestArgs = struct {
    path: []const u8, // the path to the file to be tested
    opt: OptLevel, // the optimization level to be used for test execution
    main: ?[]const u8, // the path to a roc file with an app header to be used to resolve dependencies
};

/// Arguments for `roc format`
pub const FormatArgs = struct {
    paths: []const []const u8, // the paths of files to be formatted
    stdin: bool = false, // if the input should be read in from stdin and output to stdout
    check: bool = false, // if the command should only check formatting rather than applying it
};

/// Arguments for `roc docs`
pub const DocsArgs = struct {
    path: []const u8, // the main.roc file to base the generation on
    output: []const u8, // the path to the output directory for the generated docs
    root_dir: ?[]const u8 = null, // the prefix to be used in generated links in the docs
};

/// Parse a list of arguments.
pub fn parse(gpa: mem.Allocator, args: []const []const u8) CliArgs {
    if (args.len == 0) return parseRun(gpa, args);

    if (mem.eql(u8, args[0], "check")) return parseCheck(args[1..]);
    if (mem.eql(u8, args[0], "build")) return parseBuild(args[1..]);
    if (mem.eql(u8, args[0], "format")) return parseFormat(gpa, args[1..]);
    if (mem.eql(u8, args[0], "test")) return parseTest(args[1..]);
    if (mem.eql(u8, args[0], "repl")) return parseRepl(args[1..]);
    if (mem.eql(u8, args[0], "version")) return parseVersion(args[1..]);
    if (mem.eql(u8, args[0], "docs")) return parseDocs(args[1..]);
    if (mem.eql(u8, args[0], "help")) return CliArgs{ .help = main_help };
    if (mem.eql(u8, args[0], "licenses")) return parseLicenses(args[1..]);

    return parseRun(gpa, args);
}

const main_help =
    \\Run the given .roc file
    \\You can use one of the COMMANDS below to do something else!
    \\
    \\Usage: roc [OPTIONS] [ROC_FILE] [ARGS_FOR_APP]...
    \\       roc <COMMAND>
    \\
    \\Commands:
    \\  build            Build a binary from the given .roc file, but don't run it
    \\  test             Run all top-level `expect`s in a main module and any modules it imports
    \\  repl             Launch the interactive Read Eval Print Loop (REPL)
    \\  format           Format a .roc file or the .roc files contained in a directory using standard Roc formatting
    \\  version          Print the Roc compiler’s version
    \\  check            Check the code for problems, but don’t build or run it
    \\  docs             Generate documentation for a Roc package or platform
    \\  help             Print this message
    \\  licenses         Prints license info for Roc as well as attributions to other projects used by Roc
    \\
    \\Arguments:
    \\  [ROC_FILE]         The .roc file of an app to run [default: main.roc]
    \\  [ARGS_FOR_APP]...  Arguments to pass into the app being run
    \\                     e.g. `roc run -- arg1 arg2`
    \\Options:
    \\      --opt=<size|speed|dev> Optimize the build process for binary size, execution speed, or compilation speed. Defaults to compilation speed (dev)
    \\
;

fn parseCheck(args: []const []const u8) CliArgs {
    var path: ?[]const u8 = null;
    var main: ?[]const u8 = null;
<<<<<<< HEAD
    var time: bool = false;
=======
    var no_cache: bool = false;
    var verbose: bool = false;
>>>>>>> ea17dc62
    for (args) |arg| {
        if (isHelpFlag(arg)) {
            return CliArgs{ .help = 
            \\Check the code for problems, but don’t build or run it
            \\
            \\Usage: roc check [OPTIONS] [ROC_FILE]
            \\
            \\Arguments:
            \\  [ROC_FILE]  The .roc file to check [default: main.roc]
            \\
            \\Options:
            \\      --main=<main>  The .roc file of the main app/package module to resolve dependencies from
<<<<<<< HEAD
            \\      --time         Print timing information for each compilation phase
=======
            \\      --no-cache     Disable caching
            \\      --verbose      Enable verbose output including cache statistics
>>>>>>> ea17dc62
            \\  -h, --help         Print help
            \\
        };
        } else if (mem.startsWith(u8, arg, "--main")) {
            if (getFlagValue(arg)) |value| {
                main = value;
            } else {
                return CliArgs{ .problem = CliProblem{ .missing_flag_value = .{ .flag = "--main" } } };
            }
<<<<<<< HEAD
        } else if (mem.eql(u8, arg, "--time")) {
            time = true;
=======
        } else if (mem.eql(u8, arg, "--no-cache")) {
            no_cache = true;
        } else if (mem.eql(u8, arg, "--verbose")) {
            verbose = true;
>>>>>>> ea17dc62
        } else {
            if (path != null) {
                return CliArgs{ .problem = CliProblem{ .unexpected_argument = .{ .cmd = "check", .arg = arg } } };
            }
            path = arg;
        }
    }
<<<<<<< HEAD
    return CliArgs{ .check = CheckArgs{ .path = path orelse "main.roc", .main = main, .time = time } };
=======
    return CliArgs{ .check = CheckArgs{ .path = path orelse "main.roc", .main = main, .no_cache = no_cache, .verbose = verbose } };
>>>>>>> ea17dc62
}

fn parseBuild(args: []const []const u8) CliArgs {
    var path: ?[]const u8 = null;
    var opt: OptLevel = .dev;
    var output: ?[]const u8 = null;
    for (args) |arg| {
        if (isHelpFlag(arg)) {
            return CliArgs{ .help = 
            \\Build a binary from the given .roc file, but don't run it
            \\
            \\Usage: roc build [OPTIONS] [ROC_FILE]
            \\
            \\Arguments:
            \\  [ROC_FILE] The .roc file to build [default: main.roc]
            \\
            \\Options:
            \\      --output=<output>       The full path to the output binary, including filename. To specify directory only, specify a path that ends in a directory separator (e.g. a slash)
            \\      --opt=<size|speed|dev>  Optimize the build process for binary size, execution speed, or compilation speed. Defaults to compilation speed (dev)
            \\      -h, --help              Print help
            \\
        };
        } else if (mem.startsWith(u8, arg, "--output")) {
            if (getFlagValue(arg)) |value| {
                output = value;
            } else {
                return CliArgs{ .problem = CliProblem{ .missing_flag_value = .{ .flag = "--output" } } };
            }
        } else if (mem.startsWith(u8, arg, "--opt")) {
            if (getFlagValue(arg)) |value| {
                if (OptLevel.from_str(value)) |level| {
                    opt = level;
                } else {
                    return CliArgs{ .problem = CliProblem{ .invalid_flag_value = .{ .flag = "--opt", .value = value, .valid_options = "speed,size,dev" } } };
                }
            } else {
                return CliArgs{ .problem = CliProblem{ .missing_flag_value = .{ .flag = "--opt" } } };
            }
        } else {
            if (path != null) {
                return CliArgs{ .problem = CliProblem{ .unexpected_argument = .{ .cmd = "build", .arg = arg } } };
            }
            path = arg;
        }
    }
    return CliArgs{ .build = BuildArgs{ .path = path orelse "main.roc", .opt = opt, .output = output } };
}

fn parseFormat(gpa: mem.Allocator, args: []const []const u8) CliArgs {
    var paths = std.ArrayList([]const u8).init(gpa);
    var stdin = false;
    var check = false;
    for (args) |arg| {
        if (isHelpFlag(arg)) {
            // We need to free the paths here because we aren't returning the .format variant
            paths.deinit();
            return CliArgs{ .help = 
            \\Format a .roc file or the .roc files contained in a directory using standard Roc formatting
            \\
            \\Usage: roc format [OPTIONS] [DIRECTORY_OR_FILES]
            \\
            \\Arguments:
            \\  [DIRECTORY_OR_FILES]
            \\
            \\Options:
            \\      --check  Checks that specified files are formatted
            \\               (If formatting is needed, return a non-zero exit code.)
            \\      --stdin  Format code from stdin; output to stdout
            \\  -h, --help   Print help
            \\
            \\If DIRECTORY_OR_FILES is omitted, the .roc files in the current working directory are formatted.
            \\
        };
        } else if (mem.eql(u8, arg, "--stdin")) {
            stdin = true;
        } else if (mem.eql(u8, arg, "--check")) {
            check = true;
        } else {
            paths.append(arg) catch |err| exitOnOom(err);
        }
    }
    if (paths.items.len == 0) {
        paths.append("main.roc") catch |err| exitOnOom(err);
    }
    return CliArgs{ .format = FormatArgs{ .paths = paths.toOwnedSlice() catch |err| exitOnOom(err), .stdin = stdin, .check = check } };
}

fn parseTest(args: []const []const u8) CliArgs {
    var path: ?[]const u8 = null;
    var opt: OptLevel = .dev;
    var main: ?[]const u8 = null;
    for (args) |arg| {
        if (isHelpFlag(arg)) {
            return CliArgs{ .help = 
            \\Run all top-level `expect`s in a main module and any modules it imports
            \\
            \\Usage: roc test [OPTIONS] [ROC_FILE]
            \\
            \\Arguments:
            \\  [ROC_FILE] The .roc file to test [default: main.roc]
            \\
            \\Options:
            \\      --opt=<size|speed|dev>  Optimize the build process for binary size, execution speed, or compilation speed. Defaults to compilation speed dev
            \\      --main <main>           The .roc file of the main app/package module to resolve dependencies from
            \\  -h, --help                  Print help
            \\
        };
        } else if (mem.startsWith(u8, arg, "--main")) {
            if (getFlagValue(arg)) |value| {
                main = value;
            } else {
                return CliArgs{ .problem = CliProblem{ .missing_flag_value = .{ .flag = "--main" } } };
            }
        } else if (mem.startsWith(u8, arg, "--opt")) {
            if (getFlagValue(arg)) |value| {
                if (OptLevel.from_str(value)) |level| {
                    opt = level;
                } else {
                    return CliArgs{ .problem = CliProblem{ .invalid_flag_value = .{ .flag = "--opt", .value = value, .valid_options = "speed,size,dev" } } };
                }
            } else {
                return CliArgs{ .problem = CliProblem{ .missing_flag_value = .{ .flag = "--opt" } } };
            }
        } else {
            if (path != null) {
                return CliArgs{ .problem = CliProblem{ .unexpected_argument = .{ .cmd = "test", .arg = arg } } };
            }
            path = arg;
        }
    }
    return CliArgs{ .test_cmd = TestArgs{ .path = path orelse "main.roc", .opt = opt, .main = main } };
}

fn parseRepl(args: []const []const u8) CliArgs {
    for (args) |arg| {
        if (isHelpFlag(arg)) {
            return CliArgs{ .help = 
            \\Launch the interactive Read Eval Print Loop (REPL)
            \\
            \\Usage: roc repl [OPTIONS]
            \\
            \\Options:
            \\  -h, --help  Print help
            \\
        };
        } else {
            return CliArgs{ .problem = CliProblem{ .unexpected_argument = .{ .cmd = "repl", .arg = arg } } };
        }
    }
    return CliArgs.repl;
}

fn parseVersion(args: []const []const u8) CliArgs {
    for (args) |arg| {
        if (isHelpFlag(arg)) {
            return CliArgs{ .help = 
            \\Print the Roc compiler’s version
            \\
            \\Usage: roc version
            \\
            \\Options:
            \\  -h, --help  Print help
            \\
        };
        } else {
            return CliArgs{ .problem = CliProblem{ .unexpected_argument = .{ .cmd = "version", .arg = arg } } };
        }
    }
    return CliArgs.version;
}

fn parseLicenses(args: []const []const u8) CliArgs {
    for (args) |arg| {
        if (isHelpFlag(arg)) {
            return CliArgs{ .help = 
            \\Prints license info for Roc as well as attributions to other projects used by Roc
            \\
            \\Usage: roc licenses
            \\
            \\Options:
            \\  -h, --help  Print help
            \\
        };
        } else {
            return CliArgs{ .problem = CliProblem{ .unexpected_argument = .{ .cmd = "licenses", .arg = arg } } };
        }
    }
    return CliArgs.licenses;
}

fn parseDocs(args: []const []const u8) CliArgs {
    var output: ?[]const u8 = null;
    var root_dir: ?[]const u8 = null;
    var path: ?[]const u8 = null;
    for (args) |arg| {
        if (isHelpFlag(arg)) {
            return CliArgs{ .help = 
            \\Generate documentation for a Roc package
            \\
            \\Usage: roc docs [OPTIONS] [ROC_FILE]
            \\
            \\Arguments:
            \\  [ROC_FILE]  The package's main .roc file [default: main.roc]
            \\
            \\Options:
            \\      --output=<output>      Output directory for the generated documentation files. [default: generated-docs]
            \\      --root-dir=<root-dir>  Set a root directory path to be used as a prefix for URL links in the generated documentation files.
            \\  -h, --help                 Print help
            \\
        };
        } else if (mem.startsWith(u8, arg, "--output")) {
            if (getFlagValue(arg)) |value| {
                output = value;
            } else {
                return CliArgs{ .problem = CliProblem{ .missing_flag_value = .{ .flag = "--output" } } };
            }
        } else if (mem.startsWith(u8, arg, "--root-dir")) {
            if (getFlagValue(arg)) |value| {
                root_dir = value;
            } else {
                return CliArgs{ .problem = CliProblem{ .missing_flag_value = .{ .flag = "--root-dir" } } };
            }
        } else {
            if (path != null) {
                return CliArgs{ .problem = CliProblem{ .unexpected_argument = .{ .cmd = "docs", .arg = arg } } };
            }
            path = arg;
        }
    }

    return CliArgs{ .docs = DocsArgs{ .path = path orelse "main.roc", .output = output orelse "generated-docs", .root_dir = root_dir } };
}

fn parseRun(gpa: mem.Allocator, args: []const []const u8) CliArgs {
    var path: ?[]const u8 = null;
    var opt: OptLevel = .dev;
    var app_args = std.ArrayList([]const u8).init(gpa);
    for (args) |arg| {
        if (isHelpFlag(arg)) {
            // We need to free the paths here because we aren't returning the .run variant
            app_args.deinit();
            return CliArgs{ .help = main_help };
        } else if (mem.eql(u8, arg, "-v") or mem.eql(u8, arg, "--version")) {
            // We need to free the paths here because we aren't returning the .format variant
            app_args.deinit();
            return CliArgs.version;
        } else if (mem.startsWith(u8, arg, "--opt")) {
            if (getFlagValue(arg)) |value| {
                if (OptLevel.from_str(value)) |level| {
                    opt = level;
                } else {
                    return CliArgs{ .problem = CliProblem{ .invalid_flag_value = .{ .flag = "--opt", .value = value, .valid_options = "speed,size,dev" } } };
                }
            } else {
                return CliArgs{ .problem = CliProblem{ .missing_flag_value = .{ .flag = "--opt" } } };
            }
        } else {
            if (path != null) {
                app_args.append(arg) catch |err| exitOnOom(err);
            } else {
                path = arg;
            }
        }
    }
    return CliArgs{ .run = RunArgs{ .path = path orelse "main.roc", .opt = opt, .app_args = app_args.toOwnedSlice() catch |err| exitOnOom(err) } };
}

fn isHelpFlag(arg: []const u8) bool {
    return mem.eql(u8, arg, "-h") or mem.eql(u8, arg, "--help");
}

fn getFlagValue(arg: []const u8) ?[]const u8 {
    var iter = mem.splitScalar(u8, arg, '=');
    // ignore the flag key
    _ = iter.next();
    return iter.next();
}

test "roc run" {
    const gpa = testing.allocator;
    {
        const result = parse(gpa, &[_][]const u8{});
        defer result.deinit(gpa);
        try testing.expectEqualStrings("main.roc", result.run.path);
        try testing.expectEqual(.dev, result.run.opt);
        try testing.expectEqualSlices([]const u8, &[_][]const u8{}, result.run.app_args);
    }
    {
        const result = parse(gpa, &[_][]const u8{ "foo.roc", "apparg1", "apparg2" });
        defer result.deinit(gpa);
        try testing.expectEqualStrings("foo.roc", result.run.path);
        try testing.expectEqualStrings("apparg1", result.run.app_args[0]);
        try testing.expectEqualStrings("apparg2", result.run.app_args[1]);
    }
    {
        const result = parse(gpa, &[_][]const u8{"-v"});
        defer result.deinit(gpa);
        try testing.expectEqual(.version, std.meta.activeTag(result));
    }
    {
        const result = parse(gpa, &[_][]const u8{"--version"});
        defer result.deinit(gpa);
        try testing.expectEqual(.version, std.meta.activeTag(result));
    }
    {
        const result = parse(gpa, &[_][]const u8{ "ignored.roc", "--version" });
        defer result.deinit(gpa);
        try testing.expectEqual(.version, std.meta.activeTag(result));
    }
    {
        const result = parse(gpa, &[_][]const u8{"-h"});
        defer result.deinit(gpa);
        try testing.expectEqual(.help, std.meta.activeTag(result));
    }
    {
        const result = parse(gpa, &[_][]const u8{"--help"});
        defer result.deinit(gpa);
        try testing.expectEqual(.help, std.meta.activeTag(result));
    }
    {
        const result = parse(gpa, &[_][]const u8{ "ignored.roc", "--help" });
        defer result.deinit(gpa);
        try testing.expectEqual(.help, std.meta.activeTag(result));
    }
    {
        const result = parse(gpa, &[_][]const u8{ "foo.roc", "--opt=speed" });
        defer result.deinit(gpa);
        try testing.expectEqualStrings("foo.roc", result.run.path);
        try testing.expectEqual(.speed, result.run.opt);
    }
    {
        const result = parse(gpa, &[_][]const u8{"--opt"});
        defer result.deinit(gpa);
        try testing.expectEqualStrings("--opt", result.problem.missing_flag_value.flag);
    }
    {
        const result = parse(gpa, &[_][]const u8{"--opt=notreal"});
        defer result.deinit(gpa);
        try testing.expectEqualStrings("notreal", result.problem.invalid_flag_value.value);
    }
}

test "roc build" {
    const gpa = testing.allocator;
    {
        const result = parse(gpa, &[_][]const u8{"build"});
        defer result.deinit(gpa);
        try testing.expectEqualStrings("main.roc", result.build.path);
        try testing.expectEqual(.dev, result.build.opt);
    }
    {
        const result = parse(gpa, &[_][]const u8{ "build", "foo.roc" });
        defer result.deinit(gpa);
        try testing.expectEqualStrings("foo.roc", result.build.path);
    }
    {
        const result = parse(gpa, &[_][]const u8{ "build", "--opt=size" });
        defer result.deinit(gpa);
        try testing.expectEqualStrings("main.roc", result.build.path);
        try testing.expectEqual(OptLevel.size, result.build.opt);
    }
    {
        const result = parse(gpa, &[_][]const u8{ "build", "--opt=dev" });
        defer result.deinit(gpa);
        try testing.expectEqualStrings("main.roc", result.build.path);
        try testing.expectEqual(OptLevel.dev, result.build.opt);
    }
    {
        const result = parse(gpa, &[_][]const u8{ "build", "--opt" });
        defer result.deinit(gpa);
        try testing.expectEqualStrings("--opt", result.problem.missing_flag_value.flag);
    }
    {
        const result = parse(gpa, &[_][]const u8{ "build", "--opt=notreal" });
        defer result.deinit(gpa);
        try testing.expectEqualStrings("notreal", result.problem.invalid_flag_value.value);
    }
    {
        const result = parse(gpa, &[_][]const u8{ "build", "--opt=speed", "foo/bar.roc", "--output=mypath" });
        defer result.deinit(gpa);
        try testing.expectEqualStrings("foo/bar.roc", result.build.path);
        try testing.expectEqual(OptLevel.speed, result.build.opt);
        try testing.expectEqualStrings("mypath", result.build.output.?);
    }
    {
        const result = parse(gpa, &[_][]const u8{ "build", "--opt=invalid" });
        defer result.deinit(gpa);
        try testing.expectEqualStrings("--opt", result.problem.invalid_flag_value.flag);
    }
    {
        const result = parse(gpa, &[_][]const u8{ "build", "foo.roc", "bar.roc" });
        defer result.deinit(gpa);
        try testing.expectEqualStrings("bar.roc", result.problem.unexpected_argument.arg);
    }
    {
        const result = parse(gpa, &[_][]const u8{ "build", "-h" });
        defer result.deinit(gpa);
        try testing.expectEqual(.help, std.meta.activeTag(result));
    }
    {
        const result = parse(gpa, &[_][]const u8{ "build", "--help" });
        defer result.deinit(gpa);
        try testing.expectEqual(.help, std.meta.activeTag(result));
    }
    {
        const result = parse(gpa, &[_][]const u8{ "build", "foo.roc", "--opt=size", "--help" });
        defer result.deinit(gpa);
        try testing.expectEqual(.help, std.meta.activeTag(result));
    }
    {
        const result = parse(gpa, &[_][]const u8{ "build", "--thisisactuallyafile" });
        defer result.deinit(gpa);
        try testing.expectEqualStrings("--thisisactuallyafile", result.build.path);
    }
}

test "roc format" {
    const gpa = testing.allocator;
    {
        const result = parse(gpa, &[_][]const u8{"format"});
        defer result.deinit(gpa);
        try testing.expectEqualStrings("main.roc", result.format.paths[0]);
        try testing.expect(!result.format.stdin);
        try testing.expect(!result.format.check);
    }
    {
        const result = parse(gpa, &[_][]const u8{ "format", "--check" });
        defer result.deinit(gpa);
        try testing.expectEqualStrings("main.roc", result.format.paths[0]);
        try testing.expect(!result.format.stdin);
        try testing.expect(result.format.check);
    }
    {
        const result = parse(gpa, &[_][]const u8{ "format", "--stdin" });
        defer result.deinit(gpa);
        try testing.expectEqualStrings("main.roc", result.format.paths[0]);
        try testing.expect(result.format.stdin);
        try testing.expect(!result.format.check);
    }
    {
        const result = parse(gpa, &[_][]const u8{ "format", "--stdin", "--check", "foo.roc" });
        defer result.deinit(gpa);
        try testing.expectEqualStrings("foo.roc", result.format.paths[0]);
        try testing.expect(result.format.stdin);
        try testing.expect(result.format.check);
    }
    {
        const result = parse(gpa, &[_][]const u8{ "format", "foo.roc", "bar.roc" });
        defer result.deinit(gpa);
        try testing.expectEqualStrings("foo.roc", result.format.paths[0]);
        try testing.expectEqualStrings("bar.roc", result.format.paths[1]);
    }
    {
        const result = parse(gpa, &[_][]const u8{ "format", "-h" });
        defer result.deinit(gpa);
        try testing.expectEqual(.help, std.meta.activeTag(result));
    }
    {
        const result = parse(gpa, &[_][]const u8{ "format", "--help" });
        defer result.deinit(gpa);
        try testing.expectEqual(.help, std.meta.activeTag(result));
    }
    {
        const result = parse(gpa, &[_][]const u8{ "format", "foo.roc", "--help" });
        defer result.deinit(gpa);
        try testing.expectEqual(.help, std.meta.activeTag(result));
    }
    {
        const result = parse(gpa, &[_][]const u8{ "format", "--thisisactuallyafile" });
        defer result.deinit(gpa);
        try testing.expectEqualStrings("--thisisactuallyafile", result.format.paths[0]);
    }
}

test "roc test" {
    const gpa = testing.allocator;
    {
        const result = parse(gpa, &[_][]const u8{"test"});
        defer result.deinit(gpa);
        try testing.expectEqualStrings("main.roc", result.test_cmd.path);
        try testing.expectEqual(null, result.test_cmd.main);
        try testing.expectEqual(.dev, result.test_cmd.opt);
    }
    {
        const result = parse(gpa, &[_][]const u8{ "test", "foo.roc" });
        defer result.deinit(gpa);
        try testing.expectEqualStrings("foo.roc", result.test_cmd.path);
    }
    {
        const result = parse(gpa, &[_][]const u8{ "test", "foo.roc", "--opt=speed" });
        defer result.deinit(gpa);
        try testing.expectEqualStrings("foo.roc", result.test_cmd.path);
        try testing.expectEqual(.speed, result.test_cmd.opt);
    }
    {
        const result = parse(gpa, &[_][]const u8{ "test", "--opt" });
        defer result.deinit(gpa);
        try testing.expectEqualStrings("--opt", result.problem.missing_flag_value.flag);
    }
    {
        const result = parse(gpa, &[_][]const u8{ "test", "--opt=notreal" });
        defer result.deinit(gpa);
        try testing.expectEqualStrings("notreal", result.problem.invalid_flag_value.value);
    }
    {
        const result = parse(gpa, &[_][]const u8{ "test", "foo.roc", "bar.roc" });
        defer result.deinit(gpa);
        try testing.expectEqualStrings("bar.roc", result.problem.unexpected_argument.arg);
    }
    {
        const result = parse(gpa, &[_][]const u8{ "test", "-h" });
        defer result.deinit(gpa);
        try testing.expectEqual(.help, std.meta.activeTag(result));
    }
    {
        const result = parse(gpa, &[_][]const u8{ "test", "--help" });
        defer result.deinit(gpa);
        try testing.expectEqual(.help, std.meta.activeTag(result));
    }
    {
        const result = parse(gpa, &[_][]const u8{ "test", "foo.roc", "--help" });
        defer result.deinit(gpa);
        try testing.expectEqual(.help, std.meta.activeTag(result));
    }
}

test "roc check" {
    const gpa = testing.allocator;
    {
        const result = parse(gpa, &[_][]const u8{"check"});
        defer result.deinit(gpa);
        try testing.expectEqualStrings("main.roc", result.check.path);
        try testing.expectEqual(null, result.check.main);
    }
    {
        const result = parse(gpa, &[_][]const u8{ "check", "foo.roc" });
        defer result.deinit(gpa);
        try testing.expectEqualStrings("foo.roc", result.check.path);
    }
    {
        const result = parse(gpa, &[_][]const u8{ "check", "--main=mymain.roc", "foo.roc" });
        defer result.deinit(gpa);
        try testing.expectEqualStrings("foo.roc", result.check.path);
        try testing.expectEqualStrings("mymain.roc", result.check.main.?);
    }
    {
        const result = parse(gpa, &[_][]const u8{ "check", "foo.roc", "bar.roc" });
        defer result.deinit(gpa);
        try testing.expectEqualStrings("bar.roc", result.problem.unexpected_argument.arg);
    }
    {
        const result = parse(gpa, &[_][]const u8{ "check", "-h" });
        defer result.deinit(gpa);
        try testing.expectEqual(.help, std.meta.activeTag(result));
    }
    {
        const result = parse(gpa, &[_][]const u8{ "check", "--help" });
        defer result.deinit(gpa);
        try testing.expectEqual(.help, std.meta.activeTag(result));
    }
    {
        const result = parse(gpa, &[_][]const u8{ "check", "foo.roc", "--help" });
        defer result.deinit(gpa);
        try testing.expectEqual(.help, std.meta.activeTag(result));
    }
    {
        const result = parse(gpa, &[_][]const u8{ "check", "--time" });
        defer result.deinit(gpa);
        try testing.expectEqualStrings("main.roc", result.check.path);
        try testing.expectEqual(true, result.check.time);
    }
    {
        const result = parse(gpa, &[_][]const u8{ "check", "foo.roc", "--time", "--main=bar.roc" });
        defer result.deinit(gpa);
        try testing.expectEqualStrings("foo.roc", result.check.path);
        try testing.expectEqualStrings("bar.roc", result.check.main.?);
        try testing.expectEqual(true, result.check.time);
    }
}

test "roc repl" {
    const gpa = testing.allocator;
    {
        const result = parse(gpa, &[_][]const u8{"repl"});
        defer result.deinit(gpa);
        try testing.expectEqual(.repl, std.meta.activeTag(result));
    }
    {
        const result = parse(gpa, &[_][]const u8{ "repl", "foo.roc" });
        defer result.deinit(gpa);
        try testing.expectEqualStrings("foo.roc", result.problem.unexpected_argument.arg);
    }
    {
        const result = parse(gpa, &[_][]const u8{ "repl", "-h" });
        defer result.deinit(gpa);
        try testing.expectEqual(.help, std.meta.activeTag(result));
    }
    {
        const result = parse(gpa, &[_][]const u8{ "repl", "--help" });
        defer result.deinit(gpa);
        try testing.expectEqual(.help, std.meta.activeTag(result));
    }
}

test "roc version" {
    const gpa = testing.allocator;
    {
        const result = parse(gpa, &[_][]const u8{"version"});
        defer result.deinit(gpa);
        try testing.expectEqual(.version, std.meta.activeTag(result));
    }
    {
        const result = parse(gpa, &[_][]const u8{ "version", "foo.roc" });
        defer result.deinit(gpa);
        try testing.expectEqualStrings("foo.roc", result.problem.unexpected_argument.arg);
    }
    {
        const result = parse(gpa, &[_][]const u8{ "version", "-h" });
        defer result.deinit(gpa);
        try testing.expectEqual(.help, std.meta.activeTag(result));
    }
    {
        const result = parse(gpa, &[_][]const u8{ "version", "--help" });
        defer result.deinit(gpa);
        try testing.expectEqual(.help, std.meta.activeTag(result));
    }
}

test "roc docs" {
    const gpa = testing.allocator;
    {
        const result = parse(gpa, &[_][]const u8{"docs"});
        defer result.deinit(gpa);
        try testing.expectEqualStrings("main.roc", result.docs.path);
        try testing.expectEqualStrings("generated-docs", result.docs.output);
        try testing.expectEqual(null, result.docs.root_dir);
    }
    {
        const result = parse(gpa, &[_][]const u8{ "docs", "foo/bar.roc", "--root-dir=/root/dir", "--output=my_output_dir" });
        defer result.deinit(gpa);
        try testing.expectEqualStrings("foo/bar.roc", result.docs.path);
        try testing.expectEqualStrings("my_output_dir", result.docs.output);
        try testing.expectEqualStrings("/root/dir", result.docs.root_dir.?);
    }
    {
        const result = parse(gpa, &[_][]const u8{ "docs", "foo.roc", "--madeup" });
        defer result.deinit(gpa);
        try testing.expectEqualStrings("--madeup", result.problem.unexpected_argument.arg);
    }
    {
        const result = parse(gpa, &[_][]const u8{ "docs", "-h" });
        defer result.deinit(gpa);
        try testing.expectEqual(.help, std.meta.activeTag(result));
    }
    {
        const result = parse(gpa, &[_][]const u8{ "docs", "--help" });
        defer result.deinit(gpa);
        try testing.expectEqual(.help, std.meta.activeTag(result));
    }
    {
        const result = parse(gpa, &[_][]const u8{ "docs", "foo.roc", "--help" });
        defer result.deinit(gpa);
        try testing.expectEqual(.help, std.meta.activeTag(result));
    }
}

test "roc help" {
    const gpa = testing.allocator;
    {
        const result = parse(gpa, &[_][]const u8{"help"});
        defer result.deinit(gpa);
        try testing.expectEqual(.help, std.meta.activeTag(result));
    }
    {
        const result = parse(gpa, &[_][]const u8{ "help", "extrastuff" });
        defer result.deinit(gpa);
        try testing.expectEqual(.help, std.meta.activeTag(result));
    }
}
test "roc licenses" {
    const gpa = testing.allocator;
    {
        const result = parse(gpa, &[_][]const u8{"licenses"});
        defer result.deinit(gpa);
        try testing.expectEqual(.licenses, std.meta.activeTag(result));
    }
    {
        const result = parse(gpa, &[_][]const u8{ "licenses", "extrastuff" });
        defer result.deinit(gpa);
        try testing.expectEqualStrings("extrastuff", result.problem.unexpected_argument.arg);
    }
}<|MERGE_RESOLUTION|>--- conflicted
+++ resolved
@@ -68,12 +68,9 @@
 pub const CheckArgs = struct {
     path: []const u8, // the path of the roc file to be checked
     main: ?[]const u8, // the path to a roc file with an app header to be used to resolved dependencies
-<<<<<<< HEAD
     time: bool = false, // whether to print timing information
-=======
     no_cache: bool = false, // disable cache
     verbose: bool = false, // enable verbose output
->>>>>>> ea17dc62
 };
 
 /// Arguments for `roc build`
@@ -151,12 +148,10 @@
 fn parseCheck(args: []const []const u8) CliArgs {
     var path: ?[]const u8 = null;
     var main: ?[]const u8 = null;
-<<<<<<< HEAD
     var time: bool = false;
-=======
     var no_cache: bool = false;
     var verbose: bool = false;
->>>>>>> ea17dc62
+
     for (args) |arg| {
         if (isHelpFlag(arg)) {
             return CliArgs{ .help = 
@@ -169,12 +164,9 @@
             \\
             \\Options:
             \\      --main=<main>  The .roc file of the main app/package module to resolve dependencies from
-<<<<<<< HEAD
-            \\      --time         Print timing information for each compilation phase
-=======
+            \\      --time         Print timing information for each compilation phase. Will not print anything if everything is cached.
             \\      --no-cache     Disable caching
             \\      --verbose      Enable verbose output including cache statistics
->>>>>>> ea17dc62
             \\  -h, --help         Print help
             \\
         };
@@ -184,15 +176,12 @@
             } else {
                 return CliArgs{ .problem = CliProblem{ .missing_flag_value = .{ .flag = "--main" } } };
             }
-<<<<<<< HEAD
         } else if (mem.eql(u8, arg, "--time")) {
             time = true;
-=======
         } else if (mem.eql(u8, arg, "--no-cache")) {
             no_cache = true;
         } else if (mem.eql(u8, arg, "--verbose")) {
             verbose = true;
->>>>>>> ea17dc62
         } else {
             if (path != null) {
                 return CliArgs{ .problem = CliProblem{ .unexpected_argument = .{ .cmd = "check", .arg = arg } } };
@@ -200,11 +189,8 @@
             path = arg;
         }
     }
-<<<<<<< HEAD
-    return CliArgs{ .check = CheckArgs{ .path = path orelse "main.roc", .main = main, .time = time } };
-=======
-    return CliArgs{ .check = CheckArgs{ .path = path orelse "main.roc", .main = main, .no_cache = no_cache, .verbose = verbose } };
->>>>>>> ea17dc62
+
+    return CliArgs{ .check = CheckArgs{ .path = path orelse "main.roc", .main = main, .time = time, .no_cache = no_cache, .verbose = verbose } };
 }
 
 fn parseBuild(args: []const []const u8) CliArgs {
