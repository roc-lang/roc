//! Snapshot testing infrastructure for the Roc compiler.
//!
//! This module provides functionality to generate and validate snapshot tests
//! that capture the compiler's behavior at each stage of compilation. Snapshots
//! help ensure the compiler continues to behave as expected by showing the
//! output of tokenization, parsing, canonicalization, type checking etc for
//! the given Roc code snippet.

const std = @import("std");
const builtin = @import("builtin");
const base = @import("base");
const parse = @import("parse");
const can = @import("can");
const types = @import("types");
const reporting = @import("reporting");
const check = @import("check");
const builtins = @import("builtins");
const compile = @import("compile");
const fmt = @import("fmt");
const repl = @import("repl");
const eval_mod = @import("eval");
const collections = @import("collections");
const compiled_builtins = @import("compiled_builtins");

const Repl = repl.Repl;
const CrashContext = eval_mod.CrashContext;
const CommonEnv = base.CommonEnv;
const Check = check.Check;
const CIR = can.CIR;
const Can = can.Can;
const RocExpectFailed = builtins.host_abi.RocExpectFailed;
const RocCrashed = builtins.host_abi.RocCrashed;
const RocDealloc = builtins.host_abi.RocDealloc;
const RocRealloc = builtins.host_abi.RocRealloc;
const RocAlloc = builtins.host_abi.RocAlloc;
const RocOps = builtins.host_abi.RocOps;
const RocDbg = builtins.host_abi.RocDbg;
const ModuleEnv = can.ModuleEnv;
const Allocator = std.mem.Allocator;
const SExprTree = base.SExprTree;
const LineColMode = base.SExprTree.LineColMode;
const CacheModule = compile.CacheModule;
const AST = parse.AST;
const Report = reporting.Report;
const types_problem_mod = check.problem;
const tokenize = parse.tokenize;
const parallel = base.parallel;

var verbose_log: bool = false;
var prng = std.Random.DefaultPrng.init(1234567890);

const rand = prng.random();

const is_windows = builtin.target.os.tag == .windows;

var stderr_file_writer: std.fs.File.Writer = .{
    .interface = std.fs.File.Writer.initInterface(&.{}),
    .file = if (is_windows) undefined else std.fs.File.stderr(),
    .mode = .streaming,
};

fn stderrWriter() *std.Io.Writer {
    if (is_windows) stderr_file_writer.file = std.fs.File.stderr();
    return &stderr_file_writer.interface;
}

/// Logs a message if verbose logging is enabled.
fn log(comptime fmt_str: []const u8, args: anytype) void {
    if (verbose_log) {
        std.log.debug(fmt_str, args);
    }
}

/// Always logs a warning message.
fn warn(comptime fmt_str: []const u8, args: anytype) void {
    std.log.warn(fmt_str, args);
}

const UpdateCommand = enum {
    /// Update the section to match the actual output/problems.
    update,
    /// Check that the section matches the actual output/problems.
    check,
    /// Don't do anything with the section.
    none,
};

/// Represents a problem entry from PROBLEMS section
const ProblemEntry = struct {
    problem_type: []const u8,
    file: []const u8,
    start_line: u32,
    start_col: u32,
    end_line: u32,
    end_col: u32,

    fn format(self: ProblemEntry, writer: anytype) !void {
        try writer.print("{s} - {s}:{d}:{d}:{d}:{d}", .{
            self.problem_type,
            self.file,
            self.start_line,
            self.start_col,
            self.end_line,
            self.end_col,
        });
    }
};

/// Parse a PROBLEMS entry to extract problem type and location
fn parseProblemEntry(allocator: std.mem.Allocator, content: []const u8, start_idx: usize) !?struct { entry: ?ProblemEntry, next_idx: usize } {
    var idx = start_idx;

    // Skip whitespace and empty lines
    while (idx < content.len and (content[idx] == ' ' or content[idx] == '\t' or content[idx] == '\n' or content[idx] == '\r')) {
        idx += 1;
    }

    if (idx >= content.len) return null;

    // Check if we're at the start of a problem header
    if (idx + 2 > content.len or !std.mem.eql(u8, content[idx .. idx + 2], "**")) {
        return null;
    }

    // Find the end of the problem type
    const type_start = idx + 2;
    const type_end_search = std.mem.indexOfPos(u8, content, type_start, "**");
    if (type_end_search == null) return null;
    const type_end = type_end_search.?;

    // Check if this is a problem header (all uppercase, no lowercase letters)
    const potential_type = content[type_start..type_end];
    var has_lowercase = false;
    for (potential_type) |c| {
        if (c >= 'a' and c <= 'z') {
            has_lowercase = true;
            break;
        }
    }

    // If it has lowercase letters, this is not a problem header
    if (has_lowercase) {
        return null;
    }

    var problem_type = std.mem.trim(u8, potential_type, " \t\r\n");

    // Handle compound error types like "NOT IMPLEMENTED - UNDEFINED VARIABLE"
    // We only want the last part after the last " - "
    if (std.mem.lastIndexOf(u8, problem_type, " - ")) |dash_idx| {
        problem_type = std.mem.trim(u8, problem_type[dash_idx + 3 ..], " \t\r\n");
    }

    // Skip past the closing ** of the problem type
    var current_idx = type_end + 2;

    // Skip the rest of the line after the problem type
    while (current_idx < content.len and content[current_idx] != '\n') {
        current_idx += 1;
    }
    if (current_idx < content.len) current_idx += 1; // Skip the newline

    // Now look for optional location on the next few lines
    // We'll look until we hit another problem header or end of content
    var location_file: []const u8 = "";
    var location_start_line: u32 = 0;
    var location_start_col: u32 = 0;
    var location_end_line: u32 = 0;
    var location_end_col: u32 = 0;
    var found_location = false;

    while (current_idx < content.len) {
        // Skip whitespace at start of line
        const line_start = current_idx;
        while (current_idx < content.len and (content[current_idx] == ' ' or content[current_idx] == '\t')) {
            current_idx += 1;
        }

        // Check if this line starts with ** (potential new problem or location)
        if (current_idx + 2 <= content.len and std.mem.eql(u8, content[current_idx .. current_idx + 2], "**")) {
            const inner_start = current_idx + 2;
            const inner_end_search = std.mem.indexOfPos(u8, content, inner_start, "**");

            if (inner_end_search) |inner_end| {
                const inner_content = content[inner_start..inner_end];

                // Check if this is a new problem header (no lowercase)
                var inner_has_lowercase = false;
                for (inner_content) |c| {
                    if (c >= 'a' and c <= 'z') {
                        inner_has_lowercase = true;
                        break;
                    }
                }

                if (!inner_has_lowercase) {
                    // This is a new problem header, we're done
                    break;
                }

                // Check if this looks like a location (contains .md: pattern)
                if (std.mem.indexOf(u8, inner_content, ".md:")) |_| {
                    var location = inner_content;
                    // Strip trailing colon and whitespace
                    location = std.mem.trimRight(u8, location, ": \t");

                    // Count colons to determine format
                    var colon_count: usize = 0;
                    for (location) |c| {
                        if (c == ':') colon_count += 1;
                    }

                    if (colon_count == 2) {
                        // Format: file:line:col
                        var parts = std.mem.tokenizeScalar(u8, location, ':');

                        if (parts.next()) |file| {
                            if (parts.next()) |line_str| {
                                if (parts.next()) |col_str| {
                                    if (std.fmt.parseInt(u32, line_str, 10) catch null) |line| {
                                        if (std.fmt.parseInt(u32, col_str, 10) catch null) |col| {
                                            location_file = file;
                                            location_start_line = line;
                                            location_start_col = col;
                                            location_end_line = line;
                                            location_end_col = col;
                                            found_location = true;
                                            current_idx = inner_end + 2;
                                            break;
                                        }
                                    }
                                }
                            }
                        }
                    } else if (colon_count == 4) {
                        // Format: file:start_line:start_col:end_line:end_col
                        var parts = std.mem.tokenizeScalar(u8, location, ':');

                        if (parts.next()) |file| {
                            if (parts.next()) |start_line_str| {
                                if (parts.next()) |start_col_str| {
                                    if (parts.next()) |end_line_str| {
                                        if (parts.next()) |end_col_str| {
                                            if (std.fmt.parseInt(u32, start_line_str, 10) catch null) |start_line| {
                                                if (std.fmt.parseInt(u32, start_col_str, 10) catch null) |start_col| {
                                                    if (std.fmt.parseInt(u32, end_line_str, 10) catch null) |end_line| {
                                                        if (std.fmt.parseInt(u32, end_col_str, 10) catch null) |end_col| {
                                                            location_file = file;
                                                            location_start_line = start_line;
                                                            location_start_col = start_col;
                                                            location_end_line = end_line;
                                                            location_end_col = end_col;
                                                            found_location = true;
                                                            current_idx = inner_end + 2;
                                                            break;
                                                        }
                                                    }
                                                }
                                            }
                                        }
                                    }
                                }
                            }
                        }
                    }
                }
            }
        }

        // Skip to next line
        current_idx = line_start;
        while (current_idx < content.len and content[current_idx] != '\n') {
            current_idx += 1;
        }
        if (current_idx < content.len) current_idx += 1;
    }

    // Find the next problem header to determine where this problem ends
    var next_idx = current_idx;
    while (next_idx < content.len) {
        // Skip whitespace at start of line
        while (next_idx < content.len and (content[next_idx] == ' ' or content[next_idx] == '\t')) {
            next_idx += 1;
        }

        if (next_idx + 2 <= content.len and std.mem.eql(u8, content[next_idx .. next_idx + 2], "**")) {
            const check_start = next_idx + 2;
            const check_end = std.mem.indexOfPos(u8, content, check_start, "**");

            if (check_end) |end| {
                const check_content = content[check_start..end];

                // Check if this is a problem header (no lowercase)
                var check_has_lowercase = false;
                for (check_content) |c| {
                    if (c >= 'a' and c <= 'z') {
                        check_has_lowercase = true;
                        break;
                    }
                }

                if (!check_has_lowercase) {
                    // Found next problem header
                    break;
                }
            }
        }

        // Move to next character
        next_idx += 1;
    }

    return .{ .entry = ProblemEntry{
        .problem_type = try allocator.dupe(u8, problem_type),
        .file = try allocator.dupe(u8, location_file),
        .start_line = location_start_line,
        .start_col = location_start_col,
        .end_line = location_end_line,
        .end_col = location_end_col,
    }, .next_idx = next_idx };
}

/// Parse all problems from PROBLEMS section
fn parseProblemsSection(allocator: std.mem.Allocator, content: []const u8) !std.array_list.Managed(ProblemEntry) {
    var problems = std.array_list.Managed(ProblemEntry).init(allocator);
    errdefer {
        for (problems.items) |p| {
            allocator.free(p.problem_type);
            allocator.free(p.file);
        }
        problems.deinit();
    }

    // Check if the entire content is just NIL
    const trimmed_content = std.mem.trim(u8, content, " \t\r\n");
    if (std.mem.eql(u8, trimmed_content, "NIL")) {
        // NIL means there are no problems
        return problems;
    }

    var idx: usize = 0;
    while (idx < content.len) {
        const result = try parseProblemEntry(allocator, content, idx);
        if (result) |r| {
            if (r.entry) |entry| {
                try problems.append(entry);
            }
            idx = r.next_idx;
        } else {
            break;
        }
    }

    return problems;
}

/// Generate EXPECTED content from problems
fn generateExpectedContent(allocator: std.mem.Allocator, problems: []const ProblemEntry) ![]const u8 {
    if (problems.len == 0) {
        return try allocator.dupe(u8, "NIL");
    }

    var buffer = std.array_list.Managed(u8).init(allocator);
    errdefer buffer.deinit();

    for (problems, 0..) |problem, i| {
        if (i > 0) {
            try buffer.append('\n');
        }
        try problem.format(buffer.writer());
    }

    return buffer.toOwnedSlice();
}

/// Parse an EXPECTED line like "UNEXPECTED TOKEN IN EXPRESSION - record_field_update_error.md:1:10:1:15"
fn parseExpectedLine(allocator: std.mem.Allocator, line: []const u8) !?ProblemEntry {
    const trimmed = std.mem.trim(u8, line, " \t\r\n");
    if (trimmed.len == 0) {
        return null;
    }

    // Find the separator " - "
    const separator = " - ";
    const sep_index = std.mem.indexOf(u8, line, separator) orelse return null;

    const problem_type = std.mem.trim(u8, line[0..sep_index], " \t");
    const location = std.mem.trim(u8, line[sep_index + separator.len ..], " \t\r\n");

    // Handle special case where location is just ":0:0:0:0" (no file)
    if (std.mem.startsWith(u8, location, ":")) {
        // Skip the first colon
        var parts = std.mem.tokenizeScalar(u8, location[1..], ':');

        const start_line_str = parts.next() orelse return null;
        const start_col_str = parts.next() orelse return null;
        const end_line_str = parts.next() orelse return null;
        const end_col_str = parts.next() orelse return null;

        return ProblemEntry{
            .problem_type = try allocator.dupe(u8, problem_type),
            .file = try allocator.dupe(u8, ""),
            .start_line = try std.fmt.parseInt(u32, start_line_str, 10),
            .start_col = try std.fmt.parseInt(u32, start_col_str, 10),
            .end_line = try std.fmt.parseInt(u32, end_line_str, 10),
            .end_col = try std.fmt.parseInt(u32, end_col_str, 10),
        };
    }

    // Parse location "file.md:start_line:start_col:end_line:end_col"
    var parts = std.mem.tokenizeScalar(u8, location, ':');

    const file = parts.next() orelse return null;
    const start_line_str = parts.next() orelse return null;
    const start_col_str = parts.next() orelse return null;
    const end_line_str = parts.next() orelse return null;
    const end_col_str = parts.next() orelse return null;

    return ProblemEntry{
        .problem_type = try allocator.dupe(u8, problem_type),
        .file = try allocator.dupe(u8, file),
        .start_line = try std.fmt.parseInt(u32, start_line_str, 10),
        .start_col = try std.fmt.parseInt(u32, start_col_str, 10),
        .end_line = try std.fmt.parseInt(u32, end_line_str, 10),
        .end_col = try std.fmt.parseInt(u32, end_col_str, 10),
    };
}

/// Parse all problems from EXPECTED section
fn parseExpectedSection(allocator: std.mem.Allocator, content: []const u8) !std.array_list.Managed(ProblemEntry) {
    var problems = std.array_list.Managed(ProblemEntry).init(allocator);
    errdefer {
        for (problems.items) |p| {
            allocator.free(p.problem_type);
            allocator.free(p.file);
        }
        problems.deinit();
    }

    // Check if the entire content is just NIL
    const trimmed_content = std.mem.trim(u8, content, " \t\r\n");
    if (std.mem.eql(u8, trimmed_content, "NIL")) {
        // NIL means we expect no problems
        return problems;
    }

    var lines = std.mem.tokenizeScalar(u8, content, '\n');
    while (lines.next()) |line| {
        const problem = try parseExpectedLine(allocator, line);
        if (problem) |p| {
            try problems.append(p);
        }
    }

    return problems;
}

/// Compare two problem entries for equality
fn problemsEqual(a: ProblemEntry, b: ProblemEntry) bool {
    return std.mem.eql(u8, a.problem_type, b.problem_type) and
        std.mem.eql(u8, a.file, b.file) and
        a.start_line == b.start_line and
        a.start_col == b.start_col and
        a.end_line == b.end_line and
        a.end_col == b.end_col;
}

/// Generate all reports from the compilation pipeline
fn generateAllReports(
    allocator: std.mem.Allocator,
    parse_ast: *AST,
    can_ir: *ModuleEnv,
    solver: *Check,
    snapshot_path: []const u8,
    module_env: *ModuleEnv,
) !std.array_list.Managed(reporting.Report) {
    var reports = std.array_list.Managed(reporting.Report).init(allocator);
    errdefer reports.deinit();

    // Generate tokenize reports
    for (parse_ast.tokenize_diagnostics.items) |diagnostic| {
        const report = parse_ast.tokenizeDiagnosticToReport(diagnostic, allocator) catch |err| {
            std.debug.panic("Failed to create tokenize report for snapshot {s}: {s}", .{ snapshot_path, @errorName(err) });
        };
        try reports.append(report);
    }

    // Generate parse reports
    for (parse_ast.parse_diagnostics.items) |diagnostic| {
        const report = parse_ast.parseDiagnosticToReport(&module_env.common, diagnostic, allocator, snapshot_path) catch |err| {
            std.debug.panic("Failed to create parse report for snapshot {s}: {s}", .{ snapshot_path, @errorName(err) });
        };
        try reports.append(report);
    }

    // Generate canonicalization reports
    const diagnostics = try can_ir.getDiagnostics();
    defer allocator.free(diagnostics);
    for (diagnostics) |diagnostic| {
        const report = can_ir.diagnosticToReport(diagnostic, allocator, snapshot_path) catch |err| {
            std.debug.panic("Failed to create canonicalization report for snapshot {s}: {s}", .{ snapshot_path, @errorName(err) });
        };
        try reports.append(report);
    }

    // Generate type checking reports
    for (solver.problems.problems.items) |problem| {
        const empty_modules: []const *ModuleEnv = &.{};
        var report_builder = types_problem_mod.ReportBuilder.init(
            allocator,
            module_env,
            can_ir,
            &solver.snapshots,
            snapshot_path,
            empty_modules,
        );
        defer report_builder.deinit();

        const report = report_builder.build(problem) catch |err| {
            std.debug.panic("Failed to create type checking report for snapshot {s}: {s}", .{ snapshot_path, @errorName(err) });
        };
        try reports.append(report);
    }

    return reports;
}

/// Render reports to PROBLEMS section format (markdown and HTML)
fn renderReportsToProblemsSection(output: *DualOutput, reports: *const std.array_list.Managed(reporting.Report)) !void {
    // HTML PROBLEMS section
    if (output.html_writer) |writer| {
        try writer.writer.writeAll(
            \\                <div class="problems">
        );
    }

    if (reports.items.len == 0) {
        try output.md_writer.writer.writeAll("NIL\n");
        if (output.html_writer) |writer| {
            try writer.writer.writeAll("                    <p>NIL</p>\n");
        }
        log("reported NIL problems", .{});
    } else {
        // Render all reports in order
        for (reports.items) |report| {
            report.render(&output.md_writer.writer, .markdown) catch |err| {
                std.debug.panic("Failed to render report: {s}", .{@errorName(err)});
            };

            if (output.html_writer) |writer| {
                try writer.writer.writeAll("                    <div class=\"problem\">");
                report.render(&writer.writer, .markdown) catch |err| {
                    std.debug.panic("Failed to render report to HTML: {s}", .{@errorName(err)});
                };
                try writer.writer.writeAll("</div>\n");
            }
        }
    }

    if (output.html_writer) |writer| {
        try writer.writer.writeAll(
            \\                </div>
            \\
        );
    }
}

/// Render reports to EXPECTED section format (parsed problem entries)
fn renderReportsToExpectedContent(allocator: std.mem.Allocator, reports: *const std.array_list.Managed(reporting.Report)) ![]const u8 {
    if (reports.items.len == 0) {
        return try allocator.dupe(u8, "NIL");
    }

    // Render all reports to markdown and then parse the problems
    var problems_buffer_unmanaged = std.ArrayListUnmanaged(u8).empty;
    var problems_writer_allocating: std.Io.Writer.Allocating = .fromArrayList(allocator, &problems_buffer_unmanaged);
    defer problems_buffer_unmanaged.deinit(allocator);

    // Render all reports to markdown
    for (reports.items) |report| {
        report.render(&problems_writer_allocating.writer, .markdown) catch |err| {
            std.debug.panic("Failed to render report for EXPECTED: {s}", .{@errorName(err)});
        };
    }

    // Transfer contents from writer back to buffer before parsing
    problems_buffer_unmanaged = problems_writer_allocating.toArrayList();

    // Parse the rendered problems and convert to EXPECTED format
    // TODO: rather than parsing markdown, we should directly generate EXPECTED format from the reports
    var parsed_problems = try parseProblemsSection(allocator, problems_buffer_unmanaged.items);
    defer {
        for (parsed_problems.items) |p| {
            allocator.free(p.problem_type);
            allocator.free(p.file);
        }
        parsed_problems.deinit();
    }

    return try generateExpectedContent(allocator, parsed_problems.items);
}

/// Helper function to extract section content only
fn extractSectionContent(content: []const u8, section_name: []const u8) ?[]const u8 {
    var header_buf: [256]u8 = undefined;
    const header = std.fmt.bufPrint(&header_buf, "# {s}\n", .{section_name}) catch return null;
    const start_idx = std.mem.indexOf(u8, content, header) orelse return null;
    const content_start = start_idx + header.len;

    // Find the next section header
    var next_section_idx = content.len;
    var search_idx = content_start;
    while (search_idx < content.len - 2) {
        if (content[search_idx] == '\n' and
            content[search_idx + 1] == '#' and
            content[search_idx + 2] == ' ')
        {
            next_section_idx = search_idx + 1;
            break;
        }
        search_idx += 1;
    }

    return std.mem.trim(u8, content[content_start..next_section_idx], " \t\r\n");
}

/// Helper function to get section info with start/end positions
fn extractSectionInfo(content: []const u8, section_name: []const u8) ?struct { start: usize, end: usize } {
    var header_buf: [256]u8 = undefined;
    const header = std.fmt.bufPrint(&header_buf, "# {s}\n", .{section_name}) catch return null;
    const start_idx = std.mem.indexOf(u8, content, header) orelse return null;

    // Find the next section header
    var next_section_idx = content.len;
    var search_idx = start_idx + header.len;
    while (search_idx < content.len - 2) {
        if (content[search_idx] == '\n' and
            content[search_idx + 1] == '#' and
            content[search_idx + 2] == ' ')
        {
            next_section_idx = search_idx + 1;
            break;
        }
        search_idx += 1;
    }

    return .{ .start = start_idx, .end = next_section_idx };
}

/// Wrapper for a loaded compiled builtin module that tracks the buffer
const LoadedModule = struct {
    env: *ModuleEnv,
    buffer: []align(collections.CompactWriter.SERIALIZATION_ALIGNMENT.toByteUnits()) u8,
    gpa: std.mem.Allocator,

    fn deinit(self: *LoadedModule) void {
        // Only free the hashmap that was allocated during deserialization
        // Most other data (like the SafeList contents) points into the buffer
        self.env.imports.map.deinit(self.gpa);

        // Free the buffer (the env points into this buffer for most data)
        self.gpa.free(self.buffer);
        // Free the env struct itself
        self.gpa.destroy(self.env);
    }
};

/// Load a compiled ModuleEnv from embedded binary data
fn loadCompiledModule(gpa: std.mem.Allocator, bin_data: []const u8, module_name: []const u8, source: []const u8) !LoadedModule {
    // Copy the embedded data to properly aligned memory
    // CompactWriter requires specific alignment for serialization
    const CompactWriter = collections.CompactWriter;
    const buffer = try gpa.alignedAlloc(u8, CompactWriter.SERIALIZATION_ALIGNMENT, bin_data.len);
    @memcpy(buffer, bin_data);

    // Cast to the serialized structure
    const serialized_ptr = @as(
        *ModuleEnv.Serialized,
        @ptrCast(@alignCast(buffer.ptr)),
    );

    const env = try gpa.create(ModuleEnv);
    errdefer gpa.destroy(env);

    // Deserialize
    const base_ptr = @intFromPtr(buffer.ptr);
    env.* = ModuleEnv{
        .gpa = gpa,
        .common = serialized_ptr.common.deserialize(@as(i64, @intCast(base_ptr)), source).*,
        .types = serialized_ptr.types.deserialize(@as(i64, @intCast(base_ptr)), gpa).*,
        .module_kind = serialized_ptr.module_kind,
        .all_defs = serialized_ptr.all_defs,
        .all_statements = serialized_ptr.all_statements,
        .exports = serialized_ptr.exports,
        .builtin_statements = serialized_ptr.builtin_statements,
        .external_decls = serialized_ptr.external_decls.deserialize(@as(i64, @intCast(base_ptr))).*,
        .imports = serialized_ptr.imports.deserialize(@as(i64, @intCast(base_ptr)), gpa).*,
        .module_name = module_name,
        .diagnostics = serialized_ptr.diagnostics,
        .store = serialized_ptr.store.deserialize(@as(i64, @intCast(base_ptr)), gpa).*,
    };

    return LoadedModule{
        .env = env,
        .buffer = buffer,
        .gpa = gpa,
    };
}

/// Deserialize BuiltinIndices from the binary data generated at build time
fn deserializeBuiltinIndices(gpa: Allocator, bin_data: []const u8) !CIR.BuiltinIndices {
    const aligned_buffer = try gpa.alignedAlloc(u8, @alignOf(CIR.BuiltinIndices), bin_data.len);
    defer gpa.free(aligned_buffer);
    @memcpy(aligned_buffer, bin_data);
    const indices_ptr = @as(*const CIR.BuiltinIndices, @ptrCast(aligned_buffer.ptr));
    return indices_ptr.*;
}

var debug_allocator: std.heap.DebugAllocator(.{}) = .{
    .backing_allocator = std.heap.c_allocator,
};

/// cli entrypoint for snapshot tool
pub fn main() !void {
    // Always use the debug allocator with the snapshot tool to help find allocation bugs.
    const gpa = debug_allocator.allocator();
    defer {
        const mem_state = debug_allocator.deinit();
        std.debug.assert(mem_state == .ok);
    }

    const args = try std.process.argsAlloc(gpa);
    defer std.process.argsFree(gpa, args);

    var snapshot_paths = std.array_list.Managed([]const u8).init(gpa);
    defer snapshot_paths.deinit();

    var maybe_fuzz_corpus_path: ?[]const u8 = null;
    var expect_fuzz_corpus_path: bool = false;
    var generate_html: bool = false;
    var debug_mode: bool = false;
    var max_threads: usize = 0;
    var expect_threads: bool = false;
    var expected_section_command = UpdateCommand.none;
    var output_section_command = UpdateCommand.none;
    var trace_eval: bool = false;
    var linecol_mode: LineColMode = .skip_linecol;

    for (args[1..]) |arg| {
        if (std.mem.eql(u8, arg, "--verbose")) {
            verbose_log = true;
        } else if (std.mem.eql(u8, arg, "--html")) {
            generate_html = true;
        } else if (std.mem.eql(u8, arg, "--debug")) {
            debug_mode = true;
        } else if (std.mem.eql(u8, arg, "--trace-eval")) {
            trace_eval = true;
        } else if (std.mem.eql(u8, arg, "--linecol")) {
            linecol_mode = .include_linecol;
        } else if (std.mem.eql(u8, arg, "--threads")) {
            if (max_threads != 0) {
                std.log.err("`--threads` should only be specified once.", .{});
                std.process.exit(1);
            }
            expect_threads = true;
        } else if (std.mem.eql(u8, arg, "--check-expected")) {
            if (expected_section_command != .none) {
                std.log.err("`--check-expected` and `--update-expected` are mutually exclusive and should only be specified once.", .{});
                std.process.exit(1);
            }
            expected_section_command = .check;
        } else if (std.mem.eql(u8, arg, "--update-expected")) {
            if (expected_section_command != .none) {
                std.log.err("`--check-expected` and `--update-expected` are mutually exclusive and should only be specified once.", .{});
                std.process.exit(1);
            }
            expected_section_command = .update;
        } else if (std.mem.eql(u8, arg, "--check-output")) {
            if (output_section_command != .none) {
                std.log.err("`--check-output` and `--update-output` are mutually exclusive and should only be specified once.", .{});
                std.process.exit(1);
            }
            output_section_command = .check;
        } else if (std.mem.eql(u8, arg, "--update-output")) {
            if (output_section_command != .none) {
                std.log.err("`--check-output` and `--update-output` are mutually exclusive and should only be specified once.", .{});
                std.process.exit(1);
            }
            output_section_command = .update;
        } else if (std.mem.eql(u8, arg, "--fuzz-corpus")) {
            if (maybe_fuzz_corpus_path != null) {
                std.log.err("`--fuzz-corpus` should only be specified once.", .{});
                std.process.exit(1);
            }
            expect_fuzz_corpus_path = true;
        } else if (expect_fuzz_corpus_path) {
            maybe_fuzz_corpus_path = arg;
            expect_fuzz_corpus_path = false;
        } else if (expect_threads) {
            max_threads = std.fmt.parseInt(usize, arg, 10) catch |err| {
                std.log.err("Invalid thread count '{s}': {s}", .{ arg, @errorName(err) });
                std.process.exit(1);
            };
            expect_threads = false;
        } else if (std.mem.eql(u8, arg, "--help")) {
            const usage =
                \\Usage: roc snapshot [options] [snapshot_paths...]
                \\
                \\Options:
                \\  --verbose       Enable verbose logging
                \\  --html          Generate HTML output files
                \\  --debug         Use GeneralPurposeAllocator for debugging (default: c_allocator)
                \\  --trace-eval    Enable interpreter trace output (only works with single REPL snapshot)
                \\  --linecol       Include line/column information in output
                \\  --threads <n>   Number of threads to use (0 = auto-detect, 1 = single-threaded). Default: 0.
                \\  --check-expected     Validate that EXPECTED sections match PROBLEMS sections
                \\  --update-expected    Update EXPECTED sections based on PROBLEMS sections
                \\  --fuzz-corpus <path>  Specify the path to the fuzz corpus
                \\
                \\Arguments:
                \\  snapshot_paths  Paths to snapshot files or directories
            ;
            std.log.debug(usage, .{});
            std.process.exit(0);
        } else {
            try snapshot_paths.append(arg);
        }
    }

    if (expect_fuzz_corpus_path) {
        std.log.err("Expected fuzz corpus path, but none was provided", .{});
        std.process.exit(1);
    }

    if (expect_threads) {
        std.log.err("Expected thread count, but none was provided", .{});
        std.process.exit(1);
    }

    // Force single-threaded mode in debug mode
    if (debug_mode and max_threads == 0) {
        max_threads = 1;
    }

    // Validate --trace-eval flag usage
    if (trace_eval) {
        if (snapshot_paths.items.len == 0) {
            std.log.err("--trace-eval requires exactly one snapshot file to be specified", .{});
            std.process.exit(1);
        }
        if (snapshot_paths.items.len > 1) {
            std.log.err("--trace-eval can only be used with a single snapshot file. Got {} files.", .{snapshot_paths.items.len});
            std.log.err("Usage: roc snapshot --trace-eval <path_to_single_repl_snapshot.md>", .{});
            std.process.exit(1);
        }
    }

    // Load compiled builtin modules (Set, Dict, Bool, Result)
    const dict_source = "Dict := [EmptyDict].{}\n";
    var dict_loaded = try loadCompiledModule(gpa, compiled_builtins.dict_bin, "Dict", dict_source);
    defer dict_loaded.deinit();

    const set_source = "import Dict\n\nSet := [EmptySet(Dict)].{}\n";
    var set_loaded = try loadCompiledModule(gpa, compiled_builtins.set_bin, "Set", set_source);
    defer set_loaded.deinit();

    const bool_source = "Bool := [True, False].{}\n";
    var bool_loaded = try loadCompiledModule(gpa, compiled_builtins.bool_bin, "Bool", bool_source);
    defer bool_loaded.deinit();

    const result_source = "Result ok err := [Ok(ok), Err(err)].{}\n";
    var result_loaded = try loadCompiledModule(gpa, compiled_builtins.result_bin, "Result", result_source);
    defer result_loaded.deinit();

    const builtin_indices = try deserializeBuiltinIndices(gpa, compiled_builtins.builtin_indices_bin);

    const config = Config{
        .maybe_fuzz_corpus_path = maybe_fuzz_corpus_path,
        .generate_html = generate_html,
        .expected_section_command = expected_section_command,
        .output_section_command = output_section_command,
        .trace_eval = trace_eval,
        .linecol_mode = linecol_mode,
        .dict_module = dict_loaded.env,
        .set_module = set_loaded.env,
        .bool_module = bool_loaded.env,
        .result_module = result_loaded.env,
        .builtin_indices = builtin_indices,
    };

    if (config.maybe_fuzz_corpus_path != null) {
        log("copying SOURCE from snapshots to: {s}", .{config.maybe_fuzz_corpus_path.?});
        try std.fs.cwd().makePath(config.maybe_fuzz_corpus_path.?);
    }
    const snapshots_dir = "test/snapshots";

    // Stage 1: Collect work items
    var work_list = WorkList.init(gpa);
    defer {
        // Clean up any remaining work items
        for (work_list.items) |work_item| {
            gpa.free(work_item.path);
        }
        work_list.deinit();
    }

    if (snapshot_paths.items.len > 0) {
        for (snapshot_paths.items) |path| {
            try collectWorkItems(gpa, path, &work_list);
        }
    } else {
        // process all files in snapshots_dir
        try collectWorkItems(gpa, snapshots_dir, &work_list);
    }

    // Stage 2: Process work items (in parallel or single-threaded)
    const result = try processWorkItems(gpa, work_list, max_threads, debug_mode, &config);

    if (result.failed > 0) {
        std.log.err("Failed to process {d} snapshots.", .{result.failed});
        std.process.exit(1);
    }
}

fn checkSnapshotExpectations(gpa: Allocator) !bool {
    // Load compiled builtin modules (Set, Dict, Bool, Result)
    const dict_source = "Dict := [EmptyDict].{}\n";
    var dict_loaded = try loadCompiledModule(gpa, compiled_builtins.dict_bin, "Dict", dict_source);
    defer dict_loaded.deinit();

    const set_source = "import Dict\n\nSet := [EmptySet(Dict)].{}\n";
    var set_loaded = try loadCompiledModule(gpa, compiled_builtins.set_bin, "Set", set_source);
    defer set_loaded.deinit();

    const bool_source = "Bool := [True, False].{}\n";
    var bool_loaded = try loadCompiledModule(gpa, compiled_builtins.bool_bin, "Bool", bool_source);
    defer bool_loaded.deinit();

    const result_source = "Result ok err := [Ok(ok), Err(err)].{}\n";
    var result_loaded = try loadCompiledModule(gpa, compiled_builtins.result_bin, "Result", result_source);
    defer result_loaded.deinit();

    const builtin_indices = try deserializeBuiltinIndices(gpa, compiled_builtins.builtin_indices_bin);

    const config = Config{
        .maybe_fuzz_corpus_path = null,
        .generate_html = false,
        .expected_section_command = .check,
        .output_section_command = .check,
        .disable_updates = true,
        .dict_module = dict_loaded.env,
        .set_module = set_loaded.env,
        .bool_module = bool_loaded.env,
        .result_module = result_loaded.env,
        .builtin_indices = builtin_indices,
    };
    const snapshots_dir = "test/snapshots";
    var work_list = WorkList.init(gpa);
    defer {
        for (work_list.items) |work_item| {
            gpa.free(work_item.path);
        }
        work_list.deinit();
    }
    try collectWorkItems(gpa, snapshots_dir, &work_list);

    var fail_count: usize = 0;

    for (work_list.items) |work_item| {
        const success = switch (work_item.kind) {
            .snapshot_file => processSnapshotFile(gpa, work_item.path, &config) catch false,
            .multi_file_snapshot => blk: {
                const res = processMultiFileSnapshot(gpa, work_item.path, &config) catch {
                    break :blk false;
                };
                break :blk res;
            },
        };
        if (!success) {
            fail_count += 1;
        }
    }
    return fail_count == 0;
}

/// Check if a file has a valid snapshot extension
fn isSnapshotFile(path: []const u8) bool {
    return std.mem.endsWith(u8, path, ".md") and !std.mem.endsWith(u8, path, "README.md");
}

fn isMultiFileSnapshot(path: []const u8) bool {
    return std.mem.endsWith(u8, path, "_package") or
        std.mem.endsWith(u8, path, "_platform") or
        std.mem.endsWith(u8, path, "_app");
}

fn getMultiFileSnapshotType(path: []const u8) NodeType {
    if (std.mem.endsWith(u8, path, "_package")) return .package;
    if (std.mem.endsWith(u8, path, "_platform")) return .platform;
    if (std.mem.endsWith(u8, path, "_app")) return .app;
    return .file; // fallback, shouldn't happen if isMultiFileSnapshot was checked first
}

fn processMultiFileSnapshot(allocator: Allocator, dir_path: []const u8, config: *const Config) !bool {
    var success: bool = true;
    log("Processing multi-file snapshot directory: {s}", .{dir_path});

    var dir = std.fs.cwd().openDir(dir_path, .{ .iterate = true }) catch |err| {
        std.log.err("Failed to open directory {s}: {}", .{ dir_path, err });
        return false;
    };
    defer dir.close();

    // First, collect EXPECTED sections from existing .md files
    var expected_sections = std.StringHashMap([]const u8).init(allocator);
    defer {
        var iter = expected_sections.iterator();
        while (iter.next()) |entry| {
            allocator.free(entry.key_ptr.*);
            allocator.free(entry.value_ptr.*);
        }
        expected_sections.deinit();
    }

    var iterator = dir.iterate();
    while (try iterator.next()) |entry| {
        if (entry.kind == .file and std.mem.endsWith(u8, entry.name, ".md")) {
            const full_path = try std.fs.path.join(allocator, &.{ dir_path, entry.name });
            defer allocator.free(full_path);

            if (std.fs.cwd().readFileAlloc(allocator, full_path, 1024 * 1024)) |content| {
                defer allocator.free(content);

                // Extract EXPECTED section
                const expected_header = "# EXPECTED\n";
                if (std.mem.indexOf(u8, content, expected_header)) |start_idx| {
                    const content_start = start_idx + expected_header.len;

                    // Find the next section header
                    var end_idx = content.len;
                    var search_idx = content_start;
                    while (search_idx < content.len - 2) {
                        if (content[search_idx] == '\n' and
                            content[search_idx + 1] == '#' and
                            content[search_idx + 2] == ' ')
                        {
                            end_idx = search_idx + 1;
                            break;
                        }
                        search_idx += 1;
                    }

                    const expected_section = std.mem.trim(u8, content[content_start..end_idx], " \t\r\n");
                    try expected_sections.put(try allocator.dupe(u8, entry.name), try allocator.dupe(u8, expected_section));
                }
            } else |_| {}
        }
    }

    // Delete existing .md files
    if (!config.disable_updates) {
        iterator = dir.iterate();
        var files_to_delete = std.array_list.Managed([]u8).init(allocator);
        defer {
            for (files_to_delete.items) |file_path| {
                allocator.free(file_path);
            }
            files_to_delete.deinit();
        }

        while (try iterator.next()) |entry| {
            if (entry.kind == .file and std.mem.endsWith(u8, entry.name, ".md")) {
                const file_path = try allocator.dupe(u8, entry.name);
                try files_to_delete.append(file_path);
            }
        }

        for (files_to_delete.items) |file_name| {
            dir.deleteFile(file_name) catch |err| {
                warn("Failed to delete {s}: {}", .{ file_name, err });
            };
        }
    }

    // Find all .roc files and generate snapshots for each
    iterator = dir.iterate();
    const snapshot_type = getMultiFileSnapshotType(dir_path);

    while (try iterator.next()) |entry| {
        if (entry.kind == .file and std.mem.endsWith(u8, entry.name, ".roc")) {
            const roc_file_path = try std.fmt.allocPrint(allocator, "{s}/{s}", .{ dir_path, entry.name });
            defer allocator.free(roc_file_path);

            // Generate snapshot file name (replace .roc with .md)
            const base_name = entry.name[0 .. entry.name.len - 4]; // remove .roc
            const snapshot_file_name = try std.fmt.allocPrint(allocator, "{s}.md", .{base_name});
            defer allocator.free(snapshot_file_name);
            const snapshot_file_path = try std.fmt.allocPrint(allocator, "{s}/{s}", .{ dir_path, snapshot_file_name });
            defer allocator.free(snapshot_file_path);

            // Read the .roc file content
            const roc_content = std.fs.cwd().readFileAlloc(allocator, roc_file_path, 1024 * 1024) catch |err| {
                warn("Failed to read {s}: {}", .{ roc_file_path, err });
                continue;
            };
            defer allocator.free(roc_content);

            // Create meta section
            const type_name = switch (snapshot_type) {
                .package => "package",
                .platform => "platform",
                .app => "app",
                else => "file",
            };
            const meta = Meta{
                .description = try std.fmt.allocPrint(allocator, "{s} module from {s}", .{ base_name, type_name }),
                .node_type = snapshot_type,
            };
            defer allocator.free(meta.description);

            // Get preserved EXPECTED section if it exists
            const expected_content = expected_sections.get(snapshot_file_name);

            // Process the .roc file as a snapshot
            success = try processRocFileAsSnapshotWithExpected(allocator, snapshot_file_path, roc_content, meta, expected_content, config) and success;
        }
    }

    return success;
}

fn processRocFileAsSnapshot(
    allocator: Allocator,
    output_path: []const u8,
    roc_content: []const u8,
    meta: Meta,
    config: *const Config,
) !bool {
    // Try to read existing EXPECTED section if the file exists
    var expected_content: ?[]const u8 = null;
    defer if (expected_content) |content| allocator.free(content);

    if (std.fs.cwd().readFileAlloc(allocator, output_path, 1024 * 1024)) |existing_content| {
        defer allocator.free(existing_content);

        // Extract EXPECTED section manually since extractSections is defined later
        const expected_header = "# EXPECTED\n";
        if (std.mem.indexOf(u8, existing_content, expected_header)) |start_idx| {
            const content_start = start_idx + expected_header.len;

            // Find the next section header
            var end_idx = existing_content.len;
            var search_idx = content_start;
            while (search_idx < existing_content.len - 2) {
                if (existing_content[search_idx] == '\n' and
                    existing_content[search_idx + 1] == '#' and
                    existing_content[search_idx + 2] == ' ')
                {
                    end_idx = search_idx + 1;
                    break;
                }
                search_idx += 1;
            }

            const expected_section = std.mem.trim(u8, existing_content[content_start..end_idx], " \t\r\n");
            expected_content = try allocator.dupe(u8, expected_section);
        }
    } else |_| {
        // File doesn't exist yet, that's fine
    }

    try processRocFileAsSnapshotWithExpected(allocator, output_path, roc_content, meta, expected_content, config);
}

fn processSnapshotContent(
    allocator: Allocator,
    content: Content,
    output_path: []const u8,
    config: *const Config,
) !bool {
    var success = true;
    log("Generating snapshot for: {s}", .{output_path});

    // Handle REPL snapshots separately
    if (content.meta.node_type == .repl) {
        return processReplSnapshot(allocator, content, output_path, config);
    }

    // Process the content through the compilation pipeline
    var arena = std.heap.ArenaAllocator.init(allocator);
    defer arena.deinit();

    var module_env = try ModuleEnv.init(allocator, content.source);
    defer module_env.deinit();

    // Calculate line starts for source location tracking
    try module_env.common.calcLineStarts(allocator);

    // Parse the source code based on node type
    var parse_ast: AST = switch (content.meta.node_type) {
        .file => try parse.parse(&module_env.common, allocator),
        .header => try parse.parseHeader(&module_env.common, allocator),
        .expr => try parse.parseExpr(&module_env.common, allocator),
        .statement => try parse.parseStatement(&module_env.common, allocator),
        .package => try parse.parse(&module_env.common, allocator),
        .platform => try parse.parse(&module_env.common, allocator),
        .app => try parse.parse(&module_env.common, allocator),
        .repl => unreachable, // Handled above
        .snippet => try parse.parse(&module_env.common, allocator),
    };
    defer parse_ast.deinit(allocator);

    parse_ast.store.emptyScratch();

    // Extract module name from custom filename if provided, otherwise from output path
    const module_name = if (content.meta.filename) |custom_filename|
        // Strip .roc extension if present
        if (std.mem.lastIndexOfScalar(u8, custom_filename, '.')) |dot_idx|
            custom_filename[0..dot_idx]
        else
            custom_filename
    else blk: {
        const basename = std.fs.path.basename(output_path);
        break :blk if (std.mem.lastIndexOfScalar(u8, basename, '.')) |dot_idx|
            basename[0..dot_idx]
        else
            basename;
    };
    var can_ir = &module_env; // ModuleEnv contains the canonical IR
    try can_ir.initCIRFields(allocator, module_name);

    const common_idents: Check.CommonIdents = .{
        .module_name = try can_ir.insertIdent(base.Ident.for_text(module_name)),
        .list = try can_ir.insertIdent(base.Ident.for_text("List")),
        .box = try can_ir.insertIdent(base.Ident.for_text("Box")),
        .bool_stmt = config.builtin_indices.bool_type,
        .result_stmt = config.builtin_indices.result_type,
    };

    // Auto-inject Set, Dict, Bool, and Result as available imports (if they're loaded)
    // This makes them available without needing explicit `import` statements in tests
    var module_envs = std.AutoHashMap(base.Ident.Idx, Can.AutoImportedType).init(allocator);
    defer module_envs.deinit();

    var dict_import_idx: ?CIR.Import.Idx = null;
    var set_import_idx: ?CIR.Import.Idx = null;
    var bool_import_idx: ?CIR.Import.Idx = null;
    var result_import_idx: ?CIR.Import.Idx = null;

    if (config.dict_module) |dict_env| {
        const dict_ident = try can_ir.common.idents.insert(allocator, base.Ident.for_text("Dict"));
        dict_import_idx = try can_ir.imports.getOrPut(allocator, &can_ir.common.strings, "Dict");
        try module_envs.put(dict_ident, .{
            .env = dict_env,
        });
    }
    if (config.set_module) |set_env| {
        const set_ident = try can_ir.common.idents.insert(allocator, base.Ident.for_text("Set"));
        set_import_idx = try can_ir.imports.getOrPut(allocator, &can_ir.common.strings, "Set");
        try module_envs.put(set_ident, .{
            .env = set_env,
        });
    }
    // Bool and Result are registered as imports to make them available as external types
    if (config.bool_module) |bool_env| {
        const bool_ident = try can_ir.common.idents.insert(allocator, base.Ident.for_text("Bool"));
        bool_import_idx = try can_ir.imports.getOrPut(allocator, &can_ir.common.strings, "Bool");
        try module_envs.put(bool_ident, .{
            .env = bool_env,
        });
    }
    if (config.result_module) |result_env| {
        const result_ident = try can_ir.common.idents.insert(allocator, base.Ident.for_text("Result"));
        result_import_idx = try can_ir.imports.getOrPut(allocator, &can_ir.common.strings, "Result");
        try module_envs.put(result_ident, .{
            .env = result_env,
        });
    }

    var czer = try Can.init(can_ir, &parse_ast, &module_envs);
    defer czer.deinit();

    // Register auto-injected imports with the canonicalizer so it knows they're already imported
    if (dict_import_idx) |idx| {
        try czer.import_indices.put(allocator, "Dict", idx);
    }
    if (set_import_idx) |idx| {
        try czer.import_indices.put(allocator, "Set", idx);
    }
    if (bool_import_idx) |idx| {
        try czer.import_indices.put(allocator, "Bool", idx);
    }
    if (result_import_idx) |idx| {
        try czer.import_indices.put(allocator, "Result", idx);
    }

    var maybe_expr_idx: ?Can.CanonicalizedExpr = null;

    switch (content.meta.node_type) {
        .file => {
            try czer.canonicalizeFile();
            try czer.validateForChecking();
        },
        .header => {
            // TODO: implement canonicalize_header when available
        },
        .expr => {
            const expr_idx: AST.Expr.Idx = @enumFromInt(parse_ast.root_node_idx);
            maybe_expr_idx = try czer.canonicalizeExpr(expr_idx);
        },
        .statement => {
            const ast_stmt_idx: AST.Statement.Idx = @enumFromInt(parse_ast.root_node_idx);
            const can_stmt_result = try czer.canonicalizeBlockStatement(czer.parse_ir.store.getStatement(ast_stmt_idx), &.{}, 0);
            if (can_stmt_result.canonicalized_stmt) |can_stmt| {
                // Manually track scratch statements because we aren't using the file entrypoint
                const scratch_statements_start = can_ir.store.scratch.?.statements.top();
                try can_ir.store.addScratchStatement(can_stmt.idx);
                can_ir.all_statements = try can_ir.store.statementSpanFrom(scratch_statements_start);
            }
        },
        .package => try czer.canonicalizeFile(),
        .platform => try czer.canonicalizeFile(),
        .app => try czer.canonicalizeFile(),
        .repl => unreachable, // Handled above
        .snippet => {
            // Snippet - just canonicalize without validation
            try czer.canonicalizeFile();
        },
    }

    // Assert that everything is in-sync
    can_ir.debugAssertArraysInSync();

<<<<<<< HEAD
    // Types - include Set, Dict, Bool, and Result modules if loaded
    var builtin_modules = std.ArrayList(*const ModuleEnv).init(allocator);
=======
    // Types - include Set and Dict modules if loaded
    var builtin_modules = std.array_list.Managed(*const ModuleEnv).init(allocator);
>>>>>>> 04161295
    defer builtin_modules.deinit();

    if (config.dict_module) |dict_env| {
        try builtin_modules.append(dict_env);
    }
    if (config.set_module) |set_env| {
        try builtin_modules.append(set_env);
    }
    if (config.bool_module) |bool_env| {
        try builtin_modules.append(bool_env);
    }
    if (config.result_module) |result_env| {
        try builtin_modules.append(result_env);
    }

    var solver = try Check.init(
        allocator,
        &can_ir.types,
        can_ir,
        builtin_modules.items,
        &can_ir.store.regions,
        common_idents,
    );
    defer solver.deinit();

    // Assert that we have regions for every type variable
    solver.debugAssertArraysInSync();

    if (maybe_expr_idx) |expr_idx| {
        _ = try solver.checkExprRepl(expr_idx.idx);
    } else {
        try solver.checkFile();
    }

    // Cache round-trip validation - ensure ModuleCache serialization/deserialization works
    {
        // Generate original S-expression for comparison
        var original_tree = SExprTree.init(allocator);
        defer original_tree.deinit();
        try ModuleEnv.pushToSExprTree(can_ir, null, &original_tree);

        var original_sexpr = std.array_list.Managed(u8).init(allocator);
        defer original_sexpr.deinit();
        try original_tree.toStringPretty(original_sexpr.writer().any(), .skip_linecol);

        // Create arena for serialization
        var cache_arena = std.heap.ArenaAllocator.init(allocator);
        defer cache_arena.deinit();

        // Create and serialize MmapCache
        const cache_data = try CacheModule.create(allocator, cache_arena.allocator(), &module_env, can_ir, 0, 0);
        defer allocator.free(cache_data);

        // Deserialize back
        var loaded_cache = try CacheModule.fromMappedMemory(cache_data);

        // Create arena for restore operation to handle temporary allocations
        var restore_arena = std.heap.ArenaAllocator.init(allocator);
        defer restore_arena.deinit();

        // Restore ModuleEnv
        const restored_env = try loaded_cache.restore(restore_arena.allocator(), module_name, content.source);
        // Note: restored_env points to data within the cache, so we don't free it

        // Generate S-expression from restored ModuleEnv
        var restored_tree = SExprTree.init(allocator);
        defer restored_tree.deinit();
        try ModuleEnv.pushToSExprTree(restored_env, null, &restored_tree);

        var restored_sexpr = std.array_list.Managed(u8).init(allocator);
        defer restored_sexpr.deinit();
        try restored_tree.toStringPretty(restored_sexpr.writer().any(), .skip_linecol);

        // Compare S-expressions - crash if they don't match
        if (!std.mem.eql(u8, original_sexpr.items, restored_sexpr.items)) {
            std.log.err("Cache round-trip validation failed for snapshot: {s}", .{output_path});
            std.log.err("Original and restored CIR S-expressions don't match!", .{});
            std.log.err("This indicates a bug in MmapCache serialization/deserialization.", .{});
            std.log.err("Original S-expression:\n{s}", .{original_sexpr.items});
            std.log.err("Restored S-expression:\n{s}", .{restored_sexpr.items});
            return error.CacheRoundTripValidationFailed;
        }
    }

    // Buffer all output in memory before writing files
    var md_buffer_unmanaged = std.ArrayListUnmanaged(u8).empty;
    var md_writer_allocating: std.Io.Writer.Allocating = .fromArrayList(allocator, &md_buffer_unmanaged);
    defer md_buffer_unmanaged.deinit(allocator);

    var html_buffer_unmanaged: ?std.ArrayListUnmanaged(u8) = if (config.generate_html) std.ArrayListUnmanaged(u8).empty else null;
    var html_writer_allocating: ?std.Io.Writer.Allocating = if (config.generate_html) .fromArrayList(allocator, &html_buffer_unmanaged.?) else null;
    defer {
        if (html_buffer_unmanaged) |*buf| buf.deinit(allocator);
    }

    var output = DualOutput.init(allocator, &md_writer_allocating, if (html_writer_allocating) |*hw| hw else null);

    // Generate HTML wrapper
    try generateHtmlWrapper(&output, &content);

    // Generate reports once and use for both EXPECTED and PROBLEMS sections
    var generated_reports = try generateAllReports(allocator, &parse_ast, can_ir, &solver, output_path, &module_env);
    defer {
        for (generated_reports.items) |*report| {
            report.deinit();
        }
        generated_reports.deinit();
    }

    // Generate all sections
    try generateMetaSection(&output, &content);
    try generateSourceSection(&output, &content);
    success = try generateExpectedSection(&output, output_path, &content, &generated_reports, config) and success;
    try generateProblemsSection(&output, &generated_reports);
    try generateTokensSection(&output, &parse_ast, &content, &module_env, config.linecol_mode);
    try generateParseSection(&output, &content, &parse_ast, &module_env.common, config.linecol_mode);
    try generateFormattedSection(&output, &content, &parse_ast);
    try generateCanonicalizeSection(&output, can_ir, Can.CanonicalizedExpr.maybe_expr_get_idx(maybe_expr_idx), config.linecol_mode);
    try generateTypesSection(&output, can_ir, Can.CanonicalizedExpr.maybe_expr_get_idx(maybe_expr_idx), config.linecol_mode);

    try generateHtmlClosing(&output);

    // Transfer contents from writer back to buffer before writing
    md_buffer_unmanaged = md_writer_allocating.toArrayList();
    if (html_writer_allocating) |*hw| html_buffer_unmanaged.? = hw.toArrayList();

    if (!config.disable_updates) {
        // Write the markdown file
        const md_file = std.fs.cwd().createFile(output_path, .{}) catch |err| {
            std.log.err("Failed to create {s}: {}", .{ output_path, err });
            return false;
        };
        defer md_file.close();

        try md_file.writeAll(md_buffer_unmanaged.items);

        if (html_buffer_unmanaged) |*buf| {
            writeHtmlFile(allocator, output_path, buf) catch |err| {
                warn("Failed to write HTML file for {s}: {}", .{ output_path, err });
            };
        }
    }
    return success;
}

fn processRocFileAsSnapshotWithExpected(
    allocator: Allocator,
    output_path: []const u8,
    roc_content: []const u8,
    meta: Meta,
    expected_content: ?[]const u8,
    config: *const Config,
) !bool {
    // Create content structure
    const content = Content{
        .meta = meta,
        .source = roc_content,
        .expected = expected_content,
        .output = null,
        .formatted = null,
        .has_canonicalize = true,
    };

    return try processSnapshotContent(allocator, content, output_path, config);
}

const Config = struct {
    maybe_fuzz_corpus_path: ?[]const u8,
    generate_html: bool,
    expected_section_command: UpdateCommand,
    output_section_command: UpdateCommand,
    disable_updates: bool = false, // Disable updates for check mode
    trace_eval: bool = false,
    linecol_mode: LineColMode = .skip_linecol, // Include line/column info in output
    // Compiled builtin modules loaded at startup
    dict_module: ?*const ModuleEnv = null,
    set_module: ?*const ModuleEnv = null,
    bool_module: ?*const ModuleEnv = null,
    result_module: ?*const ModuleEnv = null,
    builtin_indices: CIR.BuiltinIndices,
};

const ProcessResult = struct {
    success: usize,
    failed: usize,
};

const WorkItem = struct {
    path: []const u8,
    kind: enum {
        snapshot_file,
        multi_file_snapshot,
    },
};

const WorkList = std.array_list.Managed(WorkItem);

const ProcessContext = struct {
    work_list: *WorkList,
    config: *const Config,
    success_count: parallel.AtomicUsize,
    failed_count: parallel.AtomicUsize,
};

/// Worker function that processes a single work item
fn processWorkItem(allocator: Allocator, context: *ProcessContext, item_id: usize) void {
    const work_item = context.work_list.items[item_id];
    const success = switch (work_item.kind) {
        .snapshot_file => processSnapshotFile(allocator, work_item.path, context.config) catch false,
        .multi_file_snapshot => blk: {
            const res = processMultiFileSnapshot(allocator, work_item.path, context.config) catch {
                break :blk false;
            };
            break :blk res;
        },
    };

    if (success) {
        _ = context.success_count.fetchAdd(1, .monotonic);
    } else {
        _ = context.failed_count.fetchAdd(1, .monotonic);
    }
}

/// Stage 2: Process work items in parallel using the parallel utility
fn processWorkItems(gpa: Allocator, work_list: WorkList, max_threads: usize, debug: bool, config: *const Config) !ProcessResult {
    if (work_list.items.len == 0) {
        return ProcessResult{ .success = 0, .failed = 0 };
    }

    var context = ProcessContext{
        .work_list = @constCast(&work_list),
        .config = config,
        .success_count = parallel.AtomicUsize.init(0),
        .failed_count = parallel.AtomicUsize.init(0),
    };

    // Use per-thread arena allocators for snapshot processing
    const options = parallel.ProcessOptions{
        .max_threads = max_threads,
        .use_per_thread_arenas = !debug,
    };

    try parallel.process(
        ProcessContext,
        &context,
        processWorkItem,
        gpa,
        work_list.items.len,
        options,
    );

    return ProcessResult{
        .success = context.success_count.load(.monotonic),
        .failed = context.failed_count.load(.monotonic),
    };
}

/// Stage 1: Walk directory tree and collect work items
fn collectWorkItems(gpa: Allocator, path: []const u8, work_list: *WorkList) !void {
    const canonical_path = std.fs.cwd().realpathAlloc(gpa, path) catch |err| {
        std.log.err("failed to resolve path '{s}': {s}", .{ path, @errorName(err) });
        return;
    };
    defer gpa.free(canonical_path);

    // Try to open as directory first
    if (std.fs.cwd().openDir(canonical_path, .{ .iterate = true })) |dir_handle| {
        var dir = dir_handle;
        defer dir.close();

        // It's a directory
        if (isMultiFileSnapshot(canonical_path)) {
            const path_copy = try gpa.dupe(u8, canonical_path);
            try work_list.append(WorkItem{
                .path = path_copy,
                .kind = .multi_file_snapshot,
            });
        } else {
            var dir_iterator = dir.iterate();
            while (try dir_iterator.next()) |entry| {
                // Skip hidden files and special directories
                if (entry.name[0] == '.') continue;

                const full_path = try std.fs.path.join(gpa, &[_][]const u8{ canonical_path, entry.name });
                defer gpa.free(full_path);

                if (entry.kind == .directory) {
                    try collectWorkItems(gpa, full_path, work_list);
                } else if (entry.kind == .file and isSnapshotFile(entry.name)) {
                    const path_copy = try gpa.dupe(u8, full_path);
                    try work_list.append(WorkItem{
                        .path = path_copy,
                        .kind = .snapshot_file,
                    });
                }
            }
        }
    } else |dir_err| {
        // Not a directory, try as file
        if (dir_err == error.NotDir) {
            if (isSnapshotFile(canonical_path)) {
                const path_copy = try gpa.dupe(u8, canonical_path);
                try work_list.append(WorkItem{
                    .path = path_copy,
                    .kind = .snapshot_file,
                });
            } else {
                std.log.err("file '{s}' is not a snapshot file (must end with .md)", .{canonical_path});
            }
        } else {
            std.log.err("failed to access path '{s}': {s}", .{ canonical_path, @errorName(dir_err) });
        }
    }
}

/// Represents the different sections of a snapshot file.
const Section = union(enum) {
    meta,
    source,
    expected,
    output,
    formatted,
    parse,
    canonicalize,
    tokens,
    problems,
    types,

    pub const META = "# META\n~~~ini\n";
    pub const SOURCE = "# SOURCE\n~~~roc\n";
    pub const EXPECTED = "# EXPECTED\n";
    pub const OUTPUT = "# OUTPUT\n";
    pub const FORMATTED = "# FORMATTED\n~~~roc\n";
    pub const PARSE = "# PARSE\n~~~clojure\n";
    pub const CANONICALIZE = "# CANONICALIZE\n~~~clojure\n";
    pub const TOKENS = "# TOKENS\n~~~zig\n";
    pub const PROBLEMS = "# PROBLEMS\n";
    pub const TYPES = "# TYPES\n~~~clojure\n";

    pub const SECTION_END = "~~~\n";

    fn fromString(str: []const u8) ?Section {
        if (std.mem.startsWith(u8, str, META)) return .meta;
        if (std.mem.startsWith(u8, str, SOURCE)) return .source;
        if (std.mem.startsWith(u8, str, EXPECTED)) return .expected;
        if (std.mem.startsWith(u8, str, OUTPUT)) return .output;
        if (std.mem.startsWith(u8, str, FORMATTED)) return .formatted;
        if (std.mem.startsWith(u8, str, PARSE)) return .parse;
        if (std.mem.startsWith(u8, str, CANONICALIZE)) return .canonicalize;
        if (std.mem.startsWith(u8, str, TYPES)) return .types;
        if (std.mem.startsWith(u8, str, TOKENS)) return .tokens;
        if (std.mem.startsWith(u8, str, PROBLEMS)) return .problems;
        return null;
    }

    fn asString(self: Section) []const u8 {
        return switch (self) {
            .meta => META,
            .source => SOURCE,
            .expected => EXPECTED,
            .output => OUTPUT,
            .formatted => FORMATTED,
            .parse => PARSE,
            .canonicalize => CANONICALIZE,
            .tokens => TOKENS,
            .problems => PROBLEMS,
            .types => TYPES,
        };
    }

    /// Captures the start and end positions of a section within the file content
    const Range = struct {
        start: usize,
        end: usize,

        fn empty() Range {
            return .{
                .start = 0,
                .end = 0,
            };
        }

        fn extract(self: Range, content: []const u8) []const u8 {
            if (self.end < self.start) @panic("invalid range");
            return std.mem.trimRight(u8, content[self.start..self.end], "\n");
        }
    };
};

/// The type of node to parse
pub const NodeType = enum {
    file,
    header,
    expr,
    statement,
    package,
    platform,
    app,
    repl,
    snippet,

    pub const HEADER = "header";
    pub const EXPR = "expr";
    pub const STMT = "statement";
    pub const FILE = "file";
    pub const PACKAGE = "package";
    pub const PLATFORM = "platform";
    pub const APP = "app";
    pub const REPL = "repl";
    pub const SNIPPET = "snippet";

    fn fromString(str: []const u8) !NodeType {
        if (std.mem.eql(u8, str, HEADER)) return .header;
        if (std.mem.eql(u8, str, EXPR)) return .expr;
        if (std.mem.eql(u8, str, STMT)) return .statement;
        if (std.mem.eql(u8, str, FILE)) return .file;
        if (std.mem.eql(u8, str, PACKAGE)) return .package;
        if (std.mem.eql(u8, str, PLATFORM)) return .platform;
        if (std.mem.eql(u8, str, APP)) return .app;
        if (std.mem.eql(u8, str, REPL)) return .repl;
        if (std.mem.eql(u8, str, SNIPPET)) return .snippet;
        return Error.InvalidNodeType;
    }

    fn toString(self: NodeType) []const u8 {
        return switch (self) {
            .file => "file",
            .header => "header",
            .expr => "expr",
            .statement => "statement",
            .package => "package",
            .platform => "platform",
            .app => "app",
            .repl => "repl",
            .snippet => "snippet",
        };
    }
};

const Meta = struct {
    description: []const u8,
    node_type: NodeType,
    filename: ?[]const u8 = null,

    const DESC_START: []const u8 = "description=";
    const TYPE_START: []const u8 = "type=";

    fn fromString(text: []const u8) Error!Meta {
        var lines = std.mem.splitScalar(u8, text, '\n');
        var desc: []const u8 = "";
        var node_type: NodeType = .file;
        var filename: ?[]const u8 = null;
        while (true) {
            var line = lines.next() orelse break;
            if (std.mem.startsWith(u8, line, DESC_START)) {
                desc = line[(DESC_START.len)..];
            } else if (std.mem.startsWith(u8, line, TYPE_START)) {
                const ty = line[(TYPE_START.len)..];
                // Check if there's a colon indicating a custom filename
                if (std.mem.indexOfScalar(u8, ty, ':')) |colon_idx| {
                    node_type = try NodeType.fromString(ty[0..colon_idx]);
                    filename = ty[colon_idx + 1 ..];
                } else {
                    node_type = try NodeType.fromString(ty);
                }
            }
        }

        return .{
            .description = desc,
            .node_type = node_type,
            .filename = filename,
        };
    }

    fn format(self: Meta, writer: anytype) !void {
        try writer.writeAll(DESC_START);
        try writer.writeAll(self.description);
        try writer.writeAll("\n");
        try writer.writeAll(TYPE_START);
        try writer.writeAll(self.node_type.toString());
        if (self.filename) |fname| {
            try writer.writeAll(":");
            try writer.writeAll(fname);
        }
    }

    test "Meta.fromString - only description" {
        const meta = try Meta.fromString(
            \\description=Hello world
        );
        try std.testing.expectEqualStrings(meta.description, "Hello world");
    }
    test "Meta.fromString - desc and file type" {
        const meta = try Meta.fromString(
            \\description=Hello world
            \\type=file
        );
        try std.testing.expectEqualStrings(meta.description, "Hello world");
        try std.testing.expectEqual(meta.node_type, .file);
    }
    test "Meta.fromString - desc and expr type" {
        const meta = try Meta.fromString(
            \\description=Hello world
            \\type=expr
        );
        try std.testing.expectEqualStrings(meta.description, "Hello world");
        try std.testing.expectEqual(meta.node_type, .expr);
    }
    test "Meta.fromString - desc and statement type" {
        const meta = try Meta.fromString(
            \\description=Hello world
            \\type=statement
        );
        try std.testing.expectEqualStrings(meta.description, "Hello world");
        try std.testing.expectEqual(meta.node_type, .statement);
    }
    test "Meta.fromString - desc and header type" {
        const meta = try Meta.fromString(
            \\description=Hello world
            \\type=header
        );
        try std.testing.expectEqualStrings(meta.description, "Hello world");
        try std.testing.expectEqual(meta.node_type, .header);
    }
    test "Meta.fromString - desc and invalid type" {
        const meta = Meta.fromString(
            \\description=Hello world
            \\type=foobar
        );
        try std.testing.expectEqual(meta, Error.InvalidNodeType);
    }
};

/// Content of a snapshot file, references the Metadata and Source sections etc
pub const Content = struct {
    meta: Meta,
    source: []const u8,
    expected: ?[]const u8,
    output: ?[]const u8,
    formatted: ?[]const u8,
    has_canonicalize: bool,

    fn from_ranges(ranges: std.AutoHashMap(Section, Section.Range), content: []const u8) Error!Content {
        var source: []const u8 = undefined;
        var expected: ?[]const u8 = undefined;
        var output: ?[]const u8 = undefined;
        var formatted: ?[]const u8 = undefined;
        var has_canonicalize: bool = false;

        if (ranges.get(.source)) |value| {
            // trailing newlines are part of the source
            source = content[value.start..value.end];
        } else {
            return Error.MissingSnapshotSource;
        }

        if (ranges.get(.expected)) |value| {
            expected = value.extract(content);
        } else {
            expected = null;
        }

        if (ranges.get(.output)) |value| {
            output = value.extract(content);
        } else {
            output = null;
        }

        if (ranges.get(.formatted)) |value| {
            formatted = value.extract(content);
        } else {
            formatted = null;
        }

        if (ranges.get(.canonicalize)) |_| {
            has_canonicalize = true;
        }

        if (ranges.get(.meta)) |value| {
            const meta_txt = value.extract(content);
            const meta = try Meta.fromString(meta_txt);
            return Content{
                .meta = meta,
                .source = source,
                .expected = expected,
                .output = output,
                .formatted = formatted,
                .has_canonicalize = has_canonicalize,
            };
        } else {
            return Error.MissingSnapshotHeader;
        }
    }
};

const Error = error{ MissingSnapshotHeader, MissingSnapshotSource, InvalidNodeType, BadSectionHeader };

/// Dual output writers for markdown and HTML generation
pub const DualOutput = struct {
    md_writer: *std.Io.Writer.Allocating,
    html_writer: ?*std.Io.Writer.Allocating,
    gpa: Allocator,

    pub fn init(gpa: Allocator, md_writer: *std.Io.Writer.Allocating, html_writer: ?*std.Io.Writer.Allocating) DualOutput {
        return .{
            .md_writer = md_writer,
            .html_writer = html_writer,
            .gpa = gpa,
        };
    }

    fn begin_section(self: *DualOutput, name: []const u8) !void {
        try self.md_writer.writer.print("# {s}\n", .{name});
        if (self.html_writer) |writer| {
            try writer.writer.print(
                \\        <div class="section" data-section="{s}">
                \\            <div class="section-content">
            , .{name});
        }
    }

    fn end_section(self: *DualOutput) !void {
        if (self.html_writer) |writer| {
            try writer.writer.writeAll(
                \\            </div>
                \\        </div>
            );
        }
    }

    fn begin_code_block(self: *DualOutput, language: []const u8) !void {
        try self.md_writer.writer.print("~~~{s}\n", .{language});
    }

    fn end_code_block(self: *DualOutput) !void {
        try self.md_writer.writer.writeAll("~~~\n");
    }
};

/// Helper function to escape HTML characters
fn escapeHtmlChar(writer: anytype, char: u8) !void {
    switch (char) {
        '<' => try writer.writeAll("&lt;"),
        '>' => try writer.writeAll("&gt;"),
        '&' => try writer.writeAll("&amp;"),
        '"' => try writer.writeAll("&quot;"),
        '\'' => try writer.writeAll("&#x27;"),
        else => try writer.writeByte(char),
    }
}

/// Generate META section for both markdown and HTML
fn generateMetaSection(output: *DualOutput, content: *const Content) !void {
    try output.begin_section("META");
    try output.begin_code_block("ini");
    try content.meta.format(&output.md_writer.writer);
    try output.md_writer.writer.writeAll("\n");

    // HTML META section
    if (output.html_writer) |writer| {
        try writer.writer.writeAll(
            \\                <div class="meta-info">
            \\                    <p><strong>Description:</strong>
        );
        try writer.writer.writeAll(content.meta.description);
        try writer.writer.writeAll("</p>\n                    <p><strong>Type:</strong> ");
        try writer.writer.writeAll(content.meta.node_type.toString());
        try writer.writer.writeAll(
            \\</p>
            \\                </div>
            \\
        );
    }

    try output.end_code_block();
    try output.end_section();
}

/// Generate SOURCE section for both markdown and HTML
fn generateSourceSection(output: *DualOutput, content: *const Content) !void {
    try output.begin_section("SOURCE");
    try output.begin_code_block("roc");
    try output.md_writer.writer.writeAll(content.source);
    if (content.source.len == 0 or content.source[content.source.len - 1] != '\n') {
        try output.md_writer.writer.writeAll("\n");
    }

    // HTML SOURCE section - encode source as JavaScript string
    if (output.html_writer) |writer| {
        try writer.writer.writeAll(
            \\                <div class="source-code" id="source-display">
            \\                </div>
            \\                <script>
            \\                window.rocSourceCode =
        );

        // Escape the source code for JavaScript string literal
        try writer.writer.writeAll("`");
        for (content.source) |char| {
            switch (char) {
                '`' => try writer.writer.writeAll("\\`"),
                '\\' => try writer.writer.writeAll("\\\\"),
                '$' => try writer.writer.writeAll("\\$"),
                '\n' => try writer.writer.writeAll("\\n"),
                '\r' => try writer.writer.writeAll("\\r"),
                '\t' => try writer.writer.writeAll("\\t"),
                else => try writer.writer.writeByte(char),
            }
        }
        try writer.writer.writeAll(
            \\`;
            \\      </script>
            \\
        );
    }

    try output.end_code_block();
    try output.end_section();
}

/// Generate EXPECTED section for both markdown and HTML
fn generateExpectedSection(
    output: *DualOutput,
    snapshot_path: []const u8,
    content: *const Content,
    reports: *const std.array_list.Managed(reporting.Report),
    config: *const Config,
) !bool {
    try output.begin_section("EXPECTED");
    var success = true;

    var expected_content: ?[]const u8 = null;
    defer if (expected_content) |e| output.gpa.free(e);

    const new_content = try renderReportsToExpectedContent(output.gpa, reports);
    defer output.gpa.free(new_content);
    switch (config.expected_section_command) {
        .update => {
            // Generate EXPECTED content using shared report generation
            expected_content = new_content;
        },
        .check => {
            // Use existing expected content or NIL
            if (content.expected) |expected| {
                expected_content = try output.gpa.dupe(u8, expected);
            } else {
                expected_content = try output.gpa.dupe(u8, "NIL");
            }

            if (!std.mem.eql(u8, new_content, expected_content.?)) {
                // If the new content differs, we need to update the expected section
                std.debug.print("Mismatch in EXPECTED section for {s}\n", .{snapshot_path});
                std.debug.print("Expected:\n{s}\n", .{expected_content.?});
                std.debug.print("Generated:\n{s}\n", .{new_content});
                std.debug.print("Hint: use `zig build snapshot -- --update-expected` to automatically update the expectations.\n", .{});

                success = false;
            }
        },
        .none => {
            // Use existing expected content or NIL
            if (content.expected) |expected| {
                expected_content = try output.gpa.dupe(u8, expected);
            } else {
                expected_content = try output.gpa.dupe(u8, "NIL");
            }

            if (!std.mem.eql(u8, new_content, expected_content.?)) {
                // If the new content differs,
                std.debug.print("Warning: Mismatch in EXPECTED section for {s}\n", .{snapshot_path});
                std.debug.print("Hint: use `-- --check-expected` to give a more detailed report.\n", .{});
            }
        },
    }

    // Write the expected content (either generated or existing)
    if (expected_content) |expected| {
        try output.md_writer.writer.writeAll(expected);
        try output.md_writer.writer.writeByte('\n');

        // HTML EXPECTED section
        if (output.html_writer) |writer| {
            try writer.writer.writeAll(
                \\                <div class="expected">
            );

            // For HTML, escape the expected content
            for (expected) |char| {
                switch (char) {
                    '<' => try writer.writer.writeAll("&lt;"),
                    '>' => try writer.writer.writeAll("&gt;"),
                    '&' => try writer.writer.writeAll("&amp;"),
                    '"' => try writer.writer.writeAll("&quot;"),
                    '\'' => try writer.writer.writeAll("&#39;"),
                    else => try writer.writer.writeByte(char),
                }
            }

            try writer.writer.writeAll(
                \\
                \\                </div>
                \\
            );
        }
    }

    try output.end_section();

    return success;
}

/// Generate PROBLEMS section for both markdown and HTML using shared report generation
fn generateProblemsSection(output: *DualOutput, reports: *const std.array_list.Managed(reporting.Report)) !void {
    try output.begin_section("PROBLEMS");
    try renderReportsToProblemsSection(output, reports);
    try output.end_section();
}

/// Generate TOKENS section for both markdown and HTML
pub fn generateTokensSection(output: *DualOutput, parse_ast: *AST, _: *const Content, module_env: *ModuleEnv, linecol_mode: LineColMode) !void {
    try output.begin_section("TOKENS");
    try output.begin_code_block("zig");

    // HTML TOKENS section - encode tokens as JavaScript array
    if (output.html_writer) |writer| {
        try writer.writer.writeAll(
            \\                <div class="token-list" id="tokens-display">
            \\                </div>
            \\                <script>
            \\                window.rocTokens = [
        );
    }

    var tokenizedBuffer = parse_ast.tokens;
    const tokens = tokenizedBuffer.tokens.items(.tag);
    for (tokens, 0..) |tok, i| {
        const region = tokenizedBuffer.resolve(@intCast(i));
        const info = module_env.calcRegionInfo(region);

        // Markdown token output
        if (linecol_mode == .include_linecol) {
            try output.md_writer.writer.print("{s}({d}:{d}-{d}:{d}),", .{
                @tagName(tok),
                // add one to display numbers instead of index
                info.start_line_idx + 1,
                info.start_col_idx + 1,
                info.end_line_idx + 1,
                info.end_col_idx + 1,
            });
        } else {
            try output.md_writer.writer.print("{s},", .{@tagName(tok)});
        }

        if (i + 1 < tokenizedBuffer.tokens.len) {
            const next_region = tokenizedBuffer.resolve(@intCast(i + 1));
            if (source_contains_newline_in_range(parse_ast.env.source, @min(region.end.offset, next_region.start.offset), @max(region.end.offset, next_region.start.offset))) {
                try output.md_writer.writer.writeAll("\n");
            }
        }

        // HTML token output as JavaScript array element: [token_kind_str, start_byte, end_byte]
        if (output.html_writer) |writer| {
            try writer.writer.print("                    [\"{s}\", {d}, {d}]", .{
                @tagName(tok),
                region.start.offset,
                region.end.offset,
            });

            // Add comma except for last token
            if (i < tokens.len - 1) {
                try writer.writer.writeAll(",");
            }
        }

        if (output.html_writer) |writer| {
            try writer.writer.writeAll(" ");
        }
    }

    try output.md_writer.writer.writeAll("\n");

    if (output.html_writer) |writer| {
        try writer.writer.writeAll(
            \\                ];
            \\                </script>
            \\
        );
    }
    try output.end_code_block();
    try output.end_section();
}

fn source_contains_newline_in_range(source: []const u8, start: usize, end: usize) bool {
    for (source[start..end]) |c| {
        if (c == '\n') return true;
    }
    return false;
}

/// Generate PARSE2 section using SExprTree for both markdown and HTML
fn generateParseSection(output: *DualOutput, content: *const Content, parse_ast: *AST, env: *CommonEnv, linecol_mode: LineColMode) !void {
    var tree = SExprTree.init(output.gpa);
    defer tree.deinit();

    // Generate SExprTree node based on content type
    switch (content.meta.node_type) {
        .file => {
            const file = parse_ast.store.getFile();
            try file.pushToSExprTree(output.gpa, env, parse_ast, &tree);
        },
        .header => {
            const header = parse_ast.store.getHeader(@enumFromInt(parse_ast.root_node_idx));
            try header.pushToSExprTree(output.gpa, env, parse_ast, &tree);
        },
        .expr => {
            const expr = parse_ast.store.getExpr(@enumFromInt(parse_ast.root_node_idx));
            try expr.pushToSExprTree(output.gpa, env, parse_ast, &tree);
        },
        .statement => {
            const stmt = parse_ast.store.getStatement(@enumFromInt(parse_ast.root_node_idx));
            try stmt.pushToSExprTree(output.gpa, env, parse_ast, &tree);
        },
        .package => {
            const file = parse_ast.store.getFile();
            try file.pushToSExprTree(output.gpa, env, parse_ast, &tree);
        },
        .platform => {
            const file = parse_ast.store.getFile();
            try file.pushToSExprTree(output.gpa, env, parse_ast, &tree);
        },
        .app => {
            const file = parse_ast.store.getFile();
            try file.pushToSExprTree(output.gpa, env, parse_ast, &tree);
        },
        .repl => {
            // REPL doesn't use parse trees
            return;
        },
        .snippet => {
            const file = parse_ast.store.getFile();
            try file.pushToSExprTree(output.gpa, env, parse_ast, &tree);
        },
    }

    // Only generate section if we have content on the stack
    if (tree.stack.items.len > 0) {
        try output.begin_section("PARSE");
        try output.begin_code_block("clojure");

        try tree.toStringPretty(&output.md_writer.writer, linecol_mode);
        try output.md_writer.writer.writeAll("\n");

        // Generate HTML output with syntax highlighting
        if (output.html_writer) |writer| {
            try writer.writer.writeAll(
                \\                <pre class="ast-parse">
            );

            try tree.toHtml(&writer.writer, linecol_mode);

            try writer.writer.writeAll(
                \\</pre>
                \\
            );
        }

        try output.end_code_block();
        try output.end_section();
    }
}

/// Generate FORMATTED section for both markdown and HTML
fn generateFormattedSection(output: *DualOutput, content: *const Content, parse_ast: *AST) !void {
    var formatted: std.Io.Writer.Allocating = .init(output.gpa);
    defer formatted.deinit();

    switch (content.meta.node_type) {
        .file => {
            try fmt.formatAst(parse_ast.*, &formatted.writer);
        },
        .header => {
            try fmt.formatHeader(parse_ast.*, &formatted.writer);
            try formatted.writer.writeByte('\n');
        },
        .expr => {
            try fmt.formatExpr(parse_ast.*, &formatted.writer);
            try formatted.writer.writeByte('\n');
        },
        .statement => {
            try fmt.formatStatement(parse_ast.*, &formatted.writer);
            try formatted.writer.writeByte('\n');
        },
        .package => {
            try fmt.formatAst(parse_ast.*, &formatted.writer);
        },
        .platform => {
            try fmt.formatAst(parse_ast.*, &formatted.writer);
        },
        .app => {
            try fmt.formatAst(parse_ast.*, &formatted.writer);
        },
        .repl => {
            // REPL doesn't use formatting
            return;
        },
        .snippet => {
            try fmt.formatAst(parse_ast.*, &formatted.writer);
        },
    }

    const is_changed = !std.mem.eql(u8, formatted.written(), content.source);
    const display_content = if (is_changed) formatted.written() else "NO CHANGE\n";

    try output.begin_section("FORMATTED");
    try output.begin_code_block("roc");

    try output.md_writer.writer.writeAll(display_content);

    // HTML FORMATTED section
    if (output.html_writer) |writer| {
        try writer.writer.writeAll(
            \\                <pre>
        );

        // Escape HTML in formatted content
        for (display_content) |char| {
            try escapeHtmlChar(&writer.writer, char);
        }

        try writer.writer.writeAll(
            \\</pre>
            \\
        );
    }
    try output.end_code_block();
    try output.end_section();
}

/// Generate CANONICALIZE section for both markdown and HTML
fn generateCanonicalizeSection(output: *DualOutput, can_ir: *ModuleEnv, maybe_expr_idx: ?CIR.Expr.Idx, linecol_mode: LineColMode) !void {
    var tree = SExprTree.init(output.gpa);
    defer tree.deinit();
    try can_ir.pushToSExprTree(maybe_expr_idx, &tree);

    try output.begin_section("CANONICALIZE");
    try output.begin_code_block("clojure");

    try tree.toStringPretty(&output.md_writer.writer, linecol_mode);
    try output.md_writer.writer.writeAll("\n");

    if (output.html_writer) |writer| {
        try writer.writer.writeAll(
            \\                <pre>
        );
        try tree.toHtml(&writer.writer, linecol_mode);
        try writer.writer.writeAll(
            \\</pre>
            \\
        );
    }

    try output.end_code_block();
    try output.end_section();
}

/// Generate TYPES section for both markdown and HTML
fn generateTypesSection(output: *DualOutput, can_ir: *ModuleEnv, maybe_expr_idx: ?CIR.Expr.Idx, linecol_mode: LineColMode) !void {
    var tree = SExprTree.init(output.gpa);
    defer tree.deinit();
    try can_ir.pushTypesToSExprTree(maybe_expr_idx, &tree);

    try output.begin_section("TYPES");
    try output.begin_code_block("clojure");
    try tree.toStringPretty(&output.md_writer.writer, linecol_mode);
    try output.md_writer.writer.writeAll("\n");

    // HTML TYPES section
    if (output.html_writer) |writer| {
        try writer.writer.writeAll(
            \\                <pre>
        );
        try tree.toHtml(&writer.writer, linecol_mode);
        try writer.writer.writeAll(
            \\</pre>
            \\
        );
    }
    try output.end_code_block();
    try output.end_section();
}

/// Generate TYPES section displaying types store for both markdown and HTML
/// This is used for debugging.
fn generateTypesStoreSection(gpa: std.mem.Allocator, output: *DualOutput, can_ir: *ModuleEnv) !void {
    var solved_unmanaged = std.ArrayListUnmanaged(u8).empty;
    var solved_writer: std.Io.Writer.Allocating = .fromArrayList(output.gpa, &solved_unmanaged);
    defer solved_unmanaged.deinit(output.gpa);

    try types.writers.SExprWriter.allVarsToSExprStr(&solved_writer.writer, gpa, can_ir.env);

    // Transfer contents from writer back to buffer
    solved_unmanaged = solved_writer.toArrayList();

    // Markdown TYPES section
    try output.md_writer.writer.writeAll(Section.TYPES);
    try output.md_writer.writer.writeAll(solved_unmanaged.items);
    try output.md_writer.writer.writeAll("\n");
    try output.md_writer.writer.writeAll(Section.SECTION_END[0 .. Section.SECTION_END.len - 1]);

    // HTML TYPES section
    if (output.html_writer) |writer| {
        try writer.writer.writeAll(
            \\        <div class="section">
            \\            <div class="section-header">TYPES</div>
            \\            <div class="section-content">
            \\                <pre>
        );

        // Escape HTML in types content
        for (solved_unmanaged.items) |char| {
            try escapeHtmlChar(&writer.writer, char);
        }

        try writer.writer.writeAll(
            \\</pre>
            \\            </div>
            \\        </div>
            \\
        );
    }
}

/// Generate HTML document structure and JavaScript
fn generateHtmlWrapper(output: *DualOutput, content: *const Content) !void {
    const writer = output.html_writer orelse return;

    // Write HTML document structure
    try writer.writer.writeAll(
        \\<!DOCTYPE html>
        \\<html lang="en">
        \\<head>
        \\    <meta charset="UTF-8">
        \\    <meta name="viewport" content="width=device-width, initial-scale=1.0">
        \\    <title>Roc Snapshot:
    );
    try writer.writer.writeAll(content.meta.description);
    try writer.writer.writeAll(
        \\</title>
        \\    <style>
        \\
    );
    try writer.writer.writeAll(@embedFile("snapshot.css"));
    try writer.writer.writeAll(
        \\    </style>
        \\</head>
        \\<body>
        \\    <!-- Two-column layout (main and only view) -->
        \\    <div class="two-column-layout">
        \\        <div class="left-pane">
        \\            <div class="pane-header">
        \\                <select class="section-dropdown" id="left-selector" onchange="switchLeftPane()">
        \\                    <option value="META">META</option>
        \\                    <option value="SOURCE" selected>SOURCE</option>
        \\                </select>
        \\            </div>
        \\            <div class="pane-content" id="left-pane-content">
        \\                <!-- Left pane content will be shown here -->
        \\            </div>
        \\        </div>
        \\        <div class="right-pane">
        \\            <div class="pane-header">
        \\                <select class="section-dropdown" id="right-selector" onchange="switchRightPane()">
        \\                    <option value="TOKENS" selected>TOKENS</option>
        \\                    <option value="PARSE">PARSE</option>
        \\                    <option value="FORMATTED">FORMATTED</option>
        \\                    <option value="CANONICALIZE">CANONICALIZE</option>
        \\                    <option value="TYPES">TYPES</option>
        \\                </select>
        \\            </div>
        \\            <div class="pane-content" id="right-pane-content">
        \\                <!-- Right pane content will be shown here -->
        \\            </div>
        \\        </div>
        \\    </div>
        \\
        \\    <!-- Hidden sections for data storage -->
        \\    <div id="data-sections" style="display: none;">
    );
}

/// Generate HTML closing tags and JavaScript
fn generateHtmlClosing(output: *DualOutput) !void {
    const writer = output.html_writer orelse return;

    // Close data sections container and add JavaScript
    try writer.writer.writeAll(
        \\    </div>
        \\
        \\    <script>
    );
    // Embed remaining snapshot.js directly into the HTML
    try writer.writer.writeAll(@embedFile("snapshot.js"));
    try writer.writer.writeAll(
        \\    </script>
        \\</body>
        \\</html>
        \\
    );
}

/// Write HTML buffer to file
fn writeHtmlFile(gpa: Allocator, snapshot_path: []const u8, html_buffer: *std.ArrayListUnmanaged(u8)) !void {
    // Convert .md path to .html path
    const html_path = blk: {
        if (std.mem.endsWith(u8, snapshot_path, ".md")) {
            const base_path = snapshot_path[0 .. snapshot_path.len - 3];
            break :blk try std.fmt.allocPrint(gpa, "{s}.html", .{base_path});
        } else {
            break :blk try std.fmt.allocPrint(gpa, "{s}.html", .{snapshot_path});
        }
    };
    defer gpa.free(html_path);

    // Write HTML file
    var html_file = std.fs.cwd().createFile(html_path, .{}) catch |err| {
        log("failed to create HTML file '{s}': {s}", .{ html_path, @errorName(err) });
        return;
    };
    defer html_file.close();
    var html_writer_buffer: [4096]u8 = undefined;
    var html_writer = html_file.writer(&html_writer_buffer);
    try html_writer.interface.writeAll(html_buffer.items);
    try html_writer.interface.flush();

    log("generated HTML version: {s}", .{html_path});
}

/// New unified processSnapshotFile function that generates both markdown and HTML simultaneously
fn processSnapshotFileUnified(gpa: Allocator, snapshot_path: []const u8, config: *const Config) !bool {
    // Log the file path that was written to
    log("processing snapshot file: {s}", .{snapshot_path});

    const @"1Mb" = 1024 * 1024;
    const file_content = std.fs.cwd().readFileAlloc(gpa, snapshot_path, @"1Mb") catch |err| {
        std.log.err("failed to read file '{s}': {s}", .{ snapshot_path, @errorName(err) });
        return false;
    };
    defer gpa.free(file_content);

    // Check our file starts with the metadata section
    if (!std.mem.startsWith(u8, file_content, "# META")) {
        std.log.err("file '{s}' is not a valid snapshot file", .{snapshot_path});
        std.log.err("snapshot files must start with '# META'", .{});
        if (file_content.len > 0) {
            const first_line_end = std.mem.indexOfScalar(u8, file_content, '\n') orelse @min(file_content.len, 50);
            const first_line = file_content[0..first_line_end];
            std.log.err("file starts with: '{s}'", .{first_line});
        }
        return false;
    }

    // Parse the file to find section boundaries
    const content = extractSections(gpa, file_content) catch |err| {
        switch (err) {
            Error.MissingSnapshotHeader => {
                std.log.err("file '{s}' is missing the META section header", .{snapshot_path});
                std.log.err("add a META section like: ~~~META\\ndescription=My test\\ntype=expr\\n", .{});
                return false;
            },
            Error.MissingSnapshotSource => {
                std.log.err("file '{s}' is missing the SOURCE section", .{snapshot_path});
                std.log.err("add a SOURCE section like: ~~~SOURCE\\nyour_roc_code_here\\n", .{});
                return false;
            },
            Error.BadSectionHeader => {
                std.log.err("file '{s}' has an invalid section header", .{snapshot_path});
                std.log.err("section headers must be like: ~~~META, ~~~SOURCE, etc.", .{});
                return false;
            },
            else => return err,
        }
    };

    // Validate trace-eval flag usage
    if (config.trace_eval and content.meta.node_type != .repl) {
        std.log.err("--trace-eval can only be used with REPL snapshots (type=repl), but '{s}' has type={s}", .{ snapshot_path, content.meta.node_type.toString() });
        std.process.exit(1);
    }

    // Process the content through the shared compilation pipeline
    const success = processSnapshotContent(gpa, content, snapshot_path, config) catch |err| {
        log("failed to process snapshot content: {s}", .{@errorName(err)});
        return false;
    };

    // If flag --fuzz-corpus is passed, write the SOURCE to our corpus
    if (config.maybe_fuzz_corpus_path) |path| {
        const rand_file_name = [_][]const u8{
            path,
            &[_]u8{
                rand.intRangeAtMost(u8, 'a', 'z'),
                rand.intRangeAtMost(u8, 'a', 'z'),
                rand.intRangeAtMost(u8, 'a', 'z'),
                rand.intRangeAtMost(u8, 'a', 'z'),
                rand.intRangeAtMost(u8, 'a', 'z'),
                rand.intRangeAtMost(u8, 'a', 'z'),
                rand.intRangeAtMost(u8, 'a', 'z'),
                rand.intRangeAtMost(u8, 'a', 'z'),
                '.',
                'r',
                'o',
                'c',
            },
        };

        const corpus_file_path = try std.fs.path.join(gpa, &rand_file_name);
        defer gpa.free(corpus_file_path);

        var corpus_file = std.fs.cwd().createFile(corpus_file_path, .{}) catch |err| {
            std.log.err("failed to create file in '{s}': {s}", .{ config.maybe_fuzz_corpus_path.?, @errorName(err) });
            return false;
        };
        defer corpus_file.close();

        var write_buffer: [4096]u8 = undefined;
        var corpus_writer = corpus_file.writer(&write_buffer);
        const writer = &corpus_writer.interface;
        try writer.writeAll(content.source);
        try writer.flush();
    }

    return success;
}

fn processSnapshotFile(gpa: Allocator, snapshot_path: []const u8, config: *const Config) !bool {
    return processSnapshotFileUnified(gpa, snapshot_path, config);
}

/// Extracts the sections from a snapshot file
pub fn extractSections(gpa: Allocator, content: []const u8) !Content {
    var ranges = std.AutoHashMap(Section, Section.Range).init(gpa);
    defer ranges.deinit();

    // Find all section headers and their positions
    var idx: usize = 0;
    while (idx < content.len) {
        // Look for section headers
        if (idx == 0 or (idx > 0 and content[idx - 1] == '\n')) {
            if (Section.fromString(content[idx..])) |section| {
                // Only process META, SOURCE, OUTPUT, and EXPECTED sections
                if (section == .meta or section == .source or section == .expected or section == .output) {
                    const header_len = section.asString().len;
                    const start = idx + header_len;

                    // Find the end of this section
                    var end = content.len;

                    // For sections with ~~~ delimiters (META and SOURCE)
                    if (section == .meta or section == .source) {
                        // Find the closing ~~~
                        var search_idx = start;
                        while (search_idx < content.len - 3) {
                            if (content[search_idx] == '~' and
                                content[search_idx + 1] == '~' and
                                content[search_idx + 2] == '~')
                            {
                                // Set end to the position of ~~~, not after it
                                end = search_idx;
                                break;
                            }
                            search_idx += 1;
                        }
                    } else {
                        // For sections without ~~~ delimiters (EXPECTED, OUTPUT)
                        // Find the next section header
                        var search_idx = start;
                        while (search_idx < content.len) {
                            if (search_idx == 0 or (search_idx > 0 and content[search_idx - 1] == '\n')) {
                                if (content[search_idx] == '#' and
                                    search_idx + 1 < content.len and
                                    content[search_idx + 1] == ' ')
                                {
                                    end = search_idx;
                                    break;
                                }
                            }
                            search_idx += 1;
                        }
                    }

                    try ranges.put(section, .{ .start = start, .end = end });

                    // Skip to the end of this section
                    idx = end;
                    continue;
                }
            }
        }
        idx += 1;
    }

    return try Content.from_ranges(ranges, content);
}

fn processReplSnapshot(allocator: Allocator, content: Content, output_path: []const u8, config: *const Config) !bool {
    var success = true;
    log("Processing REPL snapshot: {s}", .{output_path});

    // Buffer all output in memory before writing files
    var md_buffer_unmanaged = std.ArrayListUnmanaged(u8).empty;
    var md_writer_allocating: std.Io.Writer.Allocating = .fromArrayList(allocator, &md_buffer_unmanaged);
    defer md_buffer_unmanaged.deinit(allocator);

    var html_buffer_unmanaged: ?std.ArrayListUnmanaged(u8) = if (config.generate_html) std.ArrayListUnmanaged(u8).empty else null;
    var html_writer_allocating: ?std.Io.Writer.Allocating = if (config.generate_html) .fromArrayList(allocator, &html_buffer_unmanaged.?) else null;
    defer {
        if (html_buffer_unmanaged) |*buf| buf.deinit(allocator);
    }

    var output = DualOutput.init(allocator, &md_writer_allocating, if (html_writer_allocating) |*hw| hw else null);

    // Generate HTML wrapper
    try generateHtmlWrapper(&output, &content);

    // Generate all sections
    try generateMetaSection(&output, &content);
    try generateSourceSection(&output, &content);
    success = try generateReplOutputSection(&output, output_path, &content, config) and success;
    try generateReplProblemsSection(&output, &content);
    try generateHtmlClosing(&output);

    // Transfer contents from writer back to buffer before writing
    md_buffer_unmanaged = md_writer_allocating.toArrayList();
    if (html_writer_allocating) |*hw| html_buffer_unmanaged.? = hw.toArrayList();

    if (!config.disable_updates) {
        // Write the markdown file
        const md_file = std.fs.cwd().createFile(output_path, .{}) catch |err| {
            std.log.err("Failed to create {s}: {}", .{ output_path, err });
            return false;
        };
        defer md_file.close();

        try md_file.writeAll(md_buffer_unmanaged.items);

        if (html_buffer_unmanaged) |*buf| {
            writeHtmlFile(allocator, output_path, buf) catch |err| {
                warn("Failed to write HTML file for {s}: {}", .{ output_path, err });
            };
        }
    }

    return success;
}

fn generateReplOutputSection(output: *DualOutput, snapshot_path: []const u8, content: *const Content, config: *const Config) !bool {
    var success = true;
    // Parse REPL inputs from the source using » as delimiter
    var inputs = std.array_list.Managed([]const u8).init(output.gpa);
    defer inputs.deinit();

    // Split by the » character, each section is a separate REPL input
    var parts = std.mem.splitSequence(u8, content.source, "»");

    // Skip the first part (before the first »)
    _ = parts.next();

    while (parts.next()) |part| {
        // Trim whitespace and newlines
        const trimmed = std.mem.trim(u8, part, " \t\r\n");
        if (trimmed.len > 0) {
            try inputs.append(trimmed);
        }
    }

    var snapshot_ops = SnapshotOps.init(output.gpa);
    defer snapshot_ops.deinit();

    // Initialize REPL
    var repl_instance = try Repl.init(output.gpa, snapshot_ops.get_ops(), snapshot_ops.crashContextPtr());
    defer repl_instance.deinit();

    // Enable debug snapshots for CAN/TYPES generation
    repl_instance.enableDebugSnapshots();

    // Enable tracing if requested
    // if (config.trace_eval) {
    //     repl_instance.setTraceWriter(stderrWriter());
    // }

    // Process each input and generate output
    var actual_outputs = std.array_list.Managed([]const u8).init(output.gpa);
    defer {
        for (actual_outputs.items) |item| {
            output.gpa.free(item);
        }
        actual_outputs.deinit();
    }

    for (inputs.items) |input| {
        const repl_output = try repl_instance.step(input);
        try actual_outputs.append(repl_output);
    }

    switch (config.output_section_command) {
        .update => {
            try output.begin_section("OUTPUT");
            // Write actual outputs
            for (actual_outputs.items, 0..) |repl_output, i| {
                if (i > 0) {
                    try output.md_writer.writer.writeAll("---\n");
                }
                try output.md_writer.writer.writeAll(repl_output);
                try output.md_writer.writer.writeByte('\n');

                // HTML output
                if (output.html_writer) |writer| {
                    if (i > 0) {
                        try writer.writer.writeAll("                <hr>\n");
                    }
                    try writer.writer.writeAll("                <div class=\"repl-output\">");
                    for (repl_output) |char| {
                        try escapeHtmlChar(&writer.writer, char);
                    }
                    try writer.writer.writeAll("</div>\n");
                }
            }
            try output.end_section();
        },
        .check, .none => {
            const emit_error = config.output_section_command == .check;

            // Compare with expected output if provided
            if (content.output) |expected| {
                try output.begin_section("OUTPUT");
                // Parse expected outputs
                var expected_outputs = std.array_list.Managed([]const u8).init(output.gpa);
                defer expected_outputs.deinit();

                var expected_lines = std.mem.splitSequence(u8, expected, "\n---\n");
                while (expected_lines.next()) |output_str| {
                    const trimmed = std.mem.trim(u8, output_str, " \t\r\n");
                    if (trimmed.len > 0) {
                        try expected_outputs.append(trimmed);
                    }
                }

                // Verify the outputs match
                if (actual_outputs.items.len != expected_outputs.items.len) {
                    std.debug.print("REPL output count mismatch: got {} outputs, expected {} in {s}\n", .{
                        actual_outputs.items.len,
                        expected_outputs.items.len,
                        snapshot_path,
                    });
                    success = success and !emit_error;
                } else {
                    for (actual_outputs.items, expected_outputs.items, 0..) |actual, expected_output, i| {
                        if (!std.mem.eql(u8, actual, expected_output)) {
                            success = success and !emit_error;
                            std.debug.print(
                                "REPL output mismatch at index {}: got '{s}', expected '{s}' in {s}\n",
                                .{ i, actual, expected_output, snapshot_path },
                            );
                        }
                    }
                }

                // Write the old outputs back to the file
                for (expected_outputs.items, 0..) |expected_output, i| {
                    if (i > 0) {
                        try output.md_writer.writer.writeAll("---\n");
                    }
                    try output.md_writer.writer.writeAll(expected_output);
                    try output.md_writer.writer.writeByte('\n');

                    // HTML output
                    if (output.html_writer) |writer| {
                        if (i > 0) {
                            try writer.writer.writeAll("                <hr>\n");
                        }
                        try writer.writer.writeAll("                <div class=\"repl-output\">");
                        for (expected_output) |char| {
                            try escapeHtmlChar(&writer.writer, char);
                        }
                        try writer.writer.writeAll("</div>\n");
                    }
                }
                try output.end_section();
            } else {
                // No existing OUTPUT section - generate one for new snapshots
                try output.begin_section("OUTPUT");
                for (actual_outputs.items, 0..) |repl_output, i| {
                    if (i > 0) {
                        try output.md_writer.writer.writeAll("---\n");
                    }
                    try output.md_writer.writer.writeAll(repl_output);
                    try output.md_writer.writer.writeByte('\n');

                    // HTML output
                    if (output.html_writer) |writer| {
                        if (i > 0) {
                            try writer.writer.writeAll("                <hr>\n");
                        }
                        try writer.writer.writeAll("                <div class=\"repl-output\">");
                        for (repl_output) |char| {
                            try escapeHtmlChar(&writer.writer, char);
                        }
                        try writer.writer.writeAll("</div>\n");
                    }
                }
                try output.end_section();

                // No validation needed for new snapshots - they should have outputs
            }
        },
    }

    return success;
}

fn generateReplProblemsSection(output: *DualOutput, content: *const Content) !void {
    _ = content;
    try output.begin_section("PROBLEMS");
    try output.md_writer.writer.writeAll("NIL\n");

    if (output.html_writer) |writer| {
        try writer.writer.writeAll(
            \\                <div class="problems">
            \\                    <p>NIL</p>
            \\                </div>
            \\
        );
    }

    try output.end_section();
}

test "snapshot validation" {
    const allocator = std.testing.allocator;
    if (!try checkSnapshotExpectations(allocator)) {
        return error.SnapshotValidationFailed;
    }
}

test "TODO: cross-module function calls - fibonacci" {
    return error.SkipZigTest; // Cross-module function calls not yet implemented in interpreter
}

test "TODO: cross-module function calls - nested_ifs" {
    return error.SkipZigTest; // Cross-module function calls not yet implemented in interpreter
}

test "TODO: cross-module function calls - repl_boolean_expressions" {
    return error.SkipZigTest; // Cross-module function calls not yet implemented in interpreter
}

test "TODO: cross-module function calls - string_edge_cases" {
    return error.SkipZigTest; // Cross-module function calls not yet implemented in interpreter
}

test "TODO: cross-module function calls - string_equality_basic" {
    return error.SkipZigTest; // Cross-module function calls not yet implemented in interpreter
}

test "TODO: cross-module function calls - string_interpolation_comparison" {
    return error.SkipZigTest; // Cross-module function calls not yet implemented in interpreter
}

test "TODO: cross-module function calls - string_multiline_comparison" {
    return error.SkipZigTest; // Cross-module function calls not yet implemented in interpreter
}

test "TODO: cross-module function calls - string_ordering_unsupported" {
    return error.SkipZigTest; // Cross-module function calls not yet implemented in interpreter
}

/// An implementation of RocOps for snapshot testing.
pub const SnapshotOps = struct {
    allocator: std.mem.Allocator,
    crash: CrashContext,
    roc_ops: RocOps,

    pub fn init(allocator: std.mem.Allocator) SnapshotOps {
        return SnapshotOps{
            .allocator = allocator,
            .crash = CrashContext.init(allocator),
            .roc_ops = RocOps{
                .env = undefined, // will be set below
                .roc_alloc = snapshotRocAlloc,
                .roc_dealloc = snapshotRocDealloc,
                .roc_realloc = snapshotRocRealloc,
                .roc_dbg = snapshotRocDbg,
                .roc_expect_failed = snapshotRocExpectFailed,
                .roc_crashed = snapshotRocCrashed,
                .host_fns = undefined, // Not used in snapshots
            },
        };
    }

    pub fn deinit(self: *SnapshotOps) void {
        self.crash.deinit();
    }

    pub fn get_ops(self: *SnapshotOps) *RocOps {
        self.roc_ops.env = @ptrCast(self);
        self.crash.reset();
        return &self.roc_ops;
    }

    pub fn crashContextPtr(self: *SnapshotOps) *CrashContext {
        return &self.crash;
    }
};

fn snapshotRocAlloc(alloc_args: *RocAlloc, env: *anyopaque) callconv(.c) void {
    const snapshot_env: *SnapshotOps = @ptrCast(@alignCast(env));

    const align_enum = std.mem.Alignment.fromByteUnits(@as(usize, @intCast(alloc_args.alignment)));

    // Calculate additional bytes needed to store the size
    const size_storage_bytes = @max(alloc_args.alignment, @alignOf(usize));
    const total_size = alloc_args.length + size_storage_bytes;

    // Allocate memory including space for size metadata
    const result = snapshot_env.allocator.rawAlloc(total_size, align_enum, @returnAddress());

    const base_ptr = result orelse {
        std.debug.panic("Out of memory during snapshotRocAlloc", .{});
    };

    // Store the total size (including metadata) right before the user data
    const size_ptr: *usize = @ptrFromInt(@intFromPtr(base_ptr) + size_storage_bytes - @sizeOf(usize));
    size_ptr.* = total_size;

    // Return pointer to the user data (after the size metadata)
    alloc_args.answer = @ptrFromInt(@intFromPtr(base_ptr) + size_storage_bytes);
}

fn snapshotRocDealloc(dealloc_args: *RocDealloc, env: *anyopaque) callconv(.c) void {
    const snapshot_env: *SnapshotOps = @ptrCast(@alignCast(env));

    // Calculate where the size metadata is stored
    const size_storage_bytes = @max(dealloc_args.alignment, @alignOf(usize));
    const size_ptr: *const usize = @ptrFromInt(@intFromPtr(dealloc_args.ptr) - @sizeOf(usize));

    // Read the total size from metadata
    const total_size = size_ptr.*;

    // Calculate the base pointer (start of actual allocation)
    const base_ptr: [*]u8 = @ptrFromInt(@intFromPtr(dealloc_args.ptr) - size_storage_bytes);

    // Calculate alignment
    const log2_align = std.math.log2_int(u32, @intCast(dealloc_args.alignment));
    const align_enum: std.mem.Alignment = @enumFromInt(log2_align);

    // Free the memory (including the size metadata)
    const slice = @as([*]u8, @ptrCast(base_ptr))[0..total_size];
    snapshot_env.allocator.rawFree(slice, align_enum, @returnAddress());
}

fn snapshotRocRealloc(realloc_args: *RocRealloc, env: *anyopaque) callconv(.c) void {
    const snapshot_env: *SnapshotOps = @ptrCast(@alignCast(env));

    // Calculate where the size metadata is stored for the old allocation
    const size_storage_bytes = @max(realloc_args.alignment, @alignOf(usize));
    const old_size_ptr: *const usize = @ptrFromInt(@intFromPtr(realloc_args.answer) - @sizeOf(usize));

    // Read the old total size from metadata
    const old_total_size = old_size_ptr.*;

    // Calculate the old base pointer (start of actual allocation)
    const old_base_ptr: [*]u8 = @ptrFromInt(@intFromPtr(realloc_args.answer) - size_storage_bytes);

    // Calculate new total size needed
    const new_total_size = realloc_args.new_length + size_storage_bytes;

    // Perform reallocation
    const old_slice = @as([*]u8, @ptrCast(old_base_ptr))[0..old_total_size];
    const new_slice = snapshot_env.allocator.realloc(old_slice, new_total_size) catch {
        std.debug.panic("Out of memory during snapshotRocRealloc", .{});
    };

    // Store the new total size in the metadata
    const new_size_ptr: *usize = @ptrFromInt(@intFromPtr(new_slice.ptr) + size_storage_bytes - @sizeOf(usize));
    new_size_ptr.* = new_total_size;

    // Return pointer to the user data (after the size metadata)
    realloc_args.answer = @ptrFromInt(@intFromPtr(new_slice.ptr) + size_storage_bytes);
}

fn snapshotRocDbg(dbg_args: *const RocDbg, env: *anyopaque) callconv(.c) void {
    _ = dbg_args;
    _ = env;
    @panic("snapshotRocDbg not implemented yet");
}

fn snapshotRocExpectFailed(expect_args: *const RocExpectFailed, env: *anyopaque) callconv(.c) void {
    _ = expect_args;
    _ = env;
    @panic("snapshotRocExpectFailed not implemented yet");
}

fn snapshotRocCrashed(crashed_args: *const RocCrashed, env: *anyopaque) callconv(.c) void {
    const snapshot_env: *SnapshotOps = @ptrCast(@alignCast(env));
    snapshot_env.crash.recordCrash(crashed_args.utf8_bytes[0..crashed_args.len]) catch |err| {
        std.debug.panic("failed to store snapshot crash message: {}", .{err});
    };
}<|MERGE_RESOLUTION|>--- conflicted
+++ resolved
@@ -1331,13 +1331,8 @@
     // Assert that everything is in-sync
     can_ir.debugAssertArraysInSync();
 
-<<<<<<< HEAD
     // Types - include Set, Dict, Bool, and Result modules if loaded
-    var builtin_modules = std.ArrayList(*const ModuleEnv).init(allocator);
-=======
-    // Types - include Set and Dict modules if loaded
     var builtin_modules = std.array_list.Managed(*const ModuleEnv).init(allocator);
->>>>>>> 04161295
     defer builtin_modules.deinit();
 
     if (config.dict_module) |dict_env| {
