//! Snapshot testing infrastructure for the Roc compiler.
//!
//! This module provides functionality to generate and validate snapshot tests
//! that capture the compiler's behavior at each stage of compilation. Snapshots
//! help ensure the compiler continues to behave as expected by showing the
//! output of tokenization, parsing, canonicalization, type checking etc for
//! the given Roc code snippet.

const std = @import("std");
const builtin = @import("builtin");
const base = @import("base");
const parse = @import("parse");
const can = @import("can");
const types = @import("types");
const reporting = @import("reporting");
const check = @import("check");
const builtins = @import("builtins");
const compile = @import("compile");
const fmt = @import("fmt");
const repl = @import("repl");
const eval_mod = @import("eval");
const collections = @import("collections");
const compiled_builtins = @import("compiled_builtins");

const Repl = repl.Repl;
const CrashContext = eval_mod.CrashContext;
const CommonEnv = base.CommonEnv;
const Check = check.Check;
const CIR = can.CIR;
const Can = can.Can;
const RocExpectFailed = builtins.host_abi.RocExpectFailed;
const RocCrashed = builtins.host_abi.RocCrashed;
const RocDealloc = builtins.host_abi.RocDealloc;
const RocRealloc = builtins.host_abi.RocRealloc;
const RocAlloc = builtins.host_abi.RocAlloc;
const RocOps = builtins.host_abi.RocOps;
const RocDbg = builtins.host_abi.RocDbg;
const ModuleEnv = can.ModuleEnv;
const Allocator = std.mem.Allocator;
const SExprTree = base.SExprTree;
const LineColMode = base.SExprTree.LineColMode;
const CacheModule = compile.CacheModule;
const AST = parse.AST;
const Report = reporting.Report;
const types_problem_mod = check.problem;
const tokenize = parse.tokenize;
const parallel = base.parallel;

var verbose_log: bool = false;
var prng = std.Random.DefaultPrng.init(1234567890);

const rand = prng.random();

/// Logs a message if verbose logging is enabled.
fn log(comptime fmt_str: []const u8, args: anytype) void {
    if (verbose_log) {
        std.log.debug(fmt_str, args);
    }
}

/// Always logs a warning message.
fn warn(comptime fmt_str: []const u8, args: anytype) void {
    std.log.warn(fmt_str, args);
}

const UpdateCommand = enum {
    /// Update the section to match the actual output/problems.
    update,
    /// Check that the section matches the actual output/problems.
    check,
    /// Don't do anything with the section.
    none,
};

/// Represents a problem entry from PROBLEMS section
const ProblemEntry = struct {
    problem_type: []const u8,
    file: []const u8,
    start_line: u32,
    start_col: u32,
    end_line: u32,
    end_col: u32,

    fn format(self: ProblemEntry, writer: anytype) !void {
        try writer.print("{s} - {s}:{d}:{d}:{d}:{d}", .{
            self.problem_type,
            self.file,
            self.start_line,
            self.start_col,
            self.end_line,
            self.end_col,
        });
    }
};

/// Parse a PROBLEMS entry to extract problem type and location
fn parseProblemEntry(allocator: std.mem.Allocator, content: []const u8, start_idx: usize) !?struct { entry: ?ProblemEntry, next_idx: usize } {
    var idx = start_idx;

    // Skip whitespace and empty lines
    while (idx < content.len and (content[idx] == ' ' or content[idx] == '\t' or content[idx] == '\n' or content[idx] == '\r')) {
        idx += 1;
    }

    if (idx >= content.len) return null;

    // Check if we're at the start of a problem header
    if (idx + 2 > content.len or !std.mem.eql(u8, content[idx .. idx + 2], "**")) {
        return null;
    }

    // Find the end of the problem type
    const type_start = idx + 2;
    const type_end_search = std.mem.indexOfPos(u8, content, type_start, "**");
    if (type_end_search == null) return null;
    const type_end = type_end_search.?;

    // Check if this is a problem header (all uppercase, no lowercase letters)
    const potential_type = content[type_start..type_end];
    var has_lowercase = false;
    for (potential_type) |c| {
        if (c >= 'a' and c <= 'z') {
            has_lowercase = true;
            break;
        }
    }

    // If it has lowercase letters, this is not a problem header
    if (has_lowercase) {
        return null;
    }

    var problem_type = std.mem.trim(u8, potential_type, " \t\r\n");

    // Handle compound error types like "NOT IMPLEMENTED - UNDEFINED VARIABLE"
    // We only want the last part after the last " - "
    if (std.mem.lastIndexOf(u8, problem_type, " - ")) |dash_idx| {
        problem_type = std.mem.trim(u8, problem_type[dash_idx + 3 ..], " \t\r\n");
    }

    // Skip past the closing ** of the problem type
    var current_idx = type_end + 2;

    // Skip the rest of the line after the problem type
    while (current_idx < content.len and content[current_idx] != '\n') {
        current_idx += 1;
    }
    if (current_idx < content.len) current_idx += 1; // Skip the newline

    // Now look for optional location on the next few lines
    // We'll look until we hit another problem header or end of content
    var location_file: []const u8 = "";
    var location_start_line: u32 = 0;
    var location_start_col: u32 = 0;
    var location_end_line: u32 = 0;
    var location_end_col: u32 = 0;
    var found_location = false;

    while (current_idx < content.len) {
        // Skip whitespace at start of line
        const line_start = current_idx;
        while (current_idx < content.len and (content[current_idx] == ' ' or content[current_idx] == '\t')) {
            current_idx += 1;
        }

        // Check if this line starts with ** (potential new problem or location)
        if (current_idx + 2 <= content.len and std.mem.eql(u8, content[current_idx .. current_idx + 2], "**")) {
            const inner_start = current_idx + 2;
            const inner_end_search = std.mem.indexOfPos(u8, content, inner_start, "**");

            if (inner_end_search) |inner_end| {
                const inner_content = content[inner_start..inner_end];

                // Check if this is a new problem header (no lowercase)
                var inner_has_lowercase = false;
                for (inner_content) |c| {
                    if (c >= 'a' and c <= 'z') {
                        inner_has_lowercase = true;
                        break;
                    }
                }

                if (!inner_has_lowercase) {
                    // This is a new problem header, we're done
                    break;
                }

                // Check if this looks like a location (contains .md: pattern)
                if (std.mem.indexOf(u8, inner_content, ".md:")) |_| {
                    var location = inner_content;
                    // Strip trailing colon and whitespace
                    location = std.mem.trimRight(u8, location, ": \t");

                    // Count colons to determine format
                    var colon_count: usize = 0;
                    for (location) |c| {
                        if (c == ':') colon_count += 1;
                    }

                    if (colon_count == 2) {
                        // Format: file:line:col
                        var parts = std.mem.tokenizeScalar(u8, location, ':');

                        if (parts.next()) |file| {
                            if (parts.next()) |line_str| {
                                if (parts.next()) |col_str| {
                                    if (std.fmt.parseInt(u32, line_str, 10) catch null) |line| {
                                        if (std.fmt.parseInt(u32, col_str, 10) catch null) |col| {
                                            location_file = file;
                                            location_start_line = line;
                                            location_start_col = col;
                                            location_end_line = line;
                                            location_end_col = col;
                                            found_location = true;
                                            current_idx = inner_end + 2;
                                            break;
                                        }
                                    }
                                }
                            }
                        }
                    } else if (colon_count == 4) {
                        // Format: file:start_line:start_col:end_line:end_col
                        var parts = std.mem.tokenizeScalar(u8, location, ':');

                        if (parts.next()) |file| {
                            if (parts.next()) |start_line_str| {
                                if (parts.next()) |start_col_str| {
                                    if (parts.next()) |end_line_str| {
                                        if (parts.next()) |end_col_str| {
                                            if (std.fmt.parseInt(u32, start_line_str, 10) catch null) |start_line| {
                                                if (std.fmt.parseInt(u32, start_col_str, 10) catch null) |start_col| {
                                                    if (std.fmt.parseInt(u32, end_line_str, 10) catch null) |end_line| {
                                                        if (std.fmt.parseInt(u32, end_col_str, 10) catch null) |end_col| {
                                                            location_file = file;
                                                            location_start_line = start_line;
                                                            location_start_col = start_col;
                                                            location_end_line = end_line;
                                                            location_end_col = end_col;
                                                            found_location = true;
                                                            current_idx = inner_end + 2;
                                                            break;
                                                        }
                                                    }
                                                }
                                            }
                                        }
                                    }
                                }
                            }
                        }
                    }
                }
            }
        }

        // Skip to next line
        current_idx = line_start;
        while (current_idx < content.len and content[current_idx] != '\n') {
            current_idx += 1;
        }
        if (current_idx < content.len) current_idx += 1;
    }

    // Find the next problem header to determine where this problem ends
    var next_idx = current_idx;
    while (next_idx < content.len) {
        // Skip whitespace at start of line
        while (next_idx < content.len and (content[next_idx] == ' ' or content[next_idx] == '\t')) {
            next_idx += 1;
        }

        if (next_idx + 2 <= content.len and std.mem.eql(u8, content[next_idx .. next_idx + 2], "**")) {
            const check_start = next_idx + 2;
            const check_end = std.mem.indexOfPos(u8, content, check_start, "**");

            if (check_end) |end| {
                const check_content = content[check_start..end];

                // Check if this is a problem header (no lowercase)
                var check_has_lowercase = false;
                for (check_content) |c| {
                    if (c >= 'a' and c <= 'z') {
                        check_has_lowercase = true;
                        break;
                    }
                }

                if (!check_has_lowercase) {
                    // Found next problem header
                    break;
                }
            }
        }

        // Move to next character
        next_idx += 1;
    }

    return .{ .entry = ProblemEntry{
        .problem_type = try allocator.dupe(u8, problem_type),
        .file = try allocator.dupe(u8, location_file),
        .start_line = location_start_line,
        .start_col = location_start_col,
        .end_line = location_end_line,
        .end_col = location_end_col,
    }, .next_idx = next_idx };
}

/// Parse all problems from PROBLEMS section
fn parseProblemsSection(allocator: std.mem.Allocator, content: []const u8) !std.ArrayList(ProblemEntry) {
    var problems = std.ArrayList(ProblemEntry).init(allocator);
    errdefer {
        for (problems.items) |p| {
            allocator.free(p.problem_type);
            allocator.free(p.file);
        }
        problems.deinit();
    }

    // Check if the entire content is just NIL
    const trimmed_content = std.mem.trim(u8, content, " \t\r\n");
    if (std.mem.eql(u8, trimmed_content, "NIL")) {
        // NIL means there are no problems
        return problems;
    }

    var idx: usize = 0;
    while (idx < content.len) {
        const result = try parseProblemEntry(allocator, content, idx);
        if (result) |r| {
            if (r.entry) |entry| {
                try problems.append(entry);
            }
            idx = r.next_idx;
        } else {
            break;
        }
    }

    return problems;
}

/// Generate EXPECTED content from problems
fn generateExpectedContent(allocator: std.mem.Allocator, problems: []const ProblemEntry) ![]const u8 {
    if (problems.len == 0) {
        return try allocator.dupe(u8, "NIL");
    }

    var buffer = std.ArrayList(u8).init(allocator);
    errdefer buffer.deinit();

    for (problems, 0..) |problem, i| {
        if (i > 0) {
            try buffer.append('\n');
        }
        try problem.format(buffer.writer());
    }

    return buffer.toOwnedSlice();
}

/// Parse an EXPECTED line like "UNEXPECTED TOKEN IN EXPRESSION - record_field_update_error.md:1:10:1:15"
fn parseExpectedLine(allocator: std.mem.Allocator, line: []const u8) !?ProblemEntry {
    const trimmed = std.mem.trim(u8, line, " \t\r\n");
    if (trimmed.len == 0) {
        return null;
    }

    // Find the separator " - "
    const separator = " - ";
    const sep_index = std.mem.indexOf(u8, line, separator) orelse return null;

    const problem_type = std.mem.trim(u8, line[0..sep_index], " \t");
    const location = std.mem.trim(u8, line[sep_index + separator.len ..], " \t\r\n");

    // Handle special case where location is just ":0:0:0:0" (no file)
    if (std.mem.startsWith(u8, location, ":")) {
        // Skip the first colon
        var parts = std.mem.tokenizeScalar(u8, location[1..], ':');

        const start_line_str = parts.next() orelse return null;
        const start_col_str = parts.next() orelse return null;
        const end_line_str = parts.next() orelse return null;
        const end_col_str = parts.next() orelse return null;

        return ProblemEntry{
            .problem_type = try allocator.dupe(u8, problem_type),
            .file = try allocator.dupe(u8, ""),
            .start_line = try std.fmt.parseInt(u32, start_line_str, 10),
            .start_col = try std.fmt.parseInt(u32, start_col_str, 10),
            .end_line = try std.fmt.parseInt(u32, end_line_str, 10),
            .end_col = try std.fmt.parseInt(u32, end_col_str, 10),
        };
    }

    // Parse location "file.md:start_line:start_col:end_line:end_col"
    var parts = std.mem.tokenizeScalar(u8, location, ':');

    const file = parts.next() orelse return null;
    const start_line_str = parts.next() orelse return null;
    const start_col_str = parts.next() orelse return null;
    const end_line_str = parts.next() orelse return null;
    const end_col_str = parts.next() orelse return null;

    return ProblemEntry{
        .problem_type = try allocator.dupe(u8, problem_type),
        .file = try allocator.dupe(u8, file),
        .start_line = try std.fmt.parseInt(u32, start_line_str, 10),
        .start_col = try std.fmt.parseInt(u32, start_col_str, 10),
        .end_line = try std.fmt.parseInt(u32, end_line_str, 10),
        .end_col = try std.fmt.parseInt(u32, end_col_str, 10),
    };
}

/// Parse all problems from EXPECTED section
fn parseExpectedSection(allocator: std.mem.Allocator, content: []const u8) !std.ArrayList(ProblemEntry) {
    var problems = std.ArrayList(ProblemEntry).init(allocator);
    errdefer {
        for (problems.items) |p| {
            allocator.free(p.problem_type);
            allocator.free(p.file);
        }
        problems.deinit();
    }

    // Check if the entire content is just NIL
    const trimmed_content = std.mem.trim(u8, content, " \t\r\n");
    if (std.mem.eql(u8, trimmed_content, "NIL")) {
        // NIL means we expect no problems
        return problems;
    }

    var lines = std.mem.tokenizeScalar(u8, content, '\n');
    while (lines.next()) |line| {
        const problem = try parseExpectedLine(allocator, line);
        if (problem) |p| {
            try problems.append(p);
        }
    }

    return problems;
}

/// Compare two problem entries for equality
fn problemsEqual(a: ProblemEntry, b: ProblemEntry) bool {
    return std.mem.eql(u8, a.problem_type, b.problem_type) and
        std.mem.eql(u8, a.file, b.file) and
        a.start_line == b.start_line and
        a.start_col == b.start_col and
        a.end_line == b.end_line and
        a.end_col == b.end_col;
}

/// Generate all reports from the compilation pipeline
fn generateAllReports(
    allocator: std.mem.Allocator,
    parse_ast: *AST,
    can_ir: *ModuleEnv,
    solver: *Check,
    snapshot_path: []const u8,
    module_env: *ModuleEnv,
) !std.ArrayList(reporting.Report) {
    var reports = std.ArrayList(reporting.Report).init(allocator);
    errdefer reports.deinit();

    // Generate tokenize reports
    for (parse_ast.tokenize_diagnostics.items) |diagnostic| {
        const report = parse_ast.tokenizeDiagnosticToReport(diagnostic, allocator) catch |err| {
            std.debug.panic("Failed to create tokenize report for snapshot {s}: {s}", .{ snapshot_path, @errorName(err) });
        };
        try reports.append(report);
    }

    // Generate parse reports
    for (parse_ast.parse_diagnostics.items) |diagnostic| {
        const report = parse_ast.parseDiagnosticToReport(&module_env.common, diagnostic, allocator, snapshot_path) catch |err| {
            std.debug.panic("Failed to create parse report for snapshot {s}: {s}", .{ snapshot_path, @errorName(err) });
        };
        try reports.append(report);
    }

    // Generate canonicalization reports
    const diagnostics = try can_ir.getDiagnostics();
    defer allocator.free(diagnostics);
    for (diagnostics) |diagnostic| {
        const report = can_ir.diagnosticToReport(diagnostic, allocator, snapshot_path) catch |err| {
            std.debug.panic("Failed to create canonicalization report for snapshot {s}: {s}", .{ snapshot_path, @errorName(err) });
        };
        try reports.append(report);
    }

    // Generate type checking reports
    for (solver.problems.problems.items) |problem| {
        const empty_modules: []const *ModuleEnv = &.{};
        var report_builder = types_problem_mod.ReportBuilder.init(
            allocator,
            module_env,
            can_ir,
            &solver.snapshots,
            snapshot_path,
            empty_modules,
        );
        defer report_builder.deinit();

        const report = report_builder.build(problem) catch |err| {
            std.debug.panic("Failed to create type checking report for snapshot {s}: {s}", .{ snapshot_path, @errorName(err) });
        };
        try reports.append(report);
    }

    return reports;
}

/// Render reports to PROBLEMS section format (markdown and HTML)
fn renderReportsToProblemsSection(output: *DualOutput, reports: *const std.ArrayList(reporting.Report)) !void {
    // HTML PROBLEMS section
    if (output.html_writer) |writer| {
        try writer.writeAll(
            \\                <div class="problems">
        );
    }

    if (reports.items.len == 0) {
        try output.md_writer.writeAll("NIL\n");
        if (output.html_writer) |writer| {
            try writer.writeAll("                    <p>NIL</p>\n");
        }
        log("reported NIL problems", .{});
    } else {
        // Render all reports in order
        for (reports.items) |report| {
            report.render(output.md_writer.any(), .markdown) catch |err| {
                std.debug.panic("Failed to render report: {s}", .{@errorName(err)});
            };

            if (output.html_writer) |writer| {
                try writer.writeAll("                    <div class=\"problem\">");
                report.render(writer.any(), .markdown) catch |err| {
                    std.debug.panic("Failed to render report to HTML: {s}", .{@errorName(err)});
                };
                try writer.writeAll("</div>\n");
            }
        }
    }

    if (output.html_writer) |writer| {
        try writer.writeAll(
            \\                </div>
            \\
        );
    }
}

/// Render reports to EXPECTED section format (parsed problem entries)
fn renderReportsToExpectedContent(allocator: std.mem.Allocator, reports: *const std.ArrayList(reporting.Report)) ![]const u8 {
    if (reports.items.len == 0) {
        return try allocator.dupe(u8, "NIL");
    }

    // Render all reports to markdown and then parse the problems
    var problems_buffer = std.ArrayList(u8).init(allocator);
    defer problems_buffer.deinit();

    // Render all reports to markdown
    for (reports.items) |report| {
        report.render(problems_buffer.writer().any(), .markdown) catch |err| {
            std.debug.panic("Failed to render report for EXPECTED: {s}", .{@errorName(err)});
        };
    }

    // Parse the rendered problems and convert to EXPECTED format
    // TODO: rather than parsing markdown, we should directly generate EXPECTED format from the reports
    var parsed_problems = try parseProblemsSection(allocator, problems_buffer.items);
    defer {
        for (parsed_problems.items) |p| {
            allocator.free(p.problem_type);
            allocator.free(p.file);
        }
        parsed_problems.deinit();
    }

    return try generateExpectedContent(allocator, parsed_problems.items);
}

/// Helper function to extract section content only
fn extractSectionContent(content: []const u8, section_name: []const u8) ?[]const u8 {
    var header_buf: [256]u8 = undefined;
    const header = std.fmt.bufPrint(&header_buf, "# {s}\n", .{section_name}) catch return null;
    const start_idx = std.mem.indexOf(u8, content, header) orelse return null;
    const content_start = start_idx + header.len;

    // Find the next section header
    var next_section_idx = content.len;
    var search_idx = content_start;
    while (search_idx < content.len - 2) {
        if (content[search_idx] == '\n' and
            content[search_idx + 1] == '#' and
            content[search_idx + 2] == ' ')
        {
            next_section_idx = search_idx + 1;
            break;
        }
        search_idx += 1;
    }

    return std.mem.trim(u8, content[content_start..next_section_idx], " \t\r\n");
}

/// Helper function to get section info with start/end positions
fn extractSectionInfo(content: []const u8, section_name: []const u8) ?struct { start: usize, end: usize } {
    var header_buf: [256]u8 = undefined;
    const header = std.fmt.bufPrint(&header_buf, "# {s}\n", .{section_name}) catch return null;
    const start_idx = std.mem.indexOf(u8, content, header) orelse return null;

    // Find the next section header
    var next_section_idx = content.len;
    var search_idx = start_idx + header.len;
    while (search_idx < content.len - 2) {
        if (content[search_idx] == '\n' and
            content[search_idx + 1] == '#' and
            content[search_idx + 2] == ' ')
        {
            next_section_idx = search_idx + 1;
            break;
        }
        search_idx += 1;
    }

    return .{ .start = start_idx, .end = next_section_idx };
}

/// Wrapper for a loaded compiled builtin module that tracks the buffer
const LoadedModule = struct {
    env: *ModuleEnv,
    buffer: []align(collections.CompactWriter.SERIALIZATION_ALIGNMENT) u8,
    gpa: std.mem.Allocator,

    fn deinit(self: *LoadedModule) void {
        // Only free the hashmap that was allocated during deserialization
        // Most other data (like the SafeList contents) points into the buffer
        self.env.imports.map.deinit(self.gpa);

        // Free the buffer (the env points into this buffer for most data)
        self.gpa.free(self.buffer);
        // Free the env struct itself
        self.gpa.destroy(self.env);
    }
};

/// Deserialize BuiltinIndices from the binary data generated at build time
fn deserializeBuiltinIndices(gpa: std.mem.Allocator, bin_data: []const u8) !CIR.BuiltinIndices {
    // Copy to properly aligned memory
    const aligned_buffer = try gpa.alignedAlloc(u8, @alignOf(CIR.BuiltinIndices), bin_data.len);
    defer gpa.free(aligned_buffer);
    @memcpy(aligned_buffer, bin_data);

    const indices_ptr = @as(*const CIR.BuiltinIndices, @ptrCast(aligned_buffer.ptr));
    return indices_ptr.*;
}

/// Load a compiled ModuleEnv from embedded binary data
fn loadCompiledModule(gpa: std.mem.Allocator, bin_data: []const u8, module_name: []const u8, source: []const u8) !LoadedModule {
    // Copy the embedded data to properly aligned memory
    // CompactWriter requires specific alignment for serialization
    const CompactWriter = collections.CompactWriter;
    const buffer = try gpa.alignedAlloc(u8, CompactWriter.SERIALIZATION_ALIGNMENT, bin_data.len);
    @memcpy(buffer, bin_data);

    // Cast to the serialized structure
    const serialized_ptr = @as(
        *ModuleEnv.Serialized,
        @ptrCast(@alignCast(buffer.ptr)),
    );

    const env = try gpa.create(ModuleEnv);
    errdefer gpa.destroy(env);

    // Deserialize
    const base_ptr = @intFromPtr(buffer.ptr);
    // Deserialize store in-place (returns the same pointer, just cast to NodeStore)
    const deserialized_store_ptr = serialized_ptr.store.deserialize(@as(i64, @intCast(base_ptr)), gpa);
    const deserialized_store = deserialized_store_ptr.*;

    env.* = ModuleEnv{
        .gpa = gpa,
        .common = serialized_ptr.common.deserialize(@as(i64, @intCast(base_ptr)), source).*,
        .types = serialized_ptr.types.deserialize(@as(i64, @intCast(base_ptr)), gpa).*,
        .module_kind = serialized_ptr.module_kind,
        .all_defs = serialized_ptr.all_defs,
        .all_statements = serialized_ptr.all_statements,
        .exports = serialized_ptr.exports,
        .builtin_statements = serialized_ptr.builtin_statements,
        .external_decls = serialized_ptr.external_decls.deserialize(@as(i64, @intCast(base_ptr))).*,
        .imports = serialized_ptr.imports.deserialize(@as(i64, @intCast(base_ptr)), gpa).*,
        .module_name = module_name,
        .diagnostics = serialized_ptr.diagnostics,
        .store = deserialized_store,
    };

    return LoadedModule{
        .env = env,
        .buffer = buffer,
        .gpa = gpa,
    };
}

var debug_allocator: std.heap.DebugAllocator(.{}) = .{
    .backing_allocator = std.heap.c_allocator,
};

/// cli entrypoint for snapshot tool
pub fn main() !void {
    // Always use the debug allocator with the snapshot tool to help find allocation bugs.
    const gpa = debug_allocator.allocator();
    defer {
        const mem_state = debug_allocator.deinit();
        std.debug.assert(mem_state == .ok);
    }

    const args = try std.process.argsAlloc(gpa);
    defer std.process.argsFree(gpa, args);

    var snapshot_paths = std.ArrayList([]const u8).init(gpa);
    defer snapshot_paths.deinit();

    var maybe_fuzz_corpus_path: ?[]const u8 = null;
    var expect_fuzz_corpus_path: bool = false;
    var generate_html: bool = false;
    var debug_mode: bool = false;
    var max_threads: usize = 0;
    var expect_threads: bool = false;
    var expected_section_command = UpdateCommand.none;
    var output_section_command = UpdateCommand.none;
    var trace_eval: bool = false;
    var linecol_mode: LineColMode = .skip_linecol;

    for (args[1..]) |arg| {
        if (std.mem.eql(u8, arg, "--verbose")) {
            verbose_log = true;
        } else if (std.mem.eql(u8, arg, "--html")) {
            generate_html = true;
        } else if (std.mem.eql(u8, arg, "--debug")) {
            debug_mode = true;
        } else if (std.mem.eql(u8, arg, "--trace-eval")) {
            trace_eval = true;
        } else if (std.mem.eql(u8, arg, "--linecol")) {
            linecol_mode = .include_linecol;
        } else if (std.mem.eql(u8, arg, "--threads")) {
            if (max_threads != 0) {
                std.log.err("`--threads` should only be specified once.", .{});
                std.process.exit(1);
            }
            expect_threads = true;
        } else if (std.mem.eql(u8, arg, "--check-expected")) {
            if (expected_section_command != .none) {
                std.log.err("`--check-expected` and `--update-expected` are mutually exclusive and should only be specified once.", .{});
                std.process.exit(1);
            }
            expected_section_command = .check;
        } else if (std.mem.eql(u8, arg, "--update-expected")) {
            if (expected_section_command != .none) {
                std.log.err("`--check-expected` and `--update-expected` are mutually exclusive and should only be specified once.", .{});
                std.process.exit(1);
            }
            expected_section_command = .update;
        } else if (std.mem.eql(u8, arg, "--check-output")) {
            if (output_section_command != .none) {
                std.log.err("`--check-output` and `--update-output` are mutually exclusive and should only be specified once.", .{});
                std.process.exit(1);
            }
            output_section_command = .check;
        } else if (std.mem.eql(u8, arg, "--update-output")) {
            if (output_section_command != .none) {
                std.log.err("`--check-output` and `--update-output` are mutually exclusive and should only be specified once.", .{});
                std.process.exit(1);
            }
            output_section_command = .update;
        } else if (std.mem.eql(u8, arg, "--fuzz-corpus")) {
            if (maybe_fuzz_corpus_path != null) {
                std.log.err("`--fuzz-corpus` should only be specified once.", .{});
                std.process.exit(1);
            }
            expect_fuzz_corpus_path = true;
        } else if (expect_fuzz_corpus_path) {
            maybe_fuzz_corpus_path = arg;
            expect_fuzz_corpus_path = false;
        } else if (expect_threads) {
            max_threads = std.fmt.parseInt(usize, arg, 10) catch |err| {
                std.log.err("Invalid thread count '{s}': {s}", .{ arg, @errorName(err) });
                std.process.exit(1);
            };
            expect_threads = false;
        } else if (std.mem.eql(u8, arg, "--help")) {
            const usage =
                \\Usage: roc snapshot [options] [snapshot_paths...]
                \\
                \\Options:
                \\  --verbose       Enable verbose logging
                \\  --html          Generate HTML output files
                \\  --debug         Use GeneralPurposeAllocator for debugging (default: c_allocator)
                \\  --trace-eval    Enable interpreter trace output (only works with single REPL snapshot)
                \\  --linecol       Include line/column information in output
                \\  --threads <n>   Number of threads to use (0 = auto-detect, 1 = single-threaded). Default: 0.
                \\  --check-expected     Validate that EXPECTED sections match PROBLEMS sections
                \\  --update-expected    Update EXPECTED sections based on PROBLEMS sections
                \\  --fuzz-corpus <path>  Specify the path to the fuzz corpus
                \\
                \\Arguments:
                \\  snapshot_paths  Paths to snapshot files or directories
            ;
            std.log.debug(usage, .{});
            std.process.exit(0);
        } else {
            try snapshot_paths.append(arg);
        }
    }

    if (expect_fuzz_corpus_path) {
        std.log.err("Expected fuzz corpus path, but none was provided", .{});
        std.process.exit(1);
    }

    if (expect_threads) {
        std.log.err("Expected thread count, but none was provided", .{});
        std.process.exit(1);
    }

    // Force single-threaded mode in debug mode
    if (debug_mode and max_threads == 0) {
        max_threads = 1;
    }

    // Validate --trace-eval flag usage
    if (trace_eval) {
        if (snapshot_paths.items.len == 0) {
            std.log.err("--trace-eval requires exactly one snapshot file to be specified", .{});
            std.process.exit(1);
        }
        if (snapshot_paths.items.len > 1) {
            std.log.err("--trace-eval can only be used with a single snapshot file. Got {} files.", .{snapshot_paths.items.len});
            std.log.err("Usage: roc snapshot --trace-eval <path_to_single_repl_snapshot.md>", .{});
            std.process.exit(1);
        }
    }

    // Load compiled builtin modules (Set and Dict)
    const dict_source = "Dict := [EmptyDict].{}\n";
    var dict_loaded = try loadCompiledModule(gpa, compiled_builtins.dict_bin, "Dict", dict_source);
    defer dict_loaded.deinit();

    const set_source = "import Dict\n\nSet := [EmptySet(Dict)].{}\n";
    var set_loaded = try loadCompiledModule(gpa, compiled_builtins.set_bin, "Set", set_source);
    defer set_loaded.deinit();

    const config = Config{
        .maybe_fuzz_corpus_path = maybe_fuzz_corpus_path,
        .generate_html = generate_html,
        .expected_section_command = expected_section_command,
        .output_section_command = output_section_command,
        .trace_eval = trace_eval,
        .linecol_mode = linecol_mode,
        .dict_module = dict_loaded.env,
        .set_module = set_loaded.env,
    };

    if (config.maybe_fuzz_corpus_path != null) {
        log("copying SOURCE from snapshots to: {s}", .{config.maybe_fuzz_corpus_path.?});
        try std.fs.cwd().makePath(config.maybe_fuzz_corpus_path.?);
    }
    const snapshots_dir = "test/snapshots";

    // Stage 1: Collect work items
    var work_list = WorkList.init(gpa);
    defer {
        // Clean up any remaining work items
        for (work_list.items) |work_item| {
            gpa.free(work_item.path);
        }
        work_list.deinit();
    }

    if (snapshot_paths.items.len > 0) {
        for (snapshot_paths.items) |path| {
            try collectWorkItems(gpa, path, &work_list);
        }
    } else {
        // process all files in snapshots_dir
        try collectWorkItems(gpa, snapshots_dir, &work_list);
    }

    // Stage 2: Process work items (in parallel or single-threaded)
    const result = try processWorkItems(gpa, work_list, max_threads, debug_mode, &config);

    if (result.failed > 0) {
        std.log.err("Failed to process {d} snapshots.", .{result.failed});
        std.process.exit(1);
    }
}

fn checkSnapshotExpectations(gpa: Allocator) !bool {
    // Load compiled builtin modules (Set and Dict)
    const dict_source = "Dict := [EmptyDict].{}\n";
    var dict_loaded = try loadCompiledModule(gpa, compiled_builtins.dict_bin, "Dict", dict_source);
    defer dict_loaded.deinit();

    const set_source = "import Dict\n\nSet := [EmptySet(Dict)].{}\n";
    var set_loaded = try loadCompiledModule(gpa, compiled_builtins.set_bin, "Set", set_source);
    defer set_loaded.deinit();

    const config = Config{
        .maybe_fuzz_corpus_path = null,
        .generate_html = false,
        .expected_section_command = .check,
        .output_section_command = .check,
        .disable_updates = true,
        .dict_module = dict_loaded.env,
        .set_module = set_loaded.env,
    };
    const snapshots_dir = "test/snapshots";
    var work_list = WorkList.init(gpa);
    defer {
        for (work_list.items) |work_item| {
            gpa.free(work_item.path);
        }
        work_list.deinit();
    }
    try collectWorkItems(gpa, snapshots_dir, &work_list);

    var fail_count: usize = 0;

    for (work_list.items) |work_item| {
        const success = switch (work_item.kind) {
            .snapshot_file => processSnapshotFile(gpa, work_item.path, &config) catch false,
            .multi_file_snapshot => blk: {
                const res = processMultiFileSnapshot(gpa, work_item.path, &config) catch {
                    break :blk false;
                };
                break :blk res;
            },
        };

        if (!success) {
            fail_count += 1;
        }
    }
    return fail_count == 0;
}

/// Check if a file has a valid snapshot extension
fn isSnapshotFile(path: []const u8) bool {
    return std.mem.endsWith(u8, path, ".md") and !std.mem.endsWith(u8, path, "README.md");
}

fn isMultiFileSnapshot(path: []const u8) bool {
    return std.mem.endsWith(u8, path, "_package") or
        std.mem.endsWith(u8, path, "_platform") or
        std.mem.endsWith(u8, path, "_app");
}

fn getMultiFileSnapshotType(path: []const u8) NodeType {
    if (std.mem.endsWith(u8, path, "_package")) return .package;
    if (std.mem.endsWith(u8, path, "_platform")) return .platform;
    if (std.mem.endsWith(u8, path, "_app")) return .app;
    return .file; // fallback, shouldn't happen if isMultiFileSnapshot was checked first
}

fn processMultiFileSnapshot(allocator: Allocator, dir_path: []const u8, config: *const Config) !bool {
    var success: bool = true;
    log("Processing multi-file snapshot directory: {s}", .{dir_path});

    var dir = std.fs.cwd().openDir(dir_path, .{ .iterate = true }) catch |err| {
        std.log.err("Failed to open directory {s}: {}", .{ dir_path, err });
        return false;
    };
    defer dir.close();

    // First, collect EXPECTED sections from existing .md files
    var expected_sections = std.StringHashMap([]const u8).init(allocator);
    defer {
        var iter = expected_sections.iterator();
        while (iter.next()) |entry| {
            allocator.free(entry.key_ptr.*);
            allocator.free(entry.value_ptr.*);
        }
        expected_sections.deinit();
    }

    var iterator = dir.iterate();
    while (try iterator.next()) |entry| {
        if (entry.kind == .file and std.mem.endsWith(u8, entry.name, ".md")) {
            const full_path = try std.fs.path.join(allocator, &.{ dir_path, entry.name });
            defer allocator.free(full_path);

            if (std.fs.cwd().readFileAlloc(allocator, full_path, 1024 * 1024)) |content| {
                defer allocator.free(content);

                // Extract EXPECTED section
                const expected_header = "# EXPECTED\n";
                if (std.mem.indexOf(u8, content, expected_header)) |start_idx| {
                    const content_start = start_idx + expected_header.len;

                    // Find the next section header
                    var end_idx = content.len;
                    var search_idx = content_start;
                    while (search_idx < content.len - 2) {
                        if (content[search_idx] == '\n' and
                            content[search_idx + 1] == '#' and
                            content[search_idx + 2] == ' ')
                        {
                            end_idx = search_idx + 1;
                            break;
                        }
                        search_idx += 1;
                    }

                    const expected_section = std.mem.trim(u8, content[content_start..end_idx], " \t\r\n");
                    try expected_sections.put(try allocator.dupe(u8, entry.name), try allocator.dupe(u8, expected_section));
                }
            } else |_| {}
        }
    }

    // Delete existing .md files
    if (!config.disable_updates) {
        iterator = dir.iterate();
        var files_to_delete = std.ArrayList([]u8).init(allocator);
        defer {
            for (files_to_delete.items) |file_path| {
                allocator.free(file_path);
            }
            files_to_delete.deinit();
        }

        while (try iterator.next()) |entry| {
            if (entry.kind == .file and std.mem.endsWith(u8, entry.name, ".md")) {
                const file_path = try allocator.dupe(u8, entry.name);
                try files_to_delete.append(file_path);
            }
        }

        for (files_to_delete.items) |file_name| {
            dir.deleteFile(file_name) catch |err| {
                warn("Failed to delete {s}: {}", .{ file_name, err });
            };
        }
    }

    // Find all .roc files and generate snapshots for each
    iterator = dir.iterate();
    const snapshot_type = getMultiFileSnapshotType(dir_path);

    while (try iterator.next()) |entry| {
        if (entry.kind == .file and std.mem.endsWith(u8, entry.name, ".roc")) {
            const roc_file_path = try std.fmt.allocPrint(allocator, "{s}/{s}", .{ dir_path, entry.name });
            defer allocator.free(roc_file_path);

            // Generate snapshot file name (replace .roc with .md)
            const base_name = entry.name[0 .. entry.name.len - 4]; // remove .roc
            const snapshot_file_name = try std.fmt.allocPrint(allocator, "{s}.md", .{base_name});
            defer allocator.free(snapshot_file_name);
            const snapshot_file_path = try std.fmt.allocPrint(allocator, "{s}/{s}", .{ dir_path, snapshot_file_name });
            defer allocator.free(snapshot_file_path);

            // Read the .roc file content
            const roc_content = std.fs.cwd().readFileAlloc(allocator, roc_file_path, 1024 * 1024) catch |err| {
                warn("Failed to read {s}: {}", .{ roc_file_path, err });
                continue;
            };
            defer allocator.free(roc_content);

            // Create meta section
            const type_name = switch (snapshot_type) {
                .package => "package",
                .platform => "platform",
                .app => "app",
                else => "file",
            };
            const meta = Meta{
                .description = try std.fmt.allocPrint(allocator, "{s} module from {s}", .{ base_name, type_name }),
                .node_type = snapshot_type,
            };
            defer allocator.free(meta.description);

            // Get preserved EXPECTED section if it exists
            const expected_content = expected_sections.get(snapshot_file_name);

            // Process the .roc file as a snapshot
            success = try processRocFileAsSnapshotWithExpected(allocator, snapshot_file_path, roc_content, meta, expected_content, config) and success;
        }
    }

    return success;
}

fn processRocFileAsSnapshot(
    allocator: Allocator,
    output_path: []const u8,
    roc_content: []const u8,
    meta: Meta,
    config: *const Config,
) !bool {
    // Try to read existing EXPECTED section if the file exists
    var expected_content: ?[]const u8 = null;
    defer if (expected_content) |content| allocator.free(content);

    if (std.fs.cwd().readFileAlloc(allocator, output_path, 1024 * 1024)) |existing_content| {
        defer allocator.free(existing_content);

        // Extract EXPECTED section manually since extractSections is defined later
        const expected_header = "# EXPECTED\n";
        if (std.mem.indexOf(u8, existing_content, expected_header)) |start_idx| {
            const content_start = start_idx + expected_header.len;

            // Find the next section header
            var end_idx = existing_content.len;
            var search_idx = content_start;
            while (search_idx < existing_content.len - 2) {
                if (existing_content[search_idx] == '\n' and
                    existing_content[search_idx + 1] == '#' and
                    existing_content[search_idx + 2] == ' ')
                {
                    end_idx = search_idx + 1;
                    break;
                }
                search_idx += 1;
            }

            const expected_section = std.mem.trim(u8, existing_content[content_start..end_idx], " \t\r\n");
            expected_content = try allocator.dupe(u8, expected_section);
        }
    } else |_| {
        // File doesn't exist yet, that's fine
    }

    try processRocFileAsSnapshotWithExpected(allocator, output_path, roc_content, meta, expected_content, config);
}

fn processSnapshotContent(
    allocator: Allocator,
    content: Content,
    output_path: []const u8,
    config: *const Config,
) !bool {
    var success = true;
    log("Generating snapshot for: {s}", .{output_path});

    // DEBUG: Track fuzz_crash_049
    if (std.mem.indexOf(u8, output_path, "fuzz_crash_049") != null) {
    }

    // Handle REPL snapshots separately
    if (content.meta.node_type == .repl) {
        return processReplSnapshot(allocator, content, output_path, config);
    }

    // Process the content through the compilation pipeline
    var arena = std.heap.ArenaAllocator.init(allocator);
    defer arena.deinit();

    // DEBUG
    if (std.mem.indexOf(u8, output_path, "fuzz_crash_049") != null) {
    }

    var module_env = try ModuleEnv.init(allocator, content.source);
    defer module_env.deinit();

    // DEBUG
    if (std.mem.indexOf(u8, output_path, "fuzz_crash_049") != null) {
    }

    // Calculate line starts for source location tracking
    try module_env.common.calcLineStarts(allocator);

    // Parse the source code based on node type
    var parse_ast: AST = switch (content.meta.node_type) {
        .file => try parse.parse(&module_env.common, allocator),
        .header => try parse.parseHeader(&module_env.common, allocator),
        .expr => try parse.parseExpr(&module_env.common, allocator),
        .statement => try parse.parseStatement(&module_env.common, allocator),
        .package => try parse.parse(&module_env.common, allocator),
        .platform => try parse.parse(&module_env.common, allocator),
        .app => try parse.parse(&module_env.common, allocator),
        .repl => unreachable, // Handled above
        .snippet => try parse.parse(&module_env.common, allocator),
    };
    defer parse_ast.deinit(allocator);

    parse_ast.store.emptyScratch();

    // Extract module name from custom filename if provided, otherwise from output path
    const module_name = if (content.meta.filename) |custom_filename|
        // Strip .roc extension if present
        if (std.mem.lastIndexOfScalar(u8, custom_filename, '.')) |dot_idx|
            custom_filename[0..dot_idx]
        else
            custom_filename
    else blk: {
        const basename = std.fs.path.basename(output_path);
        break :blk if (std.mem.lastIndexOfScalar(u8, basename, '.')) |dot_idx|
            basename[0..dot_idx]
        else
            basename;
    };
    var can_ir = &module_env; // ModuleEnv contains the canonical IR
    try can_ir.initCIRFields(allocator, module_name);

    // DEBUG
    if (std.mem.indexOf(u8, output_path, "fuzz_crash_049") != null) {
    }

    // Load builtin modules and inject Bool and Result type declarations
    // (following the pattern from eval.zig and TestEnv.zig)
    const builtin_indices = try deserializeBuiltinIndices(allocator, compiled_builtins.builtin_indices_bin);

    // DEBUG
    if (std.mem.indexOf(u8, output_path, "fuzz_crash_049") != null) {
    }

    const bool_source = "Bool := [True, False].{}\n";
    var bool_module = try loadCompiledModule(allocator, compiled_builtins.bool_bin, "Bool", bool_source);
    // NOTE: bool_module.deinit() deferred until end of function - its data is used during TYPES generation

    // DEBUG
    if (std.mem.indexOf(u8, output_path, "fuzz_crash_049") != null) {
    }

    const result_source = "Result(ok, err) := [Ok(ok), Err(err)].{}\n";
    var result_module = try loadCompiledModule(allocator, compiled_builtins.result_bin, "Result", result_source);
    // NOTE: result_module.deinit() deferred until end of function - its data is used during TYPES generation

    // DEBUG
    if (std.mem.indexOf(u8, output_path, "fuzz_crash_049") != null) {
    }

    // Set node indices for the exposed types so they can be properly referenced
    const bool_ident = bool_module.env.common.findIdent("Bool") orelse unreachable;
    try bool_module.env.setExposedNodeIndexById(bool_ident, @intCast(@intFromEnum(builtin_indices.bool_type)));

    const result_ident = result_module.env.common.findIdent("Result") orelse unreachable;
    try result_module.env.setExposedNodeIndexById(result_ident, @intCast(@intFromEnum(builtin_indices.result_type)));

    // Get Bool and Result statement indices from IMPORTED modules (not copied!)
    const bool_stmt_in_bool_module = builtin_indices.bool_type;
    const result_stmt_in_result_module = builtin_indices.result_type;

    const common_idents: Check.CommonIdents = .{
        .module_name = try can_ir.insertIdent(base.Ident.for_text(module_name)),
        .list = try can_ir.insertIdent(base.Ident.for_text("List")),
        .box = try can_ir.insertIdent(base.Ident.for_text("Box")),
        .bool_stmt = bool_stmt_in_bool_module,
        .result_stmt = result_stmt_in_result_module,
    };

    // Create module_envs map for canonicalization (enables qualified calls)
    // Auto-inject Bool, Result, Set and Dict as available imports
    var module_envs = std.StringHashMap(*const ModuleEnv).init(allocator);
    defer module_envs.deinit();

    // Add Bool and Result to module_envs for qualified name resolution
    try module_envs.put("Bool", bool_module.env);
    try module_envs.put("Result", result_module.env);

    var dict_import_idx: ?CIR.Import.Idx = null;
    var set_import_idx: ?CIR.Import.Idx = null;

    if (config.dict_module) |dict_env| {
        dict_import_idx = try can_ir.imports.getOrPut(allocator, &can_ir.common.strings, "Dict");
        try module_envs.put("Dict", dict_env);
    }
    if (config.set_module) |set_env| {
        set_import_idx = try can_ir.imports.getOrPut(allocator, &can_ir.common.strings, "Set");
        try module_envs.put("Set", set_env);
    }

    // DEBUG
    if (std.mem.indexOf(u8, output_path, "fuzz_crash_049") != null) {
    }

    var czer = try Can.init(can_ir, &parse_ast, &module_envs);
    defer czer.deinit();

    // DEBUG
    if (std.mem.indexOf(u8, output_path, "fuzz_crash_049") != null) {
    }

    // Register auto-injected imports with the canonicalizer so it knows they're already imported
    if (dict_import_idx) |idx| {
        try czer.import_indices.put(allocator, "Dict", idx);
    }
    if (set_import_idx) |idx| {
        try czer.import_indices.put(allocator, "Set", idx);
    }

    var maybe_expr_idx: ?Can.CanonicalizedExpr = null;

    // DEBUG
    if (std.mem.indexOf(u8, output_path, "fuzz_crash_049") != null) {
    }

    switch (content.meta.node_type) {
        .file => {
            try czer.canonicalizeFile();
            try czer.validateForChecking();
        },
        .header => {
            // TODO: implement canonicalize_header when available
        },
        .expr => {
            const expr_idx: AST.Expr.Idx = @enumFromInt(parse_ast.root_node_idx);
            maybe_expr_idx = try czer.canonicalizeExpr(expr_idx);
        },
        .statement => {
            const ast_stmt_idx: AST.Statement.Idx = @enumFromInt(parse_ast.root_node_idx);
            const can_stmt_result = try czer.canonicalizeBlockStatement(czer.parse_ir.store.getStatement(ast_stmt_idx), &.{}, 0);
            if (can_stmt_result.canonicalized_stmt) |can_stmt| {
                // Manually track scratch statements because we aren't using the file entrypoint
                const scratch_statements_start = can_ir.store.scratch.?.statements.top();
                try can_ir.store.addScratchStatement(can_stmt.idx);
                can_ir.all_statements = try can_ir.store.statementSpanFrom(scratch_statements_start);
            }
        },
        .package => try czer.canonicalizeFile(),
        .platform => try czer.canonicalizeFile(),
        .app => try czer.canonicalizeFile(),
        .repl => unreachable, // Handled above
        .snippet => {
            // Snippet - just canonicalize without validation
            try czer.canonicalizeFile();
        },
    }

    // DEBUG
    if (std.mem.indexOf(u8, output_path, "fuzz_crash_049") != null) {
    }

    // Assert that everything is in-sync
    can_ir.debugAssertArraysInSync();

    // Types - pass Bool, Result, Set and Dict modules as imported modules
    var builtin_modules = std.ArrayList(*const ModuleEnv).init(allocator);
    defer builtin_modules.deinit();

    // Add Bool and Result as imported modules
    try builtin_modules.append(bool_module.env);
    try builtin_modules.append(result_module.env);

    if (config.dict_module) |dict_env| {
        try builtin_modules.append(dict_env);
    }
    if (config.set_module) |set_env| {
        try builtin_modules.append(set_env);
    }

    // DEBUG
    if (std.mem.indexOf(u8, output_path, "fuzz_crash_049") != null) {
    }

    var solver = try Check.init(
        allocator,
        &can_ir.types,
        can_ir,
        builtin_modules.items,
        &can_ir.store.regions,
        common_idents,
    );
    defer solver.deinit();

    // DEBUG
    if (std.mem.indexOf(u8, output_path, "fuzz_crash_049") != null) {
    }

    // Assert that we have regions for every type variable
    solver.debugAssertArraysInSync();

    // DEBUG
    if (std.mem.indexOf(u8, output_path, "fuzz_crash_049") != null) {
    }

    if (maybe_expr_idx) |expr_idx| {
        _ = try solver.checkExprRepl(expr_idx.idx);
    } else {
        try solver.checkFile();
    }

    // DEBUG
    if (std.mem.indexOf(u8, output_path, "fuzz_crash_049") != null) {
    }

    // DEBUG
    if (std.mem.indexOf(u8, output_path, "fuzz_crash_049") != null) {
    }

    // Cache round-trip validation - ensure ModuleCache serialization/deserialization works
    {
        // Generate original S-expression for comparison
        var original_tree = SExprTree.init(allocator);
        defer original_tree.deinit();
        try ModuleEnv.pushToSExprTree(can_ir, null, &original_tree);

        var original_sexpr = std.ArrayList(u8).init(allocator);
        defer original_sexpr.deinit();
        try original_tree.toStringPretty(original_sexpr.writer().any(), .skip_linecol);

        // Create arena for serialization
        var cache_arena = std.heap.ArenaAllocator.init(allocator);
        defer cache_arena.deinit();

        // Create and serialize MmapCache
        const cache_data = try CacheModule.create(allocator, cache_arena.allocator(), &module_env, can_ir, 0, 0);
        defer allocator.free(cache_data);

        // Deserialize back
        var loaded_cache = try CacheModule.fromMappedMemory(cache_data);

        // Create arena for restore operation to handle temporary allocations
        var restore_arena = std.heap.ArenaAllocator.init(allocator);
        defer restore_arena.deinit();

        // Restore ModuleEnv
        const restored_env = try loaded_cache.restore(restore_arena.allocator(), module_name, content.source);
        // Note: restored_env points to data within the cache, so we don't free it

        // Generate S-expression from restored ModuleEnv
        var restored_tree = SExprTree.init(allocator);
        defer restored_tree.deinit();
        try ModuleEnv.pushToSExprTree(restored_env, null, &restored_tree);

        var restored_sexpr = std.ArrayList(u8).init(allocator);
        defer restored_sexpr.deinit();
        try restored_tree.toStringPretty(restored_sexpr.writer().any(), .skip_linecol);

        // Compare S-expressions - crash if they don't match
        if (!std.mem.eql(u8, original_sexpr.items, restored_sexpr.items)) {
            std.log.err("Cache round-trip validation failed for snapshot: {s}", .{output_path});
            std.log.err("Original and restored CIR S-expressions don't match!", .{});
            std.log.err("This indicates a bug in MmapCache serialization/deserialization.", .{});
            std.log.err("Original S-expression:\n{s}", .{original_sexpr.items});
            std.log.err("Restored S-expression:\n{s}", .{restored_sexpr.items});
            return error.CacheRoundTripValidationFailed;
        }
    }

    // DEBUG
    if (std.mem.indexOf(u8, output_path, "fuzz_crash_049") != null) {
    }

    // Buffer all output in memory before writing files
    var md_buffer = std.ArrayList(u8).init(allocator);
    defer md_buffer.deinit();

    var html_buffer = if (config.generate_html) std.ArrayList(u8).init(allocator) else null;
    defer if (html_buffer) |*buf| buf.deinit();

    var output = DualOutput.init(allocator, &md_buffer, if (html_buffer) |*buf| buf else null);

    // Generate HTML wrapper
    try generateHtmlWrapper(&output, &content);

    // Generate reports once and use for both EXPECTED and PROBLEMS sections
    var generated_reports = try generateAllReports(allocator, &parse_ast, can_ir, &solver, output_path, &module_env);
    defer {
        for (generated_reports.items) |*report| {
            report.deinit();
        }
        generated_reports.deinit();
    }

    // DEBUG
    if (std.mem.indexOf(u8, output_path, "fuzz_crash_049") != null) {
    }

    // Generate all sections
    try generateMetaSection(&output, &content);
    try generateSourceSection(&output, &content);
    success = try generateExpectedSection(&output, output_path, &content, &generated_reports, config) and success;
    try generateProblemsSection(&output, &generated_reports);
<<<<<<< HEAD
    try generateTokensSection(&output, &parse_ast, &content, &module_env);

    // DEBUG
    if (std.mem.indexOf(u8, output_path, "fuzz_crash_049") != null) {
    }
    // DEBUG
    if (std.mem.indexOf(u8, output_path, "fuzz_crash_049") != null) {
    }

    try generateParseSection(&output, &content, &parse_ast, &module_env.common);

    // DEBUG
    if (std.mem.indexOf(u8, output_path, "fuzz_crash_049") != null) {
    }

    try generateFormattedSection(&output, &content, &parse_ast);

    // DEBUG
    if (std.mem.indexOf(u8, output_path, "fuzz_crash_049") != null) {
    }

    try generateCanonicalizeSection(&output, can_ir, Can.CanonicalizedExpr.maybe_expr_get_idx(maybe_expr_idx));

    // DEBUG
    if (std.mem.indexOf(u8, output_path, "fuzz_crash_049") != null) {
    }

    try generateTypesSection(&output, can_ir, Can.CanonicalizedExpr.maybe_expr_get_idx(maybe_expr_idx));
=======
    try generateTokensSection(&output, &parse_ast, &content, &module_env, config.linecol_mode);
    try generateParseSection(&output, &content, &parse_ast, &module_env.common, config.linecol_mode);
    try generateFormattedSection(&output, &content, &parse_ast);
    try generateCanonicalizeSection(&output, can_ir, Can.CanonicalizedExpr.maybe_expr_get_idx(maybe_expr_idx), config.linecol_mode);
    try generateTypesSection(&output, can_ir, Can.CanonicalizedExpr.maybe_expr_get_idx(maybe_expr_idx), config.linecol_mode);
>>>>>>> d52fd4cd

    // DEBUG
    if (std.mem.indexOf(u8, output_path, "fuzz_crash_049") != null) {
    }

    try generateHtmlClosing(&output);

    // DEBUG
    if (std.mem.indexOf(u8, output_path, "fuzz_crash_049") != null) {
    }

    if (!config.disable_updates) {
        // Write the markdown file
        const md_file = std.fs.cwd().createFile(output_path, .{}) catch |err| {
            std.log.err("Failed to create {s}: {}", .{ output_path, err });
            return false;
        };
        defer md_file.close();

        try md_file.writeAll(md_buffer.items);

        if (html_buffer) |*buf| {
            writeHtmlFile(allocator, output_path, buf) catch |err| {
                warn("Failed to write HTML file for {s}: {}", .{ output_path, err });
            };
        }
    }

    // DEBUG
    if (std.mem.indexOf(u8, output_path, "fuzz_crash_049") != null) {
    }

    // Clean up loaded modules AFTER all output generation is complete
    // (their data is referenced during TYPES section generation)
    bool_module.deinit();
    result_module.deinit();

    return success;
}

fn processRocFileAsSnapshotWithExpected(
    allocator: Allocator,
    output_path: []const u8,
    roc_content: []const u8,
    meta: Meta,
    expected_content: ?[]const u8,
    config: *const Config,
) !bool {
    // Create content structure
    const content = Content{
        .meta = meta,
        .source = roc_content,
        .expected = expected_content,
        .output = null,
        .formatted = null,
        .has_canonicalize = true,
    };

    return try processSnapshotContent(allocator, content, output_path, config);
}

const Config = struct {
    maybe_fuzz_corpus_path: ?[]const u8,
    generate_html: bool,
    expected_section_command: UpdateCommand,
    output_section_command: UpdateCommand,
    disable_updates: bool = false, // Disable updates for check mode
    trace_eval: bool = false,
    linecol_mode: LineColMode = .skip_linecol, // Include line/column info in output
    // Compiled builtin modules (Set and Dict) loaded at startup
    dict_module: ?*const ModuleEnv = null,
    set_module: ?*const ModuleEnv = null,
};

const ProcessResult = struct {
    success: usize,
    failed: usize,
};

const WorkItem = struct {
    path: []const u8,
    kind: enum {
        snapshot_file,
        multi_file_snapshot,
    },
};

const WorkList = std.ArrayList(WorkItem);

const ProcessContext = struct {
    work_list: *WorkList,
    config: *const Config,
    success_count: parallel.AtomicUsize,
    failed_count: parallel.AtomicUsize,
};

/// Worker function that processes a single work item
fn processWorkItem(allocator: Allocator, context: *ProcessContext, item_id: usize) void {
    const work_item = context.work_list.items[item_id];
    const success = switch (work_item.kind) {
        .snapshot_file => processSnapshotFile(allocator, work_item.path, context.config) catch false,
        .multi_file_snapshot => blk: {
            const res = processMultiFileSnapshot(allocator, work_item.path, context.config) catch {
                break :blk false;
            };
            break :blk res;
        },
    };

    if (success) {
        _ = context.success_count.fetchAdd(1, .monotonic);
    } else {
        _ = context.failed_count.fetchAdd(1, .monotonic);
    }
}

/// Stage 2: Process work items in parallel using the parallel utility
fn processWorkItems(gpa: Allocator, work_list: WorkList, max_threads: usize, debug: bool, config: *const Config) !ProcessResult {
    if (work_list.items.len == 0) {
        return ProcessResult{ .success = 0, .failed = 0 };
    }

    var context = ProcessContext{
        .work_list = @constCast(&work_list),
        .config = config,
        .success_count = parallel.AtomicUsize.init(0),
        .failed_count = parallel.AtomicUsize.init(0),
    };

    // Use per-thread arena allocators for snapshot processing
    const options = parallel.ProcessOptions{
        .max_threads = max_threads,
        .use_per_thread_arenas = !debug,
    };

    try parallel.process(
        ProcessContext,
        &context,
        processWorkItem,
        gpa,
        work_list.items.len,
        options,
    );

    return ProcessResult{
        .success = context.success_count.load(.monotonic),
        .failed = context.failed_count.load(.monotonic),
    };
}

/// Stage 1: Walk directory tree and collect work items
fn collectWorkItems(gpa: Allocator, path: []const u8, work_list: *WorkList) !void {
    const canonical_path = std.fs.cwd().realpathAlloc(gpa, path) catch |err| {
        std.log.err("failed to resolve path '{s}': {s}", .{ path, @errorName(err) });
        return;
    };
    defer gpa.free(canonical_path);

    // Try to open as directory first
    if (std.fs.cwd().openDir(canonical_path, .{ .iterate = true })) |dir_handle| {
        var dir = dir_handle;
        defer dir.close();

        // It's a directory
        if (isMultiFileSnapshot(canonical_path)) {
            const path_copy = try gpa.dupe(u8, canonical_path);
            try work_list.append(WorkItem{
                .path = path_copy,
                .kind = .multi_file_snapshot,
            });
        } else {
            var dir_iterator = dir.iterate();
            while (try dir_iterator.next()) |entry| {
                // Skip hidden files and special directories
                if (entry.name[0] == '.') continue;

                // Skip todo_cross_module_calls directory (contains disabled tests)
                if (std.mem.eql(u8, entry.name, "todo_cross_module_calls")) continue;

                const full_path = try std.fs.path.join(gpa, &[_][]const u8{ canonical_path, entry.name });
                defer gpa.free(full_path);

                if (entry.kind == .directory) {
                    try collectWorkItems(gpa, full_path, work_list);
                } else if (entry.kind == .file and isSnapshotFile(entry.name)) {
                    const path_copy = try gpa.dupe(u8, full_path);
                    try work_list.append(WorkItem{
                        .path = path_copy,
                        .kind = .snapshot_file,
                    });
                }
            }
        }
    } else |dir_err| {
        // Not a directory, try as file
        if (dir_err == error.NotDir) {
            if (isSnapshotFile(canonical_path)) {
                const path_copy = try gpa.dupe(u8, canonical_path);
                try work_list.append(WorkItem{
                    .path = path_copy,
                    .kind = .snapshot_file,
                });
            } else {
                std.log.err("file '{s}' is not a snapshot file (must end with .md)", .{canonical_path});
            }
        } else {
            std.log.err("failed to access path '{s}': {s}", .{ canonical_path, @errorName(dir_err) });
        }
    }
}

/// Represents the different sections of a snapshot file.
const Section = union(enum) {
    meta,
    source,
    expected,
    output,
    formatted,
    parse,
    canonicalize,
    tokens,
    problems,
    types,

    pub const META = "# META\n~~~ini\n";
    pub const SOURCE = "# SOURCE\n~~~roc\n";
    pub const EXPECTED = "# EXPECTED\n";
    pub const OUTPUT = "# OUTPUT\n";
    pub const FORMATTED = "# FORMATTED\n~~~roc\n";
    pub const PARSE = "# PARSE\n~~~clojure\n";
    pub const CANONICALIZE = "# CANONICALIZE\n~~~clojure\n";
    pub const TOKENS = "# TOKENS\n~~~zig\n";
    pub const PROBLEMS = "# PROBLEMS\n";
    pub const TYPES = "# TYPES\n~~~clojure\n";

    pub const SECTION_END = "~~~\n";

    fn fromString(str: []const u8) ?Section {
        if (std.mem.startsWith(u8, str, META)) return .meta;
        if (std.mem.startsWith(u8, str, SOURCE)) return .source;
        if (std.mem.startsWith(u8, str, EXPECTED)) return .expected;
        if (std.mem.startsWith(u8, str, OUTPUT)) return .output;
        if (std.mem.startsWith(u8, str, FORMATTED)) return .formatted;
        if (std.mem.startsWith(u8, str, PARSE)) return .parse;
        if (std.mem.startsWith(u8, str, CANONICALIZE)) return .canonicalize;
        if (std.mem.startsWith(u8, str, TYPES)) return .types;
        if (std.mem.startsWith(u8, str, TOKENS)) return .tokens;
        if (std.mem.startsWith(u8, str, PROBLEMS)) return .problems;
        return null;
    }

    fn asString(self: Section) []const u8 {
        return switch (self) {
            .meta => META,
            .source => SOURCE,
            .expected => EXPECTED,
            .output => OUTPUT,
            .formatted => FORMATTED,
            .parse => PARSE,
            .canonicalize => CANONICALIZE,
            .tokens => TOKENS,
            .problems => PROBLEMS,
            .types => TYPES,
        };
    }

    /// Captures the start and end positions of a section within the file content
    const Range = struct {
        start: usize,
        end: usize,

        fn empty() Range {
            return .{
                .start = 0,
                .end = 0,
            };
        }

        fn extract(self: Range, content: []const u8) []const u8 {
            if (self.end < self.start) @panic("invalid range");
            return std.mem.trimRight(u8, content[self.start..self.end], "\n");
        }
    };
};

/// The type of node to parse
pub const NodeType = enum {
    file,
    header,
    expr,
    statement,
    package,
    platform,
    app,
    repl,
    snippet,

    pub const HEADER = "header";
    pub const EXPR = "expr";
    pub const STMT = "statement";
    pub const FILE = "file";
    pub const PACKAGE = "package";
    pub const PLATFORM = "platform";
    pub const APP = "app";
    pub const REPL = "repl";
    pub const SNIPPET = "snippet";

    fn fromString(str: []const u8) !NodeType {
        if (std.mem.eql(u8, str, HEADER)) return .header;
        if (std.mem.eql(u8, str, EXPR)) return .expr;
        if (std.mem.eql(u8, str, STMT)) return .statement;
        if (std.mem.eql(u8, str, FILE)) return .file;
        if (std.mem.eql(u8, str, PACKAGE)) return .package;
        if (std.mem.eql(u8, str, PLATFORM)) return .platform;
        if (std.mem.eql(u8, str, APP)) return .app;
        if (std.mem.eql(u8, str, REPL)) return .repl;
        if (std.mem.eql(u8, str, SNIPPET)) return .snippet;
        return Error.InvalidNodeType;
    }

    fn toString(self: NodeType) []const u8 {
        return switch (self) {
            .file => "file",
            .header => "header",
            .expr => "expr",
            .statement => "statement",
            .package => "package",
            .platform => "platform",
            .app => "app",
            .repl => "repl",
            .snippet => "snippet",
        };
    }
};

const Meta = struct {
    description: []const u8,
    node_type: NodeType,
    filename: ?[]const u8 = null,

    const DESC_START: []const u8 = "description=";
    const TYPE_START: []const u8 = "type=";

    fn fromString(text: []const u8) Error!Meta {
        var lines = std.mem.splitScalar(u8, text, '\n');
        var desc: []const u8 = "";
        var node_type: NodeType = .file;
        var filename: ?[]const u8 = null;
        while (true) {
            var line = lines.next() orelse break;
            if (std.mem.startsWith(u8, line, DESC_START)) {
                desc = line[(DESC_START.len)..];
            } else if (std.mem.startsWith(u8, line, TYPE_START)) {
                const ty = line[(TYPE_START.len)..];
                // Check if there's a colon indicating a custom filename
                if (std.mem.indexOfScalar(u8, ty, ':')) |colon_idx| {
                    node_type = try NodeType.fromString(ty[0..colon_idx]);
                    filename = ty[colon_idx + 1 ..];
                } else {
                    node_type = try NodeType.fromString(ty);
                }
            }
        }

        return .{
            .description = desc,
            .node_type = node_type,
            .filename = filename,
        };
    }

    fn format(self: Meta, writer: anytype) !void {
        try writer.writeAll(DESC_START);
        try writer.writeAll(self.description);
        try writer.writeAll("\n");
        try writer.writeAll(TYPE_START);
        try writer.writeAll(self.node_type.toString());
        if (self.filename) |fname| {
            try writer.writeAll(":");
            try writer.writeAll(fname);
        }
    }

    test "Meta.fromString - only description" {
        const meta = try Meta.fromString(
            \\description=Hello world
        );
        try std.testing.expectEqualStrings(meta.description, "Hello world");
    }
    test "Meta.fromString - desc and file type" {
        const meta = try Meta.fromString(
            \\description=Hello world
            \\type=file
        );
        try std.testing.expectEqualStrings(meta.description, "Hello world");
        try std.testing.expectEqual(meta.node_type, .file);
    }
    test "Meta.fromString - desc and expr type" {
        const meta = try Meta.fromString(
            \\description=Hello world
            \\type=expr
        );
        try std.testing.expectEqualStrings(meta.description, "Hello world");
        try std.testing.expectEqual(meta.node_type, .expr);
    }
    test "Meta.fromString - desc and statement type" {
        const meta = try Meta.fromString(
            \\description=Hello world
            \\type=statement
        );
        try std.testing.expectEqualStrings(meta.description, "Hello world");
        try std.testing.expectEqual(meta.node_type, .statement);
    }
    test "Meta.fromString - desc and header type" {
        const meta = try Meta.fromString(
            \\description=Hello world
            \\type=header
        );
        try std.testing.expectEqualStrings(meta.description, "Hello world");
        try std.testing.expectEqual(meta.node_type, .header);
    }
    test "Meta.fromString - desc and invalid type" {
        const meta = Meta.fromString(
            \\description=Hello world
            \\type=foobar
        );
        try std.testing.expectEqual(meta, Error.InvalidNodeType);
    }
};

/// Content of a snapshot file, references the Metadata and Source sections etc
pub const Content = struct {
    meta: Meta,
    source: []const u8,
    expected: ?[]const u8,
    output: ?[]const u8,
    formatted: ?[]const u8,
    has_canonicalize: bool,

    fn from_ranges(ranges: std.AutoHashMap(Section, Section.Range), content: []const u8) Error!Content {
        var source: []const u8 = undefined;
        var expected: ?[]const u8 = undefined;
        var output: ?[]const u8 = undefined;
        var formatted: ?[]const u8 = undefined;
        var has_canonicalize: bool = false;

        if (ranges.get(.source)) |value| {
            // trailing newlines are part of the source
            source = content[value.start..value.end];
        } else {
            return Error.MissingSnapshotSource;
        }

        if (ranges.get(.expected)) |value| {
            expected = value.extract(content);
        } else {
            expected = null;
        }

        if (ranges.get(.output)) |value| {
            output = value.extract(content);
        } else {
            output = null;
        }

        if (ranges.get(.formatted)) |value| {
            formatted = value.extract(content);
        } else {
            formatted = null;
        }

        if (ranges.get(.canonicalize)) |_| {
            has_canonicalize = true;
        }

        if (ranges.get(.meta)) |value| {
            const meta_txt = value.extract(content);
            const meta = try Meta.fromString(meta_txt);
            return Content{
                .meta = meta,
                .source = source,
                .expected = expected,
                .output = output,
                .formatted = formatted,
                .has_canonicalize = has_canonicalize,
            };
        } else {
            return Error.MissingSnapshotHeader;
        }
    }
};

const Error = error{ MissingSnapshotHeader, MissingSnapshotSource, InvalidNodeType, BadSectionHeader };

/// Dual output writers for markdown and HTML generation
pub const DualOutput = struct {
    md_writer: std.ArrayList(u8).Writer,
    html_writer: ?std.ArrayList(u8).Writer,
    gpa: Allocator,

    pub fn init(gpa: Allocator, md_buffer: *std.ArrayList(u8), html_buffer: ?*std.ArrayList(u8)) DualOutput {
        return .{
            .md_writer = md_buffer.writer(),
            .html_writer = if (html_buffer) |buf| buf.writer() else null,
            .gpa = gpa,
        };
    }

    fn begin_section(self: *DualOutput, name: []const u8) !void {
        try self.md_writer.print("# {s}\n", .{name});
        if (self.html_writer) |writer| {
            try writer.print(
                \\        <div class="section" data-section="{s}">
                \\            <div class="section-content">
            , .{name});
        }
    }

    fn end_section(self: *DualOutput) !void {
        if (self.html_writer) |writer| {
            try writer.writeAll(
                \\            </div>
                \\        </div>
            );
        }
    }

    fn begin_code_block(self: *DualOutput, language: []const u8) !void {
        try self.md_writer.print("~~~{s}\n", .{language});
    }

    fn end_code_block(self: *DualOutput) !void {
        try self.md_writer.writeAll("~~~\n");
    }
};

/// Helper function to escape HTML characters
fn escapeHtmlChar(writer: anytype, char: u8) !void {
    switch (char) {
        '<' => try writer.writeAll("&lt;"),
        '>' => try writer.writeAll("&gt;"),
        '&' => try writer.writeAll("&amp;"),
        '"' => try writer.writeAll("&quot;"),
        '\'' => try writer.writeAll("&#x27;"),
        else => try writer.writeByte(char),
    }
}

/// Generate META section for both markdown and HTML
fn generateMetaSection(output: *DualOutput, content: *const Content) !void {
    try output.begin_section("META");
    try output.begin_code_block("ini");
    try content.meta.format(output.md_writer);
    try output.md_writer.writeAll("\n");

    // HTML META section
    if (output.html_writer) |writer| {
        try writer.writeAll(
            \\                <div class="meta-info">
            \\                    <p><strong>Description:</strong>
        );
        try writer.writeAll(content.meta.description);
        try writer.writeAll("</p>\n                    <p><strong>Type:</strong> ");
        try writer.writeAll(content.meta.node_type.toString());
        try writer.writeAll(
            \\</p>
            \\                </div>
            \\
        );
    }

    try output.end_code_block();
    try output.end_section();
}

/// Generate SOURCE section for both markdown and HTML
fn generateSourceSection(output: *DualOutput, content: *const Content) !void {
    try output.begin_section("SOURCE");
    try output.begin_code_block("roc");
    try output.md_writer.writeAll(content.source);
    if (content.source.len == 0 or content.source[content.source.len - 1] != '\n') {
        try output.md_writer.writeAll("\n");
    }

    // HTML SOURCE section - encode source as JavaScript string
    if (output.html_writer) |writer| {
        try writer.writeAll(
            \\                <div class="source-code" id="source-display">
            \\                </div>
            \\                <script>
            \\                window.rocSourceCode =
        );

        // Escape the source code for JavaScript string literal
        try writer.writeAll("`");
        for (content.source) |char| {
            switch (char) {
                '`' => try writer.writeAll("\\`"),
                '\\' => try writer.writeAll("\\\\"),
                '$' => try writer.writeAll("\\$"),
                '\n' => try writer.writeAll("\\n"),
                '\r' => try writer.writeAll("\\r"),
                '\t' => try writer.writeAll("\\t"),
                else => try writer.writeByte(char),
            }
        }
        try writer.writeAll(
            \\`;
            \\      </script>
            \\
        );
    }

    try output.end_code_block();
    try output.end_section();
}

/// Generate EXPECTED section for both markdown and HTML
fn generateExpectedSection(
    output: *DualOutput,
    snapshot_path: []const u8,
    content: *const Content,
    reports: *const std.ArrayList(reporting.Report),
    config: *const Config,
) !bool {
    try output.begin_section("EXPECTED");
    var success = true;

    var expected_content: ?[]const u8 = null;
    defer if (expected_content) |e| output.gpa.free(e);

    const new_content = try renderReportsToExpectedContent(output.gpa, reports);
    defer output.gpa.free(new_content);
    switch (config.expected_section_command) {
        .update => {
            // Generate EXPECTED content using shared report generation
            expected_content = new_content;
        },
        .check => {
            // Use existing expected content or NIL
            if (content.expected) |expected| {
                expected_content = try output.gpa.dupe(u8, expected);
            } else {
                expected_content = try output.gpa.dupe(u8, "NIL");
            }

            if (!std.mem.eql(u8, new_content, expected_content.?)) {
                // If the new content differs, we need to update the expected section
                std.debug.print("Mismatch in EXPECTED section for {s}\n", .{snapshot_path});
                std.debug.print("Expected:\n{s}\n", .{expected_content.?});
                std.debug.print("Generated:\n{s}\n", .{new_content});
                std.debug.print("Hint: use `zig build snapshot -- --update-expected` to automatically update the expectations", .{});

                success = false;
            }
        },
        .none => {
            // Use existing expected content or NIL
            if (content.expected) |expected| {
                expected_content = try output.gpa.dupe(u8, expected);
            } else {
                expected_content = try output.gpa.dupe(u8, "NIL");
            }

            if (!std.mem.eql(u8, new_content, expected_content.?)) {
                // If the new content differs,
                std.debug.print("Warning: Mismatch in EXPECTED section for {s}\n", .{snapshot_path});
                std.debug.print("Hint: use `--check-expected` to give a more detailed report", .{});
            }
        },
    }

    // Write the expected content (either generated or existing)
    if (expected_content) |expected| {
        try output.md_writer.writeAll(expected);
        try output.md_writer.writeByte('\n');

        // HTML EXPECTED section
        if (output.html_writer) |writer| {
            try writer.writeAll(
                \\                <div class="expected">
            );

            // For HTML, escape the expected content
            for (expected) |char| {
                switch (char) {
                    '<' => try writer.writeAll("&lt;"),
                    '>' => try writer.writeAll("&gt;"),
                    '&' => try writer.writeAll("&amp;"),
                    '"' => try writer.writeAll("&quot;"),
                    '\'' => try writer.writeAll("&#39;"),
                    else => try writer.writeByte(char),
                }
            }

            try writer.writeAll(
                \\
                \\                </div>
                \\
            );
        }
    }

    try output.end_section();

    return success;
}

/// Generate PROBLEMS section for both markdown and HTML using shared report generation
fn generateProblemsSection(output: *DualOutput, reports: *const std.ArrayList(reporting.Report)) !void {
    try output.begin_section("PROBLEMS");
    try renderReportsToProblemsSection(output, reports);
    try output.end_section();
}

/// Generate TOKENS section for both markdown and HTML
pub fn generateTokensSection(output: *DualOutput, parse_ast: *AST, _: *const Content, module_env: *ModuleEnv, linecol_mode: LineColMode) !void {
    try output.begin_section("TOKENS");
    try output.begin_code_block("zig");

    // HTML TOKENS section - encode tokens as JavaScript array
    if (output.html_writer) |writer| {
        try writer.writeAll(
            \\                <div class="token-list" id="tokens-display">
            \\                </div>
            \\                <script>
            \\                window.rocTokens = [
        );
    }

    var tokenizedBuffer = parse_ast.tokens;
    const tokens = tokenizedBuffer.tokens.items(.tag);
    for (tokens, 0..) |tok, i| {
        const region = tokenizedBuffer.resolve(@intCast(i));
        const info = module_env.calcRegionInfo(region);

        // Markdown token output
        if (linecol_mode == .include_linecol) {
            try output.md_writer.print("{s}({d}:{d}-{d}:{d}),", .{
                @tagName(tok),
                // add one to display numbers instead of index
                info.start_line_idx + 1,
                info.start_col_idx + 1,
                info.end_line_idx + 1,
                info.end_col_idx + 1,
            });
        } else {
            try output.md_writer.print("{s},", .{@tagName(tok)});
        }

        if (i + 1 < tokenizedBuffer.tokens.len) {
            const next_region = tokenizedBuffer.resolve(@intCast(i + 1));
            if (source_contains_newline_in_range(parse_ast.env.source, @min(region.end.offset, next_region.start.offset), @max(region.end.offset, next_region.start.offset))) {
                try output.md_writer.writeAll("\n");
            }
        }

        // HTML token output as JavaScript array element: [token_kind_str, start_byte, end_byte]
        if (output.html_writer) |writer| {
            try writer.print("                    [\"{s}\", {d}, {d}]", .{
                @tagName(tok),
                region.start.offset,
                region.end.offset,
            });

            // Add comma except for last token
            if (i < tokens.len - 1) {
                try writer.writeAll(",");
            }
        }

        if (output.html_writer) |writer| {
            try writer.writeAll(" ");
        }
    }

    try output.md_writer.writeAll("\n");

    if (output.html_writer) |writer| {
        try writer.writeAll(
            \\                ];
            \\                </script>
            \\
        );
    }
    try output.end_code_block();
    try output.end_section();
}

fn source_contains_newline_in_range(source: []const u8, start: usize, end: usize) bool {
    for (source[start..end]) |c| {
        if (c == '\n') return true;
    }
    return false;
}

/// Generate PARSE2 section using SExprTree for both markdown and HTML
fn generateParseSection(output: *DualOutput, content: *const Content, parse_ast: *AST, env: *CommonEnv, linecol_mode: LineColMode) !void {
    var tree = SExprTree.init(output.gpa);
    defer tree.deinit();

    // Generate SExprTree node based on content type
    switch (content.meta.node_type) {
        .file => {
            const file = parse_ast.store.getFile();
            try file.pushToSExprTree(output.gpa, env, parse_ast, &tree);
        },
        .header => {
            const header = parse_ast.store.getHeader(@enumFromInt(parse_ast.root_node_idx));
            try header.pushToSExprTree(output.gpa, env, parse_ast, &tree);
        },
        .expr => {
            const expr = parse_ast.store.getExpr(@enumFromInt(parse_ast.root_node_idx));
            try expr.pushToSExprTree(output.gpa, env, parse_ast, &tree);
        },
        .statement => {
            const stmt = parse_ast.store.getStatement(@enumFromInt(parse_ast.root_node_idx));
            try stmt.pushToSExprTree(output.gpa, env, parse_ast, &tree);
        },
        .package => {
            const file = parse_ast.store.getFile();
            try file.pushToSExprTree(output.gpa, env, parse_ast, &tree);
        },
        .platform => {
            const file = parse_ast.store.getFile();
            try file.pushToSExprTree(output.gpa, env, parse_ast, &tree);
        },
        .app => {
            const file = parse_ast.store.getFile();
            try file.pushToSExprTree(output.gpa, env, parse_ast, &tree);
        },
        .repl => {
            // REPL doesn't use parse trees
            return;
        },
        .snippet => {
            const file = parse_ast.store.getFile();
            try file.pushToSExprTree(output.gpa, env, parse_ast, &tree);
        },
    }

    // Only generate section if we have content on the stack
    if (tree.stack.items.len > 0) {
        try output.begin_section("PARSE");
        try output.begin_code_block("clojure");

        try tree.toStringPretty(output.md_writer.any(), linecol_mode);
        try output.md_writer.writeAll("\n");

        // Generate HTML output with syntax highlighting
        if (output.html_writer) |writer| {
            try writer.writeAll(
                \\                <pre class="ast-parse">
            );

            try tree.toHtml(writer.any(), linecol_mode);

            try writer.writeAll(
                \\</pre>
                \\
            );
        }

        try output.end_code_block();
        try output.end_section();
    }
}

/// Generate FORMATTED section for both markdown and HTML
fn generateFormattedSection(output: *DualOutput, content: *const Content, parse_ast: *AST) !void {
    var formatted = std.ArrayList(u8).init(output.gpa);
    defer formatted.deinit();

    switch (content.meta.node_type) {
        .file => {
            try fmt.formatAst(parse_ast.*, formatted.writer().any());
        },
        .header => {
            try fmt.formatHeader(parse_ast.*, formatted.writer().any());
            try formatted.append('\n');
        },
        .expr => {
            try fmt.formatExpr(parse_ast.*, formatted.writer().any());
            try formatted.append('\n');
        },
        .statement => {
            try fmt.formatStatement(parse_ast.*, formatted.writer().any());
            try formatted.append('\n');
        },
        .package => {
            try fmt.formatAst(parse_ast.*, formatted.writer().any());
        },
        .platform => {
            try fmt.formatAst(parse_ast.*, formatted.writer().any());
        },
        .app => {
            try fmt.formatAst(parse_ast.*, formatted.writer().any());
        },
        .repl => {
            // REPL doesn't use formatting
            return;
        },
        .snippet => {
            try fmt.formatAst(parse_ast.*, formatted.writer().any());
        },
    }

    const is_changed = !std.mem.eql(u8, formatted.items, content.source);
    const display_content = if (is_changed) formatted.items else "NO CHANGE\n";

    try output.begin_section("FORMATTED");
    try output.begin_code_block("roc");

    try output.md_writer.writeAll(display_content);

    // HTML FORMATTED section
    if (output.html_writer) |writer| {
        try writer.writeAll(
            \\                <pre>
        );

        // Escape HTML in formatted content
        for (display_content) |char| {
            try escapeHtmlChar(writer, char);
        }

        try writer.writeAll(
            \\</pre>
            \\
        );
    }
    try output.end_code_block();
    try output.end_section();
}

/// Generate CANONICALIZE section for both markdown and HTML
fn generateCanonicalizeSection(output: *DualOutput, can_ir: *ModuleEnv, maybe_expr_idx: ?CIR.Expr.Idx, linecol_mode: LineColMode) !void {
    var tree = SExprTree.init(output.gpa);
    defer tree.deinit();
    try can_ir.pushToSExprTree(maybe_expr_idx, &tree);

    try output.begin_section("CANONICALIZE");
    try output.begin_code_block("clojure");

    try tree.toStringPretty(output.md_writer.any(), linecol_mode);
    try output.md_writer.writeAll("\n");

    if (output.html_writer) |writer| {
        try writer.writeAll(
            \\                <pre>
        );
        try tree.toHtml(writer.any(), linecol_mode);
        try writer.writeAll(
            \\</pre>
            \\
        );
    }

    try output.end_code_block();
    try output.end_section();
}

/// Generate TYPES section for both markdown and HTML
<<<<<<< HEAD
fn generateTypesSection(output: *DualOutput, can_ir: *ModuleEnv, maybe_expr_idx: ?CIR.Expr.Idx) !void {

=======
fn generateTypesSection(output: *DualOutput, can_ir: *ModuleEnv, maybe_expr_idx: ?CIR.Expr.Idx, linecol_mode: LineColMode) !void {
>>>>>>> d52fd4cd
    var tree = SExprTree.init(output.gpa);
    defer tree.deinit();

    try can_ir.pushTypesToSExprTree(maybe_expr_idx, &tree);

    try output.begin_section("TYPES");
    try output.begin_code_block("clojure");
<<<<<<< HEAD
    try tree.toStringPretty(output.md_writer.any());

=======
    try tree.toStringPretty(output.md_writer.any(), linecol_mode);
>>>>>>> d52fd4cd
    try output.md_writer.writeAll("\n");

    // HTML TYPES section
    if (output.html_writer) |writer| {
        try writer.writeAll(
            \\                <pre>
        );
        try tree.toHtml(writer.any(), linecol_mode);
        try writer.writeAll(
            \\</pre>
            \\
        );
    }
    try output.end_code_block();
    try output.end_section();

}

/// Generate TYPES section displaying types store for both markdown and HTML
/// This is used for debugging.
fn generateTypesStoreSection(gpa: std.mem.Allocator, output: *DualOutput, can_ir: *ModuleEnv) !void {
    var solved = std.ArrayList(u8).init(output.gpa);
    defer solved.deinit();

    try types.writers.SExprWriter.allVarsToSExprStr(solved.writer().any(), gpa, can_ir.env);

    // Markdown TYPES section
    try output.md_writer.writeAll(Section.TYPES);
    try output.md_writer.writeAll(solved.items);
    try output.md_writer.writeAll("\n");
    try output.md_writer.writeAll(Section.SECTION_END[0 .. Section.SECTION_END.len - 1]);

    // HTML TYPES section
    if (output.html_writer) |writer| {
        try writer.writeAll(
            \\        <div class="section">
            \\            <div class="section-header">TYPES</div>
            \\            <div class="section-content">
            \\                <pre>
        );

        // Escape HTML in types content
        for (solved.items) |char| {
            try escapeHtmlChar(writer, char);
        }

        try writer.writeAll(
            \\</pre>
            \\            </div>
            \\        </div>
            \\
        );
    }
}

/// Generate HTML document structure and JavaScript
fn generateHtmlWrapper(output: *DualOutput, content: *const Content) !void {
    const writer = output.html_writer orelse return;

    // Write HTML document structure
    try writer.writeAll(
        \\<!DOCTYPE html>
        \\<html lang="en">
        \\<head>
        \\    <meta charset="UTF-8">
        \\    <meta name="viewport" content="width=device-width, initial-scale=1.0">
        \\    <title>Roc Snapshot:
    );
    try writer.writeAll(content.meta.description);
    try writer.writeAll(
        \\</title>
        \\    <style>
        \\
    );
    try writer.writeAll(@embedFile("snapshot.css"));
    try writer.writeAll(
        \\    </style>
        \\</head>
        \\<body>
        \\    <!-- Two-column layout (main and only view) -->
        \\    <div class="two-column-layout">
        \\        <div class="left-pane">
        \\            <div class="pane-header">
        \\                <select class="section-dropdown" id="left-selector" onchange="switchLeftPane()">
        \\                    <option value="META">META</option>
        \\                    <option value="SOURCE" selected>SOURCE</option>
        \\                </select>
        \\            </div>
        \\            <div class="pane-content" id="left-pane-content">
        \\                <!-- Left pane content will be shown here -->
        \\            </div>
        \\        </div>
        \\        <div class="right-pane">
        \\            <div class="pane-header">
        \\                <select class="section-dropdown" id="right-selector" onchange="switchRightPane()">
        \\                    <option value="TOKENS" selected>TOKENS</option>
        \\                    <option value="PARSE">PARSE</option>
        \\                    <option value="FORMATTED">FORMATTED</option>
        \\                    <option value="CANONICALIZE">CANONICALIZE</option>
        \\                    <option value="TYPES">TYPES</option>
        \\                </select>
        \\            </div>
        \\            <div class="pane-content" id="right-pane-content">
        \\                <!-- Right pane content will be shown here -->
        \\            </div>
        \\        </div>
        \\    </div>
        \\
        \\    <!-- Hidden sections for data storage -->
        \\    <div id="data-sections" style="display: none;">
    );
}

/// Generate HTML closing tags and JavaScript
fn generateHtmlClosing(output: *DualOutput) !void {
    const writer = output.html_writer orelse return;

    // Close data sections container and add JavaScript
    try writer.writeAll(
        \\    </div>
        \\
        \\    <script>
    );
    // Embed remaining snapshot.js directly into the HTML
    try writer.writeAll(@embedFile("snapshot.js"));
    try writer.writeAll(
        \\    </script>
        \\</body>
        \\</html>
        \\
    );
}

/// Write HTML buffer to file
fn writeHtmlFile(gpa: Allocator, snapshot_path: []const u8, html_buffer: *std.ArrayList(u8)) !void {
    // Convert .md path to .html path
    const html_path = blk: {
        if (std.mem.endsWith(u8, snapshot_path, ".md")) {
            const base_path = snapshot_path[0 .. snapshot_path.len - 3];
            break :blk try std.fmt.allocPrint(gpa, "{s}.html", .{base_path});
        } else {
            break :blk try std.fmt.allocPrint(gpa, "{s}.html", .{snapshot_path});
        }
    };
    defer gpa.free(html_path);

    // Write HTML file
    var html_file = std.fs.cwd().createFile(html_path, .{}) catch |err| {
        log("failed to create HTML file '{s}': {s}", .{ html_path, @errorName(err) });
        return;
    };
    defer html_file.close();
    try html_file.writer().writeAll(html_buffer.items);

    log("generated HTML version: {s}", .{html_path});
}

/// New unified processSnapshotFile function that generates both markdown and HTML simultaneously
fn processSnapshotFileUnified(gpa: Allocator, snapshot_path: []const u8, config: *const Config) !bool {
    // Log the file path that was written to
    log("processing snapshot file: {s}", .{snapshot_path});

    const @"1Mb" = 1024 * 1024;
    const file_content = std.fs.cwd().readFileAlloc(gpa, snapshot_path, @"1Mb") catch |err| {
        std.log.err("failed to read file '{s}': {s}", .{ snapshot_path, @errorName(err) });
        return false;
    };
    defer gpa.free(file_content);

    // Check our file starts with the metadata section
    if (!std.mem.startsWith(u8, file_content, "# META")) {
        std.log.err("file '{s}' is not a valid snapshot file", .{snapshot_path});
        std.log.err("snapshot files must start with '# META'", .{});
        if (file_content.len > 0) {
            const first_line_end = std.mem.indexOfScalar(u8, file_content, '\n') orelse @min(file_content.len, 50);
            const first_line = file_content[0..first_line_end];
            std.log.err("file starts with: '{s}'", .{first_line});
        }
        return false;
    }

    // Parse the file to find section boundaries
    const content = extractSections(gpa, file_content) catch |err| {
        switch (err) {
            Error.MissingSnapshotHeader => {
                std.log.err("file '{s}' is missing the META section header", .{snapshot_path});
                std.log.err("add a META section like: ~~~META\\ndescription=My test\\ntype=expr\\n", .{});
                return false;
            },
            Error.MissingSnapshotSource => {
                std.log.err("file '{s}' is missing the SOURCE section", .{snapshot_path});
                std.log.err("add a SOURCE section like: ~~~SOURCE\\nyour_roc_code_here\\n", .{});
                return false;
            },
            Error.BadSectionHeader => {
                std.log.err("file '{s}' has an invalid section header", .{snapshot_path});
                std.log.err("section headers must be like: ~~~META, ~~~SOURCE, etc.", .{});
                return false;
            },
            else => return err,
        }
    };

    // Validate trace-eval flag usage
    if (config.trace_eval and content.meta.node_type != .repl) {
        std.log.err("--trace-eval can only be used with REPL snapshots (type=repl), but '{s}' has type={s}", .{ snapshot_path, content.meta.node_type.toString() });
        std.process.exit(1);
    }

    // Process the content through the shared compilation pipeline
    const success = processSnapshotContent(gpa, content, snapshot_path, config) catch |err| {
        log("failed to process snapshot content: {s}", .{@errorName(err)});
        return false;
    };

    // If flag --fuzz-corpus is passed, write the SOURCE to our corpus
    if (config.maybe_fuzz_corpus_path) |path| {
        const rand_file_name = [_][]const u8{
            path,
            &[_]u8{
                rand.intRangeAtMost(u8, 'a', 'z'),
                rand.intRangeAtMost(u8, 'a', 'z'),
                rand.intRangeAtMost(u8, 'a', 'z'),
                rand.intRangeAtMost(u8, 'a', 'z'),
                rand.intRangeAtMost(u8, 'a', 'z'),
                rand.intRangeAtMost(u8, 'a', 'z'),
                rand.intRangeAtMost(u8, 'a', 'z'),
                rand.intRangeAtMost(u8, 'a', 'z'),
                '.',
                'r',
                'o',
                'c',
            },
        };

        const corpus_file_path = try std.fs.path.join(gpa, &rand_file_name);
        defer gpa.free(corpus_file_path);

        var corpus_file = std.fs.cwd().createFile(corpus_file_path, .{}) catch |err| {
            std.log.err("failed to create file in '{s}': {s}", .{ config.maybe_fuzz_corpus_path.?, @errorName(err) });
            return false;
        };
        defer corpus_file.close();

        try corpus_file.writer().writeAll(content.source);
    }

    return success;
}

fn processSnapshotFile(gpa: Allocator, snapshot_path: []const u8, config: *const Config) !bool {
    return processSnapshotFileUnified(gpa, snapshot_path, config);
}

/// Extracts the sections from a snapshot file
pub fn extractSections(gpa: Allocator, content: []const u8) !Content {
    var ranges = std.AutoHashMap(Section, Section.Range).init(gpa);
    defer ranges.deinit();

    // Find all section headers and their positions
    var idx: usize = 0;
    while (idx < content.len) {
        // Look for section headers
        if (idx == 0 or (idx > 0 and content[idx - 1] == '\n')) {
            if (Section.fromString(content[idx..])) |section| {
                // Only process META, SOURCE, OUTPUT, and EXPECTED sections
                if (section == .meta or section == .source or section == .expected or section == .output) {
                    const header_len = section.asString().len;
                    const start = idx + header_len;

                    // Find the end of this section
                    var end = content.len;

                    // For sections with ~~~ delimiters (META and SOURCE)
                    if (section == .meta or section == .source) {
                        // Find the closing ~~~
                        var search_idx = start;
                        while (search_idx < content.len - 3) {
                            if (content[search_idx] == '~' and
                                content[search_idx + 1] == '~' and
                                content[search_idx + 2] == '~')
                            {
                                // Set end to the position of ~~~, not after it
                                end = search_idx;
                                break;
                            }
                            search_idx += 1;
                        }
                    } else {
                        // For sections without ~~~ delimiters (EXPECTED, OUTPUT)
                        // Find the next section header
                        var search_idx = start;
                        while (search_idx < content.len) {
                            if (search_idx == 0 or (search_idx > 0 and content[search_idx - 1] == '\n')) {
                                if (content[search_idx] == '#' and
                                    search_idx + 1 < content.len and
                                    content[search_idx + 1] == ' ')
                                {
                                    end = search_idx;
                                    break;
                                }
                            }
                            search_idx += 1;
                        }
                    }

                    try ranges.put(section, .{ .start = start, .end = end });

                    // Skip to the end of this section
                    idx = end;
                    continue;
                }
            }
        }
        idx += 1;
    }

    return try Content.from_ranges(ranges, content);
}

fn processReplSnapshot(allocator: Allocator, content: Content, output_path: []const u8, config: *const Config) !bool {
    var success = true;
    log("Processing REPL snapshot: {s}", .{output_path});

    // Buffer all output in memory before writing files
    var md_buffer = std.ArrayList(u8).init(allocator);
    defer md_buffer.deinit();

    var html_buffer = if (config.generate_html) std.ArrayList(u8).init(allocator) else null;
    defer if (html_buffer) |*buf| buf.deinit();

    var output = DualOutput.init(allocator, &md_buffer, if (html_buffer) |*buf| buf else null);

    // Generate HTML wrapper
    try generateHtmlWrapper(&output, &content);

    // Generate all sections
    try generateMetaSection(&output, &content);
    try generateSourceSection(&output, &content);
    success = try generateReplOutputSection(&output, output_path, &content, config) and success;
    try generateReplProblemsSection(&output, &content);
    try generateHtmlClosing(&output);

    if (!config.disable_updates) {
        // Write the markdown file
        const md_file = std.fs.cwd().createFile(output_path, .{}) catch |err| {
            std.log.err("Failed to create {s}: {}", .{ output_path, err });
            return false;
        };
        defer md_file.close();

        try md_file.writeAll(md_buffer.items);

        if (html_buffer) |*buf| {
            writeHtmlFile(allocator, output_path, buf) catch |err| {
                warn("Failed to write HTML file for {s}: {}", .{ output_path, err });
            };
        }
    }

    return success;
}

fn generateReplOutputSection(output: *DualOutput, snapshot_path: []const u8, content: *const Content, config: *const Config) !bool {
    var success = true;
    // Parse REPL inputs from the source using » as delimiter
    var inputs = std.ArrayList([]const u8).init(output.gpa);
    defer inputs.deinit();

    // Split by the » character, each section is a separate REPL input
    var parts = std.mem.splitSequence(u8, content.source, "»");

    // Skip the first part (before the first »)
    _ = parts.next();

    while (parts.next()) |part| {
        // Trim whitespace and newlines
        const trimmed = std.mem.trim(u8, part, " \t\r\n");
        if (trimmed.len > 0) {
            try inputs.append(trimmed);
        }
    }

    var snapshot_ops = SnapshotOps.init(output.gpa);
    defer snapshot_ops.deinit();

    // Initialize REPL
    var repl_instance = try Repl.init(output.gpa, snapshot_ops.get_ops(), snapshot_ops.crashContextPtr());
    defer repl_instance.deinit();

    // Enable debug snapshots for CAN/TYPES generation
    repl_instance.enableDebugSnapshots();

    // Enable tracing if requested
    if (config.trace_eval) {
        repl_instance.setTraceWriter(std.io.getStdErr().writer().any());
    }

    // Process each input and generate output
    var actual_outputs = std.ArrayList([]const u8).init(output.gpa);
    defer {
        for (actual_outputs.items) |item| {
            output.gpa.free(item);
        }
        actual_outputs.deinit();
    }

    for (inputs.items) |input| {
        const repl_output = try repl_instance.step(input);
        try actual_outputs.append(repl_output);
    }

    switch (config.output_section_command) {
        .update => {
            try output.begin_section("OUTPUT");
            // Write actual outputs
            for (actual_outputs.items, 0..) |repl_output, i| {
                if (i > 0) {
                    try output.md_writer.writeAll("---\n");
                }
                try output.md_writer.writeAll(repl_output);
                try output.md_writer.writeByte('\n');

                // HTML output
                if (output.html_writer) |writer| {
                    if (i > 0) {
                        try writer.writeAll("                <hr>\n");
                    }
                    try writer.writeAll("                <div class=\"repl-output\">");
                    for (repl_output) |char| {
                        try escapeHtmlChar(writer, char);
                    }
                    try writer.writeAll("</div>\n");
                }
            }
            try output.end_section();
        },
        .check, .none => {
            const emit_error = config.output_section_command == .check;

            // Compare with expected output if provided
            if (content.output) |expected| {
                try output.begin_section("OUTPUT");
                // Parse expected outputs
                var expected_outputs = std.ArrayList([]const u8).init(output.gpa);
                defer expected_outputs.deinit();

                var expected_lines = std.mem.splitSequence(u8, expected, "\n---\n");
                while (expected_lines.next()) |output_str| {
                    const trimmed = std.mem.trim(u8, output_str, " \t\r\n");
                    if (trimmed.len > 0) {
                        try expected_outputs.append(trimmed);
                    }
                }

                // Verify the outputs match
                if (actual_outputs.items.len != expected_outputs.items.len) {
                    std.debug.print("REPL output count mismatch: got {} outputs, expected {} in {s}\n", .{
                        actual_outputs.items.len,
                        expected_outputs.items.len,
                        snapshot_path,
                    });
                    success = success and !emit_error;
                } else {
                    for (actual_outputs.items, expected_outputs.items, 0..) |actual, expected_output, i| {
                        if (!std.mem.eql(u8, actual, expected_output)) {
                            success = success and !emit_error;
                            std.debug.print(
                                "REPL output mismatch at index {}: got '{s}', expected '{s}' in {s}\n",
                                .{ i, actual, expected_output, snapshot_path },
                            );
                        }
                    }
                }

                // Write the old outputs back to the file
                for (expected_outputs.items, 0..) |expected_output, i| {
                    if (i > 0) {
                        try output.md_writer.writeAll("---\n");
                    }
                    try output.md_writer.writeAll(expected_output);
                    try output.md_writer.writeByte('\n');

                    // HTML output
                    if (output.html_writer) |writer| {
                        if (i > 0) {
                            try writer.writeAll("                <hr>\n");
                        }
                        try writer.writeAll("                <div class=\"repl-output\">");
                        for (expected_output) |char| {
                            try escapeHtmlChar(writer, char);
                        }
                        try writer.writeAll("</div>\n");
                    }
                }
                try output.end_section();
            } else {
                // No existing OUTPUT section - generate one for new snapshots
                try output.begin_section("OUTPUT");
                for (actual_outputs.items, 0..) |repl_output, i| {
                    if (i > 0) {
                        try output.md_writer.writeAll("---\n");
                    }
                    try output.md_writer.writeAll(repl_output);
                    try output.md_writer.writeByte('\n');

                    // HTML output
                    if (output.html_writer) |writer| {
                        if (i > 0) {
                            try writer.writeAll("                <hr>\n");
                        }
                        try writer.writeAll("                <div class=\"repl-output\">");
                        for (repl_output) |char| {
                            try escapeHtmlChar(writer, char);
                        }
                        try writer.writeAll("</div>\n");
                    }
                }
                try output.end_section();

                // No validation needed for new snapshots - they should have outputs
            }
        },
    }

    return success;
}

fn generateReplProblemsSection(output: *DualOutput, content: *const Content) !void {
    _ = content;
    try output.begin_section("PROBLEMS");
    try output.md_writer.writeAll("NIL\n");

    if (output.html_writer) |writer| {
        try writer.writeAll(
            \\                <div class="problems">
            \\                    <p>NIL</p>
            \\                </div>
            \\
        );
    }

    try output.end_section();
}

test "snapshot validation" {
    const allocator = std.testing.allocator;
    if (!try checkSnapshotExpectations(allocator)) {
        return error.SnapshotValidationFailed;
    }
}

/// An implementation of RocOps for snapshot testing.
pub const SnapshotOps = struct {
    allocator: std.mem.Allocator,
    crash: CrashContext,
    roc_ops: RocOps,

    pub fn init(allocator: std.mem.Allocator) SnapshotOps {
        return SnapshotOps{
            .allocator = allocator,
            .crash = CrashContext.init(allocator),
            .roc_ops = RocOps{
                .env = undefined, // will be set below
                .roc_alloc = snapshotRocAlloc,
                .roc_dealloc = snapshotRocDealloc,
                .roc_realloc = snapshotRocRealloc,
                .roc_dbg = snapshotRocDbg,
                .roc_expect_failed = snapshotRocExpectFailed,
                .roc_crashed = snapshotRocCrashed,
                .host_fns = undefined, // Not used in snapshots
            },
        };
    }

    pub fn deinit(self: *SnapshotOps) void {
        self.crash.deinit();
    }

    pub fn get_ops(self: *SnapshotOps) *RocOps {
        self.roc_ops.env = @ptrCast(self);
        self.crash.reset();
        return &self.roc_ops;
    }

    pub fn crashContextPtr(self: *SnapshotOps) *CrashContext {
        return &self.crash;
    }
};

fn snapshotRocAlloc(alloc_args: *RocAlloc, env: *anyopaque) callconv(.C) void {
    const snapshot_env: *SnapshotOps = @ptrCast(@alignCast(env));

    const align_enum = std.mem.Alignment.fromByteUnits(@as(usize, @intCast(alloc_args.alignment)));

    // Calculate additional bytes needed to store the size
    const size_storage_bytes = @max(alloc_args.alignment, @alignOf(usize));
    const total_size = alloc_args.length + size_storage_bytes;

    // Allocate memory including space for size metadata
    const result = snapshot_env.allocator.rawAlloc(total_size, align_enum, @returnAddress());

    const base_ptr = result orelse {
        std.debug.panic("Out of memory during snapshotRocAlloc", .{});
    };

    // Store the total size (including metadata) right before the user data
    const size_ptr: *usize = @ptrFromInt(@intFromPtr(base_ptr) + size_storage_bytes - @sizeOf(usize));
    size_ptr.* = total_size;

    // Return pointer to the user data (after the size metadata)
    alloc_args.answer = @ptrFromInt(@intFromPtr(base_ptr) + size_storage_bytes);
}

fn snapshotRocDealloc(dealloc_args: *RocDealloc, env: *anyopaque) callconv(.C) void {
    const snapshot_env: *SnapshotOps = @ptrCast(@alignCast(env));

    // Calculate where the size metadata is stored
    const size_storage_bytes = @max(dealloc_args.alignment, @alignOf(usize));
    const size_ptr: *const usize = @ptrFromInt(@intFromPtr(dealloc_args.ptr) - @sizeOf(usize));

    // Read the total size from metadata
    const total_size = size_ptr.*;

    // Calculate the base pointer (start of actual allocation)
    const base_ptr: [*]u8 = @ptrFromInt(@intFromPtr(dealloc_args.ptr) - size_storage_bytes);

    // Calculate alignment
    const log2_align = std.math.log2_int(u32, @intCast(dealloc_args.alignment));
    const align_enum: std.mem.Alignment = @enumFromInt(log2_align);

    // Free the memory (including the size metadata)
    const slice = @as([*]u8, @ptrCast(base_ptr))[0..total_size];
    snapshot_env.allocator.rawFree(slice, align_enum, @returnAddress());
}

fn snapshotRocRealloc(realloc_args: *RocRealloc, env: *anyopaque) callconv(.C) void {
    const snapshot_env: *SnapshotOps = @ptrCast(@alignCast(env));

    // Calculate where the size metadata is stored for the old allocation
    const size_storage_bytes = @max(realloc_args.alignment, @alignOf(usize));
    const old_size_ptr: *const usize = @ptrFromInt(@intFromPtr(realloc_args.answer) - @sizeOf(usize));

    // Read the old total size from metadata
    const old_total_size = old_size_ptr.*;

    // Calculate the old base pointer (start of actual allocation)
    const old_base_ptr: [*]u8 = @ptrFromInt(@intFromPtr(realloc_args.answer) - size_storage_bytes);

    // Calculate new total size needed
    const new_total_size = realloc_args.new_length + size_storage_bytes;

    // Perform reallocation
    const old_slice = @as([*]u8, @ptrCast(old_base_ptr))[0..old_total_size];
    const new_slice = snapshot_env.allocator.realloc(old_slice, new_total_size) catch {
        std.debug.panic("Out of memory during snapshotRocRealloc", .{});
    };

    // Store the new total size in the metadata
    const new_size_ptr: *usize = @ptrFromInt(@intFromPtr(new_slice.ptr) + size_storage_bytes - @sizeOf(usize));
    new_size_ptr.* = new_total_size;

    // Return pointer to the user data (after the size metadata)
    realloc_args.answer = @ptrFromInt(@intFromPtr(new_slice.ptr) + size_storage_bytes);
}

fn snapshotRocDbg(dbg_args: *const RocDbg, env: *anyopaque) callconv(.C) void {
    _ = dbg_args;
    _ = env;
    @panic("snapshotRocDbg not implemented yet");
}

fn snapshotRocExpectFailed(expect_args: *const RocExpectFailed, env: *anyopaque) callconv(.C) void {
    _ = expect_args;
    _ = env;
    @panic("snapshotRocExpectFailed not implemented yet");
}

fn snapshotRocCrashed(crashed_args: *const RocCrashed, env: *anyopaque) callconv(.C) void {
    const snapshot_env: *SnapshotOps = @ptrCast(@alignCast(env));
    snapshot_env.crash.recordCrash(crashed_args.utf8_bytes[0..crashed_args.len]) catch |err| {
        std.debug.panic("failed to store snapshot crash message: {}", .{err});
    };
}<|MERGE_RESOLUTION|>--- conflicted
+++ resolved
@@ -648,17 +648,6 @@
     }
 };
 
-/// Deserialize BuiltinIndices from the binary data generated at build time
-fn deserializeBuiltinIndices(gpa: std.mem.Allocator, bin_data: []const u8) !CIR.BuiltinIndices {
-    // Copy to properly aligned memory
-    const aligned_buffer = try gpa.alignedAlloc(u8, @alignOf(CIR.BuiltinIndices), bin_data.len);
-    defer gpa.free(aligned_buffer);
-    @memcpy(aligned_buffer, bin_data);
-
-    const indices_ptr = @as(*const CIR.BuiltinIndices, @ptrCast(aligned_buffer.ptr));
-    return indices_ptr.*;
-}
-
 /// Load a compiled ModuleEnv from embedded binary data
 fn loadCompiledModule(gpa: std.mem.Allocator, bin_data: []const u8, module_name: []const u8, source: []const u8) !LoadedModule {
     // Copy the embedded data to properly aligned memory
@@ -678,10 +667,6 @@
 
     // Deserialize
     const base_ptr = @intFromPtr(buffer.ptr);
-    // Deserialize store in-place (returns the same pointer, just cast to NodeStore)
-    const deserialized_store_ptr = serialized_ptr.store.deserialize(@as(i64, @intCast(base_ptr)), gpa);
-    const deserialized_store = deserialized_store_ptr.*;
-
     env.* = ModuleEnv{
         .gpa = gpa,
         .common = serialized_ptr.common.deserialize(@as(i64, @intCast(base_ptr)), source).*,
@@ -695,7 +680,7 @@
         .imports = serialized_ptr.imports.deserialize(@as(i64, @intCast(base_ptr)), gpa).*,
         .module_name = module_name,
         .diagnostics = serialized_ptr.diagnostics,
-        .store = deserialized_store,
+        .store = serialized_ptr.store.deserialize(@as(i64, @intCast(base_ptr)), gpa).*,
     };
 
     return LoadedModule{
@@ -939,7 +924,6 @@
                 break :blk res;
             },
         };
-
         if (!success) {
             fail_count += 1;
         }
@@ -1145,10 +1129,6 @@
     var success = true;
     log("Generating snapshot for: {s}", .{output_path});
 
-    // DEBUG: Track fuzz_crash_049
-    if (std.mem.indexOf(u8, output_path, "fuzz_crash_049") != null) {
-    }
-
     // Handle REPL snapshots separately
     if (content.meta.node_type == .repl) {
         return processReplSnapshot(allocator, content, output_path, config);
@@ -1158,16 +1138,8 @@
     var arena = std.heap.ArenaAllocator.init(allocator);
     defer arena.deinit();
 
-    // DEBUG
-    if (std.mem.indexOf(u8, output_path, "fuzz_crash_049") != null) {
-    }
-
     var module_env = try ModuleEnv.init(allocator, content.source);
     defer module_env.deinit();
-
-    // DEBUG
-    if (std.mem.indexOf(u8, output_path, "fuzz_crash_049") != null) {
-    }
 
     // Calculate line starts for source location tracking
     try module_env.common.calcLineStarts(allocator);
@@ -1205,61 +1177,18 @@
     var can_ir = &module_env; // ModuleEnv contains the canonical IR
     try can_ir.initCIRFields(allocator, module_name);
 
-    // DEBUG
-    if (std.mem.indexOf(u8, output_path, "fuzz_crash_049") != null) {
-    }
-
-    // Load builtin modules and inject Bool and Result type declarations
-    // (following the pattern from eval.zig and TestEnv.zig)
-    const builtin_indices = try deserializeBuiltinIndices(allocator, compiled_builtins.builtin_indices_bin);
-
-    // DEBUG
-    if (std.mem.indexOf(u8, output_path, "fuzz_crash_049") != null) {
-    }
-
-    const bool_source = "Bool := [True, False].{}\n";
-    var bool_module = try loadCompiledModule(allocator, compiled_builtins.bool_bin, "Bool", bool_source);
-    // NOTE: bool_module.deinit() deferred until end of function - its data is used during TYPES generation
-
-    // DEBUG
-    if (std.mem.indexOf(u8, output_path, "fuzz_crash_049") != null) {
-    }
-
-    const result_source = "Result(ok, err) := [Ok(ok), Err(err)].{}\n";
-    var result_module = try loadCompiledModule(allocator, compiled_builtins.result_bin, "Result", result_source);
-    // NOTE: result_module.deinit() deferred until end of function - its data is used during TYPES generation
-
-    // DEBUG
-    if (std.mem.indexOf(u8, output_path, "fuzz_crash_049") != null) {
-    }
-
-    // Set node indices for the exposed types so they can be properly referenced
-    const bool_ident = bool_module.env.common.findIdent("Bool") orelse unreachable;
-    try bool_module.env.setExposedNodeIndexById(bool_ident, @intCast(@intFromEnum(builtin_indices.bool_type)));
-
-    const result_ident = result_module.env.common.findIdent("Result") orelse unreachable;
-    try result_module.env.setExposedNodeIndexById(result_ident, @intCast(@intFromEnum(builtin_indices.result_type)));
-
-    // Get Bool and Result statement indices from IMPORTED modules (not copied!)
-    const bool_stmt_in_bool_module = builtin_indices.bool_type;
-    const result_stmt_in_result_module = builtin_indices.result_type;
-
     const common_idents: Check.CommonIdents = .{
         .module_name = try can_ir.insertIdent(base.Ident.for_text(module_name)),
         .list = try can_ir.insertIdent(base.Ident.for_text("List")),
         .box = try can_ir.insertIdent(base.Ident.for_text("Box")),
-        .bool_stmt = bool_stmt_in_bool_module,
-        .result_stmt = result_stmt_in_result_module,
+        .bool_stmt = @enumFromInt(0), // TODO: load from builtin modules
+        .result_stmt = @enumFromInt(0), // TODO: load from builtin modules
     };
 
-    // Create module_envs map for canonicalization (enables qualified calls)
-    // Auto-inject Bool, Result, Set and Dict as available imports
+    // Auto-inject Set and Dict as available imports (if they're loaded)
+    // This makes them available without needing explicit `import` statements in tests
     var module_envs = std.StringHashMap(*const ModuleEnv).init(allocator);
     defer module_envs.deinit();
-
-    // Add Bool and Result to module_envs for qualified name resolution
-    try module_envs.put("Bool", bool_module.env);
-    try module_envs.put("Result", result_module.env);
 
     var dict_import_idx: ?CIR.Import.Idx = null;
     var set_import_idx: ?CIR.Import.Idx = null;
@@ -1273,16 +1202,8 @@
         try module_envs.put("Set", set_env);
     }
 
-    // DEBUG
-    if (std.mem.indexOf(u8, output_path, "fuzz_crash_049") != null) {
-    }
-
     var czer = try Can.init(can_ir, &parse_ast, &module_envs);
     defer czer.deinit();
-
-    // DEBUG
-    if (std.mem.indexOf(u8, output_path, "fuzz_crash_049") != null) {
-    }
 
     // Register auto-injected imports with the canonicalizer so it knows they're already imported
     if (dict_import_idx) |idx| {
@@ -1293,10 +1214,6 @@
     }
 
     var maybe_expr_idx: ?Can.CanonicalizedExpr = null;
-
-    // DEBUG
-    if (std.mem.indexOf(u8, output_path, "fuzz_crash_049") != null) {
-    }
 
     switch (content.meta.node_type) {
         .file => {
@@ -1330,30 +1247,18 @@
         },
     }
 
-    // DEBUG
-    if (std.mem.indexOf(u8, output_path, "fuzz_crash_049") != null) {
-    }
-
     // Assert that everything is in-sync
     can_ir.debugAssertArraysInSync();
 
-    // Types - pass Bool, Result, Set and Dict modules as imported modules
+    // Types - include Set and Dict modules if loaded
     var builtin_modules = std.ArrayList(*const ModuleEnv).init(allocator);
     defer builtin_modules.deinit();
 
-    // Add Bool and Result as imported modules
-    try builtin_modules.append(bool_module.env);
-    try builtin_modules.append(result_module.env);
-
     if (config.dict_module) |dict_env| {
         try builtin_modules.append(dict_env);
     }
     if (config.set_module) |set_env| {
         try builtin_modules.append(set_env);
-    }
-
-    // DEBUG
-    if (std.mem.indexOf(u8, output_path, "fuzz_crash_049") != null) {
     }
 
     var solver = try Check.init(
@@ -1366,29 +1271,13 @@
     );
     defer solver.deinit();
 
-    // DEBUG
-    if (std.mem.indexOf(u8, output_path, "fuzz_crash_049") != null) {
-    }
-
     // Assert that we have regions for every type variable
     solver.debugAssertArraysInSync();
-
-    // DEBUG
-    if (std.mem.indexOf(u8, output_path, "fuzz_crash_049") != null) {
-    }
 
     if (maybe_expr_idx) |expr_idx| {
         _ = try solver.checkExprRepl(expr_idx.idx);
     } else {
         try solver.checkFile();
-    }
-
-    // DEBUG
-    if (std.mem.indexOf(u8, output_path, "fuzz_crash_049") != null) {
-    }
-
-    // DEBUG
-    if (std.mem.indexOf(u8, output_path, "fuzz_crash_049") != null) {
     }
 
     // Cache round-trip validation - ensure ModuleCache serialization/deserialization works
@@ -1441,10 +1330,6 @@
         }
     }
 
-    // DEBUG
-    if (std.mem.indexOf(u8, output_path, "fuzz_crash_049") != null) {
-    }
-
     // Buffer all output in memory before writing files
     var md_buffer = std.ArrayList(u8).init(allocator);
     defer md_buffer.deinit();
@@ -1466,61 +1351,18 @@
         generated_reports.deinit();
     }
 
-    // DEBUG
-    if (std.mem.indexOf(u8, output_path, "fuzz_crash_049") != null) {
-    }
-
     // Generate all sections
     try generateMetaSection(&output, &content);
     try generateSourceSection(&output, &content);
     success = try generateExpectedSection(&output, output_path, &content, &generated_reports, config) and success;
     try generateProblemsSection(&output, &generated_reports);
-<<<<<<< HEAD
-    try generateTokensSection(&output, &parse_ast, &content, &module_env);
-
-    // DEBUG
-    if (std.mem.indexOf(u8, output_path, "fuzz_crash_049") != null) {
-    }
-    // DEBUG
-    if (std.mem.indexOf(u8, output_path, "fuzz_crash_049") != null) {
-    }
-
-    try generateParseSection(&output, &content, &parse_ast, &module_env.common);
-
-    // DEBUG
-    if (std.mem.indexOf(u8, output_path, "fuzz_crash_049") != null) {
-    }
-
-    try generateFormattedSection(&output, &content, &parse_ast);
-
-    // DEBUG
-    if (std.mem.indexOf(u8, output_path, "fuzz_crash_049") != null) {
-    }
-
-    try generateCanonicalizeSection(&output, can_ir, Can.CanonicalizedExpr.maybe_expr_get_idx(maybe_expr_idx));
-
-    // DEBUG
-    if (std.mem.indexOf(u8, output_path, "fuzz_crash_049") != null) {
-    }
-
-    try generateTypesSection(&output, can_ir, Can.CanonicalizedExpr.maybe_expr_get_idx(maybe_expr_idx));
-=======
     try generateTokensSection(&output, &parse_ast, &content, &module_env, config.linecol_mode);
     try generateParseSection(&output, &content, &parse_ast, &module_env.common, config.linecol_mode);
     try generateFormattedSection(&output, &content, &parse_ast);
     try generateCanonicalizeSection(&output, can_ir, Can.CanonicalizedExpr.maybe_expr_get_idx(maybe_expr_idx), config.linecol_mode);
     try generateTypesSection(&output, can_ir, Can.CanonicalizedExpr.maybe_expr_get_idx(maybe_expr_idx), config.linecol_mode);
->>>>>>> d52fd4cd
-
-    // DEBUG
-    if (std.mem.indexOf(u8, output_path, "fuzz_crash_049") != null) {
-    }
 
     try generateHtmlClosing(&output);
-
-    // DEBUG
-    if (std.mem.indexOf(u8, output_path, "fuzz_crash_049") != null) {
-    }
 
     if (!config.disable_updates) {
         // Write the markdown file
@@ -1538,16 +1380,6 @@
             };
         }
     }
-
-    // DEBUG
-    if (std.mem.indexOf(u8, output_path, "fuzz_crash_049") != null) {
-    }
-
-    // Clean up loaded modules AFTER all output generation is complete
-    // (their data is referenced during TYPES section generation)
-    bool_module.deinit();
-    result_module.deinit();
-
     return success;
 }
 
@@ -1687,7 +1519,7 @@
                 // Skip hidden files and special directories
                 if (entry.name[0] == '.') continue;
 
-                // Skip todo_cross_module_calls directory (contains disabled tests)
+                // Skip TODO directories (tests for unimplemented features)
                 if (std.mem.eql(u8, entry.name, "todo_cross_module_calls")) continue;
 
                 const full_path = try std.fs.path.join(gpa, &[_][]const u8{ canonical_path, entry.name });
@@ -2474,25 +2306,14 @@
 }
 
 /// Generate TYPES section for both markdown and HTML
-<<<<<<< HEAD
-fn generateTypesSection(output: *DualOutput, can_ir: *ModuleEnv, maybe_expr_idx: ?CIR.Expr.Idx) !void {
-
-=======
 fn generateTypesSection(output: *DualOutput, can_ir: *ModuleEnv, maybe_expr_idx: ?CIR.Expr.Idx, linecol_mode: LineColMode) !void {
->>>>>>> d52fd4cd
     var tree = SExprTree.init(output.gpa);
     defer tree.deinit();
-
     try can_ir.pushTypesToSExprTree(maybe_expr_idx, &tree);
 
     try output.begin_section("TYPES");
     try output.begin_code_block("clojure");
-<<<<<<< HEAD
-    try tree.toStringPretty(output.md_writer.any());
-
-=======
     try tree.toStringPretty(output.md_writer.any(), linecol_mode);
->>>>>>> d52fd4cd
     try output.md_writer.writeAll("\n");
 
     // HTML TYPES section
@@ -2508,7 +2329,6 @@
     }
     try output.end_code_block();
     try output.end_section();
-
 }
 
 /// Generate TYPES section displaying types store for both markdown and HTML
@@ -3045,6 +2865,38 @@
     }
 }
 
+test "TODO: cross-module function calls - fibonacci" {
+    return error.SkipZigTest; // Cross-module function calls not yet implemented in interpreter
+}
+
+test "TODO: cross-module function calls - nested_ifs" {
+    return error.SkipZigTest; // Cross-module function calls not yet implemented in interpreter
+}
+
+test "TODO: cross-module function calls - repl_boolean_expressions" {
+    return error.SkipZigTest; // Cross-module function calls not yet implemented in interpreter
+}
+
+test "TODO: cross-module function calls - string_edge_cases" {
+    return error.SkipZigTest; // Cross-module function calls not yet implemented in interpreter
+}
+
+test "TODO: cross-module function calls - string_equality_basic" {
+    return error.SkipZigTest; // Cross-module function calls not yet implemented in interpreter
+}
+
+test "TODO: cross-module function calls - string_interpolation_comparison" {
+    return error.SkipZigTest; // Cross-module function calls not yet implemented in interpreter
+}
+
+test "TODO: cross-module function calls - string_multiline_comparison" {
+    return error.SkipZigTest; // Cross-module function calls not yet implemented in interpreter
+}
+
+test "TODO: cross-module function calls - string_ordering_unsupported" {
+    return error.SkipZigTest; // Cross-module function calls not yet implemented in interpreter
+}
+
 /// An implementation of RocOps for snapshot testing.
 pub const SnapshotOps = struct {
     allocator: std.mem.Allocator,
