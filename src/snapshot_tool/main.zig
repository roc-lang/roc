//! Snapshot testing infrastructure for the Roc compiler.
//!
//! This module provides functionality to generate and validate snapshot tests
//! that capture the compiler's behavior at each stage of compilation. Snapshots
//! help ensure the compiler continues to behave as expected by showing the
//! output of tokenization, parsing, canonicalization, type checking etc for
//! the given Roc code snippet.

const std = @import("std");
const base = @import("base");
const parse = @import("parse");
const can = @import("can");
const types = @import("types");
const reporting = @import("reporting");
const check = @import("check");
const builtins = @import("builtins");
const compile = @import("compile");
const fmt = @import("fmt");
const repl = @import("repl");
const eval_mod = @import("eval");
const tracy = @import("tracy");
const llvm_compile = @import("llvm_compile");

const Repl = repl.Repl;
const CrashContext = eval_mod.CrashContext;
const LlvmEvaluator = eval_mod.LlvmEvaluator;
const CommonEnv = base.CommonEnv;
const Check = check.Check;
const CIR = can.CIR;
const Can = can.Can;
const RocExpectFailed = builtins.host_abi.RocExpectFailed;
const RocCrashed = builtins.host_abi.RocCrashed;
const RocDealloc = builtins.host_abi.RocDealloc;
const RocRealloc = builtins.host_abi.RocRealloc;
const RocAlloc = builtins.host_abi.RocAlloc;
const RocOps = builtins.host_abi.RocOps;
const RocDbg = builtins.host_abi.RocDbg;
const ModuleEnv = can.ModuleEnv;
const LambdaLifter = @import("LambdaLifter.zig");
const Allocator = std.mem.Allocator;
const SExprTree = base.SExprTree;
const LineColMode = base.SExprTree.LineColMode;
const CacheModule = compile.CacheModule;
const AST = parse.AST;
const Report = reporting.Report;
const types_problem_mod = check.problem;
const parallel = base.parallel;

var verbose_log: bool = false;
var prng = std.Random.DefaultPrng.init(1234567890);

const rand = prng.random();

/// Logs a message if verbose logging is enabled.
fn log(comptime fmt_str: []const u8, args: anytype) void {
    if (verbose_log) {
        std.log.debug(fmt_str, args);
    }
}

/// Always logs a warning message.
fn warn(comptime fmt_str: []const u8, args: anytype) void {
    std.log.warn(fmt_str, args);
}

const UpdateCommand = enum {
    /// Update the section to match the actual output/problems.
    update,
    /// Check that the section matches the actual output/problems.
    check,
    /// Don't do anything with the section.
    none,
};

/// Represents a problem entry from PROBLEMS section
const ProblemEntry = struct {
    problem_type: []const u8,
    file: []const u8,
    start_line: u32,
    start_col: u32,
    end_line: u32,
    end_col: u32,

    fn format(self: ProblemEntry, writer: anytype) !void {
        try writer.print("{s} - {s}:{d}:{d}:{d}:{d}", .{
            self.problem_type,
            self.file,
            self.start_line,
            self.start_col,
            self.end_line,
            self.end_col,
        });
    }
};

/// Parse a PROBLEMS entry to extract problem type and location
fn parseProblemEntry(allocator: std.mem.Allocator, content: []const u8, start_idx: usize) !?struct { entry: ?ProblemEntry, next_idx: usize } {
    var idx = start_idx;

    // Skip whitespace and empty lines
    while (idx < content.len and (content[idx] == ' ' or content[idx] == '\t' or content[idx] == '\n' or content[idx] == '\r')) {
        idx += 1;
    }

    if (idx >= content.len) return null;

    // Check if we're at the start of a problem header
    if (idx + 2 > content.len or !std.mem.eql(u8, content[idx .. idx + 2], "**")) {
        return null;
    }

    // Find the end of the problem type
    const type_start = idx + 2;
    const type_end_search = std.mem.indexOfPos(u8, content, type_start, "**");
    if (type_end_search == null) return null;
    const type_end = type_end_search.?;

    // Check if this is a problem header (all uppercase, no lowercase letters)
    const potential_type = content[type_start..type_end];
    var has_lowercase = false;
    for (potential_type) |c| {
        if (c >= 'a' and c <= 'z') {
            has_lowercase = true;
            break;
        }
    }

    // If it has lowercase letters, this is not a problem header
    if (has_lowercase) {
        return null;
    }

    var problem_type = std.mem.trim(u8, potential_type, " \t\r\n");

    // Handle compound error types like "NOT IMPLEMENTED - UNDEFINED VARIABLE"
    // We only want the last part after the last " - "
    if (std.mem.lastIndexOf(u8, problem_type, " - ")) |dash_idx| {
        problem_type = std.mem.trim(u8, problem_type[dash_idx + 3 ..], " \t\r\n");
    }

    // Skip past the closing ** of the problem type
    var current_idx = type_end + 2;

    // Skip the rest of the line after the problem type
    while (current_idx < content.len and content[current_idx] != '\n') {
        current_idx += 1;
    }
    if (current_idx < content.len) current_idx += 1; // Skip the newline

    // Now look for optional location on the next few lines
    // We'll look until we hit another problem header or end of content
    var location_file: []const u8 = "";
    var location_start_line: u32 = 0;
    var location_start_col: u32 = 0;
    var location_end_line: u32 = 0;
    var location_end_col: u32 = 0;
    var found_location = false;

    while (current_idx < content.len) {
        // Skip whitespace at start of line
        const line_start = current_idx;
        while (current_idx < content.len and (content[current_idx] == ' ' or content[current_idx] == '\t')) {
            current_idx += 1;
        }

        // Check if this line starts with ** (potential new problem or location)
        if (current_idx + 2 <= content.len and std.mem.eql(u8, content[current_idx .. current_idx + 2], "**")) {
            const inner_start = current_idx + 2;
            const inner_end_search = std.mem.indexOfPos(u8, content, inner_start, "**");

            if (inner_end_search) |inner_end| {
                const inner_content = content[inner_start..inner_end];

                // Check if this is a new problem header (no lowercase)
                var inner_has_lowercase = false;
                for (inner_content) |c| {
                    if (c >= 'a' and c <= 'z') {
                        inner_has_lowercase = true;
                        break;
                    }
                }

                if (!inner_has_lowercase) {
                    // This is a new problem header, we're done
                    break;
                }

                // Check if this looks like a location (contains .md: pattern)
                if (std.mem.indexOf(u8, inner_content, ".md:")) |_| {
                    var location = inner_content;
                    // Strip trailing colon and whitespace
                    location = std.mem.trimRight(u8, location, ": \t");

                    // Count colons to determine format
                    var colon_count: usize = 0;
                    for (location) |c| {
                        if (c == ':') colon_count += 1;
                    }

                    if (colon_count == 2) {
                        // Format: file:line:col
                        var parts = std.mem.tokenizeScalar(u8, location, ':');

                        if (parts.next()) |file| {
                            if (parts.next()) |line_str| {
                                if (parts.next()) |col_str| {
                                    if (std.fmt.parseInt(u32, line_str, 10) catch null) |line| {
                                        if (std.fmt.parseInt(u32, col_str, 10) catch null) |col| {
                                            location_file = file;
                                            location_start_line = line;
                                            location_start_col = col;
                                            location_end_line = line;
                                            location_end_col = col;
                                            found_location = true;
                                            current_idx = inner_end + 2;
                                            break;
                                        }
                                    }
                                }
                            }
                        }
                    } else if (colon_count == 4) {
                        // Format: file:start_line:start_col:end_line:end_col
                        var parts = std.mem.tokenizeScalar(u8, location, ':');

                        if (parts.next()) |file| {
                            if (parts.next()) |start_line_str| {
                                if (parts.next()) |start_col_str| {
                                    if (parts.next()) |end_line_str| {
                                        if (parts.next()) |end_col_str| {
                                            if (std.fmt.parseInt(u32, start_line_str, 10) catch null) |start_line| {
                                                if (std.fmt.parseInt(u32, start_col_str, 10) catch null) |start_col| {
                                                    if (std.fmt.parseInt(u32, end_line_str, 10) catch null) |end_line| {
                                                        if (std.fmt.parseInt(u32, end_col_str, 10) catch null) |end_col| {
                                                            location_file = file;
                                                            location_start_line = start_line;
                                                            location_start_col = start_col;
                                                            location_end_line = end_line;
                                                            location_end_col = end_col;
                                                            found_location = true;
                                                            current_idx = inner_end + 2;
                                                            break;
                                                        }
                                                    }
                                                }
                                            }
                                        }
                                    }
                                }
                            }
                        }
                    }
                }
            }
        }

        // Skip to next line
        current_idx = line_start;
        while (current_idx < content.len and content[current_idx] != '\n') {
            current_idx += 1;
        }
        if (current_idx < content.len) current_idx += 1;
    }

    // Find the next problem header to determine where this problem ends
    var next_idx = current_idx;
    while (next_idx < content.len) {
        // Skip whitespace at start of line
        while (next_idx < content.len and (content[next_idx] == ' ' or content[next_idx] == '\t')) {
            next_idx += 1;
        }

        if (next_idx + 2 <= content.len and std.mem.eql(u8, content[next_idx .. next_idx + 2], "**")) {
            const check_start = next_idx + 2;
            const check_end = std.mem.indexOfPos(u8, content, check_start, "**");

            if (check_end) |end| {
                const check_content = content[check_start..end];

                // Check if this is a problem header (no lowercase)
                var check_has_lowercase = false;
                for (check_content) |c| {
                    if (c >= 'a' and c <= 'z') {
                        check_has_lowercase = true;
                        break;
                    }
                }

                if (!check_has_lowercase) {
                    // Found next problem header
                    break;
                }
            }
        }

        // Move to next character
        next_idx += 1;
    }

    return .{ .entry = ProblemEntry{
        .problem_type = try allocator.dupe(u8, problem_type),
        .file = try allocator.dupe(u8, location_file),
        .start_line = location_start_line,
        .start_col = location_start_col,
        .end_line = location_end_line,
        .end_col = location_end_col,
    }, .next_idx = next_idx };
}

/// Parse all problems from PROBLEMS section
fn parseProblemsSection(allocator: std.mem.Allocator, content: []const u8) !std.array_list.Managed(ProblemEntry) {
    var problems = std.array_list.Managed(ProblemEntry).init(allocator);
    errdefer {
        for (problems.items) |p| {
            allocator.free(p.problem_type);
            allocator.free(p.file);
        }
        problems.deinit();
    }

    // Check if the entire content is just NIL
    const trimmed_content = std.mem.trim(u8, content, " \t\r\n");
    if (std.mem.eql(u8, trimmed_content, "NIL")) {
        // NIL means there are no problems
        return problems;
    }

    var idx: usize = 0;
    while (idx < content.len) {
        const result = try parseProblemEntry(allocator, content, idx);
        if (result) |r| {
            if (r.entry) |entry| {
                try problems.append(entry);
            }
            idx = r.next_idx;
        } else {
            break;
        }
    }

    return problems;
}

/// Generate EXPECTED content from problems
fn generateExpectedContent(allocator: std.mem.Allocator, problems: []const ProblemEntry) ![]const u8 {
    if (problems.len == 0) {
        return try allocator.dupe(u8, "NIL");
    }

    var buffer = std.array_list.Managed(u8).init(allocator);
    errdefer buffer.deinit();

    for (problems, 0..) |problem, i| {
        if (i > 0) {
            try buffer.append('\n');
        }
        try problem.format(buffer.writer());
    }

    return buffer.toOwnedSlice();
}

/// Generate all reports from the compilation pipeline
fn generateAllReports(
    allocator: std.mem.Allocator,
    parse_ast: *AST,
    can_ir: *ModuleEnv,
    solver: *Check,
    snapshot_path: []const u8,
    module_env: *ModuleEnv,
) !std.array_list.Managed(reporting.Report) {
    var reports = std.array_list.Managed(reporting.Report).init(allocator);
    errdefer reports.deinit();

    // Generate tokenize reports
    for (parse_ast.tokenize_diagnostics.items) |diagnostic| {
        const report = parse_ast.tokenizeDiagnosticToReport(diagnostic, allocator, snapshot_path) catch |err| {
            std.debug.panic("Failed to create tokenize report for snapshot {s}: {s}", .{ snapshot_path, @errorName(err) });
        };
        try reports.append(report);
    }

    // Generate parse reports
    for (parse_ast.parse_diagnostics.items) |diagnostic| {
        const report = parse_ast.parseDiagnosticToReport(&module_env.common, diagnostic, allocator, snapshot_path) catch |err| {
            std.debug.panic("Failed to create parse report for snapshot {s}: {s}", .{ snapshot_path, @errorName(err) });
        };
        try reports.append(report);
    }

    // Generate canonicalization reports
    const diagnostics = try can_ir.getDiagnostics();
    defer allocator.free(diagnostics);
    for (diagnostics) |diagnostic| {
        const report = can_ir.diagnosticToReport(diagnostic, allocator, snapshot_path) catch |err| {
            std.debug.panic("Failed to create canonicalization report for snapshot {s}: {s}", .{ snapshot_path, @errorName(err) });
        };
        try reports.append(report);
    }

    // Generate type checking reports
    for (solver.problems.problems.items) |problem| {
        const empty_modules: []const *ModuleEnv = &.{};
        var report_builder = types_problem_mod.ReportBuilder.init(
            allocator,
            module_env,
            can_ir,
            &solver.snapshots,
            snapshot_path,
            empty_modules,
            &solver.import_mapping,
        );
        defer report_builder.deinit();

        const report = report_builder.build(problem) catch |err| {
            std.debug.panic("Failed to create type checking report for snapshot {s}: {s}", .{ snapshot_path, @errorName(err) });
        };
        try reports.append(report);
    }

    return reports;
}

/// Render reports to PROBLEMS section format (markdown and HTML)
fn renderReportsToProblemsSection(output: *DualOutput, reports: *const std.array_list.Managed(reporting.Report)) !void {
    // HTML PROBLEMS section
    if (output.html_writer) |writer| {
        try writer.writer.writeAll(
            \\                <div class="problems">
        );
    }

    if (reports.items.len == 0) {
        try output.md_writer.writer.writeAll("NIL\n");
        if (output.html_writer) |writer| {
            try writer.writer.writeAll("                    <p>NIL</p>\n");
        }
        log("reported NIL problems", .{});
    } else {
        // Render all reports in order
        for (reports.items) |report| {
            report.render(&output.md_writer.writer, .markdown) catch |err| {
                std.debug.panic("Failed to render report: {s}", .{@errorName(err)});
            };

            if (output.html_writer) |writer| {
                try writer.writer.writeAll("                    <div class=\"problem\">");
                report.render(&writer.writer, .markdown) catch |err| {
                    std.debug.panic("Failed to render report to HTML: {s}", .{@errorName(err)});
                };
                try writer.writer.writeAll("</div>\n");
            }
        }
    }

    if (output.html_writer) |writer| {
        try writer.writer.writeAll(
            \\                </div>
            \\
        );
    }
}

/// Render reports to EXPECTED section format (parsed problem entries)
fn renderReportsToExpectedContent(allocator: std.mem.Allocator, reports: *const std.array_list.Managed(reporting.Report)) ![]const u8 {
    if (reports.items.len == 0) {
        return try allocator.dupe(u8, "NIL");
    }

    // Render all reports to markdown and then parse the problems
    var problems_buffer_unmanaged = std.ArrayList(u8).empty;
    var problems_writer_allocating: std.Io.Writer.Allocating = .fromArrayList(allocator, &problems_buffer_unmanaged);
    defer problems_buffer_unmanaged.deinit(allocator);

    // Render all reports to markdown
    for (reports.items) |report| {
        report.render(&problems_writer_allocating.writer, .markdown) catch |err| {
            std.debug.panic("Failed to render report for EXPECTED: {s}", .{@errorName(err)});
        };
    }

    // Transfer contents from writer back to buffer before parsing
    problems_buffer_unmanaged = problems_writer_allocating.toArrayList();

    // Parse the rendered problems and convert to EXPECTED format
    // TODO: rather than parsing markdown, we should directly generate EXPECTED format from the reports
    var parsed_problems = try parseProblemsSection(allocator, problems_buffer_unmanaged.items);
    defer {
        for (parsed_problems.items) |p| {
            allocator.free(p.problem_type);
            allocator.free(p.file);
        }
        parsed_problems.deinit();
    }

    return try generateExpectedContent(allocator, parsed_problems.items);
}

var debug_allocator: std.heap.DebugAllocator(.{}) = .{
    .backing_allocator = std.heap.c_allocator,
};

/// cli entrypoint for snapshot tool
pub fn main() !void {
    // Always use the debug allocator with the snapshot tool to help find allocation bugs.
    var gpa_tracy: tracy.TracyAllocator(null) = undefined;
    var gpa = debug_allocator.allocator();
    defer {
        const mem_state = debug_allocator.deinit();
        std.debug.assert(mem_state == .ok);
    }

    // Wrap with Tracy for allocation profiling when enabled
    if (tracy.enable_allocation) {
        gpa_tracy = tracy.tracyAllocator(gpa);
        gpa = gpa_tracy.allocator();
    }

    const args = try std.process.argsAlloc(gpa);
    defer std.process.argsFree(gpa, args);

    var snapshot_paths = std.array_list.Managed([]const u8).init(gpa);
    defer snapshot_paths.deinit();

    var maybe_fuzz_corpus_path: ?[]const u8 = null;
    var expect_fuzz_corpus_path: bool = false;
    var generate_html: bool = false;
    var debug_mode: bool = false;
    var max_threads: usize = 0;
    var expect_threads: bool = false;
    var expected_section_command = UpdateCommand.none;
    var output_section_command = UpdateCommand.none;
    var trace_eval: bool = false;
    var linecol_mode: LineColMode = .skip_linecol;

    for (args[1..]) |arg| {
        if (std.mem.eql(u8, arg, "--verbose")) {
            verbose_log = true;
        } else if (std.mem.eql(u8, arg, "--html")) {
            generate_html = true;
        } else if (std.mem.eql(u8, arg, "--debug")) {
            debug_mode = true;
        } else if (std.mem.eql(u8, arg, "--trace-eval")) {
            trace_eval = true;
        } else if (std.mem.eql(u8, arg, "--linecol")) {
            linecol_mode = .include_linecol;
        } else if (std.mem.eql(u8, arg, "--threads")) {
            if (max_threads != 0) {
                std.log.err("`--threads` should only be specified once.", .{});
                std.process.exit(1);
            }
            expect_threads = true;
        } else if (std.mem.eql(u8, arg, "--check-expected")) {
            if (expected_section_command != .none) {
                std.log.err("`--check-expected` and `--update-expected` are mutually exclusive and should only be specified once.", .{});
                std.process.exit(1);
            }
            expected_section_command = .check;
        } else if (std.mem.eql(u8, arg, "--update-expected")) {
            if (expected_section_command != .none) {
                std.log.err("`--check-expected` and `--update-expected` are mutually exclusive and should only be specified once.", .{});
                std.process.exit(1);
            }
            expected_section_command = .update;
        } else if (std.mem.eql(u8, arg, "--check-output")) {
            if (output_section_command != .none) {
                std.log.err("`--check-output` and `--update-output` are mutually exclusive and should only be specified once.", .{});
                std.process.exit(1);
            }
            output_section_command = .check;
        } else if (std.mem.eql(u8, arg, "--update-output")) {
            if (output_section_command != .none) {
                std.log.err("`--check-output` and `--update-output` are mutually exclusive and should only be specified once.", .{});
                std.process.exit(1);
            }
            output_section_command = .update;
        } else if (std.mem.eql(u8, arg, "--fuzz-corpus")) {
            if (maybe_fuzz_corpus_path != null) {
                std.log.err("`--fuzz-corpus` should only be specified once.", .{});
                std.process.exit(1);
            }
            expect_fuzz_corpus_path = true;
        } else if (expect_fuzz_corpus_path) {
            maybe_fuzz_corpus_path = arg;
            expect_fuzz_corpus_path = false;
        } else if (expect_threads) {
            max_threads = std.fmt.parseInt(usize, arg, 10) catch |err| {
                std.log.err("Invalid thread count '{s}': {s}", .{ arg, @errorName(err) });
                std.process.exit(1);
            };
            expect_threads = false;
        } else if (std.mem.eql(u8, arg, "--help")) {
            const usage =
                \\Usage: roc snapshot [options] [snapshot_paths...]
                \\
                \\Options:
                \\  --verbose       Enable verbose logging
                \\  --html          Generate HTML output files
                \\  --debug         Use GeneralPurposeAllocator for debugging (default: c_allocator)
                \\  --trace-eval    Enable interpreter trace output (only works with single REPL snapshot)
                \\  --linecol       Include line/column information in output
                \\  --threads <n>   Number of threads to use (0 = auto-detect, 1 = single-threaded). Default: 0.
                \\  --check-expected     Validate that EXPECTED sections match PROBLEMS sections
                \\  --update-expected    Update EXPECTED sections based on PROBLEMS sections
                \\  --fuzz-corpus <path>  Specify the path to the fuzz corpus
                \\
                \\Arguments:
                \\  snapshot_paths  Paths to snapshot files or directories
            ;
            std.log.debug(usage, .{});
            std.process.exit(0);
        } else {
            try snapshot_paths.append(arg);
        }
    }

    if (expect_fuzz_corpus_path) {
        std.log.err("Expected fuzz corpus path, but none was provided", .{});
        std.process.exit(1);
    }

    if (expect_threads) {
        std.log.err("Expected thread count, but none was provided", .{});
        std.process.exit(1);
    }

    // Force single-threaded mode in debug mode
    if (debug_mode and max_threads == 0) {
        max_threads = 1;
    }

    // Validate --trace-eval flag usage
    if (trace_eval) {
        if (snapshot_paths.items.len == 0) {
            std.log.err("--trace-eval requires exactly one snapshot file to be specified", .{});
            std.process.exit(1);
        }
        if (snapshot_paths.items.len > 1) {
            std.log.err("--trace-eval can only be used with a single snapshot file. Got {} files.", .{snapshot_paths.items.len});
            std.log.err("Usage: roc snapshot --trace-eval <path_to_single_repl_snapshot.md>", .{});
            std.process.exit(1);
        }
    }

    // Load builtin modules using the same code path as roc check
    const builtin_modules_ptr = try gpa.create(eval_mod.BuiltinModules);
    defer gpa.destroy(builtin_modules_ptr);

    builtin_modules_ptr.* = try eval_mod.BuiltinModules.init(gpa);
    defer builtin_modules_ptr.deinit();

    const config = Config{
        .maybe_fuzz_corpus_path = maybe_fuzz_corpus_path,
        .generate_html = generate_html,
        .expected_section_command = expected_section_command,
        .output_section_command = output_section_command,
        .trace_eval = trace_eval,
        .linecol_mode = linecol_mode,
        .builtin_module = builtin_modules_ptr.builtin_module.env,
        .builtin_indices = builtin_modules_ptr.builtin_indices,
    };

    if (config.maybe_fuzz_corpus_path != null) {
        log("copying SOURCE from snapshots to: {s}", .{config.maybe_fuzz_corpus_path.?});
        try std.fs.cwd().makePath(config.maybe_fuzz_corpus_path.?);
    }
    const snapshots_dir = "test/snapshots";

    // Stage 1: Collect work items
    var work_list = WorkList.init(gpa);
    defer {
        // Clean up any remaining work items
        for (work_list.items) |work_item| {
            gpa.free(work_item.path);
        }
        work_list.deinit();
    }

    if (snapshot_paths.items.len > 0) {
        for (snapshot_paths.items) |path| {
            try collectWorkItems(gpa, path, &work_list);
        }
    } else {
        // process all files in snapshots_dir
        try collectWorkItems(gpa, snapshots_dir, &work_list);
    }

    // Stage 2: Process work items (in parallel or single-threaded)
    const result = try processWorkItems(gpa, work_list, max_threads, debug_mode, &config);

    if (result.failed > 0) {
        std.log.err("Failed to process {d} snapshots.", .{result.failed});
        std.process.exit(1);
    }
}

fn checkSnapshotExpectations(gpa: Allocator) !bool {
    // Load builtin modules using the same code path as roc check
    const builtin_modules_ptr = try gpa.create(eval_mod.BuiltinModules);
    defer gpa.destroy(builtin_modules_ptr);

    builtin_modules_ptr.* = try eval_mod.BuiltinModules.init(gpa);
    defer builtin_modules_ptr.deinit();

    const config = Config{
        .maybe_fuzz_corpus_path = null,
        .generate_html = false,
        .expected_section_command = .check,
        .output_section_command = .check,
        .disable_updates = true,
        .builtin_module = builtin_modules_ptr.builtin_module.env,
        .builtin_indices = builtin_modules_ptr.builtin_indices,
    };
    const snapshots_dir = "test/snapshots";
    var work_list = WorkList.init(gpa);
    defer {
        for (work_list.items) |work_item| {
            gpa.free(work_item.path);
        }
        work_list.deinit();
    }
    try collectWorkItems(gpa, snapshots_dir, &work_list);

    var fail_count: usize = 0;

    for (work_list.items) |work_item| {
        const success = switch (work_item.kind) {
            .snapshot_file => processSnapshotFile(gpa, work_item.path, &config) catch false,
            .multi_file_snapshot => blk: {
                const res = processMultiFileSnapshot(gpa, work_item.path, &config) catch {
                    break :blk false;
                };
                break :blk res;
            },
        };
        if (!success) {
            fail_count += 1;
        }
    }
    return fail_count == 0;
}

/// Check if a file has a valid snapshot extension
fn isSnapshotFile(path: []const u8) bool {
    return std.mem.endsWith(u8, path, ".md") and !std.mem.endsWith(u8, path, "README.md");
}

fn isMultiFileSnapshot(path: []const u8) bool {
    return std.mem.endsWith(u8, path, "_package") or
        std.mem.endsWith(u8, path, "_platform") or
        std.mem.endsWith(u8, path, "_app");
}

fn getMultiFileSnapshotType(path: []const u8) NodeType {
    if (std.mem.endsWith(u8, path, "_package")) return .package;
    if (std.mem.endsWith(u8, path, "_platform")) return .platform;
    if (std.mem.endsWith(u8, path, "_app")) return .app;
    return .file; // fallback, shouldn't happen if isMultiFileSnapshot was checked first
}

fn processMultiFileSnapshot(allocator: Allocator, dir_path: []const u8, config: *const Config) !bool {
    var success: bool = true;
    log("Processing multi-file snapshot directory: {s}", .{dir_path});

    var dir = std.fs.cwd().openDir(dir_path, .{ .iterate = true }) catch |err| {
        std.log.err("Failed to open directory {s}: {}", .{ dir_path, err });
        return false;
    };
    defer dir.close();

    // First, collect EXPECTED sections from existing .md files
    var expected_sections = std.StringHashMap([]const u8).init(allocator);
    defer {
        var iter = expected_sections.iterator();
        while (iter.next()) |entry| {
            allocator.free(entry.key_ptr.*);
            allocator.free(entry.value_ptr.*);
        }
        expected_sections.deinit();
    }

    var iterator = dir.iterate();
    while (try iterator.next()) |entry| {
        if (entry.kind == .file and std.mem.endsWith(u8, entry.name, ".md")) {
            const full_path = try std.fs.path.join(allocator, &.{ dir_path, entry.name });
            defer allocator.free(full_path);

            if (std.fs.cwd().readFileAlloc(allocator, full_path, 1024 * 1024)) |content| {
                defer allocator.free(content);

                // Extract EXPECTED section
                const expected_header = "# EXPECTED\n";
                if (std.mem.indexOf(u8, content, expected_header)) |start_idx| {
                    const content_start = start_idx + expected_header.len;

                    // Find the next section header
                    var end_idx = content.len;
                    var search_idx = content_start;
                    while (search_idx < content.len - 2) {
                        if (content[search_idx] == '\n' and
                            content[search_idx + 1] == '#' and
                            content[search_idx + 2] == ' ')
                        {
                            end_idx = search_idx + 1;
                            break;
                        }
                        search_idx += 1;
                    }

                    const expected_section = std.mem.trim(u8, content[content_start..end_idx], " \t\r\n");
                    try expected_sections.put(try allocator.dupe(u8, entry.name), try allocator.dupe(u8, expected_section));
                }
            } else |_| {}
        }
    }

    // Delete existing .md files
    if (!config.disable_updates) {
        iterator = dir.iterate();
        var files_to_delete = std.array_list.Managed([]u8).init(allocator);
        defer {
            for (files_to_delete.items) |file_path| {
                allocator.free(file_path);
            }
            files_to_delete.deinit();
        }

        while (try iterator.next()) |entry| {
            if (entry.kind == .file and std.mem.endsWith(u8, entry.name, ".md")) {
                const file_path = try allocator.dupe(u8, entry.name);
                try files_to_delete.append(file_path);
            }
        }

        for (files_to_delete.items) |file_name| {
            dir.deleteFile(file_name) catch |err| {
                warn("Failed to delete {s}: {}", .{ file_name, err });
            };
        }
    }

    // Find all .roc files and generate snapshots for each
    iterator = dir.iterate();
    const snapshot_type = getMultiFileSnapshotType(dir_path);

    while (try iterator.next()) |entry| {
        if (entry.kind == .file and std.mem.endsWith(u8, entry.name, ".roc")) {
            const roc_file_path = try std.fmt.allocPrint(allocator, "{s}/{s}", .{ dir_path, entry.name });
            defer allocator.free(roc_file_path);

            // Generate snapshot file name (replace .roc with .md)
            const base_name = entry.name[0 .. entry.name.len - 4]; // remove .roc
            const snapshot_file_name = try std.fmt.allocPrint(allocator, "{s}.md", .{base_name});
            defer allocator.free(snapshot_file_name);
            const snapshot_file_path = try std.fmt.allocPrint(allocator, "{s}/{s}", .{ dir_path, snapshot_file_name });
            defer allocator.free(snapshot_file_path);

            // Read the .roc file content
            const roc_content = std.fs.cwd().readFileAlloc(allocator, roc_file_path, 1024 * 1024) catch |err| {
                warn("Failed to read {s}: {}", .{ roc_file_path, err });
                continue;
            };
            defer allocator.free(roc_content);

            // Create meta section
            const type_name = switch (snapshot_type) {
                .package => "package",
                .platform => "platform",
                .app => "app",
                else => "file",
            };
            const meta = Meta{
                .description = try std.fmt.allocPrint(allocator, "{s} module from {s}", .{ base_name, type_name }),
                .node_type = snapshot_type,
            };
            defer allocator.free(meta.description);

            // Get preserved EXPECTED section if it exists
            const expected_content = expected_sections.get(snapshot_file_name);

            // Process the .roc file as a snapshot
            success = try processRocFileAsSnapshotWithExpected(allocator, snapshot_file_path, roc_content, meta, expected_content, config) and success;
        }
    }

    return success;
}

fn processSnapshotContent(
    allocator: Allocator,
    content: Content,
    output_path: []const u8,
    config: *const Config,
) !bool {
    var success = true;
    log("Generating snapshot for: {s}", .{output_path});

    // Handle REPL snapshots separately
    if (content.meta.node_type == .repl) {
        return processReplSnapshot(allocator, content, output_path, config);
    }

    // Process the content through the compilation pipeline
    var arena = std.heap.ArenaAllocator.init(allocator);
    defer arena.deinit();

    var module_env = try ModuleEnv.init(allocator, content.source);
    defer module_env.deinit();

    // Calculate line starts for source location tracking
    try module_env.common.calcLineStarts(allocator);

    // Parse the source code based on node type
    var parse_ast: AST = switch (content.meta.node_type) {
        .file => try parse.parse(&module_env.common, allocator),
        .mono => try parse.parse(&module_env.common, allocator), // mono tests are headerless type modules
        .header => try parse.parseHeader(&module_env.common, allocator),
        .expr => try parse.parseExpr(&module_env.common, allocator),
        .statement => try parse.parseStatement(&module_env.common, allocator),
        .package => try parse.parse(&module_env.common, allocator),
        .platform => try parse.parse(&module_env.common, allocator),
        .app => try parse.parse(&module_env.common, allocator),
        .repl => unreachable, // Handled above
        .snippet => try parse.parse(&module_env.common, allocator),
    };
    defer parse_ast.deinit(allocator);

    parse_ast.store.emptyScratch();

    // Extract module name from custom filename if provided, otherwise from output path
    const module_name = if (content.meta.filename) |custom_filename|
        // Strip .roc extension if present
        if (std.mem.lastIndexOfScalar(u8, custom_filename, '.')) |dot_idx|
            custom_filename[0..dot_idx]
        else
            custom_filename
    else blk: {
        const basename = std.fs.path.basename(output_path);
        break :blk if (std.mem.lastIndexOfScalar(u8, basename, '.')) |dot_idx|
            basename[0..dot_idx]
        else
            basename;
    };
    var can_ir = &module_env; // ModuleEnv contains the canonical IR
    try can_ir.initCIRFields(module_name);

    const builtin_ctx: Check.BuiltinContext = .{
        .module_name = try can_ir.insertIdent(base.Ident.for_text(module_name)),
        .bool_stmt = config.builtin_indices.bool_type,
        .try_stmt = config.builtin_indices.try_type,
        .str_stmt = config.builtin_indices.str_type,
        .builtin_module = config.builtin_module,
        .builtin_indices = config.builtin_indices,
    };

    var maybe_expr_idx: ?Can.CanonicalizedExpr = null;

    switch (content.meta.node_type) {
        .file, .package, .platform, .app => {
            // All file types that use canonicalizeFile() will use the combined function below
        },
        .snippet, .mono => {
            // Snippet and mono tests are full modules
            var module_envs = std.AutoHashMap(base.Ident.Idx, Can.AutoImportedType).init(allocator);
            defer module_envs.deinit();

            if (config.builtin_module) |builtin_env| {
                try Can.populateModuleEnvs(&module_envs, can_ir, builtin_env, config.builtin_indices);
            }

            var czer = try Can.init(can_ir, &parse_ast, &module_envs);
            defer czer.deinit();
            try czer.canonicalizeFile();
        },
        .header => {
            // TODO: implement canonicalize_header when available
        },
        .expr, .statement => {
            // Expr and statement tests use different canonicalization methods
            // Auto-inject builtin types (Bool, Try, List, Dict, Set, Str, and numeric types) as available imports
            var module_envs = std.AutoHashMap(base.Ident.Idx, Can.AutoImportedType).init(allocator);
            defer module_envs.deinit();

            if (config.builtin_module) |builtin_env| {
                try Can.populateModuleEnvs(&module_envs, can_ir, builtin_env, config.builtin_indices);
            }

            var czer = try Can.init(can_ir, &parse_ast, &module_envs);
            defer czer.deinit();

            switch (content.meta.node_type) {
                .expr => {
                    const expr_idx: AST.Expr.Idx = @enumFromInt(parse_ast.root_node_idx);
                    maybe_expr_idx = try czer.canonicalizeExpr(expr_idx);
                },
                .statement => {
                    const ast_stmt_idx: AST.Statement.Idx = @enumFromInt(parse_ast.root_node_idx);
                    const can_stmt_result = try czer.canonicalizeBlockStatement(czer.parse_ir.store.getStatement(ast_stmt_idx), &.{}, 0);
                    if (can_stmt_result.canonicalized_stmt) |can_stmt| {
                        // Manually track scratch statements because we aren't using the file entrypoint
                        const scratch_statements_start = can_ir.store.scratch.?.statements.top();
                        try can_ir.store.addScratchStatement(can_stmt.idx);
                        can_ir.all_statements = try can_ir.store.statementSpanFrom(scratch_statements_start);
                    }
                },
                else => unreachable,
            }
        },
        .repl => unreachable, // Handled above
    }

    // Assert that everything is in-sync
    can_ir.debugAssertArraysInSync();

    // Compute dependency-based evaluation order if not already set
    // Skip for .file/.package/.platform/.app tests because canonicalizeAndTypeCheckModule
    // will call canonicalizeFile which sets it. Only do this for .expr/.statement which
    // don't call canonicalizeFile.
    const needs_evaluation_order = switch (content.meta.node_type) {
        .expr, .statement, .mono => true,
        .file, .package, .platform, .app, .snippet, .repl, .header => false,
    };

    if (needs_evaluation_order and can_ir.evaluation_order == null) {
        const DependencyGraph = @import("can").DependencyGraph;
        var graph = try DependencyGraph.buildDependencyGraph(
            can_ir,
            can_ir.all_defs,
            allocator,
        );
        defer graph.deinit();

        const eval_order = try DependencyGraph.computeSCCs(&graph, allocator);
        // IMPORTANT: Use can_ir.gpa here, not allocator, because ModuleEnv.deinit()
        // will free this with self.gpa. They must match to avoid memory leaks.
        const eval_order_ptr = try can_ir.gpa.create(DependencyGraph.EvaluationOrder);
        eval_order_ptr.* = eval_order;
        can_ir.evaluation_order = eval_order_ptr;
    }

    // Types - include Set, Dict, Bool, Try, and Str modules in the order they appear in imports
    // The order MUST match the import order in can_ir.imports because module_idx in external
    // type references is based on the import index
    var builtin_modules = std.array_list.Managed(*const ModuleEnv).init(allocator);
    defer builtin_modules.deinit();

    // Build builtin_modules array in the same order as can_ir.imports
    // Dict and Set are now nested inside Builtin, so we only have one module to add
    const import_count = can_ir.imports.imports.items.items.len;
    for (can_ir.imports.imports.items.items[0..import_count]) |str_idx| {
        const import_name = can_ir.getString(str_idx);

        // Match the import name to the corresponding loaded builtin module
        if (std.mem.eql(u8, import_name, "Builtin")) {
            if (config.builtin_module) |builtin_env| {
                try builtin_modules.append(builtin_env);
            }
        }
    }

    // Use the shared type checking function to ensure identical behavior with roc check
    // We need to keep module_envs alive until after we're done with the checker (for type printing)
    var module_envs_for_repl_expr: ?std.AutoHashMap(base.Ident.Idx, Can.AutoImportedType) = null;
    defer if (module_envs_for_repl_expr) |*envs| envs.deinit();

    var module_envs_for_snippet: ?std.AutoHashMap(base.Ident.Idx, Can.AutoImportedType) = null;
    defer if (module_envs_for_snippet) |*envs| envs.deinit();

    var module_envs_for_file: ?std.AutoHashMap(base.Ident.Idx, Can.AutoImportedType) = null;
    defer if (module_envs_for_file) |*envs| envs.deinit();

    var solver = if (maybe_expr_idx) |expr_idx| blk: {
        // For REPL/expr tests, create module_envs for type checking
        var module_envs = std.AutoHashMap(base.Ident.Idx, Can.AutoImportedType).init(allocator);

        if (config.builtin_module) |builtin_env| {
            try Can.populateModuleEnvs(&module_envs, can_ir, builtin_env, config.builtin_indices);
        }

        var checker = try Check.init(
            allocator,
            &can_ir.types,
            can_ir,
            builtin_modules.items,
            &module_envs,
            &can_ir.store.regions,
            builtin_ctx,
        );
        _ = try checker.checkExprRepl(expr_idx.idx);
        module_envs_for_repl_expr = module_envs; // Keep alive
        break :blk checker;
    } else switch (content.meta.node_type) {
        .file, .package, .platform, .app => blk: {
            // For file types, use the combined canonicalize+typecheck function.
            // This ensures the SAME module_envs map is used for both phases (just like REPL tests)
            // For file tests, canonicalization happens INSIDE canonicalizeAndTypeCheckModule,
            // so can_ir.imports is still empty at this point. We can't use builtin_modules
            // (which is built from can_ir.imports). Instead, just pass builtin_env directly.
            const builtin_env = config.builtin_module orelse unreachable;
            // Cast from *const ModuleEnv to *ModuleEnv (function signature requires non-const pointer)
            const builtin_env_nonconst: *ModuleEnv = @constCast(builtin_env);
            const imported_envs_for_file: []const *ModuleEnv = &[_]*ModuleEnv{builtin_env_nonconst};

            // Initialize module_envs_for_file and pass it to the function
            // This way it stays alive until the defer at line 1249
            module_envs_for_file = std.AutoHashMap(base.Ident.Idx, Can.AutoImportedType).init(allocator);

            const checker = try compile.PackageEnv.canonicalizeAndTypeCheckModule(
                allocator,
                can_ir,
                &parse_ast,
                builtin_env,
                config.builtin_indices,
                imported_envs_for_file,
                &module_envs_for_file.?,
            );
            break :blk checker;
        },
        .snippet, .statement, .header, .expr, .mono => blk: {
            // For snippet/statement/header/expr/mono tests, type check the already-canonicalized IR
            // Note: .expr and .mono can reach here if canonicalizeExpr returned null (error during canonicalization)
            var module_envs = std.AutoHashMap(base.Ident.Idx, Can.AutoImportedType).init(allocator);

            if (config.builtin_module) |builtin_env| {
                try Can.populateModuleEnvs(&module_envs, can_ir, builtin_env, config.builtin_indices);
            }

            var checker = try Check.init(
                allocator,
                &can_ir.types,
                can_ir,
                builtin_modules.items,
                &module_envs,
                &can_ir.store.regions,
                builtin_ctx,
            );
            try checker.checkFile();
            module_envs_for_snippet = module_envs; // Keep alive
            break :blk checker;
        },
        .repl => unreachable, // Should never reach here - repl is handled earlier
    };
    defer solver.deinit();

    // Assert that we have regions for every type variable
    solver.debugAssertArraysInSync();

    // Cache round-trip validation - ensure ModuleCache serialization/deserialization works
    {
        // Generate original S-expression for comparison
        var original_tree = SExprTree.init(allocator);
        defer original_tree.deinit();
        try ModuleEnv.pushToSExprTree(can_ir, null, &original_tree);

        var original_sexpr = std.array_list.Managed(u8).init(allocator);
        defer original_sexpr.deinit();
        try original_tree.toStringPretty(original_sexpr.writer().any(), .skip_linecol);

        // Create arena for serialization
        var cache_arena = std.heap.ArenaAllocator.init(allocator);
        defer cache_arena.deinit();

        // Create and serialize MmapCache
        const cache_data = try CacheModule.create(allocator, cache_arena.allocator(), &module_env, can_ir, 0, 0);
        defer allocator.free(cache_data);

        // Deserialize back
        var loaded_cache = try CacheModule.fromMappedMemory(cache_data);

        // Create arena for restore operation to handle temporary allocations
        var restore_arena = std.heap.ArenaAllocator.init(allocator);
        defer restore_arena.deinit();

        // Restore ModuleEnv
        const restored_env = try loaded_cache.restore(restore_arena.allocator(), module_name, content.source);
        // Note: restored_env points to data within the cache, so we don't free it

        // Generate S-expression from restored ModuleEnv
        var restored_tree = SExprTree.init(allocator);
        defer restored_tree.deinit();
        try ModuleEnv.pushToSExprTree(restored_env, null, &restored_tree);

        var restored_sexpr = std.array_list.Managed(u8).init(allocator);
        defer restored_sexpr.deinit();
        try restored_tree.toStringPretty(restored_sexpr.writer().any(), .skip_linecol);

        // Compare S-expressions - crash if they don't match
        if (!std.mem.eql(u8, original_sexpr.items, restored_sexpr.items)) {
            std.log.err("Cache round-trip validation failed for snapshot: {s}", .{output_path});
            std.log.err("Original and restored CIR S-expressions don't match!", .{});
            std.log.err("This indicates a bug in MmapCache serialization/deserialization.", .{});
            std.log.err("Original S-expression:\n{s}", .{original_sexpr.items});
            std.log.err("Restored S-expression:\n{s}", .{restored_sexpr.items});
            return error.CacheRoundTripValidationFailed;
        }
    }

    // Run closure transformation for mono tests
    // This transforms closures to tags and generates dispatch match expressions
    var has_closure_transforms = false;

    // Lambda lifting storage - will be populated if we have closures
    var lifter: ?LambdaLifter = null;
    defer {
        if (lifter) |*l| l.deinit();
    }

    if (content.meta.node_type == .mono) {
        const ClosureTransformer = can.ClosureTransformer;
        var transformer = ClosureTransformer.init(allocator, can_ir);
        defer transformer.deinit();

        // First pass: mark all top-level patterns
        // Top-level constants don't need to be captured since they're always in scope
        const defs = can_ir.store.sliceDefs(can_ir.all_defs);
        for (defs) |def_idx| {
            const def = can_ir.store.getDef(def_idx);
            try transformer.markTopLevel(def.pattern);
        }

        // Second pass: transform all top-level definitions
        for (defs) |def_idx| {
            const def = can_ir.store.getDef(def_idx);

            // Get name hint from pattern
            const pattern = can_ir.store.getPattern(def.pattern);
            const name_hint: ?base.Ident.Idx = switch (pattern) {
                .assign => |a| a.ident,
                else => null,
            };

            // Transform the definition expression
            const old_expr = def.expr;
            const result = try transformer.transformExprWithLambdaSet(def.expr, name_hint);

            // If the expression changed, compute the correct type for the new expression
            // based on its structure (e.g., tag union for closure transforms)
            // Note: We don't modify the pattern's type here to avoid breaking type unification.
            // Instead, the type will be computed from the expression in generateMonoSection.
            if (old_expr != result.expr) {
                _ = try computeTransformedExprType(can_ir, result.expr);
            }

            // Track the lambda set for this pattern
            if (result.lambda_set) |lambda_set| {
                try transformer.pattern_lambda_sets.put(def.pattern, lambda_set);
                has_closure_transforms = true;
            }

            // If the expression is a lambda with a return set, track what it returns when called
            // This allows propagating closure information through calls to this lambda
            if (transformer.lambda_return_sets.get(result.expr)) |return_set| {
                // Clone the return set to avoid double-free issues
                const cloned = try return_set.clone(allocator);
                try transformer.pattern_lambda_return_sets.put(def.pattern, cloned);
            }

            // Update the definition to use the transformed expression
            can_ir.store.setDefExpr(def_idx, result.expr);
        }

        // Also check if any closures were transformed (even nested inside pure lambdas)
        // This is important because nested closures may not produce a lambda_set at the top level
        has_closure_transforms = has_closure_transforms or transformer.closures.count() > 0;

        // Validate that all lambda sets have been fully resolved.
        // Any remaining unspecialized closures indicate a failure to resolve static dispatch implementations.
        const validation_result = transformer.validateAllResolved();
        if (!validation_result.is_valid) {
            // Log the validation failure
            if (validation_result.first_error) |err| {
                std.log.err("Lambda set validation failed: {d} unresolved closures. First error: {s}", .{
                    validation_result.unresolved_count,
                    @tagName(err.kind),
                });
            } else {
                std.log.err("Lambda set validation failed: {d} unresolved closures", .{
                    validation_result.unresolved_count,
                });
            }
            return error.UnresolvedLambdaSets;
        }

        // Phase 4 & 5: Lambda lifting - extract closures to top-level function definitions
        // After the ClosureTransformer has identified all closures, use LambdaLifter
        // to create lifted function definitions for each one.
        const has_any_closures = transformer.closures.count() > 0 or
            transformer.pattern_lambda_sets.count() > 0;

        if (has_any_closures) {
            lifter = LambdaLifter.init(allocator, can_ir, &transformer.top_level_patterns);

            // Iterate over all transformed closures (closures with captures)
            var closure_iter = transformer.closures.iterator();
            while (closure_iter.next()) |entry| {
                const closure_idx = entry.key_ptr.*;
                const closure_info = entry.value_ptr.*;

                // Lift this closure to a top-level function
                try lifter.?.liftClosure(closure_idx, closure_info.tag_name);
            }

            // Also lift closures from pattern_lambda_sets (pure lambdas converted to tags)
            var lambda_set_iter = transformer.pattern_lambda_sets.iterator();
            while (lambda_set_iter.next()) |entry| {
                const lambda_set = entry.value_ptr;
                for (lambda_set.closures.items) |closure_info| {
                    // Check if this closure was already lifted via transformer.closures
                    // (closures with captures are in both places)
                    var already_lifted = false;
                    var check_iter = transformer.closures.iterator();
                    while (check_iter.next()) |check_entry| {
                        if (check_entry.value_ptr.tag_name == closure_info.tag_name) {
                            already_lifted = true;
                            break;
                        }
                    }

                    if (!already_lifted) {
                        // Lift this pure lambda using the info-based method
                        try lifter.?.liftFromInfo(closure_info);
                    }
                }
            }
        }
    }

    // Run constant folding for mono tests (skip if we have closure transformations)
    // This evaluates expressions at compile time and folds results back into the CIR.
    // We skip this when closures have been transformed because the comptime evaluator
    // doesn't yet know how to handle the closure tag format.
    if (content.meta.node_type == .mono and !has_closure_transforms) {
        if (config.builtin_module) |builtin_env| {
            const BuiltinTypes = eval_mod.BuiltinTypes;
            const ComptimeEvaluator = eval_mod.ComptimeEvaluator;
            const builtin_types = BuiltinTypes.init(config.builtin_indices, builtin_env, builtin_env, builtin_env);
            const imported_envs: []const *const ModuleEnv = builtin_modules.items;
            var comptime_evaluator = try ComptimeEvaluator.init(allocator, can_ir, imported_envs, &solver.problems, builtin_types, builtin_env, &solver.import_mapping);
            defer comptime_evaluator.deinit();

            // First evaluate any top-level defs
            _ = try comptime_evaluator.evalAll();

            // Then evaluate and fold the standalone expression if present
            if (Can.CanonicalizedExpr.maybe_expr_get_idx(maybe_expr_idx)) |expr_idx| {
                _ = try comptime_evaluator.evalAndFoldExpr(expr_idx);
            }
        }
    }

    // Buffer all output in memory before writing files
    var md_buffer_unmanaged = std.ArrayList(u8).empty;
    var md_writer_allocating: std.Io.Writer.Allocating = .fromArrayList(allocator, &md_buffer_unmanaged);
    defer md_buffer_unmanaged.deinit(allocator);

    var html_buffer_unmanaged: ?std.ArrayList(u8) = if (config.generate_html) std.ArrayList(u8).empty else null;
    var html_writer_allocating: ?std.Io.Writer.Allocating = if (config.generate_html) .fromArrayList(allocator, &html_buffer_unmanaged.?) else null;
    defer {
        if (html_buffer_unmanaged) |*buf| buf.deinit(allocator);
    }

    var output = DualOutput.init(allocator, &md_writer_allocating, if (html_writer_allocating) |*hw| hw else null);

    // Generate HTML wrapper
    try generateHtmlWrapper(&output, &content);

    // Generate reports once and use for both EXPECTED and PROBLEMS sections
    var generated_reports = try generateAllReports(allocator, &parse_ast, can_ir, &solver, output_path, &module_env);
    defer {
        for (generated_reports.items) |*report| {
            report.deinit();
        }
        generated_reports.deinit();
    }

    // Generate all sections
    // For mono tests, the order is: META, SOURCE, MONO, FORMATTED, then the rest
    // For other tests, the order is: META, SOURCE, EXPECTED, PROBLEMS, TOKENS, PARSE, FORMATTED, CANONICALIZE, TYPES
    try generateMetaSection(&output, &content);
    try generateSourceSection(&output, &content);

    if (content.meta.node_type == .mono) {
        // Mono tests: MONO and FORMATTED come right after SOURCE
        const lifted_funcs = if (lifter) |l| l.getLiftedFunctions() else &[_]LambdaLifter.LiftedFunction{};
        try generateMonoSection(&output, can_ir, Can.CanonicalizedExpr.maybe_expr_get_idx(maybe_expr_idx), output_path, config, lifted_funcs);
        try generateFormattedSection(&output, &content, &parse_ast);
        success = try generateExpectedSection(&output, output_path, &content, &generated_reports, config) and success;
        try generateProblemsSection(&output, &generated_reports);
        try generateTokensSection(&output, &parse_ast, &content, &module_env, config.linecol_mode);
        try generateParseSection(&output, &content, &parse_ast, &module_env.common, config.linecol_mode);
        try generateCanonicalizeSection(&output, can_ir, Can.CanonicalizedExpr.maybe_expr_get_idx(maybe_expr_idx), config.linecol_mode);
        try generateTypesSection(&output, can_ir, Can.CanonicalizedExpr.maybe_expr_get_idx(maybe_expr_idx), config.linecol_mode);
    } else {
        // Other tests: standard order
        success = try generateExpectedSection(&output, output_path, &content, &generated_reports, config) and success;
        try generateProblemsSection(&output, &generated_reports);
        try generateTokensSection(&output, &parse_ast, &content, &module_env, config.linecol_mode);
        try generateParseSection(&output, &content, &parse_ast, &module_env.common, config.linecol_mode);
        try generateFormattedSection(&output, &content, &parse_ast);
        try generateCanonicalizeSection(&output, can_ir, Can.CanonicalizedExpr.maybe_expr_get_idx(maybe_expr_idx), config.linecol_mode);
        try generateTypesSection(&output, can_ir, Can.CanonicalizedExpr.maybe_expr_get_idx(maybe_expr_idx), config.linecol_mode);
    }

    try generateHtmlClosing(&output);

    // Transfer contents from writer back to buffer before writing
    md_buffer_unmanaged = md_writer_allocating.toArrayList();
    if (html_writer_allocating) |*hw| html_buffer_unmanaged.? = hw.toArrayList();

    if (!config.disable_updates) {
        // Write the markdown file
        const md_file = std.fs.cwd().createFile(output_path, .{}) catch |err| {
            std.log.err("Failed to create {s}: {}", .{ output_path, err });
            return false;
        };
        defer md_file.close();

        try md_file.writeAll(md_buffer_unmanaged.items);

        if (html_buffer_unmanaged) |*buf| {
            writeHtmlFile(allocator, output_path, buf) catch |err| {
                warn("Failed to write HTML file for {s}: {}", .{ output_path, err });
            };
        }
    }
    return success;
}

fn processRocFileAsSnapshotWithExpected(
    allocator: Allocator,
    output_path: []const u8,
    roc_content: []const u8,
    meta: Meta,
    expected_content: ?[]const u8,
    config: *const Config,
) !bool {
    // Create content structure
    const content = Content{
        .meta = meta,
        .source = roc_content,
        .expected = expected_content,
        .output = null,
        .formatted = null,
        .has_canonicalize = true,
    };

    return try processSnapshotContent(allocator, content, output_path, config);
}

const Config = struct {
    maybe_fuzz_corpus_path: ?[]const u8,
    generate_html: bool,
    expected_section_command: UpdateCommand,
    output_section_command: UpdateCommand,
    disable_updates: bool = false, // Disable updates for check mode
    trace_eval: bool = false,
    linecol_mode: LineColMode = .skip_linecol, // Include line/column info in output
    // Compiled Builtin module (contains nested Bool, Try, Str, Dict, Set)
    builtin_module: ?*const ModuleEnv = null,
    builtin_indices: CIR.BuiltinIndices,
};

const ProcessResult = struct {
    success: usize,
    failed: usize,
};

const WorkItem = struct {
    path: []const u8,
    kind: enum {
        snapshot_file,
        multi_file_snapshot,
    },
};

const WorkList = std.array_list.Managed(WorkItem);

const ProcessContext = struct {
    work_list: *WorkList,
    config: *const Config,
    success_count: parallel.AtomicUsize,
    failed_count: parallel.AtomicUsize,
};

/// Worker function that processes a single work item
fn processWorkItem(allocator: Allocator, context: *ProcessContext, item_id: usize) void {
    const work_item = context.work_list.items[item_id];
    const success = switch (work_item.kind) {
        .snapshot_file => processSnapshotFile(allocator, work_item.path, context.config) catch false,
        .multi_file_snapshot => blk: {
            const res = processMultiFileSnapshot(allocator, work_item.path, context.config) catch {
                break :blk false;
            };
            break :blk res;
        },
    };

    if (success) {
        _ = context.success_count.fetchAdd(1, .monotonic);
    } else {
        _ = context.failed_count.fetchAdd(1, .monotonic);
    }
}

/// Stage 2: Process work items in parallel using the parallel utility
fn processWorkItems(gpa: Allocator, work_list: WorkList, max_threads: usize, debug: bool, config: *const Config) !ProcessResult {
    if (work_list.items.len == 0) {
        return ProcessResult{ .success = 0, .failed = 0 };
    }

    var context = ProcessContext{
        .work_list = @constCast(&work_list),
        .config = config,
        .success_count = parallel.AtomicUsize.init(0),
        .failed_count = parallel.AtomicUsize.init(0),
    };

    // Use per-thread arena allocators for snapshot processing
    const options = parallel.ProcessOptions{
        .max_threads = max_threads,
        .use_per_thread_arenas = !debug,
    };

    try parallel.process(
        ProcessContext,
        &context,
        processWorkItem,
        gpa,
        work_list.items.len,
        options,
    );

    return ProcessResult{
        .success = context.success_count.load(.monotonic),
        .failed = context.failed_count.load(.monotonic),
    };
}

/// Stage 1: Walk directory tree and collect work items
fn collectWorkItems(gpa: Allocator, path: []const u8, work_list: *WorkList) !void {
    const canonical_path = std.fs.cwd().realpathAlloc(gpa, path) catch |err| {
        std.log.err("failed to resolve path '{s}': {s}", .{ path, @errorName(err) });
        return;
    };
    defer gpa.free(canonical_path);

    // Try to open as directory first
    if (std.fs.cwd().openDir(canonical_path, .{ .iterate = true })) |dir_handle| {
        var dir = dir_handle;
        defer dir.close();

        // It's a directory
        if (isMultiFileSnapshot(canonical_path)) {
            const path_copy = try gpa.dupe(u8, canonical_path);
            try work_list.append(WorkItem{
                .path = path_copy,
                .kind = .multi_file_snapshot,
            });
        } else {
            var dir_iterator = dir.iterate();
            while (try dir_iterator.next()) |entry| {
                // Skip hidden files and special directories
                if (entry.name[0] == '.') continue;

                const full_path = try std.fs.path.join(gpa, &[_][]const u8{ canonical_path, entry.name });
                defer gpa.free(full_path);

                if (entry.kind == .directory) {
                    try collectWorkItems(gpa, full_path, work_list);
                } else if (entry.kind == .file and isSnapshotFile(entry.name)) {
                    const path_copy = try gpa.dupe(u8, full_path);
                    try work_list.append(WorkItem{
                        .path = path_copy,
                        .kind = .snapshot_file,
                    });
                }
            }
        }
    } else |dir_err| switch (dir_err) {
        // Not a directory, try as file
        error.NotDir => {
            if (isSnapshotFile(canonical_path)) {
                const path_copy = try gpa.dupe(u8, canonical_path);
                try work_list.append(WorkItem{
                    .path = path_copy,
                    .kind = .snapshot_file,
                });
            } else {
                std.log.err("file '{s}' is not a snapshot file (must end with .md)", .{canonical_path});
            }
        },
        else => std.log.err("failed to access path '{s}': {s}", .{ canonical_path, @errorName(dir_err) }),
    }
}

/// Represents the different sections of a snapshot file.
const Section = union(enum) {
    meta,
    source,
    expected,
    output,
    formatted,
    parse,
    canonicalize,
    tokens,
    problems,
    types,
    mono,

    pub const META = "# META\n~~~ini\n";
    pub const SOURCE = "# SOURCE\n~~~roc\n";
    pub const EXPECTED = "# EXPECTED\n";
    pub const OUTPUT = "# OUTPUT\n";
    pub const FORMATTED = "# FORMATTED\n~~~roc\n";
    pub const PARSE = "# PARSE\n~~~clojure\n";
    pub const CANONICALIZE = "# CANONICALIZE\n~~~clojure\n";
    pub const TOKENS = "# TOKENS\n~~~zig\n";
    pub const PROBLEMS = "# PROBLEMS\n";
    pub const TYPES = "# TYPES\n~~~clojure\n";
    pub const MONO = "# MONO\n~~~roc\n";

    pub const SECTION_END = "~~~\n";

    fn fromString(str: []const u8) ?Section {
        if (std.mem.startsWith(u8, str, META)) return .meta;
        if (std.mem.startsWith(u8, str, SOURCE)) return .source;
        if (std.mem.startsWith(u8, str, EXPECTED)) return .expected;
        if (std.mem.startsWith(u8, str, OUTPUT)) return .output;
        if (std.mem.startsWith(u8, str, FORMATTED)) return .formatted;
        if (std.mem.startsWith(u8, str, PARSE)) return .parse;
        if (std.mem.startsWith(u8, str, CANONICALIZE)) return .canonicalize;
        if (std.mem.startsWith(u8, str, TYPES)) return .types;
        if (std.mem.startsWith(u8, str, TOKENS)) return .tokens;
        if (std.mem.startsWith(u8, str, PROBLEMS)) return .problems;
        if (std.mem.startsWith(u8, str, MONO)) return .mono;
        return null;
    }

    fn asString(self: Section) []const u8 {
        return switch (self) {
            .meta => META,
            .source => SOURCE,
            .expected => EXPECTED,
            .output => OUTPUT,
            .formatted => FORMATTED,
            .parse => PARSE,
            .canonicalize => CANONICALIZE,
            .tokens => TOKENS,
            .problems => PROBLEMS,
            .types => TYPES,
            .mono => MONO,
        };
    }

    /// Captures the start and end positions of a section within the file content
    const Range = struct {
        start: usize,
        end: usize,

        fn empty() Range {
            return .{
                .start = 0,
                .end = 0,
            };
        }

        fn extract(self: Range, content: []const u8) []const u8 {
            if (self.end < self.start) @panic("invalid range");
            return std.mem.trimRight(u8, content[self.start..self.end], "\n");
        }
    };
};

/// The type of node to parse
pub const NodeType = enum {
    file,
    header,
    expr,
    statement,
    package,
    platform,
    app,
    repl,
    snippet,
    mono,

    pub const HEADER = "header";
    pub const EXPR = "expr";
    pub const STMT = "statement";
    pub const FILE = "file";
    pub const PACKAGE = "package";
    pub const PLATFORM = "platform";
    pub const APP = "app";
    pub const REPL = "repl";
    pub const SNIPPET = "snippet";
    pub const MONO = "mono";

    fn fromString(str: []const u8) !NodeType {
        if (std.mem.eql(u8, str, HEADER)) return .header;
        if (std.mem.eql(u8, str, EXPR)) return .expr;
        if (std.mem.eql(u8, str, STMT)) return .statement;
        if (std.mem.eql(u8, str, FILE)) return .file;
        if (std.mem.eql(u8, str, PACKAGE)) return .package;
        if (std.mem.eql(u8, str, PLATFORM)) return .platform;
        if (std.mem.eql(u8, str, APP)) return .app;
        if (std.mem.eql(u8, str, REPL)) return .repl;
        if (std.mem.eql(u8, str, SNIPPET)) return .snippet;
        if (std.mem.eql(u8, str, MONO)) return .mono;
        return Error.InvalidNodeType;
    }

    fn toString(self: NodeType) []const u8 {
        return switch (self) {
            .file => "file",
            .header => "header",
            .expr => "expr",
            .statement => "statement",
            .package => "package",
            .platform => "platform",
            .app => "app",
            .repl => "repl",
            .snippet => "snippet",
            .mono => "mono",
        };
    }
};

const Meta = struct {
    description: []const u8,
    node_type: NodeType,
    filename: ?[]const u8 = null,

    const DESC_START: []const u8 = "description=";
    const TYPE_START: []const u8 = "type=";

    fn fromString(text: []const u8) Error!Meta {
        var lines = std.mem.splitScalar(u8, text, '\n');
        var desc: []const u8 = "";
        var node_type: NodeType = .file;
        var filename: ?[]const u8 = null;
        while (true) {
            var line = lines.next() orelse break;
            if (std.mem.startsWith(u8, line, DESC_START)) {
                desc = line[(DESC_START.len)..];
            } else if (std.mem.startsWith(u8, line, TYPE_START)) {
                const ty = line[(TYPE_START.len)..];
                // Check if there's a colon indicating a custom filename
                if (std.mem.indexOfScalar(u8, ty, ':')) |colon_idx| {
                    node_type = try NodeType.fromString(ty[0..colon_idx]);
                    filename = ty[colon_idx + 1 ..];
                } else {
                    node_type = try NodeType.fromString(ty);
                }
            }
        }

        return .{
            .description = desc,
            .node_type = node_type,
            .filename = filename,
        };
    }

    fn format(self: Meta, writer: anytype) !void {
        try writer.writeAll(DESC_START);
        try writer.writeAll(self.description);
        try writer.writeAll("\n");
        try writer.writeAll(TYPE_START);
        try writer.writeAll(self.node_type.toString());
        if (self.filename) |fname| {
            try writer.writeAll(":");
            try writer.writeAll(fname);
        }
    }

    test "Meta.fromString - only description" {
        const meta = try Meta.fromString(
            \\description=Hello world
        );
        try std.testing.expectEqualStrings(meta.description, "Hello world");
    }
    test "Meta.fromString - desc and file type" {
        const meta = try Meta.fromString(
            \\description=Hello world
            \\type=file
        );
        try std.testing.expectEqualStrings(meta.description, "Hello world");
        try std.testing.expectEqual(meta.node_type, .file);
    }
    test "Meta.fromString - desc and expr type" {
        const meta = try Meta.fromString(
            \\description=Hello world
            \\type=expr
        );
        try std.testing.expectEqualStrings(meta.description, "Hello world");
        try std.testing.expectEqual(meta.node_type, .expr);
    }
    test "Meta.fromString - desc and statement type" {
        const meta = try Meta.fromString(
            \\description=Hello world
            \\type=statement
        );
        try std.testing.expectEqualStrings(meta.description, "Hello world");
        try std.testing.expectEqual(meta.node_type, .statement);
    }
    test "Meta.fromString - desc and header type" {
        const meta = try Meta.fromString(
            \\description=Hello world
            \\type=header
        );
        try std.testing.expectEqualStrings(meta.description, "Hello world");
        try std.testing.expectEqual(meta.node_type, .header);
    }
    test "Meta.fromString - desc and invalid type" {
        const meta = Meta.fromString(
            \\description=Hello world
            \\type=foobar
        );
        try std.testing.expectError(Error.InvalidNodeType, meta);
    }
};

/// Content of a snapshot file, references the Metadata and Source sections etc
pub const Content = struct {
    meta: Meta,
    source: []const u8,
    expected: ?[]const u8,
    output: ?[]const u8,
    formatted: ?[]const u8,
    has_canonicalize: bool,

    fn from_ranges(ranges: std.AutoHashMap(Section, Section.Range), content: []const u8) Error!Content {
        var source: []const u8 = undefined;
        var expected: ?[]const u8 = undefined;
        var output: ?[]const u8 = undefined;
        var formatted: ?[]const u8 = undefined;
        var has_canonicalize: bool = false;

        if (ranges.get(.source)) |value| {
            // trailing newlines are part of the source
            source = content[value.start..value.end];
        } else {
            return Error.MissingSnapshotSource;
        }

        if (ranges.get(.expected)) |value| {
            expected = value.extract(content);
        } else {
            expected = null;
        }

        if (ranges.get(.output)) |value| {
            output = value.extract(content);
        } else {
            output = null;
        }

        if (ranges.get(.formatted)) |value| {
            formatted = value.extract(content);
        } else {
            formatted = null;
        }

        if (ranges.get(.canonicalize)) |_| {
            has_canonicalize = true;
        }

        if (ranges.get(.meta)) |value| {
            const meta_txt = value.extract(content);
            const meta = try Meta.fromString(meta_txt);
            return Content{
                .meta = meta,
                .source = source,
                .expected = expected,
                .output = output,
                .formatted = formatted,
                .has_canonicalize = has_canonicalize,
            };
        } else {
            return Error.MissingSnapshotHeader;
        }
    }
};

const Error = error{ MissingSnapshotHeader, MissingSnapshotSource, InvalidNodeType, BadSectionHeader };

/// Dual output writers for markdown and HTML generation
pub const DualOutput = struct {
    md_writer: *std.Io.Writer.Allocating,
    html_writer: ?*std.Io.Writer.Allocating,
    gpa: Allocator,

    pub fn init(gpa: Allocator, md_writer: *std.Io.Writer.Allocating, html_writer: ?*std.Io.Writer.Allocating) DualOutput {
        return .{
            .md_writer = md_writer,
            .html_writer = html_writer,
            .gpa = gpa,
        };
    }

    fn begin_section(self: *DualOutput, name: []const u8) !void {
        try self.md_writer.writer.print("# {s}\n", .{name});
        if (self.html_writer) |writer| {
            try writer.writer.print(
                \\        <div class="section" data-section="{s}">
                \\            <div class="section-content">
            , .{name});
        }
    }

    fn end_section(self: *DualOutput) !void {
        if (self.html_writer) |writer| {
            try writer.writer.writeAll(
                \\            </div>
                \\        </div>
            );
        }
    }

    fn begin_code_block(self: *DualOutput, language: []const u8) !void {
        try self.md_writer.writer.print("~~~{s}\n", .{language});
    }

    fn end_code_block(self: *DualOutput) !void {
        try self.md_writer.writer.writeAll("~~~\n");
    }
};

/// Helper function to escape HTML characters
fn escapeHtmlChar(writer: anytype, char: u8) !void {
    switch (char) {
        '<' => try writer.writeAll("&lt;"),
        '>' => try writer.writeAll("&gt;"),
        '&' => try writer.writeAll("&amp;"),
        '"' => try writer.writeAll("&quot;"),
        '\'' => try writer.writeAll("&#x27;"),
        else => try writer.writeByte(char),
    }
}

/// Generate META section for both markdown and HTML
fn generateMetaSection(output: *DualOutput, content: *const Content) !void {
    try output.begin_section("META");
    try output.begin_code_block("ini");
    try content.meta.format(&output.md_writer.writer);
    try output.md_writer.writer.writeAll("\n");

    // HTML META section
    if (output.html_writer) |writer| {
        try writer.writer.writeAll(
            \\                <div class="meta-info">
            \\                    <p><strong>Description:</strong>
        );
        try writer.writer.writeAll(content.meta.description);
        try writer.writer.writeAll("</p>\n                    <p><strong>Type:</strong> ");
        try writer.writer.writeAll(content.meta.node_type.toString());
        try writer.writer.writeAll(
            \\</p>
            \\                </div>
            \\
        );
    }

    try output.end_code_block();
    try output.end_section();
}

/// Generate SOURCE section for both markdown and HTML
fn generateSourceSection(output: *DualOutput, content: *const Content) !void {
    try output.begin_section("SOURCE");
    try output.begin_code_block("roc");
    try output.md_writer.writer.writeAll(content.source);
    if (content.source.len == 0 or content.source[content.source.len - 1] != '\n') {
        try output.md_writer.writer.writeAll("\n");
    }

    // HTML SOURCE section - encode source as JavaScript string
    if (output.html_writer) |writer| {
        try writer.writer.writeAll(
            \\                <div class="source-code" id="source-display">
            \\                </div>
            \\                <script>
            \\                window.rocSourceCode =
        );

        // Escape the source code for JavaScript string literal
        try writer.writer.writeAll("`");
        for (content.source) |char| {
            switch (char) {
                '`' => try writer.writer.writeAll("\\`"),
                '\\' => try writer.writer.writeAll("\\\\"),
                '$' => try writer.writer.writeAll("\\$"),
                '\n' => try writer.writer.writeAll("\\n"),
                '\r' => try writer.writer.writeAll("\\r"),
                '\t' => try writer.writer.writeAll("\\t"),
                else => try writer.writer.writeByte(char),
            }
        }
        try writer.writer.writeAll(
            \\`;
            \\      </script>
            \\
        );
    }

    try output.end_code_block();
    try output.end_section();
}

/// Generate EXPECTED section for both markdown and HTML
fn generateExpectedSection(
    output: *DualOutput,
    snapshot_path: []const u8,
    content: *const Content,
    reports: *const std.array_list.Managed(reporting.Report),
    config: *const Config,
) !bool {
    try output.begin_section("EXPECTED");
    var success = true;

    var expected_content: ?[]const u8 = null;
    defer if (expected_content) |e| output.gpa.free(e);

    const new_content = try renderReportsToExpectedContent(output.gpa, reports);
    defer output.gpa.free(new_content);
    switch (config.expected_section_command) {
        .update => {
            // Generate EXPECTED content using shared report generation
            expected_content = new_content;
        },
        .check => {
            // Use existing expected content or NIL
            if (content.expected) |expected| {
                expected_content = try output.gpa.dupe(u8, expected);
            } else {
                expected_content = try output.gpa.dupe(u8, "NIL");
            }

            if (!std.mem.eql(u8, new_content, expected_content.?)) {
                // If the new content differs, we need to update the expected section
                std.debug.print("Mismatch in EXPECTED section for {s}\n", .{snapshot_path});
                std.debug.print("Expected:\n{s}\n", .{expected_content.?});
                std.debug.print("Generated:\n{s}\n", .{new_content});
                std.debug.print("Hint: use `zig build snapshot -- --update-expected` to automatically update the expectations.\n", .{});

                success = false;
            }
        },
        .none => {
            // Use existing expected content or NIL
            if (content.expected) |expected| {
                expected_content = try output.gpa.dupe(u8, expected);
            } else {
                expected_content = try output.gpa.dupe(u8, "NIL");
            }

            if (!std.mem.eql(u8, new_content, expected_content.?)) {
                // If the new content differs,
                std.debug.print("Warning: Mismatch in EXPECTED section for {s}\n", .{snapshot_path});
                std.debug.print("Hint: use `-- --check-expected` to give a more detailed report.\n", .{});
            }
        },
    }

    // Write the expected content (either generated or existing)
    if (expected_content) |expected| {
        try output.md_writer.writer.writeAll(expected);
        try output.md_writer.writer.writeByte('\n');

        // HTML EXPECTED section
        if (output.html_writer) |writer| {
            try writer.writer.writeAll(
                \\                <div class="expected">
            );

            // For HTML, escape the expected content
            for (expected) |char| {
                switch (char) {
                    '<' => try writer.writer.writeAll("&lt;"),
                    '>' => try writer.writer.writeAll("&gt;"),
                    '&' => try writer.writer.writeAll("&amp;"),
                    '"' => try writer.writer.writeAll("&quot;"),
                    '\'' => try writer.writer.writeAll("&#39;"),
                    else => try writer.writer.writeByte(char),
                }
            }

            try writer.writer.writeAll(
                \\
                \\                </div>
                \\
            );
        }
    }

    try output.end_section();

    return success;
}

/// Generate PROBLEMS section for both markdown and HTML using shared report generation
fn generateProblemsSection(output: *DualOutput, reports: *const std.array_list.Managed(reporting.Report)) !void {
    try output.begin_section("PROBLEMS");
    try renderReportsToProblemsSection(output, reports);
    try output.end_section();
}

/// Generate TOKENS section for both markdown and HTML
pub fn generateTokensSection(output: *DualOutput, parse_ast: *AST, _: *const Content, module_env: *ModuleEnv, linecol_mode: LineColMode) !void {
    try output.begin_section("TOKENS");
    try output.begin_code_block("zig");

    // HTML TOKENS section - encode tokens as JavaScript array
    if (output.html_writer) |writer| {
        try writer.writer.writeAll(
            \\                <div class="token-list" id="tokens-display">
            \\                </div>
            \\                <script>
            \\                window.rocTokens = [
        );
    }

    var tokenizedBuffer = parse_ast.tokens;
    const tokens = tokenizedBuffer.tokens.items(.tag);
    for (tokens, 0..) |tok, i| {
        const region = tokenizedBuffer.resolve(@intCast(i));
        const info = module_env.calcRegionInfo(region);

        // Markdown token output
        if (linecol_mode == .include_linecol) {
            try output.md_writer.writer.print("{s}({d}:{d}-{d}:{d}),", .{
                @tagName(tok),
                // add one to display numbers instead of index
                info.start_line_idx + 1,
                info.start_col_idx + 1,
                info.end_line_idx + 1,
                info.end_col_idx + 1,
            });
        } else {
            try output.md_writer.writer.print("{s},", .{@tagName(tok)});
        }

        if (i + 1 < tokenizedBuffer.tokens.len) {
            const next_region = tokenizedBuffer.resolve(@intCast(i + 1));
            if (source_contains_newline_in_range(parse_ast.env.source, @min(region.end.offset, next_region.start.offset), @max(region.end.offset, next_region.start.offset))) {
                try output.md_writer.writer.writeAll("\n");
            }
        }

        // HTML token output as JavaScript array element: [token_kind_str, start_byte, end_byte]
        if (output.html_writer) |writer| {
            try writer.writer.print("                    [\"{s}\", {d}, {d}]", .{
                @tagName(tok),
                region.start.offset,
                region.end.offset,
            });

            // Add comma except for last token
            if (i < tokens.len - 1) {
                try writer.writer.writeAll(",");
            }
        }

        if (output.html_writer) |writer| {
            try writer.writer.writeAll(" ");
        }
    }

    try output.md_writer.writer.writeAll("\n");

    if (output.html_writer) |writer| {
        try writer.writer.writeAll(
            \\                ];
            \\                </script>
            \\
        );
    }
    try output.end_code_block();
    try output.end_section();
}

fn source_contains_newline_in_range(source: []const u8, start: usize, end: usize) bool {
    for (source[start..end]) |c| {
        if (c == '\n') return true;
    }
    return false;
}

/// Generate PARSE2 section using SExprTree for both markdown and HTML
fn generateParseSection(output: *DualOutput, content: *const Content, parse_ast: *AST, env: *CommonEnv, linecol_mode: LineColMode) !void {
    var tree = SExprTree.init(output.gpa);
    defer tree.deinit();

    // Generate SExprTree node based on content type
    switch (content.meta.node_type) {
        .file => {
            const file = parse_ast.store.getFile();
            try file.pushToSExprTree(output.gpa, env, parse_ast, &tree);
        },
        .header => {
            const header = parse_ast.store.getHeader(@enumFromInt(parse_ast.root_node_idx));
            try header.pushToSExprTree(output.gpa, env, parse_ast, &tree);
        },
        .expr => {
            const expr = parse_ast.store.getExpr(@enumFromInt(parse_ast.root_node_idx));
            try expr.pushToSExprTree(output.gpa, env, parse_ast, &tree);
        },
        .mono => {
            const file = parse_ast.store.getFile();
            try file.pushToSExprTree(output.gpa, env, parse_ast, &tree);
        },
        .statement => {
            const stmt = parse_ast.store.getStatement(@enumFromInt(parse_ast.root_node_idx));
            try stmt.pushToSExprTree(output.gpa, env, parse_ast, &tree);
        },
        .package => {
            const file = parse_ast.store.getFile();
            try file.pushToSExprTree(output.gpa, env, parse_ast, &tree);
        },
        .platform => {
            const file = parse_ast.store.getFile();
            try file.pushToSExprTree(output.gpa, env, parse_ast, &tree);
        },
        .app => {
            const file = parse_ast.store.getFile();
            try file.pushToSExprTree(output.gpa, env, parse_ast, &tree);
        },
        .repl => {
            // REPL doesn't use parse trees
            return;
        },
        .snippet => {
            const file = parse_ast.store.getFile();
            try file.pushToSExprTree(output.gpa, env, parse_ast, &tree);
        },
    }

    // Only generate section if we have content on the stack
    if (tree.stack.items.len > 0) {
        try output.begin_section("PARSE");
        try output.begin_code_block("clojure");

        try tree.toStringPretty(&output.md_writer.writer, linecol_mode);
        try output.md_writer.writer.writeAll("\n");

        // Generate HTML output with syntax highlighting
        if (output.html_writer) |writer| {
            try writer.writer.writeAll(
                \\                <pre class="ast-parse">
            );

            try tree.toHtml(&writer.writer, linecol_mode);

            try writer.writer.writeAll(
                \\</pre>
                \\
            );
        }

        try output.end_code_block();
        try output.end_section();
    }
}

/// Generate FORMATTED section for both markdown and HTML
fn generateFormattedSection(output: *DualOutput, content: *const Content, parse_ast: *AST) !void {
    var formatted: std.Io.Writer.Allocating = .init(output.gpa);
    defer formatted.deinit();

    switch (content.meta.node_type) {
        .file => {
            try fmt.formatAst(parse_ast.*, &formatted.writer);
        },
        .header => {
            try fmt.formatHeader(parse_ast.*, &formatted.writer);
            try formatted.writer.writeByte('\n');
        },
        .expr => {
            try fmt.formatExpr(parse_ast.*, &formatted.writer);
            try formatted.writer.writeByte('\n');
        },
        .mono => {
            try fmt.formatAst(parse_ast.*, &formatted.writer);
        },
        .statement => {
            try fmt.formatStatement(parse_ast.*, &formatted.writer);
            try formatted.writer.writeByte('\n');
        },
        .package => {
            try fmt.formatAst(parse_ast.*, &formatted.writer);
        },
        .platform => {
            try fmt.formatAst(parse_ast.*, &formatted.writer);
        },
        .app => {
            try fmt.formatAst(parse_ast.*, &formatted.writer);
        },
        .repl => {
            // REPL doesn't use formatting
            return;
        },
        .snippet => {
            try fmt.formatAst(parse_ast.*, &formatted.writer);
        },
    }

    const is_changed = !std.mem.eql(u8, formatted.written(), content.source);
    const display_content = if (is_changed) formatted.written() else "NO CHANGE\n";

    try output.begin_section("FORMATTED");
    try output.begin_code_block("roc");

    try output.md_writer.writer.writeAll(display_content);

    // HTML FORMATTED section
    if (output.html_writer) |writer| {
        try writer.writer.writeAll(
            \\                <pre>
        );

        // Escape HTML in formatted content
        for (display_content) |char| {
            try escapeHtmlChar(&writer.writer, char);
        }

        try writer.writer.writeAll(
            \\</pre>
            \\
        );
    }
    try output.end_code_block();
    try output.end_section();
}

/// Generate CANONICALIZE section for both markdown and HTML
fn generateCanonicalizeSection(output: *DualOutput, can_ir: *ModuleEnv, maybe_expr_idx: ?CIR.Expr.Idx, linecol_mode: LineColMode) !void {
    var tree = SExprTree.init(output.gpa);
    defer tree.deinit();
    try can_ir.pushToSExprTree(maybe_expr_idx, &tree);

    try output.begin_section("CANONICALIZE");
    try output.begin_code_block("clojure");

    try tree.toStringPretty(&output.md_writer.writer, linecol_mode);
    try output.md_writer.writer.writeAll("\n");

    if (output.html_writer) |writer| {
        try writer.writer.writeAll(
            \\                <pre>
        );
        try tree.toHtml(&writer.writer, linecol_mode);
        try writer.writer.writeAll(
            \\</pre>
            \\
        );
    }

    try output.end_code_block();
    try output.end_section();
}

/// Generate TYPES section for both markdown and HTML
fn generateTypesSection(output: *DualOutput, can_ir: *ModuleEnv, maybe_expr_idx: ?CIR.Expr.Idx, linecol_mode: LineColMode) !void {
    var tree = SExprTree.init(output.gpa);
    defer tree.deinit();
    try can_ir.pushTypesToSExprTree(maybe_expr_idx, &tree);

    try output.begin_section("TYPES");
    try output.begin_code_block("clojure");
    try tree.toStringPretty(&output.md_writer.writer, linecol_mode);
    try output.md_writer.writer.writeAll("\n");

    // HTML TYPES section
    if (output.html_writer) |writer| {
        try writer.writer.writeAll(
            \\                <pre>
        );
        try tree.toHtml(&writer.writer, linecol_mode);
        try writer.writer.writeAll(
            \\</pre>
            \\
        );
    }
    try output.end_code_block();
    try output.end_section();
}

<<<<<<< HEAD
/// Compute the correct type for a closure-transformed expression.
/// Instead of copying the old function type, this builds the appropriate type
/// based on the new expression's structure (e.g., tag union for closures).
fn computeTransformedExprType(
    can_ir: *ModuleEnv,
    expr_idx: CIR.Expr.Idx,
) !types.Var {
    const expr_var = ModuleEnv.varFrom(expr_idx);

    // Ensure type var exists for this expression
    if (@intFromEnum(expr_var) >= can_ir.types.len()) {
        const current_len: usize = @intCast(can_ir.types.len());
        const needed_len: usize = @intCast(@intFromEnum(expr_var) + 1);
        var i: usize = current_len;
        while (i < needed_len) : (i += 1) {
            _ = try can_ir.types.fresh();
        }
    }

    const expr = can_ir.store.getExpr(expr_idx);

    switch (expr) {
        .e_tag => |tag| {
            // A tag expression (e.g., Closure_1({ y: y }))
            // Type: [TagName(PayloadType)]
            const tag_args = can_ir.store.exprSlice(tag.args);
            if (tag_args.len == 1) {
                // Single arg is the capture record - compute its type
                const record_expr_idx = tag_args[0];
                const record_type = try computeTransformedExprType(can_ir, record_expr_idx);

                // Build tag union type: [TagName(record_type)]
                const tag_type = try can_ir.types.mkTag(tag.name, &[_]types.Var{record_type});
                const ext_var = try can_ir.types.fresh();
                const content = try can_ir.types.mkTagUnion(&[_]types.Tag{tag_type}, ext_var);
                try can_ir.types.setVarContent(expr_var, content);
            } else if (tag_args.len == 0) {
                // Tag with no payload
                const tag_type = try can_ir.types.mkTag(tag.name, &[_]types.Var{});
                const ext_var = try can_ir.types.fresh();
                const content = try can_ir.types.mkTagUnion(&[_]types.Tag{tag_type}, ext_var);
                try can_ir.types.setVarContent(expr_var, content);
            }
            return expr_var;
        },
        .e_record => |record| {
            // Record expression - build record type from field types
            const fields_slice = can_ir.store.sliceRecordFields(record.fields);

            // Build record fields for the type
            var type_fields = std.ArrayList(types.RecordField).empty;
            defer type_fields.deinit(can_ir.gpa);

            for (fields_slice) |field_idx| {
                const field = can_ir.store.getRecordField(field_idx);
                // Get the type of the field value expression
                const field_type = try computeTransformedExprType(can_ir, field.value);
                try type_fields.append(can_ir.gpa, .{ .name = field.name, .var_ = field_type });
            }

            const fields_range = try can_ir.types.appendRecordFields(type_fields.items);
            const ext_var = try can_ir.types.fresh();
            const content = types.Content{ .structure = .{ .record = .{ .fields = fields_range, .ext = ext_var } } };
            try can_ir.types.setVarContent(expr_var, content);
            return expr_var;
        },
        .e_lambda => |lambda| {
            // Lambda expression - build function type
            // Get argument types from patterns
            const arg_patterns = can_ir.store.slicePatterns(lambda.args);

            var arg_types = std.ArrayList(types.Var).empty;
            defer arg_types.deinit(can_ir.gpa);

            for (arg_patterns) |pattern_idx| {
                try arg_types.append(can_ir.gpa, ModuleEnv.varFrom(pattern_idx));
            }

            // Get return type from body (recursively compute it)
            const ret_type = try computeTransformedExprType(can_ir, lambda.body);

            // Build function type
            const args_range = try can_ir.types.appendVars(arg_types.items);
            const func = types.Func{ .args = args_range, .ret = ret_type, .needs_instantiation = false };
            const content = types.Content{ .structure = .{ .fn_pure = func } };
            try can_ir.types.setVarContent(expr_var, content);
            return expr_var;
        },
        .e_lookup_local => |local| {
            // Lookup - find the definition for this pattern and use its expression's type
            // This ensures we get the transformed type, not the original pattern type
            const defs = can_ir.store.sliceDefs(can_ir.all_defs);
            for (defs) |def_idx| {
                const def = can_ir.store.getDef(def_idx);
                if (def.pattern == local.pattern_idx) {
                    // Found the definition - recursively compute the expression's type
                    return try computeTransformedExprType(can_ir, def.expr);
                }
            }
            // Fallback to pattern's type if definition not found
            // Check if the pattern's type variable is within the type store's bounds
            // (patterns created after type checking, like lifted function patterns, need fresh type vars)
            const pattern_var = ModuleEnv.varFrom(local.pattern_idx);
            if (@intFromEnum(pattern_var) >= can_ir.types.len()) {
                // Create fresh type variables up to this index
                const current_len: usize = @intCast(can_ir.types.len());
                const needed_len: usize = @intCast(@intFromEnum(pattern_var) + 1);
                var i: usize = current_len;
                while (i < needed_len) : (i += 1) {
                    _ = try can_ir.types.fresh();
                }
            }
            return pattern_var;
        },
        .e_call => |call| {
            // Function call - the type is the return type of the function being called
            // First compute the function's type
            const func_type = try computeTransformedExprType(can_ir, call.func);
            const func_resolved = can_ir.types.resolveVar(func_type);

            // If it's a function type, set the call's type to the return type
            // This is important for newly created call expressions (from closure transform)
            // which may not have had their type vars initialized during type checking
            if (func_resolved.desc.content == .structure) {
                const flat_type = func_resolved.desc.content.structure;
                switch (flat_type) {
                    .fn_pure, .fn_effectful, .fn_unbound => |func| {
                        // Set the call expression's type to match the function's return type
                        const ret_resolved = can_ir.types.resolveVar(func.ret);
                        try can_ir.types.setVarContent(expr_var, ret_resolved.desc.content);
                        return expr_var;
                    },
                    else => {},
                }
            }
            // Fall back to original expression type
            return expr_var;
        },
        .e_num => {
            // Numeric literal - use the original expression's type (with numeral constraint)
            return expr_var;
        },
        .e_block => |block| {
            // Block - the type is the type of the final expression
            return try computeTransformedExprType(can_ir, block.final_expr);
        },
        .e_binop => |binop| {
            // Binary operation - the result type is typically the same as the operand types
            // For arithmetic operations, use the left operand's type (both should be the same)
            return try computeTransformedExprType(can_ir, binop.lhs);
        },
        .e_match => |match_expr| {
            // Match expression - the type is the type of the branch bodies
            // All branches should have the same type, so we use the first branch
            const branches = can_ir.store.sliceMatchBranches(match_expr.branches);
            if (branches.len > 0) {
                const first_branch = can_ir.store.getMatchBranch(branches[0]);
                return try computeTransformedExprType(can_ir, first_branch.value);
            }
            return expr_var;
        },
        else => {
            // For other expressions, use the original type from type-checking
            return expr_var;
        },
    }
}

/// Get the defaulted (monomorphized) type string for an expression.
/// This defaults flex vars with from_numeral constraint to Dec.
/// Uses a seen set for cycle detection.
fn getDefaultedTypeString(allocator: std.mem.Allocator, can_ir: *ModuleEnv, type_var: types.Var) ![]const u8 {
    var seen = std.ArrayList(types.Var).empty;
    defer seen.deinit(allocator);
    return getDefaultedTypeStringWithSeen(allocator, can_ir, type_var, &seen);
}

fn getDefaultedTypeStringWithSeen(
    allocator: std.mem.Allocator,
    can_ir: *ModuleEnv,
    type_var: types.Var,
    seen: *std.ArrayList(types.Var),
) ![]const u8 {
    const resolved = can_ir.types.resolveVar(type_var);

    // Check for cycle - use "_" (type wildcard) for cyclic references
    // This is valid Roc syntax, unlike "..." which was causing parse errors
    for (seen.items) |seen_var| {
        if (seen_var == resolved.var_) {
            return allocator.dupe(u8, "_");
        }
    }

    // Add to seen set
    try seen.append(allocator, resolved.var_);
    defer _ = seen.pop();

    switch (resolved.desc.content) {
        .flex => |flex| {
            // Check if this flex var has a from_numeral constraint
            const constraints = can_ir.types.sliceStaticDispatchConstraints(flex.constraints);
            for (constraints) |constraint| {
                if (constraint.origin == .from_numeral) {
                    return allocator.dupe(u8, "Dec");
                }
            }
            // No numeral constraint - fall through to TypeWriter
        },
        .structure => |flat_type| {
            switch (flat_type) {
                .fn_pure, .fn_effectful, .fn_unbound => |func| {
                    // Recursively default function argument and return types
                    // Use Roc syntax: a, b -> c (not curried a -> b -> c)
                    var result = std.array_list.Managed(u8).init(allocator);
                    errdefer result.deinit();

                    const arg_vars = can_ir.types.sliceVars(func.args);
                    for (arg_vars, 0..) |arg_var, i| {
                        if (i > 0) try result.appendSlice(", ");
                        const arg_type = try getDefaultedTypeStringWithSeen(allocator, can_ir, arg_var, seen);
                        defer allocator.free(arg_type);
                        try result.appendSlice(arg_type);
                    }

                    try result.appendSlice(" -> ");

                    // Check if return type is also a function - if so, wrap in parens
                    const ret_resolved = can_ir.types.resolveVar(func.ret);
                    const ret_is_fn = ret_resolved.desc.content == .structure and
                        (ret_resolved.desc.content.structure == .fn_pure or
                            ret_resolved.desc.content.structure == .fn_effectful or
                            ret_resolved.desc.content.structure == .fn_unbound);

                    const ret_type = try getDefaultedTypeStringWithSeen(allocator, can_ir, func.ret, seen);
                    defer allocator.free(ret_type);

                    if (ret_is_fn) {
                        try result.append('(');
                        try result.appendSlice(ret_type);
                        try result.append(')');
                    } else {
                        try result.appendSlice(ret_type);
                    }

                    return result.toOwnedSlice();
                },
                .tag_union => |tag_union| {
                    // Emit tag union as closed union (without extension variable)
                    var result = std.array_list.Managed(u8).init(allocator);
                    errdefer result.deinit();

                    try result.append('[');
                    const tags_slice = can_ir.types.getTagsSlice(tag_union.tags);
                    for (tags_slice.items(.name), tags_slice.items(.args), 0..) |tag_name_idx, tag_args, i| {
                        if (i > 0) try result.appendSlice(", ");

                        const tag_name = can_ir.getIdent(tag_name_idx);
                        try result.appendSlice(tag_name);

                        // Add payload types if any
                        const arg_vars = can_ir.types.sliceVars(tag_args);
                        if (arg_vars.len > 0) {
                            try result.append('(');
                            for (arg_vars, 0..) |arg_var, j| {
                                if (j > 0) try result.appendSlice(", ");
                                const arg_type = try getDefaultedTypeStringWithSeen(allocator, can_ir, arg_var, seen);
                                defer allocator.free(arg_type);
                                try result.appendSlice(arg_type);
                            }
                            try result.append(')');
                        }
                    }
                    try result.append(']');

                    return result.toOwnedSlice();
                },
                .record => |record| {
                    // Emit record as closed record (without extension variable)
                    var result = std.array_list.Managed(u8).init(allocator);
                    errdefer result.deinit();

                    try result.appendSlice("{ ");
                    const fields_slice = can_ir.types.getRecordFieldsSlice(record.fields);
                    const field_names = fields_slice.items(.name);
                    const field_vars = fields_slice.items(.var_);
                    for (field_names, field_vars, 0..) |field_name_idx, field_var, i| {
                        if (i > 0) try result.appendSlice(", ");

                        const field_name = can_ir.getIdent(field_name_idx);
                        try result.appendSlice(field_name);
                        try result.appendSlice(" : ");

                        const field_type = try getDefaultedTypeStringWithSeen(allocator, can_ir, field_var, seen);
                        defer allocator.free(field_type);
                        try result.appendSlice(field_type);
                    }
                    try result.appendSlice(" }");

                    return result.toOwnedSlice();
                },
                else => {},
            }
        },
        else => {},
    }

    // Use TypeWriter for all other cases - it has proper cycle detection
    var type_writer = try can_ir.initTypeWriter();
    defer type_writer.deinit();
    try type_writer.write(type_var, .one_line);

    // Copy the result since type_writer will be deinitialized
    return allocator.dupe(u8, type_writer.get());
}

/// Check if a pattern is a top-level definition.
/// Top-level captures are always in scope and should not be lifted as closure parameters.
fn isTopLevelPattern(can_ir: *ModuleEnv, pattern_idx: CIR.Pattern.Idx) bool {
    const defs = can_ir.store.sliceDefs(can_ir.all_defs);
    for (defs) |def_idx| {
        const def = can_ir.store.getDef(def_idx);
        if (def.pattern == pattern_idx) {
            return true;
        }
    }
    return false;
}

/// Get the monomorphized type string for an expression.
/// For closures, this includes capture types as leading function arguments.
fn getMonoTypeString(allocator: std.mem.Allocator, can_ir: *ModuleEnv, expr_idx: CIR.Expr.Idx) ![]const u8 {
    const expr = can_ir.store.getExpr(expr_idx);

    // For blocks, get the type of the final expression (what the block evaluates to)
    if (expr == .e_block) {
        return getMonoTypeString(allocator, can_ir, expr.e_block.final_expr);
    }

    // Handle closures specially - include capture types in the function type
    if (expr == .e_closure) {
        const closure = expr.e_closure;
        const captures = can_ir.store.sliceCaptures(closure.captures);

        // Get the lambda's function type
        const lambda_var = ModuleEnv.varFrom(closure.lambda_idx);
        const resolved = can_ir.types.resolveVar(lambda_var);

        // Check if this is a function type
        if (resolved.desc.content == .structure) {
            const flat_type = resolved.desc.content.structure;
            if (flat_type == .fn_pure or flat_type == .fn_effectful or flat_type == .fn_unbound) {
                const func = switch (flat_type) {
                    .fn_pure => |f| f,
                    .fn_effectful => |f| f,
                    .fn_unbound => |f| f,
                    else => unreachable,
                };

                var result = std.array_list.Managed(u8).init(allocator);
                errdefer result.deinit();

                // First, add non-top-level capture types (top-level captures are always in scope)
                var emitted_captures: u32 = 0;
                for (captures) |capture_idx| {
                    const capture = can_ir.store.getCapture(capture_idx);

                    // Skip top-level captures - they're always in scope
                    if (isTopLevelPattern(can_ir, capture.pattern_idx)) continue;

                    if (emitted_captures > 0) try result.appendSlice(", ");
                    emitted_captures += 1;

                    const capture_var = ModuleEnv.varFrom(capture.pattern_idx);
                    const capture_type = try getDefaultedTypeString(allocator, can_ir, capture_var);
                    defer allocator.free(capture_type);
                    try result.appendSlice(capture_type);
                }

                // Then add the lambda's own argument types
                const arg_vars = can_ir.types.sliceVars(func.args);
                for (arg_vars, 0..) |arg_var, i| {
                    if (emitted_captures > 0 or i > 0) try result.appendSlice(", ");
                    const arg_type = try getDefaultedTypeString(allocator, can_ir, arg_var);
                    defer allocator.free(arg_type);
                    try result.appendSlice(arg_type);
                }

                try result.appendSlice(" -> ");

                // Get the return type - if the body is also a closure, recursively process it
                const lambda_expr = can_ir.store.getExpr(closure.lambda_idx);
                std.debug.assert(lambda_expr == .e_lambda);
                const body_expr = can_ir.store.getExpr(lambda_expr.e_lambda.body);

                const is_nested_function = body_expr == .e_closure;
                const ret_type = if (is_nested_function)
                    // Recursively process nested closures to include their captures
                    try getMonoTypeString(allocator, can_ir, lambda_expr.e_lambda.body)
                else
                    try getDefaultedTypeString(allocator, can_ir, func.ret);
                defer allocator.free(ret_type);

                // Nested function types need parens in Roc
                if (is_nested_function) try result.appendSlice("(");
                try result.appendSlice(ret_type);
                if (is_nested_function) try result.appendSlice(")");

                return result.toOwnedSlice();
            }
        }
    }

    // For non-closures, just use the regular type defaulting
    const expr_var = ModuleEnv.varFrom(expr_idx);
    return getDefaultedTypeString(allocator, can_ir, expr_var);
}

/// Validate that the MONO output is valid Roc code by parsing, canonicalizing, and type-checking it.
/// Returns true if validation passed, false if there were errors.
fn validateMonoOutput(allocator: Allocator, mono_source: []const u8, source_path: []const u8, config: *const Config) bool {
    // Create a module environment for validation
    var validation_env = ModuleEnv.init(allocator, mono_source) catch |err| {
        std.log.err("MONO VALIDATION ERROR in {s}: Failed to create validation environment: {}", .{ source_path, err });
        return false;
    };
    defer validation_env.deinit();

    // Calculate line starts for error reporting
    validation_env.common.calcLineStarts(allocator) catch |err| {
        std.log.err("MONO VALIDATION ERROR in {s}: Failed to calculate line starts: {}", .{ source_path, err });
        return false;
    };

    // Parse the MONO output as a headerless type module
    var validation_ast = parse.parse(&validation_env.common, allocator) catch |err| {
        std.log.err("MONO VALIDATION ERROR in {s}: Parse failed: {}", .{ source_path, err });
        return false;
    };
    defer validation_ast.deinit(allocator);

    // Check for parse errors
    if (validation_ast.hasErrors()) {
        const tokenize_errs = validation_ast.tokenize_diagnostics.items.len;
        const parse_errs = validation_ast.parse_diagnostics.items.len;
        std.log.err("MONO PARSE ERROR in {s}: {d} tokenize error(s), {d} parse error(s) in generated MONO output:", .{ source_path, tokenize_errs, parse_errs });
        for (validation_ast.tokenize_diagnostics.items) |diag| {
            const tag_name = @tagName(diag.tag);
            std.log.err("  - tokenize: {s}", .{tag_name});
        }
        for (validation_ast.parse_diagnostics.items) |diag| {
            const tag_name = @tagName(diag.tag);
            std.log.err("  - parse: {s}", .{tag_name});
        }
        std.log.err("MONO source that failed to parse:\n{s}", .{mono_source});
        return false;
    }

    // Initialize CIR fields for canonicalization
    validation_env.initCIRFields("mono_validation") catch |err| {
        std.log.err("MONO VALIDATION ERROR in {s}: Failed to init CIR fields: {}", .{ source_path, err });
        return false;
    };

    // Set up module_envs with builtin types if available
    var module_envs = std.AutoHashMap(base.Ident.Idx, Can.AutoImportedType).init(allocator);
    defer module_envs.deinit();

    if (config.builtin_module) |builtin_env| {
        Can.populateModuleEnvs(&module_envs, &validation_env, builtin_env, config.builtin_indices) catch |err| {
            std.log.err("MONO VALIDATION ERROR in {s}: Failed to populate module envs: {}", .{ source_path, err });
            return false;
        };
    }

    // Canonicalize the parsed MONO output
    var czer = Can.init(&validation_env, &validation_ast, &module_envs) catch |err| {
        std.log.err("MONO VALIDATION ERROR in {s}: Failed to initialize canonicalizer: {}", .{ source_path, err });
        return false;
    };
    defer czer.deinit();

    czer.canonicalizeFile() catch |err| {
        std.log.err("MONO VALIDATION ERROR in {s}: Canonicalization failed: {}", .{ source_path, err });
        return false;
    };

    // Check for canonicalization diagnostics (skip warnings, only fail on errors)
    const can_diagnostics = validation_env.getDiagnostics() catch |err| {
        std.log.err("MONO VALIDATION ERROR in {s}: Failed to get diagnostics: {}", .{ source_path, err });
        return false;
    };
    defer allocator.free(can_diagnostics);

    // Count only actual errors, not warnings (shadowing_warning is just a warning)
    var error_count: usize = 0;
    for (can_diagnostics) |diagnostic| {
        switch (diagnostic) {
            .shadowing_warning => {}, // Skip warnings
            else => error_count += 1,
        }
    }

    if (error_count > 0) {
        std.log.err("MONO CANONICALIZATION ERROR in {s}: {d} error(s) in generated MONO output:", .{ source_path, error_count });
        for (can_diagnostics) |diagnostic| {
            switch (diagnostic) {
                .shadowing_warning => {}, // Skip warnings in output too
                else => {
                    const tag_name = @tagName(diagnostic);
                    std.log.err("  - {s}", .{tag_name});
                },
            }
        }
        std.log.err("MONO source that failed canonicalization:\n{s}", .{mono_source});
        return false;
    }

    // Type-check the canonicalized MONO output
    // Create a BuiltinContext using the config's builtin information
    const module_name = validation_env.insertIdent(base.Ident.for_text("mono_validation")) catch |err| {
        std.log.err("MONO VALIDATION ERROR in {s}: Failed to insert module name: {}", .{ source_path, err });
        return false;
    };

    const builtin_ctx: Check.BuiltinContext = .{
        .module_name = module_name,
        .bool_stmt = config.builtin_indices.bool_type,
        .try_stmt = config.builtin_indices.try_type,
        .str_stmt = config.builtin_indices.str_type,
        .builtin_module = config.builtin_module,
        .builtin_indices = config.builtin_indices,
    };

    var checker = Check.init(
        allocator,
        &validation_env.types,
        &validation_env,
        &.{}, // No imported modules
        &module_envs,
        &validation_env.store.regions,
        builtin_ctx,
    ) catch |err| {
        std.log.err("MONO VALIDATION ERROR in {s}: Failed to initialize type checker: {}", .{ source_path, err });
        return false;
    };
    defer checker.deinit();

    checker.checkFile() catch |err| {
        std.log.err("MONO VALIDATION ERROR in {s}: Type checking failed: {}", .{ source_path, err });
        return false;
    };

    // Check for type-checking problems
    const type_problems = checker.problems.problems.items;
    if (type_problems.len > 0) {
        std.log.err("MONO TYPE ERROR in {s}: {d} type error(s) in generated MONO output:", .{ source_path, type_problems.len });
        for (type_problems) |problem| {
            const tag_name = @tagName(problem);
            std.log.err("  - {s}", .{tag_name});
        }
        std.log.err("MONO source that failed type-checking:\n{s}", .{mono_source});
        return false;
    }

    return true;
}

/// Validate that the MONO output is properly formatted.
/// Returns true if the code is already properly formatted, false if there are formatting differences.
/// If formatting differs, logs the differences as an error.
fn validateMonoFormatting(allocator: Allocator, mono_source: []const u8, source_path: []const u8) bool {
    // Parse and format the code
    const formatted = parseAndFormat(allocator, mono_source) catch |err| {
        std.log.err("MONO FORMATTING ERROR in {s}: Failed to format: {}", .{ source_path, err });
        return false;
    };
    defer allocator.free(formatted);

    // Compare formatted with original
    if (std.mem.eql(u8, mono_source, formatted)) {
        return true; // Already properly formatted
    }

    // Code is not properly formatted - report the difference
    std.log.err("MONO FORMATTING ERROR in {s}: MONO section is not properly formatted.", .{source_path});
    std.log.err("=== ORIGINAL ===", .{});
    std.log.err("{s}", .{mono_source});
    std.log.err("=== FORMATTED (expected) ===", .{});
    std.log.err("{s}", .{formatted});
    std.log.err("=== END DIFF ===", .{});

    return false;
}

/// Parse Roc source and return formatted output.
fn parseAndFormat(gpa: std.mem.Allocator, input: []const u8) ![]const u8 {
    var module_env = try ModuleEnv.init(gpa, input);
    defer module_env.deinit();

    var parse_ast = try parse.parse(&module_env.common, gpa);
    defer parse_ast.deinit(gpa);

    // Check for parse errors - if there are any, we can't format
    if (parse_ast.hasErrors()) {
        return error.ParseFailed;
    }

    var result: std.Io.Writer.Allocating = .init(gpa);
    errdefer result.deinit();
    try fmt.formatAst(parse_ast, &result.writer);

    return try result.toOwnedSlice();
}

/// Generate MONO section for mono tests - emits monomorphized type module
fn generateMonoSection(output: *DualOutput, can_ir: *ModuleEnv, _: ?CIR.Expr.Idx, source_path: []const u8, config: *const Config, lifted_functions: []const LambdaLifter.LiftedFunction) !void {
    // First, build the mono source in a buffer for validation
    var mono_buffer = std.ArrayList(u8).empty;
    defer mono_buffer.deinit(output.gpa);

    // Emit all top-level definitions (no module header - type modules are headerless)
    var emitter = can.RocEmitter.init(output.gpa, can_ir);
    defer emitter.deinit();

    // Phase 5: Output lifted function definitions first (before regular definitions)
    // These are the closures that have been lifted to top-level functions.
    // Dispatch now calls these functions instead of inlining the lambda bodies.
    for (lifted_functions) |lifted_fn| {
        // Get the function name and convert to a valid Roc identifier
        const fn_name = can_ir.getIdent(lifted_fn.name);

        // Convert # prefix to 'c' (for compiler-generated closures like #1_foo -> c1_foo)
        // or uppercase first char to lowercase for backwards compatibility
        var fn_name_lower = try output.gpa.alloc(u8, fn_name.len);
        defer output.gpa.free(fn_name_lower);
        @memcpy(fn_name_lower, fn_name);
        if (fn_name_lower.len > 0 and fn_name_lower[0] == '#') {
            fn_name_lower[0] = 'c';
        } else if (fn_name_lower.len > 0 and fn_name_lower[0] >= 'A' and fn_name_lower[0] <= 'Z') {
            fn_name_lower[0] = fn_name_lower[0] + ('a' - 'A');
        }

        // Output as a proper definition
        try mono_buffer.appendSlice(output.gpa, fn_name_lower);
        try mono_buffer.appendSlice(output.gpa, " = |");

        // Emit the original lambda arguments
        const args = can_ir.store.slicePatterns(lifted_fn.args);
        for (args, 0..) |arg_pattern, i| {
            if (i > 0) {
                try mono_buffer.appendSlice(output.gpa, ", ");
            }
            emitter.reset();
            try emitter.emitPattern(arg_pattern);
            try mono_buffer.appendSlice(output.gpa, emitter.getOutput());
        }

        // Add the captures parameter if there are captures
        if (lifted_fn.captures_pattern) |captures_pat| {
            if (args.len > 0) {
                try mono_buffer.appendSlice(output.gpa, ", ");
            }
            emitter.reset();
            try emitter.emitPattern(captures_pat);
            try mono_buffer.appendSlice(output.gpa, emitter.getOutput());
        }

        try mono_buffer.appendSlice(output.gpa, "| ");

        // Emit the transformed body
        emitter.reset();
        try emitter.emitExpr(lifted_fn.body);
        try mono_buffer.appendSlice(output.gpa, emitter.getOutput());
        try mono_buffer.appendSlice(output.gpa, "\n\n");
    }

    const defs = can_ir.store.sliceDefs(can_ir.all_defs);
    const has_lifted_functions = lifted_functions.len > 0;
    for (defs) |def_idx| {
        const def = can_ir.store.getDef(def_idx);

        // Emit the pattern (left side of =)
        emitter.reset();
        try emitter.emitPattern(def.pattern);
        const pattern_output = try output.gpa.dupe(u8, emitter.getOutput());
        defer output.gpa.free(pattern_output);

        // Emit the expression (right side of =)
        emitter.reset();
        try emitter.emitExpr(def.expr);

        // For closure transforms, skip type annotations since computing them correctly
        // is complex (transformed expressions have new indices without proper type vars).
        // For non-closure transforms, emit type annotations using the pattern's type.
        if (has_lifted_functions) {
            // Skip type annotations - just emit: name = expr
            try mono_buffer.appendSlice(output.gpa, pattern_output);
            try mono_buffer.appendSlice(output.gpa, " = ");
            try mono_buffer.appendSlice(output.gpa, emitter.getOutput());
            try mono_buffer.appendSlice(output.gpa, "\n\n");
        } else {
            // Use the pattern's type from type checking (not computed from expression)
            const pattern_type = ModuleEnv.varFrom(def.pattern);
            const type_str = try getDefaultedTypeString(output.gpa, can_ir, pattern_type);
            defer output.gpa.free(type_str);

            // Build the mono source: name : Type\nname = expr\n
            try mono_buffer.appendSlice(output.gpa, pattern_output);
            try mono_buffer.appendSlice(output.gpa, " : ");
            try mono_buffer.appendSlice(output.gpa, type_str);
            try mono_buffer.appendSlice(output.gpa, "\n");
            try mono_buffer.appendSlice(output.gpa, pattern_output);
            try mono_buffer.appendSlice(output.gpa, " = ");
            try mono_buffer.appendSlice(output.gpa, emitter.getOutput());
            try mono_buffer.appendSlice(output.gpa, "\n\n");
        }
    }

    // Trim trailing newline (we added one too many at the end)
    if (mono_buffer.items.len > 0 and mono_buffer.items[mono_buffer.items.len - 1] == '\n') {
        _ = mono_buffer.pop();
    }

    // Validate the MONO output for both non-closure and closure transforms
    if (!validateMonoOutput(output.gpa, mono_buffer.items, source_path, config)) {
        return error.MonoValidationFailed;
    }
    if (!validateMonoFormatting(output.gpa, mono_buffer.items, source_path)) {
        return error.MonoFormattingFailed;
    }

    // Write the validated output to the section
    try output.begin_section("MONO");
    try output.begin_code_block("roc");
    try output.md_writer.writer.writeAll(mono_buffer.items);

    // HTML MONO section
    if (output.html_writer) |writer| {
        try writer.writer.writeAll(
            \\                <pre>
        );
        // Re-emit for HTML (simplified - just copy the markdown content idea)
        // For now, just show a placeholder
        try writer.writer.writeAll("(see markdown)\n");
        try writer.writer.writeAll(
            \\</pre>
            \\
        );
    }
    try output.end_code_block();
    try output.end_section();
}

/// Generate TYPES section displaying types store for both markdown and HTML
/// This is used for debugging.
fn generateTypesStoreSection(gpa: std.mem.Allocator, output: *DualOutput, can_ir: *ModuleEnv) !void {
    var solved_unmanaged = std.ArrayList(u8).empty;
    var solved_writer: std.Io.Writer.Allocating = .fromArrayList(output.gpa, &solved_unmanaged);
    defer solved_unmanaged.deinit(output.gpa);

    try types.writers.SExprWriter.allVarsToSExprStr(&solved_writer.writer, gpa, can_ir.env);

    // Transfer contents from writer back to buffer
    solved_unmanaged = solved_writer.toArrayList();

    // Markdown TYPES section
    try output.md_writer.writer.writeAll(Section.TYPES);
    try output.md_writer.writer.writeAll(solved_unmanaged.items);
    try output.md_writer.writer.writeAll("\n");
    try output.md_writer.writer.writeAll(Section.SECTION_END[0 .. Section.SECTION_END.len - 1]);

    // HTML TYPES section
    if (output.html_writer) |writer| {
        try writer.writer.writeAll(
            \\        <div class="section">
            \\            <div class="section-header">TYPES</div>
            \\            <div class="section-content">
            \\                <pre>
        );

        // Escape HTML in types content
        for (solved_unmanaged.items) |char| {
            try escapeHtmlChar(&writer.writer, char);
        }

        try writer.writer.writeAll(
            \\</pre>
            \\            </div>
            \\        </div>
            \\
        );
    }
}

=======
>>>>>>> 9727b843
/// Generate HTML document structure and JavaScript
fn generateHtmlWrapper(output: *DualOutput, content: *const Content) !void {
    const writer = output.html_writer orelse return;

    // Write HTML document structure
    try writer.writer.writeAll(
        \\<!DOCTYPE html>
        \\<html lang="en">
        \\<head>
        \\    <meta charset="UTF-8">
        \\    <meta name="viewport" content="width=device-width, initial-scale=1.0">
        \\    <title>Roc Snapshot:
    );
    try writer.writer.writeAll(content.meta.description);
    try writer.writer.writeAll(
        \\</title>
        \\    <style>
        \\
    );
    try writer.writer.writeAll(@embedFile("snapshot.css"));
    try writer.writer.writeAll(
        \\    </style>
        \\</head>
        \\<body>
        \\    <!-- Two-column layout (main and only view) -->
        \\    <div class="two-column-layout">
        \\        <div class="left-pane">
        \\            <div class="pane-header">
        \\                <select class="section-dropdown" id="left-selector" onchange="switchLeftPane()">
        \\                    <option value="META">META</option>
        \\                    <option value="SOURCE" selected>SOURCE</option>
        \\                </select>
        \\            </div>
        \\            <div class="pane-content" id="left-pane-content">
        \\                <!-- Left pane content will be shown here -->
        \\            </div>
        \\        </div>
        \\        <div class="right-pane">
        \\            <div class="pane-header">
        \\                <select class="section-dropdown" id="right-selector" onchange="switchRightPane()">
        \\                    <option value="TOKENS" selected>TOKENS</option>
        \\                    <option value="PARSE">PARSE</option>
        \\                    <option value="FORMATTED">FORMATTED</option>
        \\                    <option value="CANONICALIZE">CANONICALIZE</option>
        \\                    <option value="TYPES">TYPES</option>
        \\                </select>
        \\            </div>
        \\            <div class="pane-content" id="right-pane-content">
        \\                <!-- Right pane content will be shown here -->
        \\            </div>
        \\        </div>
        \\    </div>
        \\
        \\    <!-- Hidden sections for data storage -->
        \\    <div id="data-sections" style="display: none;">
    );
}

/// Generate HTML closing tags and JavaScript
fn generateHtmlClosing(output: *DualOutput) !void {
    const writer = output.html_writer orelse return;

    // Close data sections container and add JavaScript
    try writer.writer.writeAll(
        \\    </div>
        \\
        \\    <script>
    );
    // Embed remaining snapshot.js directly into the HTML
    try writer.writer.writeAll(@embedFile("snapshot.js"));
    try writer.writer.writeAll(
        \\    </script>
        \\</body>
        \\</html>
        \\
    );
}

/// Write HTML buffer to file
fn writeHtmlFile(gpa: Allocator, snapshot_path: []const u8, html_buffer: *std.ArrayList(u8)) !void {
    // Convert .md path to .html path
    const html_path = blk: {
        if (std.mem.endsWith(u8, snapshot_path, ".md")) {
            const base_path = snapshot_path[0 .. snapshot_path.len - 3];
            break :blk try std.fmt.allocPrint(gpa, "{s}.html", .{base_path});
        } else {
            break :blk try std.fmt.allocPrint(gpa, "{s}.html", .{snapshot_path});
        }
    };
    defer gpa.free(html_path);

    // Write HTML file
    var html_file = std.fs.cwd().createFile(html_path, .{}) catch |err| {
        log("failed to create HTML file '{s}': {s}", .{ html_path, @errorName(err) });
        return;
    };
    defer html_file.close();
    var html_writer_buffer: [4096]u8 = undefined;
    var html_writer = html_file.writer(&html_writer_buffer);
    try html_writer.interface.writeAll(html_buffer.items);
    try html_writer.interface.flush();

    log("generated HTML version: {s}", .{html_path});
}

/// New unified processSnapshotFile function that generates both markdown and HTML simultaneously
fn processSnapshotFileUnified(gpa: Allocator, snapshot_path: []const u8, config: *const Config) !bool {
    // Log the file path that was written to
    log("processing snapshot file: {s}", .{snapshot_path});

    const @"1Mb" = 1024 * 1024;
    const file_content = std.fs.cwd().readFileAlloc(gpa, snapshot_path, @"1Mb") catch |err| {
        std.log.err("failed to read file '{s}': {s}", .{ snapshot_path, @errorName(err) });
        return false;
    };
    defer gpa.free(file_content);

    // Check our file starts with the metadata section
    if (!std.mem.startsWith(u8, file_content, "# META")) {
        std.log.err("file '{s}' is not a valid snapshot file", .{snapshot_path});
        std.log.err("snapshot files must start with '# META'", .{});
        if (file_content.len > 0) {
            const first_line_end = std.mem.indexOfScalar(u8, file_content, '\n') orelse @min(file_content.len, 50);
            const first_line = file_content[0..first_line_end];
            std.log.err("file starts with: '{s}'", .{first_line});
        }
        return false;
    }

    // Parse the file to find section boundaries
    const content = extractSections(gpa, file_content) catch |err| {
        switch (err) {
            Error.MissingSnapshotHeader => {
                std.log.err("file '{s}' is missing the META section header", .{snapshot_path});
                std.log.err("add a META section like: ~~~META\\ndescription=My test\\ntype=expr\\n", .{});
                return false;
            },
            Error.MissingSnapshotSource => {
                std.log.err("file '{s}' is missing the SOURCE section", .{snapshot_path});
                std.log.err("add a SOURCE section like: ~~~SOURCE\\nyour_roc_code_here\\n", .{});
                return false;
            },
            Error.BadSectionHeader => {
                std.log.err("file '{s}' has an invalid section header", .{snapshot_path});
                std.log.err("section headers must be like: ~~~META, ~~~SOURCE, etc.", .{});
                return false;
            },
            else => return err,
        }
    };

    // Validate trace-eval flag usage
    if (config.trace_eval and content.meta.node_type != .repl) {
        std.log.err("--trace-eval can only be used with REPL snapshots (type=repl), but '{s}' has type={s}", .{ snapshot_path, content.meta.node_type.toString() });
        std.process.exit(1);
    }

    // Process the content through the shared compilation pipeline
    const success = processSnapshotContent(gpa, content, snapshot_path, config) catch |err| {
        log("failed to process snapshot content: {s}", .{@errorName(err)});
        return false;
    };

    // If flag --fuzz-corpus is passed, write the SOURCE to our corpus
    if (config.maybe_fuzz_corpus_path) |path| {
        const rand_file_name = [_][]const u8{
            path,
            &[_]u8{
                rand.intRangeAtMost(u8, 'a', 'z'),
                rand.intRangeAtMost(u8, 'a', 'z'),
                rand.intRangeAtMost(u8, 'a', 'z'),
                rand.intRangeAtMost(u8, 'a', 'z'),
                rand.intRangeAtMost(u8, 'a', 'z'),
                rand.intRangeAtMost(u8, 'a', 'z'),
                rand.intRangeAtMost(u8, 'a', 'z'),
                rand.intRangeAtMost(u8, 'a', 'z'),
                '.',
                'r',
                'o',
                'c',
            },
        };

        const corpus_file_path = try std.fs.path.join(gpa, &rand_file_name);
        defer gpa.free(corpus_file_path);

        var corpus_file = std.fs.cwd().createFile(corpus_file_path, .{}) catch |err| {
            std.log.err("failed to create file in '{s}': {s}", .{ config.maybe_fuzz_corpus_path.?, @errorName(err) });
            return false;
        };
        defer corpus_file.close();

        var write_buffer: [4096]u8 = undefined;
        var corpus_writer = corpus_file.writer(&write_buffer);
        const writer = &corpus_writer.interface;
        try writer.writeAll(content.source);
        try writer.flush();
    }

    return success;
}

fn processSnapshotFile(gpa: Allocator, snapshot_path: []const u8, config: *const Config) !bool {
    return processSnapshotFileUnified(gpa, snapshot_path, config);
}

/// Extracts the sections from a snapshot file
pub fn extractSections(gpa: Allocator, content: []const u8) !Content {
    var ranges = std.AutoHashMap(Section, Section.Range).init(gpa);
    defer ranges.deinit();

    // Find all section headers and their positions
    var idx: usize = 0;
    while (idx < content.len) {
        // Look for section headers
        if (idx == 0 or (idx > 0 and content[idx - 1] == '\n')) {
            if (Section.fromString(content[idx..])) |section| {
                // Only process META, SOURCE, OUTPUT, and EXPECTED sections
                if (section == .meta or section == .source or section == .expected or section == .output) {
                    const header_len = section.asString().len;
                    const start = idx + header_len;

                    // Find the end of this section
                    var end = content.len;

                    // For sections with ~~~ delimiters (META and SOURCE)
                    if (section == .meta or section == .source) {
                        // Find the closing ~~~
                        var search_idx = start;
                        while (search_idx < content.len - 3) {
                            if (content[search_idx] == '~' and
                                content[search_idx + 1] == '~' and
                                content[search_idx + 2] == '~')
                            {
                                // Set end to the position of ~~~, not after it
                                end = search_idx;
                                break;
                            }
                            search_idx += 1;
                        }
                    } else {
                        // For sections without ~~~ delimiters (EXPECTED, OUTPUT)
                        // Find the next section header
                        var search_idx = start;
                        while (search_idx < content.len) {
                            if (search_idx == 0 or (search_idx > 0 and content[search_idx - 1] == '\n')) {
                                if (content[search_idx] == '#' and
                                    search_idx + 1 < content.len and
                                    content[search_idx + 1] == ' ')
                                {
                                    end = search_idx;
                                    break;
                                }
                            }
                            search_idx += 1;
                        }
                    }

                    try ranges.put(section, .{ .start = start, .end = end });

                    // Skip to the end of this section
                    idx = end;
                    continue;
                }
            }
        }
        idx += 1;
    }

    return try Content.from_ranges(ranges, content);
}

fn processReplSnapshot(allocator: Allocator, content: Content, output_path: []const u8, config: *const Config) !bool {
    var success = true;
    log("Processing REPL snapshot: {s}", .{output_path});

    // Buffer all output in memory before writing files
    var md_buffer_unmanaged = std.ArrayList(u8).empty;
    var md_writer_allocating: std.Io.Writer.Allocating = .fromArrayList(allocator, &md_buffer_unmanaged);
    defer md_buffer_unmanaged.deinit(allocator);

    var html_buffer_unmanaged: ?std.ArrayList(u8) = if (config.generate_html) std.ArrayList(u8).empty else null;
    var html_writer_allocating: ?std.Io.Writer.Allocating = if (config.generate_html) .fromArrayList(allocator, &html_buffer_unmanaged.?) else null;
    defer {
        if (html_buffer_unmanaged) |*buf| buf.deinit(allocator);
    }

    var output = DualOutput.init(allocator, &md_writer_allocating, if (html_writer_allocating) |*hw| hw else null);

    // Generate HTML wrapper
    try generateHtmlWrapper(&output, &content);

    // Generate all sections
    try generateMetaSection(&output, &content);
    try generateSourceSection(&output, &content);
    success = try generateReplOutputSection(&output, output_path, &content, config) and success;
    try generateReplProblemsSection(&output, &content);
    try generateHtmlClosing(&output);

    // Transfer contents from writer back to buffer before writing
    md_buffer_unmanaged = md_writer_allocating.toArrayList();
    if (html_writer_allocating) |*hw| html_buffer_unmanaged.? = hw.toArrayList();

    if (!config.disable_updates) {
        // Write the markdown file
        const md_file = std.fs.cwd().createFile(output_path, .{}) catch |err| {
            std.log.err("Failed to create {s}: {}", .{ output_path, err });
            return false;
        };
        defer md_file.close();

        try md_file.writeAll(md_buffer_unmanaged.items);

        if (html_buffer_unmanaged) |*buf| {
            writeHtmlFile(allocator, output_path, buf) catch |err| {
                warn("Failed to write HTML file for {s}: {}", .{ output_path, err });
            };
        }
    }

    return success;
}

fn generateReplOutputSection(output: *DualOutput, snapshot_path: []const u8, content: *const Content, config: *const Config) !bool {
    var success = true;
    // Parse REPL inputs from the source using » as delimiter
    var inputs = std.array_list.Managed([]const u8).init(output.gpa);
    defer inputs.deinit();

    // Split by the » character, each section is a separate REPL input
    var parts = std.mem.splitSequence(u8, content.source, "»");

    // Skip the first part (before the first »)
    _ = parts.next();

    while (parts.next()) |part| {
        // Trim whitespace and newlines
        const trimmed = std.mem.trim(u8, part, " \t\r\n");
        if (trimmed.len > 0) {
            try inputs.append(trimmed);
        }
    }

    var snapshot_ops = SnapshotOps.init(output.gpa);
    defer snapshot_ops.deinit();

    // Initialize REPL
    var repl_instance = try Repl.init(output.gpa, snapshot_ops.get_ops(), snapshot_ops.crashContextPtr());
    defer repl_instance.deinit();

    // Enable debug snapshots for CAN/TYPES generation
    repl_instance.enableDebugSnapshots();

    // Enable tracing if requested
    // if (config.trace_eval) {
    //     repl_instance.setTraceWriter(stderrWriter());
    // }

    // Process each input and generate output
    var actual_outputs = std.array_list.Managed([]const u8).init(output.gpa);
    defer {
        for (actual_outputs.items) |item| {
            output.gpa.free(item);
        }
        actual_outputs.deinit();
    }

    for (inputs.items) |input| {
        const repl_output = try repl_instance.step(input);
        try actual_outputs.append(repl_output);
    }

    // Dual-mode testing: Run full LLVM compilation pipeline and compare outputs
    // This ensures the LLVM backend produces the same results as the interpreter
    {
        var llvm_evaluator = LlvmEvaluator.init(output.gpa) catch |err| {
            std.debug.print("LLVM evaluator init failed: {}\n", .{err});
            success = false;
            return success;
        };
        defer llvm_evaluator.deinit();

        for (inputs.items, actual_outputs.items) |input, interp_output| {
            // Step 1: Generate LLVM bitcode from source
            var bitcode_result = llvm_evaluator.generateBitcodeFromSource(input) catch |err| {
                // Skip unsupported expressions - they'll return UnsupportedType
                switch (err) {
                    error.UnsupportedType => continue,
                    error.ParseError, error.CanonicalizeError, error.TypeError => continue,
                    else => {
                        std.debug.print("LLVM bitcode generation failed for input '{s}': {}\n", .{ input, err });
                        success = false;
                        continue;
                    },
                }
            };
            defer bitcode_result.deinit();

            // Step 2: Compile and execute using full LLVM pipeline
            // Convert between the two ResultType enums (they have the same variants)
            const result_type: llvm_compile.ResultType = @enumFromInt(@intFromEnum(bitcode_result.result_type));
            const llvm_output = llvm_compile.compileAndExecute(
                output.gpa,
                bitcode_result.bitcode,
                result_type,
            ) catch |err| {
                std.debug.print("LLVM compile/execute failed for input '{s}': {}\n", .{ input, err });
                success = false;
                continue;
            };
            defer output.gpa.free(llvm_output);

            // Compare outputs - fail the snapshot if they differ
            if (!std.mem.eql(u8, interp_output, llvm_output)) {
                std.debug.print(
                    \\LLVM/Interpreter MISMATCH in {s}:
                    \\  Input: {s}
                    \\  Interpreter: {s}
                    \\  LLVM:        {s}
                    \\
                , .{ snapshot_path, input, interp_output, llvm_output });
                success = false;
            }
        }
    }

    switch (config.output_section_command) {
        .update => {
            try output.begin_section("OUTPUT");
            // Write actual outputs
            for (actual_outputs.items, 0..) |repl_output, i| {
                if (i > 0) {
                    try output.md_writer.writer.writeAll("---\n");
                }
                try output.md_writer.writer.writeAll(repl_output);
                try output.md_writer.writer.writeByte('\n');

                // HTML output
                if (output.html_writer) |writer| {
                    if (i > 0) {
                        try writer.writer.writeAll("                <hr>\n");
                    }
                    try writer.writer.writeAll("                <div class=\"repl-output\">");
                    for (repl_output) |char| {
                        try escapeHtmlChar(&writer.writer, char);
                    }
                    try writer.writer.writeAll("</div>\n");
                }
            }
            try output.end_section();
        },
        .check, .none => {
            const emit_error = config.output_section_command == .check;

            // Compare with expected output if provided
            if (content.output) |expected| {
                try output.begin_section("OUTPUT");
                // Parse expected outputs
                var expected_outputs = std.array_list.Managed([]const u8).init(output.gpa);
                defer expected_outputs.deinit();

                var expected_lines = std.mem.splitSequence(u8, expected, "\n---\n");
                while (expected_lines.next()) |output_str| {
                    const trimmed = std.mem.trim(u8, output_str, " \t\r\n");
                    if (trimmed.len > 0) {
                        try expected_outputs.append(trimmed);
                    }
                }

                // Verify the outputs match
                if (actual_outputs.items.len != expected_outputs.items.len) {
                    std.debug.print("REPL output count mismatch: got {} outputs, expected {} in {s}\n", .{
                        actual_outputs.items.len,
                        expected_outputs.items.len,
                        snapshot_path,
                    });
                    success = success and !emit_error;
                } else {
                    for (actual_outputs.items, expected_outputs.items, 0..) |actual, expected_output, i| {
                        if (!std.mem.eql(u8, actual, expected_output)) {
                            success = success and !emit_error;
                            std.debug.print(
                                "REPL output mismatch at index {}: got '{s}', expected '{s}' in {s}\n",
                                .{ i, actual, expected_output, snapshot_path },
                            );
                        }
                    }
                }

                // Write the old outputs back to the file
                for (expected_outputs.items, 0..) |expected_output, i| {
                    if (i > 0) {
                        try output.md_writer.writer.writeAll("---\n");
                    }
                    try output.md_writer.writer.writeAll(expected_output);
                    try output.md_writer.writer.writeByte('\n');

                    // HTML output
                    if (output.html_writer) |writer| {
                        if (i > 0) {
                            try writer.writer.writeAll("                <hr>\n");
                        }
                        try writer.writer.writeAll("                <div class=\"repl-output\">");
                        for (expected_output) |char| {
                            try escapeHtmlChar(&writer.writer, char);
                        }
                        try writer.writer.writeAll("</div>\n");
                    }
                }
                try output.end_section();
            } else {
                // No existing OUTPUT section - generate one for new snapshots
                try output.begin_section("OUTPUT");
                for (actual_outputs.items, 0..) |repl_output, i| {
                    if (i > 0) {
                        try output.md_writer.writer.writeAll("---\n");
                    }
                    try output.md_writer.writer.writeAll(repl_output);
                    try output.md_writer.writer.writeByte('\n');

                    // HTML output
                    if (output.html_writer) |writer| {
                        if (i > 0) {
                            try writer.writer.writeAll("                <hr>\n");
                        }
                        try writer.writer.writeAll("                <div class=\"repl-output\">");
                        for (repl_output) |char| {
                            try escapeHtmlChar(&writer.writer, char);
                        }
                        try writer.writer.writeAll("</div>\n");
                    }
                }
                try output.end_section();

                // No validation needed for new snapshots - they should have outputs
            }
        },
    }

    return success;
}

fn generateReplProblemsSection(output: *DualOutput, _: *const Content) !void {
    try output.begin_section("PROBLEMS");
    try output.md_writer.writer.writeAll("NIL\n");

    if (output.html_writer) |writer| {
        try writer.writer.writeAll(
            \\                <div class="problems">
            \\                    <p>NIL</p>
            \\                </div>
            \\
        );
    }

    try output.end_section();
}

test "snapshot validation" {
    const allocator = std.testing.allocator;
    if (!try checkSnapshotExpectations(allocator)) {
        return error.SnapshotValidationFailed;
    }
}

test "no Builtin module leaks in snapshots" {
    // IMPORTANT: The "Builtin" module is an implementation detail that should NEVER
    // appear in user-facing error messages. We consolidate all builtin types (Bool,
    // Try, Dict, Set, Str) into a single Builtin module so they can have cyclic
    // dependencies with each other. However, users should only see the type names
    // (e.g., "Dict", "Bool") not qualified names like "Builtin.Dict" or references
    // to the Builtin module in error messages.
    //
    // This test searches all snapshot files for the string "Builtin" (case-sensitive)
    // to detect any leaks. We use case-sensitive search because lowercase "builtin"
    // appears in harmless contexts like "(builtin)" annotations in debug output.

    const allocator = std.testing.allocator;

    // Find all snapshot files
    var snapshots_dir = try std.fs.cwd().openDir("test/snapshots", .{ .iterate = true });
    defer snapshots_dir.close();

    var files_with_builtin: std.array_list.Managed([]const u8) = .{ .allocator = allocator, .items = &.{}, .capacity = 0 };
    defer {
        for (files_with_builtin.items) |path| {
            allocator.free(path);
        }
        files_with_builtin.deinit();
    }

    // Recursively search for .md files
    try searchDirectoryForBuiltin(allocator, &snapshots_dir, "", &files_with_builtin);

    if (files_with_builtin.items.len > 0) {
        std.debug.print("\n\n❌ FOUND 'Builtin' IN SNAPSHOT FILES (implementation detail leaked!):\n", .{});
        for (files_with_builtin.items) |path| {
            std.debug.print("  - test/snapshots/{s}\n", .{path});
        }
        std.debug.print("\nThe Builtin module should never appear in user-facing error messages.\n", .{});
        std.debug.print("Users should see type names like 'Dict', 'Bool', etc., not 'Builtin.Dict'.\n\n", .{});
        return error.BuiltinModuleLeakedInSnapshots;
    }
}

fn searchDirectoryForBuiltin(
    allocator: std.mem.Allocator,
    dir: *std.fs.Dir,
    relative_path: []const u8,
    files_with_builtin: *std.array_list.Managed([]const u8),
) !void {
    var iter = dir.iterate();
    while (try iter.next()) |entry| {
        const full_path = if (relative_path.len > 0)
            try std.fmt.allocPrint(allocator, "{s}/{s}", .{ relative_path, entry.name })
        else
            try allocator.dupe(u8, entry.name);
        defer allocator.free(full_path);

        switch (entry.kind) {
            .directory => {
                var subdir = try dir.openDir(entry.name, .{ .iterate = true });
                defer subdir.close();
                try searchDirectoryForBuiltin(allocator, &subdir, full_path, files_with_builtin);
            },
            .file => {
                if (std.mem.endsWith(u8, entry.name, ".md")) {
                    const file = try dir.openFile(entry.name, .{});
                    defer file.close();

                    const content = try file.readToEndAlloc(allocator, 10 * 1024 * 1024);
                    defer allocator.free(content);

                    // Search for "Builtin" (case-sensitive)
                    if (std.mem.indexOf(u8, content, "Builtin")) |_| {
                        try files_with_builtin.append(try allocator.dupe(u8, full_path));
                    }
                }
            },
            else => {},
        }
    }
}

test "TODO: cross-module function calls - fibonacci" {}

test "TODO: cross-module function calls - nested_ifs" {}

test "TODO: cross-module function calls - repl_boolean_expressions" {}

test "TODO: cross-module function calls - string_edge_cases" {}

test "TODO: cross-module function calls - string_equality_basic" {}

test "TODO: cross-module function calls - string_interpolation_comparison" {}

test "TODO: cross-module function calls - string_multiline_comparison" {}

test "TODO: cross-module function calls - string_ordering_unsupported" {}

test "LambdaLifter" {
    std.testing.refAllDecls(LambdaLifter);
}

/// An implementation of RocOps for snapshot testing.
pub const SnapshotOps = struct {
    allocator: std.mem.Allocator,
    crash: CrashContext,
    roc_ops: RocOps,

    pub fn init(allocator: std.mem.Allocator) SnapshotOps {
        return SnapshotOps{
            .allocator = allocator,
            .crash = CrashContext.init(allocator),
            .roc_ops = RocOps{
                .env = undefined, // will be set below
                .roc_alloc = snapshotRocAlloc,
                .roc_dealloc = snapshotRocDealloc,
                .roc_realloc = snapshotRocRealloc,
                .roc_dbg = snapshotRocDbg,
                .roc_expect_failed = snapshotRocExpectFailed,
                .roc_crashed = snapshotRocCrashed,
                .hosted_fns = .{ .count = 0, .fns = undefined }, // Not used in snapshots
            },
        };
    }

    pub fn deinit(self: *SnapshotOps) void {
        self.crash.deinit();
    }

    pub fn get_ops(self: *SnapshotOps) *RocOps {
        self.roc_ops.env = @ptrCast(self);
        self.crash.reset();
        return &self.roc_ops;
    }

    pub fn crashContextPtr(self: *SnapshotOps) *CrashContext {
        return &self.crash;
    }
};

fn snapshotRocAlloc(alloc_args: *RocAlloc, env: *anyopaque) callconv(.c) void {
    const snapshot_env: *SnapshotOps = @ptrCast(@alignCast(env));

    const align_enum = std.mem.Alignment.fromByteUnits(@as(usize, @intCast(alloc_args.alignment)));

    // Calculate additional bytes needed to store the size
    const size_storage_bytes = @max(alloc_args.alignment, @alignOf(usize));
    const total_size = alloc_args.length + size_storage_bytes;

    // Allocate memory including space for size metadata
    const result = snapshot_env.allocator.rawAlloc(total_size, align_enum, @returnAddress());

    const base_ptr = result orelse {
        std.debug.panic("Out of memory during snapshotRocAlloc", .{});
    };

    // Store the total size (including metadata) right before the user data
    const size_ptr: *usize = @ptrFromInt(@intFromPtr(base_ptr) + size_storage_bytes - @sizeOf(usize));
    size_ptr.* = total_size;

    // Return pointer to the user data (after the size metadata)
    alloc_args.answer = @ptrFromInt(@intFromPtr(base_ptr) + size_storage_bytes);
}

fn snapshotRocDealloc(dealloc_args: *RocDealloc, env: *anyopaque) callconv(.c) void {
    const snapshot_env: *SnapshotOps = @ptrCast(@alignCast(env));

    // Calculate where the size metadata is stored
    const size_storage_bytes = @max(dealloc_args.alignment, @alignOf(usize));
    const size_ptr: *const usize = @ptrFromInt(@intFromPtr(dealloc_args.ptr) - @sizeOf(usize));

    // Read the total size from metadata
    const total_size = size_ptr.*;

    // Calculate the base pointer (start of actual allocation)
    const base_ptr: [*]u8 = @ptrFromInt(@intFromPtr(dealloc_args.ptr) - size_storage_bytes);

    // Calculate alignment
    const log2_align = std.math.log2_int(u32, @intCast(dealloc_args.alignment));
    const align_enum: std.mem.Alignment = @enumFromInt(log2_align);

    // Free the memory (including the size metadata)
    const slice = @as([*]u8, @ptrCast(base_ptr))[0..total_size];
    snapshot_env.allocator.rawFree(slice, align_enum, @returnAddress());
}

fn snapshotRocRealloc(realloc_args: *RocRealloc, env: *anyopaque) callconv(.c) void {
    const snapshot_env: *SnapshotOps = @ptrCast(@alignCast(env));

    // Calculate where the size metadata is stored for the old allocation
    const size_storage_bytes = @max(realloc_args.alignment, @alignOf(usize));
    const old_size_ptr: *const usize = @ptrFromInt(@intFromPtr(realloc_args.answer) - @sizeOf(usize));

    // Read the old total size from metadata
    const old_total_size = old_size_ptr.*;

    // Calculate the old base pointer (start of actual allocation)
    const old_base_ptr: [*]u8 = @ptrFromInt(@intFromPtr(realloc_args.answer) - size_storage_bytes);

    // Calculate new total size needed
    const new_total_size = realloc_args.new_length + size_storage_bytes;

    // Perform reallocation
    const old_slice = @as([*]u8, @ptrCast(old_base_ptr))[0..old_total_size];
    const new_slice = snapshot_env.allocator.realloc(old_slice, new_total_size) catch {
        std.debug.panic("Out of memory during snapshotRocRealloc", .{});
    };

    // Store the new total size in the metadata
    const new_size_ptr: *usize = @ptrFromInt(@intFromPtr(new_slice.ptr) + size_storage_bytes - @sizeOf(usize));
    new_size_ptr.* = new_total_size;

    // Return pointer to the user data (after the size metadata)
    realloc_args.answer = @ptrFromInt(@intFromPtr(new_slice.ptr) + size_storage_bytes);
}

fn snapshotRocDbg(_: *const RocDbg, _: *anyopaque) callconv(.c) void {
    @panic("snapshotRocDbg not implemented yet");
}

fn snapshotRocExpectFailed(expect_args: *const RocExpectFailed, env: *anyopaque) callconv(.c) void {
    const snapshot_env: *SnapshotOps = @ptrCast(@alignCast(env));
    const source_bytes = expect_args.utf8_bytes[0..expect_args.len];
    const trimmed = std.mem.trim(u8, source_bytes, " \t\n\r");
    // Format and record the message
    const formatted = std.fmt.allocPrint(snapshot_env.allocator, "Expect failed: {s}", .{trimmed}) catch {
        std.debug.panic("failed to allocate snapshot expect failure message", .{});
    };
    snapshot_env.crash.recordCrash(formatted) catch |err| {
        snapshot_env.allocator.free(formatted);
        std.debug.panic("failed to store snapshot expect failure: {}", .{err});
    };
}

fn snapshotRocCrashed(crashed_args: *const RocCrashed, env: *anyopaque) callconv(.c) void {
    const snapshot_env: *SnapshotOps = @ptrCast(@alignCast(env));
    snapshot_env.crash.recordCrash(crashed_args.utf8_bytes[0..crashed_args.len]) catch |err| {
        std.debug.panic("failed to store snapshot crash message: {}", .{err});
    };
}<|MERGE_RESOLUTION|>--- conflicted
+++ resolved
@@ -2385,7 +2385,6 @@
     try output.end_section();
 }
 
-<<<<<<< HEAD
 /// Compute the correct type for a closure-transformed expression.
 /// Instead of copying the old function type, this builds the appropriate type
 /// based on the new expression's structure (e.g., tag union for closures).
@@ -3139,49 +3138,6 @@
     try output.end_section();
 }
 
-/// Generate TYPES section displaying types store for both markdown and HTML
-/// This is used for debugging.
-fn generateTypesStoreSection(gpa: std.mem.Allocator, output: *DualOutput, can_ir: *ModuleEnv) !void {
-    var solved_unmanaged = std.ArrayList(u8).empty;
-    var solved_writer: std.Io.Writer.Allocating = .fromArrayList(output.gpa, &solved_unmanaged);
-    defer solved_unmanaged.deinit(output.gpa);
-
-    try types.writers.SExprWriter.allVarsToSExprStr(&solved_writer.writer, gpa, can_ir.env);
-
-    // Transfer contents from writer back to buffer
-    solved_unmanaged = solved_writer.toArrayList();
-
-    // Markdown TYPES section
-    try output.md_writer.writer.writeAll(Section.TYPES);
-    try output.md_writer.writer.writeAll(solved_unmanaged.items);
-    try output.md_writer.writer.writeAll("\n");
-    try output.md_writer.writer.writeAll(Section.SECTION_END[0 .. Section.SECTION_END.len - 1]);
-
-    // HTML TYPES section
-    if (output.html_writer) |writer| {
-        try writer.writer.writeAll(
-            \\        <div class="section">
-            \\            <div class="section-header">TYPES</div>
-            \\            <div class="section-content">
-            \\                <pre>
-        );
-
-        // Escape HTML in types content
-        for (solved_unmanaged.items) |char| {
-            try escapeHtmlChar(&writer.writer, char);
-        }
-
-        try writer.writer.writeAll(
-            \\</pre>
-            \\            </div>
-            \\        </div>
-            \\
-        );
-    }
-}
-
-=======
->>>>>>> 9727b843
 /// Generate HTML document structure and JavaScript
 fn generateHtmlWrapper(output: *DualOutput, content: *const Content) !void {
     const writer = output.html_writer orelse return;
