//! Snapshot testing infrastructure for the Roc compiler.
//!
//! This module provides functionality to generate and validate snapshot tests
//! that capture the compiler's behavior at each stage of compilation. Snapshots
//! help ensure the compiler continues to behave as expected by showing the
//! output of tokenization, parsing, canonicalization, type checking etc for
//! the given Roc code snippet.

const std = @import("std");
const builtin = @import("builtin");
const base = @import("base");
const parse = @import("parse");
const can = @import("can");
const types = @import("types");
const reporting = @import("reporting");
const check = @import("check");
const builtins = @import("builtins");
const compile = @import("compile");
const fmt = @import("fmt");
const repl = @import("repl");

const Repl = repl.Repl;
const CommonEnv = base.CommonEnv;
const Check = check.Check;
const CIR = can.CIR;
const Can = can.Can;
const RocExpectFailed = builtins.host_abi.RocExpectFailed;
const RocCrashed = builtins.host_abi.RocCrashed;
const RocDealloc = builtins.host_abi.RocDealloc;
const RocRealloc = builtins.host_abi.RocRealloc;
const RocAlloc = builtins.host_abi.RocAlloc;
const RocOps = builtins.host_abi.RocOps;
const RocDbg = builtins.host_abi.RocDbg;
const ModuleEnv = can.ModuleEnv;
const Allocator = std.mem.Allocator;
const SExprTree = base.SExprTree;
const CacheModule = compile.CacheModule;
const AST = parse.AST;
const Report = reporting.Report;
const types_problem_mod = check.problem;
const tokenize = parse.tokenize;
const parallel = base.parallel;

var verbose_log: bool = false;
var prng = std.Random.DefaultPrng.init(1234567890);

const rand = prng.random();

/// Logs a message if verbose logging is enabled.
fn log(comptime fmt_str: []const u8, args: anytype) void {
    if (verbose_log) {
        std.log.info(fmt_str, args);
    }
}

/// Always logs a warning message.
fn warn(comptime fmt_str: []const u8, args: anytype) void {
    std.log.warn(fmt_str, args);
}

const UpdateCommand = enum {
    /// Update the section to match the actual output/problems.
    update,
    /// Check that the section matches the actual output/problems.
    check,
    /// Don't do anything with the section.
    none,
};

/// Represents a problem entry from PROBLEMS section
const ProblemEntry = struct {
    problem_type: []const u8,
    file: []const u8,
    start_line: u32,
    start_col: u32,
    end_line: u32,
    end_col: u32,

    fn format(self: ProblemEntry, writer: anytype) !void {
        try writer.print("{s} - {s}:{d}:{d}:{d}:{d}", .{
            self.problem_type,
            self.file,
            self.start_line,
            self.start_col,
            self.end_line,
            self.end_col,
        });
    }
};

/// Parse a PROBLEMS entry to extract problem type and location
fn parseProblemEntry(allocator: std.mem.Allocator, content: []const u8, start_idx: usize) !?struct { entry: ?ProblemEntry, next_idx: usize } {
    var idx = start_idx;

    // Skip whitespace and empty lines
    while (idx < content.len and (content[idx] == ' ' or content[idx] == '\t' or content[idx] == '\n' or content[idx] == '\r')) {
        idx += 1;
    }

    if (idx >= content.len) return null;

    // Check if we're at the start of a problem header
    if (idx + 2 > content.len or !std.mem.eql(u8, content[idx .. idx + 2], "**")) {
        return null;
    }

    // Find the end of the problem type
    const type_start = idx + 2;
    const type_end_search = std.mem.indexOfPos(u8, content, type_start, "**");
    if (type_end_search == null) return null;
    const type_end = type_end_search.?;

    // Check if this is a problem header (all uppercase, no lowercase letters)
    const potential_type = content[type_start..type_end];
    var has_lowercase = false;
    for (potential_type) |c| {
        if (c >= 'a' and c <= 'z') {
            has_lowercase = true;
            break;
        }
    }

    // If it has lowercase letters, this is not a problem header
    if (has_lowercase) {
        return null;
    }

    var problem_type = std.mem.trim(u8, potential_type, " \t\r\n");

    // Handle compound error types like "NOT IMPLEMENTED - UNDEFINED VARIABLE"
    // We only want the last part after the last " - "
    if (std.mem.lastIndexOf(u8, problem_type, " - ")) |dash_idx| {
        problem_type = std.mem.trim(u8, problem_type[dash_idx + 3 ..], " \t\r\n");
    }

    // Skip past the closing ** of the problem type
    var current_idx = type_end + 2;

    // Skip the rest of the line after the problem type
    while (current_idx < content.len and content[current_idx] != '\n') {
        current_idx += 1;
    }
    if (current_idx < content.len) current_idx += 1; // Skip the newline

    // Now look for optional location on the next few lines
    // We'll look until we hit another problem header or end of content
    var location_file: []const u8 = "";
    var location_start_line: u32 = 0;
    var location_start_col: u32 = 0;
    var location_end_line: u32 = 0;
    var location_end_col: u32 = 0;
    var found_location = false;

    while (current_idx < content.len) {
        // Skip whitespace at start of line
        const line_start = current_idx;
        while (current_idx < content.len and (content[current_idx] == ' ' or content[current_idx] == '\t')) {
            current_idx += 1;
        }

        // Check if this line starts with ** (potential new problem or location)
        if (current_idx + 2 <= content.len and std.mem.eql(u8, content[current_idx .. current_idx + 2], "**")) {
            const inner_start = current_idx + 2;
            const inner_end_search = std.mem.indexOfPos(u8, content, inner_start, "**");

            if (inner_end_search) |inner_end| {
                const inner_content = content[inner_start..inner_end];

                // Check if this is a new problem header (no lowercase)
                var inner_has_lowercase = false;
                for (inner_content) |c| {
                    if (c >= 'a' and c <= 'z') {
                        inner_has_lowercase = true;
                        break;
                    }
                }

                if (!inner_has_lowercase) {
                    // This is a new problem header, we're done
                    break;
                }

                // Check if this looks like a location (contains .md: pattern)
                if (std.mem.indexOf(u8, inner_content, ".md:")) |_| {
                    var location = inner_content;
                    // Strip trailing colon and whitespace
                    location = std.mem.trimRight(u8, location, ": \t");

                    // Count colons to determine format
                    var colon_count: usize = 0;
                    for (location) |c| {
                        if (c == ':') colon_count += 1;
                    }

                    if (colon_count == 2) {
                        // Format: file:line:col
                        var parts = std.mem.tokenizeScalar(u8, location, ':');

                        if (parts.next()) |file| {
                            if (parts.next()) |line_str| {
                                if (parts.next()) |col_str| {
                                    if (std.fmt.parseInt(u32, line_str, 10) catch null) |line| {
                                        if (std.fmt.parseInt(u32, col_str, 10) catch null) |col| {
                                            location_file = file;
                                            location_start_line = line;
                                            location_start_col = col;
                                            location_end_line = line;
                                            location_end_col = col;
                                            found_location = true;
                                            current_idx = inner_end + 2;
                                            break;
                                        }
                                    }
                                }
                            }
                        }
                    } else if (colon_count == 4) {
                        // Format: file:start_line:start_col:end_line:end_col
                        var parts = std.mem.tokenizeScalar(u8, location, ':');

                        if (parts.next()) |file| {
                            if (parts.next()) |start_line_str| {
                                if (parts.next()) |start_col_str| {
                                    if (parts.next()) |end_line_str| {
                                        if (parts.next()) |end_col_str| {
                                            if (std.fmt.parseInt(u32, start_line_str, 10) catch null) |start_line| {
                                                if (std.fmt.parseInt(u32, start_col_str, 10) catch null) |start_col| {
                                                    if (std.fmt.parseInt(u32, end_line_str, 10) catch null) |end_line| {
                                                        if (std.fmt.parseInt(u32, end_col_str, 10) catch null) |end_col| {
                                                            location_file = file;
                                                            location_start_line = start_line;
                                                            location_start_col = start_col;
                                                            location_end_line = end_line;
                                                            location_end_col = end_col;
                                                            found_location = true;
                                                            current_idx = inner_end + 2;
                                                            break;
                                                        }
                                                    }
                                                }
                                            }
                                        }
                                    }
                                }
                            }
                        }
                    }
                }
            }
        }

        // Skip to next line
        current_idx = line_start;
        while (current_idx < content.len and content[current_idx] != '\n') {
            current_idx += 1;
        }
        if (current_idx < content.len) current_idx += 1;
    }

    // Find the next problem header to determine where this problem ends
    var next_idx = current_idx;
    while (next_idx < content.len) {
        // Skip whitespace at start of line
        while (next_idx < content.len and (content[next_idx] == ' ' or content[next_idx] == '\t')) {
            next_idx += 1;
        }

        if (next_idx + 2 <= content.len and std.mem.eql(u8, content[next_idx .. next_idx + 2], "**")) {
            const check_start = next_idx + 2;
            const check_end = std.mem.indexOfPos(u8, content, check_start, "**");

            if (check_end) |end| {
                const check_content = content[check_start..end];

                // Check if this is a problem header (no lowercase)
                var check_has_lowercase = false;
                for (check_content) |c| {
                    if (c >= 'a' and c <= 'z') {
                        check_has_lowercase = true;
                        break;
                    }
                }

                if (!check_has_lowercase) {
                    // Found next problem header
                    break;
                }
            }
        }

        // Move to next character
        next_idx += 1;
    }

    return .{ .entry = ProblemEntry{
        .problem_type = try allocator.dupe(u8, problem_type),
        .file = try allocator.dupe(u8, location_file),
        .start_line = location_start_line,
        .start_col = location_start_col,
        .end_line = location_end_line,
        .end_col = location_end_col,
    }, .next_idx = next_idx };
}

/// Parse all problems from PROBLEMS section
fn parseProblemsSection(allocator: std.mem.Allocator, content: []const u8) !std.ArrayList(ProblemEntry) {
    var problems = std.ArrayList(ProblemEntry).init(allocator);
    errdefer {
        for (problems.items) |p| {
            allocator.free(p.problem_type);
            allocator.free(p.file);
        }
        problems.deinit();
    }

    // Check if the entire content is just NIL
    const trimmed_content = std.mem.trim(u8, content, " \t\r\n");
    if (std.mem.eql(u8, trimmed_content, "NIL")) {
        // NIL means there are no problems
        return problems;
    }

    var idx: usize = 0;
    while (idx < content.len) {
        const result = try parseProblemEntry(allocator, content, idx);
        if (result) |r| {
            if (r.entry) |entry| {
                try problems.append(entry);
            }
            idx = r.next_idx;
        } else {
            break;
        }
    }

    return problems;
}

/// Generate EXPECTED content from problems
fn generateExpectedContent(allocator: std.mem.Allocator, problems: []const ProblemEntry) ![]const u8 {
    if (problems.len == 0) {
        return try allocator.dupe(u8, "NIL");
    }

    var buffer = std.ArrayList(u8).init(allocator);
    errdefer buffer.deinit();

    for (problems, 0..) |problem, i| {
        if (i > 0) {
            try buffer.append('\n');
        }
        try problem.format(buffer.writer());
    }

    return buffer.toOwnedSlice();
}

/// Parse an EXPECTED line like "UNEXPECTED TOKEN IN EXPRESSION - record_field_update_error.md:1:10:1:15"
fn parseExpectedLine(allocator: std.mem.Allocator, line: []const u8) !?ProblemEntry {
    const trimmed = std.mem.trim(u8, line, " \t\r\n");
    if (trimmed.len == 0) {
        return null;
    }

    // Find the separator " - "
    const separator = " - ";
    const sep_index = std.mem.indexOf(u8, line, separator) orelse return null;

    const problem_type = std.mem.trim(u8, line[0..sep_index], " \t");
    const location = std.mem.trim(u8, line[sep_index + separator.len ..], " \t\r\n");

    // Handle special case where location is just ":0:0:0:0" (no file)
    if (std.mem.startsWith(u8, location, ":")) {
        // Skip the first colon
        var parts = std.mem.tokenizeScalar(u8, location[1..], ':');

        const start_line_str = parts.next() orelse return null;
        const start_col_str = parts.next() orelse return null;
        const end_line_str = parts.next() orelse return null;
        const end_col_str = parts.next() orelse return null;

        return ProblemEntry{
            .problem_type = try allocator.dupe(u8, problem_type),
            .file = try allocator.dupe(u8, ""),
            .start_line = try std.fmt.parseInt(u32, start_line_str, 10),
            .start_col = try std.fmt.parseInt(u32, start_col_str, 10),
            .end_line = try std.fmt.parseInt(u32, end_line_str, 10),
            .end_col = try std.fmt.parseInt(u32, end_col_str, 10),
        };
    }

    // Parse location "file.md:start_line:start_col:end_line:end_col"
    var parts = std.mem.tokenizeScalar(u8, location, ':');

    const file = parts.next() orelse return null;
    const start_line_str = parts.next() orelse return null;
    const start_col_str = parts.next() orelse return null;
    const end_line_str = parts.next() orelse return null;
    const end_col_str = parts.next() orelse return null;

    return ProblemEntry{
        .problem_type = try allocator.dupe(u8, problem_type),
        .file = try allocator.dupe(u8, file),
        .start_line = try std.fmt.parseInt(u32, start_line_str, 10),
        .start_col = try std.fmt.parseInt(u32, start_col_str, 10),
        .end_line = try std.fmt.parseInt(u32, end_line_str, 10),
        .end_col = try std.fmt.parseInt(u32, end_col_str, 10),
    };
}

/// Parse all problems from EXPECTED section
fn parseExpectedSection(allocator: std.mem.Allocator, content: []const u8) !std.ArrayList(ProblemEntry) {
    var problems = std.ArrayList(ProblemEntry).init(allocator);
    errdefer {
        for (problems.items) |p| {
            allocator.free(p.problem_type);
            allocator.free(p.file);
        }
        problems.deinit();
    }

    // Check if the entire content is just NIL
    const trimmed_content = std.mem.trim(u8, content, " \t\r\n");
    if (std.mem.eql(u8, trimmed_content, "NIL")) {
        // NIL means we expect no problems
        return problems;
    }

    var lines = std.mem.tokenizeScalar(u8, content, '\n');
    while (lines.next()) |line| {
        const problem = try parseExpectedLine(allocator, line);
        if (problem) |p| {
            try problems.append(p);
        }
    }

    return problems;
}

/// Compare two problem entries for equality
fn problemsEqual(a: ProblemEntry, b: ProblemEntry) bool {
    return std.mem.eql(u8, a.problem_type, b.problem_type) and
        std.mem.eql(u8, a.file, b.file) and
        a.start_line == b.start_line and
        a.start_col == b.start_col and
        a.end_line == b.end_line and
        a.end_col == b.end_col;
}

/// Generate all reports from the compilation pipeline
fn generateAllReports(
    allocator: std.mem.Allocator,
    parse_ast: *AST,
    can_ir: *ModuleEnv,
    solver: *Check,
    snapshot_path: []const u8,
    module_env: *ModuleEnv,
) !std.ArrayList(reporting.Report) {
    var reports = std.ArrayList(reporting.Report).init(allocator);
    errdefer reports.deinit();

    // Generate tokenize reports
    for (parse_ast.tokenize_diagnostics.items) |diagnostic| {
        const report = parse_ast.tokenizeDiagnosticToReport(diagnostic, allocator) catch |err| {
            std.debug.panic("Failed to create tokenize report for snapshot {s}: {s}", .{ snapshot_path, @errorName(err) });
        };
        try reports.append(report);
    }

    // Generate parse reports
    for (parse_ast.parse_diagnostics.items) |diagnostic| {
        const report = parse_ast.parseDiagnosticToReport(&module_env.common, diagnostic, allocator, snapshot_path) catch |err| {
            std.debug.panic("Failed to create parse report for snapshot {s}: {s}", .{ snapshot_path, @errorName(err) });
        };
        try reports.append(report);
    }

    // Generate canonicalization reports
    const diagnostics = try can_ir.getDiagnostics();
    defer allocator.free(diagnostics);
    for (diagnostics) |diagnostic| {
        const report = can_ir.diagnosticToReport(diagnostic, allocator, snapshot_path) catch |err| {
            std.debug.panic("Failed to create canonicalization report for snapshot {s}: {s}", .{ snapshot_path, @errorName(err) });
        };
        try reports.append(report);
    }

    // Generate type checking reports
    for (solver.problems.problems.items) |problem| {
        const empty_modules: []const *ModuleEnv = &.{};
        var report_builder = types_problem_mod.ReportBuilder.init(
            allocator,
            module_env,
            can_ir,
            &solver.snapshots,
            snapshot_path,
            empty_modules,
        );
        defer report_builder.deinit();

        const report = report_builder.build(problem) catch |err| {
            std.debug.panic("Failed to create type checking report for snapshot {s}: {s}", .{ snapshot_path, @errorName(err) });
        };
        try reports.append(report);
    }

    return reports;
}

/// Render reports to PROBLEMS section format (markdown and HTML)
fn renderReportsToProblemsSection(output: *DualOutput, reports: *const std.ArrayList(reporting.Report)) !void {
    // HTML PROBLEMS section
    if (output.html_writer) |writer| {
        try writer.writeAll(
            \\                <div class="problems">
        );
    }

    if (reports.items.len == 0) {
        try output.md_writer.writeAll("NIL\n");
        if (output.html_writer) |writer| {
            try writer.writeAll("                    <p>NIL</p>\n");
        }
        log("reported NIL problems", .{});
    } else {
        // Render all reports in order
        for (reports.items) |report| {
            report.render(output.md_writer.any(), .markdown) catch |err| {
                std.debug.panic("Failed to render report: {s}", .{@errorName(err)});
            };

            if (output.html_writer) |writer| {
                try writer.writeAll("                    <div class=\"problem\">");
                report.render(writer.any(), .markdown) catch |err| {
                    std.debug.panic("Failed to render report to HTML: {s}", .{@errorName(err)});
                };
                try writer.writeAll("</div>\n");
            }
        }
    }

    if (output.html_writer) |writer| {
        try writer.writeAll(
            \\                </div>
            \\
        );
    }
}

/// Render reports to EXPECTED section format (parsed problem entries)
fn renderReportsToExpectedContent(allocator: std.mem.Allocator, reports: *const std.ArrayList(reporting.Report)) ![]const u8 {
    if (reports.items.len == 0) {
        return try allocator.dupe(u8, "NIL");
    }

    // Render all reports to markdown and then parse the problems
    var problems_buffer = std.ArrayList(u8).init(allocator);
    defer problems_buffer.deinit();

    // Render all reports to markdown
    for (reports.items) |report| {
        report.render(problems_buffer.writer().any(), .markdown) catch |err| {
            std.debug.panic("Failed to render report for EXPECTED: {s}", .{@errorName(err)});
        };
    }

    // Parse the rendered problems and convert to EXPECTED format
    // TODO: rather than parsing markdown, we should directly generate EXPECTED format from the reports
    var parsed_problems = try parseProblemsSection(allocator, problems_buffer.items);
    defer {
        for (parsed_problems.items) |p| {
            allocator.free(p.problem_type);
            allocator.free(p.file);
        }
        parsed_problems.deinit();
    }

    return try generateExpectedContent(allocator, parsed_problems.items);
}

/// Helper function to extract section content only
fn extractSectionContent(content: []const u8, section_name: []const u8) ?[]const u8 {
    var header_buf: [256]u8 = undefined;
    const header = std.fmt.bufPrint(&header_buf, "# {s}\n", .{section_name}) catch return null;
    const start_idx = std.mem.indexOf(u8, content, header) orelse return null;
    const content_start = start_idx + header.len;

    // Find the next section header
    var next_section_idx = content.len;
    var search_idx = content_start;
    while (search_idx < content.len - 2) {
        if (content[search_idx] == '\n' and
            content[search_idx + 1] == '#' and
            content[search_idx + 2] == ' ')
        {
            next_section_idx = search_idx + 1;
            break;
        }
        search_idx += 1;
    }

    return std.mem.trim(u8, content[content_start..next_section_idx], " \t\r\n");
}

/// Helper function to get section info with start/end positions
fn extractSectionInfo(content: []const u8, section_name: []const u8) ?struct { start: usize, end: usize } {
    var header_buf: [256]u8 = undefined;
    const header = std.fmt.bufPrint(&header_buf, "# {s}\n", .{section_name}) catch return null;
    const start_idx = std.mem.indexOf(u8, content, header) orelse return null;

    // Find the next section header
    var next_section_idx = content.len;
    var search_idx = start_idx + header.len;
    while (search_idx < content.len - 2) {
        if (content[search_idx] == '\n' and
            content[search_idx + 1] == '#' and
            content[search_idx + 2] == ' ')
        {
            next_section_idx = search_idx + 1;
            break;
        }
        search_idx += 1;
    }

    return .{ .start = start_idx, .end = next_section_idx };
}

/// cli entrypoint for snapshot tool
pub fn main() !void {
    // Use GeneralPurposeAllocator for command-line parsing and general work
    var gpa_impl = std.heap.GeneralPurposeAllocator(.{}){};
    defer _ = gpa_impl.deinit();
    const gpa = gpa_impl.allocator();

    const args = try std.process.argsAlloc(gpa);
    defer std.process.argsFree(gpa, args);

    var snapshot_paths = std.ArrayList([]const u8).init(gpa);
    defer snapshot_paths.deinit();

    var maybe_fuzz_corpus_path: ?[]const u8 = null;
    var expect_fuzz_corpus_path: bool = false;
    var generate_html: bool = false;
    var debug_mode: bool = false;
    var max_threads: usize = 0;
    var expect_threads: bool = false;
    var expected_section_command = UpdateCommand.none;
    var output_section_command = UpdateCommand.none;
    var trace_eval: bool = false;

    for (args[1..]) |arg| {
        if (std.mem.eql(u8, arg, "--verbose")) {
            verbose_log = true;
        } else if (std.mem.eql(u8, arg, "--html")) {
            generate_html = true;
        } else if (std.mem.eql(u8, arg, "--debug")) {
            debug_mode = true;
        } else if (std.mem.eql(u8, arg, "--trace-eval")) {
            trace_eval = true;
        } else if (std.mem.eql(u8, arg, "--threads")) {
            if (max_threads != 0) {
                std.log.err("`--threads` should only be specified once.", .{});
                std.process.exit(1);
            }
            expect_threads = true;
        } else if (std.mem.eql(u8, arg, "--check-expected")) {
            if (expected_section_command != .none) {
                std.log.err("`--check-expected` and `--update-expected` are mutually exclusive and should only be specified once.", .{});
                std.process.exit(1);
            }
            expected_section_command = .check;
        } else if (std.mem.eql(u8, arg, "--update-expected")) {
            if (expected_section_command != .none) {
                std.log.err("`--check-expected` and `--update-expected` are mutually exclusive and should only be specified once.", .{});
                std.process.exit(1);
            }
            expected_section_command = .update;
        } else if (std.mem.eql(u8, arg, "--check-output")) {
            if (output_section_command != .none) {
                std.log.err("`--check-output` and `--update-output` are mutually exclusive and should only be specified once.", .{});
                std.process.exit(1);
            }
            output_section_command = .check;
        } else if (std.mem.eql(u8, arg, "--update-output")) {
            if (output_section_command != .none) {
                std.log.err("`--check-output` and `--update-output` are mutually exclusive and should only be specified once.", .{});
                std.process.exit(1);
            }
            output_section_command = .update;
        } else if (std.mem.eql(u8, arg, "--fuzz-corpus")) {
            if (maybe_fuzz_corpus_path != null) {
                std.log.err("`--fuzz-corpus` should only be specified once.", .{});
                std.process.exit(1);
            }
            expect_fuzz_corpus_path = true;
        } else if (expect_fuzz_corpus_path) {
            maybe_fuzz_corpus_path = arg;
            expect_fuzz_corpus_path = false;
        } else if (expect_threads) {
            max_threads = std.fmt.parseInt(usize, arg, 10) catch |err| {
                std.log.err("Invalid thread count '{s}': {s}", .{ arg, @errorName(err) });
                std.process.exit(1);
            };
            expect_threads = false;
        } else if (std.mem.eql(u8, arg, "--help")) {
            const usage =
                \\Usage: roc snapshot [options] [snapshot_paths...]
                \\
                \\Options:
                \\  --verbose       Enable verbose logging
                \\  --html          Generate HTML output files
                \\  --debug         Use GeneralPurposeAllocator for debugging (default: c_allocator)
                \\  --trace-eval    Enable interpreter trace output (only works with single REPL snapshot)
                \\  --threads <n>   Number of threads to use (0 = auto-detect, 1 = single-threaded). Default: 0.
                \\  --check-expected     Validate that EXPECTED sections match PROBLEMS sections
                \\  --update-expected    Update EXPECTED sections based on PROBLEMS sections
                \\  --fuzz-corpus <path>  Specify the path to the fuzz corpus
                \\
                \\Arguments:
                \\  snapshot_paths  Paths to snapshot files or directories
            ;
            std.log.info(usage, .{});
            std.process.exit(0);
        } else {
            try snapshot_paths.append(arg);
        }
    }

    if (expect_fuzz_corpus_path) {
        std.log.err("Expected fuzz corpus path, but none was provided", .{});
        std.process.exit(1);
    }

    if (expect_threads) {
        std.log.err("Expected thread count, but none was provided", .{});
        std.process.exit(1);
    }

    // Force single-threaded mode in debug mode
    if (debug_mode and max_threads == 0) {
        max_threads = 1;
    }

    // Validate --trace-eval flag usage
    if (trace_eval) {
        if (snapshot_paths.items.len == 0) {
            std.log.err("--trace-eval requires exactly one snapshot file to be specified", .{});
            std.process.exit(1);
        }
        if (snapshot_paths.items.len > 1) {
            std.log.err("--trace-eval can only be used with a single snapshot file. Got {} files.", .{snapshot_paths.items.len});
            std.log.err("Usage: roc snapshot --trace-eval <path_to_single_repl_snapshot.md>", .{});
            std.process.exit(1);
        }
    }

    const config = Config{
        .maybe_fuzz_corpus_path = maybe_fuzz_corpus_path,
        .generate_html = generate_html,
        .expected_section_command = expected_section_command,
        .output_section_command = output_section_command,
        .trace_eval = trace_eval,
    };

    if (config.maybe_fuzz_corpus_path != null) {
        log("copying SOURCE from snapshots to: {s}", .{config.maybe_fuzz_corpus_path.?});
        try std.fs.cwd().makePath(config.maybe_fuzz_corpus_path.?);
    }
    const snapshots_dir = "test/snapshots";
    var timer = std.time.Timer.start() catch unreachable;

    // Stage 1: Collect work items
    var work_list = WorkList.init(gpa);
    defer {
        // Clean up any remaining work items
        for (work_list.items) |work_item| {
            gpa.free(work_item.path);
        }
        work_list.deinit();
    }

    if (snapshot_paths.items.len > 0) {
        for (snapshot_paths.items) |path| {
            try collectWorkItems(gpa, path, &work_list);
        }
    } else {
        // process all files in snapshots_dir
        try collectWorkItems(gpa, snapshots_dir, &work_list);
    }

    const collect_duration_ms = timer.read() / std.time.ns_per_ms;
    log("collected {d} work items in {d} ms", .{ work_list.items.len, collect_duration_ms });

    // Stage 2: Process work items (in parallel or single-threaded)
    const result = try processWorkItems(gpa, work_list, max_threads, debug_mode, &config);

    const duration_ms = timer.read() / std.time.ns_per_ms;

    std.log.info(
        "collected {d} items in {d} ms, processed {d} snapshots in {d} ms.",
        .{ work_list.items.len, collect_duration_ms, result.success, duration_ms },
    );

    if (result.failed > 0) {
        std.log.err("Failed to process {d} snapshots.", .{result.failed});
        std.process.exit(1);
    }
}

fn checkSnapshotExpectations(gpa: Allocator) !bool {
    const config = Config{
        .maybe_fuzz_corpus_path = null,
        .generate_html = false,
        .expected_section_command = .check,
        .output_section_command = .check,
        .disable_updates = true,
    };
    const snapshots_dir = "test/snapshots";
    var work_list = WorkList.init(gpa);
    defer {
        for (work_list.items) |work_item| {
            gpa.free(work_item.path);
        }
        work_list.deinit();
    }
    try collectWorkItems(gpa, snapshots_dir, &work_list);

    var fail_count: usize = 0;

    for (work_list.items) |work_item| {
        const success = switch (work_item.kind) {
            .snapshot_file => processSnapshotFile(gpa, work_item.path, &config) catch false,
            .multi_file_snapshot => blk: {
                const res = processMultiFileSnapshot(gpa, work_item.path, &config) catch {
                    break :blk false;
                };
                break :blk res;
            },
        };
        if (!success) {
            fail_count += 1;
        }
    }
    return fail_count == 0;
}

/// Check if a file has a valid snapshot extension
fn isSnapshotFile(path: []const u8) bool {
    return std.mem.endsWith(u8, path, ".md") and !std.mem.endsWith(u8, path, "README.md");
}

fn isMultiFileSnapshot(path: []const u8) bool {
    return std.mem.endsWith(u8, path, "_package") or
        std.mem.endsWith(u8, path, "_platform") or
        std.mem.endsWith(u8, path, "_app");
}

fn getMultiFileSnapshotType(path: []const u8) NodeType {
    if (std.mem.endsWith(u8, path, "_package")) return .package;
    if (std.mem.endsWith(u8, path, "_platform")) return .platform;
    if (std.mem.endsWith(u8, path, "_app")) return .app;
    return .file; // fallback, shouldn't happen if isMultiFileSnapshot was checked first
}

fn processMultiFileSnapshot(allocator: Allocator, dir_path: []const u8, config: *const Config) !bool {
    var success: bool = true;
    log("Processing multi-file snapshot directory: {s}", .{dir_path});

    var dir = std.fs.cwd().openDir(dir_path, .{ .iterate = true }) catch |err| {
        std.log.err("Failed to open directory {s}: {}", .{ dir_path, err });
        return false;
    };
    defer dir.close();

    // First, collect EXPECTED sections from existing .md files
    var expected_sections = std.StringHashMap([]const u8).init(allocator);
    defer {
        var iter = expected_sections.iterator();
        while (iter.next()) |entry| {
            allocator.free(entry.key_ptr.*);
            allocator.free(entry.value_ptr.*);
        }
        expected_sections.deinit();
    }

    var iterator = dir.iterate();
    while (try iterator.next()) |entry| {
        if (entry.kind == .file and std.mem.endsWith(u8, entry.name, ".md")) {
            const full_path = try std.fs.path.join(allocator, &.{ dir_path, entry.name });
            defer allocator.free(full_path);

            if (std.fs.cwd().readFileAlloc(allocator, full_path, 1024 * 1024)) |content| {
                defer allocator.free(content);

                // Extract EXPECTED section
                const expected_header = "# EXPECTED\n";
                if (std.mem.indexOf(u8, content, expected_header)) |start_idx| {
                    const content_start = start_idx + expected_header.len;

                    // Find the next section header
                    var end_idx = content.len;
                    var search_idx = content_start;
                    while (search_idx < content.len - 2) {
                        if (content[search_idx] == '\n' and
                            content[search_idx + 1] == '#' and
                            content[search_idx + 2] == ' ')
                        {
                            end_idx = search_idx + 1;
                            break;
                        }
                        search_idx += 1;
                    }

                    const expected_section = std.mem.trim(u8, content[content_start..end_idx], " \t\r\n");
                    try expected_sections.put(try allocator.dupe(u8, entry.name), try allocator.dupe(u8, expected_section));
                }
            } else |_| {}
        }
    }

    // Delete existing .md files
    if (!config.disable_updates) {
        iterator = dir.iterate();
        var files_to_delete = std.ArrayList([]u8).init(allocator);
        defer {
            for (files_to_delete.items) |file_path| {
                allocator.free(file_path);
            }
            files_to_delete.deinit();
        }

        while (try iterator.next()) |entry| {
            if (entry.kind == .file and std.mem.endsWith(u8, entry.name, ".md")) {
                const file_path = try allocator.dupe(u8, entry.name);
                try files_to_delete.append(file_path);
            }
        }

        for (files_to_delete.items) |file_name| {
            dir.deleteFile(file_name) catch |err| {
                warn("Failed to delete {s}: {}", .{ file_name, err });
            };
        }
    }

    // Find all .roc files and generate snapshots for each
    iterator = dir.iterate();
    const snapshot_type = getMultiFileSnapshotType(dir_path);

    while (try iterator.next()) |entry| {
        if (entry.kind == .file and std.mem.endsWith(u8, entry.name, ".roc")) {
            const roc_file_path = try std.fmt.allocPrint(allocator, "{s}/{s}", .{ dir_path, entry.name });
            defer allocator.free(roc_file_path);

            // Generate snapshot file name (replace .roc with .md)
            const base_name = entry.name[0 .. entry.name.len - 4]; // remove .roc
            const snapshot_file_name = try std.fmt.allocPrint(allocator, "{s}.md", .{base_name});
            defer allocator.free(snapshot_file_name);
            const snapshot_file_path = try std.fmt.allocPrint(allocator, "{s}/{s}", .{ dir_path, snapshot_file_name });
            defer allocator.free(snapshot_file_path);

            // Read the .roc file content
            const roc_content = std.fs.cwd().readFileAlloc(allocator, roc_file_path, 1024 * 1024) catch |err| {
                warn("Failed to read {s}: {}", .{ roc_file_path, err });
                continue;
            };
            defer allocator.free(roc_content);

            // Create meta section
            const type_name = switch (snapshot_type) {
                .package => "package",
                .platform => "platform",
                .app => "app",
                else => "file",
            };
            const meta = Meta{
                .description = try std.fmt.allocPrint(allocator, "{s} module from {s}", .{ base_name, type_name }),
                .node_type = snapshot_type,
            };
            defer allocator.free(meta.description);

            // Get preserved EXPECTED section if it exists
            const expected_content = expected_sections.get(snapshot_file_name);

            // Process the .roc file as a snapshot
            success = try processRocFileAsSnapshotWithExpected(allocator, snapshot_file_path, roc_content, meta, expected_content, config) and success;
        }
    }

    return success;
}

fn processRocFileAsSnapshot(
    allocator: Allocator,
    output_path: []const u8,
    roc_content: []const u8,
    meta: Meta,
    config: *const Config,
) !bool {
    // Try to read existing EXPECTED section if the file exists
    var expected_content: ?[]const u8 = null;
    defer if (expected_content) |content| allocator.free(content);

    if (std.fs.cwd().readFileAlloc(allocator, output_path, 1024 * 1024)) |existing_content| {
        defer allocator.free(existing_content);

        // Extract EXPECTED section manually since extractSections is defined later
        const expected_header = "# EXPECTED\n";
        if (std.mem.indexOf(u8, existing_content, expected_header)) |start_idx| {
            const content_start = start_idx + expected_header.len;

            // Find the next section header
            var end_idx = existing_content.len;
            var search_idx = content_start;
            while (search_idx < existing_content.len - 2) {
                if (existing_content[search_idx] == '\n' and
                    existing_content[search_idx + 1] == '#' and
                    existing_content[search_idx + 2] == ' ')
                {
                    end_idx = search_idx + 1;
                    break;
                }
                search_idx += 1;
            }

            const expected_section = std.mem.trim(u8, existing_content[content_start..end_idx], " \t\r\n");
            expected_content = try allocator.dupe(u8, expected_section);
        }
    } else |_| {
        // File doesn't exist yet, that's fine
    }

    try processRocFileAsSnapshotWithExpected(allocator, output_path, roc_content, meta, expected_content, config);
}

fn processSnapshotContent(
    allocator: Allocator,
    content: Content,
    output_path: []const u8,
    config: *const Config,
) !bool {
    var success = true;
    log("Generating snapshot for: {s}", .{output_path});

    // Handle REPL snapshots separately
    if (content.meta.node_type == .repl) {
        return processReplSnapshot(allocator, content, output_path, config);
    }

    // Process the content through the compilation pipeline
    var module_env = try ModuleEnv.init(allocator, content.source, null, null);
    defer module_env.deinit();

    // Calculate line starts for source location tracking
    try module_env.common.calcLineStarts(allocator);

    // Parse the source code based on node type
    var parse_ast: AST = switch (content.meta.node_type) {
        .file => try parse.parse(&module_env.common, allocator),
        .header => try parse.parseHeader(&module_env.common, allocator),
        .expr => try parse.parseExpr(&module_env.common, allocator),
        .statement => try parse.parseStatement(&module_env.common, allocator),
        .package => try parse.parse(&module_env.common, allocator),
        .platform => try parse.parse(&module_env.common, allocator),
        .app => try parse.parse(&module_env.common, allocator),
        .repl => unreachable, // Handled above
    };
    defer parse_ast.deinit(allocator);

    parse_ast.store.emptyScratch();

    // Extract module name from output path
    const basename = std.fs.path.basename(output_path);
    const module_name = if (std.mem.lastIndexOfScalar(u8, basename, '.')) |dot_idx|
        basename[0..dot_idx]
    else
        basename;
    var can_ir = &module_env; // ModuleEnv contains the canonical IR
    try can_ir.initCIRFields(allocator, module_name);

    var czer = try Can.init(can_ir, &parse_ast, null);
    defer czer.deinit();

    var maybe_expr_idx: ?Can.CanonicalizedExpr = null;

    switch (content.meta.node_type) {
        .file => try czer.canonicalizeFile(),
        .header => {
            // TODO: implement canonicalize_header when available
        },
        .expr => {
            const expr_idx: AST.Expr.Idx = @enumFromInt(parse_ast.root_node_idx);
            maybe_expr_idx = try czer.canonicalizeExpr(expr_idx);
        },
        .statement => {
            // Manually track scratch statements because we aren't using the file entrypoint
            const stmt_idx: AST.Statement.Idx = @enumFromInt(parse_ast.root_node_idx);
            const scratch_statements_start = can_ir.store.scratch_statements.top();
            _ = try czer.canonicalizeStatement(stmt_idx);
            can_ir.all_statements = try can_ir.store.statementSpanFrom(scratch_statements_start);
        },
        .package => try czer.canonicalizeFile(),
        .platform => try czer.canonicalizeFile(),
        .app => try czer.canonicalizeFile(),
        .repl => unreachable, // Handled above
    }

    // Assert that everything is in-sync
    can_ir.debugAssertArraysInSync();

    // Types
    const empty_modules: []const *ModuleEnv = &.{};
    var solver = try Check.init(
        allocator,
        &can_ir.types,
        can_ir,
        empty_modules,
        &can_ir.store.regions,
    );
    defer solver.deinit();

    // Assert that we have regions for every type variable
    solver.debugAssertArraysInSync();

    if (maybe_expr_idx) |expr_idx| {
        _ = try solver.checkExpr(expr_idx.idx);
    } else {
        try solver.checkDefs();
    }

    // Cache round-trip validation - ensure ModuleCache serialization/deserialization works
    {
        // Generate original S-expression for comparison
        var original_tree = SExprTree.init(allocator);
        defer original_tree.deinit();
        try ModuleEnv.pushToSExprTree(can_ir, null, &original_tree);

        var original_sexpr = std.ArrayList(u8).init(allocator);
        defer original_sexpr.deinit();
        try original_tree.toStringPretty(original_sexpr.writer().any());

        // Create arena for serialization
        var cache_arena = std.heap.ArenaAllocator.init(allocator);
        defer cache_arena.deinit();

        // Create and serialize MmapCache
        const cache_data = try CacheModule.create(allocator, cache_arena.allocator(), &module_env, can_ir, 0, 0);
        defer allocator.free(cache_data);

        // Deserialize back
        var loaded_cache = try CacheModule.fromMappedMemory(cache_data);

        // Create arena for restore operation to handle temporary allocations
        var restore_arena = std.heap.ArenaAllocator.init(allocator);
        defer restore_arena.deinit();

        // Restore ModuleEnv
        const restored_env = try loaded_cache.restore(restore_arena.allocator(), module_name, content.source);
        // Note: restored_env points to data within the cache, so we don't free it

        // Generate S-expression from restored ModuleEnv
        var restored_tree = SExprTree.init(allocator);
        defer restored_tree.deinit();
        try ModuleEnv.pushToSExprTree(restored_env, null, &restored_tree);

        var restored_sexpr = std.ArrayList(u8).init(allocator);
        defer restored_sexpr.deinit();
        try restored_tree.toStringPretty(restored_sexpr.writer().any());

        // Compare S-expressions - crash if they don't match
        if (!std.mem.eql(u8, original_sexpr.items, restored_sexpr.items)) {
            std.log.err("Cache round-trip validation failed for snapshot: {s}", .{output_path});
            std.log.err("Original and restored CIR S-expressions don't match!", .{});
            std.log.err("This indicates a bug in MmapCache serialization/deserialization.", .{});
            std.log.err("Original S-expression:\n{s}", .{original_sexpr.items});
            std.log.err("Restored S-expression:\n{s}", .{restored_sexpr.items});
            return error.CacheRoundTripValidationFailed;
        }
    }

    // Buffer all output in memory before writing files
    var md_buffer = std.ArrayList(u8).init(allocator);
    defer md_buffer.deinit();

    var html_buffer = if (config.generate_html) std.ArrayList(u8).init(allocator) else null;
    defer if (html_buffer) |*buf| buf.deinit();

    var output = DualOutput.init(allocator, &md_buffer, if (html_buffer) |*buf| buf else null);

    // Generate HTML wrapper
    try generateHtmlWrapper(&output, &content);

    // Generate reports once and use for both EXPECTED and PROBLEMS sections
    var generated_reports = try generateAllReports(allocator, &parse_ast, can_ir, &solver, output_path, &module_env);
    defer {
        for (generated_reports.items) |*report| {
            report.deinit();
        }
        generated_reports.deinit();
    }

    // Generate all sections
    try generateMetaSection(&output, &content);
    try generateSourceSection(&output, &content);
    success = try generateExpectedSection(&output, output_path, &content, &generated_reports, config) and success;
    try generateProblemsSection(&output, &generated_reports);
    try generateTokensSection(&output, &parse_ast, &content, &module_env);
    try generateParseSection(&output, &content, &parse_ast, &module_env.common);
    try generateFormattedSection(&output, &content, &parse_ast);
    try generateCanonicalizeSection(&output, can_ir, Can.CanonicalizedExpr.maybe_expr_get_idx(maybe_expr_idx));
    try generateTypesSection(&output, can_ir, Can.CanonicalizedExpr.maybe_expr_get_idx(maybe_expr_idx));

    try generateHtmlClosing(&output);

    if (!config.disable_updates) {
        // Write the markdown file
        const md_file = std.fs.cwd().createFile(output_path, .{}) catch |err| {
            std.log.err("Failed to create {s}: {}", .{ output_path, err });
            return false;
        };
        defer md_file.close();

        try md_file.writeAll(md_buffer.items);

        if (html_buffer) |*buf| {
            writeHtmlFile(allocator, output_path, buf) catch |err| {
                warn("Failed to write HTML file for {s}: {}", .{ output_path, err });
            };
        }
    }
    return success;
}

fn processRocFileAsSnapshotWithExpected(
    allocator: Allocator,
    output_path: []const u8,
    roc_content: []const u8,
    meta: Meta,
    expected_content: ?[]const u8,
    config: *const Config,
) !bool {
    // Create content structure
    const content = Content{
        .meta = meta,
        .source = roc_content,
        .expected = expected_content,
        .output = null,
        .formatted = null,
        .has_canonicalize = true,
    };

    return try processSnapshotContent(allocator, content, output_path, config);
}

const Config = struct {
    maybe_fuzz_corpus_path: ?[]const u8,
    generate_html: bool,
    expected_section_command: UpdateCommand,
    output_section_command: UpdateCommand,
    disable_updates: bool = false, // Disable updates for check mode
    trace_eval: bool = false,
};

const ProcessResult = struct {
    success: usize,
    failed: usize,
};

const WorkItem = struct {
    path: []const u8,
    kind: enum {
        snapshot_file,
        multi_file_snapshot,
    },
};

const WorkList = std.ArrayList(WorkItem);

const ProcessContext = struct {
    work_list: *WorkList,
    config: *const Config,
    success_count: parallel.AtomicUsize,
    failed_count: parallel.AtomicUsize,
};

/// Worker function that processes a single work item
fn processWorkItem(allocator: Allocator, context: *ProcessContext, item_id: usize) void {
    const work_item = context.work_list.items[item_id];
    const success = switch (work_item.kind) {
        .snapshot_file => processSnapshotFile(allocator, work_item.path, context.config) catch false,
        .multi_file_snapshot => blk: {
            const res = processMultiFileSnapshot(allocator, work_item.path, context.config) catch {
                break :blk false;
            };
            break :blk res;
        },
    };

    if (success) {
        _ = context.success_count.fetchAdd(1, .monotonic);
    } else {
        _ = context.failed_count.fetchAdd(1, .monotonic);
    }
}

/// Stage 2: Process work items in parallel using the parallel utility
fn processWorkItems(gpa: Allocator, work_list: WorkList, max_threads: usize, debug: bool, config: *const Config) !ProcessResult {
    if (work_list.items.len == 0) {
        return ProcessResult{ .success = 0, .failed = 0 };
    }

    var context = ProcessContext{
        .work_list = @constCast(&work_list),
        .config = config,
        .success_count = parallel.AtomicUsize.init(0),
        .failed_count = parallel.AtomicUsize.init(0),
    };

    // Use per-thread arena allocators for snapshot processing
    const options = parallel.ProcessOptions{
        .max_threads = max_threads,
        .use_per_thread_arenas = !debug,
    };

    try parallel.process(
        ProcessContext,
        &context,
        processWorkItem,
        gpa,
        work_list.items.len,
        options,
    );

    return ProcessResult{
        .success = context.success_count.load(.monotonic),
        .failed = context.failed_count.load(.monotonic),
    };
}

/// Stage 1: Walk directory tree and collect work items
fn collectWorkItems(gpa: Allocator, path: []const u8, work_list: *WorkList) !void {
    const canonical_path = std.fs.cwd().realpathAlloc(gpa, path) catch |err| {
        std.log.err("failed to resolve path '{s}': {s}", .{ path, @errorName(err) });
        return;
    };
    defer gpa.free(canonical_path);

    // Try to open as directory first
    if (std.fs.cwd().openDir(canonical_path, .{ .iterate = true })) |dir_handle| {
        var dir = dir_handle;
        defer dir.close();

        // It's a directory
        if (isMultiFileSnapshot(canonical_path)) {
            const path_copy = try gpa.dupe(u8, canonical_path);
            try work_list.append(WorkItem{
                .path = path_copy,
                .kind = .multi_file_snapshot,
            });
        } else {
            var dir_iterator = dir.iterate();
            while (try dir_iterator.next()) |entry| {
                // Skip hidden files and special directories
                if (entry.name[0] == '.') continue;

                const full_path = try std.fs.path.join(gpa, &[_][]const u8{ canonical_path, entry.name });
                defer gpa.free(full_path);

                if (entry.kind == .directory) {
                    try collectWorkItems(gpa, full_path, work_list);
                } else if (entry.kind == .file and isSnapshotFile(entry.name)) {
                    const path_copy = try gpa.dupe(u8, full_path);
                    try work_list.append(WorkItem{
                        .path = path_copy,
                        .kind = .snapshot_file,
                    });
                }
            }
        }
    } else |dir_err| {
        // Not a directory, try as file
        if (dir_err == error.NotDir) {
            if (isSnapshotFile(canonical_path)) {
                const path_copy = try gpa.dupe(u8, canonical_path);
                try work_list.append(WorkItem{
                    .path = path_copy,
                    .kind = .snapshot_file,
                });
            } else {
                std.log.err("file '{s}' is not a snapshot file (must end with .md)", .{canonical_path});
            }
        } else {
            std.log.err("failed to access path '{s}': {s}", .{ canonical_path, @errorName(dir_err) });
        }
    }
}

/// Represents the different sections of a snapshot file.
const Section = union(enum) {
    meta,
    source,
    expected,
    output,
    formatted,
    parse,
    canonicalize,
    tokens,
    problems,
    types,

    pub const META = "# META\n~~~ini\n";
    pub const SOURCE = "# SOURCE\n~~~roc\n";
    pub const EXPECTED = "# EXPECTED\n";
    pub const OUTPUT = "# OUTPUT\n";
    pub const FORMATTED = "# FORMATTED\n~~~roc\n";
    pub const PARSE = "# PARSE\n~~~clojure\n";
    pub const CANONICALIZE = "# CANONICALIZE\n~~~clojure\n";
    pub const TOKENS = "# TOKENS\n~~~zig\n";
    pub const PROBLEMS = "# PROBLEMS\n";
    pub const TYPES = "# TYPES\n~~~clojure\n";

    pub const SECTION_END = "~~~\n";

    fn fromString(str: []const u8) ?Section {
        if (std.mem.startsWith(u8, str, META)) return .meta;
        if (std.mem.startsWith(u8, str, SOURCE)) return .source;
        if (std.mem.startsWith(u8, str, EXPECTED)) return .expected;
        if (std.mem.startsWith(u8, str, OUTPUT)) return .output;
        if (std.mem.startsWith(u8, str, FORMATTED)) return .formatted;
        if (std.mem.startsWith(u8, str, PARSE)) return .parse;
        if (std.mem.startsWith(u8, str, CANONICALIZE)) return .canonicalize;
        if (std.mem.startsWith(u8, str, TYPES)) return .types;
        if (std.mem.startsWith(u8, str, TOKENS)) return .tokens;
        if (std.mem.startsWith(u8, str, PROBLEMS)) return .problems;
        return null;
    }

    fn asString(self: Section) []const u8 {
        return switch (self) {
            .meta => META,
            .source => SOURCE,
            .expected => EXPECTED,
            .output => OUTPUT,
            .formatted => FORMATTED,
            .parse => PARSE,
            .canonicalize => CANONICALIZE,
            .tokens => TOKENS,
            .problems => PROBLEMS,
            .types => TYPES,
        };
    }

    /// Captures the start and end positions of a section within the file content
    const Range = struct {
        start: usize,
        end: usize,

        fn empty() Range {
            return .{
                .start = 0,
                .end = 0,
            };
        }

        fn extract(self: Range, content: []const u8) []const u8 {
            if (self.end < self.start) @panic("invalid range");
            return std.mem.trimRight(u8, content[self.start..self.end], "\n");
        }
    };
};

/// The type of node to parse
pub const NodeType = enum {
    file,
    header,
    expr,
    statement,
    package,
    platform,
    app,
    repl,

    pub const HEADER = "header";
    pub const EXPR = "expr";
    pub const STMT = "statement";
    pub const FILE = "file";
    pub const PACKAGE = "package";
    pub const PLATFORM = "platform";
    pub const APP = "app";
    pub const REPL = "repl";

    fn fromString(str: []const u8) !NodeType {
        if (std.mem.eql(u8, str, HEADER)) return .header;
        if (std.mem.eql(u8, str, EXPR)) return .expr;
        if (std.mem.eql(u8, str, STMT)) return .statement;
        if (std.mem.eql(u8, str, FILE)) return .file;
        if (std.mem.eql(u8, str, PACKAGE)) return .package;
        if (std.mem.eql(u8, str, PLATFORM)) return .platform;
        if (std.mem.eql(u8, str, APP)) return .app;
        if (std.mem.eql(u8, str, REPL)) return .repl;
        return Error.InvalidNodeType;
    }

    fn toString(self: NodeType) []const u8 {
        return switch (self) {
            .file => "file",
            .header => "header",
            .expr => "expr",
            .statement => "statement",
            .package => "package",
            .platform => "platform",
            .app => "app",
            .repl => "repl",
        };
    }
};

const Meta = struct {
    description: []const u8,
    node_type: NodeType,

    const DESC_START: []const u8 = "description=";
    const TYPE_START: []const u8 = "type=";

    fn fromString(text: []const u8) Error!Meta {
        var lines = std.mem.splitScalar(u8, text, '\n');
        var desc: []const u8 = "";
        var node_type: NodeType = .file;
        while (true) {
            var line = lines.next() orelse break;
            if (std.mem.startsWith(u8, line, DESC_START)) {
                desc = line[(DESC_START.len)..];
            } else if (std.mem.startsWith(u8, line, TYPE_START)) {
                const ty = line[(TYPE_START.len)..];
                node_type = try NodeType.fromString(ty);
            }
        }

        return .{
            .description = desc,
            .node_type = node_type,
        };
    }

    fn format(self: Meta, writer: anytype) !void {
        try writer.writeAll(DESC_START);
        try writer.writeAll(self.description);
        try writer.writeAll("\n");
        try writer.writeAll(TYPE_START);
        try writer.writeAll(self.node_type.toString());
    }

    test "Meta.fromString - only description" {
        const meta = try Meta.fromString(
            \\description=Hello world
        );
        try std.testing.expectEqualStrings(meta.description, "Hello world");
    }
    test "Meta.fromString - desc and file type" {
        const meta = try Meta.fromString(
            \\description=Hello world
            \\type=file
        );
        try std.testing.expectEqualStrings(meta.description, "Hello world");
        try std.testing.expectEqual(meta.node_type, .file);
    }
    test "Meta.fromString - desc and expr type" {
        const meta = try Meta.fromString(
            \\description=Hello world
            \\type=expr
        );
        try std.testing.expectEqualStrings(meta.description, "Hello world");
        try std.testing.expectEqual(meta.node_type, .expr);
    }
    test "Meta.fromString - desc and statement type" {
        const meta = try Meta.fromString(
            \\description=Hello world
            \\type=statement
        );
        try std.testing.expectEqualStrings(meta.description, "Hello world");
        try std.testing.expectEqual(meta.node_type, .statement);
    }
    test "Meta.fromString - desc and header type" {
        const meta = try Meta.fromString(
            \\description=Hello world
            \\type=header
        );
        try std.testing.expectEqualStrings(meta.description, "Hello world");
        try std.testing.expectEqual(meta.node_type, .header);
    }
    test "Meta.fromString - desc and invalid type" {
        const meta = Meta.fromString(
            \\description=Hello world
            \\type=foobar
        );
        try std.testing.expectEqual(meta, Error.InvalidNodeType);
    }
};

/// Content of a snapshot file, references the Metadata and Source sections etc
pub const Content = struct {
    meta: Meta,
    source: []const u8,
    expected: ?[]const u8,
    output: ?[]const u8,
    formatted: ?[]const u8,
    has_canonicalize: bool,

    fn from_ranges(ranges: std.AutoHashMap(Section, Section.Range), content: []const u8) Error!Content {
        var source: []const u8 = undefined;
        var expected: ?[]const u8 = undefined;
        var output: ?[]const u8 = undefined;
        var formatted: ?[]const u8 = undefined;
        var has_canonicalize: bool = false;

        if (ranges.get(.source)) |value| {
            source = value.extract(content);
        } else {
            return Error.MissingSnapshotSource;
        }

        if (ranges.get(.expected)) |value| {
            expected = value.extract(content);
        } else {
            expected = null;
        }

        if (ranges.get(.output)) |value| {
            output = value.extract(content);
        } else {
            output = null;
        }

        if (ranges.get(.formatted)) |value| {
            formatted = value.extract(content);
        } else {
            formatted = null;
        }

        if (ranges.get(.canonicalize)) |_| {
            has_canonicalize = true;
        }

        if (ranges.get(.meta)) |value| {
            const meta_txt = value.extract(content);
            const meta = try Meta.fromString(meta_txt);
            return Content{
                .meta = meta,
                .source = source,
                .expected = expected,
                .output = output,
                .formatted = formatted,
                .has_canonicalize = has_canonicalize,
            };
        } else {
            return Error.MissingSnapshotHeader;
        }
    }
};

const Error = error{ MissingSnapshotHeader, MissingSnapshotSource, InvalidNodeType, BadSectionHeader };

/// Dual output writers for markdown and HTML generation
pub const DualOutput = struct {
    md_writer: std.ArrayList(u8).Writer,
    html_writer: ?std.ArrayList(u8).Writer,
    gpa: Allocator,

    pub fn init(gpa: Allocator, md_buffer: *std.ArrayList(u8), html_buffer: ?*std.ArrayList(u8)) DualOutput {
        return .{
            .md_writer = md_buffer.writer(),
            .html_writer = if (html_buffer) |buf| buf.writer() else null,
            .gpa = gpa,
        };
    }

    fn begin_section(self: *DualOutput, name: []const u8) !void {
        try self.md_writer.print("# {s}\n", .{name});
        if (self.html_writer) |writer| {
            try writer.print(
                \\        <div class="section" data-section="{s}">
                \\            <div class="section-content">
            , .{name});
        }
    }

    fn end_section(self: *DualOutput) !void {
        if (self.html_writer) |writer| {
            try writer.writeAll(
                \\            </div>
                \\        </div>
            );
        }
    }

    fn begin_code_block(self: *DualOutput, language: []const u8) !void {
        try self.md_writer.print("~~~{s}\n", .{language});
    }

    fn end_code_block(self: *DualOutput) !void {
        try self.md_writer.writeAll("~~~\n");
    }
};

/// Helper function to escape HTML characters
fn escapeHtmlChar(writer: anytype, char: u8) !void {
    switch (char) {
        '<' => try writer.writeAll("&lt;"),
        '>' => try writer.writeAll("&gt;"),
        '&' => try writer.writeAll("&amp;"),
        '"' => try writer.writeAll("&quot;"),
        '\'' => try writer.writeAll("&#x27;"),
        else => try writer.writeByte(char),
    }
}

/// Generate META section for both markdown and HTML
fn generateMetaSection(output: *DualOutput, content: *const Content) !void {
    try output.begin_section("META");
    try output.begin_code_block("ini");
    try content.meta.format(output.md_writer);
    try output.md_writer.writeAll("\n");

    // HTML META section
    if (output.html_writer) |writer| {
        try writer.writeAll(
            \\                <div class="meta-info">
            \\                    <p><strong>Description:</strong>
        );
        try writer.writeAll(content.meta.description);
        try writer.writeAll("</p>\n                    <p><strong>Type:</strong> ");
        try writer.writeAll(content.meta.node_type.toString());
        try writer.writeAll(
            \\</p>
            \\                </div>
            \\
        );
    }

    try output.end_code_block();
    try output.end_section();
}

/// Generate SOURCE section for both markdown and HTML
fn generateSourceSection(output: *DualOutput, content: *const Content) !void {
    try output.begin_section("SOURCE");
    try output.begin_code_block("roc");
    try output.md_writer.writeAll(content.source);
    if (content.source.len == 0 or content.source[content.source.len - 1] != '\n') {
        try output.md_writer.writeAll("\n");
    }

    // HTML SOURCE section - encode source as JavaScript string
    if (output.html_writer) |writer| {
        try writer.writeAll(
            \\                <div class="source-code" id="source-display">
            \\                </div>
            \\                <script>
            \\                window.rocSourceCode =
        );

        // Escape the source code for JavaScript string literal
        try writer.writeAll("`");
        for (content.source) |char| {
            switch (char) {
                '`' => try writer.writeAll("\\`"),
                '\\' => try writer.writeAll("\\\\"),
                '$' => try writer.writeAll("\\$"),
                '\n' => try writer.writeAll("\\n"),
                '\r' => try writer.writeAll("\\r"),
                '\t' => try writer.writeAll("\\t"),
                else => try writer.writeByte(char),
            }
        }
        try writer.writeAll(
            \\`;
            \\      </script>
            \\
        );
    }

    try output.end_code_block();
    try output.end_section();
}

/// Generate EXPECTED section for both markdown and HTML
fn generateExpectedSection(
    output: *DualOutput,
    snapshot_path: []const u8,
    content: *const Content,
    reports: *const std.ArrayList(reporting.Report),
    config: *const Config,
) !bool {
    try output.begin_section("EXPECTED");
    var success = true;

    var expected_content: ?[]const u8 = null;
    defer if (expected_content) |e| output.gpa.free(e);

    const new_content = try renderReportsToExpectedContent(output.gpa, reports);
    defer output.gpa.free(new_content);
    switch (config.expected_section_command) {
        .update => {
            // Generate EXPECTED content using shared report generation
            expected_content = new_content;
        },
        .check => {
            // Use existing expected content or NIL
            if (content.expected) |expected| {
                expected_content = try output.gpa.dupe(u8, expected);
            } else {
                expected_content = try output.gpa.dupe(u8, "NIL");
            }

            if (!std.mem.eql(u8, new_content, expected_content.?)) {
                // If the new content differs, we need to update the expected section
                std.debug.print("Mismatch in EXPECTED section for {s}\n", .{snapshot_path});
                std.debug.print("Expected:\n{s}\n", .{expected_content.?});
                std.debug.print("Generated:\n{s}\n", .{new_content});
                std.debug.print("Hint: use `zig build snapshot -- --update-expected` to automatically update the expectations", .{});

                success = false;
            }
        },
        .none => {
            // Use existing expected content or NIL
            if (content.expected) |expected| {
                expected_content = try output.gpa.dupe(u8, expected);
            } else {
                expected_content = try output.gpa.dupe(u8, "NIL");
            }

            if (!std.mem.eql(u8, new_content, expected_content.?)) {
                // If the new content differs,
                std.debug.print("Warning: Mismatch in EXPECTED section for {s}\n", .{snapshot_path});
                std.debug.print("Hint: use `--check-expected` to give a more detailed report", .{});
            }
        },
    }

    // Write the expected content (either generated or existing)
    if (expected_content) |expected| {
        try output.md_writer.writeAll(expected);
        try output.md_writer.writeByte('\n');

        // HTML EXPECTED section
        if (output.html_writer) |writer| {
            try writer.writeAll(
                \\                <div class="expected">
            );

            // For HTML, escape the expected content
            for (expected) |char| {
                switch (char) {
                    '<' => try writer.writeAll("&lt;"),
                    '>' => try writer.writeAll("&gt;"),
                    '&' => try writer.writeAll("&amp;"),
                    '"' => try writer.writeAll("&quot;"),
                    '\'' => try writer.writeAll("&#39;"),
                    else => try writer.writeByte(char),
                }
            }

            try writer.writeAll(
                \\
                \\                </div>
                \\
            );
        }
    }

    try output.end_section();

    return success;
}

/// Generate PROBLEMS section for both markdown and HTML using shared report generation
fn generateProblemsSection(output: *DualOutput, reports: *const std.ArrayList(reporting.Report)) !void {
    try output.begin_section("PROBLEMS");
    try renderReportsToProblemsSection(output, reports);
    try output.end_section();
}

/// Generate TOKENS section for both markdown and HTML
pub fn generateTokensSection(output: *DualOutput, parse_ast: *AST, _: *const Content, module_env: *ModuleEnv) !void {
    try output.begin_section("TOKENS");
    try output.begin_code_block("zig");

    // HTML TOKENS section - encode tokens as JavaScript array
    if (output.html_writer) |writer| {
        try writer.writeAll(
            \\                <div class="token-list" id="tokens-display">
            \\                </div>
            \\                <script>
            \\                window.rocTokens = [
        );
    }

    var tokenizedBuffer = parse_ast.tokens;
    const tokens = tokenizedBuffer.tokens.items(.tag);
    for (tokens, 0..) |tok, i| {
        const region = tokenizedBuffer.resolve(@intCast(i));
        const info = module_env.calcRegionInfo(region);

        // Markdown token output
        try output.md_writer.print("{s}({d}:{d}-{d}:{d}),", .{
            @tagName(tok),
            // add one to display numbers instead of index
            info.start_line_idx + 1,
            info.start_col_idx + 1,
            info.end_line_idx + 1,
            info.end_col_idx + 1,
        });

        if (i + 1 < tokenizedBuffer.tokens.len) {
            const next_region = tokenizedBuffer.resolve(@intCast(i + 1));
            if (source_contains_newline_in_range(parse_ast.env.source, @min(region.end.offset, next_region.start.offset), @max(region.end.offset, next_region.start.offset))) {
                try output.md_writer.writeAll("\n");
            }
        }

        // HTML token output as JavaScript array element: [token_kind_str, start_byte, end_byte]
        if (output.html_writer) |writer| {
            try writer.print("                    [\"{s}\", {d}, {d}]", .{
                @tagName(tok),
                region.start.offset,
                region.end.offset,
            });

            // Add comma except for last token
            if (i < tokens.len - 1) {
                try writer.writeAll(",");
            }
        }

        if (output.html_writer) |writer| {
            try writer.writeAll(" ");
        }
    }

    try output.md_writer.writeAll("\n");

    if (output.html_writer) |writer| {
        try writer.writeAll(
            \\                ];
            \\                </script>
            \\
        );
    }
    try output.end_code_block();
    try output.end_section();
}

fn source_contains_newline_in_range(source: []const u8, start: usize, end: usize) bool {
    for (source[start..end]) |c| {
        if (c == '\n') return true;
    }
    return false;
}

/// Generate PARSE2 section using SExprTree for both markdown and HTML
fn generateParseSection(output: *DualOutput, content: *const Content, parse_ast: *AST, env: *CommonEnv) !void {
    var tree = SExprTree.init(output.gpa);
    defer tree.deinit();

    // Generate SExprTree node based on content type
    switch (content.meta.node_type) {
        .file => {
            const file = parse_ast.store.getFile();
            try file.pushToSExprTree(output.gpa, env, parse_ast, &tree);
        },
        .header => {
            const header = parse_ast.store.getHeader(@enumFromInt(parse_ast.root_node_idx));
            try header.pushToSExprTree(output.gpa, env, parse_ast, &tree);
        },
        .expr => {
            const expr = parse_ast.store.getExpr(@enumFromInt(parse_ast.root_node_idx));
            try expr.pushToSExprTree(output.gpa, env, parse_ast, &tree);
        },
        .statement => {
            const stmt = parse_ast.store.getStatement(@enumFromInt(parse_ast.root_node_idx));
            try stmt.pushToSExprTree(output.gpa, env, parse_ast, &tree);
        },
        .package => {
            const file = parse_ast.store.getFile();
            try file.pushToSExprTree(output.gpa, env, parse_ast, &tree);
        },
        .platform => {
            const file = parse_ast.store.getFile();
            try file.pushToSExprTree(output.gpa, env, parse_ast, &tree);
        },
        .app => {
            const file = parse_ast.store.getFile();
            try file.pushToSExprTree(output.gpa, env, parse_ast, &tree);
        },
        .repl => {
            // REPL doesn't use parse trees
            return;
        },
    }

    // Only generate section if we have content on the stack
    if (tree.stack.items.len > 0) {
        try output.begin_section("PARSE");
        try output.begin_code_block("clojure");

        try tree.toStringPretty(output.md_writer.any());
        try output.md_writer.writeAll("\n");

        // Generate HTML output with syntax highlighting
        if (output.html_writer) |writer| {
            try writer.writeAll(
                \\                <pre class="ast-parse">
            );

            try tree.toHtml(writer.any());

            try writer.writeAll(
                \\</pre>
                \\
            );
        }

        try output.end_code_block();
        try output.end_section();
    }
}

/// Generate FORMATTED section for both markdown and HTML
fn generateFormattedSection(output: *DualOutput, content: *const Content, parse_ast: *AST) !void {
    var formatted = std.ArrayList(u8).init(output.gpa);
    defer formatted.deinit();

    switch (content.meta.node_type) {
        .file => {
            try fmt.formatAst(parse_ast.*, formatted.writer().any());
        },
        .header => {
            try fmt.formatHeader(parse_ast.*, formatted.writer().any());
        },
        .expr => {
            try fmt.formatExpr(parse_ast.*, formatted.writer().any());
        },
        .statement => {
            try fmt.formatStatement(parse_ast.*, formatted.writer().any());
        },
        .package => {
            try fmt.formatAst(parse_ast.*, formatted.writer().any());
        },
        .platform => {
            try fmt.formatAst(parse_ast.*, formatted.writer().any());
        },
        .app => {
            try fmt.formatAst(parse_ast.*, formatted.writer().any());
        },
        .repl => {
            // REPL doesn't use formatting
            return;
        },
    }

    const is_changed = !std.mem.eql(u8, formatted.items, content.source);
    const display_content = if (is_changed) formatted.items else "NO CHANGE";

    try output.begin_section("FORMATTED");
    try output.begin_code_block("roc");

    try output.md_writer.writeAll(display_content);
    try output.md_writer.writeAll("\n");

    // HTML FORMATTED section
    if (output.html_writer) |writer| {
        try writer.writeAll(
            \\                <pre>
        );

        // Escape HTML in formatted content
        for (display_content) |char| {
            try escapeHtmlChar(writer, char);
        }

        try writer.writeAll(
            \\</pre>
            \\
        );
    }
    try output.end_code_block();
    try output.end_section();
}

/// Generate CANONICALIZE section for both markdown and HTML
fn generateCanonicalizeSection(output: *DualOutput, can_ir: *ModuleEnv, maybe_expr_idx: ?CIR.Expr.Idx) !void {
    var tree = SExprTree.init(output.gpa);
    defer tree.deinit();
    try can_ir.pushToSExprTree(maybe_expr_idx, &tree);

    try output.begin_section("CANONICALIZE");
    try output.begin_code_block("clojure");

    try tree.toStringPretty(output.md_writer.any());
    try output.md_writer.writeAll("\n");

    if (output.html_writer) |writer| {
        try writer.writeAll(
            \\                <pre>
        );
        try tree.toHtml(writer.any());
        try writer.writeAll(
            \\</pre>
            \\
        );
    }

    try output.end_code_block();
    try output.end_section();
}

/// Generate TYPES section for both markdown and HTML
fn generateTypesSection(output: *DualOutput, can_ir: *ModuleEnv, maybe_expr_idx: ?CIR.Expr.Idx) !void {
    var tree = SExprTree.init(output.gpa);
    defer tree.deinit();
    try can_ir.pushTypesToSExprTree(maybe_expr_idx, &tree);

    try output.begin_section("TYPES");
    try output.begin_code_block("clojure");
    try tree.toStringPretty(output.md_writer.any());
    try output.md_writer.writeAll("\n");

    // HTML TYPES section
    if (output.html_writer) |writer| {
        try writer.writeAll(
            \\                <pre>
        );
        try tree.toHtml(writer.any());
        try writer.writeAll(
            \\</pre>
            \\
        );
    }
    try output.end_code_block();
    try output.end_section();
}

/// Generate TYPES section displaying types store for both markdown and HTML
/// This is used for debugging.
fn generateTypesStoreSection(gpa: std.mem.Allocator, output: *DualOutput, can_ir: *ModuleEnv) !void {
    var solved = std.ArrayList(u8).init(output.gpa);
    defer solved.deinit();

    try types.writers.SExprWriter.allVarsToSExprStr(solved.writer().any(), gpa, can_ir.env);

    // Markdown TYPES section
    try output.md_writer.writeAll(Section.TYPES);
    try output.md_writer.writeAll(solved.items);
    try output.md_writer.writeAll("\n");
    try output.md_writer.writeAll(Section.SECTION_END[0 .. Section.SECTION_END.len - 1]);

    // HTML TYPES section
    if (output.html_writer) |writer| {
        try writer.writeAll(
            \\        <div class="section">
            \\            <div class="section-header">TYPES</div>
            \\            <div class="section-content">
            \\                <pre>
        );

        // Escape HTML in types content
        for (solved.items) |char| {
            try escapeHtmlChar(writer, char);
        }

        try writer.writeAll(
            \\</pre>
            \\            </div>
            \\        </div>
            \\
        );
    }
}

/// Generate HTML document structure and JavaScript
fn generateHtmlWrapper(output: *DualOutput, content: *const Content) !void {
    const writer = output.html_writer orelse return;

    // Write HTML document structure
    try writer.writeAll(
        \\<!DOCTYPE html>
        \\<html lang="en">
        \\<head>
        \\    <meta charset="UTF-8">
        \\    <meta name="viewport" content="width=device-width, initial-scale=1.0">
        \\    <title>Roc Snapshot:
    );
    try writer.writeAll(content.meta.description);
    try writer.writeAll(
        \\</title>
        \\    <style>
        \\
    );
    try writer.writeAll(@embedFile("snapshot.css"));
    try writer.writeAll(
        \\    </style>
        \\</head>
        \\<body>
        \\    <!-- Two-column layout (main and only view) -->
        \\    <div class="two-column-layout">
        \\        <div class="left-pane">
        \\            <div class="pane-header">
        \\                <select class="section-dropdown" id="left-selector" onchange="switchLeftPane()">
        \\                    <option value="META">META</option>
        \\                    <option value="SOURCE" selected>SOURCE</option>
        \\                </select>
        \\            </div>
        \\            <div class="pane-content" id="left-pane-content">
        \\                <!-- Left pane content will be shown here -->
        \\            </div>
        \\        </div>
        \\        <div class="right-pane">
        \\            <div class="pane-header">
        \\                <select class="section-dropdown" id="right-selector" onchange="switchRightPane()">
        \\                    <option value="TOKENS" selected>TOKENS</option>
        \\                    <option value="PARSE">PARSE</option>
        \\                    <option value="FORMATTED">FORMATTED</option>
        \\                    <option value="CANONICALIZE">CANONICALIZE</option>
        \\                    <option value="TYPES">TYPES</option>
        \\                </select>
        \\            </div>
        \\            <div class="pane-content" id="right-pane-content">
        \\                <!-- Right pane content will be shown here -->
        \\            </div>
        \\        </div>
        \\    </div>
        \\
        \\    <!-- Hidden sections for data storage -->
        \\    <div id="data-sections" style="display: none;">
    );
}

/// Generate HTML closing tags and JavaScript
fn generateHtmlClosing(output: *DualOutput) !void {
    const writer = output.html_writer orelse return;

    // Close data sections container and add JavaScript
    try writer.writeAll(
        \\    </div>
        \\
        \\    <script>
    );
    // Embed remaining snapshot.js directly into the HTML
    try writer.writeAll(@embedFile("snapshot.js"));
    try writer.writeAll(
        \\    </script>
        \\</body>
        \\</html>
        \\
    );
}

/// Write HTML buffer to file
fn writeHtmlFile(gpa: Allocator, snapshot_path: []const u8, html_buffer: *std.ArrayList(u8)) !void {
    // Convert .md path to .html path
    const html_path = blk: {
        if (std.mem.endsWith(u8, snapshot_path, ".md")) {
            const base_path = snapshot_path[0 .. snapshot_path.len - 3];
            break :blk try std.fmt.allocPrint(gpa, "{s}.html", .{base_path});
        } else {
            break :blk try std.fmt.allocPrint(gpa, "{s}.html", .{snapshot_path});
        }
    };
    defer gpa.free(html_path);

    // Write HTML file
    var html_file = std.fs.cwd().createFile(html_path, .{}) catch |err| {
        log("failed to create HTML file '{s}': {s}", .{ html_path, @errorName(err) });
        return;
    };
    defer html_file.close();
    try html_file.writer().writeAll(html_buffer.items);

    log("generated HTML version: {s}", .{html_path});
}

/// New unified processSnapshotFile function that generates both markdown and HTML simultaneously
fn processSnapshotFileUnified(gpa: Allocator, snapshot_path: []const u8, config: *const Config) !bool {
    // Log the file path that was written to
    log("processing snapshot file: {s}", .{snapshot_path});

    const @"1Mb" = 1024 * 1024;
    const file_content = std.fs.cwd().readFileAlloc(gpa, snapshot_path, @"1Mb") catch |err| {
        std.log.err("failed to read file '{s}': {s}", .{ snapshot_path, @errorName(err) });
        return false;
    };
    defer gpa.free(file_content);

    // Check our file starts with the metadata section
    if (!std.mem.startsWith(u8, file_content, "# META")) {
        std.log.err("file '{s}' is not a valid snapshot file", .{snapshot_path});
        std.log.err("snapshot files must start with '# META'", .{});
        if (file_content.len > 0) {
            const first_line_end = std.mem.indexOfScalar(u8, file_content, '\n') orelse @min(file_content.len, 50);
            const first_line = file_content[0..first_line_end];
            std.log.err("file starts with: '{s}'", .{first_line});
        }
        return false;
    }

    // Parse the file to find section boundaries
    const content = extractSections(gpa, file_content) catch |err| {
        switch (err) {
            Error.MissingSnapshotHeader => {
                std.log.err("file '{s}' is missing the META section header", .{snapshot_path});
                std.log.err("add a META section like: ~~~META\\ndescription=My test\\ntype=expr\\n", .{});
                return false;
            },
            Error.MissingSnapshotSource => {
                std.log.err("file '{s}' is missing the SOURCE section", .{snapshot_path});
                std.log.err("add a SOURCE section like: ~~~SOURCE\\nyour_roc_code_here\\n", .{});
                return false;
            },
            Error.BadSectionHeader => {
                std.log.err("file '{s}' has an invalid section header", .{snapshot_path});
                std.log.err("section headers must be like: ~~~META, ~~~SOURCE, etc.", .{});
                return false;
            },
            else => return err,
        }
    };

    // Validate trace-eval flag usage
    if (config.trace_eval and content.meta.node_type != .repl) {
        std.log.err("--trace-eval can only be used with REPL snapshots (type=repl), but '{s}' has type={s}", .{ snapshot_path, content.meta.node_type.toString() });
        std.process.exit(1);
    }

    // Process the content through the shared compilation pipeline
    const success = processSnapshotContent(gpa, content, snapshot_path, config) catch |err| {
        log("failed to process snapshot content: {s}", .{@errorName(err)});
        return false;
    };

    // If flag --fuzz-corpus is passed, write the SOURCE to our corpus
    if (config.maybe_fuzz_corpus_path) |path| {
        const rand_file_name = [_][]const u8{
            path,
            &[_]u8{
                rand.intRangeAtMost(u8, 'a', 'z'),
                rand.intRangeAtMost(u8, 'a', 'z'),
                rand.intRangeAtMost(u8, 'a', 'z'),
                rand.intRangeAtMost(u8, 'a', 'z'),
                rand.intRangeAtMost(u8, 'a', 'z'),
                rand.intRangeAtMost(u8, 'a', 'z'),
                rand.intRangeAtMost(u8, 'a', 'z'),
                rand.intRangeAtMost(u8, 'a', 'z'),
                '.',
                'r',
                'o',
                'c',
            },
        };

        const corpus_file_path = try std.fs.path.join(gpa, &rand_file_name);
        defer gpa.free(corpus_file_path);

        var corpus_file = std.fs.cwd().createFile(corpus_file_path, .{}) catch |err| {
            std.log.err("failed to create file in '{s}': {s}", .{ config.maybe_fuzz_corpus_path.?, @errorName(err) });
            return false;
        };
        defer corpus_file.close();

        try corpus_file.writer().writeAll(content.source);
    }

    return success;
}

fn processSnapshotFile(gpa: Allocator, snapshot_path: []const u8, config: *const Config) !bool {
    return processSnapshotFileUnified(gpa, snapshot_path, config);
}

/// Extracts the sections from a snapshot file
pub fn extractSections(gpa: Allocator, content: []const u8) !Content {
    var ranges = std.AutoHashMap(Section, Section.Range).init(gpa);
    defer ranges.deinit();

    // Find all section headers and their positions
    var idx: usize = 0;
    while (idx < content.len) {
        // Look for section headers
        if (idx == 0 or (idx > 0 and content[idx - 1] == '\n')) {
            if (Section.fromString(content[idx..])) |section| {
                // Only process META, SOURCE, OUTPUT, and EXPECTED sections
                if (section == .meta or section == .source or section == .expected or section == .output) {
                    const header_len = section.asString().len;
                    const start = idx + header_len;

                    // Find the end of this section
                    var end = content.len;

                    // For sections with ~~~ delimiters (META and SOURCE)
                    if (section == .meta or section == .source) {
                        // Find the closing ~~~
                        var search_idx = start;
                        while (search_idx < content.len - 3) {
                            if (content[search_idx] == '~' and
                                content[search_idx + 1] == '~' and
                                content[search_idx + 2] == '~')
                            {
                                // Set end to the position of ~~~, not after it
                                end = search_idx;
                                break;
                            }
                            search_idx += 1;
                        }
                    } else {
                        // For sections without ~~~ delimiters (EXPECTED, OUTPUT)
                        // Find the next section header
                        var search_idx = start;
                        while (search_idx < content.len) {
                            if (search_idx == 0 or (search_idx > 0 and content[search_idx - 1] == '\n')) {
                                if (content[search_idx] == '#' and
                                    search_idx + 1 < content.len and
                                    content[search_idx + 1] == ' ')
                                {
                                    end = search_idx;
                                    break;
                                }
                            }
                            search_idx += 1;
                        }
                    }

                    try ranges.put(section, .{ .start = start, .end = end });

                    // Skip to the end of this section
                    idx = end;
                    continue;
                }
            }
        }
        idx += 1;
    }

    return try Content.from_ranges(ranges, content);
}

fn processReplSnapshot(allocator: Allocator, content: Content, output_path: []const u8, config: *const Config) !bool {
    var success = true;
    log("Processing REPL snapshot: {s}", .{output_path});

    // Buffer all output in memory before writing files
    var md_buffer = std.ArrayList(u8).init(allocator);
    defer md_buffer.deinit();

    var html_buffer = if (config.generate_html) std.ArrayList(u8).init(allocator) else null;
    defer if (html_buffer) |*buf| buf.deinit();

    var output = DualOutput.init(allocator, &md_buffer, if (html_buffer) |*buf| buf else null);

    // Generate HTML wrapper
    try generateHtmlWrapper(&output, &content);

    // Generate all sections
    try generateMetaSection(&output, &content);
    try generateSourceSection(&output, &content);
    success = try generateReplOutputSection(&output, output_path, &content, config) and success;
    try generateReplProblemsSection(&output, &content);
    try generateHtmlClosing(&output);

    if (!config.disable_updates) {
        // Write the markdown file
        const md_file = std.fs.cwd().createFile(output_path, .{}) catch |err| {
            std.log.err("Failed to create {s}: {}", .{ output_path, err });
            return false;
        };
        defer md_file.close();

        try md_file.writeAll(md_buffer.items);

        if (html_buffer) |*buf| {
            writeHtmlFile(allocator, output_path, buf) catch |err| {
                warn("Failed to write HTML file for {s}: {}", .{ output_path, err });
            };
        }
    }

    return success;
}

fn generateReplOutputSection(output: *DualOutput, snapshot_path: []const u8, content: *const Content, config: *const Config) !bool {
    var success = true;
    // Parse REPL inputs from the source
    var lines = std.mem.tokenizeScalar(u8, content.source, '\n');
    var inputs = std.ArrayList([]const u8).init(output.gpa);
    defer inputs.deinit();

    while (lines.next()) |line| {
        const trimmed = std.mem.trim(u8, line, " \t\r");
        if (trimmed.len > 2 and std.mem.startsWith(u8, trimmed, "» ")) {
            try inputs.append(trimmed[2..]);
        }
    }

    var snapshot_ops = SnapshotOps.init(output.gpa);
    defer snapshot_ops.deinit();

    // Initialize REPL
    var repl_instance = try Repl.init(output.gpa, snapshot_ops.get_ops());
    defer repl_instance.deinit();

    // Enable debug snapshots for CAN/TYPES generation
    repl_instance.enableDebugSnapshots();

    // Enable tracing if requested
    if (config.trace_eval) {
        repl_instance.setTraceWriter(std.io.getStdErr().writer().any());
    }

    // Process each input and generate output
    var actual_outputs = std.ArrayList([]const u8).init(output.gpa);
    defer {
        for (actual_outputs.items) |item| {
            output.gpa.free(item);
        }
        actual_outputs.deinit();
    }

    for (inputs.items) |input| {
        const repl_output = try repl_instance.step(input);
        try actual_outputs.append(repl_output);
    }

    switch (config.output_section_command) {
        .update => {
            try output.begin_section("OUTPUT");
            // Write actual outputs
            for (actual_outputs.items, 0..) |repl_output, i| {
                if (i > 0) {
                    try output.md_writer.writeAll("---\n");
                }
                try output.md_writer.writeAll(repl_output);
                try output.md_writer.writeByte('\n');

                // HTML output
                if (output.html_writer) |writer| {
                    if (i > 0) {
                        try writer.writeAll("                <hr>\n");
                    }
                    try writer.writeAll("                <div class=\"repl-output\">");
                    for (repl_output) |char| {
                        try escapeHtmlChar(writer, char);
                    }
                    try writer.writeAll("</div>\n");
                }
            }
            try output.end_section();
        },
        .check, .none => {
            const emit_error = config.output_section_command == .check;

            // Compare with expected output if provided
            if (content.output) |expected| {
                try output.begin_section("OUTPUT");
                // Parse expected outputs
                var expected_outputs = std.ArrayList([]const u8).init(output.gpa);
                defer expected_outputs.deinit();

                var expected_lines = std.mem.splitSequence(u8, expected, "\n---\n");
                while (expected_lines.next()) |output_str| {
                    const trimmed = std.mem.trim(u8, output_str, " \t\r\n");
                    if (trimmed.len > 0) {
                        try expected_outputs.append(trimmed);
                    }
                }

                // Verify the outputs match
                if (actual_outputs.items.len != expected_outputs.items.len) {
                    std.debug.print("REPL output count mismatch: got {} outputs, expected {} in {s}\n", .{
                        actual_outputs.items.len,
                        expected_outputs.items.len,
                        snapshot_path,
                    });
                    success = success and !emit_error;
                } else {
                    for (actual_outputs.items, expected_outputs.items, 0..) |actual, expected_output, i| {
                        if (!std.mem.eql(u8, actual, expected_output)) {
                            success = success and !emit_error;
                            std.debug.print(
                                "REPL output mismatch at index {}: got '{s}', expected '{s}' in {s}\n",
                                .{ i, actual, expected_output, snapshot_path },
                            );
                        }
                    }
                }

                // Write the old outputs back to the file
                for (expected_outputs.items, 0..) |expected_output, i| {
                    if (i > 0) {
                        try output.md_writer.writeAll("---\n");
                    }
                    try output.md_writer.writeAll(expected_output);
                    try output.md_writer.writeByte('\n');

                    // HTML output
                    if (output.html_writer) |writer| {
                        if (i > 0) {
                            try writer.writeAll("                <hr>\n");
                        }
                        try writer.writeAll("                <div class=\"repl-output\">");
                        for (expected_output) |char| {
                            try escapeHtmlChar(writer, char);
                        }
                        try writer.writeAll("</div>\n");
                    }
                }
                try output.end_section();
            } else {
                // No existing OUTPUT section - generate one for new snapshots
                try output.begin_section("OUTPUT");
                for (actual_outputs.items, 0..) |repl_output, i| {
                    if (i > 0) {
                        try output.md_writer.writeAll("---\n");
                    }
                    try output.md_writer.writeAll(repl_output);
                    try output.md_writer.writeByte('\n');

                    // HTML output
                    if (output.html_writer) |writer| {
                        if (i > 0) {
                            try writer.writeAll("                <hr>\n");
                        }
                        try writer.writeAll("                <div class=\"repl-output\">");
                        for (repl_output) |char| {
                            try escapeHtmlChar(writer, char);
                        }
                        try writer.writeAll("</div>\n");
                    }
                }
                try output.end_section();

                // No validation needed for new snapshots - they should have outputs
            }
        },
    }

    return success;
}

fn generateReplProblemsSection(output: *DualOutput, content: *const Content) !void {
    _ = content;
    try output.begin_section("PROBLEMS");
    try output.md_writer.writeAll("NIL\n");

    if (output.html_writer) |writer| {
        try writer.writeAll(
            \\                <div class="problems">
            \\                    <p>NIL</p>
            \\                </div>
            \\
        );
    }

    try output.end_section();
}

<<<<<<< HEAD
/// Generate CANONICALIZE section for REPL snapshots
fn generateReplCanonicalizeSection(output: *DualOutput, content: *const Content) !void {
    // Parse REPL inputs from the source
    var lines = std.mem.tokenizeScalar(u8, content.source, '\n');
    var inputs = std.ArrayList([]const u8).init(output.gpa);
    defer inputs.deinit();

    while (lines.next()) |line| {
        const trimmed = std.mem.trim(u8, line, " \t\r");
        if (trimmed.len > 2 and std.mem.startsWith(u8, trimmed, "» ")) {
            try inputs.append(trimmed[2..]);
        }
    }

    try output.begin_section("CANONICALIZE");
    try output.begin_code_block("clojure");

    // Generate canonical forms for each input
    for (inputs.items, 0..) |input, i| {
        if (i > 0) {
            try output.md_writer.writeAll("---\n");
        }

        // Create a temporary ModuleEnv for this input
        var module_env = ModuleEnv.init(output.gpa, input, null, null) catch |err| {
            try output.md_writer.print("Error creating module env: {s}\n", .{@errorName(err)});
            continue;
        };
        defer module_env.deinit();

        // Calculate line starts for source location tracking
        module_env.common.calcLineStarts(output.gpa) catch |err| {
            try output.md_writer.print("Error calculating line starts: {s}\n", .{@errorName(err)});
            continue;
        };

        // Parse the input as an expression
        var parse_ast = parse.parseExpr(&module_env.common, output.gpa) catch |err| {
            try output.md_writer.print("Parse error: {s}\n", .{@errorName(err)});
            continue;
        };
        defer parse_ast.deinit(output.gpa);

        // Initialize canonicalization
        try module_env.initCIRFields(output.gpa, "repl");
        var czer = Can.init(&module_env, &parse_ast, null) catch |err| {
            try output.md_writer.print("Can init error: {s}\n", .{@errorName(err)});
            continue;
        };
        defer czer.deinit();

        // Canonicalize the expression
        const expr_idx: AST.Expr.Idx = @enumFromInt(parse_ast.root_node_idx);
        const maybe_canonical_expr = czer.canonicalizeExpr(expr_idx) catch |err| {
            try output.md_writer.print("Canonicalize error: {s}\n", .{@errorName(err)});
            continue;
        };

        if (maybe_canonical_expr) |canonical_expr| {
            // Generate S-expression tree for the canonical form
            var tree = SExprTree.init(output.gpa);
            defer tree.deinit();

            module_env.pushToSExprTree(canonical_expr.idx, &tree) catch |err| {
                try output.md_writer.print("S-expr tree error: {s}\n", .{@errorName(err)});
                continue;
            };

            tree.toStringPretty(output.md_writer.any()) catch |err| {
                try output.md_writer.print("S-expr format error: {s}\n", .{@errorName(err)});
                continue;
            };
            try output.md_writer.writeAll("\n");

            // HTML output
            if (output.html_writer) |writer| {
                if (i > 0) {
                    try writer.writeAll("                <hr>\n");
                }
                try writer.writeAll("                <div class=\"repl-canonical\">");
                tree.toHtml(writer.any()) catch |err| {
                    try writer.print("S-expr HTML error: {s}", .{@errorName(err)});
                };
                try writer.writeAll("</div>\n");
            }
        } else {
            try output.md_writer.writeAll("Failed to canonicalize\n");

            if (output.html_writer) |writer| {
                if (i > 0) {
                    try writer.writeAll("                <hr>\n");
                }
                try writer.writeAll("                <div class=\"repl-canonical\">Failed to canonicalize</div>\n");
            }
        }
    }

    try output.end_code_block();
    try output.end_section();
}

fn generateReplTypesSection(output: *DualOutput, content: *const Content) !void {
    // Parse REPL inputs from the source
    var lines = std.mem.tokenizeScalar(u8, content.source, '\n');
    var inputs = std.ArrayList([]const u8).init(output.gpa);
    defer inputs.deinit();

    while (lines.next()) |line| {
        const trimmed = std.mem.trim(u8, line, " \t\r");
        if (trimmed.len > 2 and std.mem.startsWith(u8, trimmed, "» ")) {
            try inputs.append(trimmed[2..]);
        }
    }

    try output.begin_section("TYPES");
    try output.begin_code_block("clojure");

    // Generate types for each input
    for (inputs.items, 0..) |input, i| {
        if (i > 0) {
            try output.md_writer.writeAll("---\n");
        }

        // Create a temporary ModuleEnv for this input
        var module_env = ModuleEnv.init(output.gpa, input, null, null) catch |err| {
            try output.md_writer.print("Error creating module env: {s}\n", .{@errorName(err)});
            continue;
        };
        defer module_env.deinit();

        // Calculate line starts for source location tracking
        module_env.common.calcLineStarts(output.gpa) catch |err| {
            try output.md_writer.print("Error calculating line starts: {s}\n", .{@errorName(err)});
            return;
        };

        // Parse the input as an expression
        var parse_ast = parse.parseExpr(&module_env.common, output.gpa) catch |err| {
            try output.md_writer.print("Parse error: {s}\n", .{@errorName(err)});
            continue;
        };
        defer parse_ast.deinit(output.gpa);

        // Initialize canonicalization
        try module_env.initCIRFields(output.gpa, "repl");
        var czer = Can.init(&module_env, &parse_ast, null) catch |err| {
            try output.md_writer.print("Can init error: {s}\n", .{@errorName(err)});
            continue;
        };
        defer czer.deinit();

        // Canonicalize the expression
        const expr_idx: AST.Expr.Idx = @enumFromInt(parse_ast.root_node_idx);
        const maybe_canonical_expr = czer.canonicalizeExpr(expr_idx) catch |err| {
            try output.md_writer.print("Canonicalize error: {s}\n", .{@errorName(err)});
            continue;
        };

        if (maybe_canonical_expr) |canonical_expr| {
            // Initialize type checking
            const empty_modules: []const *ModuleEnv = &.{};
            var solver = Check.init(output.gpa, &module_env.types, &module_env, empty_modules, &module_env.store.regions) catch |err| {
                try output.md_writer.print("Type checker init error: {s}\n", .{@errorName(err)});
                continue;
            };
            defer solver.deinit();

            // Check the expression
            _ = solver.checkExpr(canonical_expr.idx) catch |err| {
                try output.md_writer.print("Type check error: {s}\n", .{@errorName(err)});
                continue;
            };

            // Generate S-expression tree for the types
            var tree = SExprTree.init(output.gpa);
            defer tree.deinit();

            module_env.pushTypesToSExprTree(canonical_expr.idx, &tree) catch |err| {
                try output.md_writer.print("Types S-expr tree error: {s}\n", .{@errorName(err)});
                continue;
            };

            tree.toStringPretty(output.md_writer.any()) catch |err| {
                try output.md_writer.print("Types S-expr format error: {s}\n", .{@errorName(err)});
                continue;
            };
            try output.md_writer.writeAll("\n");

            // HTML output
            if (output.html_writer) |writer| {
                if (i > 0) {
                    try writer.writeAll("                <hr>\n");
                }
                try writer.writeAll("                <div class=\"repl-types\">");
                tree.toHtml(writer.any()) catch |err| {
                    try writer.print("Types S-expr HTML error: {s}", .{@errorName(err)});
                };
                try writer.writeAll("</div>\n");
            }
        } else {
            try output.md_writer.writeAll("Failed to canonicalize\n");

            if (output.html_writer) |writer| {
                if (i > 0) {
                    try writer.writeAll("                <hr>\n");
                }
                try writer.writeAll("                <div class=\"repl-types\">Failed to canonicalize</div>\n");
            }
        }
    }

    try output.end_code_block();
    try output.end_section();
}

=======
>>>>>>> ad6d7efe
test "snapshot validation" {
    const allocator = std.testing.allocator;
    if (!try checkSnapshotExpectations(allocator)) {
        return error.SnapshotValidationFailed;
    }
}

/// An implementation of RocOps for snapshot testing.
pub const SnapshotOps = struct {
    allocator: std.mem.Allocator,
    roc_ops: RocOps,

    pub fn init(allocator: std.mem.Allocator) SnapshotOps {
        return SnapshotOps{
            .allocator = allocator,
            .roc_ops = RocOps{
                .env = undefined, // will be set below
                .roc_alloc = snapshotRocAlloc,
                .roc_dealloc = snapshotRocDealloc,
                .roc_realloc = snapshotRocRealloc,
                .roc_dbg = snapshotRocDbg,
                .roc_expect_failed = snapshotRocExpectFailed,
                .roc_crashed = snapshotRocCrashed,
                .host_fns = undefined, // Not used in snapshots
            },
        };
    }

    pub fn deinit(self: *SnapshotOps) void {
        _ = self;
        // nothing to do here?
    }

    pub fn get_ops(self: *SnapshotOps) *RocOps {
        self.roc_ops.env = @ptrCast(self);
        return &self.roc_ops;
    }
};

fn snapshotRocAlloc(alloc_args: *RocAlloc, env: *anyopaque) callconv(.C) void {
    const snapshot_env: *SnapshotOps = @ptrCast(@alignCast(env));

    const align_enum = std.mem.Alignment.fromByteUnits(@as(usize, @intCast(alloc_args.alignment)));

    // Calculate additional bytes needed to store the size
    const size_storage_bytes = @max(alloc_args.alignment, @alignOf(usize));
    const total_size = alloc_args.length + size_storage_bytes;

    // Allocate memory including space for size metadata
    const result = snapshot_env.allocator.rawAlloc(total_size, align_enum, @returnAddress());

    const base_ptr = result orelse {
        std.debug.panic("Out of memory during snapshotRocAlloc", .{});
    };

    // Store the total size (including metadata) right before the user data
    const size_ptr: *usize = @ptrFromInt(@intFromPtr(base_ptr) + size_storage_bytes - @sizeOf(usize));
    size_ptr.* = total_size;

    // Return pointer to the user data (after the size metadata)
    alloc_args.answer = @ptrFromInt(@intFromPtr(base_ptr) + size_storage_bytes);
}

fn snapshotRocDealloc(dealloc_args: *RocDealloc, env: *anyopaque) callconv(.C) void {
    const snapshot_env: *SnapshotOps = @ptrCast(@alignCast(env));

    // Calculate where the size metadata is stored
    const size_storage_bytes = @max(dealloc_args.alignment, @alignOf(usize));
    const size_ptr: *const usize = @ptrFromInt(@intFromPtr(dealloc_args.ptr) - @sizeOf(usize));

    // Read the total size from metadata
    const total_size = size_ptr.*;

    // Calculate the base pointer (start of actual allocation)
    const base_ptr: [*]u8 = @ptrFromInt(@intFromPtr(dealloc_args.ptr) - size_storage_bytes);

    // Calculate alignment
    const log2_align = std.math.log2_int(u32, @intCast(dealloc_args.alignment));
    const align_enum: std.mem.Alignment = @enumFromInt(log2_align);

    // Free the memory (including the size metadata)
    const slice = @as([*]u8, @ptrCast(base_ptr))[0..total_size];
    snapshot_env.allocator.rawFree(slice, align_enum, @returnAddress());
}

fn snapshotRocRealloc(realloc_args: *RocRealloc, env: *anyopaque) callconv(.C) void {
    const snapshot_env: *SnapshotOps = @ptrCast(@alignCast(env));

    // Calculate where the size metadata is stored for the old allocation
    const size_storage_bytes = @max(realloc_args.alignment, @alignOf(usize));
    const old_size_ptr: *const usize = @ptrFromInt(@intFromPtr(realloc_args.answer) - @sizeOf(usize));

    // Read the old total size from metadata
    const old_total_size = old_size_ptr.*;

    // Calculate the old base pointer (start of actual allocation)
    const old_base_ptr: [*]u8 = @ptrFromInt(@intFromPtr(realloc_args.answer) - size_storage_bytes);

    // Calculate new total size needed
    const new_total_size = realloc_args.new_length + size_storage_bytes;

    // Perform reallocation
    const old_slice = @as([*]u8, @ptrCast(old_base_ptr))[0..old_total_size];
    const new_slice = snapshot_env.allocator.realloc(old_slice, new_total_size) catch {
        std.debug.panic("Out of memory during snapshotRocRealloc", .{});
    };

    // Store the new total size in the metadata
    const new_size_ptr: *usize = @ptrFromInt(@intFromPtr(new_slice.ptr) + size_storage_bytes - @sizeOf(usize));
    new_size_ptr.* = new_total_size;

    // Return pointer to the user data (after the size metadata)
    realloc_args.answer = @ptrFromInt(@intFromPtr(new_slice.ptr) + size_storage_bytes);
}

fn snapshotRocDbg(dbg_args: *const RocDbg, env: *anyopaque) callconv(.C) void {
    _ = dbg_args;
    _ = env;
    @panic("snapshotRocDbg not implemented yet");
}

fn snapshotRocExpectFailed(expect_args: *const RocExpectFailed, env: *anyopaque) callconv(.C) void {
    _ = expect_args;
    _ = env;
    @panic("snapshotRocExpectFailed not implemented yet");
}

fn snapshotRocCrashed(crashed_args: *const RocCrashed, env: *anyopaque) callconv(.C) void {
    _ = env;
    const msg_slice = crashed_args.utf8_bytes[0..crashed_args.len];
    std.log.err("Test program crashed: {s}", .{msg_slice});
}<|MERGE_RESOLUTION|>--- conflicted
+++ resolved
@@ -2662,224 +2662,6 @@
     try output.end_section();
 }
 
-<<<<<<< HEAD
-/// Generate CANONICALIZE section for REPL snapshots
-fn generateReplCanonicalizeSection(output: *DualOutput, content: *const Content) !void {
-    // Parse REPL inputs from the source
-    var lines = std.mem.tokenizeScalar(u8, content.source, '\n');
-    var inputs = std.ArrayList([]const u8).init(output.gpa);
-    defer inputs.deinit();
-
-    while (lines.next()) |line| {
-        const trimmed = std.mem.trim(u8, line, " \t\r");
-        if (trimmed.len > 2 and std.mem.startsWith(u8, trimmed, "» ")) {
-            try inputs.append(trimmed[2..]);
-        }
-    }
-
-    try output.begin_section("CANONICALIZE");
-    try output.begin_code_block("clojure");
-
-    // Generate canonical forms for each input
-    for (inputs.items, 0..) |input, i| {
-        if (i > 0) {
-            try output.md_writer.writeAll("---\n");
-        }
-
-        // Create a temporary ModuleEnv for this input
-        var module_env = ModuleEnv.init(output.gpa, input, null, null) catch |err| {
-            try output.md_writer.print("Error creating module env: {s}\n", .{@errorName(err)});
-            continue;
-        };
-        defer module_env.deinit();
-
-        // Calculate line starts for source location tracking
-        module_env.common.calcLineStarts(output.gpa) catch |err| {
-            try output.md_writer.print("Error calculating line starts: {s}\n", .{@errorName(err)});
-            continue;
-        };
-
-        // Parse the input as an expression
-        var parse_ast = parse.parseExpr(&module_env.common, output.gpa) catch |err| {
-            try output.md_writer.print("Parse error: {s}\n", .{@errorName(err)});
-            continue;
-        };
-        defer parse_ast.deinit(output.gpa);
-
-        // Initialize canonicalization
-        try module_env.initCIRFields(output.gpa, "repl");
-        var czer = Can.init(&module_env, &parse_ast, null) catch |err| {
-            try output.md_writer.print("Can init error: {s}\n", .{@errorName(err)});
-            continue;
-        };
-        defer czer.deinit();
-
-        // Canonicalize the expression
-        const expr_idx: AST.Expr.Idx = @enumFromInt(parse_ast.root_node_idx);
-        const maybe_canonical_expr = czer.canonicalizeExpr(expr_idx) catch |err| {
-            try output.md_writer.print("Canonicalize error: {s}\n", .{@errorName(err)});
-            continue;
-        };
-
-        if (maybe_canonical_expr) |canonical_expr| {
-            // Generate S-expression tree for the canonical form
-            var tree = SExprTree.init(output.gpa);
-            defer tree.deinit();
-
-            module_env.pushToSExprTree(canonical_expr.idx, &tree) catch |err| {
-                try output.md_writer.print("S-expr tree error: {s}\n", .{@errorName(err)});
-                continue;
-            };
-
-            tree.toStringPretty(output.md_writer.any()) catch |err| {
-                try output.md_writer.print("S-expr format error: {s}\n", .{@errorName(err)});
-                continue;
-            };
-            try output.md_writer.writeAll("\n");
-
-            // HTML output
-            if (output.html_writer) |writer| {
-                if (i > 0) {
-                    try writer.writeAll("                <hr>\n");
-                }
-                try writer.writeAll("                <div class=\"repl-canonical\">");
-                tree.toHtml(writer.any()) catch |err| {
-                    try writer.print("S-expr HTML error: {s}", .{@errorName(err)});
-                };
-                try writer.writeAll("</div>\n");
-            }
-        } else {
-            try output.md_writer.writeAll("Failed to canonicalize\n");
-
-            if (output.html_writer) |writer| {
-                if (i > 0) {
-                    try writer.writeAll("                <hr>\n");
-                }
-                try writer.writeAll("                <div class=\"repl-canonical\">Failed to canonicalize</div>\n");
-            }
-        }
-    }
-
-    try output.end_code_block();
-    try output.end_section();
-}
-
-fn generateReplTypesSection(output: *DualOutput, content: *const Content) !void {
-    // Parse REPL inputs from the source
-    var lines = std.mem.tokenizeScalar(u8, content.source, '\n');
-    var inputs = std.ArrayList([]const u8).init(output.gpa);
-    defer inputs.deinit();
-
-    while (lines.next()) |line| {
-        const trimmed = std.mem.trim(u8, line, " \t\r");
-        if (trimmed.len > 2 and std.mem.startsWith(u8, trimmed, "» ")) {
-            try inputs.append(trimmed[2..]);
-        }
-    }
-
-    try output.begin_section("TYPES");
-    try output.begin_code_block("clojure");
-
-    // Generate types for each input
-    for (inputs.items, 0..) |input, i| {
-        if (i > 0) {
-            try output.md_writer.writeAll("---\n");
-        }
-
-        // Create a temporary ModuleEnv for this input
-        var module_env = ModuleEnv.init(output.gpa, input, null, null) catch |err| {
-            try output.md_writer.print("Error creating module env: {s}\n", .{@errorName(err)});
-            continue;
-        };
-        defer module_env.deinit();
-
-        // Calculate line starts for source location tracking
-        module_env.common.calcLineStarts(output.gpa) catch |err| {
-            try output.md_writer.print("Error calculating line starts: {s}\n", .{@errorName(err)});
-            return;
-        };
-
-        // Parse the input as an expression
-        var parse_ast = parse.parseExpr(&module_env.common, output.gpa) catch |err| {
-            try output.md_writer.print("Parse error: {s}\n", .{@errorName(err)});
-            continue;
-        };
-        defer parse_ast.deinit(output.gpa);
-
-        // Initialize canonicalization
-        try module_env.initCIRFields(output.gpa, "repl");
-        var czer = Can.init(&module_env, &parse_ast, null) catch |err| {
-            try output.md_writer.print("Can init error: {s}\n", .{@errorName(err)});
-            continue;
-        };
-        defer czer.deinit();
-
-        // Canonicalize the expression
-        const expr_idx: AST.Expr.Idx = @enumFromInt(parse_ast.root_node_idx);
-        const maybe_canonical_expr = czer.canonicalizeExpr(expr_idx) catch |err| {
-            try output.md_writer.print("Canonicalize error: {s}\n", .{@errorName(err)});
-            continue;
-        };
-
-        if (maybe_canonical_expr) |canonical_expr| {
-            // Initialize type checking
-            const empty_modules: []const *ModuleEnv = &.{};
-            var solver = Check.init(output.gpa, &module_env.types, &module_env, empty_modules, &module_env.store.regions) catch |err| {
-                try output.md_writer.print("Type checker init error: {s}\n", .{@errorName(err)});
-                continue;
-            };
-            defer solver.deinit();
-
-            // Check the expression
-            _ = solver.checkExpr(canonical_expr.idx) catch |err| {
-                try output.md_writer.print("Type check error: {s}\n", .{@errorName(err)});
-                continue;
-            };
-
-            // Generate S-expression tree for the types
-            var tree = SExprTree.init(output.gpa);
-            defer tree.deinit();
-
-            module_env.pushTypesToSExprTree(canonical_expr.idx, &tree) catch |err| {
-                try output.md_writer.print("Types S-expr tree error: {s}\n", .{@errorName(err)});
-                continue;
-            };
-
-            tree.toStringPretty(output.md_writer.any()) catch |err| {
-                try output.md_writer.print("Types S-expr format error: {s}\n", .{@errorName(err)});
-                continue;
-            };
-            try output.md_writer.writeAll("\n");
-
-            // HTML output
-            if (output.html_writer) |writer| {
-                if (i > 0) {
-                    try writer.writeAll("                <hr>\n");
-                }
-                try writer.writeAll("                <div class=\"repl-types\">");
-                tree.toHtml(writer.any()) catch |err| {
-                    try writer.print("Types S-expr HTML error: {s}", .{@errorName(err)});
-                };
-                try writer.writeAll("</div>\n");
-            }
-        } else {
-            try output.md_writer.writeAll("Failed to canonicalize\n");
-
-            if (output.html_writer) |writer| {
-                if (i > 0) {
-                    try writer.writeAll("                <hr>\n");
-                }
-                try writer.writeAll("                <div class=\"repl-types\">Failed to canonicalize</div>\n");
-            }
-        }
-    }
-
-    try output.end_code_block();
-    try output.end_section();
-}
-
-=======
->>>>>>> ad6d7efe
 test "snapshot validation" {
     const allocator = std.testing.allocator;
     if (!try checkSnapshotExpectations(allocator)) {
