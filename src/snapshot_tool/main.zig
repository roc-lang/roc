--- conflicted
+++ resolved
@@ -2840,16 +2840,9 @@
     @panic("snapshotRocExpectFailed not implemented yet");
 }
 
-<<<<<<< HEAD
-fn snapshotRocCrashed(crashed_args: *const RocCrashed, env: *anyopaque) callconv(.c) void {
-    _ = env;
-    const msg_slice = crashed_args.utf8_bytes[0..crashed_args.len];
-    std.log.err("Test program crashed: {s}", .{msg_slice});
-=======
 fn snapshotRocCrashed(crashed_args: *const RocCrashed, env: *anyopaque) callconv(.C) void {
     const snapshot_env: *SnapshotOps = @ptrCast(@alignCast(env));
     snapshot_env.crash.recordCrash(crashed_args.utf8_bytes[0..crashed_args.len]) catch |err| {
         std.debug.panic("failed to store snapshot crash message: {}", .{err});
     };
->>>>>>> 6bec5078
 }