--- conflicted
+++ resolved
@@ -61,14 +61,12 @@
     // Reusable work stack for addTypeVar (so it can be stack-safe instead of recursing)
     work: work.Work,
 
-<<<<<<< HEAD
     // Identifier for "Builtin.Str" to recognize the string type without string comparisons
     // (null when compiling Builtin module itself or when Builtin.Str isn't available)
     builtin_str_ident: ?Ident.Idx,
-=======
+
     // Cached List ident to avoid repeated string lookups (null if List doesn't exist in this env)
     list_ident: ?Ident.Idx,
->>>>>>> 0d1cd674
 
     // Number of primitive types that are pre-populated in the layout store
     // Must be kept in sync with the sentinel values in layout.zig Idx enum
@@ -154,11 +152,8 @@
             .tuple_data = try collections.SafeList(TupleData).initCapacity(env.gpa, 256),
             .layouts_by_var = layouts_by_var,
             .work = try Work.initCapacity(env.gpa, 32),
-<<<<<<< HEAD
             .builtin_str_ident = builtin_str_ident,
-=======
             .list_ident = env.common.findIdent("List"),
->>>>>>> 0d1cd674
         };
     }
 
@@ -895,7 +890,6 @@
                         continue;
                     },
                     .nominal_type => |nominal_type| {
-<<<<<<< HEAD
                         // Special-case Builtin.Str: it has a tag union backing type, but
                         // should have RocStr layout (3 pointers).
                         // Check if this nominal type's identifier matches "Builtin.Str"
@@ -903,7 +897,9 @@
                             if (nominal_type.ident.ident_idx == builtin_str) {
                                 // This is Builtin.Str - use string layout
                                 break :flat_type Layout.str();
-=======
+                            }
+                        }
+
                         // Special handling for Builtin.List
                         const is_builtin_list = if (self.list_ident) |list_ident|
                             nominal_type.origin_module == self.env.builtin_module_ident and
@@ -916,10 +912,20 @@
                             std.debug.assert(type_args.len == 1); // List must have exactly 1 type parameter
                             const elem_var = type_args[0];
 
-                            // Check if the element type is unbound (flex or rigid)
-                            const elem_content = self.types_store.resolveVar(elem_var).desc.content;
-                            if (elem_content == .flex or elem_content == .rigid) {
-                                // For unbound element types (e.g., empty lists), use list of zero-sized type
+                            // Check if the element type is unbound (flex or rigid) or a known ZST
+                            const elem_resolved = self.types_store.resolveVar(elem_var);
+                            const elem_content = elem_resolved.desc.content;
+                            const is_elem_zst_or_unbound = switch (elem_content) {
+                                .flex, .rigid => true,
+                                .structure => |ft| switch (ft) {
+                                    .empty_record, .empty_tag_union => true,
+                                    else => false,
+                                },
+                                else => false,
+                            };
+
+                            if (is_elem_zst_or_unbound) {
+                                // For unbound or ZST element types, use list of zero-sized type
                                 const layout = Layout.listOfZst();
                                 const idx = try self.insertLayout(layout);
                                 try self.layouts_by_var.put(self.env.gpa, current.var_, idx);
@@ -932,9 +938,8 @@
                                 });
 
                                 // Push a pending List container and "recurse" on the elem type
-                                current = self.types_store.resolveVar(elem_var);
+                                current = elem_resolved;
                                 continue;
->>>>>>> 0d1cd674
                             }
                         }
 
