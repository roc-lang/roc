//! Stores Layout values by index.

const std = @import("std");
const builtin = @import("builtin");
const base = @import("base");
const types = @import("types");
const collections = @import("collections");
const can = @import("can");
const builtins = @import("builtins");

const layout_mod = @import("layout.zig");
const work = @import("./work.zig");

const ModuleEnv = can.ModuleEnv;
const types_store = types.store;
const target = base.target;
const Ident = base.Ident;
const Region = base.Region;
const Var = types.Var;
const TypeScope = types.TypeScope;
const Layout = layout_mod.Layout;
const Idx = layout_mod.Idx;
const RecordField = layout_mod.RecordField;
const Scalar = layout_mod.Scalar;
const ScalarTag = layout_mod.ScalarTag;
const RecordData = layout_mod.RecordData;
const RecordIdx = layout_mod.RecordIdx;
const TupleField = layout_mod.TupleField;
const TupleData = layout_mod.TupleData;
const TupleIdx = layout_mod.TupleIdx;
const SizeAlign = layout_mod.SizeAlign;
const Work = work.Work;

/// Errors that can occur during layout computation
pub const LayoutError = error{
    ZeroSizedType,
    TypeContainedMismatch,
    InvalidRecordExtension,
    InvalidNumberExtension,
    // Compiler bugs. Hopefully these never come up, but if they do, the caller should gracefully recover.
    BugUnboxedFlexVar,
    BugUnboxedRigidVar,
};

/// Stores Layout instances by Idx.
pub const Store = struct {
    const Self = @This();

    env: *ModuleEnv,
    types_store: *const types_store.Store,
    layouts: collections.SafeList(Layout),
    tuple_elems: collections.SafeList(Idx),
    record_fields: RecordField.SafeMultiList,
    record_data: collections.SafeList(RecordData),
    tuple_fields: TupleField.SafeMultiList,
    tuple_data: collections.SafeList(TupleData),

    // Cache to avoid duplicate work
    layouts_by_var: collections.ArrayListMap(Var, Idx),

    // Reusable work stack for addTypeVar (so it can be stack-safe instead of recursing)
    work: work.Work,

<<<<<<< HEAD
=======
    // Identifier for "Builtin.Str" to recognize the string type without string comparisons
    // (null when compiling Builtin module itself or when Builtin.Str isn't available)
    builtin_str_ident: ?Ident.Idx,

>>>>>>> a22ff1ec
    // Cached List ident to avoid repeated string lookups (null if List doesn't exist in this env)
    list_ident: ?Ident.Idx,

    // Number of primitive types that are pre-populated in the layout store
    // Must be kept in sync with the sentinel values in layout.zig Idx enum
    const num_scalars = 16;

    /// Get the sentinel Idx for a given scalar type using pure arithmetic - no branches!
    /// This relies on the careful ordering of ScalarTag and Idx enum values.
    pub fn idxFromScalar(scalar: Scalar) Idx {
        // Map scalar to idx using pure arithmetic:
        // opaque_ptr (tag 0) -> 2
        // bool (tag 1) -> 0
        // str (tag 2) -> 1
        // int (tag 3) with precision p -> 3 + p
        // frac (tag 4) with precision p -> 13 + (p - 2) = 11 + p

        const tag = @intFromEnum(scalar.tag);

        // Get the precision bits directly from the packed representation
        // This works because in a packed union, all fields start at bit 0
        const scalar_bits = @as(u7, @bitCast(scalar));
        const precision = scalar_bits & 0xF; // Lower 4 bits contain precision for numeric types

        // Create masks for different tag ranges
        // is_numeric: 1 when tag >= 3, else 0
        const is_numeric = @as(u7, @intFromBool(tag >= 3));

        // Calculate the base index based on tag mappings
        const base_idx = switch (scalar.tag) {
            .opaque_ptr => @as(u7, 2),
            .bool => @as(u7, 0),
            .str => @as(u7, 1),
            .int => @as(u7, 3),
            .frac => @as(u7, 11), // 13 - 2 = 11, so 11 + p gives correct result
        };

        // Calculate the final index
        // For non-numeric: idx = base_idx (precision is 0)
        // For int: idx = base_idx + precision
        // For frac: idx = base_idx + precision (where base_idx is already adjusted)
        return @enumFromInt(base_idx + (is_numeric * precision));
    }

    pub fn init(
        env: *ModuleEnv,
        type_store: *const types_store.Store,
        builtin_str_ident: ?Ident.Idx,
    ) std.mem.Allocator.Error!Self {
        // Get the number of variables from the type store's slots
        const capacity = type_store.slots.backing.len();
        const layouts_by_var = try collections.ArrayListMap(Var, Idx).init(env.gpa, @intCast(capacity));

        var layouts = collections.SafeList(Layout){};

        // Pre-populate primitive type layouts in order matching the Idx enum.
        // Changing the order of these can break things!
        _ = try layouts.append(env.gpa, Layout.boolType());
        _ = try layouts.append(env.gpa, Layout.str());
        _ = try layouts.append(env.gpa, Layout.opaquePtr());
        _ = try layouts.append(env.gpa, Layout.int(.u8));
        _ = try layouts.append(env.gpa, Layout.int(.i8));
        _ = try layouts.append(env.gpa, Layout.int(.u16));
        _ = try layouts.append(env.gpa, Layout.int(.i16));
        _ = try layouts.append(env.gpa, Layout.int(.u32));
        _ = try layouts.append(env.gpa, Layout.int(.i32));
        _ = try layouts.append(env.gpa, Layout.int(.u64));
        _ = try layouts.append(env.gpa, Layout.int(.i64));
        _ = try layouts.append(env.gpa, Layout.int(.u128));
        _ = try layouts.append(env.gpa, Layout.int(.i128));
        _ = try layouts.append(env.gpa, Layout.frac(.f32));
        _ = try layouts.append(env.gpa, Layout.frac(.f64));
        _ = try layouts.append(env.gpa, Layout.frac(.dec));

        std.debug.assert(layouts.len() == num_scalars);

        return .{
            .env = env,
            .types_store = type_store,
            .layouts = layouts,
            .tuple_elems = try collections.SafeList(Idx).initCapacity(env.gpa, 512),
            .record_fields = try RecordField.SafeMultiList.initCapacity(env.gpa, 256),
            .record_data = try collections.SafeList(RecordData).initCapacity(env.gpa, 256),
            .tuple_fields = try TupleField.SafeMultiList.initCapacity(env.gpa, 256),
            .tuple_data = try collections.SafeList(TupleData).initCapacity(env.gpa, 256),
            .layouts_by_var = layouts_by_var,
            .work = try Work.initCapacity(env.gpa, 32),
<<<<<<< HEAD
=======
            .builtin_str_ident = builtin_str_ident,
>>>>>>> a22ff1ec
            .list_ident = env.common.findIdent("List"),
        };
    }

    pub fn deinit(self: *Self) void {
        self.layouts.deinit(self.env.gpa);
        self.tuple_elems.deinit(self.env.gpa);
        self.record_fields.deinit(self.env.gpa);
        self.record_data.deinit(self.env.gpa);
        self.tuple_fields.deinit(self.env.gpa);
        self.tuple_data.deinit(self.env.gpa);
        self.layouts_by_var.deinit(self.env.gpa);
        self.work.deinit(self.env.gpa);
    }

    /// Insert a Box layout with the given element layout.
    ///
    /// Note: A Box of a zero-sized type doesn't need to (and can't) be inserted,
    /// because it's already considered a scalar. To get one of those, call Idx.fromScalar()
    /// passing the .box_of_zst scalar.
    pub fn insertBox(self: *Self, elem_idx: Idx) std.mem.Allocator.Error!Idx {
        const layout = Layout.box(elem_idx);
        return try self.insertLayout(layout);
    }

    /// Insert a List layout with the given element layout.
    ///
    /// Note: A List of a zero-sized type doesn't need to (and can't) be inserted,
    /// because it's already considered a scalar. To get one of those, call Idx.fromScalar()
    /// passing the .list_of_zst scalar.
    pub fn insertList(self: *Self, elem_idx: Idx) std.mem.Allocator.Error!Idx {
        const layout = Layout.list(elem_idx);
        return try self.insertLayout(layout);
    }

    /// Insert a record layout with the given alignment and record metadata
    pub fn insertRecord(self: *Self, alignment: std.mem.Alignment, record_idx: RecordIdx) std.mem.Allocator.Error!Idx {
        const layout = Layout.record(alignment, record_idx);
        return try self.insertLayout(layout);
    }

    pub fn putRecord(
        self: *Self,
        field_layouts: []const Layout,
        field_names: []const Ident.Idx,
    ) std.mem.Allocator.Error!Idx {
        var temp_fields = std.ArrayList(RecordField).empty;
        defer temp_fields.deinit(self.env.gpa);

        for (field_layouts, field_names) |field_layout, field_name| {
            const field_layout_idx = try self.insertLayout(field_layout);
            try temp_fields.append(self.env.gpa, .{
                .name = field_name,
                .layout = field_layout_idx,
            });
        }

        // Sort fields
        const AlignmentSortCtx = struct {
            store: *Self,
            env: *ModuleEnv,
            target_usize: target.TargetUsize,
            pub fn lessThan(ctx: @This(), lhs: RecordField, rhs: RecordField) bool {
                const lhs_layout = ctx.store.getLayout(lhs.layout);
                const rhs_layout = ctx.store.getLayout(rhs.layout);
                const lhs_alignment = lhs_layout.alignment(ctx.target_usize);
                const rhs_alignment = rhs_layout.alignment(ctx.target_usize);
                if (lhs_alignment.toByteUnits() != rhs_alignment.toByteUnits()) {
                    return lhs_alignment.toByteUnits() > rhs_alignment.toByteUnits();
                }
                const lhs_str = ctx.env.getIdent(lhs.name);
                const rhs_str = ctx.env.getIdent(rhs.name);
                return std.mem.order(u8, lhs_str, rhs_str) == .lt;
            }
        };

        std.mem.sort(
            RecordField,
            temp_fields.items,
            AlignmentSortCtx{ .store = self, .env = self.env, .target_usize = self.targetUsize() },
            AlignmentSortCtx.lessThan,
        );

        const fields_start = self.record_fields.items.len;
        for (temp_fields.items) |sorted_field| {
            _ = try self.record_fields.append(self.env.gpa, sorted_field);
        }

        var max_alignment = std.mem.Alignment.@"1";
        var current_offset: u32 = 0;
        for (temp_fields.items) |field| {
            const field_layout = self.getLayout(field.layout);
            const field_alignment = field_layout.alignment(self.targetUsize());
            const field_size = self.layoutSize(field_layout);
            max_alignment = max_alignment.max(field_alignment);
            current_offset = @intCast(std.mem.alignForward(u32, current_offset, @as(u32, @intCast(field_alignment.toByteUnits()))));
            current_offset += field_size;
        }

        const total_size = @as(u32, @intCast(std.mem.alignForward(u32, current_offset, @as(u32, @intCast(max_alignment.toByteUnits())))));
        const fields_range = collections.NonEmptyRange{ .start = @intCast(fields_start), .count = @intCast(temp_fields.items.len) };
        const record_idx = RecordIdx{ .int_idx = @intCast(self.record_data.len()) };
        _ = try self.record_data.append(self.env.gpa, .{
            .size = total_size,
            .fields = fields_range,
        });

        const record_layout = Layout.record(max_alignment, record_idx);
        return try self.insertLayout(record_layout);
    }

    /// Insert a tuple layout with the given alignment and tuple metadata
    pub fn insertTuple(self: *Self, alignment: std.mem.Alignment, tuple_idx: TupleIdx) std.mem.Allocator.Error!Idx {
        const layout = Layout.tuple(alignment, tuple_idx);
        return try self.insertLayout(layout);
    }

    /// Insert a tuple layout from concrete element layouts
    pub fn putTuple(self: *Self, element_layouts: []const Layout) std.mem.Allocator.Error!Idx {
        // Collect fields
        var temp_fields = std.ArrayList(TupleField).empty;
        defer temp_fields.deinit(self.env.gpa);

        for (element_layouts, 0..) |elem_layout, i| {
            const elem_idx = try self.insertLayout(elem_layout);
            try temp_fields.append(self.env.gpa, .{ .index = @intCast(i), .layout = elem_idx });
        }

        // Sort by alignment desc, then by original index asc
        const AlignmentSortCtx = struct {
            store: *Self,
            target_usize: target.TargetUsize,
            pub fn lessThan(ctx: @This(), lhs: TupleField, rhs: TupleField) bool {
                const lhs_layout = ctx.store.getLayout(lhs.layout);
                const rhs_layout = ctx.store.getLayout(rhs.layout);
                const lhs_alignment = lhs_layout.alignment(ctx.target_usize);
                const rhs_alignment = rhs_layout.alignment(ctx.target_usize);
                if (lhs_alignment.toByteUnits() != rhs_alignment.toByteUnits()) {
                    return lhs_alignment.toByteUnits() > rhs_alignment.toByteUnits();
                }
                return lhs.index < rhs.index;
            }
        };

        std.mem.sort(
            TupleField,
            temp_fields.items,
            AlignmentSortCtx{ .store = self, .target_usize = self.targetUsize() },
            AlignmentSortCtx.lessThan,
        );

        // Append fields
        const fields_start = self.tuple_fields.items.len;
        for (temp_fields.items) |sorted_field| {
            _ = try self.tuple_fields.append(self.env.gpa, sorted_field);
        }

        // Compute size and alignment
        var max_alignment = std.mem.Alignment.@"1";
        var current_offset: u32 = 0;
        for (temp_fields.items) |tf| {
            const field_layout = self.getLayout(tf.layout);
            const field_alignment = field_layout.alignment(self.targetUsize());
            const field_size = self.layoutSize(field_layout);
            max_alignment = max_alignment.max(field_alignment);
            current_offset = @intCast(std.mem.alignForward(u32, current_offset, @as(u32, @intCast(field_alignment.toByteUnits()))));
            current_offset += field_size;
        }

        const total_size = @as(u32, @intCast(std.mem.alignForward(u32, current_offset, @as(u32, @intCast(max_alignment.toByteUnits())))));
        const fields_range = collections.NonEmptyRange{ .start = @intCast(fields_start), .count = @intCast(temp_fields.items.len) };
        const tuple_idx = TupleIdx{ .int_idx = @intCast(self.tuple_data.len()) };
        _ = try self.tuple_data.append(self.env.gpa, TupleData{ .size = total_size, .fields = fields_range });
        const tuple_layout = Layout.tuple(max_alignment, tuple_idx);
        return try self.insertLayout(tuple_layout);
    }

    pub fn getLayout(self: *const Self, idx: Idx) Layout {
        return self.layouts.get(@enumFromInt(@intFromEnum(idx))).*;
    }

    pub fn getRecordData(self: *const Self, idx: RecordIdx) *const RecordData {
        return self.record_data.get(@enumFromInt(idx.int_idx));
    }

    pub fn getTupleData(self: *const Self, idx: TupleIdx) *const TupleData {
        return self.tuple_data.get(@enumFromInt(idx.int_idx));
    }

    pub fn getRecordFieldOffset(self: *const Self, record_idx: RecordIdx, field_index_in_sorted_fields: u32) u32 {
        const target_usize = self.targetUsize();
        const record_data = self.getRecordData(record_idx);
        const sorted_fields = self.record_fields.sliceRange(record_data.getFields());

        var current_offset: u32 = 0;
        var field_idx: u32 = 0;

        while (field_idx < field_index_in_sorted_fields) : (field_idx += 1) {
            const field = sorted_fields.get(field_idx);
            const field_layout = self.getLayout(field.layout);
            const field_alignment = field_layout.alignment(target_usize);
            const field_size = self.layoutSize(field_layout);

            // Align current offset to field's alignment
            current_offset = @intCast(std.mem.alignForward(u32, current_offset, @as(u32, @intCast(field_alignment.toByteUnits()))));

            // Add field size
            current_offset += field_size;
        }

        // Now, align the offset for the requested field
        const requested_field = sorted_fields.get(field_index_in_sorted_fields);
        const requested_field_layout = self.getLayout(requested_field.layout);
        const requested_field_alignment = requested_field_layout.alignment(target_usize);
        return @intCast(std.mem.alignForward(u32, current_offset, @as(u32, @intCast(requested_field_alignment.toByteUnits()))));
    }

    pub fn getRecordFieldOffsetByName(self: *const Self, record_idx: RecordIdx, field_name: []const u8) ?u32 {
        const target_usize = self.targetUsize();
        const record_data = self.getRecordData(record_idx);
        const sorted_fields = self.record_fields.sliceRange(record_data.getFields());

        var current_offset: u32 = 0;
        var i: usize = 0;
        while (i < sorted_fields.len) : (i += 1) {
            const field = sorted_fields.get(i);
            const field_layout = self.getLayout(field.layout);
            const field_alignment = field_layout.alignment(target_usize);
            const field_size = self.layoutSize(field_layout);

            current_offset = @intCast(std.mem.alignForward(u32, current_offset, @as(u32, @intCast(field_alignment.toByteUnits()))));

            const current_field_name = self.env.getIdent(field.name);
            if (std.mem.eql(u8, current_field_name, field_name)) {
                return current_offset;
            }

            current_offset += field_size;
        }

        return null;
    }

    pub fn getTupleElementOffset(self: *const Self, tuple_idx: TupleIdx, element_index_in_sorted_elements: u32) u32 {
        const target_usize = self.targetUsize();
        const tuple_data = self.getTupleData(tuple_idx);
        const sorted_elements = self.tuple_fields.sliceRange(tuple_data.getFields());

        var current_offset: u32 = 0;
        var element_idx: u32 = 0;

        while (element_idx < element_index_in_sorted_elements) : (element_idx += 1) {
            const element = sorted_elements.get(element_idx);
            const element_layout = self.getLayout(element.layout);
            const element_alignment = element_layout.alignment(target_usize);
            const element_size = self.layoutSize(element_layout);

            // Align current offset to element's alignment
            current_offset = @intCast(std.mem.alignForward(u32, current_offset, @as(u32, @intCast(element_alignment.toByteUnits()))));

            // Add element size
            current_offset += element_size;
        }

        // Now, align the offset for the requested element
        const requested_element = sorted_elements.get(element_index_in_sorted_elements);
        const requested_element_layout = self.getLayout(requested_element.layout);
        const requested_element_alignment = requested_element_layout.alignment(target_usize);
        return @intCast(std.mem.alignForward(u32, current_offset, @as(u32, @intCast(requested_element_alignment.toByteUnits()))));
    }

    pub fn targetUsize(_: *const Self) target.TargetUsize {
        return target.TargetUsize.native;
    }

    /// Get or create an empty record layout (for closures with no captures)
    fn getEmptyRecordLayout(self: *Self) !Idx {
        // Check if we already have an empty record layout
        for (self.record_data.items.items, 0..) |record_data, i| {
            if (record_data.size == 0 and record_data.fields.count == 0) {
                const record_idx = RecordIdx{ .int_idx = @intCast(i) };
                const empty_record_layout = Layout.record(std.mem.Alignment.@"1", record_idx);
                return try self.insertLayout(empty_record_layout);
            }
        }

        // Create new empty record layout
        const record_idx = RecordIdx{ .int_idx = @intCast(self.record_data.len()) };
        _ = try self.record_data.append(self.env.gpa, .{
            .size = 0,
            .fields = collections.NonEmptyRange{ .start = 0, .count = 0 },
        });
        const empty_record_layout = Layout.record(std.mem.Alignment.@"1", record_idx);
        return try self.insertLayout(empty_record_layout);
    }

    pub fn ensureEmptyRecordLayout(self: *Self) !Idx {
        return self.getEmptyRecordLayout();
    }

    /// Get or create a zero-sized type layout
    pub fn ensureZstLayout(self: *Self) !Idx {
        // Check if we already have a ZST layout
        for (0..self.layouts.len()) |i| {
            const layout = self.layouts.get(i);
            if (layout.tag == .zst) {
                return @enumFromInt(i);
            }
        }

        // Create new ZST layout
        const zst_layout = Layout.zst();
        return try self.insertLayout(zst_layout);
    }

    /// Get the size in bytes of a layout, given the store's target usize.
    pub fn layoutSize(self: *const Self, layout: Layout) u32 {
        // TODO change this to SizeAlign (just return both since they're packed into 4B anyway)
        // and also change it to just return that one field instead of doing any conditionals.
        // also have it take an Idx. if you already have a Layout you can just get that.
        const target_usize = self.targetUsize();
        return switch (layout.tag) {
            .scalar => switch (layout.data.scalar.tag) {
                .int => layout.data.scalar.data.int.size(),
                .frac => layout.data.scalar.data.frac.size(),
                .bool => 1, // bool is 1 byte
                .str => 3 * target_usize.size(), // ptr, byte length, capacity
                .opaque_ptr => target_usize.size(), // opaque_ptr is pointer-sized
            },
            .box, .box_of_zst => target_usize.size(), // a Box is just a pointer to refcounted memory
            .list => 3 * target_usize.size(), // ptr, length, capacity
            .list_of_zst => target_usize.size(), // Zero-sized lists might be different
            .record => self.record_data.get(@enumFromInt(layout.data.record.idx.int_idx)).size,
            .tuple => self.tuple_data.get(@enumFromInt(layout.data.tuple.idx.int_idx)).size,
            .closure => {
                // Closure layout: header + aligned capture data
                const header_size = @sizeOf(layout_mod.Closure);
                const captures_layout = self.getLayout(layout.data.closure.captures_layout_idx);
                const captures_alignment = captures_layout.alignment(self.targetUsize());
                const aligned_captures_offset = std.mem.alignForward(u32, header_size, @intCast(captures_alignment.toByteUnits()));
                const captures_size = self.layoutSize(captures_layout);
                return aligned_captures_offset + captures_size;
            },
            .zst => 0, // Zero-sized types have size 0
        };
    }

    /// Check if a layout is zero-sized
    /// This simply checks if the layout has size 0
    pub fn isZeroSized(self: *const Self, layout: Layout) bool {
        return self.layoutSize(layout) == 0;
    }

    /// Add the tag union's tags to self.pending_tags,
    /// then add the tag union's extension fields too (recursively).
    fn gatherTags(
        self: *Self,
        tag_union: types.TagUnion,
    ) (LayoutError || std.mem.Allocator.Error)!usize {
        var num_tags = tag_union.tags.len();

        const tag_slice = self.types_store.getTagsSlice(tag_union.tags);
        for (tag_slice.items(.name), tag_slice.items(.args)) |name, args| {
            // TODO is it possible that here we're encountering record fields with names
            // already in the list? Would type-checking have already deduped them?
            // We would certainly rather not spend time doing hashmap things if we can avoid it here.
            try self.work.pending_tags.append(self.env.gpa, .{ .name = name, .args = args });
        }

        var current_ext = tag_union.ext;
        while (true) {
            const resolved_ext = self.types_store.resolveVar(current_ext);
            switch (resolved_ext.desc.content) {
                .structure => |ext_flat_type| switch (ext_flat_type) {
                    .empty_tag_union => break,
                    .tag_union => |ext_tag_union| {
                        if (ext_tag_union.tags.len() > 0) {
                            num_tags += ext_tag_union.tags.len();
                            const ext_tag_slice = self.types_store.getTagsSlice(ext_tag_union.tags);
                            for (ext_tag_slice.items(.name), ext_tag_slice.items(.args)) |name, args| {
                                // TODO is it possible that here we're adding fields with names
                                // already in the list? Would type-checking have already collapsed these?
                                // We would certainly rather not spend time doing hashmap things
                                // if we can avoid it here.
                                try self.work.pending_tags.append(self.env.gpa, .{ .name = name, .args = args });
                            }
                            current_ext = ext_tag_union.ext;
                        } else {
                            break;
                        }
                    },
                    else => return LayoutError.InvalidRecordExtension,
                },
                .alias => |alias| {
                    current_ext = self.types_store.getAliasBackingVar(alias);
                },
                else => return LayoutError.InvalidRecordExtension,
            }
        }

        return num_tags;
    }

    /// Add the record's fields to self.pending_record_fields,
    /// then add the record's extension fields too (recursively).
    fn gatherRecordFields(
        self: *Self,
        record_type: types.Record,
    ) (LayoutError || std.mem.Allocator.Error)!usize {
        var num_fields = record_type.fields.len();

        const field_slice = self.types_store.getRecordFieldsSlice(record_type.fields);
        for (field_slice.items(.name), field_slice.items(.var_)) |name, var_| {
            // TODO is it possible that here we're encountering record fields with names
            // already in the list? Would type-checking have already deduped them?
            // We would certainly rather not spend time doing hashmap things if we can avoid it here.
            try self.work.pending_record_fields.append(self.env.gpa, .{ .name = name, .var_ = var_ });
        }

        var current_ext = record_type.ext;
        while (true) {
            const resolved_ext = self.types_store.resolveVar(current_ext);
            switch (resolved_ext.desc.content) {
                .structure => |ext_flat_type| switch (ext_flat_type) {
                    .empty_record => break,
                    .record => |ext_record| {
                        if (ext_record.fields.len() > 0) {
                            num_fields += ext_record.fields.len();
                            const ext_field_slice = self.types_store.getRecordFieldsSlice(ext_record.fields);
                            for (ext_field_slice.items(.name), ext_field_slice.items(.var_)) |name, var_| {
                                // TODO is it possible that here we're adding fields with names
                                // already in the list? Would type-checking have already collapsed these?
                                // We would certainly rather not spend time doing hashmap things
                                // if we can avoid it here.
                                try self.work.pending_record_fields.append(self.env.gpa, .{ .name = name, .var_ = var_ });
                            }
                            current_ext = ext_record.ext;
                        } else {
                            break;
                        }
                    },
                    .record_unbound => |fields| {
                        if (fields.len() > 0) {
                            num_fields += fields.len();
                            const unbound_field_slice = self.types_store.getRecordFieldsSlice(fields);
                            for (unbound_field_slice.items(.name), unbound_field_slice.items(.var_)) |name, var_| {
                                // TODO is it possible that here we're adding fields with names
                                // already in the list? Would type-checking have already collapsed these?
                                // We would certainly rather not spend time doing hashmap things
                                // if we can avoid it here.
                                try self.work.pending_record_fields.append(self.env.gpa, .{ .name = name, .var_ = var_ });
                            }
                        }
                        // record_unbound has no extension, so stop here
                        break;
                    },
                    else => return LayoutError.InvalidRecordExtension,
                },
                .alias => |alias| {
                    current_ext = self.types_store.getAliasBackingVar(alias);
                },
                .flex => |_| break,
                .rigid => |_| break,
                else => return LayoutError.InvalidRecordExtension,
            }
        }

        return num_fields;
    }

    /// Add the tuple's fields to self.pending_tuple_fields
    fn gatherTupleFields(
        self: *Self,
        tuple_type: types.Tuple,
    ) (LayoutError || std.mem.Allocator.Error)!usize {
        const elem_slice = self.types_store.sliceVars(tuple_type.elems);
        const num_fields = elem_slice.len;

        for (elem_slice, 0..) |var_, index| {
            try self.work.pending_tuple_fields.append(self.env.gpa, .{ .index = @intCast(index), .var_ = var_ });
        }

        return num_fields;
    }

    fn finishRecord(
        self: *Store,
        updated_record: work.Work.PendingRecord,
    ) (LayoutError || std.mem.Allocator.Error)!Layout {
        const target_usize = self.targetUsize();
        const resolved_fields_end = self.work.resolved_record_fields.len;
        const num_resolved_fields = resolved_fields_end - updated_record.resolved_fields_start;
        const fields_start = self.record_fields.items.len;

        // Copy only this record's resolved fields to the record_fields store
        const field_names = self.work.resolved_record_fields.items(.field_name);
        const field_idxs = self.work.resolved_record_fields.items(.field_idx);

        // First, collect the fields into a temporary array so we can sort them
        var temp_fields = std.ArrayList(RecordField).empty;
        defer temp_fields.deinit(self.env.gpa);

        for (updated_record.resolved_fields_start..resolved_fields_end) |i| {
            try temp_fields.append(self.env.gpa, .{
                .name = field_names[i],
                .layout = field_idxs[i],
            });
        }

        // Sort fields by alignment (descending) first, then by name (ascending)
        const AlignmentSortCtx = struct {
            store: *Self,
            env: *ModuleEnv,
            target_usize: target.TargetUsize,
            pub fn lessThan(ctx: @This(), lhs: RecordField, rhs: RecordField) bool {
                const lhs_layout = ctx.store.getLayout(lhs.layout);
                const rhs_layout = ctx.store.getLayout(rhs.layout);

                const lhs_alignment = lhs_layout.alignment(ctx.target_usize);
                const rhs_alignment = rhs_layout.alignment(ctx.target_usize);

                // First sort by alignment (descending - higher alignment first)
                if (lhs_alignment.toByteUnits() != rhs_alignment.toByteUnits()) {
                    return lhs_alignment.toByteUnits() > rhs_alignment.toByteUnits();
                }

                // Then sort by name (ascending)
                const lhs_str = ctx.env.getIdent(lhs.name);
                const rhs_str = ctx.env.getIdent(rhs.name);
                return std.mem.order(u8, lhs_str, rhs_str) == .lt;
            }
        };

        std.mem.sort(
            RecordField,
            temp_fields.items,
            AlignmentSortCtx{ .store = self, .env = self.env, .target_usize = self.targetUsize() },
            AlignmentSortCtx.lessThan,
        );

        // Now add them to the record_fields store in the sorted order
        for (temp_fields.items) |sorted_field| {
            _ = try self.record_fields.append(self.env.gpa, sorted_field);
        }

        // Calculate max alignment and total size of all fields
        var max_alignment = std.mem.Alignment.@"1";
        var current_offset: u32 = 0;
        var field_idx: u32 = 0;

        while (field_idx < temp_fields.items.len) : (field_idx += 1) {
            const temp_field = temp_fields.items[field_idx];
            const field_layout = self.getLayout(temp_field.layout);

            const field_alignment = field_layout.alignment(target_usize);
            const field_size = self.layoutSize(field_layout);

            // Update max alignment
            max_alignment = max_alignment.max(field_alignment);

            // Align current offset to field's alignment
            current_offset = @intCast(std.mem.alignForward(u32, current_offset, @as(u32, @intCast(field_alignment.toByteUnits()))));

            // Add field size
            current_offset = current_offset + field_size;
        }

        // Final size must be aligned to the record's alignment
        const total_size = @as(u32, @intCast(std.mem.alignForward(u32, current_offset, @as(u32, @intCast(max_alignment.toByteUnits())))));

        // Create the record layout with the fields range
        const fields_range = collections.NonEmptyRange{ .start = @intCast(fields_start), .count = @intCast(num_resolved_fields) };

        // Store the record data
        const record_idx = RecordIdx{ .int_idx = @intCast(self.record_data.len()) };
        _ = try self.record_data.append(self.env.gpa, RecordData{
            .size = total_size,
            .fields = fields_range,
        });

        // Remove only this record's resolved fields
        self.work.resolved_record_fields.shrinkRetainingCapacity(updated_record.resolved_fields_start);

        return Layout.record(max_alignment, record_idx);
    }

    fn finishTuple(
        self: *Store,
        updated_tuple: work.Work.PendingTuple,
    ) (LayoutError || std.mem.Allocator.Error)!Layout {
        const target_usize = self.targetUsize();
        const resolved_fields_end = self.work.resolved_tuple_fields.len;
        const num_resolved_fields = resolved_fields_end - updated_tuple.resolved_fields_start;
        const fields_start = self.tuple_fields.items.len;

        // Copy only this tuple's resolved fields to the tuple_fields store
        const field_indices = self.work.resolved_tuple_fields.items(.field_index);
        const field_idxs = self.work.resolved_tuple_fields.items(.field_idx);

        // First, collect the fields into a temporary array so we can sort them
        var temp_fields = std.ArrayList(TupleField).empty;
        defer temp_fields.deinit(self.env.gpa);

        for (updated_tuple.resolved_fields_start..resolved_fields_end) |i| {
            try temp_fields.append(self.env.gpa, .{
                .index = field_indices[i],
                .layout = field_idxs[i],
            });
        }

        // Sort fields by alignment (descending) first, then by index (ascending)
        const AlignmentSortCtx = struct {
            store: *Self,
            target_usize: target.TargetUsize,
            pub fn lessThan(ctx: @This(), lhs: TupleField, rhs: TupleField) bool {
                const lhs_layout = ctx.store.getLayout(lhs.layout);
                const rhs_layout = ctx.store.getLayout(rhs.layout);

                const lhs_alignment = lhs_layout.alignment(ctx.target_usize);
                const rhs_alignment = rhs_layout.alignment(ctx.target_usize);

                // First sort by alignment (descending - higher alignment first)
                if (lhs_alignment.toByteUnits() != rhs_alignment.toByteUnits()) {
                    return lhs_alignment.toByteUnits() > rhs_alignment.toByteUnits();
                }

                // Then sort by index (ascending)
                return lhs.index < rhs.index;
            }
        };

        std.mem.sort(
            TupleField,
            temp_fields.items,
            AlignmentSortCtx{ .store = self, .target_usize = self.targetUsize() },
            AlignmentSortCtx.lessThan,
        );

        // Now add them to the tuple_fields store in the sorted order
        for (temp_fields.items) |sorted_field| {
            _ = try self.tuple_fields.append(self.env.gpa, sorted_field);
        }

        // Calculate max alignment and total size of all fields
        var max_alignment = std.mem.Alignment.@"1";
        var current_offset: u32 = 0;
        var field_idx: u32 = 0;

        while (field_idx < temp_fields.items.len) : (field_idx += 1) {
            const temp_field = temp_fields.items[field_idx];
            const field_layout = self.getLayout(temp_field.layout);

            const field_alignment = field_layout.alignment(target_usize);
            const field_size = self.layoutSize(field_layout);

            // Update max alignment
            max_alignment = max_alignment.max(field_alignment);

            // Align current offset to field's alignment
            current_offset = @intCast(std.mem.alignForward(u32, current_offset, @as(u32, @intCast(field_alignment.toByteUnits()))));

            // Add field size
            current_offset = current_offset + field_size;
        }

        // Final size must be aligned to the tuple's alignment
        const total_size = @as(u32, @intCast(std.mem.alignForward(u32, current_offset, @as(u32, @intCast(max_alignment.toByteUnits())))));

        // Create the tuple layout with the fields range
        const fields_range = collections.NonEmptyRange{ .start = @intCast(fields_start), .count = @intCast(num_resolved_fields) };

        // Store the tuple data
        const tuple_idx = TupleIdx{ .int_idx = @intCast(self.tuple_data.len()) };
        _ = try self.tuple_data.append(self.env.gpa, TupleData{
            .size = total_size,
            .fields = fields_range,
        });

        // Remove only this tuple's resolved fields
        self.work.resolved_tuple_fields.shrinkRetainingCapacity(updated_tuple.resolved_fields_start);

        return Layout.tuple(max_alignment, tuple_idx);
    }

    /// Note: the caller must verify ahead of time that the given variable does not
    /// resolve to a flex var or rigid var, unless that flex var or rigid var is
    /// wrapped in a Box or a Num (e.g. `Num a` or `Int a`).
    ///
    /// For example, when checking types that are exposed to the host, they should
    /// all have been verified to be either monomorphic or boxed. Same with repl
    /// code like this:
    ///
    /// ```
    /// val : a
    ///
    /// val
    /// ```
    ///
    /// This flex var should be replaced by an Error type before calling this function.
    pub fn addTypeVar(
        self: *Self,
        unresolved_var: Var,
        type_scope: *const TypeScope,
    ) (LayoutError || std.mem.Allocator.Error)!Idx {
        var current = self.types_store.resolveVar(unresolved_var);

        // If we've already seen this var, return the layout we resolved it to.
        if (self.layouts_by_var.get(current.var_)) |cached_idx| {
            return cached_idx;
        }

        // To make this function stack-safe, we use a manual stack instead of recursing.
        // We reuse that stack from call to call to avoid reallocating it.
        self.work.clearRetainingCapacity();

        var iterations: u32 = 0;
        const max_iterations = 10000; // Safety limit to prevent infinite loops
        var layout_idx: Idx = undefined;

        outer: while (true) {
            iterations += 1;
            if (iterations > max_iterations) {
                @panic("Layout computation exceeded iteration limit - possible infinite loop");
            }

            var layout = switch (current.desc.content) {
                .structure => |flat_type| flat_type: switch (flat_type) {
                    .box => |elem_var| {
                        try self.work.pending_containers.append(self.env.gpa, .{
                            .var_ = current.var_,
                            .container = .box,
                        });
                        // Push a pending Box container and "recurse" on the elem type
                        current = self.types_store.resolveVar(elem_var);
                        continue;
                    },
                    .nominal_type => |nominal_type| {
<<<<<<< HEAD
=======
                        // Special-case Builtin.Str: it has a tag union backing type, but
                        // should have RocStr layout (3 pointers).
                        // Check if this nominal type's identifier matches "Builtin.Str"
                        if (self.builtin_str_ident) |builtin_str| {
                            if (nominal_type.ident.ident_idx == builtin_str) {
                                // This is Builtin.Str - use string layout
                                break :flat_type Layout.str();
                            }
                        }

>>>>>>> a22ff1ec
                        // Special handling for Builtin.List
                        const is_builtin_list = if (self.list_ident) |list_ident|
                            nominal_type.origin_module == self.env.builtin_module_ident and
                                nominal_type.ident.ident_idx == list_ident
                        else
                            false;
                        if (is_builtin_list) {
                            // Extract the element type from the type arguments
                            const type_args = self.types_store.sliceNominalArgs(nominal_type);
                            std.debug.assert(type_args.len == 1); // List must have exactly 1 type parameter
                            const elem_var = type_args[0];

<<<<<<< HEAD
                            // Check if the element type is unbound (flex or rigid)
                            const elem_content = self.types_store.resolveVar(elem_var).desc.content;
                            if (elem_content == .flex or elem_content == .rigid) {
                                // For unbound element types (e.g., empty lists), use list of zero-sized type
=======
                            // Check if the element type is unbound (flex or rigid) or a known ZST
                            const elem_resolved = self.types_store.resolveVar(elem_var);
                            const elem_content = elem_resolved.desc.content;
                            const is_elem_zst_or_unbound = switch (elem_content) {
                                .flex, .rigid => true,
                                .structure => |ft| switch (ft) {
                                    .empty_record, .empty_tag_union => true,
                                    else => false,
                                },
                                else => false,
                            };

                            if (is_elem_zst_or_unbound) {
                                // For unbound or ZST element types, use list of zero-sized type
>>>>>>> a22ff1ec
                                const layout = Layout.listOfZst();
                                const idx = try self.insertLayout(layout);
                                try self.layouts_by_var.put(self.env.gpa, current.var_, idx);
                                return idx;
                            } else {
                                // Otherwise, add this to the stack of pending work
                                try self.work.pending_containers.append(self.env.gpa, .{
                                    .var_ = current.var_,
                                    .container = .list,
                                });

                                // Push a pending List container and "recurse" on the elem type
<<<<<<< HEAD
                                current = self.types_store.resolveVar(elem_var);
=======
                                current = elem_resolved;
>>>>>>> a22ff1ec
                                continue;
                            }
                        }

<<<<<<< HEAD
                        // Special-case builtin number types
                        if (nominal_type.origin_module == self.env.builtin_module_ident) {
                            const ident_text = self.env.getIdent(nominal_type.ident.ident_idx);
                            const num_layout: ?Layout = blk: {
                                if (std.mem.eql(u8, ident_text, "U8")) break :blk Layout.int(.u8);
                                if (std.mem.eql(u8, ident_text, "U16")) break :blk Layout.int(.u16);
                                if (std.mem.eql(u8, ident_text, "U32")) break :blk Layout.int(.u32);
                                if (std.mem.eql(u8, ident_text, "U64")) break :blk Layout.int(.u64);
                                if (std.mem.eql(u8, ident_text, "U128")) break :blk Layout.int(.u128);
                                if (std.mem.eql(u8, ident_text, "I8")) break :blk Layout.int(.i8);
                                if (std.mem.eql(u8, ident_text, "I16")) break :blk Layout.int(.i16);
                                if (std.mem.eql(u8, ident_text, "I32")) break :blk Layout.int(.i32);
                                if (std.mem.eql(u8, ident_text, "I64")) break :blk Layout.int(.i64);
                                if (std.mem.eql(u8, ident_text, "I128")) break :blk Layout.int(.i128);
                                if (std.mem.eql(u8, ident_text, "F32")) break :blk Layout.frac(.f32);
                                if (std.mem.eql(u8, ident_text, "F64")) break :blk Layout.frac(.f64);
                                if (std.mem.eql(u8, ident_text, "Dec")) break :blk Layout.frac(.dec);
                                break :blk null;
                            };
                            if (num_layout) |layout| {
                                const idx = try self.insertLayout(layout);
                                try self.layouts_by_var.put(self.env.gpa, current.var_, idx);
                                return idx;
                            }
                        }
=======
                        // TODO special-case the builtin Num type here.
                        // If we have one of those, then convert it to a Num layout,
                        // or to a runtime error if it's an invalid elem type.
>>>>>>> a22ff1ec

                        // From a layout perspective, nominal types are identical to type aliases:
                        // all we care about is what's inside, so just unroll it.
                        const backing_var = self.types_store.getNominalBackingVar(nominal_type);
                        const resolved = self.types_store.resolveVar(backing_var);

                        current = resolved;
                        continue;
                    },
                    .num => |initial_num| {
                        var num = initial_num;

                        while (true) {
                            switch (num) {
                                // TODO: Unwrap number to get the root precision or requiremnets
                                .num_compact => |compact| switch (compact) {
                                    .int => |precision| break :flat_type Layout.int(precision),
                                    .frac => |precision| break :flat_type Layout.frac(precision),
                                },
                                .int_precision => |precision| break :flat_type Layout.int(precision),
                                .frac_precision => |precision| break :flat_type Layout.frac(precision),
                                // For polymorphic types, use default precision
                                .num_unbound => |_| {
                                    // Default unbound number types to Dec
                                    break :flat_type Layout.default_num();
                                },
                                .int_unbound => {
                                    // Default unbound int types to Dec
                                    break :flat_type Layout.default_num();
                                },
                                .frac_unbound => {
                                    // Default unbound frac types to Dec
                                    break :flat_type Layout.default_num();
                                },
                                .num_poly => |var_| {
                                    const next_type = self.types_store.resolveVar(var_).desc.content;
                                    if (next_type == .structure and next_type.structure == .num) {
                                        num = next_type.structure.num;
                                    } else if (next_type == .flex) {
                                        break :flat_type Layout.default_num();
                                    } else {
                                        return LayoutError.InvalidRecordExtension;
                                    }
                                },
                                .int_poly => |var_| {
                                    const next_type = self.types_store.resolveVar(var_).desc.content;
                                    if (next_type == .structure and next_type.structure == .num) {
                                        num = next_type.structure.num;
                                    } else if (next_type == .flex) {
                                        break :flat_type Layout.default_num();
                                    } else {
                                        return LayoutError.InvalidRecordExtension;
                                    }
                                },
                                .frac_poly => |var_| {
                                    const next_type = self.types_store.resolveVar(var_).desc.content;
                                    if (next_type == .structure and next_type.structure == .num) {
                                        num = next_type.structure.num;
                                    } else if (next_type == .flex) {
                                        break :flat_type Layout.default_num();
                                    } else {
                                        return LayoutError.InvalidRecordExtension;
                                    }
                                },
                            }
                        }
                    },
                    .tuple => |tuple_type| {
                        const num_fields = try self.gatherTupleFields(tuple_type);

                        if (num_fields == 0) {
                            continue :flat_type .empty_record; // Empty tuple is like empty record
                        }

                        try self.work.pending_containers.append(self.env.gpa, .{
                            .var_ = current.var_,
                            .container = .{
                                .tuple = .{
                                    .num_fields = @intCast(num_fields),
                                    .pending_fields = @intCast(num_fields),
                                    .resolved_fields_start = @intCast(self.work.resolved_tuple_fields.len),
                                },
                            },
                        });

                        // Start working on the last pending field (we want to pop them).
                        const last_field_idx = self.work.pending_tuple_fields.len - 1;
                        const last_pending_field = self.work.pending_tuple_fields.get(last_field_idx);
                        current = self.types_store.resolveVar(last_pending_field.var_);
                        continue :outer;
                    },
                    .fn_pure => |func| {
                        _ = func;
                        // Create empty captures layout for generic function type
                        const empty_captures_idx = try self.getEmptyRecordLayout();
                        break :flat_type Layout.closure(empty_captures_idx);
                    },
                    .fn_effectful => |func| {
                        _ = func;
                        // Create empty captures layout for generic function type
                        const empty_captures_idx = try self.getEmptyRecordLayout();
                        break :flat_type Layout.closure(empty_captures_idx);
                    },
                    .fn_unbound => |func| {
                        _ = func;
                        // Create empty captures layout for generic function type
                        const empty_captures_idx = try self.getEmptyRecordLayout();
                        break :flat_type Layout.closure(empty_captures_idx);
                    },
                    .record => |record_type| {
                        const num_fields = try self.gatherRecordFields(record_type);

                        if (num_fields == 0) {
                            continue :flat_type .empty_record;
                        }

                        try self.work.pending_containers.append(self.env.gpa, .{
                            .var_ = current.var_,
                            .container = .{
                                .record = .{
                                    .num_fields = @intCast(num_fields),
                                    .pending_fields = @intCast(num_fields),
                                    .resolved_fields_start = @intCast(self.work.resolved_record_fields.len),
                                },
                            },
                        });

                        // Start working on the last pending field (we want to pop them).
                        const field = self.work.pending_record_fields.get(self.work.pending_record_fields.len - 1);

                        current = self.types_store.resolveVar(field.var_);
                        continue;
                    },
                    .tag_union => |tag_union| {
                        // Handle tag unions by computing the layout based on:
                        // 1. Discriminant size (based on number of tags)
                        // 2. Maximum payload size and alignment

                        const pending_tags_top = self.work.pending_tags.len;
                        defer self.work.pending_tags.shrinkRetainingCapacity(pending_tags_top);

                        // Recursively get all tags by checking the tag extension
                        const num_tags = try self.gatherTags(tag_union);
                        const tags_slice = self.work.pending_tags.slice();

                        // Get the slices of tags
                        const tags_args = tags_slice.items(.args)[pending_tags_top..];

                        // Check if this is a Bool (2 tags with no payload) as a special case
                        // This is a legitimate layout optimization for boolean tag unions
                        // TODO: Is this necessary?
                        if (num_tags == 2) {
                            var is_bool = true;
                            for (tags_args) |tag_args| {
                                const args_slice = self.types_store.sliceVars(tag_args);
                                if (args_slice.len != 0) {
                                    is_bool = false;
                                    break;
                                }
                            }

                            if (is_bool) {
                                // Bool layout: use predefined bool layout
                                const layout = Layout.boolType();
                                const bool_layout_idx = try self.insertLayout(layout);
                                try self.layouts_by_var.put(self.env.gpa, current.var_, bool_layout_idx);
                                return bool_layout_idx;
                            }
                        }

                        // For general tag unions, we need to compute the layout
                        // First, determine discriminant size based on number of tags
                        if (num_tags == 0) {
                            // Empty tag union - represents a zero-sized type
                            const zst_layout = Layout.zst();
                            const zst_layout_idx = try self.insertLayout(zst_layout);
                            try self.layouts_by_var.put(self.env.gpa, current.var_, zst_layout_idx);
                            return zst_layout_idx;
                        }

                        const discriminant_layout = if (num_tags <= 256)
                            Layout.int(.u8)
                        else if (num_tags <= 65536)
                            Layout.int(.u16)
                        else
                            Layout.int(.u32);

                        // If all tags have no payload, we just need the discriminant
                        var has_payload = false;
                        for (tags_args) |tag_args| {
                            const args_slice = self.types_store.sliceVars(tag_args);
                            if (args_slice.len > 0) {
                                has_payload = true;
                                break;
                            }
                        }

                        if (!has_payload) {
                            // Simple tag union with no payloads - just use discriminant
                            const tag_layout_idx = try self.insertLayout(discriminant_layout);
                            try self.layouts_by_var.put(self.env.gpa, current.var_, tag_layout_idx);
                            return tag_layout_idx;
                        }

                        // Complex tag union with payloads
                        // Strategy: represent as a record { payload: MaxPayload, tag: Discriminant }
                        // to ensure the payload receives its required alignment and the discriminant
                        // can live in any trailing padding that remains.
                        var max_payload_layout: ?Layout = null;
                        var max_payload_size: u32 = 0;
                        var max_payload_alignment: std.mem.Alignment = std.mem.Alignment.@"1";
                        var max_payload_alignment_any: std.mem.Alignment = std.mem.Alignment.@"1";

                        // Helper to update max with a candidate layout
                        const updateMax = struct {
                            fn go(
                                store: *Self,
                                candidate: Layout,
                                curr_size: *u32,
                                curr_alignment: *std.mem.Alignment,
                                out_layout: *?Layout,
                                max_alignment_any: *std.mem.Alignment,
                            ) void {
                                const size = store.layoutSize(candidate);
                                const alignment = candidate.alignment(store.targetUsize());
                                max_alignment_any.* = max_alignment_any.*.max(alignment);
                                if (size > curr_size.* or (size == curr_size.* and alignment.toByteUnits() > curr_alignment.*.toByteUnits())) {
                                    curr_size.* = size;
                                    curr_alignment.* = alignment;
                                    out_layout.* = candidate;
                                }
                            }
                        }.go;

                        // For each tag, compute its payload layout: () => ZST, 1 arg => layout, >1 => tuple of arg layouts
                        var temp_scope = TypeScope.init(self.env.gpa);
                        defer temp_scope.deinit();

                        for (tags_slice.items(.args)) |tag_args| {
                            const args_slice = self.types_store.sliceVars(tag_args);
                            if (args_slice.len == 0) {
                                // No payload arguments
                                continue;
                            } else if (args_slice.len == 1) {
                                const arg_var = args_slice[0];
                                const arg_layout_idx = try self.addTypeVar(arg_var, &temp_scope);
                                const layout_val = self.getLayout(arg_layout_idx);
                                updateMax(self, layout_val, &max_payload_size, &max_payload_alignment, &max_payload_layout, &max_payload_alignment_any);
                            } else {
                                // Build tuple layout from argument layouts (including ZSTs)
                                var elem_layouts = try self.env.gpa.alloc(Layout, args_slice.len);
                                defer self.env.gpa.free(elem_layouts);
                                for (args_slice, 0..) |v, i| {
                                    const elem_idx = try self.addTypeVar(v, &temp_scope);
                                    elem_layouts[i] = self.getLayout(elem_idx);
                                }

                                const tuple_idx = try self.putTuple(elem_layouts);
                                const tuple_layout = self.getLayout(tuple_idx);
                                updateMax(self, tuple_layout, &max_payload_size, &max_payload_alignment, &max_payload_layout, &max_payload_alignment_any);
                            }
                        }

                        const name_payload = try self.env.common.idents.insert(self.env.gpa, Ident.for_text("payload"));
                        const name_tag = try self.env.common.idents.insert(self.env.gpa, Ident.for_text("tag"));

                        const payload_layout = max_payload_layout orelse blk: {
                            const empty_idx = try self.ensureEmptyRecordLayout();
                            break :blk self.getLayout(empty_idx);
                        };

                        var field_layouts = [_]Layout{
                            payload_layout,
                            discriminant_layout,
                        };

                        var field_names = [_]Ident.Idx{ name_payload, name_tag };

                        const rec_idx = try self.putRecord(&field_layouts, &field_names);
                        if (max_payload_alignment_any.toByteUnits() > 1) {
                            const desired_alignment = max_payload_alignment_any;
                            var rec_layout = self.getLayout(rec_idx);
                            const current_alignment = rec_layout.alignment(self.targetUsize());
                            if (desired_alignment.toByteUnits() > current_alignment.toByteUnits()) {
                                std.debug.assert(rec_layout.tag == .record);
                                const record_idx = rec_layout.data.record.idx;
                                const new_layout = Layout.record(desired_alignment, record_idx);
                                self.layouts.set(@enumFromInt(@intFromEnum(rec_idx)), new_layout);
                            }
                        }
                        try self.layouts_by_var.put(self.env.gpa, current.var_, rec_idx);
                        return rec_idx;
                    },
                    .record_unbound => |fields| {
                        // For record_unbound, we need to gather fields directly since it has no Record struct
                        var num_fields: usize = 0;

                        if (fields.len() > 0) {
                            num_fields = fields.len();
                            const unbound_field_slice = self.types_store.getRecordFieldsSlice(fields);
                            for (unbound_field_slice.items(.name), unbound_field_slice.items(.var_)) |name, var_| {
                                try self.work.pending_record_fields.append(self.env.gpa, .{ .name = name, .var_ = var_ });
                            }
                        }

                        if (num_fields == 0) {
                            continue :flat_type .empty_record;
                        }

                        try self.work.pending_containers.append(self.env.gpa, .{
                            .var_ = current.var_,
                            .container = .{
                                .record = .{
                                    .num_fields = @intCast(num_fields),
                                    .resolved_fields_start = @intCast(self.work.resolved_record_fields.len),
                                    .pending_fields = @intCast(num_fields),
                                },
                            },
                        });

                        // Start working on the last pending field (we want to pop them).
                        const field = self.work.pending_record_fields.get(self.work.pending_record_fields.len - 1);

                        current = self.types_store.resolveVar(field.var_);
                        continue;
                    },
                    .empty_record, .empty_tag_union => blk: {
                        // Empty records and tag unions are zero-sized types. They get a ZST layout.
                        // We only special-case List({}) and Box({}) because they need runtime representation.
                        if (self.work.pending_containers.len > 0) {
                            const pending_item = self.work.pending_containers.get(self.work.pending_containers.len - 1);
                            switch (pending_item.container) {
                                .list => {
                                    // List({}) needs special runtime representation
                                    _ = self.work.pending_containers.pop();
                                    break :blk Layout.listOfZst();
                                },
                                .box => {
                                    // Box({}) needs special runtime representation
                                    _ = self.work.pending_containers.pop();
                                    break :blk Layout.boxOfZst();
                                },
                                else => {
                                    // For records and tuples, treat ZST fields normally
                                    break :blk Layout.zst();
                                },
                            }
                        }
                        // Not inside any container, just return ZST
                        break :blk Layout.zst();
                    },
                },
<<<<<<< HEAD
                .flex => blk: {
=======
                .flex => |flex| blk: {
>>>>>>> a22ff1ec
                    // First, check if this flex var is mapped in the TypeScope
                    if (type_scope.lookup(current.var_)) |mapped_var| {
                        // Found a mapping, resolve the mapped variable and continue
                        current = self.types_store.resolveVar(mapped_var);
                        continue :outer;
                    }

                    // Flex vars can only be sent to the host if boxed.
                    if (self.work.pending_containers.len > 0) {
                        const pending_item = self.work.pending_containers.get(self.work.pending_containers.len - 1);
                        if (pending_item.container == .box or pending_item.container == .list) {
                            break :blk Layout.opaquePtr();
                        }
                    }

<<<<<<< HEAD
                    // Flex vars appear in REPL/eval contexts where type constraints
                    // haven't been fully solved. This is a known issue that needs proper constraint
                    // solving before layout computation. For now, default to Dec for unresolved types.
                    // This includes both constrained flex vars (with static dispatch constraints) and
                    // unconstrained flex vars (from unannotated number literals).
                    // TODO: Once proper constraint solving is implemented, distinguish between
                    // phantom type parameters (which should be ZST) and number literals (which should be Dec).
=======
                    // If the flex var has no constraints, it represents a phantom type parameter
                    // or unused tag branch that doesn't exist at runtime.
                    if (flex.constraints.isEmpty()) {
                        break :blk Layout.zst();
                    }

                    // Flex vars with constraints appear in REPL/eval contexts where type constraints
                    // haven't been fully solved. This is a known issue that needs proper constraint
                    // solving before layout computation. For now, default to Dec for unresolved polymorphic types.
>>>>>>> a22ff1ec
                    break :blk Layout.default_num();
                },
                .rigid => |rigid| blk: {
                    // First, check if this rigid var is mapped in the TypeScope
                    if (type_scope.lookup(current.var_)) |mapped_var| {
                        // Found a mapping, resolve the mapped variable and continue
                        current = self.types_store.resolveVar(mapped_var);
                        continue :outer;
                    }

                    // Rigid vars can only be sent to the host if boxed.
                    if (self.work.pending_containers.len > 0) {
                        const pending_item = self.work.pending_containers.get(self.work.pending_containers.len - 1);
                        if (pending_item.container == .box or pending_item.container == .list) {
                            break :blk Layout.opaquePtr();
                        }
                    }

                    // If the rigid var has no constraints, it represents a phantom type parameter
                    // or unused tag branch that doesn't exist at runtime (e.g., `_err` in `Try(ok, _err)`).
                    if (rigid.constraints.isEmpty()) {
                        break :blk Layout.zst();
                    }

                    // Rigid vars with constraints should not appear unboxed in layout computation.
                    // This is likely a bug in the type system where the rigid var should
                    // have been instantiated based on its constraints.
                    return LayoutError.BugUnboxedRigidVar;
                },
                .alias => |alias| {
                    // Follow the alias by updating the work item
                    const backing_var = self.types_store.getAliasBackingVar(alias);
                    current = self.types_store.resolveVar(backing_var);
                    continue;
                },
                .recursion_var => |rec_var| {
                    // Follow the recursion var structure
                    current = self.types_store.resolveVar(rec_var.structure);
                    continue;
                },
                .err => return LayoutError.TypeContainedMismatch,
            };

            // We actually resolved a layout that wasn't zero-sized!
            // First things first: add it to the cache.
            layout_idx = try self.insertLayout(layout);
            try self.layouts_by_var.put(self.env.gpa, current.var_, layout_idx);

            // If this was part of a pending container that we're working on, update that container.
            while (self.work.pending_containers.len > 0) {
                // Get a pointer to the last pending container, so we can mutate it in-place.
                switch (self.work.pending_containers.slice().items(.container)[self.work.pending_containers.len - 1]) {
                    .box => {
                        // Check if the element type is zero-sized (recursively)
                        const elem_layout = self.getLayout(layout_idx);
                        if (self.isZeroSized(elem_layout)) {
                            layout = Layout.boxOfZst();
                        } else {
                            layout = Layout.box(layout_idx);
                        }
                    },
                    .list => {
                        // Check if the element type is zero-sized (recursively)
                        const elem_layout = self.getLayout(layout_idx);
                        if (self.isZeroSized(elem_layout)) {
                            layout = Layout.listOfZst();
                        } else {
                            layout = Layout.list(layout_idx);
                        }
                    },
                    .record => |*pending_record| {
                        std.debug.assert(pending_record.pending_fields > 0);
                        pending_record.pending_fields -= 1;

                        // Pop the field we just processed
                        const pending_field = self.work.pending_record_fields.pop() orelse unreachable;

                        // Add to resolved fields
                        try self.work.resolved_record_fields.append(self.env.gpa, .{
                            .field_name = pending_field.name,
                            .field_idx = layout_idx,
                        });

                        if (pending_record.pending_fields == 0) {
                            layout = try self.finishRecord(pending_record.*);
                        } else {
                            // There are still fields remaining to process, so process the next one in the outer loop.
                            const next_field = self.work.pending_record_fields.get(self.work.pending_record_fields.len - 1);
                            current = self.types_store.resolveVar(next_field.var_);
                            continue :outer;
                        }
                    },
                    .tuple => |*pending_tuple| {
                        std.debug.assert(pending_tuple.pending_fields > 0);
                        pending_tuple.pending_fields -= 1;

                        // Pop the field we just processed
                        const pending_field = self.work.pending_tuple_fields.pop() orelse unreachable;

                        // Add to resolved fields
                        try self.work.resolved_tuple_fields.append(self.env.gpa, .{
                            .field_index = pending_field.index,
                            .field_idx = layout_idx,
                        });

                        if (pending_tuple.pending_fields == 0) {
                            layout = try self.finishTuple(pending_tuple.*);
                        } else {
                            // There are still fields remaining to process, so process the next one in the outer loop.
                            const next_field = self.work.pending_tuple_fields.get(self.work.pending_tuple_fields.len - 1);
                            current = self.types_store.resolveVar(next_field.var_);
                            continue :outer;
                        }
                    },
                }

                // We're done with this container, so remove it from pending_containers
                const pending_item = self.work.pending_containers.pop() orelse unreachable;
                layout_idx = try self.insertLayout(layout);

                // Add the container's layout to our layouts_by_var cache for later use.
                try self.layouts_by_var.put(self.env.gpa, pending_item.var_, layout_idx);
            }

            // Since there are no pending containers remaining, there shouldn't be any pending record or tuple fields either.
            std.debug.assert(self.work.pending_record_fields.len == 0);
            std.debug.assert(self.work.pending_tuple_fields.len == 0);

            // No more pending containers; we're done!
            return layout_idx;
        }
    }

    pub fn insertLayout(self: *Self, layout: Layout) std.mem.Allocator.Error!Idx {
        // For scalar types, return the appropriate sentinel value instead of inserting
        if (layout.tag == .scalar) {
            return idxFromScalar(layout.data.scalar);
        }

        // For non-scalar types, insert as normal
        const safe_list_idx = try self.layouts.append(self.env.gpa, layout);
        return @enumFromInt(@intFromEnum(safe_list_idx));
    }
};<|MERGE_RESOLUTION|>--- conflicted
+++ resolved
@@ -61,16 +61,12 @@
     // Reusable work stack for addTypeVar (so it can be stack-safe instead of recursing)
     work: work.Work,
 
-<<<<<<< HEAD
-=======
     // Identifier for "Builtin.Str" to recognize the string type without string comparisons
     // (null when compiling Builtin module itself or when Builtin.Str isn't available)
     builtin_str_ident: ?Ident.Idx,
 
->>>>>>> a22ff1ec
     // Cached List ident to avoid repeated string lookups (null if List doesn't exist in this env)
     list_ident: ?Ident.Idx,
-
     // Number of primitive types that are pre-populated in the layout store
     // Must be kept in sync with the sentinel values in layout.zig Idx enum
     const num_scalars = 16;
@@ -155,10 +151,7 @@
             .tuple_data = try collections.SafeList(TupleData).initCapacity(env.gpa, 256),
             .layouts_by_var = layouts_by_var,
             .work = try Work.initCapacity(env.gpa, 32),
-<<<<<<< HEAD
-=======
             .builtin_str_ident = builtin_str_ident,
->>>>>>> a22ff1ec
             .list_ident = env.common.findIdent("List"),
         };
     }
@@ -896,8 +889,6 @@
                         continue;
                     },
                     .nominal_type => |nominal_type| {
-<<<<<<< HEAD
-=======
                         // Special-case Builtin.Str: it has a tag union backing type, but
                         // should have RocStr layout (3 pointers).
                         // Check if this nominal type's identifier matches "Builtin.Str"
@@ -908,7 +899,6 @@
                             }
                         }
 
->>>>>>> a22ff1ec
                         // Special handling for Builtin.List
                         const is_builtin_list = if (self.list_ident) |list_ident|
                             nominal_type.origin_module == self.env.builtin_module_ident and
@@ -921,12 +911,6 @@
                             std.debug.assert(type_args.len == 1); // List must have exactly 1 type parameter
                             const elem_var = type_args[0];
 
-<<<<<<< HEAD
-                            // Check if the element type is unbound (flex or rigid)
-                            const elem_content = self.types_store.resolveVar(elem_var).desc.content;
-                            if (elem_content == .flex or elem_content == .rigid) {
-                                // For unbound element types (e.g., empty lists), use list of zero-sized type
-=======
                             // Check if the element type is unbound (flex or rigid) or a known ZST
                             const elem_resolved = self.types_store.resolveVar(elem_var);
                             const elem_content = elem_resolved.desc.content;
@@ -941,7 +925,6 @@
 
                             if (is_elem_zst_or_unbound) {
                                 // For unbound or ZST element types, use list of zero-sized type
->>>>>>> a22ff1ec
                                 const layout = Layout.listOfZst();
                                 const idx = try self.insertLayout(layout);
                                 try self.layouts_by_var.put(self.env.gpa, current.var_, idx);
@@ -954,16 +937,11 @@
                                 });
 
                                 // Push a pending List container and "recurse" on the elem type
-<<<<<<< HEAD
-                                current = self.types_store.resolveVar(elem_var);
-=======
                                 current = elem_resolved;
->>>>>>> a22ff1ec
                                 continue;
                             }
                         }
 
-<<<<<<< HEAD
                         // Special-case builtin number types
                         if (nominal_type.origin_module == self.env.builtin_module_ident) {
                             const ident_text = self.env.getIdent(nominal_type.ident.ident_idx);
@@ -989,11 +967,6 @@
                                 return idx;
                             }
                         }
-=======
-                        // TODO special-case the builtin Num type here.
-                        // If we have one of those, then convert it to a Num layout,
-                        // or to a runtime error if it's an invalid elem type.
->>>>>>> a22ff1ec
 
                         // From a layout perspective, nominal types are identical to type aliases:
                         // all we care about is what's inside, so just unroll it.
@@ -1346,11 +1319,7 @@
                         break :blk Layout.zst();
                     },
                 },
-<<<<<<< HEAD
-                .flex => blk: {
-=======
                 .flex => |flex| blk: {
->>>>>>> a22ff1ec
                     // First, check if this flex var is mapped in the TypeScope
                     if (type_scope.lookup(current.var_)) |mapped_var| {
                         // Found a mapping, resolve the mapped variable and continue
@@ -1366,15 +1335,6 @@
                         }
                     }
 
-<<<<<<< HEAD
-                    // Flex vars appear in REPL/eval contexts where type constraints
-                    // haven't been fully solved. This is a known issue that needs proper constraint
-                    // solving before layout computation. For now, default to Dec for unresolved types.
-                    // This includes both constrained flex vars (with static dispatch constraints) and
-                    // unconstrained flex vars (from unannotated number literals).
-                    // TODO: Once proper constraint solving is implemented, distinguish between
-                    // phantom type parameters (which should be ZST) and number literals (which should be Dec).
-=======
                     // If the flex var has no constraints, it represents a phantom type parameter
                     // or unused tag branch that doesn't exist at runtime.
                     if (flex.constraints.isEmpty()) {
@@ -1384,7 +1344,6 @@
                     // Flex vars with constraints appear in REPL/eval contexts where type constraints
                     // haven't been fully solved. This is a known issue that needs proper constraint
                     // solving before layout computation. For now, default to Dec for unresolved polymorphic types.
->>>>>>> a22ff1ec
                     break :blk Layout.default_num();
                 },
                 .rigid => |rigid| blk: {
