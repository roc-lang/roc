//! The evaluation part of the Read-Eval-Print-Loop (REPL)

const std = @import("std");
const base = @import("base");
const compile = @import("compile");
const parse = @import("parse");
const types = @import("types");
const can = @import("can");
const eval = @import("eval");
const check = @import("check");
const builtins = @import("builtins");

const CrashContext = eval.CrashContext;

const TestEnv = @import("repl_test_env.zig").TestEnv;

const AST = parse.AST;
const Can = can.Can;
const Check = check.Check;
const Allocator = std.mem.Allocator;
const ModuleEnv = can.ModuleEnv;
const RocOps = builtins.host_abi.RocOps;

const Repl = @This();

/// Information about a type declaration
const TypeDeclInfo = struct {
    /// Name of the type (e.g., "Foo")
    type_name: []const u8,
    /// Whether it has associated items
    has_associated_items: bool,
};

/// Type of definition stored in the REPL history
const DefKind = union(enum) {
    /// An assignment with an identifier
    assignment: []const u8,
    /// An import statement
    import,
    /// A type declaration
    type_decl: TypeDeclInfo,
};

/// Represents a past definition in the REPL session
const PastDef = struct {
    /// The source code of the definition
    source: []const u8,
    /// The kind of definition
    kind: DefKind,

    pub fn deinit(self: *PastDef, allocator: Allocator) void {
        allocator.free(self.source);
        switch (self.kind) {
            .assignment => |ident| allocator.free(ident),
            .import => {},
            .type_decl => |info| allocator.free(info.type_name),
        }
    }
};

allocator: Allocator,
/// All past definitions in order (allows redefinition/shadowing)
past_defs: std.array_list.Managed(PastDef),
/// Operations for the Roc runtime
roc_ops: *RocOps,
/// Shared crash context provided by the host (optional)
crash_ctx: ?*CrashContext,
/// Optional trace writer for debugging evaluation
//trace_writer: ?std.io.AnyWriter,

pub fn init(allocator: Allocator, roc_ops: *RocOps, crash_ctx: ?*CrashContext) !Repl {
    return Repl{
        .allocator = allocator,
        .past_defs = std.array_list.Managed(PastDef).init(allocator),
        .roc_ops = roc_ops,
        .crash_ctx = crash_ctx,
        //.trace_writer = null,
    };
}

/// Set a trace writer for debugging REPL evaluation
// pub fn setTraceWriter(self: *Repl, trace_writer: std.io.AnyWriter) void {
//     self.trace_writer = trace_writer;
// }

pub fn deinit(self: *Repl) void {
    for (self.past_defs.items) |*def| {
        def.deinit(self.allocator);
    }
    self.past_defs.deinit();
}

/// Process a line of input and return the result
pub fn step(self: *Repl, line: []const u8) ![]const u8 {
    const trimmed = std.mem.trim(u8, line, " \t\n\r");

    // Handle special commands
    if (trimmed.len == 0) {
        return try self.allocator.dupe(u8, "");
    }

    if (std.mem.eql(u8, trimmed, ":help")) {
        return try self.allocator.dupe(u8,
            \\Enter an expression to evaluate, or a definition (like x = 1) to use later.
            \\
            \\  - :q quits
            \\  - :help shows this text again
        );
    }

    if (std.mem.eql(u8, trimmed, ":exit") or
        std.mem.eql(u8, trimmed, ":quit") or
        std.mem.eql(u8, trimmed, ":q") or
        std.mem.eql(u8, trimmed, "exit") or
        std.mem.eql(u8, trimmed, "quit") or
        std.mem.eql(u8, trimmed, "exit()") or
        std.mem.eql(u8, trimmed, "quit()"))
    {
        return try self.allocator.dupe(u8, "Goodbye!");
    }

    // Process the input
    return try self.processInput(trimmed);
}

/// Process regular input (not special commands)
fn processInput(self: *Repl, input: []const u8) ![]const u8 {
    // Try to parse as a statement first
    const parse_result = try self.tryParseStatement(input);

    switch (parse_result) {
        .assignment => |info| {
            // Make a copy of the identifier to keep (will be stored in past_defs)
            const ident_for_past_defs = try self.allocator.dupe(u8, info.ident);
            errdefer self.allocator.free(ident_for_past_defs);
            defer self.allocator.free(info.ident);

            // Evaluate the assignment and return the value of the identifier
            const result = try self.evaluateDefinition(input, ident_for_past_defs);

            // Add to past definitions after successful evaluation (allows redefinition)
            try self.past_defs.append(.{
                .source = try self.allocator.dupe(u8, input),
                .kind = .{ .assignment = ident_for_past_defs },
            });

            return result;
        },
        .import => {
            // Add import to past definitions
            try self.past_defs.append(.{
                .source = try self.allocator.dupe(u8, input),
                .kind = .import,
            });

            return try self.allocator.dupe(u8, "");
        },
        .expression => {
            // Evaluate expression with all past definitions
            return try self.evaluateSource(input);
        },
        .type_decl => |info| {
            defer self.allocator.free(info.type_name);

            // Store the type declaration - associated items will be canonicalized and evaluated
            // automatically when we build the full source for the next expression/definition
            try self.past_defs.append(.{
                .source = try self.allocator.dupe(u8, input),
                .kind = .{ .type_decl = .{
                    .type_name = try self.allocator.dupe(u8, info.type_name),
                    .has_associated_items = info.has_associated_items,
                } },
            });

            // Output the type name to indicate it was defined
            return try std.fmt.allocPrint(self.allocator, "{s}", .{info.type_name});
        },
        .parse_error => |msg| {
            defer self.allocator.free(msg);
            return try std.fmt.allocPrint(self.allocator, "Parse error: {s}", .{msg});
        },
    }
}

const ParseResult = union(enum) {
    assignment: struct { ident: []const u8 }, // This ident must be allocator.dupe'd
    import,
    expression,
    type_decl: struct {
        type_name: []const u8, // This must be allocator.dupe'd
        has_associated_items: bool,
    },
    parse_error: []const u8, // This must be allocator.dupe'd
};

/// Try to parse input as a statement
fn tryParseStatement(self: *Repl, input: []const u8) !ParseResult {
    var arena = std.heap.ArenaAllocator.init(self.allocator);
    defer arena.deinit();

    var module_env = try ModuleEnv.init(self.allocator, input);
    defer module_env.deinit();

    // Try parsing as a full file first (for type declarations with associated items)
    if (parse.parse(&module_env.common, self.allocator)) |ast_const| {
        var ast = ast_const;
        defer ast.deinit(self.allocator);

        // Get the file (type modules have root_node_idx = 0)
        const file = ast.store.getFile();
        const statements = ast.store.statementSlice(file.statements);

        if (statements.len == 1) {
            const stmt = ast.store.getStatement(statements[0]);
            switch (stmt) {
                .decl => |decl| {
                    const pattern = ast.store.getPattern(decl.pattern);
                    if (pattern == .ident) {
                        const ident_tok = pattern.ident.ident_tok;
                        const token_region = ast.tokens.resolve(@intCast(ident_tok));
                        const ident = ast.env.source[token_region.start.offset..token_region.end.offset];
                        const ident_copy = try self.allocator.dupe(u8, ident);
                        return ParseResult{ .assignment = .{ .ident = ident_copy } };
                    }
                    return ParseResult.expression;
                },
                .import => return ParseResult.import,
                .type_decl => |decl| {
                    const header = ast.store.getTypeHeader(decl.header) catch {
                        return ParseResult.expression;
                    };
                    const type_name_tok = header.name;
                    const token_region = ast.tokens.resolve(type_name_tok);
                    const type_name = ast.env.source[token_region.start.offset..token_region.end.offset];

                    return ParseResult{ .type_decl = .{
                        .type_name = try self.allocator.dupe(u8, type_name),
                        .has_associated_items = decl.associated != null,
                    } };
                },
                else => return ParseResult.expression,
            }
        }
    } else |_| {}

    // Try statement parsing
    if (parse.parseStatement(&module_env.common, self.allocator)) |ast_const| {
        var ast = ast_const;
        defer ast.deinit(self.allocator);

        if (ast.root_node_idx != 0) {
            const stmt_idx: AST.Statement.Idx = @enumFromInt(ast.root_node_idx);
            const stmt = ast.store.getStatement(stmt_idx);

            switch (stmt) {
                .decl => |decl| {
                    const pattern = ast.store.getPattern(decl.pattern);
                    if (pattern == .ident) {
                        const ident_tok = pattern.ident.ident_tok;
                        const token_region = ast.tokens.resolve(@intCast(ident_tok));
                        const ident = ast.env.source[token_region.start.offset..token_region.end.offset];
                        // Make a copy of the identifier since ast will be freed
                        const ident_copy = try self.allocator.dupe(u8, ident);
                        return ParseResult{ .assignment = .{ .ident = ident_copy } };
                    }
                    return ParseResult.expression;
                },
                .import => return ParseResult.import,
                .type_decl => |decl| {
                    const header = ast.store.getTypeHeader(decl.header) catch {
                        // If we can't get the type header, treat it as an expression
                        return ParseResult.expression;
                    };
                    const type_name_tok = header.name;
                    const token_region = ast.tokens.resolve(type_name_tok);
                    const type_name = ast.env.source[token_region.start.offset..token_region.end.offset];

                    return ParseResult{ .type_decl = .{
                        .type_name = try self.allocator.dupe(u8, type_name),
                        .has_associated_items = decl.associated != null,
                    } };
                },
                else => return ParseResult.expression,
            }
        }
    } else |_| {}

    // Try expression parsing
    if (parse.parseExpr(&module_env.common, self.allocator)) |ast_const| {
        var ast = ast_const;
        defer ast.deinit(self.allocator);
        if (ast.root_node_idx != 0) {
            return ParseResult.expression;
        }
    } else |_| {}

    return ParseResult{ .parse_error = try self.allocator.dupe(u8, "Failed to parse input") };
}

/// Build full source including all past definitions
<<<<<<< HEAD
fn buildFullSource(self: *Repl, current_expr: []const u8) ![]const u8 {
    var buffer = std.array_list.AlignedManaged(u8, null).init(self.allocator);
=======
/// If `def_ident` is provided, the current_expr is a definition and we add an expression to evaluate def_ident
fn buildFullSource(self: *Repl, current_expr: []const u8, def_ident: ?[]const u8) ![]const u8 {
    var buffer = std.ArrayList(u8).init(self.allocator);
>>>>>>> 6c91c303
    defer buffer.deinit();

    // Add all past definitions in order (later ones shadow earlier ones)
    for (self.past_defs.items) |def| {
        try buffer.appendSlice(def.source);
        try buffer.append('\n');
    }

    // If we have past_defs OR a def_ident, we need to wrap/structure the source
    if (self.past_defs.items.len > 0 or def_ident != null) {
        // Don't add a header - we'll parse as a headerless file (type module or default-app)
        // The REPL validation_context will skip module validation

        if (def_ident) |ident| {
            // Current input is a definition - add it as-is, then add an expression to evaluate the identifier
            try buffer.appendSlice(current_expr);
            try buffer.append('\n');
            try buffer.appendSlice("main! = |_| ");
            try buffer.appendSlice(ident);
        } else {
            // Current input is an expression - wrap it in main!
            try buffer.appendSlice("main! = |_| ");
            try buffer.appendSlice(current_expr);
        }
    } else {
        try buffer.appendSlice(current_expr);
    }

    return try buffer.toOwnedSlice();
}

/// Evaluate source code
fn evaluateSource(self: *Repl, source: []const u8) ![]const u8 {
    return try self.evaluatePureExpression(source, null);
}

/// Evaluate source code for a definition and return the value of the assigned identifier
fn evaluateDefinition(self: *Repl, source: []const u8, ident: []const u8) ![]const u8 {
    return try self.evaluatePureExpression(source, ident);
}

/// Evaluate a pure expression
/// If `def_ident` is provided, the expr_source is treated as a definition and we return the value of def_ident
fn evaluatePureExpression(self: *Repl, expr_source: []const u8, def_ident: ?[]const u8) ![]const u8 {
    // Build the full source including past definitions
    // We need to build full source if we have past_defs OR if this is a definition (def_ident != null)
    const need_full_source = self.past_defs.items.len > 0 or def_ident != null;
    const full_source = if (need_full_source)
        try self.buildFullSource(expr_source, def_ident)
    else
        expr_source;
    defer if (need_full_source) self.allocator.free(full_source);

    // Create module environment for the expression
    var arena = std.heap.ArenaAllocator.init(self.allocator);
    defer arena.deinit();

    var module_env = try ModuleEnv.init(self.allocator, full_source);
    defer module_env.deinit();

    // Parse as a file if buildFullSource wrapped the input in a synthetic `main! = |_| <expr>`.
    // This happens when we have past definitions to include, or when evaluating a definition (def_ident != null).
    // Otherwise, parse the input directly as an expression.
    const need_file_parse = self.past_defs.items.len > 0 or def_ident != null;

    var parse_ast = if (need_file_parse)
        parse.parse(&module_env.common, self.allocator) catch |err| {
            return try std.fmt.allocPrint(self.allocator, "Parse error: {}", .{err});
        }
    else
        parse.parseExpr(&module_env.common, self.allocator) catch |err| {
            return try std.fmt.allocPrint(self.allocator, "Parse error: {}", .{err});
        };
    defer parse_ast.deinit(self.allocator);

    // Empty scratch space
    parse_ast.store.emptyScratch();

    // Create CIR
    const cir = &module_env; // CIR is now just ModuleEnv
    const module_name = "repl";
    try cir.initCIRFields(self.allocator, module_name);

    const common_idents: Check.CommonIdents = .{
        .module_name = try cir.insertIdent(base.Ident.for_text(module_name)),
        .list = try cir.insertIdent(base.Ident.for_text("List")),
        .box = try cir.insertIdent(base.Ident.for_text("Box")),
    };

    // Create czer
    //
    var czer = Can.init(cir, &parse_ast, null, .{}) catch |err| {
        return try std.fmt.allocPrint(self.allocator, "Canonicalize init error: {}", .{err});
    };
    defer czer.deinit();

    // Canonicalize based on whether we have past definitions or a def_ident
    const canonical_expr_idx: can.CIR.Expr.Idx = if (self.past_defs.items.len > 0 or def_ident != null) blk: {
        // When there are past definitions, buildFullSource wraps the expression in a synthetic
        // `main! = |_| <expr>` so it can be evaluated along with those definitions.
        czer.canonicalizeFile() catch |err| {
            return try std.fmt.allocPrint(self.allocator, "Canonicalize file error: {}", .{err});
        };

        const defs_slice = cir.store.sliceDefs(czer.env.all_defs);

        if (defs_slice.len == 0) {
            return try self.allocator.dupe(u8, "No definitions created during canonicalization");
        }

        // Find the synthetic "main!" definition that wraps the expression
        var main_def_idx: ?can.CIR.Def.Idx = null;
        for (defs_slice) |def_idx| {
            const def = cir.store.getDef(def_idx);
            const pattern = cir.store.getPattern(def.pattern);
            if (pattern == .assign) {
                const ident_idx = pattern.assign.ident;
                const ident_text = cir.getIdent(ident_idx);
                if (std.mem.eql(u8, ident_text, "main!")) {
                    main_def_idx = def_idx;
                    break;
                }
            }
        }

        if (main_def_idx) |def_idx| {
            const def = cir.store.getDef(def_idx);
            const expr = cir.store.getExpr(def.expr);
            // Extract the body from main! = |_| <body>
            if (expr == .e_lambda) {
                break :blk expr.e_lambda.body;
            } else if (expr == .e_closure) {
                const lambda_expr = cir.store.getExpr(expr.e_closure.lambda_idx);
                if (lambda_expr == .e_lambda) {
                    break :blk lambda_expr.e_lambda.body;
                } else {
                    return try self.allocator.dupe(u8, "main! closure does not contain a lambda");
                }
            } else {
                return try std.fmt.allocPrint(self.allocator, "main! is not a lambda as expected, got: {s}", .{@tagName(expr)});
            }
        } else {
            return try self.allocator.dupe(u8, "Could not find main! definition");
        }
    } else blk: {
        // Canonicalize just the expression (no past definitions)
        const expr_idx: parse.AST.Expr.Idx = @enumFromInt(parse_ast.root_node_idx);
        const result = czer.canonicalizeExpr(expr_idx) catch |err| {
            return try std.fmt.allocPrint(self.allocator, "Canonicalize expr error: {}", .{err});
        } orelse {
            return try self.allocator.dupe(u8, "Failed to canonicalize expression");
        };
        break :blk result.get_idx();
    };

    // Type check
    var checker = Check.init(self.allocator, &module_env.types, cir, &.{}, &cir.store.regions, common_idents) catch |err| {
        return try std.fmt.allocPrint(self.allocator, "Type check init error: {}", .{err});
    };
    defer checker.deinit();

    // If we have file-level defs, use checkFile to type-check everything
    // Otherwise, just check the single expression
    if (self.past_defs.items.len > 0 or def_ident != null) {
        checker.checkFile() catch |err| {
            return try std.fmt.allocPrint(self.allocator, "Type check error: {}", .{err});
        };
    } else {
        _ = checker.checkExprRepl(canonical_expr_idx) catch |err| {
            return try std.fmt.allocPrint(self.allocator, "Type check error: {}", .{err});
        };
    }

    // Create interpreter
    var interpreter = eval.Interpreter.init(self.allocator, cir) catch |err| {
        return try std.fmt.allocPrint(self.allocator, "Interpreter init error: {}", .{err});
    };
    defer interpreter.deinit();

    // If we have past definitions or a def_ident, we need to evaluate all the defs (except main!)
    // to populate bindings for associated items
    if (self.past_defs.items.len > 0 or def_ident != null) {
        const defs_slice = cir.store.sliceDefs(czer.env.all_defs);

        // Evaluate all defs except main! and the current def (if there are past defs)
        for (defs_slice) |def_idx| {
            const def = cir.store.getDef(def_idx);
            const pattern = cir.store.getPattern(def.pattern);

            // Skip main! since we extract its body separately
            // Skip the current def ONLY if it's a NEW definition (not a redefinition)
            if (pattern == .assign) {
                const ident_idx = pattern.assign.ident;
                const ident_text = cir.getIdent(ident_idx);
                if (std.mem.eql(u8, ident_text, "main!")) {
                    continue;
                }
                // Skip the current def only if it's a NEW definition
                if (self.past_defs.items.len > 0 and def_ident != null) {
                    if (std.mem.eql(u8, ident_text, def_ident.?)) {
                        // Check if this is a redefinition
                        var is_redefinition = false;
                        for (self.past_defs.items) |past_def| {
                            if (past_def.kind == .assignment) {
                                if (std.mem.eql(u8, past_def.kind.assignment, ident_text)) {
                                    is_redefinition = true;
                                    break;
                                }
                            }
                        }
                        // Only skip if it's a NEW definition
                        if (!is_redefinition) {
                            continue;
                        }
                    }
                }
            }

            // Evaluate the def's expression
            const value = interpreter.evalMinimal(def.expr, self.roc_ops) catch |err| {
                return try std.fmt.allocPrint(self.allocator, "Error evaluating definition: {}", .{err});
            };
            // Don't defer value.decref here because we're storing it in bindings

            // Create a binding for this pattern
            try interpreter.bindings.append(.{
                .pattern_idx = def.pattern,
                .value = value,
            });
        }
    }

    // Evaluate the expression
<<<<<<< HEAD
    // if (self.trace_writer) |trace_writer| {
    //     interpreter.startTrace();
    // }
=======
    // The full source has been built and canonicalized with all past_defs included
    if (self.trace_writer) |trace_writer| {
        interpreter.startTrace(trace_writer);
    }
>>>>>>> 6c91c303

    if (self.crash_ctx) |ctx| {
        ctx.reset();
    }

<<<<<<< HEAD
    const result = interpreter.evalMinimal(canonical_expr_idx.get_idx(), self.roc_ops) catch |err| {
        // if (self.trace_writer) |_| {
        //     interpreter.endTrace();
        // }
=======
    const result = interpreter.evalMinimal(canonical_expr_idx, self.roc_ops) catch |err| {
        if (self.trace_writer) |_| {
            interpreter.endTrace();
        }
>>>>>>> 6c91c303
        if (err == error.Crash) {
            if (self.crash_ctx) |ctx| {
                if (ctx.crashMessage()) |msg| {
                    return try std.fmt.allocPrint(self.allocator, "Crash: {s}", .{msg});
                }
            }
            return try self.allocator.dupe(u8, "Evaluation error: error.Crash");
        }
        return try std.fmt.allocPrint(self.allocator, "Evaluation error: {}", .{err});
    };

    defer result.decref(&interpreter.runtime_layout_store, self.roc_ops);

    // if (self.trace_writer) |_| {
    //     interpreter.endTrace();
    // }

    const expr_ct_var = can.ModuleEnv.varFrom(canonical_expr_idx);
    const output = blk: {
        const expr_rt_var = interpreter.translateTypeVar(cir, expr_ct_var) catch {
            break :blk try interpreter.renderValueRoc(result);
        };
        break :blk try interpreter.renderValueRocWithType(result, expr_rt_var);
    };

    if (result.layout.tag == .record) {
        self.allocator.free(output);
        return try self.allocator.dupe(u8, "<record>");
    }

    return output;
}

// Tests
const testing = std.testing;

test "Repl - initialization and cleanup" {
    var test_env = TestEnv.init(std.testing.allocator);
    defer test_env.deinit();

    var repl = try Repl.init(std.testing.allocator, test_env.get_ops(), test_env.crashContextPtr());
    defer repl.deinit();

    try testing.expect(repl.past_defs.items.len == 0);
}

test "Repl - special commands" {
    var test_env = TestEnv.init(std.testing.allocator);
    defer test_env.deinit();

    var repl = try Repl.init(std.testing.allocator, test_env.get_ops(), test_env.crashContextPtr());
    defer repl.deinit();

    const help_result = try repl.step(":help");
    defer std.testing.allocator.free(help_result);
    try testing.expect(std.mem.indexOf(u8, help_result, "Enter an expression") != null);

    const exit_result = try repl.step(":exit");
    defer std.testing.allocator.free(exit_result);
    try testing.expectEqualStrings("Goodbye!", exit_result);

    const empty_result = try repl.step("");
    defer std.testing.allocator.free(empty_result);
    try testing.expectEqualStrings("", empty_result);
}

test "Repl - simple expressions" {
    var test_env = TestEnv.init(std.testing.allocator);
    defer test_env.deinit();

    var repl = try Repl.init(std.testing.allocator, test_env.get_ops(), test_env.crashContextPtr());
    defer repl.deinit();

    const result = try repl.step("42");
    defer std.testing.allocator.free(result);
    try testing.expectEqualStrings("42", result);
}

test "Repl - string expressions" {
    var test_env = TestEnv.init(std.testing.allocator);
    defer test_env.deinit();

    var repl = try Repl.init(std.testing.allocator, test_env.get_ops(), test_env.crashContextPtr());
    defer repl.deinit();

    const result = try repl.step("\"Hello, World!\"");
    defer std.testing.allocator.free(result);
    try testing.expectEqualStrings("\"Hello, World!\"", result);
}

test "Repl - redefinition with evaluation" {
    var test_env = TestEnv.init(std.testing.allocator);
    defer test_env.deinit();

    var repl = try Repl.init(std.testing.allocator, test_env.get_ops(), test_env.crashContextPtr());
    defer repl.deinit();

    // First definition of x
    const result1 = try repl.step("x = 5");
    defer std.testing.allocator.free(result1);
    try testing.expectEqualStrings("5", result1);

    // Define y in terms of x (may hit NotImplemented in context-aware evaluation)
    const result2 = try repl.step("y = x + 1");
    defer std.testing.allocator.free(result2);
    try testing.expect(std.mem.indexOf(u8, result2, "error.NotImplemented") != null or std.mem.indexOf(u8, result2, "6") != null);

    // Redefine x
    const result3 = try repl.step("x = 6");
    defer std.testing.allocator.free(result3);
    try testing.expectEqualStrings("6", result3);

    // Evaluate x (may hit NotImplemented in context-aware evaluation)
    const result4 = try repl.step("x");
    defer std.testing.allocator.free(result4);
    try testing.expect(std.mem.indexOf(u8, result4, "error.NotImplemented") != null or std.mem.indexOf(u8, result4, "6") != null);

    // Evaluate y (may hit NotImplemented in context-aware evaluation)
    const result5 = try repl.step("y");
    defer std.testing.allocator.free(result5);
    try testing.expect(std.mem.indexOf(u8, result5, "error.NotImplemented") != null or std.mem.indexOf(u8, result5, "6") != null);
}

test "Repl - build full source with redefinitions" {
    var test_env = TestEnv.init(std.testing.allocator);
    defer test_env.deinit();

    var repl = try Repl.init(std.testing.allocator, test_env.get_ops(), test_env.crashContextPtr());
    defer repl.deinit();

    // Add definitions manually to test source building
    try repl.past_defs.append(.{
        .source = try std.testing.allocator.dupe(u8, "x = 5"),
        .kind = .{ .assignment = try std.testing.allocator.dupe(u8, "x") },
    });

    try repl.past_defs.append(.{
        .source = try std.testing.allocator.dupe(u8, "y = x + 1"),
        .kind = .{ .assignment = try std.testing.allocator.dupe(u8, "y") },
    });

    try repl.past_defs.append(.{
        .source = try std.testing.allocator.dupe(u8, "x = 6"),
        .kind = .{ .assignment = try std.testing.allocator.dupe(u8, "x") },
    });

    // Build full source for evaluating y
    const full_source = try repl.buildFullSource("y", null);
    defer std.testing.allocator.free(full_source);

    const expected =
        \\x = 5
        \\y = x + 1
        \\x = 6
        \\main! = |_| y
    ;
    try testing.expectEqualStrings(expected, full_source);
}

test "Repl - past def ordering" {
    var test_env = TestEnv.init(std.testing.allocator);
    defer test_env.deinit();

    var repl = try Repl.init(std.testing.allocator, test_env.get_ops(), test_env.crashContextPtr());
    defer repl.deinit();

    // Manually add definitions to test ordering
    try repl.past_defs.append(.{
        .source = try std.testing.allocator.dupe(u8, "x = 1"),
        .kind = .{ .assignment = try std.testing.allocator.dupe(u8, "x") },
    });

    try repl.past_defs.append(.{
        .source = try std.testing.allocator.dupe(u8, "x = 2"),
        .kind = .{ .assignment = try std.testing.allocator.dupe(u8, "x") },
    });

    try repl.past_defs.append(.{
        .source = try std.testing.allocator.dupe(u8, "x = 3"),
        .kind = .{ .assignment = try std.testing.allocator.dupe(u8, "x") },
    });

    // Verify all definitions are kept in order
    try testing.expect(repl.past_defs.items.len == 3);
    try testing.expectEqualStrings("x = 1", repl.past_defs.items[0].source);
    try testing.expectEqualStrings("x = 2", repl.past_defs.items[1].source);
    try testing.expectEqualStrings("x = 3", repl.past_defs.items[2].source);

    // Build source shows all definitions
    const full_source = try repl.buildFullSource("x", null);
    defer std.testing.allocator.free(full_source);

    const expected =
        \\x = 1
        \\x = 2
        \\x = 3
        \\main! = |_| x
    ;
    try testing.expectEqualStrings(expected, full_source);
}

test "Repl - minimal interpreter integration" {
    const gpa = std.testing.allocator;

    var test_env = TestEnv.init(gpa);
    defer test_env.deinit();

    // Step 1: Create module environment
    const source = "42";
    var arena = std.heap.ArenaAllocator.init(gpa);
    defer arena.deinit();

    var module_env = try ModuleEnv.init(gpa, source);
    defer module_env.deinit();

    // Step 2: Parse as expression
    var parse_ast = try parse.parseExpr(&module_env.common, module_env.gpa);
    defer parse_ast.deinit(gpa);

    // Empty scratch space (required before canonicalization)
    parse_ast.store.emptyScratch();

    // Step 3: Create CIR
    const cir = &module_env; // CIR is now just ModuleEnv
    try cir.initCIRFields(gpa, "test");

    const module_common_idents: Check.CommonIdents = .{
        .module_name = try module_env.insertIdent(base.Ident.for_text("test")),
        .list = try module_env.insertIdent(base.Ident.for_text("List")),
        .box = try module_env.insertIdent(base.Ident.for_text("Box")),
    };

    // Step 4: Canonicalize
    var czer = try Can.init(cir, &parse_ast, null, .{});
    defer czer.deinit();

    const expr_idx: parse.AST.Expr.Idx = @enumFromInt(parse_ast.root_node_idx);
    const canonical_expr_idx = try czer.canonicalizeExpr(expr_idx) orelse {
        return error.CanonicalizeError;
    };

    // Step 5: Type check
    var checker = try Check.init(gpa, &module_env.types, cir, &.{}, &cir.store.regions, module_common_idents);
    defer checker.deinit();

    _ = try checker.checkExprRepl(canonical_expr_idx.get_idx());

    // Step 6: Create interpreter
    var interpreter = try eval.Interpreter.init(gpa, cir);
    defer interpreter.deinit();

    // Step 7: Evaluate
    const ops = test_env.get_ops();
    const result = try interpreter.evalMinimal(canonical_expr_idx.get_idx(), ops);
    defer result.decref(&interpreter.runtime_layout_store, ops);

    // Step 8: Verify result
    try testing.expect(result.layout.tag == .scalar);
    try testing.expect(result.layout.data.scalar.tag == .int);

    // Read the value back
    const value = result.asI128();

    try testing.expectEqual(@as(i128, 42), value);
}

test "Repl - type with associated value" {
    var test_env = TestEnv.init(std.testing.allocator);
    defer test_env.deinit();

    var repl = try Repl.init(std.testing.allocator, test_env.get_ops(), test_env.crashContextPtr());
    defer repl.deinit();

    // Define a type with an associated value
    const result1 = try repl.step("Foo := [A, B].{ x = 5 }");
    defer std.testing.allocator.free(result1);
    try testing.expectEqualStrings("Foo", result1);

    // Use the associated value
    const result2 = try repl.step("Foo.x");
    defer std.testing.allocator.free(result2);
}

test "Repl - nested type declaration" {
    var test_env = TestEnv.init(std.testing.allocator);
    defer test_env.deinit();

    var repl = try Repl.init(std.testing.allocator, test_env.get_ops(), test_env.crashContextPtr());
    defer repl.deinit();

    // Define a type with a nested type
    const result1 = try repl.step("Foo := [Whatever].{ Bar := [X, Y, Z] }");
    defer std.testing.allocator.free(result1);
    try testing.expectEqualStrings("Foo", result1);

    // Use a tag from the nested type
    const result2 = try repl.step("Foo.Bar.X");
    defer std.testing.allocator.free(result2);
}

test "Repl - associated value with type annotation" {
    var test_env = TestEnv.init(std.testing.allocator);
    defer test_env.deinit();

    var repl = try Repl.init(std.testing.allocator, test_env.get_ops(), test_env.crashContextPtr());
    defer repl.deinit();

    // Define a type with an associated value
    const result1 = try repl.step("Foo := [A, B].{ defaultNum = 42 }");
    defer std.testing.allocator.free(result1);
    try testing.expectEqualStrings("Foo", result1);

    // Define a value using the associated item
    const result2 = try repl.step("x = Foo.defaultNum");
    defer std.testing.allocator.free(result2);
}

test "Repl - nested type with tag constructor" {
    var test_env = TestEnv.init(std.testing.allocator);
    defer test_env.deinit();

    var repl = try Repl.init(std.testing.allocator, test_env.get_ops(), test_env.crashContextPtr());
    defer repl.deinit();

    // Define nested types
    const result1 = try repl.step("Foo := [Whatever].{ Bar := [X, Y, Z] }");
    defer std.testing.allocator.free(result1);
    try testing.expectEqualStrings("Foo", result1);

    // Create a value with type annotation
    const result2 = try repl.step("x : Foo.Bar");
    defer std.testing.allocator.free(result2);

    // Assign the value
    const result3 = try repl.step("x = Foo.Bar.X");
    defer std.testing.allocator.free(result3);
}<|MERGE_RESOLUTION|>--- conflicted
+++ resolved
@@ -298,14 +298,9 @@
 }
 
 /// Build full source including all past definitions
-<<<<<<< HEAD
-fn buildFullSource(self: *Repl, current_expr: []const u8) ![]const u8 {
-    var buffer = std.array_list.AlignedManaged(u8, null).init(self.allocator);
-=======
 /// If `def_ident` is provided, the current_expr is a definition and we add an expression to evaluate def_ident
 fn buildFullSource(self: *Repl, current_expr: []const u8, def_ident: ?[]const u8) ![]const u8 {
-    var buffer = std.ArrayList(u8).init(self.allocator);
->>>>>>> 6c91c303
+    var buffer = std.array_list.Managed(u8).init(self.allocator);
     defer buffer.deinit();
 
     // Add all past definitions in order (later ones shadow earlier ones)
@@ -539,32 +534,19 @@
     }
 
     // Evaluate the expression
-<<<<<<< HEAD
+    // The full source has been built and canonicalized with all past_defs included
     // if (self.trace_writer) |trace_writer| {
-    //     interpreter.startTrace();
+    //     interpreter.startTrace(trace_writer);
     // }
-=======
-    // The full source has been built and canonicalized with all past_defs included
-    if (self.trace_writer) |trace_writer| {
-        interpreter.startTrace(trace_writer);
-    }
->>>>>>> 6c91c303
 
     if (self.crash_ctx) |ctx| {
         ctx.reset();
     }
 
-<<<<<<< HEAD
-    const result = interpreter.evalMinimal(canonical_expr_idx.get_idx(), self.roc_ops) catch |err| {
+    const result = interpreter.evalMinimal(canonical_expr_idx, self.roc_ops) catch |err| {
         // if (self.trace_writer) |_| {
         //     interpreter.endTrace();
         // }
-=======
-    const result = interpreter.evalMinimal(canonical_expr_idx, self.roc_ops) catch |err| {
-        if (self.trace_writer) |_| {
-            interpreter.endTrace();
-        }
->>>>>>> 6c91c303
         if (err == error.Crash) {
             if (self.crash_ctx) |ctx| {
                 if (ctx.crashMessage()) |msg| {
