--- conflicted
+++ resolved
@@ -20,11 +20,6 @@
 		map : List(a), (a -> b) -> List(b)
 
 		keep_if : List(a), (a -> Bool) -> List(a)
-<<<<<<< HEAD
-
-		fold : List(item), state, (state, item -> state) -> state
-		fold = |_list, init, _step| init
-=======
 		keep_if = |_, _| []
 
 		fold : List(item), state, (state, item -> state) -> state
@@ -37,7 +32,6 @@
 
 			$state
 		}
->>>>>>> b69a3c8a
 	}
 
 	Bool := [True, False].{
