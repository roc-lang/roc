Builtin :: [].{
	Str :: [ProvidedByCompiler].{
		is_empty : Str -> Bool
		concat : Str, Str -> Str
		contains : Str, Str -> Bool
		trim : Str -> Str
		trim_start : Str -> Str
		trim_end : Str -> Str
		caseless_ascii_equals : Str, Str -> Bool
		with_ascii_lowercased : Str -> Str
		with_ascii_uppercased : Str -> Str
<<<<<<< HEAD

		is_eq : Str, Str -> Bool
=======
		starts_with : Str, Str -> Bool
		ends_with : Str, Str -> Bool
		repeat : Str, U64 -> Str
		with_prefix : Str, Str -> Str
		drop_prefix : Str, Str -> Str
		drop_suffix : Str, Str -> Str
>>>>>>> 721ad1d2
	}

	List(_item) :: [ProvidedByCompiler].{
		len : List(_item) -> U64
		is_empty : List(_item) -> Bool
		concat : List(item), List(item) -> List(item)

		is_eq : List(item), List(item) -> Bool
		    where [item.is_eq : item, item -> Bool]
		is_eq = |self, other| {
		    if self.len() != other.len() {
				return False
			}

			var $index = 0

			while $index < self.len() {
			    if list_get_unsafe(self, $index) != list_get_unsafe(other, $index) {
					return False
				}

				$index = $index + 1
			}

			True
		}

		first : List(item) -> Try(item, [ListWasEmpty])
		first = |list| List.get(list, 0)

		get : List(item), U64 -> Try(item, [ListWasEmpty])
		get = |list, index| if index < List.len(list) {
			Try.Ok(list_get_unsafe(list, index))
		} else {
			Try.Err(ListWasEmpty)
		}

		map : List(a), (a -> b) -> List(b)
		map = |_, _| []

		keep_if : List(a), (a -> Bool) -> List(a)
		keep_if = |_, _| []

		fold : List(item), state, (state, item -> state) -> state
		fold = |list, init, step| {
			var $state = init

			for item in list {
				$state = step($state, item)
			}

			$state
		}
	}

	Bool := [False, True].{
		not : Bool -> Bool
		not = |bool| match bool {
			Bool.True => Bool.False
			Bool.False => Bool.True
		}

		is_eq : Bool, Bool -> Bool

		#encoder : Bool -> Encoder(fmt, [])
		#	where [fmt implements EncoderFormatting]
		#encoder =

		#Encoder fmt := List U8, fmt -> List U8 where fmt implements EncoderFormatting
	}

	Box(item) :: [ProvidedByCompiler].{}

	Try(ok, err) := [Ok(ok), Err(err)].{
		is_ok : Try(_ok, _err) -> Bool
		is_ok = |try| match try {
			Ok(_) => True
			Err(_) => False
		}

		is_err : Try(_ok, _err) -> Bool
		is_err = |try| match try {
			Ok(_) => False
			Err(_) => True
		}

		ok_or : Try(ok, _err), ok -> ok
		ok_or = |try, fallback| match try {
		    Ok(val) => val
		    Err(_) => fallback
		}

		err_or : Try(_ok, err), err -> err
		err_or = |try, fallback| match try {
		    Err(val) => val
		    Ok(_) => fallback
		}

		#eq : Try(ok, err), Try(ok, err) -> Bool
		#	where [
		#		ok.equals : ok, ok -> Bool,
		#		err.equals : ok, ok -> Bool,
		#	]
		#eq = |a, b| match a {
		#	Ok(a_val) => {
		#		match b {
		#			Ok(b_val) => a_val.equals(b_val)
		#			Err(_) => False
		#		}
		#	}
		#	Err(a_val) => {
		#		match b {
		#			Ok(_) => False
		#			Err(b_val) => a_val.equals(b_val)
		#		}
		#	}
		#}
	}

	Dict :: [EmptyDict].{}

	Set(item) :: [].{
		is_empty : Set(item) -> Bool

		is_eq : Set(item), Set(item) -> Bool
		is_eq = |_a, _b| Bool.False
	}

	Num :: {}.{
		Numeral :: [Self({ # TODO get rid of the "Self" wrapper once we have nominal records"
		    # True iff there was a minus sign in front of the literal
    		is_negative: Bool,
            # Base-256 digits before and after the decimal point, with any underscores
            # and leading/trailing zeros removed from the source code.
            #
            # Example: If I write "0356.5170" in the source file, that will be:
            # - [1, 100] before the pt, because in base-256, 356 = (1 * 256^1) + (100 * 256^0)
            # - [2, 5] after the pt, because in base-256, 517 = (2 * 256^1) + (5 * 256^0)
            #
            # This design compactly represents the digits without wasting any memory
            # (because base-256 stores each digit using every single bit of the U8), and also
            # allows arbitrary digit length so that userspace custom number types can work with
            # arbitrarily long number literals as long as the number types can support them.
            digits_before_pt: List(U8),
            digits_after_pt: List(U8),
		})].{
			is_negative : Numeral -> Bool
			is_negative = |self| match self {
				# TODO make this a nominal record once we have those
				Self({ is_negative: neg, digits_before_pt: _, digits_after_pt: _ }) => neg
			}
		}

		U8 :: [].{
			to_str : U8 -> Str
			is_zero : U8 -> Bool
			is_eq : U8, U8 -> Bool
			is_gt : U8, U8 -> Bool
			is_gte : U8, U8 -> Bool
			is_lt : U8, U8 -> Bool
			is_lte : U8, U8 -> Bool

			plus : U8, U8 -> U8
			minus : U8, U8 -> U8
			times : U8, U8 -> U8
			div_by : U8, U8 -> U8
			div_trunc_by : U8, U8 -> U8
			rem_by : U8, U8 -> U8

			from_int_digits : List(U8) -> Try(U8, [OutOfRange])
			from_numeral : Numeral -> Try(U8, [InvalidNumeral(Str)])
		}

		I8 :: [].{
			to_str : I8 -> Str
			is_zero : I8 -> Bool
			is_negative : I8 -> Bool
			is_positive : I8 -> Bool
			is_eq : I8, I8 -> Bool
			is_gt : I8, I8 -> Bool
			is_gte : I8, I8 -> Bool
			is_lt : I8, I8 -> Bool
			is_lte : I8, I8 -> Bool

			negate : I8 -> I8
			plus : I8, I8 -> I8
			minus : I8, I8 -> I8
			times : I8, I8 -> I8
			div_by : I8, I8 -> I8
			div_trunc_by : I8, I8 -> I8
			rem_by : I8, I8 -> I8

			from_int_digits : List(U8) -> Try(I8, [OutOfRange])
			from_numeral : Numeral -> Try(I8, [InvalidNumeral(Str)])
		}

		U16 :: [].{
			to_str : U16 -> Str
			is_zero : U16 -> Bool
			is_eq : U16, U16 -> Bool
			is_gt : U16, U16 -> Bool
			is_gte : U16, U16 -> Bool
			is_lt : U16, U16 -> Bool
			is_lte : U16, U16 -> Bool

			plus : U16, U16 -> U16
			minus : U16, U16 -> U16
			times : U16, U16 -> U16
			div_by : U16, U16 -> U16
			div_trunc_by : U16, U16 -> U16
			rem_by : U16, U16 -> U16

			from_int_digits : List(U8) -> Try(U16, [OutOfRange])
			from_numeral : Numeral -> Try(U16, [InvalidNumeral(Str)])
		}

		I16 :: [].{
			to_str : I16 -> Str
			is_zero : I16 -> Bool
			is_negative : I16 -> Bool
			is_positive : I16 -> Bool
			is_eq : I16, I16 -> Bool
			is_gt : I16, I16 -> Bool
			is_gte : I16, I16 -> Bool
			is_lt : I16, I16 -> Bool
			is_lte : I16, I16 -> Bool

			negate : I16 -> I16
			plus : I16, I16 -> I16
			minus : I16, I16 -> I16
			times : I16, I16 -> I16
			div_by : I16, I16 -> I16
			div_trunc_by : I16, I16 -> I16
			rem_by : I16, I16 -> I16

			from_int_digits : List(U8) -> Try(I16, [OutOfRange])
			from_numeral : Numeral -> Try(I16, [InvalidNumeral(Str)])
		}

		U32 :: [].{
			to_str : U32 -> Str
			is_zero : U32 -> Bool
			is_eq : U32, U32 -> Bool
			is_gt : U32, U32 -> Bool
			is_gte : U32, U32 -> Bool
			is_lt : U32, U32 -> Bool
			is_lte : U32, U32 -> Bool

			plus : U32, U32 -> U32
			minus : U32, U32 -> U32
			times : U32, U32 -> U32
			div_by : U32, U32 -> U32
			div_trunc_by : U32, U32 -> U32
			rem_by : U32, U32 -> U32

			from_int_digits : List(U8) -> Try(U32, [OutOfRange])
			from_numeral : Numeral -> Try(U32, [InvalidNumeral(Str)])
		}

		I32 :: [].{
			to_str : I32 -> Str
			is_zero : I32 -> Bool
			is_negative : I32 -> Bool
			is_positive : I32 -> Bool
			is_eq : I32, I32 -> Bool
			is_gt : I32, I32 -> Bool
			is_gte : I32, I32 -> Bool
			is_lt : I32, I32 -> Bool
			is_lte : I32, I32 -> Bool

			negate : I32 -> I32
			plus : I32, I32 -> I32
			minus : I32, I32 -> I32
			times : I32, I32 -> I32
			div_by : I32, I32 -> I32
			div_trunc_by : I32, I32 -> I32
			rem_by : I32, I32 -> I32

			from_int_digits : List(U8) -> Try(I32, [OutOfRange])
			from_numeral : Numeral -> Try(I32, [InvalidNumeral(Str)])
		}

		U64 :: [].{
			to_str : U64 -> Str
			is_zero : U64 -> Bool
			is_eq : U64, U64 -> Bool
			is_gt : U64, U64 -> Bool
			is_gte : U64, U64 -> Bool
			is_lt : U64, U64 -> Bool
			is_lte : U64, U64 -> Bool

			plus : U64, U64 -> U64
			minus : U64, U64 -> U64
			times : U64, U64 -> U64
			div_by : U64, U64 -> U64
			div_trunc_by : U64, U64 -> U64
			rem_by : U64, U64 -> U64

			from_int_digits : List(U8) -> Try(U64, [OutOfRange])
			from_numeral : Numeral -> Try(U64, [InvalidNumeral(Str)])
		}

		I64 :: [].{
			to_str : I64 -> Str
			is_zero : I64 -> Bool
			is_negative : I64 -> Bool
			is_positive : I64 -> Bool
			is_eq : I64, I64 -> Bool
			is_gt : I64, I64 -> Bool
			is_gte : I64, I64 -> Bool
			is_lt : I64, I64 -> Bool
			is_lte : I64, I64 -> Bool

			negate : I64 -> I64
			plus : I64, I64 -> I64
			minus : I64, I64 -> I64
			times : I64, I64 -> I64
			div_by : I64, I64 -> I64
			div_trunc_by : I64, I64 -> I64
			rem_by : I64, I64 -> I64

			from_int_digits : List(U8) -> Try(I64, [OutOfRange])
			from_numeral : Numeral -> Try(I64, [InvalidNumeral(Str)])
		}

		U128 :: [].{
			to_str : U128 -> Str
			is_zero : U128 -> Bool
			is_eq : U128, U128 -> Bool
			is_gt : U128, U128 -> Bool
			is_gte : U128, U128 -> Bool
			is_lt : U128, U128 -> Bool
			is_lte : U128, U128 -> Bool

			plus : U128, U128 -> U128
			minus : U128, U128 -> U128
			times : U128, U128 -> U128
			div_by : U128, U128 -> U128
			div_trunc_by : U128, U128 -> U128
			rem_by : U128, U128 -> U128

			from_int_digits : List(U8) -> Try(U128, [OutOfRange])
			from_numeral : Numeral -> Try(U128, [InvalidNumeral(Str)])
		}

		I128 :: [].{
			to_str : I128 -> Str
			is_zero : I128 -> Bool
			is_negative : I128 -> Bool
			is_positive : I128 -> Bool
			is_eq : I128, I128 -> Bool
			is_gt : I128, I128 -> Bool
			is_gte : I128, I128 -> Bool
			is_lt : I128, I128 -> Bool
			is_lte : I128, I128 -> Bool

			negate : I128 -> I128
			plus : I128, I128 -> I128
			minus : I128, I128 -> I128
			times : I128, I128 -> I128
			div_by : I128, I128 -> I128
			div_trunc_by : I128, I128 -> I128
			rem_by : I128, I128 -> I128

			from_int_digits : List(U8) -> Try(I128, [OutOfRange])
			from_numeral : Numeral -> Try(I128, [InvalidNumeral(Str)])
		}

		Dec :: [].{
		    to_str : Dec -> Str
			is_zero : Dec -> Bool
			is_negative : Dec -> Bool
			is_positive : Dec -> Bool
			is_eq : Dec, Dec -> Bool
			is_gt : Dec, Dec -> Bool
			is_gte : Dec, Dec -> Bool
			is_lt : Dec, Dec -> Bool
			is_lte : Dec, Dec -> Bool

			negate : Dec -> Dec
			plus : Dec, Dec -> Dec
			minus : Dec, Dec -> Dec
			times : Dec, Dec -> Dec
			div_by : Dec, Dec -> Dec
			div_trunc_by : Dec, Dec -> Dec
			rem_by : Dec, Dec -> Dec

			from_int_digits : List(U8) -> Try(Dec, [OutOfRange])
			from_dec_digits : (List(U8), List(U8)) -> Try(Dec, [OutOfRange])
			from_numeral : Numeral -> Try(Dec, [InvalidNumeral(Str)])
		}

		F32 :: [].{
			to_str : F32 -> Str
			is_zero : F32 -> Bool
			is_negative : F32 -> Bool
			is_positive : F32 -> Bool
			is_gt : F32, F32 -> Bool
			is_gte : F32, F32 -> Bool
			is_lt : F32, F32 -> Bool
			is_lte : F32, F32 -> Bool

			negate : F32 -> F32
			plus : F32, F32 -> F32
			minus : F32, F32 -> F32
			times : F32, F32 -> F32
			div_by : F32, F32 -> F32
			div_trunc_by : F32, F32 -> F32
			rem_by : F32, F32 -> F32

			from_int_digits : List(U8) -> Try(F32, [OutOfRange])
			from_dec_digits : (List(U8), List(U8)) -> Try(F32, [OutOfRange])
			from_numeral : Numeral -> Try(F32, [InvalidNumeral(Str)])
		}

		F64 :: [].{
			to_str : F64 -> Str
			is_zero : F64 -> Bool
			is_negative : F64 -> Bool
			is_positive : F64 -> Bool
			is_gt : F64, F64 -> Bool
			is_gte : F64, F64 -> Bool
			is_lt : F64, F64 -> Bool
			is_lte : F64, F64 -> Bool

			negate : F64 -> F64
			plus : F64, F64 -> F64
			minus : F64, F64 -> F64
			times : F64, F64 -> F64
			div_by : F64, F64 -> F64
			div_trunc_by : F64, F64 -> F64
			rem_by : F64, F64 -> F64

			from_int_digits : List(U8) -> Try(F64, [OutOfRange])
			from_dec_digits : (List(U8), List(U8)) -> Try(F64, [OutOfRange])
			from_numeral : Numeral -> Try(F64, [InvalidNumeral(Str)])
		}
	}
}

# Private top-level function for unsafe list access
# This is a low-level operation that gets replaced by the compiler
list_get_unsafe : List(item), U64 -> item<|MERGE_RESOLUTION|>--- conflicted
+++ resolved
@@ -9,17 +9,14 @@
 		caseless_ascii_equals : Str, Str -> Bool
 		with_ascii_lowercased : Str -> Str
 		with_ascii_uppercased : Str -> Str
-<<<<<<< HEAD
-
-		is_eq : Str, Str -> Bool
-=======
 		starts_with : Str, Str -> Bool
 		ends_with : Str, Str -> Bool
 		repeat : Str, U64 -> Str
 		with_prefix : Str, Str -> Str
 		drop_prefix : Str, Str -> Str
 		drop_suffix : Str, Str -> Str
->>>>>>> 721ad1d2
+
+		is_eq : Str, Str -> Bool
 	}
 
 	List(_item) :: [ProvidedByCompiler].{
