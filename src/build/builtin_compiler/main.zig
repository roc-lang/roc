//! Build-time compiler for Roc builtin module (Builtin.roc).
//!
//! This executable runs during `zig build` on the host machine to:
//! 1. Parse and type-check the Builtin.roc module (which contains nested Bool, Try, Str, Dict, Set types)
//! 2. Serialize the resulting ModuleEnv to a binary file
//! 3. Output Builtin.bin to zig-out/builtins/ (which gets embedded in the roc binary)

const std = @import("std");
const base = @import("base");
const parse = @import("parse");
const can = @import("can");
const check = @import("check");
const collections = @import("collections");
const types = @import("types");
const reporting = @import("reporting");

const ModuleEnv = can.ModuleEnv;
const Can = can.Can;
const Check = check.Check;
const Allocator = std.mem.Allocator;
const CIR = can.CIR;
const Content = types.Content;
const Var = types.Var;

const max_builtin_bytes = 1024 * 1024;

// Stderr writer for diagnostic reporting
var stderr_buffer: [4096]u8 = undefined;
var stderr_writer: std.fs.File.Writer = undefined;
var stderr_initialized = false;

fn stderrWriter() *std.Io.Writer {
    if (!stderr_initialized) {
        stderr_writer = std.fs.File.stderr().writer(&stderr_buffer);
        stderr_initialized = true;
    }
    return &stderr_writer.interface;
}

fn flushStderr() void {
    if (stderr_initialized) {
        stderr_writer.interface.flush() catch {};
    }
}

// Use the canonical BuiltinIndices from CIR
const BuiltinIndices = CIR.BuiltinIndices;

/// Replace specific e_anno_only expressions with e_low_level_lambda operations.
/// This transforms standalone annotations into low-level builtin lambda operations
/// that will be recognized by the compiler backend.
/// Returns a list of new def indices created.
fn replaceStrIsEmptyWithLowLevel(env: *ModuleEnv) !std.ArrayList(CIR.Def.Idx) {
    const gpa = env.gpa;
    var new_def_indices = std.ArrayList(CIR.Def.Idx).empty;

    // Ensure types array has entries for all existing nodes
    // This is necessary because varFrom(node_idx) assumes type_var index == node index
    const current_nodes = env.store.nodes.len();
    const current_types = env.types.len();
    if (current_types < current_nodes) {
        // Fill the gap with fresh type variables
        var i: u64 = current_types;
        while (i < current_nodes) : (i += 1) {
            _ = env.types.fresh() catch unreachable;
        }
    }

    // Build a hashmap of (qualified name -> low-level operation)
    var low_level_map = std.AutoHashMap(base.Ident.Idx, CIR.Expr.LowLevel).init(gpa);
    defer low_level_map.deinit();

    // Add all low-level operations to the map using full qualified names
    // Associated items are stored as defs with qualified names like "Builtin.Str.is_empty"
    // We need to find the actual ident that was created during canonicalization
    if (env.common.findIdent("Builtin.Str.is_empty")) |str_is_empty_ident| {
        try low_level_map.put(str_is_empty_ident, .str_is_empty);
    }
    if (env.common.findIdent("Builtin.Str.is_eq")) |str_is_eq_ident| {
        try low_level_map.put(str_is_eq_ident, .str_is_eq);
    }
    if (env.common.findIdent("Builtin.Str.concat")) |str_concat_ident| {
        try low_level_map.put(str_concat_ident, .str_concat);
    }
    if (env.common.findIdent("Builtin.Str.contains")) |str_contains_ident| {
        try low_level_map.put(str_contains_ident, .str_contains);
    }
    if (env.common.findIdent("Builtin.Str.trim")) |str_trim_ident| {
        try low_level_map.put(str_trim_ident, .str_trim);
    }
    if (env.common.findIdent("Builtin.Str.trim_start")) |str_trim_start_ident| {
        try low_level_map.put(str_trim_start_ident, .str_trim_start);
    }
    if (env.common.findIdent("Builtin.Str.trim_end")) |str_trim_end_ident| {
        try low_level_map.put(str_trim_end_ident, .str_trim_end);
    }
    if (env.common.findIdent("Builtin.Str.caseless_ascii_equals")) |str_caseless_ascii_equals_ident| {
        try low_level_map.put(str_caseless_ascii_equals_ident, .str_caseless_ascii_equals);
    }
    if (env.common.findIdent("Builtin.Str.with_ascii_lowercased")) |str_with_ascii_lowercased_ident| {
        try low_level_map.put(str_with_ascii_lowercased_ident, .str_with_ascii_lowercased);
    }
    if (env.common.findIdent("Builtin.Str.with_ascii_uppercased")) |str_with_ascii_uppercased_ident| {
        try low_level_map.put(str_with_ascii_uppercased_ident, .str_with_ascii_uppercased);
    }
    if (env.common.findIdent("Builtin.Str.starts_with")) |str_starts_with_ident| {
        try low_level_map.put(str_starts_with_ident, .str_starts_with);
    }
    if (env.common.findIdent("Builtin.Str.ends_with")) |str_ends_with_ident| {
        try low_level_map.put(str_ends_with_ident, .str_ends_with);
    }
    if (env.common.findIdent("Builtin.Str.repeat")) |str_repeat_ident| {
        try low_level_map.put(str_repeat_ident, .str_repeat);
    }
    if (env.common.findIdent("Builtin.Str.with_prefix")) |str_with_prefix_ident| {
        try low_level_map.put(str_with_prefix_ident, .str_with_prefix);
    }
    if (env.common.findIdent("Builtin.Str.drop_prefix")) |str_drop_prefix_ident| {
        try low_level_map.put(str_drop_prefix_ident, .str_drop_prefix);
    }
    if (env.common.findIdent("Builtin.Str.drop_suffix")) |str_drop_suffix_ident| {
        try low_level_map.put(str_drop_suffix_ident, .str_drop_suffix);
    }
    if (env.common.findIdent("Builtin.List.len")) |list_len_ident| {
        try low_level_map.put(list_len_ident, .list_len);
    }
    if (env.common.findIdent("Builtin.List.is_empty")) |list_is_empty_ident| {
        try low_level_map.put(list_is_empty_ident, .list_is_empty);
    }
    if (env.common.findIdent("Builtin.List.concat")) |list_concat_ident| {
        try low_level_map.put(list_concat_ident, .list_concat);
    }
    if (env.common.findIdent("list_get_unsafe")) |list_get_unsafe_ident| {
        try low_level_map.put(list_get_unsafe_ident, .list_get_unsafe);
    }
    if (env.common.findIdent("Builtin.Set.is_empty")) |set_is_empty_ident| {
        try low_level_map.put(set_is_empty_ident, .set_is_empty);
    }
    if (env.common.findIdent("Builtin.Bool.is_eq")) |bool_is_eq_ident| {
        try low_level_map.put(bool_is_eq_ident, .bool_is_eq);
    }

    // Numeric type checking operations (all numeric types)
    const numeric_types = [_][]const u8{ "U8", "I8", "U16", "I16", "U32", "I32", "U64", "I64", "U128", "I128", "Dec", "F32", "F64" };
    for (numeric_types) |num_type| {
        var buf: [256]u8 = undefined;

        // is_zero (all types)
        const is_zero = try std.fmt.bufPrint(&buf, "Builtin.Num.{s}.is_zero", .{num_type});
        if (env.common.findIdent(is_zero)) |ident| {
            try low_level_map.put(ident, .num_is_zero);
        }
    }

    // Numeric sign checking operations (signed types only)
    const signed_types = [_][]const u8{ "I8", "I16", "I32", "I64", "I128", "Dec", "F32", "F64" };
    for (signed_types) |num_type| {
        var buf: [256]u8 = undefined;

        // is_negative
        const is_negative = try std.fmt.bufPrint(&buf, "Builtin.Num.{s}.is_negative", .{num_type});
        if (env.common.findIdent(is_negative)) |ident| {
            try low_level_map.put(ident, .num_is_negative);
        }

        // is_positive
        const is_positive = try std.fmt.bufPrint(&buf, "Builtin.Num.{s}.is_positive", .{num_type});
        if (env.common.findIdent(is_positive)) |ident| {
            try low_level_map.put(ident, .num_is_positive);
        }
    }

    // Numeric equality operations (integer types + Dec only, NOT F32/F64)
    const eq_types = [_][]const u8{ "U8", "I8", "U16", "I16", "U32", "I32", "U64", "I64", "U128", "I128", "Dec" };
    for (eq_types) |num_type| {
        var buf: [256]u8 = undefined;

        // is_eq
        const is_eq = try std.fmt.bufPrint(&buf, "Builtin.Num.{s}.is_eq", .{num_type});
        if (env.common.findIdent(is_eq)) |ident| {
            try low_level_map.put(ident, .num_is_eq);
        }
    }

    // Numeric to_str operations (all numeric types)
    // Note: Types like Dec are nested under Num in Builtin.roc, so the canonical identifier is
    // "Builtin.Num.Dec.to_str". But Dec is auto-imported as "Dec", so user code
    // calling Dec.to_str looks up "Builtin.Dec.to_str". We need the canonical name here.
    for (numeric_types) |num_type| {
        var buf: [256]u8 = undefined;
        const to_str_name = try std.fmt.bufPrint(&buf, "Builtin.Num.{s}.to_str", .{num_type});
        if (env.common.findIdent(to_str_name)) |ident| {
            const low_level_op: CIR.Expr.LowLevel = if (std.mem.eql(u8, num_type, "U8"))
                .u8_to_str
            else if (std.mem.eql(u8, num_type, "I8"))
                .i8_to_str
            else if (std.mem.eql(u8, num_type, "U16"))
                .u16_to_str
            else if (std.mem.eql(u8, num_type, "I16"))
                .i16_to_str
            else if (std.mem.eql(u8, num_type, "U32"))
                .u32_to_str
            else if (std.mem.eql(u8, num_type, "I32"))
                .i32_to_str
            else if (std.mem.eql(u8, num_type, "U64"))
                .u64_to_str
            else if (std.mem.eql(u8, num_type, "I64"))
                .i64_to_str
            else if (std.mem.eql(u8, num_type, "U128"))
                .u128_to_str
            else if (std.mem.eql(u8, num_type, "I128"))
                .i128_to_str
            else if (std.mem.eql(u8, num_type, "Dec"))
                .dec_to_str
            else if (std.mem.eql(u8, num_type, "F32"))
                .f32_to_str
            else if (std.mem.eql(u8, num_type, "F64"))
                .f64_to_str
            else
                continue;
            try low_level_map.put(ident, low_level_op);
        }
    }

    // Numeric comparison operations (all numeric types)
    for (numeric_types) |num_type| {
        var buf: [256]u8 = undefined;

        // is_gt
        const is_gt = try std.fmt.bufPrint(&buf, "Builtin.Num.{s}.is_gt", .{num_type});
        if (env.common.findIdent(is_gt)) |ident| {
            try low_level_map.put(ident, .num_is_gt);
        }

        // is_gte
        const is_gte = try std.fmt.bufPrint(&buf, "Builtin.Num.{s}.is_gte", .{num_type});
        if (env.common.findIdent(is_gte)) |ident| {
            try low_level_map.put(ident, .num_is_gte);
        }

        // is_lt
        const is_lt = try std.fmt.bufPrint(&buf, "Builtin.Num.{s}.is_lt", .{num_type});
        if (env.common.findIdent(is_lt)) |ident| {
            try low_level_map.put(ident, .num_is_lt);
        }

        // is_lte
        const is_lte = try std.fmt.bufPrint(&buf, "Builtin.Num.{s}.is_lte", .{num_type});
        if (env.common.findIdent(is_lte)) |ident| {
            try low_level_map.put(ident, .num_is_lte);
        }
    }

    // Numeric parsing operations (all numeric types have from_int_digits)
    for (numeric_types) |num_type| {
        var buf: [256]u8 = undefined;

        // from_int_digits
        const from_int_digits = try std.fmt.bufPrint(&buf, "Builtin.Num.{s}.from_int_digits", .{num_type});
        if (env.common.findIdent(from_int_digits)) |ident| {
            try low_level_map.put(ident, .num_from_int_digits);
        }
    }

    // from_dec_digits (Dec, F32, F64 only)
    const dec_types = [_][]const u8{ "Dec", "F32", "F64" };
    for (dec_types) |num_type| {
        var buf: [256]u8 = undefined;

        // from_dec_digits
        const from_dec_digits = try std.fmt.bufPrint(&buf, "Builtin.Num.{s}.from_dec_digits", .{num_type});
        if (env.common.findIdent(from_dec_digits)) |ident| {
            try low_level_map.put(ident, .num_from_dec_digits);
        }
    }

    // from_numeral (all numeric types)
    for (numeric_types) |num_type| {
        var buf: [256]u8 = undefined;

        const from_numeral = try std.fmt.bufPrint(&buf, "Builtin.Num.{s}.from_numeral", .{num_type});
        if (env.common.findIdent(from_numeral)) |ident| {
            try low_level_map.put(ident, .num_from_numeral);
        }
    }

    // Numeric arithmetic operations (all numeric types have plus, minus, times, div_by, rem_by)
    for (numeric_types) |num_type| {
        var buf: [256]u8 = undefined;

        // plus
        const plus = try std.fmt.bufPrint(&buf, "Builtin.Num.{s}.plus", .{num_type});
        if (env.common.findIdent(plus)) |ident| {
            try low_level_map.put(ident, .num_plus);
        }

        // minus
        const minus = try std.fmt.bufPrint(&buf, "Builtin.Num.{s}.minus", .{num_type});
        if (env.common.findIdent(minus)) |ident| {
            try low_level_map.put(ident, .num_minus);
        }

        // times
        const times = try std.fmt.bufPrint(&buf, "Builtin.Num.{s}.times", .{num_type});
        if (env.common.findIdent(times)) |ident| {
            try low_level_map.put(ident, .num_times);
        }

        // div_by
        const div_by = try std.fmt.bufPrint(&buf, "Builtin.Num.{s}.div_by", .{num_type});
        if (env.common.findIdent(div_by)) |ident| {
            try low_level_map.put(ident, .num_div_by);
        }

        // div_trunc_by
        const div_trunc_by = try std.fmt.bufPrint(&buf, "Builtin.Num.{s}.div_trunc_by", .{num_type});
        if (env.common.findIdent(div_trunc_by)) |ident| {
            try low_level_map.put(ident, .num_div_trunc_by);
        }

        // rem_by
        const rem_by = try std.fmt.bufPrint(&buf, "Builtin.Num.{s}.rem_by", .{num_type});
        if (env.common.findIdent(rem_by)) |ident| {
            try low_level_map.put(ident, .num_rem_by);
        }
    }

    // Numeric negate operation (signed types only)
    for (signed_types) |num_type| {
        var buf: [256]u8 = undefined;

        // negate
        const negate = try std.fmt.bufPrint(&buf, "Builtin.Num.{s}.negate", .{num_type});
        if (env.common.findIdent(negate)) |ident| {
            try low_level_map.put(ident, .num_negate);
        }
    }

    // Iterate through all defs and replace matching anno-only defs with low-level implementations
    const all_defs = env.store.sliceDefs(env.all_defs);
    for (all_defs) |def_idx| {
        const def = env.store.getDef(def_idx);
        const expr = env.store.getExpr(def.expr);

        // Check if this is an anno-only def (e_anno_only expression)
        if (expr == .e_anno_only and def.annotation != null) {
            // Get the identifier from the pattern
            const pattern = env.store.getPattern(def.pattern);
            if (pattern == .assign) {
                const ident = pattern.assign.ident;

                // Check if this identifier matches a low-level operation
                if (low_level_map.fetchRemove(ident)) |entry| {
                    const low_level_op = entry.value;

<<<<<<< HEAD
                    // Create parameter patterns for the lambda
                    // Binary operations need 2 parameters, unary operations need 1
                    const num_params: u32 = switch (low_level_op) {
                        .num_negate, .num_is_zero, .num_is_negative, .num_is_positive, .num_from_numeral, .num_from_int_digits, .u8_to_str, .i8_to_str, .u16_to_str, .i16_to_str, .u32_to_str, .i32_to_str, .u64_to_str, .i64_to_str, .u128_to_str, .i128_to_str, .dec_to_str, .f32_to_str, .f64_to_str, .list_len, .list_is_empty, .str_is_empty, .set_is_empty => 1,
                        else => 2, // Most numeric operations are binary
=======
                    // Get the number of parameters from the type annotation
                    // The annotation must be a function type for low-level operations
                    const annotation = env.store.getAnnotation(def.annotation.?);
                    const type_anno = env.store.getTypeAnno(annotation.anno);
                    const num_params: u32 = switch (type_anno) {
                        .@"fn" => |func| func.args.span.len,
                        else => std.debug.panic("Low-level operation {s} does not have a function type annotation", .{@tagName(low_level_op)}),
>>>>>>> b7396835
                    };

                    const patterns_start = env.store.scratchTop("patterns");
                    var i: u32 = 0;
                    while (i < num_params) : (i += 1) {
                        var arg_name_buf: [16]u8 = undefined;
                        const arg_name = try std.fmt.bufPrint(&arg_name_buf, "_arg{d}", .{i});
                        const arg_ident = env.common.findIdent(arg_name) orelse try env.common.insertIdent(gpa, base.Ident.for_text(arg_name));
                        const arg_pattern_idx = try env.addPattern(.{ .assign = .{ .ident = arg_ident } }, base.Region.zero());
                        try env.store.scratch.?.patterns.append(arg_pattern_idx);
                    }
                    const args_span = CIR.Pattern.Span{ .span = .{ .start = @intCast(patterns_start), .len = num_params } };

                    // Create an e_runtime_error body that crashes when the function is called
                    const error_msg_lit = try env.insertString("Low-level builtin not yet implemented in interpreter");
                    const diagnostic_idx = try env.addDiagnostic(.{ .not_implemented = .{
                        .feature = error_msg_lit,
                        .region = base.Region.zero(),
                    } });
                    const body_idx = try env.addExpr(.{ .e_runtime_error = .{ .diagnostic = diagnostic_idx } }, base.Region.zero());

                    // Create e_low_level_lambda expression
                    const expr_idx = try env.addExpr(.{ .e_low_level_lambda = .{
                        .op = low_level_op,
                        .args = args_span,
                        .body = body_idx,
                    } }, base.Region.zero());

                    // Now replace the e_anno_only expression with the e_low_level_lambda
                    // Def structure is stored in extra_data:
                    // extra_data[0] = pattern, extra_data[1] = expr, ...
                    // node.data_1 points to the start index in extra_data
                    const def_node_idx = @as(@TypeOf(env.store.nodes).Idx, @enumFromInt(@intFromEnum(def_idx)));
                    const def_node = env.store.nodes.get(def_node_idx);
                    const extra_start = def_node.data_1;

                    // Update the expr field (at extra_start + 1)
                    env.store.extra_data.items.items[extra_start + 1] = @intFromEnum(expr_idx);

                    // Track this replaced def index
                    try new_def_indices.append(gpa, def_idx);
                }
            }
        }
    }

    // Expose to_str under aliases like "Builtin.Dec.to_str" for user code lookups.
    // The canonical names are like "Builtin.Num.Dec.to_str" (since numeric types are nested under Num),
    // but user code calling Dec.to_str will look for "Builtin.Dec.to_str".
    for (numeric_types) |num_type| {
        var canonical_buf: [256]u8 = undefined;
        var alias_buf: [256]u8 = undefined;
        const canonical_name = try std.fmt.bufPrint(&canonical_buf, "Builtin.Num.{s}.to_str", .{num_type});
        const alias_name = try std.fmt.bufPrint(&alias_buf, "Builtin.{s}.to_str", .{num_type});

        if (env.common.findIdent(canonical_name)) |canonical_ident| {
            if (env.getExposedNodeIndexById(canonical_ident)) |node_idx| {
                // Insert the alias identifier
                const alias_ident = try env.common.insertIdent(gpa, base.Ident.for_text(alias_name));
                // Expose the same node under the alias
                try env.common.setNodeIndexById(gpa, alias_ident, node_idx);
            }
        }
    }

    // Verify all low-level operations were found in the builtins
    if (low_level_map.count() > 0) {
        std.debug.print("\n" ++ "=" ** 80 ++ "\n", .{});
        std.debug.print("ERROR: Low-level operations not found in Builtin.roc\n", .{});
        std.debug.print("=" ** 80 ++ "\n\n", .{});

        std.debug.print("The following low-level operations were not found:\n", .{});
        var iter = low_level_map.iterator();
        while (iter.next()) |entry| {
            const ident_text = env.getIdentText(entry.key_ptr.*);
            const op_name = @tagName(entry.value_ptr.*);
            std.debug.print("  - {s} (mapped to .{s})\n", .{ ident_text, op_name });
        }
        std.debug.print("\nEither:\n", .{});
        std.debug.print("  1. Remove the obsolete entry from the low_level_map in builtin_compiler/main.zig, OR\n", .{});
        std.debug.print("  2. Add a standalone type annotation to Builtin.roc for it to match\n", .{});

        std.debug.print("\n" ++ "=" ** 80 ++ "\n", .{});
        std.debug.print("Builtin compiler exiting with error code due to {d} missing operation(s)\n", .{low_level_map.count()});
        std.debug.print("=" ** 80 ++ "\n", .{});

        return error.LowLevelOperationsNotFound;
    }

    return new_def_indices;
}

fn readFileAllocPath(gpa: Allocator, path: []const u8) ![]u8 {
    if (std.fs.path.isAbsolute(path)) {
        var file = try std.fs.openFileAbsolute(path, .{});
        defer file.close();
        return try file.readToEndAlloc(gpa, max_builtin_bytes);
    }
    return try std.fs.cwd().readFileAlloc(gpa, path, max_builtin_bytes);
}

/// Build-time compiler that compiles builtin .roc sources into serialized ModuleEnvs.
/// This runs during `zig build` on the host machine to generate .bin files
/// that get embedded into the final roc executable.
///
/// The build system passes the absolute path to Builtin.roc as the first argument for cache tracking;
/// we honor that when present so the compiler works regardless of the current working directory.
pub fn main() !void {
    var gpa_impl = std.heap.GeneralPurposeAllocator(.{}){};
    defer {
        const leaked = gpa_impl.deinit();
        if (leaked == .leak) {
            std.debug.print("WARNING: Memory leaked!\n", .{});
        }
    }
    const gpa = gpa_impl.allocator();

    const args = try std.process.argsAlloc(gpa);
    defer std.process.argsFree(gpa, args);

    // Prefer the absolute path provided by the build system, but fall back to the
    // project-relative path so manual runs (e.g. `zig build run`) still succeed.
    const builtin_src_path = if (args.len >= 2) args[1] else "src/build/roc/Builtin.roc";

    // Read the Builtin.roc source file at runtime
    // NOTE: We must free this source manually; CommonEnv.deinit() does not free the source.
    const builtin_roc_source = try readFileAllocPath(gpa, builtin_src_path);

    // Compile Builtin.roc (it's completely self-contained)
    const builtin_env = try compileModule(
        gpa,
        "Builtin",
        builtin_roc_source,
        builtin_src_path,
        &.{}, // No module dependencies
        null, // bool_stmt not available yet (will be found within Builtin)
        null, // try_stmt not available yet (will be found within Builtin)
        null, // str_stmt not available yet (will be found within Builtin)
    );
    defer {
        builtin_env.deinit();
        gpa.destroy(builtin_env);
        gpa.free(builtin_roc_source);
    }

    // Find nested type declarations in Builtin module
    // These are nested inside Builtin's record extension (Builtin := [].{...})
    const bool_type_idx = try findTypeDeclaration(builtin_env, "Bool");
    const try_type_idx = try findTypeDeclaration(builtin_env, "Try");
    const dict_type_idx = try findTypeDeclaration(builtin_env, "Dict");
    const set_type_idx = try findTypeDeclaration(builtin_env, "Set");
    const str_type_idx = try findTypeDeclaration(builtin_env, "Str");
    const list_type_idx = try findTypeDeclaration(builtin_env, "List");
    const box_type_idx = try findTypeDeclaration(builtin_env, "Box");

    // Find numeric types nested inside Num (e.g., Builtin.Num.U8)
    const u8_type_idx = try findNestedTypeDeclaration(builtin_env, "Num", "U8");
    const i8_type_idx = try findNestedTypeDeclaration(builtin_env, "Num", "I8");
    const u16_type_idx = try findNestedTypeDeclaration(builtin_env, "Num", "U16");
    const i16_type_idx = try findNestedTypeDeclaration(builtin_env, "Num", "I16");
    const u32_type_idx = try findNestedTypeDeclaration(builtin_env, "Num", "U32");
    const i32_type_idx = try findNestedTypeDeclaration(builtin_env, "Num", "I32");
    const u64_type_idx = try findNestedTypeDeclaration(builtin_env, "Num", "U64");
    const i64_type_idx = try findNestedTypeDeclaration(builtin_env, "Num", "I64");
    const u128_type_idx = try findNestedTypeDeclaration(builtin_env, "Num", "U128");
    const i128_type_idx = try findNestedTypeDeclaration(builtin_env, "Num", "I128");
    const dec_type_idx = try findNestedTypeDeclaration(builtin_env, "Num", "Dec");
    const f32_type_idx = try findNestedTypeDeclaration(builtin_env, "Num", "F32");
    const f64_type_idx = try findNestedTypeDeclaration(builtin_env, "Num", "F64");
    const numeral_type_idx = try findNestedTypeDeclaration(builtin_env, "Num", "Numeral");

    // Look up idents for each type
    // Top-level types use simple names: "Bool", "Try", "List", etc.
    // Numeric types nested under Num use fully-qualified names: "Builtin.Num.U8", etc.
    // This allows method lookup to work correctly (getMethodIdent builds the full path)
    const bool_ident = builtin_env.common.findIdent("Bool") orelse unreachable;
    const try_ident = builtin_env.common.findIdent("Try") orelse unreachable;
    const dict_ident = builtin_env.common.findIdent("Dict") orelse unreachable;
    const set_ident = builtin_env.common.findIdent("Set") orelse unreachable;
    const str_ident = builtin_env.common.findIdent("Str") orelse unreachable;
    const list_ident = builtin_env.common.findIdent("List") orelse unreachable;
    const box_ident = builtin_env.common.findIdent("Box") orelse unreachable;
    const u8_ident = builtin_env.common.findIdent("Builtin.Num.U8") orelse unreachable;
    const i8_ident = builtin_env.common.findIdent("Builtin.Num.I8") orelse unreachable;
    const u16_ident = builtin_env.common.findIdent("Builtin.Num.U16") orelse unreachable;
    const i16_ident = builtin_env.common.findIdent("Builtin.Num.I16") orelse unreachable;
    const u32_ident = builtin_env.common.findIdent("Builtin.Num.U32") orelse unreachable;
    const i32_ident = builtin_env.common.findIdent("Builtin.Num.I32") orelse unreachable;
    const u64_ident = builtin_env.common.findIdent("Builtin.Num.U64") orelse unreachable;
    const i64_ident = builtin_env.common.findIdent("Builtin.Num.I64") orelse unreachable;
    const u128_ident = builtin_env.common.findIdent("Builtin.Num.U128") orelse unreachable;
    const i128_ident = builtin_env.common.findIdent("Builtin.Num.I128") orelse unreachable;
    const dec_ident = builtin_env.common.findIdent("Builtin.Num.Dec") orelse unreachable;
    const f32_ident = builtin_env.common.findIdent("Builtin.Num.F32") orelse unreachable;
    const f64_ident = builtin_env.common.findIdent("Builtin.Num.F64") orelse unreachable;
    const numeral_ident = builtin_env.common.findIdent("Builtin.Num.Numeral") orelse unreachable;
    // Tag idents for Try type (Ok and Err)
    const ok_ident = builtin_env.common.findIdent("Ok") orelse unreachable;
    const err_ident = builtin_env.common.findIdent("Err") orelse unreachable;

    // Expose the types so they can be found by getExposedNodeIndexById (used for auto-imports)
    try builtin_env.common.setNodeIndexById(gpa, bool_ident, @intCast(@intFromEnum(bool_type_idx)));
    try builtin_env.common.setNodeIndexById(gpa, try_ident, @intCast(@intFromEnum(try_type_idx)));
    try builtin_env.common.setNodeIndexById(gpa, dict_ident, @intCast(@intFromEnum(dict_type_idx)));
    try builtin_env.common.setNodeIndexById(gpa, set_ident, @intCast(@intFromEnum(set_type_idx)));
    try builtin_env.common.setNodeIndexById(gpa, str_ident, @intCast(@intFromEnum(str_type_idx)));
    try builtin_env.common.setNodeIndexById(gpa, list_ident, @intCast(@intFromEnum(list_type_idx)));

    try builtin_env.common.setNodeIndexById(gpa, u8_ident, @intCast(@intFromEnum(u8_type_idx)));
    try builtin_env.common.setNodeIndexById(gpa, i8_ident, @intCast(@intFromEnum(i8_type_idx)));
    try builtin_env.common.setNodeIndexById(gpa, u16_ident, @intCast(@intFromEnum(u16_type_idx)));
    try builtin_env.common.setNodeIndexById(gpa, i16_ident, @intCast(@intFromEnum(i16_type_idx)));
    try builtin_env.common.setNodeIndexById(gpa, u32_ident, @intCast(@intFromEnum(u32_type_idx)));
    try builtin_env.common.setNodeIndexById(gpa, i32_ident, @intCast(@intFromEnum(i32_type_idx)));
    try builtin_env.common.setNodeIndexById(gpa, u64_ident, @intCast(@intFromEnum(u64_type_idx)));
    try builtin_env.common.setNodeIndexById(gpa, i64_ident, @intCast(@intFromEnum(i64_type_idx)));
    try builtin_env.common.setNodeIndexById(gpa, u128_ident, @intCast(@intFromEnum(u128_type_idx)));
    try builtin_env.common.setNodeIndexById(gpa, i128_ident, @intCast(@intFromEnum(i128_type_idx)));
    try builtin_env.common.setNodeIndexById(gpa, dec_ident, @intCast(@intFromEnum(dec_type_idx)));
    try builtin_env.common.setNodeIndexById(gpa, f32_ident, @intCast(@intFromEnum(f32_type_idx)));
    try builtin_env.common.setNodeIndexById(gpa, f64_ident, @intCast(@intFromEnum(f64_type_idx)));
    try builtin_env.common.setNodeIndexById(gpa, numeral_ident, @intCast(@intFromEnum(numeral_type_idx)));

    // Create output directory
    try std.fs.cwd().makePath("zig-out/builtins");

    // Serialize the single Builtin module
    try serializeModuleEnv(gpa, builtin_env, "zig-out/builtins/Builtin.bin");

    // Create and serialize builtin indices
    const builtin_indices = BuiltinIndices{
        // Statement indices
        .bool_type = bool_type_idx,
        .try_type = try_type_idx,
        .dict_type = dict_type_idx,
        .set_type = set_type_idx,
        .str_type = str_type_idx,
        .list_type = list_type_idx,
        .box_type = box_type_idx,
        .u8_type = u8_type_idx,
        .i8_type = i8_type_idx,
        .u16_type = u16_type_idx,
        .i16_type = i16_type_idx,
        .u32_type = u32_type_idx,
        .i32_type = i32_type_idx,
        .u64_type = u64_type_idx,
        .i64_type = i64_type_idx,
        .u128_type = u128_type_idx,
        .i128_type = i128_type_idx,
        .dec_type = dec_type_idx,
        .f32_type = f32_type_idx,
        .f64_type = f64_type_idx,
        .numeral_type = numeral_type_idx,
        .bool_ident = bool_ident,
        .try_ident = try_ident,
        .dict_ident = dict_ident,
        .set_ident = set_ident,
        .str_ident = str_ident,
        .list_ident = list_ident,
        .box_ident = box_ident,
        .u8_ident = u8_ident,
        .i8_ident = i8_ident,
        .u16_ident = u16_ident,
        .i16_ident = i16_ident,
        .u32_ident = u32_ident,
        .i32_ident = i32_ident,
        .u64_ident = u64_ident,
        .i64_ident = i64_ident,
        .u128_ident = u128_ident,
        .i128_ident = i128_ident,
        .dec_ident = dec_ident,
        .f32_ident = f32_ident,
        .f64_ident = f64_ident,
        .numeral_ident = numeral_ident,
        .ok_ident = ok_ident,
        .err_ident = err_ident,
    };

    // Validate that BuiltinIndices contains all type declarations under Builtin
    // This ensures BuiltinIndices stays in sync with the actual Builtin module content
    try validateBuiltinIndicesCompleteness(builtin_env, builtin_indices);

    try serializeBuiltinIndices(builtin_indices, "zig-out/builtins/builtin_indices.bin");
}

/// Validates that BuiltinIndices contains all nominal type declarations in the Builtin module.
/// Iterates through all statements and ensures every s_nominal_decl is present in BuiltinIndices,
/// with the exception of "Num" which is a container type, not an auto-imported type.
fn validateBuiltinIndicesCompleteness(env: *const ModuleEnv, indices: BuiltinIndices) !void {
    // Collect all statement indices from BuiltinIndices using reflection
    // Only check Statement.Idx fields (skip Ident.Idx fields)
    var indexed_stmts = std.AutoHashMap(CIR.Statement.Idx, void).init(std.heap.page_allocator);
    defer indexed_stmts.deinit();

    const fields = @typeInfo(BuiltinIndices).@"struct".fields;
    inline for (fields) |field| {
        if (field.type == CIR.Statement.Idx) {
            const stmt_idx = @field(indices, field.name);
            try indexed_stmts.put(stmt_idx, {});
        }
    }

    // Check all nominal type declarations in the Builtin module
    const all_stmts = env.store.sliceStatements(env.all_statements);
    for (all_stmts) |stmt_idx| {
        const stmt = env.store.getStatement(stmt_idx);
        switch (stmt) {
            .s_nominal_decl => |decl| {
                const header = env.store.getTypeHeader(decl.header);
                const ident_text = env.getIdentText(header.name);

                // Skip container types that are not auto-imported types
                if (std.mem.eql(u8, ident_text, "Builtin") or std.mem.eql(u8, ident_text, "Builtin.Num")) {
                    continue;
                }

                // Every other nominal type should be in BuiltinIndices
                if (!indexed_stmts.contains(stmt_idx)) {
                    std.debug.print("ERROR: Type '{s}' (stmt_idx={d}) is not in BuiltinIndices!\n", .{
                        ident_text,
                        @intFromEnum(stmt_idx),
                    });
                    std.debug.print("Add this type to BuiltinIndices in CIR.zig and builtin_compiler/main.zig\n", .{});
                    return error.BuiltinIndicesIncomplete;
                }
            },
            else => continue,
        }
    }
}

const ModuleDep = struct {
    name: []const u8,
    env: *const ModuleEnv,
};

fn compileModule(
    gpa: Allocator,
    module_name: []const u8,
    source: []const u8,
    source_path: []const u8,
    deps: []const ModuleDep,
    bool_stmt_opt: ?CIR.Statement.Idx,
    try_stmt_opt: ?CIR.Statement.Idx,
    str_stmt_opt: ?CIR.Statement.Idx,
) !*ModuleEnv {
    // This follows the pattern from TestEnv.init() in src/check/test/TestEnv.zig

    // 1. Create ModuleEnv
    var module_env = try gpa.create(ModuleEnv);
    errdefer gpa.destroy(module_env);

    var arena = std.heap.ArenaAllocator.init(gpa);
    defer arena.deinit();

    module_env.* = try ModuleEnv.init(gpa, source);
    errdefer module_env.deinit();

    module_env.module_name = module_name;
    try module_env.common.calcLineStarts(gpa);

    // 2. Create common idents (needed for type checking)
    const module_ident = try module_env.insertIdent(base.Ident.for_text(module_name));

    // Use provided bool_stmt, try_stmt, and str_stmt if available, otherwise use undefined
    // For Builtin module, these will be found after canonicalization and updated before type checking
    var builtin_ctx: Check.BuiltinContext = .{
        .module_name = module_ident,
        .bool_stmt = bool_stmt_opt orelse undefined,
        .try_stmt = try_stmt_opt orelse undefined,
        .str_stmt = str_stmt_opt orelse undefined,
        .builtin_module = null,
        .builtin_indices = null,
    };

    // 3. Parse
    var parse_ast = try gpa.create(parse.AST);
    defer {
        parse_ast.deinit(gpa);
        gpa.destroy(parse_ast);
    }

    parse_ast.* = try parse.parse(&module_env.common, gpa);
    parse_ast.store.emptyScratch();

    // Check for parse errors
    if (parse_ast.hasErrors()) {
        const stderr = stderrWriter();
        const palette = reporting.ColorUtils.getPaletteForConfig(reporting.ReportingConfig.initColorTerminal());
        const config = reporting.ReportingConfig.initColorTerminal();

        // Render tokenize diagnostics
        for (parse_ast.tokenize_diagnostics.items) |diag| {
            var report = parse_ast.tokenizeDiagnosticToReport(diag, gpa, source_path) catch |err| {
                std.debug.print("Error creating tokenize diagnostic report: {}\n", .{err});
                continue;
            };
            defer report.deinit();
            reporting.renderReportToTerminal(&report, stderr, palette, config) catch |err| {
                std.debug.print("Error rendering tokenize diagnostic: {}\n", .{err});
            };
        }

        // Render parse diagnostics
        for (parse_ast.parse_diagnostics.items) |diag| {
            var report = parse_ast.parseDiagnosticToReport(&module_env.common, diag, gpa, source_path) catch |err| {
                std.debug.print("Error creating parse diagnostic report: {}\n", .{err});
                continue;
            };
            defer report.deinit();
            reporting.renderReportToTerminal(&report, stderr, palette, config) catch |err| {
                std.debug.print("Error rendering parse diagnostic: {}\n", .{err});
            };
        }

        flushStderr();
        return error.ParseError;
    }

    // 4. Canonicalize
    try module_env.initCIRFields(gpa, module_name);

    var can_result = try gpa.create(Can);
    defer {
        can_result.deinit();
        gpa.destroy(can_result);
    }

    // When compiling Builtin itself, pass null for module_envs so setupAutoImportedBuiltinTypes doesn't run
    can_result.* = try Can.init(module_env, parse_ast, null);

    try can_result.canonicalizeFile();
    try can_result.validateForChecking();

    // Check for canonicalization errors
    const can_diagnostics = try module_env.getDiagnostics();
    defer gpa.free(can_diagnostics);
    if (can_diagnostics.len > 0) {
        const stderr = stderrWriter();
        const palette = reporting.ColorUtils.getPaletteForConfig(reporting.ReportingConfig.initColorTerminal());
        const config = reporting.ReportingConfig.initColorTerminal();

        for (can_diagnostics) |diag| {
            var report = module_env.diagnosticToReport(diag, gpa, source_path) catch |err| {
                std.debug.print("Error creating canonicalization diagnostic report: {}\n", .{err});
                continue;
            };
            defer report.deinit();
            reporting.renderReportToTerminal(&report, stderr, palette, config) catch |err| {
                std.debug.print("Error rendering canonicalization diagnostic: {}\n", .{err});
            };
        }

        flushStderr();
        return error.CanonicalizeError;
    }

    // 5.5. Transform low-level operations (must happen before type checking)
    // For the Builtin module, transform annotation-only defs into low-level operations
    if (std.mem.eql(u8, module_name, "Builtin")) {
        // Transform annotation-only defs and get the list of new def indices
        var new_def_indices = try replaceStrIsEmptyWithLowLevel(module_env);
        defer new_def_indices.deinit(gpa);

        if (new_def_indices.items.len > 0) {
            // Rebuild all_defs span to include both old and new defs
            // First, get the old def indices from extra_data
            const old_span = module_env.all_defs.span;
            const old_def_count = old_span.len;

            // Allocate new space in extra_data for all defs (old + new)
            const new_span_start: u32 = @intCast(module_env.store.extra_data.len());

            // Copy old def indices
            var i: u32 = 0;
            while (i < old_def_count) : (i += 1) {
                const idx = @as(collections.SafeList(u32).Idx, @enumFromInt(old_span.start + i));
                const old_def_idx = module_env.store.extra_data.get(idx).*;
                _ = try module_env.store.extra_data.append(gpa, old_def_idx);
            }

            // Append new def indices
            for (new_def_indices.items) |new_def_idx| {
                _ = try module_env.store.extra_data.append(gpa, @intFromEnum(new_def_idx));
            }

            // Update all_defs to point to the new span
            module_env.all_defs.span.start = new_span_start;
            module_env.all_defs.span.len = old_def_count + @as(u32, @intCast(new_def_indices.items.len));

            // Rebuild the dependency graph and evaluation order to include new defs
            const DependencyGraph = @import("can").DependencyGraph;
            var graph = try DependencyGraph.buildDependencyGraph(
                module_env,
                module_env.all_defs,
                gpa,
            );
            defer graph.deinit();

            const eval_order = try DependencyGraph.computeSCCs(&graph, gpa);
            // Free the old evaluation order if it exists
            if (module_env.evaluation_order) |old_order| {
                old_order.deinit();
                gpa.destroy(old_order);
            }
            const eval_order_ptr = try gpa.create(DependencyGraph.EvaluationOrder);
            eval_order_ptr.* = eval_order;
            module_env.evaluation_order = eval_order_ptr;
        }

        // Find Bool, Try, and Str statements before type checking
        // When compiling Builtin, bool_stmt, try_stmt, and str_stmt are initially undefined,
        // but they must be set before type checking begins
        const found_bool_stmt = findTypeDeclaration(module_env, "Bool") catch {
            std.debug.print("\n" ++ "=" ** 80 ++ "\n", .{});
            std.debug.print("ERROR: Could not find Bool type in Builtin module\n", .{});
            std.debug.print("=" ** 80 ++ "\n", .{});
            std.debug.print("The Bool type declaration is required for type checking.\n", .{});
            std.debug.print("=" ** 80 ++ "\n", .{});
            return error.TypeDeclarationNotFound;
        };
        const found_try_stmt = findTypeDeclaration(module_env, "Try") catch {
            std.debug.print("\n" ++ "=" ** 80 ++ "\n", .{});
            std.debug.print("ERROR: Could not find Try type in Builtin module\n", .{});
            std.debug.print("=" ** 80 ++ "\n", .{});
            std.debug.print("The Try type declaration is required for type checking.\n", .{});
            std.debug.print("=" ** 80 ++ "\n", .{});
            return error.TypeDeclarationNotFound;
        };
        const found_str_stmt = findTypeDeclaration(module_env, "Str") catch {
            std.debug.print("\n" ++ "=" ** 80 ++ "\n", .{});
            std.debug.print("ERROR: Could not find Str type in Builtin module\n", .{});
            std.debug.print("=" ** 80 ++ "\n", .{});
            std.debug.print("The Str type declaration is required for type checking.\n", .{});
            std.debug.print("=" ** 80 ++ "\n", .{});
            return error.TypeDeclarationNotFound;
        };

        // Update builtin_ctx with the found statement indices
        builtin_ctx.bool_stmt = found_bool_stmt;
        builtin_ctx.try_stmt = found_try_stmt;
        builtin_ctx.str_stmt = found_str_stmt;
    }

    // 6. Type check
    // Build the list of other modules for type checking
    var imported_envs = std.ArrayList(*const ModuleEnv).empty;
    defer imported_envs.deinit(gpa);

    // Add dependencies
    for (deps) |dep| {
        try imported_envs.append(gpa, dep.env);
    }

    var module_envs = std.AutoHashMap(base.Ident.Idx, Can.AutoImportedType).init(gpa);
    defer module_envs.deinit();

    var checker = try Check.init(
        gpa,
        &module_env.types,
        module_env,
        imported_envs.items,
        &module_envs,
        &module_env.store.regions,
        builtin_ctx,
    );
    defer checker.deinit();

    try checker.checkFile();

    // Check for type errors
    if (checker.problems.problems.items.len > 0) {
        const stderr = stderrWriter();
        const palette = reporting.ColorUtils.getPaletteForConfig(reporting.ReportingConfig.initColorTerminal());
        const config = reporting.ReportingConfig.initColorTerminal();

        const problem = check.problem;
        var report_builder = problem.ReportBuilder.init(
            gpa,
            module_env,
            module_env,
            &checker.snapshots,
            source_path,
            imported_envs.items,
            &checker.import_mapping,
        );
        defer report_builder.deinit();

        for (0..checker.problems.len()) |i| {
            const problem_idx: problem.Problem.Idx = @enumFromInt(i);
            const prob = checker.problems.get(problem_idx);
            var report = report_builder.build(prob) catch |err| {
                std.debug.print("Error creating type problem report: {}\n", .{err});
                continue;
            };
            defer report.deinit();
            reporting.renderReportToTerminal(&report, stderr, palette, config) catch |err| {
                std.debug.print("Error rendering type problem: {}\n", .{err});
            };
        }

        flushStderr();
        return error.TypeCheckError;
    }

    return module_env;
}

fn serializeModuleEnv(
    gpa: Allocator,
    env: *const ModuleEnv,
    output_path: []const u8,
) !void {
    // This follows the pattern from module_env_test.zig

    var arena = std.heap.ArenaAllocator.init(gpa);
    defer arena.deinit();
    const arena_alloc = arena.allocator();

    // Create output file
    const file = try std.fs.cwd().createFile(output_path, .{ .read = true });
    defer file.close();

    // Serialize using CompactWriter
    var writer = collections.CompactWriter.init();
    defer writer.deinit(arena_alloc);

    const serialized = try writer.appendAlloc(arena_alloc, ModuleEnv.Serialized);
    try serialized.serialize(env, arena_alloc, &writer);

    // Write to file
    try writer.writeGather(arena_alloc, file);
}

/// Get the ident index from a type declaration statement
fn getTypeIdent(env: *const ModuleEnv, stmt_idx: CIR.Statement.Idx) base.Ident.Idx {
    const stmt = env.store.getStatement(stmt_idx);
    const header = env.store.getTypeHeader(stmt.s_nominal_decl.header);
    return header.name;
}

/// Find a type declaration by name in a compiled module
/// Returns the statement index of the type declaration
/// For builtin_compiler, types are always in all_statements (not builtin_statements)
/// because we're compiling Builtin.roc itself, not importing from it.
fn findTypeDeclaration(env: *const ModuleEnv, type_name: []const u8) !CIR.Statement.Idx {
    // Construct the qualified name (e.g., "Builtin.Bool")
    // Types in nested declarations are stored with their full qualified names
    var qualified_name_buf: [256]u8 = undefined;
    const qualified_name = try std.fmt.bufPrint(&qualified_name_buf, "{s}.{s}", .{ env.module_name, type_name });

    // Search in all_statements (where Builtin.roc's own types are stored)
    const all_stmts = env.store.sliceStatements(env.all_statements);
    for (all_stmts) |stmt_idx| {
        const stmt = env.store.getStatement(stmt_idx);
        switch (stmt) {
            .s_nominal_decl => |decl| {
                const header = env.store.getTypeHeader(decl.header);
                const ident_idx = header.name;
                const ident_text = env.getIdentText(ident_idx);
                if (std.mem.eql(u8, ident_text, qualified_name)) {
                    return stmt_idx;
                }
            },
            else => continue,
        }
    }

    return error.TypeDeclarationNotFound;
}

/// Find a nested type declaration by parent and type name in a compiled module
/// For example, findNestedTypeDeclaration(env, "Num", "U8") finds "Builtin.Num.U8"
/// Returns the statement index of the type declaration
fn findNestedTypeDeclaration(env: *const ModuleEnv, parent_name: []const u8, type_name: []const u8) !CIR.Statement.Idx {
    // Construct the qualified name (e.g., "Builtin.Num.U8")
    var qualified_name_buf: [256]u8 = undefined;
    const qualified_name = try std.fmt.bufPrint(&qualified_name_buf, "{s}.{s}.{s}", .{ env.module_name, parent_name, type_name });

    // Search in all_statements (where Builtin.roc's own types are stored)
    const all_stmts = env.store.sliceStatements(env.all_statements);
    for (all_stmts) |stmt_idx| {
        const stmt = env.store.getStatement(stmt_idx);
        switch (stmt) {
            .s_nominal_decl => |decl| {
                const header = env.store.getTypeHeader(decl.header);
                const ident_idx = header.name;
                const ident_text = env.getIdentText(ident_idx);
                if (std.mem.eql(u8, ident_text, qualified_name)) {
                    return stmt_idx;
                }
            },
            else => continue,
        }
    }

    return error.TypeDeclarationNotFound;
}

/// Serialize BuiltinIndices to a binary file
fn serializeBuiltinIndices(
    indices: BuiltinIndices,
    output_path: []const u8,
) !void {
    // Create output file
    const file = try std.fs.cwd().createFile(output_path, .{});
    defer file.close();

    // Write the struct directly as binary data
    // This is a simple struct with two u32 fields, so we can write it directly
    try file.writeAll(std.mem.asBytes(&indices));
}<|MERGE_RESOLUTION|>--- conflicted
+++ resolved
@@ -353,13 +353,6 @@
                 if (low_level_map.fetchRemove(ident)) |entry| {
                     const low_level_op = entry.value;
 
-<<<<<<< HEAD
-                    // Create parameter patterns for the lambda
-                    // Binary operations need 2 parameters, unary operations need 1
-                    const num_params: u32 = switch (low_level_op) {
-                        .num_negate, .num_is_zero, .num_is_negative, .num_is_positive, .num_from_numeral, .num_from_int_digits, .u8_to_str, .i8_to_str, .u16_to_str, .i16_to_str, .u32_to_str, .i32_to_str, .u64_to_str, .i64_to_str, .u128_to_str, .i128_to_str, .dec_to_str, .f32_to_str, .f64_to_str, .list_len, .list_is_empty, .str_is_empty, .set_is_empty => 1,
-                        else => 2, // Most numeric operations are binary
-=======
                     // Get the number of parameters from the type annotation
                     // The annotation must be a function type for low-level operations
                     const annotation = env.store.getAnnotation(def.annotation.?);
@@ -367,7 +360,6 @@
                     const num_params: u32 = switch (type_anno) {
                         .@"fn" => |func| func.args.span.len,
                         else => std.debug.panic("Low-level operation {s} does not have a function type annotation", .{@tagName(low_level_op)}),
->>>>>>> b7396835
                     };
 
                     const patterns_start = env.store.scratchTop("patterns");
