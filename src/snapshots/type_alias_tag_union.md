# META
~~~ini
description=Type alias with tag union and type parameters
type=file
~~~
# SOURCE
~~~roc
app [main!] { pf: platform "../basic-cli/main.roc" }

# Type alias with type parameters that expands to a tag union
MyResult(ok, err) : [Good(ok), Bad(err)]

# Using the type alias
process : MyResult(Str, I32) -> Str
process = |_result| "processed"

# Another type alias with a single parameter
Option(a) : [Some(a), None]

# Using it with different types
getString : Option(Str) -> Str
getString = |_opt| "default"

getNumber : Option(I32) -> I32
getNumber = |_opt| 0

main! = |_| {}
~~~
# PROBLEMS
NIL
# TOKENS
~~~zig
KwApp(1:1-1:4),OpenSquare(1:5-1:6),LowerIdent(1:6-1:11),CloseSquare(1:11-1:12),OpenCurly(1:13-1:14),LowerIdent(1:15-1:17),OpColon(1:17-1:18),KwPlatform(1:19-1:27),StringStart(1:28-1:29),StringPart(1:29-1:50),StringEnd(1:50-1:51),CloseCurly(1:52-1:53),Newline(1:1-1:1),
Newline(1:1-1:1),
Newline(3:2-3:62),
UpperIdent(4:1-4:9),NoSpaceOpenRound(4:9-4:10),LowerIdent(4:10-4:12),Comma(4:12-4:13),LowerIdent(4:14-4:17),CloseRound(4:17-4:18),OpColon(4:19-4:20),OpenSquare(4:21-4:22),UpperIdent(4:22-4:26),NoSpaceOpenRound(4:26-4:27),LowerIdent(4:27-4:29),CloseRound(4:29-4:30),Comma(4:30-4:31),UpperIdent(4:32-4:35),NoSpaceOpenRound(4:35-4:36),LowerIdent(4:36-4:39),CloseRound(4:39-4:40),CloseSquare(4:40-4:41),Newline(1:1-1:1),
Newline(1:1-1:1),
Newline(6:2-6:23),
LowerIdent(7:1-7:8),OpColon(7:9-7:10),UpperIdent(7:11-7:19),NoSpaceOpenRound(7:19-7:20),UpperIdent(7:20-7:23),Comma(7:23-7:24),UpperIdent(7:25-7:28),CloseRound(7:28-7:29),OpArrow(7:30-7:32),UpperIdent(7:33-7:36),Newline(1:1-1:1),
LowerIdent(8:1-8:8),OpAssign(8:9-8:10),OpBar(8:11-8:12),NamedUnderscore(8:12-8:19),OpBar(8:19-8:20),StringStart(8:21-8:22),StringPart(8:22-8:31),StringEnd(8:31-8:32),Newline(1:1-1:1),
Newline(1:1-1:1),
Newline(10:2-10:45),
UpperIdent(11:1-11:7),NoSpaceOpenRound(11:7-11:8),LowerIdent(11:8-11:9),CloseRound(11:9-11:10),OpColon(11:11-11:12),OpenSquare(11:13-11:14),UpperIdent(11:14-11:18),NoSpaceOpenRound(11:18-11:19),LowerIdent(11:19-11:20),CloseRound(11:20-11:21),Comma(11:21-11:22),UpperIdent(11:23-11:27),CloseSquare(11:27-11:28),Newline(1:1-1:1),
Newline(1:1-1:1),
Newline(13:2-13:32),
LowerIdent(14:1-14:10),OpColon(14:11-14:12),UpperIdent(14:13-14:19),NoSpaceOpenRound(14:19-14:20),UpperIdent(14:20-14:23),CloseRound(14:23-14:24),OpArrow(14:25-14:27),UpperIdent(14:28-14:31),Newline(1:1-1:1),
LowerIdent(15:1-15:10),OpAssign(15:11-15:12),OpBar(15:13-15:14),NamedUnderscore(15:14-15:18),OpBar(15:18-15:19),StringStart(15:20-15:21),StringPart(15:21-15:28),StringEnd(15:28-15:29),Newline(1:1-1:1),
Newline(1:1-1:1),
LowerIdent(17:1-17:10),OpColon(17:11-17:12),UpperIdent(17:13-17:19),NoSpaceOpenRound(17:19-17:20),UpperIdent(17:20-17:23),CloseRound(17:23-17:24),OpArrow(17:25-17:27),UpperIdent(17:28-17:31),Newline(1:1-1:1),
LowerIdent(18:1-18:10),OpAssign(18:11-18:12),OpBar(18:13-18:14),NamedUnderscore(18:14-18:18),OpBar(18:18-18:19),Int(18:20-18:21),Newline(1:1-1:1),
Newline(1:1-1:1),
LowerIdent(20:1-20:6),OpAssign(20:7-20:8),OpBar(20:9-20:10),Underscore(20:10-20:11),OpBar(20:11-20:12),OpenCurly(20:13-20:14),CloseCurly(20:14-20:15),EndOfFile(20:15-20:15),
~~~
# PARSE
~~~clojure
(file @1-1-20-15
	(app @1-1-1-53
		(provides @1-6-1-12
			(exposed-lower-ident (text "main!")))
		(record-field @1-15-1-53 (name "pf")
			(e-string @1-28-1-51
				(e-string-part @1-29-1-50 (raw "../basic-cli/main.roc"))))
		(packages @1-13-1-53
			(record-field @1-15-1-53 (name "pf")
				(e-string @1-28-1-51
					(e-string-part @1-29-1-50 (raw "../basic-cli/main.roc"))))))
	(statements
		(s-type-decl @4-1-7-8
			(header @4-1-4-18 (name "MyResult")
				(args
					(ty-var @4-10-4-12 (raw "ok"))
					(ty-var @4-14-4-17 (raw "err"))))
			(ty-tag-union @4-21-4-41
				(tags
					(ty-apply @4-22-4-30
						(ty (name "Good"))
						(ty-var @4-27-4-29 (raw "ok")))
					(ty-apply @4-32-4-40
						(ty (name "Bad"))
						(ty-var @4-36-4-39 (raw "err"))))))
		(s-type-anno @7-1-8-8 (name "process")
			(ty-fn @7-11-7-36
				(ty-apply @7-11-7-29
					(ty (name "MyResult"))
					(ty (name "Str"))
					(ty (name "I32")))
				(ty (name "Str"))))
		(s-decl @8-1-8-32
			(p-ident @8-1-8-8 (raw "process"))
			(e-lambda @8-11-8-32
				(args
					(p-ident @8-12-8-19 (raw "_result")))
				(e-string @8-21-8-32
					(e-string-part @8-22-8-31 (raw "processed")))))
		(s-type-decl @11-1-14-10
			(header @11-1-11-10 (name "Option")
				(args
					(ty-var @11-8-11-9 (raw "a"))))
			(ty-tag-union @11-13-11-28
				(tags
					(ty-apply @11-14-11-21
						(ty (name "Some"))
						(ty-var @11-19-11-20 (raw "a")))
					(ty (name "None")))))
		(s-type-anno @14-1-15-10 (name "getString")
			(ty-fn @14-13-14-31
				(ty-apply @14-13-14-24
					(ty (name "Option"))
					(ty (name "Str")))
				(ty (name "Str"))))
		(s-decl @15-1-15-29
			(p-ident @15-1-15-10 (raw "getString"))
			(e-lambda @15-13-15-29
				(args
					(p-ident @15-14-15-18 (raw "_opt")))
				(e-string @15-20-15-29
					(e-string-part @15-21-15-28 (raw "default")))))
		(s-type-anno @17-1-18-10 (name "getNumber")
			(ty-fn @17-13-17-31
				(ty-apply @17-13-17-24
					(ty (name "Option"))
					(ty (name "I32")))
				(ty (name "I32"))))
		(s-decl @18-1-18-21
			(p-ident @18-1-18-10 (raw "getNumber"))
			(e-lambda @18-13-18-21
				(args
					(p-ident @18-14-18-18 (raw "_opt")))
				(e-int @18-20-18-21 (raw "0"))))
		(s-decl @20-1-20-15
			(p-ident @20-1-20-6 (raw "main!"))
			(e-lambda @20-9-20-15
				(args
					(p-underscore))
				(e-record @20-13-20-15)))))
~~~
# FORMATTED
~~~roc
NO CHANGE
~~~
# CANONICALIZE
~~~clojure
(can-ir
	(d-let (id 105)
		(p-assign @8-1-8-8 (ident "process") (id 93))
		(e-lambda @8-11-8-32 (id 98)
			(args
				(p-assign @8-12-8-19 (ident "_result") (id 94)))
			(e-string @8-21-8-32
				(e-literal @8-22-8-31 (string "processed"))))
		(annotation @8-1-8-8 (signature 103) (id 104)
			(declared-type
				(ty-fn @7-11-7-36 (effectful false)
					(ty-apply @7-11-7-29 (symbol "MyResult")
						(ty @7-20-7-23 (name "Str"))
						(ty @7-25-7-28 (name "I32")))
					(ty @7-33-7-36 (name "Str"))))))
	(d-let (id 122)
		(p-assign @15-1-15-10 (ident "getString") (id 110))
		(e-lambda @15-13-15-29 (id 115)
			(args
				(p-assign @15-14-15-18 (ident "_opt") (id 111)))
			(e-string @15-20-15-29
				(e-literal @15-21-15-28 (string "default"))))
		(annotation @15-1-15-10 (signature 120) (id 121)
			(declared-type
				(ty-fn @14-13-14-31 (effectful false)
					(ty-apply @14-13-14-24 (symbol "Option")
						(ty @14-20-14-23 (name "Str")))
					(ty @14-28-14-31 (name "Str"))))))
<<<<<<< HEAD
	(d-let (id 132)
		(p-assign @18-1-18-10 (ident "getNumber") (id 123))
		(e-lambda @18-13-18-21 (id 126)
=======
	(d-let (id 138)
		(p-assign @18-1-18-10 (ident "getNumber") (id 127))
		(e-lambda @18-13-18-21 (id 131)
>>>>>>> ee3f8ff9
			(args
				(p-assign @18-14-18-18 (ident "_opt") (id 128)))
			(e-int @18-20-18-21 (value "0")))
<<<<<<< HEAD
		(annotation @18-1-18-10 (signature 130) (id 131)
=======
		(annotation @18-1-18-10 (signature 136) (id 137)
>>>>>>> ee3f8ff9
			(declared-type
				(ty-fn @17-13-17-31 (effectful false)
					(ty-apply @17-13-17-24 (symbol "Option")
						(ty @17-20-17-23 (name "I32")))
					(ty @17-28-17-31 (name "I32"))))))
<<<<<<< HEAD
	(d-let (id 137)
		(p-assign @20-1-20-6 (ident "main!") (id 133))
		(e-lambda @20-9-20-15 (id 136)
			(args
				(p-underscore @20-10-20-11 (id 134)))
=======
	(d-let (id 144)
		(p-assign @20-1-20-6 (ident "main!") (id 139))
		(e-lambda @20-9-20-15 (id 143)
			(args
				(p-underscore @20-10-20-11 (id 140)))
>>>>>>> ee3f8ff9
			(e-empty_record @20-13-20-15)))
	(s-type-decl @4-1-7-8 (id 80)
		(ty-header @4-1-4-18 (name "MyResult")
			(ty-args
				(ty-var @4-10-4-12 (name "ok"))
				(ty-var @4-14-4-17 (name "err"))))
		(ty-tag-union @4-21-4-41
			(ty-apply @4-22-4-30 (symbol "Good")
				(ty-var @4-27-4-29 (name "ok")))
			(ty-apply @4-32-4-40 (symbol "Bad")
				(ty-var @4-36-4-39 (name "err")))))
	(s-type-decl @11-1-14-10 (id 87)
		(ty-header @11-1-11-10 (name "Option")
			(ty-args
				(ty-var @11-8-11-9 (name "a"))))
		(ty-tag-union @11-13-11-28
			(ty-apply @11-14-11-21 (symbol "Some")
				(ty-var @11-19-11-20 (name "a")))
			(ty @11-23-11-27 (name "None")))))
~~~
# TYPES
~~~clojure
(inferred-types
	(defs
		(d_assign (name "process") (def_var 105) (type "MyResult -> Str"))
		(d_assign (name "getString") (def_var 122) (type "Option -> Str"))
		(d_assign (name "getNumber") (def_var 138) (type "Option -> I32"))
		(d_assign (name "main!") (def_var 144) (type "* ? {}")))
	(expressions
		(expr @8-11-8-32 (type "MyResult -> Str"))
		(expr @15-13-15-29 (type "Option -> Str"))
		(expr @18-13-18-21 (type "Option -> I32"))
		(expr @20-9-20-15 (type "* ? {}"))))
~~~<|MERGE_RESOLUTION|>--- conflicted
+++ resolved
@@ -168,41 +168,23 @@
 					(ty-apply @14-13-14-24 (symbol "Option")
 						(ty @14-20-14-23 (name "Str")))
 					(ty @14-28-14-31 (name "Str"))))))
-<<<<<<< HEAD
-	(d-let (id 132)
-		(p-assign @18-1-18-10 (ident "getNumber") (id 123))
-		(e-lambda @18-13-18-21 (id 126)
-=======
 	(d-let (id 138)
 		(p-assign @18-1-18-10 (ident "getNumber") (id 127))
 		(e-lambda @18-13-18-21 (id 131)
->>>>>>> ee3f8ff9
 			(args
 				(p-assign @18-14-18-18 (ident "_opt") (id 128)))
 			(e-int @18-20-18-21 (value "0")))
-<<<<<<< HEAD
-		(annotation @18-1-18-10 (signature 130) (id 131)
-=======
 		(annotation @18-1-18-10 (signature 136) (id 137)
->>>>>>> ee3f8ff9
 			(declared-type
 				(ty-fn @17-13-17-31 (effectful false)
 					(ty-apply @17-13-17-24 (symbol "Option")
 						(ty @17-20-17-23 (name "I32")))
 					(ty @17-28-17-31 (name "I32"))))))
-<<<<<<< HEAD
-	(d-let (id 137)
-		(p-assign @20-1-20-6 (ident "main!") (id 133))
-		(e-lambda @20-9-20-15 (id 136)
-			(args
-				(p-underscore @20-10-20-11 (id 134)))
-=======
 	(d-let (id 144)
 		(p-assign @20-1-20-6 (ident "main!") (id 139))
 		(e-lambda @20-9-20-15 (id 143)
 			(args
 				(p-underscore @20-10-20-11 (id 140)))
->>>>>>> ee3f8ff9
 			(e-empty_record @20-13-20-15)))
 	(s-type-decl @4-1-7-8 (id 80)
 		(ty-header @4-1-4-18 (name "MyResult")
