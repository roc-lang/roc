--- conflicted
+++ resolved
@@ -188,11 +188,6 @@
                                 ^^^^^^^
 
 
-<<<<<<< HEAD
-**UNDEFINED VARIABLE**
-Nothing is named `color` in this scope.
-Is there an `import` or `exposing` missing up-top?
-=======
 **MODULE NOT FOUND**
 The module `ExternalModule` was not found in this Roc project.
 
@@ -206,7 +201,6 @@
 
 **UNDECLARED TYPE**
 The type _Color_ is not declared in this scope.
->>>>>>> 230f0620
 
 This type is referenced here:
 **qualified_type_canonicalization.md:15:19:15:24:**
@@ -216,11 +210,6 @@
                   ^^^^^
 
 
-<<<<<<< HEAD
-**UNDEFINED VARIABLE**
-Nothing is named `dataType` in this scope.
-Is there an `import` or `exposing` missing up-top?
-=======
 **MODULE NOT IMPORTED**
 There is no module with the name `module [
     Color,
@@ -228,7 +217,6 @@
     Result,
     ExternalModule,
 ]
->>>>>>> 230f0620
 
 import Basics.Result
 import Color
@@ -265,11 +253,6 @@
                       ^^^^^^^^^
 
 
-<<<<<<< HEAD
-**UNDEFINED VARIABLE**
-Nothing is named `color` in this scope.
-Is there an `import` or `exposing` missing up-top?
-=======
 **MODULE NOT IMPORTED**
 There is no module with the name `Result` imported into this Roc file.
 
@@ -283,7 +266,6 @@
 
 **UNDECLARED TYPE**
 The type _Color_ is not declared in this scope.
->>>>>>> 230f0620
 
 This type is referenced here:
 **qualified_type_canonicalization.md:31:16:31:21:**
@@ -584,12 +566,8 @@
 		(annotation @15.1-15.16
 			(declared-type
 				(ty-lookup-external @14.19-14.28
-<<<<<<< HEAD
-					(ext-decl @14.19-14.28 (ident "color.RGB") (kind "type"))))))
-=======
 					(module-idx "0")
 					(target-node-idx "0")))))
->>>>>>> 230f0620
 	(d-let
 		(p-assign @19.1-19.17 (ident "aliasedQualified"))
 		(e-nominal-external @19.20-19.43
@@ -599,23 +577,14 @@
 		(annotation @19.1-19.17
 			(declared-type
 				(ty-lookup-external @18.20-18.35
-<<<<<<< HEAD
-					(ext-decl @18.20-18.35 (ident "extMod.DataType") (kind "type"))))))
-=======
 					(module-idx "2")
 					(target-node-idx "0")))))
->>>>>>> 230f0620
 	(d-let
 		(p-assign @23.1-23.20 (ident "multiLevelQualified"))
 		(e-runtime-error (tag "ident_not_in_scope"))
 		(annotation @23.1-23.20
 			(declared-type
-<<<<<<< HEAD
-				(ty-lookup-external @22.23-22.44
-					(ext-decl @22.23-22.44 (ident "moduleA.ModuleB.TypeC") (kind "type"))))))
-=======
 				(ty-malformed @22.23-22.44))))
->>>>>>> 230f0620
 	(d-let
 		(p-assign @27.1-27.11 (ident "resultType"))
 		(e-nominal @27.14-27.23 (nominal "<malformed>")
@@ -636,12 +605,8 @@
 				(ty-fn @30.12-30.27 (effectful false)
 					(ty-record @30.12-30.14)
 					(ty-lookup-external @30.18-30.27
-<<<<<<< HEAD
-						(ext-decl @30.18-30.27 (ident "color.RGB") (kind "type")))))))
-=======
 						(module-idx "0")
 						(target-node-idx "0"))))))
->>>>>>> 230f0620
 	(d-let
 		(p-assign @35.1-35.13 (ident "processColor"))
 		(e-lambda @35.16-36.22
@@ -653,12 +618,8 @@
 			(declared-type
 				(ty-fn @34.16-34.32 (effectful false)
 					(ty-lookup-external @34.16-34.25
-<<<<<<< HEAD
-						(ext-decl @34.16-34.25 (ident "color.RGB") (kind "type")))
-=======
 						(module-idx "0")
 						(target-node-idx "0"))
->>>>>>> 230f0620
 					(ty @34.29-34.32 (name "Str"))))))
 	(d-let
 		(p-assign @40.1-40.10 (ident "transform"))
@@ -694,38 +655,14 @@
 		(annotation @40.1-40.10
 			(declared-type
 				(ty-fn @39.13-39.76 (effectful false)
-<<<<<<< HEAD
-					(ty-apply @39.13-39.51 (symbol "Result.Result")
-						(ty-lookup-external @39.27-39.36
-							(ext-decl @39.27-39.36 (ident "color.RGB") (kind "type")))
-						(ty-lookup-external @39.38-39.50
-							(ext-decl @39.38-39.50 (ident "extMod.Error") (kind "type"))))
-					(ty-lookup-external @39.55-39.76
-						(ext-decl @39.55-39.76 (ident "moduleA.ModuleB.TypeC") (kind "type")))))))
-=======
 					(ty-malformed @39.13-39.26)
 					(ty-malformed @39.55-39.76)))))
->>>>>>> 230f0620
 	(s-import @9.1-9.13 (module "Color")
 		(exposes))
 	(s-import @10.1-10.15 (module "ModuleA")
 		(exposes))
 	(s-import @11.1-11.32 (module "ExternalModule") (alias "ExtMod")
-<<<<<<< HEAD
-		(exposes))
-	(ext-decl @14.19-14.28 (ident "color.RGB") (kind "type"))
-	(ext-decl @18.20-18.35 (ident "extMod.DataType") (kind "type"))
-	(ext-decl @22.23-22.44 (ident "moduleA.ModuleB.TypeC") (kind "type"))
-	(ext-decl @26.14-26.27 (ident "result.Result") (kind "type"))
-	(ext-decl @30.18-30.27 (ident "color.RGB") (kind "type"))
-	(ext-decl @34.16-34.25 (ident "color.RGB") (kind "type"))
-	(ext-decl @39.13-39.26 (ident "result.Result") (kind "type"))
-	(ext-decl @39.27-39.36 (ident "color.RGB") (kind "type"))
-	(ext-decl @39.38-39.50 (ident "extMod.Error") (kind "type"))
-	(ext-decl @39.55-39.76 (ident "moduleA.ModuleB.TypeC") (kind "type")))
-=======
 		(exposes)))
->>>>>>> 230f0620
 ~~~
 # TYPES
 ~~~clojure
@@ -736,11 +673,7 @@
 		(patt @23.1-23.20 (type "Error"))
 		(patt @27.1-27.11 (type "Error"))
 		(patt @31.1-31.9 (type "{  } -> Error"))
-<<<<<<< HEAD
-		(patt @35.1-35.13 (type "color.RGB -> Str"))
-=======
 		(patt @35.1-35.13 (type "Error -> Str"))
->>>>>>> 230f0620
 		(patt @40.1-40.10 (type "Error -> Error")))
 	(expressions
 		(expr @15.19-15.24 (type "Error"))
@@ -748,10 +681,6 @@
 		(expr @23.23-23.32 (type "Error"))
 		(expr @27.14-27.23 (type "Error"))
 		(expr @31.12-31.49 (type "{  } -> Error"))
-<<<<<<< HEAD
-		(expr @35.16-36.22 (type "color.RGB -> Str"))
-=======
 		(expr @35.16-36.22 (type "Error -> Str"))
->>>>>>> 230f0620
 		(expr @40.13-44.6 (type "Error -> Error"))))
 ~~~