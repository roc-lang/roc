# META
~~~ini
description=Add a variable with spaces
type=file
~~~
# SOURCE
~~~roc
module [add2]

add2 = x +      2
~~~
# PROBLEMS
**UNDEFINED VARIABLE**
Nothing is named `x` in this scope.
Is there an `import` or `exposing` missing up-top?

# TOKENS
~~~zig
KwModule(1:1-1:7),OpenSquare(1:8-1:9),LowerIdent(1:9-1:13),CloseSquare(1:13-1:14),Newline(1:1-1:1),
Newline(1:1-1:1),
LowerIdent(3:1-3:5),OpAssign(3:6-3:7),LowerIdent(3:8-3:9),OpPlus(3:10-3:11),Int(3:17-3:18),EndOfFile(3:18-3:18),
~~~
# PARSE
~~~clojure
(file @1-1-3-18
	(module @1-1-1-14
		(exposes @1-8-1-14
			(exposed-lower-ident (text "add2"))))
	(statements
		(s-decl @3-1-3-18
			(p-ident @3-1-3-5 (raw "add2"))
			(e-binop @3-8-3-18 (op "+")
				(e-ident @3-8-3-9 (qaul "") (raw "x"))
				(e-int @3-17-3-18 (raw "2"))))))
~~~
# FORMATTED
~~~roc
module [add2]

add2 = x + 2
~~~
# CANONICALIZE
~~~clojure
<<<<<<< HEAD
(can_ir
	(d_let
		(def_pattern
			(p_assign (3:1-3:5)
				(pid 12)
				(ident "add2")))
		(def_expr
			(e_binop (3:8-3:18)
				"add"
				(e_runtime_error (3:8-3:9) "ident_not_in_scope")
				(e_int (3:17-3:18)
					(int_var 17)
					(requirements (sign_needed "false") (bits_needed "types.types.Num.Int.BitsNeeded.7"))
					(value "2"))))))
=======
(can-ir
	(d-let (id 79)
		(p-assign @3-1-3-5 (ident "add2") (id 72))
		(e-binop @3-8-3-18 (op "add") (id 78)
			(e-runtime-error (tag "ident_not_in_scope"))
			(e-int @3-17-3-18 (int-var 76) (precision-var 75) (literal "2") (value "TODO") (bound "u8")))))
>>>>>>> d72e3f80
~~~
# TYPES
~~~clojure
(inferred-types
	(defs
		(def (name "add2") (type "*")))
	(expressions
		(expr @3-8-3-18 (type "*"))))
~~~<|MERGE_RESOLUTION|>--- conflicted
+++ resolved
@@ -41,29 +41,12 @@
 ~~~
 # CANONICALIZE
 ~~~clojure
-<<<<<<< HEAD
-(can_ir
-	(d_let
-		(def_pattern
-			(p_assign (3:1-3:5)
-				(pid 12)
-				(ident "add2")))
-		(def_expr
-			(e_binop (3:8-3:18)
-				"add"
-				(e_runtime_error (3:8-3:9) "ident_not_in_scope")
-				(e_int (3:17-3:18)
-					(int_var 17)
-					(requirements (sign_needed "false") (bits_needed "types.types.Num.Int.BitsNeeded.7"))
-					(value "2"))))))
-=======
 (can-ir
 	(d-let (id 79)
 		(p-assign @3-1-3-5 (ident "add2") (id 72))
 		(e-binop @3-8-3-18 (op "add") (id 78)
 			(e-runtime-error (tag "ident_not_in_scope"))
-			(e-int @3-17-3-18 (int-var 76) (precision-var 75) (literal "2") (value "TODO") (bound "u8")))))
->>>>>>> d72e3f80
+			(e-int @3-17-3-18 (num-var 77) (sign-needed "false") (bits-needed "7") (value "2")))))
 ~~~
 # TYPES
 ~~~clojure
