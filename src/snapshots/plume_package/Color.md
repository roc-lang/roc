--- conflicted
+++ resolved
@@ -554,30 +554,19 @@
 Nothing is named `from_list` in this scope.
 Is there an `import` or `exposing` missing up-top?
 
-**INCOMPATIBLE MATCH PATTERNS**
-The pattern in the second branch of this `match` differs from previous ones:
-**Color.md:49:18:**
-```roc
-to_str = |color| match color {
-    Color.RGB(r, g, b) => "rgb(${Num.to_str(r)}, ${Num.to_str(g)}, ${Num.to_str(b)})"
-    Color.RGBA(r, g, b, a) => "rgba(${Num.to_str(r)}, ${Num.to_str(g)}, ${Num.to_str(b)}, ${Num.to_str(a)})"
-    Color.Named(inner) => inner
-    Color.Hex(inner) => inner
-}
-
-expect rgb(124, 56, 245).to_str() == "rgb(124, 56, 245)"
-```
-             ^^^^^^^^^
-
-The second pattern has this type:
-    _(*, *, *)_
-
-But all the previous patterns have this type: 
-    _[Color]*_
-
-All patterns in an `match` must have compatible types.
-
-
+**TYPE MISMATCH**
+This expression is used in an unexpected way:
+**Color.md:27:1:27:4:**
+```roc
+hex = |str| {
+```
+^^^
+
+It is of type:
+    _Str_
+
+But you are trying to use it as:
+    _{ to_utf8: * }_
 
 # TOKENS
 ~~~zig
@@ -1463,28 +1452,16 @@
 (inferred-types
 	(defs
 		(patt @18.1-18.4 (type "U8, U8, U8 -> [Color]*"))
-<<<<<<< HEAD
 		(patt @21.1-21.5 (type "U8, U8, U8, U8 -> (U8, U8, U8, *)"))
-		(patt @27.1-27.4 (type "Str -> Error"))
-		(patt @49.1-49.7 (type "Color -> Str"))
-=======
-		(patt @21.1-21.5 (type "U8, U8, U8, U8 -> (*, *, *, *)"))
-		(patt @27.1-27.4 (type "Str -> Result"))
+		(patt @27.1-27.4 (type "Error -> Error"))
 		(patt @49.1-49.7 (type "Color -> Error"))
->>>>>>> f1245fbb
 		(patt @61.1-61.6 (type "Error"))
 		(patt @67.1-67.15 (type "* -> *")))
 	(expressions
 		(expr @18.7-18.22 (type "U8, U8, U8 -> [Color]*"))
-<<<<<<< HEAD
 		(expr @21.8-24.2 (type "U8, U8, U8, U8 -> (U8, U8, U8, *)"))
-		(expr @27.7-46.2 (type "Str -> Error"))
-		(expr @49.10-56.7 (type "Color -> Str"))
-=======
-		(expr @21.8-24.2 (type "U8, U8, U8, U8 -> (*, *, *, *)"))
-		(expr @27.7-46.2 (type "Str -> Result"))
+		(expr @27.7-46.2 (type "Error -> Error"))
 		(expr @49.10-56.7 (type "Color -> Error"))
->>>>>>> f1245fbb
 		(expr @61.9-63.24 (type "Error"))
 		(expr @67.18-71.2 (type "* -> *"))))
 ~~~