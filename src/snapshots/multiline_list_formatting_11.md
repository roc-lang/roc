# META
~~~ini
description=multiline_list_formatting (11)
type=expr
~~~
# SOURCE
~~~roc
[
	[1],
	[2],
	[
		3,
		4,
	],
	[5],
]
~~~
# PROBLEMS
NIL
# TOKENS
~~~zig
OpenSquare(1:1-1:2),Newline(1:1-1:1),
OpenSquare(2:2-2:3),Int(2:3-2:4),CloseSquare(2:4-2:5),Comma(2:5-2:6),Newline(1:1-1:1),
OpenSquare(3:2-3:3),Int(3:3-3:4),CloseSquare(3:4-3:5),Comma(3:5-3:6),Newline(1:1-1:1),
OpenSquare(4:2-4:3),Newline(1:1-1:1),
Int(5:3-5:4),Comma(5:4-5:5),Newline(1:1-1:1),
Int(6:3-6:4),Comma(6:4-6:5),Newline(1:1-1:1),
CloseSquare(7:2-7:3),Comma(7:3-7:4),Newline(1:1-1:1),
OpenSquare(8:2-8:3),Int(8:3-8:4),CloseSquare(8:4-8:5),Comma(8:5-8:6),Newline(1:1-1:1),
CloseSquare(9:1-9:2),EndOfFile(9:2-9:2),
~~~
# PARSE
~~~clojure
(e-list @1-1-9-2
	(e-list @2-2-2-5
		(e-int @2-3-2-4 (raw "1")))
	(e-list @3-2-3-5
		(e-int @3-3-3-4 (raw "2")))
	(e-list @4-2-7-3
		(e-int @5-3-5-4 (raw "3"))
		(e-int @6-3-6-4 (raw "4")))
	(e-list @8-2-8-5
		(e-int @8-3-8-4 (raw "5"))))
~~~
# FORMATTED
~~~roc
NO CHANGE
~~~
# CANONICALIZE
~~~clojure
(e-list @1-1-9-2 (elem-var 95) (id 96)
	(elems
		(e-list @2-2-2-5 (elem-var 75)
			(elems
<<<<<<< HEAD
				(e_int (2:3-2:4)
					(int_var 14)
					(requirements (sign_needed "false") (bits_needed "types.types.Num.Int.BitsNeeded.7"))
					(value "1"))))
		(e_list (3:2-3:5)
			(elem_var 20)
			(elems
				(e_int (3:3-3:4)
					(int_var 19)
					(requirements (sign_needed "false") (bits_needed "types.types.Num.Int.BitsNeeded.7"))
					(value "2"))))
		(e_list (4:2-7:3)
			(elem_var 28)
			(elems
				(e_int (5:3-5:4)
					(int_var 24)
					(requirements (sign_needed "false") (bits_needed "types.types.Num.Int.BitsNeeded.7"))
					(value "3"))
				(e_int (6:3-6:4)
					(int_var 27)
					(requirements (sign_needed "false") (bits_needed "types.types.Num.Int.BitsNeeded.7"))
					(value "4"))))
		(e_list (8:2-8:5)
			(elem_var 33)
			(elems
				(e_int (8:3-8:4)
					(int_var 32)
					(requirements (sign_needed "false") (bits_needed "types.types.Num.Int.BitsNeeded.7"))
					(value "5"))))))
=======
				(e-int @2-3-2-4 (int-var 73) (precision-var 72) (literal "1") (value "TODO") (bound "u8"))))
		(e-list @3-2-3-5 (elem-var 80)
			(elems
				(e-int @3-3-3-4 (int-var 78) (precision-var 77) (literal "2") (value "TODO") (bound "u8"))))
		(e-list @4-2-7-3 (elem-var 88)
			(elems
				(e-int @5-3-5-4 (int-var 83) (precision-var 82) (literal "3") (value "TODO") (bound "u8"))
				(e-int @6-3-6-4 (int-var 86) (precision-var 85) (literal "4") (value "TODO") (bound "u8"))))
		(e-list @8-2-8-5 (elem-var 93)
			(elems
				(e-int @8-3-8-4 (int-var 91) (precision-var 90) (literal "5") (value "TODO") (bound "u8"))))))
>>>>>>> d72e3f80
~~~
# TYPES
~~~clojure
(expr (id 96) (type "List(List(Num(Int(*))))"))
~~~<|MERGE_RESOLUTION|>--- conflicted
+++ resolved
@@ -52,49 +52,17 @@
 	(elems
 		(e-list @2-2-2-5 (elem-var 75)
 			(elems
-<<<<<<< HEAD
-				(e_int (2:3-2:4)
-					(int_var 14)
-					(requirements (sign_needed "false") (bits_needed "types.types.Num.Int.BitsNeeded.7"))
-					(value "1"))))
-		(e_list (3:2-3:5)
-			(elem_var 20)
-			(elems
-				(e_int (3:3-3:4)
-					(int_var 19)
-					(requirements (sign_needed "false") (bits_needed "types.types.Num.Int.BitsNeeded.7"))
-					(value "2"))))
-		(e_list (4:2-7:3)
-			(elem_var 28)
-			(elems
-				(e_int (5:3-5:4)
-					(int_var 24)
-					(requirements (sign_needed "false") (bits_needed "types.types.Num.Int.BitsNeeded.7"))
-					(value "3"))
-				(e_int (6:3-6:4)
-					(int_var 27)
-					(requirements (sign_needed "false") (bits_needed "types.types.Num.Int.BitsNeeded.7"))
-					(value "4"))))
-		(e_list (8:2-8:5)
-			(elem_var 33)
-			(elems
-				(e_int (8:3-8:4)
-					(int_var 32)
-					(requirements (sign_needed "false") (bits_needed "types.types.Num.Int.BitsNeeded.7"))
-					(value "5"))))))
-=======
-				(e-int @2-3-2-4 (int-var 73) (precision-var 72) (literal "1") (value "TODO") (bound "u8"))))
+				(e-int @2-3-2-4 (num-var 74) (sign-needed "false") (bits-needed "7") (value "1"))))
 		(e-list @3-2-3-5 (elem-var 80)
 			(elems
-				(e-int @3-3-3-4 (int-var 78) (precision-var 77) (literal "2") (value "TODO") (bound "u8"))))
+				(e-int @3-3-3-4 (num-var 79) (sign-needed "false") (bits-needed "7") (value "2"))))
 		(e-list @4-2-7-3 (elem-var 88)
 			(elems
-				(e-int @5-3-5-4 (int-var 83) (precision-var 82) (literal "3") (value "TODO") (bound "u8"))
-				(e-int @6-3-6-4 (int-var 86) (precision-var 85) (literal "4") (value "TODO") (bound "u8"))))
+				(e-int @5-3-5-4 (num-var 84) (sign-needed "false") (bits-needed "7") (value "3"))
+				(e-int @6-3-6-4 (num-var 87) (sign-needed "false") (bits-needed "7") (value "4"))))
 		(e-list @8-2-8-5 (elem-var 93)
 			(elems
-				(e-int @8-3-8-4 (int-var 91) (precision-var 90) (literal "5") (value "TODO") (bound "u8"))))))
->>>>>>> d72e3f80
+				(e-int @8-3-8-4 (num-var 92) (sign-needed "false") (bits-needed "7") (value "5"))))))
 ~~~
 # TYPES
 ~~~clojure
