# META
~~~ini
description=Basic record type canonicalization
type=file
~~~
# SOURCE
~~~roc
app [main!] { pf: platform "../basic-cli/main.roc" }

getName : { name: Str, age: U64 } -> Str
getName = |_person| "hello"

main! = |_| getName({name: "luke", age:21})
~~~
# PROBLEMS
NIL
# TOKENS
~~~zig
KwApp(1:1-1:4),OpenSquare(1:5-1:6),LowerIdent(1:6-1:11),CloseSquare(1:11-1:12),OpenCurly(1:13-1:14),LowerIdent(1:15-1:17),OpColon(1:17-1:18),KwPlatform(1:19-1:27),StringStart(1:28-1:29),StringPart(1:29-1:50),StringEnd(1:50-1:51),CloseCurly(1:52-1:53),Newline(1:1-1:1),
Newline(1:1-1:1),
LowerIdent(3:1-3:8),OpColon(3:9-3:10),OpenCurly(3:11-3:12),LowerIdent(3:13-3:17),OpColon(3:17-3:18),UpperIdent(3:19-3:22),Comma(3:22-3:23),LowerIdent(3:24-3:27),OpColon(3:27-3:28),UpperIdent(3:29-3:32),CloseCurly(3:33-3:34),OpArrow(3:35-3:37),UpperIdent(3:38-3:41),Newline(1:1-1:1),
LowerIdent(4:1-4:8),OpAssign(4:9-4:10),OpBar(4:11-4:12),NamedUnderscore(4:12-4:19),OpBar(4:19-4:20),StringStart(4:21-4:22),StringPart(4:22-4:27),StringEnd(4:27-4:28),Newline(1:1-1:1),
Newline(1:1-1:1),
LowerIdent(6:1-6:6),OpAssign(6:7-6:8),OpBar(6:9-6:10),Underscore(6:10-6:11),OpBar(6:11-6:12),LowerIdent(6:13-6:20),NoSpaceOpenRound(6:20-6:21),OpenCurly(6:21-6:22),LowerIdent(6:22-6:26),OpColon(6:26-6:27),StringStart(6:28-6:29),StringPart(6:29-6:33),StringEnd(6:33-6:34),Comma(6:34-6:35),LowerIdent(6:36-6:39),OpColon(6:39-6:40),Int(6:40-6:42),CloseCurly(6:42-6:43),CloseRound(6:43-6:44),EndOfFile(6:44-6:44),
~~~
# PARSE
~~~clojure
(file @1-1-6-44
	(app @1-1-1-53
		(provides @1-6-1-12
			(exposed-lower-ident (text "main!")))
		(record-field @1-15-1-53 (name "pf")
			(e-string @1-28-1-51
				(e-string-part @1-29-1-50 (raw "../basic-cli/main.roc"))))
		(packages @1-13-1-53
			(record-field @1-15-1-53 (name "pf")
				(e-string @1-28-1-51
					(e-string-part @1-29-1-50 (raw "../basic-cli/main.roc"))))))
	(statements
		(s-type-anno @3-1-4-8 (name "getName")
			(ty-fn @3-11-3-41
				(ty-record @3-11-3-34
					(anno-record-field @3-13-3-23 (name "name")
						(ty (name "Str")))
					(anno-record-field @3-24-3-34 (name "age")
						(ty (name "U64"))))
				(ty (name "Str"))))
		(s-decl @4-1-4-28
			(p-ident @4-1-4-8 (raw "getName"))
			(e-lambda @4-11-4-28
				(args
					(p-ident @4-12-4-19 (raw "_person")))
				(e-string @4-21-4-28
					(e-string-part @4-22-4-27 (raw "hello")))))
		(s-decl @6-1-6-44
			(p-ident @6-1-6-6 (raw "main!"))
			(e-lambda @6-9-6-44
				(args
					(p-underscore))
				(e-apply @6-13-6-44
					(e-ident @6-13-6-20 (qaul "") (raw "getName"))
					(e-record @6-21-6-43
						(field (field "name") (optional false)
							(e-string @6-28-6-34
								(e-string-part @6-29-6-33 (raw "luke"))))
						(field (field "age") (optional false)
							(e-int @6-40-6-42 (raw "21")))))))))
~~~
# FORMATTED
~~~roc
app [main!] { pf: platform "../basic-cli/main.roc" }

getName : { name : Str, age : U64 } -> Str
getName = |_person| "hello"

main! = |_| getName({ name: "luke", age: 21 })
~~~
# CANONICALIZE
~~~clojure
(can-ir
	(d-let (id 94)
		(p-assign @4-1-4-8 (ident "getName") (id 79))
		(e-lambda @4-11-4-28 (id 84)
			(args
				(p-assign @4-12-4-19 (ident "_person") (id 80)))
			(e-string @4-21-4-28
				(e-literal @4-22-4-27 (string "hello"))))
		(annotation @4-1-4-8 (signature 92) (id 93)
			(declared-type
				(ty-fn @3-11-3-41 (effectful false)
					(ty-record @3-11-3-34
						(field (field "name")
							(ty @3-19-3-22 (name "Str")))
						(field (field "age")
							(ty @3-29-3-32 (name "U64"))))
					(ty @3-38-3-41 (name "Str"))))))
<<<<<<< HEAD
	(d-let (id 104)
		(p-assign @6-1-6-6 (ident "main!") (id 90))
		(e-lambda @6-9-6-44 (id 103)
=======
	(d-let (id 111)
		(p-assign @6-1-6-6 (ident "main!") (id 95))
		(e-lambda @6-9-6-44 (id 110)
>>>>>>> ee3f8ff9
			(args
				(p-underscore @6-10-6-11 (id 96)))
			(e-call @6-13-6-44
				(e-lookup-local @6-13-6-20
					(pattern (id 79)))
<<<<<<< HEAD
				(e-record @6-21-6-43 (ext-var 98)
=======
				(e-record @6-21-6-43 (ext-var 103)
>>>>>>> ee3f8ff9
					(fields
						(field (name "name")
							(e-string @6-28-6-34
								(e-literal @6-29-6-33 (string "luke"))))
						(field (name "age")
							(e-int @6-40-6-42 (value "21")))))))))
~~~
# TYPES
~~~clojure
(inferred-types
	(defs
		(d_assign (name "getName") (def_var 94) (type "{ name: Str, age: U64 } -> Str"))
		(d_assign (name "main!") (def_var 111) (type "* ? *")))
	(expressions
		(expr @4-11-4-28 (type "{ name: Str, age: U64 } -> Str"))
		(expr @6-9-6-44 (type "* ? *"))))
~~~<|MERGE_RESOLUTION|>--- conflicted
+++ resolved
@@ -94,25 +94,15 @@
 						(field (field "age")
 							(ty @3-29-3-32 (name "U64"))))
 					(ty @3-38-3-41 (name "Str"))))))
-<<<<<<< HEAD
-	(d-let (id 104)
-		(p-assign @6-1-6-6 (ident "main!") (id 90))
-		(e-lambda @6-9-6-44 (id 103)
-=======
 	(d-let (id 111)
 		(p-assign @6-1-6-6 (ident "main!") (id 95))
 		(e-lambda @6-9-6-44 (id 110)
->>>>>>> ee3f8ff9
 			(args
 				(p-underscore @6-10-6-11 (id 96)))
 			(e-call @6-13-6-44
 				(e-lookup-local @6-13-6-20
 					(pattern (id 79)))
-<<<<<<< HEAD
-				(e-record @6-21-6-43 (ext-var 98)
-=======
 				(e-record @6-21-6-43 (ext-var 103)
->>>>>>> ee3f8ff9
 					(fields
 						(field (name "name")
 							(e-string @6-28-6-34
