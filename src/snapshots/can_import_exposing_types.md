# META
~~~ini
description=Import types using exposing syntax
type=file
~~~
# SOURCE
~~~roc
module []

import json.Json exposing [Value, Error, Config]
import http.Client as Http exposing [Request, Response, Status]
import utils.Result exposing [Result]

# Test using exposed types directly in annotations
parseJson : Str -> Result(Value, Error)
parseJson = |input| Json.parse(input)

# Test mixing exposed types with qualified access
handleRequest : Request -> Response
handleRequest = |req| {
    result = Json.decode(req.body)
    match result {
        Ok(value) => Http.ok(value)
        Err(error) => Http.badRequest(error)
    }
}

# Test using exposed types in complex signatures
processData : Config, List(Value) -> Result(List(Value), Error)
processData = |config, values|
    List.mapTry(
        values,
        |v| Json.validateWith(config, v),
    )

# Test exposed types in record fields
ServerConfig : {
    jsonConfig : Config,
    httpStatus : Status,
    defaultResponse : Response,
}

# Test exposed types with module-qualified usage
createClient : Config -> Http.Client
createClient = |config| Http.clientWith(config)

# Test nested type usage
handleResponse : Response -> Str
handleResponse = |response|
    match response.status {
        Ok(status) => Http.statusToString(status)
        Err(error) => Error.toString(error)
    }

# Test mixing exposed and qualified in same expression
combineResults : Result(Value, Error), Status -> Result(Response, Error)
combineResults = |jsonResult, httpStatus|
    match jsonResult {
        Ok(value) => Ok({ body: Json.encode(value), status: httpStatus })
        Err(error) => Err(error)
    }
~~~
# EXPECTED
UNDECLARED TYPE - can_import_exposing_types.md:31:18:31:24
UNDECLARED TYPE - can_import_exposing_types.md:32:18:32:24
UNDECLARED TYPE - can_import_exposing_types.md:33:23:33:31
MODULE NOT FOUND - can_import_exposing_types.md:3:1:3:49
MODULE NOT FOUND - can_import_exposing_types.md:4:1:4:64
MODULE NOT FOUND - can_import_exposing_types.md:5:1:5:38
UNDECLARED TYPE - can_import_exposing_types.md:8:27:8:32
UNDECLARED TYPE - can_import_exposing_types.md:8:34:8:39
UNDECLARED TYPE - can_import_exposing_types.md:12:17:12:24
UNDECLARED TYPE - can_import_exposing_types.md:12:28:12:36
UNDECLARED TYPE - can_import_exposing_types.md:22:15:22:21
UNDECLARED TYPE - can_import_exposing_types.md:22:28:22:33
UNDECLARED TYPE - can_import_exposing_types.md:22:50:22:55
UNDECLARED TYPE - can_import_exposing_types.md:22:58:22:63
UNDEFINED VARIABLE - can_import_exposing_types.md:24:5:24:16
UNDECLARED TYPE - can_import_exposing_types.md:37:16:37:22
UNDECLARED TYPE - can_import_exposing_types.md:41:18:41:26
UNDEFINED VARIABLE - can_import_exposing_types.md:45:23:45:37
UNDECLARED TYPE - can_import_exposing_types.md:49:25:49:30
UNDECLARED TYPE - can_import_exposing_types.md:49:32:49:37
UNDECLARED TYPE - can_import_exposing_types.md:49:40:49:46
UNDECLARED TYPE - can_import_exposing_types.md:49:57:49:65
UNDECLARED TYPE - can_import_exposing_types.md:49:67:49:72
# PROBLEMS
**UNDECLARED TYPE**
The type _Config_ is not declared in this scope.

This type is referenced here:
**can_import_exposing_types.md:31:18:31:24:**
```roc
    jsonConfig : Config,
```
                 ^^^^^^


**UNDECLARED TYPE**
The type _Status_ is not declared in this scope.

This type is referenced here:
**can_import_exposing_types.md:32:18:32:24:**
```roc
    httpStatus : Status,
```
                 ^^^^^^


**UNDECLARED TYPE**
The type _Response_ is not declared in this scope.

This type is referenced here:
**can_import_exposing_types.md:33:23:33:31:**
```roc
    defaultResponse : Response,
```
                      ^^^^^^^^


**MODULE NOT FOUND**
The module `json.Json` was not found in this Roc project.

You're attempting to use this module here:
**can_import_exposing_types.md:3:1:3:49:**
```roc
import json.Json exposing [Value, Error, Config]
```
^^^^^^^^^^^^^^^^^^^^^^^^^^^^^^^^^^^^^^^^^^^^^^^^


**MODULE NOT FOUND**
The module `http.Client` was not found in this Roc project.

You're attempting to use this module here:
**can_import_exposing_types.md:4:1:4:64:**
```roc
import http.Client as Http exposing [Request, Response, Status]
```
^^^^^^^^^^^^^^^^^^^^^^^^^^^^^^^^^^^^^^^^^^^^^^^^^^^^^^^^^^^^^^^


**MODULE NOT FOUND**
The module `utils.Result` was not found in this Roc project.

You're attempting to use this module here:
**can_import_exposing_types.md:5:1:5:38:**
```roc
import utils.Result exposing [Result]
```
^^^^^^^^^^^^^^^^^^^^^^^^^^^^^^^^^^^^^


**UNDECLARED TYPE**
The type _Value_ is not declared in this scope.

This type is referenced here:
**can_import_exposing_types.md:8:27:8:32:**
```roc
parseJson : Str -> Result(Value, Error)
```
                          ^^^^^


**UNDECLARED TYPE**
The type _Error_ is not declared in this scope.

This type is referenced here:
**can_import_exposing_types.md:8:34:8:39:**
```roc
parseJson : Str -> Result(Value, Error)
```
                                 ^^^^^


**UNDECLARED TYPE**
The type _Request_ is not declared in this scope.

This type is referenced here:
**can_import_exposing_types.md:12:17:12:24:**
```roc
handleRequest : Request -> Response
```
                ^^^^^^^


**UNDECLARED TYPE**
The type _Response_ is not declared in this scope.

This type is referenced here:
**can_import_exposing_types.md:12:28:12:36:**
```roc
handleRequest : Request -> Response
```
                           ^^^^^^^^


**UNDECLARED TYPE**
The type _Config_ is not declared in this scope.

This type is referenced here:
**can_import_exposing_types.md:22:15:22:21:**
```roc
processData : Config, List(Value) -> Result(List(Value), Error)
```
              ^^^^^^


**UNDECLARED TYPE**
The type _Value_ is not declared in this scope.

This type is referenced here:
**can_import_exposing_types.md:22:28:22:33:**
```roc
processData : Config, List(Value) -> Result(List(Value), Error)
```
                           ^^^^^


**UNDECLARED TYPE**
The type _Value_ is not declared in this scope.

This type is referenced here:
**can_import_exposing_types.md:22:50:22:55:**
```roc
processData : Config, List(Value) -> Result(List(Value), Error)
```
                                                 ^^^^^


**UNDECLARED TYPE**
The type _Error_ is not declared in this scope.

This type is referenced here:
**can_import_exposing_types.md:22:58:22:63:**
```roc
processData : Config, List(Value) -> Result(List(Value), Error)
```
                                                         ^^^^^


**UNDEFINED VARIABLE**
Nothing is named `mapTry` in this scope.
Is there an `import` or `exposing` missing up-top?

**can_import_exposing_types.md:24:5:24:16:**
```roc
    List.mapTry(
```
    ^^^^^^^^^^^


**UNDECLARED TYPE**
The type _Config_ is not declared in this scope.

This type is referenced here:
**can_import_exposing_types.md:37:16:37:22:**
```roc
createClient : Config -> Http.Client
```
               ^^^^^^


**UNDECLARED TYPE**
The type _Response_ is not declared in this scope.

This type is referenced here:
**can_import_exposing_types.md:41:18:41:26:**
```roc
handleResponse : Response -> Str
```
                 ^^^^^^^^


**UNDEFINED VARIABLE**
Nothing is named `toString` in this scope.
Is there an `import` or `exposing` missing up-top?

**can_import_exposing_types.md:45:23:45:37:**
```roc
        Err(error) => Error.toString(error)
```
                      ^^^^^^^^^^^^^^


**UNDECLARED TYPE**
The type _Value_ is not declared in this scope.

This type is referenced here:
**can_import_exposing_types.md:49:25:49:30:**
```roc
combineResults : Result(Value, Error), Status -> Result(Response, Error)
```
                        ^^^^^


**UNDECLARED TYPE**
The type _Error_ is not declared in this scope.

This type is referenced here:
**can_import_exposing_types.md:49:32:49:37:**
```roc
combineResults : Result(Value, Error), Status -> Result(Response, Error)
```
                               ^^^^^


**UNDECLARED TYPE**
The type _Status_ is not declared in this scope.

This type is referenced here:
**can_import_exposing_types.md:49:40:49:46:**
```roc
combineResults : Result(Value, Error), Status -> Result(Response, Error)
```
                                       ^^^^^^


**UNDECLARED TYPE**
The type _Response_ is not declared in this scope.

This type is referenced here:
**can_import_exposing_types.md:49:57:49:65:**
```roc
combineResults : Result(Value, Error), Status -> Result(Response, Error)
```
                                                        ^^^^^^^^


**UNDECLARED TYPE**
The type _Error_ is not declared in this scope.

This type is referenced here:
**can_import_exposing_types.md:49:67:49:72:**
```roc
combineResults : Result(Value, Error), Status -> Result(Response, Error)
```
                                                                  ^^^^^


# TOKENS
~~~zig
KwModule(1:1-1:7),OpenSquare(1:8-1:9),CloseSquare(1:9-1:10),
KwImport(3:1-3:7),LowerIdent(3:8-3:12),NoSpaceDotUpperIdent(3:12-3:17),KwExposing(3:18-3:26),OpenSquare(3:27-3:28),UpperIdent(3:28-3:33),Comma(3:33-3:34),UpperIdent(3:35-3:40),Comma(3:40-3:41),UpperIdent(3:42-3:48),CloseSquare(3:48-3:49),
KwImport(4:1-4:7),LowerIdent(4:8-4:12),NoSpaceDotUpperIdent(4:12-4:19),KwAs(4:20-4:22),UpperIdent(4:23-4:27),KwExposing(4:28-4:36),OpenSquare(4:37-4:38),UpperIdent(4:38-4:45),Comma(4:45-4:46),UpperIdent(4:47-4:55),Comma(4:55-4:56),UpperIdent(4:57-4:63),CloseSquare(4:63-4:64),
KwImport(5:1-5:7),LowerIdent(5:8-5:13),NoSpaceDotUpperIdent(5:13-5:20),KwExposing(5:21-5:29),OpenSquare(5:30-5:31),UpperIdent(5:31-5:37),CloseSquare(5:37-5:38),
LowerIdent(8:1-8:10),OpColon(8:11-8:12),UpperIdent(8:13-8:16),OpArrow(8:17-8:19),UpperIdent(8:20-8:26),NoSpaceOpenRound(8:26-8:27),UpperIdent(8:27-8:32),Comma(8:32-8:33),UpperIdent(8:34-8:39),CloseRound(8:39-8:40),
LowerIdent(9:1-9:10),OpAssign(9:11-9:12),OpBar(9:13-9:14),LowerIdent(9:14-9:19),OpBar(9:19-9:20),UpperIdent(9:21-9:25),NoSpaceDotLowerIdent(9:25-9:31),NoSpaceOpenRound(9:31-9:32),LowerIdent(9:32-9:37),CloseRound(9:37-9:38),
LowerIdent(12:1-12:14),OpColon(12:15-12:16),UpperIdent(12:17-12:24),OpArrow(12:25-12:27),UpperIdent(12:28-12:36),
LowerIdent(13:1-13:14),OpAssign(13:15-13:16),OpBar(13:17-13:18),LowerIdent(13:18-13:21),OpBar(13:21-13:22),OpenCurly(13:23-13:24),
LowerIdent(14:5-14:11),OpAssign(14:12-14:13),UpperIdent(14:14-14:18),NoSpaceDotLowerIdent(14:18-14:25),NoSpaceOpenRound(14:25-14:26),LowerIdent(14:26-14:29),NoSpaceDotLowerIdent(14:29-14:34),CloseRound(14:34-14:35),
KwMatch(15:5-15:10),LowerIdent(15:11-15:17),OpenCurly(15:18-15:19),
UpperIdent(16:9-16:11),NoSpaceOpenRound(16:11-16:12),LowerIdent(16:12-16:17),CloseRound(16:17-16:18),OpFatArrow(16:19-16:21),UpperIdent(16:22-16:26),NoSpaceDotLowerIdent(16:26-16:29),NoSpaceOpenRound(16:29-16:30),LowerIdent(16:30-16:35),CloseRound(16:35-16:36),
UpperIdent(17:9-17:12),NoSpaceOpenRound(17:12-17:13),LowerIdent(17:13-17:18),CloseRound(17:18-17:19),OpFatArrow(17:20-17:22),UpperIdent(17:23-17:27),NoSpaceDotLowerIdent(17:27-17:38),NoSpaceOpenRound(17:38-17:39),LowerIdent(17:39-17:44),CloseRound(17:44-17:45),
CloseCurly(18:5-18:6),
CloseCurly(19:1-19:2),
LowerIdent(22:1-22:12),OpColon(22:13-22:14),UpperIdent(22:15-22:21),Comma(22:21-22:22),UpperIdent(22:23-22:27),NoSpaceOpenRound(22:27-22:28),UpperIdent(22:28-22:33),CloseRound(22:33-22:34),OpArrow(22:35-22:37),UpperIdent(22:38-22:44),NoSpaceOpenRound(22:44-22:45),UpperIdent(22:45-22:49),NoSpaceOpenRound(22:49-22:50),UpperIdent(22:50-22:55),CloseRound(22:55-22:56),Comma(22:56-22:57),UpperIdent(22:58-22:63),CloseRound(22:63-22:64),
LowerIdent(23:1-23:12),OpAssign(23:13-23:14),OpBar(23:15-23:16),LowerIdent(23:16-23:22),Comma(23:22-23:23),LowerIdent(23:24-23:30),OpBar(23:30-23:31),
UpperIdent(24:5-24:9),NoSpaceDotLowerIdent(24:9-24:16),NoSpaceOpenRound(24:16-24:17),
LowerIdent(25:9-25:15),Comma(25:15-25:16),
OpBar(26:9-26:10),LowerIdent(26:10-26:11),OpBar(26:11-26:12),UpperIdent(26:13-26:17),NoSpaceDotLowerIdent(26:17-26:30),NoSpaceOpenRound(26:30-26:31),LowerIdent(26:31-26:37),Comma(26:37-26:38),LowerIdent(26:39-26:40),CloseRound(26:40-26:41),Comma(26:41-26:42),
CloseRound(27:5-27:6),
UpperIdent(30:1-30:13),OpColon(30:14-30:15),OpenCurly(30:16-30:17),
LowerIdent(31:5-31:15),OpColon(31:16-31:17),UpperIdent(31:18-31:24),Comma(31:24-31:25),
LowerIdent(32:5-32:15),OpColon(32:16-32:17),UpperIdent(32:18-32:24),Comma(32:24-32:25),
LowerIdent(33:5-33:20),OpColon(33:21-33:22),UpperIdent(33:23-33:31),Comma(33:31-33:32),
CloseCurly(34:1-34:2),
LowerIdent(37:1-37:13),OpColon(37:14-37:15),UpperIdent(37:16-37:22),OpArrow(37:23-37:25),UpperIdent(37:26-37:30),NoSpaceDotUpperIdent(37:30-37:37),
LowerIdent(38:1-38:13),OpAssign(38:14-38:15),OpBar(38:16-38:17),LowerIdent(38:17-38:23),OpBar(38:23-38:24),UpperIdent(38:25-38:29),NoSpaceDotLowerIdent(38:29-38:40),NoSpaceOpenRound(38:40-38:41),LowerIdent(38:41-38:47),CloseRound(38:47-38:48),
LowerIdent(41:1-41:15),OpColon(41:16-41:17),UpperIdent(41:18-41:26),OpArrow(41:27-41:29),UpperIdent(41:30-41:33),
LowerIdent(42:1-42:15),OpAssign(42:16-42:17),OpBar(42:18-42:19),LowerIdent(42:19-42:27),OpBar(42:27-42:28),
KwMatch(43:5-43:10),LowerIdent(43:11-43:19),NoSpaceDotLowerIdent(43:19-43:26),OpenCurly(43:27-43:28),
UpperIdent(44:9-44:11),NoSpaceOpenRound(44:11-44:12),LowerIdent(44:12-44:18),CloseRound(44:18-44:19),OpFatArrow(44:20-44:22),UpperIdent(44:23-44:27),NoSpaceDotLowerIdent(44:27-44:42),NoSpaceOpenRound(44:42-44:43),LowerIdent(44:43-44:49),CloseRound(44:49-44:50),
UpperIdent(45:9-45:12),NoSpaceOpenRound(45:12-45:13),LowerIdent(45:13-45:18),CloseRound(45:18-45:19),OpFatArrow(45:20-45:22),UpperIdent(45:23-45:28),NoSpaceDotLowerIdent(45:28-45:37),NoSpaceOpenRound(45:37-45:38),LowerIdent(45:38-45:43),CloseRound(45:43-45:44),
CloseCurly(46:5-46:6),
LowerIdent(49:1-49:15),OpColon(49:16-49:17),UpperIdent(49:18-49:24),NoSpaceOpenRound(49:24-49:25),UpperIdent(49:25-49:30),Comma(49:30-49:31),UpperIdent(49:32-49:37),CloseRound(49:37-49:38),Comma(49:38-49:39),UpperIdent(49:40-49:46),OpArrow(49:47-49:49),UpperIdent(49:50-49:56),NoSpaceOpenRound(49:56-49:57),UpperIdent(49:57-49:65),Comma(49:65-49:66),UpperIdent(49:67-49:72),CloseRound(49:72-49:73),
LowerIdent(50:1-50:15),OpAssign(50:16-50:17),OpBar(50:18-50:19),LowerIdent(50:19-50:29),Comma(50:29-50:30),LowerIdent(50:31-50:41),OpBar(50:41-50:42),
KwMatch(51:5-51:10),LowerIdent(51:11-51:21),OpenCurly(51:22-51:23),
UpperIdent(52:9-52:11),NoSpaceOpenRound(52:11-52:12),LowerIdent(52:12-52:17),CloseRound(52:17-52:18),OpFatArrow(52:19-52:21),UpperIdent(52:22-52:24),NoSpaceOpenRound(52:24-52:25),OpenCurly(52:25-52:26),LowerIdent(52:27-52:31),OpColon(52:31-52:32),UpperIdent(52:33-52:37),NoSpaceDotLowerIdent(52:37-52:44),NoSpaceOpenRound(52:44-52:45),LowerIdent(52:45-52:50),CloseRound(52:50-52:51),Comma(52:51-52:52),LowerIdent(52:53-52:59),OpColon(52:59-52:60),LowerIdent(52:61-52:71),CloseCurly(52:72-52:73),CloseRound(52:73-52:74),
UpperIdent(53:9-53:12),NoSpaceOpenRound(53:12-53:13),LowerIdent(53:13-53:18),CloseRound(53:18-53:19),OpFatArrow(53:20-53:22),UpperIdent(53:23-53:26),NoSpaceOpenRound(53:26-53:27),LowerIdent(53:27-53:32),CloseRound(53:32-53:33),
CloseCurly(54:5-54:6),EndOfFile(54:6-54:6),
~~~
# PARSE
~~~clojure
(file @1.1-54.6
	(module @1.1-1.10
		(exposes @1.8-1.10))
	(statements
		(s-import @3.1-3.49 (raw "json.Json")
			(exposing
				(exposed-upper-ident @3.28-3.33 (text "Value"))
				(exposed-upper-ident @3.35-3.40 (text "Error"))
				(exposed-upper-ident @3.42-3.48 (text "Config"))))
		(s-import @4.1-4.64 (raw "http.Client") (alias "Http")
			(exposing
				(exposed-upper-ident @4.38-4.45 (text "Request"))
				(exposed-upper-ident @4.47-4.55 (text "Response"))
				(exposed-upper-ident @4.57-4.63 (text "Status"))))
		(s-import @5.1-5.38 (raw "utils.Result")
			(exposing
				(exposed-upper-ident @5.31-5.37 (text "Result"))))
		(s-type-anno @8.1-8.40 (name "parseJson")
			(ty-fn @8.13-8.40
				(ty @8.13-8.16 (name "Str"))
				(ty-apply @8.20-8.40
					(ty @8.20-8.26 (name "Result"))
					(ty @8.27-8.32 (name "Value"))
					(ty @8.34-8.39 (name "Error")))))
		(s-decl @9.1-9.38
			(p-ident @9.1-9.10 (raw "parseJson"))
			(e-lambda @9.13-9.38
				(args
					(p-ident @9.14-9.19 (raw "input")))
				(e-apply @9.21-9.38
					(e-ident @9.21-9.31 (raw "Json.parse"))
					(e-ident @9.32-9.37 (raw "input")))))
		(s-type-anno @12.1-12.36 (name "handleRequest")
			(ty-fn @12.17-12.36
				(ty @12.17-12.24 (name "Request"))
				(ty @12.28-12.36 (name "Response"))))
		(s-decl @13.1-19.2
			(p-ident @13.1-13.14 (raw "handleRequest"))
			(e-lambda @13.17-19.2
				(args
					(p-ident @13.18-13.21 (raw "req")))
				(e-block @13.23-19.2
					(statements
						(s-decl @14.5-14.35
							(p-ident @14.5-14.11 (raw "result"))
							(e-apply @14.14-14.35
								(e-ident @14.14-14.25 (raw "Json.decode"))
								(e-field-access @14.26-14.34
									(e-ident @14.26-14.29 (raw "req"))
									(e-ident @14.29-14.34 (raw "body")))))
						(e-match
							(e-ident @15.11-15.17 (raw "result"))
							(branches
								(branch @16.9-16.36
									(p-tag @16.9-16.18 (raw "Ok")
										(p-ident @16.12-16.17 (raw "value")))
									(e-apply @16.22-16.36
										(e-ident @16.22-16.29 (raw "Http.ok"))
										(e-ident @16.30-16.35 (raw "value"))))
								(branch @17.9-17.45
									(p-tag @17.9-17.19 (raw "Err")
										(p-ident @17.13-17.18 (raw "error")))
									(e-apply @17.23-17.45
										(e-ident @17.23-17.38 (raw "Http.badRequest"))
										(e-ident @17.39-17.44 (raw "error"))))))))))
		(s-type-anno @22.1-22.64 (name "processData")
			(ty-fn @22.15-22.64
				(ty @22.15-22.21 (name "Config"))
				(ty-apply @22.23-22.34
					(ty @22.23-22.27 (name "List"))
					(ty @22.28-22.33 (name "Value")))
				(ty-apply @22.38-22.64
					(ty @22.38-22.44 (name "Result"))
					(ty-apply @22.45-22.56
						(ty @22.45-22.49 (name "List"))
						(ty @22.50-22.55 (name "Value")))
					(ty @22.58-22.63 (name "Error")))))
		(s-decl @23.1-27.6
			(p-ident @23.1-23.12 (raw "processData"))
			(e-lambda @23.15-27.6
				(args
					(p-ident @23.16-23.22 (raw "config"))
					(p-ident @23.24-23.30 (raw "values")))
				(e-apply @24.5-27.6
					(e-ident @24.5-24.16 (raw "List.mapTry"))
					(e-ident @25.9-25.15 (raw "values"))
					(e-lambda @26.9-26.41
						(args
							(p-ident @26.10-26.11 (raw "v")))
						(e-apply @26.13-26.41
							(e-ident @26.13-26.30 (raw "Json.validateWith"))
							(e-ident @26.31-26.37 (raw "config"))
							(e-ident @26.39-26.40 (raw "v")))))))
		(s-type-decl @30.1-34.2
			(header @30.1-30.13 (name "ServerConfig")
				(args))
			(ty-record @30.16-34.2
				(anno-record-field @31.5-31.24 (name "jsonConfig")
					(ty @31.18-31.24 (name "Config")))
				(anno-record-field @32.5-32.24 (name "httpStatus")
					(ty @32.18-32.24 (name "Status")))
				(anno-record-field @33.5-33.31 (name "defaultResponse")
					(ty @33.23-33.31 (name "Response")))))
		(s-type-anno @37.1-37.37 (name "createClient")
			(ty-fn @37.16-37.37
				(ty @37.16-37.22 (name "Config"))
				(ty @37.26-37.37 (name "Http.Client"))))
		(s-decl @38.1-38.48
			(p-ident @38.1-38.13 (raw "createClient"))
			(e-lambda @38.16-38.48
				(args
					(p-ident @38.17-38.23 (raw "config")))
				(e-apply @38.25-38.48
					(e-ident @38.25-38.40 (raw "Http.clientWith"))
					(e-ident @38.41-38.47 (raw "config")))))
		(s-type-anno @41.1-41.33 (name "handleResponse")
			(ty-fn @41.18-41.33
				(ty @41.18-41.26 (name "Response"))
				(ty @41.30-41.33 (name "Str"))))
		(s-decl @42.1-46.6
			(p-ident @42.1-42.15 (raw "handleResponse"))
			(e-lambda @42.18-46.6
				(args
					(p-ident @42.19-42.27 (raw "response")))
				(e-match
					(e-field-access @43.11-43.26
						(e-ident @43.11-43.19 (raw "response"))
						(e-ident @43.19-43.26 (raw "status")))
					(branches
						(branch @44.9-44.50
							(p-tag @44.9-44.19 (raw "Ok")
								(p-ident @44.12-44.18 (raw "status")))
							(e-apply @44.23-44.50
								(e-ident @44.23-44.42 (raw "Http.statusToString"))
								(e-ident @44.43-44.49 (raw "status"))))
						(branch @45.9-45.44
							(p-tag @45.9-45.19 (raw "Err")
								(p-ident @45.13-45.18 (raw "error")))
							(e-apply @45.23-45.44
								(e-ident @45.23-45.37 (raw "Error.toString"))
								(e-ident @45.38-45.43 (raw "error"))))))))
		(s-type-anno @49.1-49.73 (name "combineResults")
			(ty-fn @49.18-49.73
				(ty-apply @49.18-49.38
					(ty @49.18-49.24 (name "Result"))
					(ty @49.25-49.30 (name "Value"))
					(ty @49.32-49.37 (name "Error")))
				(ty @49.40-49.46 (name "Status"))
				(ty-apply @49.50-49.73
					(ty @49.50-49.56 (name "Result"))
					(ty @49.57-49.65 (name "Response"))
					(ty @49.67-49.72 (name "Error")))))
		(s-decl @50.1-54.6
			(p-ident @50.1-50.15 (raw "combineResults"))
			(e-lambda @50.18-54.6
				(args
					(p-ident @50.19-50.29 (raw "jsonResult"))
					(p-ident @50.31-50.41 (raw "httpStatus")))
				(e-match
					(e-ident @51.11-51.21 (raw "jsonResult"))
					(branches
						(branch @52.9-52.74
							(p-tag @52.9-52.18 (raw "Ok")
								(p-ident @52.12-52.17 (raw "value")))
							(e-apply @52.22-52.74
								(e-tag @52.22-52.24 (raw "Ok"))
								(e-record @52.25-52.73
									(field (field "body")
										(e-apply @52.33-52.51
											(e-ident @52.33-52.44 (raw "Json.encode"))
											(e-ident @52.45-52.50 (raw "value"))))
									(field (field "status")
										(e-ident @52.61-52.71 (raw "httpStatus"))))))
						(branch @53.9-53.33
							(p-tag @53.9-53.19 (raw "Err")
								(p-ident @53.13-53.18 (raw "error")))
							(e-apply @53.23-53.33
								(e-tag @53.23-53.26 (raw "Err"))
								(e-ident @53.27-53.32 (raw "error"))))))))))
~~~
# FORMATTED
~~~roc
module []

import json.Json exposing [Value, Error, Config]
import http.Client as Http exposing [Request, Response, Status]
import utils.Result exposing [Result]

# Test using exposed types directly in annotations
parseJson : Str -> Result(Value, Error)
parseJson = |input| Json.parse(input)

# Test mixing exposed types with qualified access
handleRequest : Request -> Response
handleRequest = |req| {
	result = Json.decode(req.body)
	match result {
		Ok(value) => Http.ok(value)
		Err(error) => Http.badRequest(error)
	}
}

# Test using exposed types in complex signatures
processData : Config, List(Value) -> Result(List(Value), Error)
processData = |config, values|
	List.mapTry(
		values,
		|v| Json.validateWith(config, v),
	)

# Test exposed types in record fields
ServerConfig : {
	jsonConfig : Config,
	httpStatus : Status,
	defaultResponse : Response,
}

# Test exposed types with module-qualified usage
createClient : Config -> Http.Client
createClient = |config| Http.clientWith(config)

# Test nested type usage
handleResponse : Response -> Str
handleResponse = |response|
	match response.status {
		Ok(status) => Http.statusToString(status)
		Err(error) => Error.toString(error)
	}

# Test mixing exposed and qualified in same expression
combineResults : Result(Value, Error), Status -> Result(Response, Error)
combineResults = |jsonResult, httpStatus|
	match jsonResult {
		Ok(value) => Ok({ body: Json.encode(value), status: httpStatus })
		Err(error) => Err(error)
	}
~~~
# CANONICALIZE
~~~clojure
(can-ir
	(d-let
		(p-assign @9.1-9.10 (ident "parseJson"))
		(e-lambda @9.13-9.38
			(args
				(p-assign @9.14-9.19 (ident "input")))
			(e-call @9.21-9.38
				(e-lookup-external @9.21-9.31
					(module-idx "0")
					(target-node-idx "0"))
				(e-lookup-local @9.32-9.37
					(p-assign @9.14-9.19 (ident "input")))))
		(annotation @9.1-9.10
			(declared-type
				(ty-fn @8.13-8.40 (effectful false)
					(ty @8.13-8.16 (name "Str"))
					(ty-apply @8.20-8.40 (symbol "Result")
						(ty @8.27-8.32 (name "Value"))
						(ty @8.34-8.39 (name "Error")))))))
	(d-let
		(p-assign @13.1-13.14 (ident "handleRequest"))
		(e-closure @13.17-19.2
			(captures
				(capture @17.13-17.18 (ident "error"))
				(capture @16.12-16.17 (ident "value")))
			(e-lambda @13.17-19.2
				(args
					(p-assign @13.18-13.21 (ident "req")))
				(e-block @13.23-19.2
					(s-let @14.5-14.35
						(p-assign @14.5-14.11 (ident "result"))
						(e-call @14.14-14.35
							(e-lookup-external @14.14-14.25
								(module-idx "0")
								(target-node-idx "0"))
							(e-dot-access @14.26-14.34 (field "body")
								(receiver
									(e-lookup-local @14.26-14.29
										(p-assign @13.18-13.21 (ident "req")))))))
					(e-match @15.5-18.6
						(match @15.5-18.6
							(cond
								(e-lookup-local @15.11-15.17
									(p-assign @14.5-14.11 (ident "result"))))
							(branches
								(branch
									(patterns
										(pattern (degenerate false)
											(p-applied-tag @16.9-16.18)))
									(value
										(e-call @16.22-16.36
											(e-lookup-external @16.22-16.29
												(module-idx "1")
												(target-node-idx "0"))
											(e-lookup-local @16.30-16.35
												(p-assign @16.12-16.17 (ident "value"))))))
								(branch
									(patterns
										(pattern (degenerate false)
											(p-applied-tag @17.9-17.19)))
									(value
										(e-call @17.23-17.45
											(e-lookup-external @17.23-17.38
												(module-idx "1")
												(target-node-idx "0"))
											(e-lookup-local @17.39-17.44
												(p-assign @17.13-17.18 (ident "error"))))))))))))
		(annotation @13.1-13.14
			(declared-type
				(ty-fn @12.17-12.36 (effectful false)
					(ty @12.17-12.24 (name "Request"))
					(ty @12.28-12.36 (name "Response"))))))
	(d-let
		(p-assign @23.1-23.12 (ident "processData"))
		(e-lambda @23.15-27.6
			(args
				(p-assign @23.16-23.22 (ident "config"))
				(p-assign @23.24-23.30 (ident "values")))
			(e-call @24.5-27.6
				(e-runtime-error (tag "ident_not_in_scope"))
				(e-lookup-local @25.9-25.15
					(p-assign @23.24-23.30 (ident "values")))
				(e-closure @26.9-26.41
					(captures
						(capture @23.16-23.22 (ident "config")))
					(e-lambda @26.9-26.41
						(args
							(p-assign @26.10-26.11 (ident "v")))
						(e-call @26.13-26.41
							(e-lookup-external @26.13-26.30
								(module-idx "0")
								(target-node-idx "0"))
							(e-lookup-local @26.31-26.37
								(p-assign @23.16-23.22 (ident "config")))
							(e-lookup-local @26.39-26.40
								(p-assign @26.10-26.11 (ident "v"))))))))
		(annotation @23.1-23.12
			(declared-type
				(ty-fn @22.15-22.64 (effectful false)
					(ty @22.15-22.21 (name "Config"))
					(ty-apply @22.23-22.34 (symbol "List")
						(ty @22.28-22.33 (name "Value")))
					(ty-apply @22.38-22.64 (symbol "Result")
						(ty-apply @22.45-22.56 (symbol "List")
							(ty @22.50-22.55 (name "Value")))
						(ty @22.58-22.63 (name "Error")))))))
	(d-let
		(p-assign @38.1-38.13 (ident "createClient"))
		(e-lambda @38.16-38.48
			(args
				(p-assign @38.17-38.23 (ident "config")))
			(e-call @38.25-38.48
				(e-lookup-external @38.25-38.40
					(module-idx "1")
					(target-node-idx "0"))
				(e-lookup-local @38.41-38.47
					(p-assign @38.17-38.23 (ident "config")))))
		(annotation @38.1-38.13
			(declared-type
				(ty-fn @37.16-37.37 (effectful false)
					(ty @37.16-37.22 (name "Config"))
					(ty-lookup-external @37.26-37.37
<<<<<<< HEAD
						(ext-decl @37.26-37.37 (ident "http.Client") (kind "type")))))))
=======
						(module-idx "1")
						(target-node-idx "0"))))))
>>>>>>> 230f0620
	(d-let
		(p-assign @42.1-42.15 (ident "handleResponse"))
		(e-closure @42.18-46.6
			(captures
				(capture @44.12-44.18 (ident "status"))
				(capture @45.13-45.18 (ident "error")))
			(e-lambda @42.18-46.6
				(args
					(p-assign @42.19-42.27 (ident "response")))
				(e-match @43.5-46.6
					(match @43.5-46.6
						(cond
							(e-dot-access @43.11-43.26 (field "status")
								(receiver
									(e-lookup-local @43.11-43.19
										(p-assign @42.19-42.27 (ident "response"))))))
						(branches
							(branch
								(patterns
									(pattern (degenerate false)
										(p-applied-tag @44.9-44.19)))
								(value
									(e-call @44.23-44.50
										(e-lookup-external @44.23-44.42
											(module-idx "1")
											(target-node-idx "0"))
										(e-lookup-local @44.43-44.49
											(p-assign @44.12-44.18 (ident "status"))))))
							(branch
								(patterns
									(pattern (degenerate false)
										(p-applied-tag @45.9-45.19)))
								(value
									(e-call @45.23-45.44
										(e-runtime-error (tag "ident_not_in_scope"))
										(e-lookup-local @45.38-45.43
											(p-assign @45.13-45.18 (ident "error")))))))))))
		(annotation @42.1-42.15
			(declared-type
				(ty-fn @41.18-41.33 (effectful false)
					(ty @41.18-41.26 (name "Response"))
					(ty @41.30-41.33 (name "Str"))))))
	(d-let
		(p-assign @50.1-50.15 (ident "combineResults"))
		(e-closure @50.18-54.6
			(captures
				(capture @53.13-53.18 (ident "error"))
				(capture @52.12-52.17 (ident "value")))
			(e-lambda @50.18-54.6
				(args
					(p-assign @50.19-50.29 (ident "jsonResult"))
					(p-assign @50.31-50.41 (ident "httpStatus")))
				(e-match @51.5-54.6
					(match @51.5-54.6
						(cond
							(e-lookup-local @51.11-51.21
								(p-assign @50.19-50.29 (ident "jsonResult"))))
						(branches
							(branch
								(patterns
									(pattern (degenerate false)
										(p-applied-tag @52.9-52.18)))
								(value
									(e-tag @52.22-52.24 (name "Ok")
										(args
											(e-record @52.25-52.73
												(fields
													(field (name "body")
														(e-call @52.33-52.51
															(e-lookup-external @52.33-52.44
																(module-idx "0")
																(target-node-idx "0"))
															(e-lookup-local @52.45-52.50
																(p-assign @52.12-52.17 (ident "value")))))
													(field (name "status")
														(e-lookup-local @52.61-52.71
															(p-assign @50.31-50.41 (ident "httpStatus"))))))))))
							(branch
								(patterns
									(pattern (degenerate false)
										(p-applied-tag @53.9-53.19)))
								(value
									(e-tag @53.23-53.26 (name "Err")
										(args
											(e-lookup-local @53.27-53.32
												(p-assign @53.13-53.18 (ident "error"))))))))))))
		(annotation @50.1-50.15
			(declared-type
				(ty-fn @49.18-49.73 (effectful false)
					(ty-apply @49.18-49.38 (symbol "Result")
						(ty @49.25-49.30 (name "Value"))
						(ty @49.32-49.37 (name "Error")))
					(ty @49.40-49.46 (name "Status"))
					(ty-apply @49.50-49.73 (symbol "Result")
						(ty @49.57-49.65 (name "Response"))
						(ty @49.67-49.72 (name "Error")))))))
	(s-alias-decl @30.1-34.2
		(ty-header @30.1-30.13 (name "serverConfig"))
		(ty-record @30.16-34.2
			(field (field "jsonConfig")
				(ty @31.18-31.24 (name "Config")))
			(field (field "httpStatus")
				(ty @32.18-32.24 (name "Status")))
			(field (field "defaultResponse")
				(ty @33.23-33.31 (name "Response")))))
	(s-import @3.1-3.49 (module "json.Json") (qualifier "json")
		(exposes
			(exposed (name "value") (wildcard false))
			(exposed (name "error") (wildcard false))
			(exposed (name "config") (wildcard false))))
	(s-import @4.1-4.64 (module "http.Client") (qualifier "http") (alias "Http")
		(exposes
			(exposed (name "request") (wildcard false))
			(exposed (name "response") (wildcard false))
			(exposed (name "status") (wildcard false))))
	(s-import @5.1-5.38 (module "utils.Result") (qualifier "utils")
		(exposes
<<<<<<< HEAD
			(exposed (name "result") (wildcard false))))
	(ext-decl @37.26-37.37 (ident "http.Client") (kind "type")))
=======
			(exposed (name "Result") (wildcard false)))))
>>>>>>> 230f0620
~~~
# TYPES
~~~clojure
(inferred-types
	(defs
		(patt @9.1-9.10 (type "Str -> Error"))
		(patt @13.1-13.14 (type "Error -> Error"))
		(patt @23.1-23.12 (type "Error, Error -> Error"))
<<<<<<< HEAD
		(patt @38.1-38.13 (type "Error -> http.Client"))
=======
		(patt @38.1-38.13 (type "Error -> Error"))
>>>>>>> 230f0620
		(patt @42.1-42.15 (type "Error -> Str"))
		(patt @50.1-50.15 (type "Error, Error -> Error")))
	(type_decls
		(alias @30.1-34.2 (type "ServerConfig")
			(ty-header @30.1-30.13 (name "serverConfig"))))
	(expressions
		(expr @9.13-9.38 (type "Str -> Error"))
		(expr @13.17-19.2 (type "Error -> Error"))
		(expr @23.15-27.6 (type "Error, Error -> Error"))
<<<<<<< HEAD
		(expr @38.16-38.48 (type "Error -> http.Client"))
=======
		(expr @38.16-38.48 (type "Error -> Error"))
>>>>>>> 230f0620
		(expr @42.18-46.6 (type "Error -> Str"))
		(expr @50.18-54.6 (type "Error, Error -> Error"))))
~~~<|MERGE_RESOLUTION|>--- conflicted
+++ resolved
@@ -743,12 +743,8 @@
 				(ty-fn @37.16-37.37 (effectful false)
 					(ty @37.16-37.22 (name "Config"))
 					(ty-lookup-external @37.26-37.37
-<<<<<<< HEAD
-						(ext-decl @37.26-37.37 (ident "http.Client") (kind "type")))))))
-=======
 						(module-idx "1")
 						(target-node-idx "0"))))))
->>>>>>> 230f0620
 	(d-let
 		(p-assign @42.1-42.15 (ident "handleResponse"))
 		(e-closure @42.18-46.6
@@ -846,7 +842,7 @@
 						(ty @49.57-49.65 (name "Response"))
 						(ty @49.67-49.72 (name "Error")))))))
 	(s-alias-decl @30.1-34.2
-		(ty-header @30.1-30.13 (name "serverConfig"))
+		(ty-header @30.1-30.13 (name "ServerConfig"))
 		(ty-record @30.16-34.2
 			(field (field "jsonConfig")
 				(ty @31.18-31.24 (name "Config")))
@@ -856,22 +852,17 @@
 				(ty @33.23-33.31 (name "Response")))))
 	(s-import @3.1-3.49 (module "json.Json") (qualifier "json")
 		(exposes
-			(exposed (name "value") (wildcard false))
-			(exposed (name "error") (wildcard false))
-			(exposed (name "config") (wildcard false))))
+			(exposed (name "Value") (wildcard false))
+			(exposed (name "Error") (wildcard false))
+			(exposed (name "Config") (wildcard false))))
 	(s-import @4.1-4.64 (module "http.Client") (qualifier "http") (alias "Http")
 		(exposes
-			(exposed (name "request") (wildcard false))
-			(exposed (name "response") (wildcard false))
-			(exposed (name "status") (wildcard false))))
+			(exposed (name "Request") (wildcard false))
+			(exposed (name "Response") (wildcard false))
+			(exposed (name "Status") (wildcard false))))
 	(s-import @5.1-5.38 (module "utils.Result") (qualifier "utils")
 		(exposes
-<<<<<<< HEAD
-			(exposed (name "result") (wildcard false))))
-	(ext-decl @37.26-37.37 (ident "http.Client") (kind "type")))
-=======
 			(exposed (name "Result") (wildcard false)))))
->>>>>>> 230f0620
 ~~~
 # TYPES
 ~~~clojure
@@ -880,25 +871,17 @@
 		(patt @9.1-9.10 (type "Str -> Error"))
 		(patt @13.1-13.14 (type "Error -> Error"))
 		(patt @23.1-23.12 (type "Error, Error -> Error"))
-<<<<<<< HEAD
-		(patt @38.1-38.13 (type "Error -> http.Client"))
-=======
 		(patt @38.1-38.13 (type "Error -> Error"))
->>>>>>> 230f0620
 		(patt @42.1-42.15 (type "Error -> Str"))
 		(patt @50.1-50.15 (type "Error, Error -> Error")))
 	(type_decls
 		(alias @30.1-34.2 (type "ServerConfig")
-			(ty-header @30.1-30.13 (name "serverConfig"))))
+			(ty-header @30.1-30.13 (name "ServerConfig"))))
 	(expressions
 		(expr @9.13-9.38 (type "Str -> Error"))
 		(expr @13.17-19.2 (type "Error -> Error"))
 		(expr @23.15-27.6 (type "Error, Error -> Error"))
-<<<<<<< HEAD
-		(expr @38.16-38.48 (type "Error -> http.Client"))
-=======
 		(expr @38.16-38.48 (type "Error -> Error"))
->>>>>>> 230f0620
 		(expr @42.18-46.6 (type "Error -> Str"))
 		(expr @50.18-54.6 (type "Error, Error -> Error"))))
 ~~~