--- conflicted
+++ resolved
@@ -57,11 +57,7 @@
          ^^^^^^^^
 
 It is of type:
-<<<<<<< HEAD
-    _pair(a, b), Num(_size7) -> Num(_size8), Num(_size9) -> Num(_size10) -> pair(c, d)_
-=======
     _(a, b), a -> c, b -> d -> (c, d)_
->>>>>>> 230f0620
 
 But you are trying to use it as:
     _Num(_size), Num(_size2), Num(_size3) -> Num(_size4), Num(_size5) -> Num(_size6) -> _ret_
@@ -318,7 +314,7 @@
 			(e-lookup-local @25.5-25.7
 				(p-assign @23.5-23.7 (ident "p2")))))
 	(s-alias-decl @4.1-4.20
-		(ty-header @4.1-4.11 (name "pair")
+		(ty-header @4.1-4.11 (name "Pair")
 			(ty-args
 				(ty-var @4.6-4.7 (name "a"))
 				(ty-var @4.9-4.10 (name "b"))))
@@ -335,7 +331,7 @@
 		(patt @17.1-17.5 (type "_e")))
 	(type_decls
 		(alias @4.1-4.20 (type "Pair(a, b)")
-			(ty-header @4.1-4.11 (name "pair")
+			(ty-header @4.1-4.11 (name "Pair")
 				(ty-args
 					(ty-var @4.6-4.7 (name "a"))
 					(ty-var @4.9-4.10 (name "b"))))))
