--- conflicted
+++ resolved
@@ -40,11 +40,7 @@
 ~~~
 # CANONICALIZE
 ~~~clojure
-<<<<<<< HEAD
-(e-record @1-1-1-86 (ext-var 87) (id 88)
-=======
-(e-record @1.1-1.86 (ext-var 89) (id 90)
->>>>>>> 259b290c
+(e-record @1.1-1.86 (ext-var 88) (id 89)
 	(fields
 		(field (name "name")
 			(e-string @1.9-1.16
@@ -54,11 +50,7 @@
 		(field (name "active")
 			(e-runtime-error (tag "ident_not_in_scope")))
 		(field (name "scores")
-<<<<<<< HEAD
-			(e-list @1-54-1-66 (elem-var 80)
-=======
-			(e-list @1.54-1.66 (elem-var 84)
->>>>>>> 259b290c
+			(e-list @1.54-1.66 (elem-var 81)
 				(elems
 					(e-int @1.55-1.57 (value "95"))
 					(e-int @1.59-1.61 (value "87"))
@@ -68,9 +60,5 @@
 ~~~
 # TYPES
 ~~~clojure
-<<<<<<< HEAD
-(expr (id 88) (type "{ name: Str, age: Num(*), active: Error, scores: List(Num(*)), balance: Frac(*) }"))
-=======
-(expr (id 90) (type "{ name: Str, age: Num(*), active: Error, scores: List(Num(*)), balance: Frac(*) }"))
->>>>>>> 259b290c
+(expr (id 89) (type "{ name: Str, age: Num(*), active: Error, scores: List(Num(*)), balance: Frac(*) }"))
 ~~~