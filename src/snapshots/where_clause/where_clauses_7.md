--- conflicted
+++ resolved
@@ -127,23 +127,13 @@
 ~~~clojure
 (can-ir
 	(s-alias-decl @3.1-10.26
-		(ty-header @3.1-3.16 (name "hash")
+		(ty-header @3.1-3.16 (name "Hash")
 			(ty-args
 				(ty-var @3.6-3.7 (name "a"))
 				(ty-var @3.9-3.15 (name "hasher"))))
-<<<<<<< HEAD
-		(ty-var @5.3-5.4 (name "a"))
-		(where
-			(method @7.5-9.13 (module-of "a") (ident "hash")
-				(args
-					(ty-var @7.22-7.28 (name "hasher")))
-				(ty-var @9.7-9.13 (name "hasher")))
-			(alias @10.5-10.26 (module-of "hasher") (ident "hasher"))))
-=======
 		(ty-var @5.3-5.4 (name "a")))
->>>>>>> 230f0620
 	(s-alias-decl @12.1-16.9
-		(ty-header @12.1-12.10 (name "decode")
+		(ty-header @12.1-12.10 (name "Decode")
 			(ty-args
 				(ty-var @12.8-12.9 (name "a"))))
 		(ty-var @12.13-12.14 (name "a"))))
@@ -154,12 +144,12 @@
 	(defs)
 	(type_decls
 		(alias @3.1-10.26 (type "Hash(a, hasher)")
-			(ty-header @3.1-3.16 (name "hash")
+			(ty-header @3.1-3.16 (name "Hash")
 				(ty-args
 					(ty-var @3.6-3.7 (name "a"))
 					(ty-var @3.9-3.15 (name "hasher")))))
 		(alias @12.1-16.9 (type "Decode(a)")
-			(ty-header @12.1-12.10 (name "decode")
+			(ty-header @12.1-12.10 (name "Decode")
 				(ty-args
 					(ty-var @12.8-12.9 (name "a"))))))
 	(expressions))
