--- conflicted
+++ resolved
@@ -92,23 +92,13 @@
 ~~~clojure
 (can-ir
 	(s-alias-decl @3.1-6.24
-		(ty-header @3.1-3.16 (name "hash")
+		(ty-header @3.1-3.16 (name "Hash")
 			(ty-args
 				(ty-var @3.6-3.7 (name "a"))
 				(ty-var @3.9-3.15 (name "hasher"))))
-<<<<<<< HEAD
-		(ty-var @3.19-3.20 (name "a"))
-		(where
-			(method @5.3-5.36 (module-of "a") (ident "hash")
-				(args
-					(ty-var @5.20-5.26 (name "hasher")))
-				(ty-var @5.30-5.36 (name "hasher")))
-			(alias @6.3-6.24 (module-of "hasher") (ident "hasher"))))
-=======
 		(ty-var @3.19-3.20 (name "a")))
->>>>>>> 230f0620
 	(s-alias-decl @8.1-8.53
-		(ty-header @8.1-8.10 (name "decode")
+		(ty-header @8.1-8.10 (name "Decode")
 			(ty-args
 				(ty-var @8.8-8.9 (name "a"))))
 		(ty-var @8.13-8.14 (name "a"))))
@@ -119,12 +109,12 @@
 	(defs)
 	(type_decls
 		(alias @3.1-6.24 (type "Hash(a, hasher)")
-			(ty-header @3.1-3.16 (name "hash")
+			(ty-header @3.1-3.16 (name "Hash")
 				(ty-args
 					(ty-var @3.6-3.7 (name "a"))
 					(ty-var @3.9-3.15 (name "hasher")))))
 		(alias @8.1-8.53 (type "Decode(a)")
-			(ty-header @8.1-8.10 (name "decode")
+			(ty-header @8.1-8.10 (name "Decode")
 				(ty-args
 					(ty-var @8.8-8.9 (name "a"))))))
 	(expressions))
