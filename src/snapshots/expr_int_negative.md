# META
~~~ini
description=Negative integer literal canonicalization
type=expr
~~~
# SOURCE
~~~roc
-123
~~~
# PROBLEMS
NIL
# TOKENS
~~~zig
Int(1:1-1:5),EndOfFile(1:5-1:5),
~~~
# PARSE
~~~clojure
(e-int @1-1-1-5 (raw "-123"))
~~~
# FORMATTED
~~~roc
NO CHANGE
~~~
# CANONICALIZE
~~~clojure
<<<<<<< HEAD
(e_int (1:1-1:5)
	(int_var 14)
	(requirements (sign_needed "true") (bits_needed "types.types.Num.Int.BitsNeeded.7"))
	(value "-123"))
=======
(e-int @1-1-1-5 (int-var 73) (precision-var 72) (literal "-123") (value "TODO") (bound "u8") (id 74))
>>>>>>> d72e3f80
~~~
# TYPES
~~~clojure
(expr (id 74) (type "Num(Int(*))"))
~~~<|MERGE_RESOLUTION|>--- conflicted
+++ resolved
@@ -23,14 +23,7 @@
 ~~~
 # CANONICALIZE
 ~~~clojure
-<<<<<<< HEAD
-(e_int (1:1-1:5)
-	(int_var 14)
-	(requirements (sign_needed "true") (bits_needed "types.types.Num.Int.BitsNeeded.7"))
-	(value "-123"))
-=======
-(e-int @1-1-1-5 (int-var 73) (precision-var 72) (literal "-123") (value "TODO") (bound "u8") (id 74))
->>>>>>> d72e3f80
+(e-int @1-1-1-5 (num-var 74) (sign-needed "true") (bits-needed "7") (value "-123") (id 74))
 ~~~
 # TYPES
 ~~~clojure
