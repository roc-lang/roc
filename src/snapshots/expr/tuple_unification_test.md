# META
~~~ini
description=Tuple unification with different types
type=expr
~~~
# SOURCE
~~~roc
[(1, "a"), (2.5, "b")]
~~~
# PROBLEMS
NIL
# TOKENS
~~~zig
OpenSquare(1:1-1:2),NoSpaceOpenRound(1:2-1:3),Int(1:3-1:4),Comma(1:4-1:5),StringStart(1:6-1:7),StringPart(1:7-1:8),StringEnd(1:8-1:9),CloseRound(1:9-1:10),Comma(1:10-1:11),OpenRound(1:12-1:13),Float(1:13-1:16),Comma(1:16-1:17),StringStart(1:18-1:19),StringPart(1:19-1:20),StringEnd(1:20-1:21),CloseRound(1:21-1:22),CloseSquare(1:22-1:23),EndOfFile(1:23-1:23),
~~~
# PARSE
~~~clojure
(e-list @1.1-1.23
	(e-tuple @1.2-1.10
		(e-int @1.3-1.4 (raw "1"))
		(e-string @1.6-1.9
			(e-string-part @1.7-1.8 (raw "a"))))
	(e-tuple @1.12-1.22
		(e-frac @1.13-1.16 (raw "2.5"))
		(e-string @1.18-1.21
			(e-string-part @1.19-1.20 (raw "b")))))
~~~
# FORMATTED
~~~roc
NO CHANGE
~~~
# CANONICALIZE
~~~clojure
<<<<<<< HEAD
(e-list @1-1-1-23 (elem-var 75) (id 80)
=======
(e-list @1.1-1.23 (elem-var 81) (id 82)
>>>>>>> 259b290c
	(elems
		(e-tuple @1.2-1.10
			(elems
				(e-int @1.3-1.4 (value "1"))
				(e-string @1.6-1.9
					(e-literal @1.7-1.8 (string "a")))))
		(e-tuple @1.12-1.22
			(elems
				(e-dec-small @1.13-1.16 (numerator "25") (denominator-power-of-ten "1") (value "2.5"))
				(e-string @1.18-1.21
					(e-literal @1.19-1.20 (string "b")))))))
~~~
# TYPES
~~~clojure
<<<<<<< HEAD
(expr (id 80) (type "List((Frac(*), Str))"))
=======
(expr (id 82) (type "List((Frac(*), Str))"))
>>>>>>> 259b290c
~~~<|MERGE_RESOLUTION|>--- conflicted
+++ resolved
@@ -31,11 +31,7 @@
 ~~~
 # CANONICALIZE
 ~~~clojure
-<<<<<<< HEAD
-(e-list @1-1-1-23 (elem-var 75) (id 80)
-=======
-(e-list @1.1-1.23 (elem-var 81) (id 82)
->>>>>>> 259b290c
+(e-list @1.1-1.23 (elem-var 76) (id 81)
 	(elems
 		(e-tuple @1.2-1.10
 			(elems
@@ -50,9 +46,5 @@
 ~~~
 # TYPES
 ~~~clojure
-<<<<<<< HEAD
-(expr (id 80) (type "List((Frac(*), Str))"))
-=======
-(expr (id 82) (type "List((Frac(*), Str))"))
->>>>>>> 259b290c
+(expr (id 81) (type "List((Frac(*), Str))"))
 ~~~