# META
~~~ini
description=Multiline formatting everything
type=file
~~~
# SOURCE
~~~roc
module []

# Import exposing
import I1 exposing [
	I11,
	I12,
]
import I2 exposing [
	I21 as Ias1,
	I22 as Ias2,
]

# Where constraint
A(a) : a
	where
		module(a).a1 : (
			a,
			a,
		) -> Str,
		module(a).a2 : (
			a,
			a,
		) -> Str
B(b) : b
	where
		module(b).b1 : (
			b,
			b,
		) -> Str,
		module(b).b2 : (
			b,
			b,
		) -> Str

C(
	a,
	b,
) : (
	a,
	b,
)
D(
	a,
	b,
) : C(
	a,
	b,
)
E : {
	a : Str,
	b : Str,
}
F : [
	A,
	B,
]

g : e -> e where module(e).A, module(e).B

h = |x, y| {
	h1 = {
		h11: x,
		h12: x,
		h13: {
			h131: x,
			h132: y,
		},
	}
	h2 = h(
		x,
		y,
	)
	h3 = A(
		x,
		y,
	)
	h4 = [
		x,
		y,
	]
	h5 = (
		x,
		y,
	)

	match x {
		Z1(
			(
				a,
				b,
			),
		) => a
		Z2(
			a,
			b,
		) => a
		Z3(
			{
				a,
				b,
			},
		) => a
		Z4(
			[
				a,
				b,
			],
		) => a
	}
}
~~~
# EXPECTED
WHERE CLAUSE NOT ALLOWED IN TYPE DECLARATION - everything.md:14:1:23:11
WHERE CLAUSE NOT ALLOWED IN TYPE DECLARATION - everything.md:24:1:33:11
MODULE NOT FOUND - everything.md:4:1:7:2
MODULE NOT FOUND - everything.md:8:1:11:2
UNUSED VARIABLE - everything.md:90:5:90:6
UNUSED VARIABLE - everything.md:95:4:95:5
UNUSED VARIABLE - everything.md:100:5:100:6
UNUSED VARIABLE - everything.md:106:5:106:6
UNUSED VARIABLE - everything.md:77:2:77:4
UNUSED VARIABLE - everything.md:73:2:73:4
UNUSED VARIABLE - everything.md:69:2:69:4
UNUSED VARIABLE - everything.md:61:2:61:4
UNUSED VARIABLE - everything.md:81:2:81:4
# PROBLEMS
**WHERE CLAUSE NOT ALLOWED IN TYPE DECLARATION**
You cannot define a `where` clause inside a type declaration.

You're attempting do this here:
**everything.md:14:1:23:11:**
```roc
A(a) : a
	where
		module(a).a1 : (
			a,
			a,
		) -> Str,
		module(a).a2 : (
			a,
			a,
		) -> Str
```


**WHERE CLAUSE NOT ALLOWED IN TYPE DECLARATION**
You cannot define a `where` clause inside a type declaration.

You're attempting do this here:
**everything.md:24:1:33:11:**
```roc
B(b) : b
	where
		module(b).b1 : (
			b,
			b,
		) -> Str,
		module(b).b2 : (
			b,
			b,
		) -> Str
```


**MODULE NOT FOUND**
The module `I1` was not found in this Roc project.

You're attempting to use this module here:
**everything.md:4:1:7:2:**
```roc
import I1 exposing [
	I11,
	I12,
]
```


**MODULE NOT FOUND**
The module `I2` was not found in this Roc project.

You're attempting to use this module here:
**everything.md:8:1:11:2:**
```roc
import I2 exposing [
	I21 as Ias1,
	I22 as Ias2,
]
```


**UNUSED VARIABLE**
Variable `b` is not used anywhere in your code.

If you don't need this variable, prefix it with an underscore like `_b` to suppress this warning.
The unused variable is declared here:
**everything.md:90:5:90:6:**
```roc
				b,
```
    ^


**UNUSED VARIABLE**
Variable `b` is not used anywhere in your code.

If you don't need this variable, prefix it with an underscore like `_b` to suppress this warning.
The unused variable is declared here:
**everything.md:95:4:95:5:**
```roc
			b,
```
   ^


**UNUSED VARIABLE**
Variable `b` is not used anywhere in your code.

If you don't need this variable, prefix it with an underscore like `_b` to suppress this warning.
The unused variable is declared here:
**everything.md:100:5:100:6:**
```roc
				b,
```
    ^


**UNUSED VARIABLE**
Variable `b` is not used anywhere in your code.

If you don't need this variable, prefix it with an underscore like `_b` to suppress this warning.
The unused variable is declared here:
**everything.md:106:5:106:6:**
```roc
				b,
```
    ^


**UNUSED VARIABLE**
Variable `h4` is not used anywhere in your code.

If you don't need this variable, prefix it with an underscore like `_h4` to suppress this warning.
The unused variable is declared here:
**everything.md:77:2:77:4:**
```roc
	h4 = [
```
 ^^


**UNUSED VARIABLE**
Variable `h3` is not used anywhere in your code.

If you don't need this variable, prefix it with an underscore like `_h3` to suppress this warning.
The unused variable is declared here:
**everything.md:73:2:73:4:**
```roc
	h3 = A(
```
 ^^


**UNUSED VARIABLE**
Variable `h2` is not used anywhere in your code.

If you don't need this variable, prefix it with an underscore like `_h2` to suppress this warning.
The unused variable is declared here:
**everything.md:69:2:69:4:**
```roc
	h2 = h(
```
 ^^


**UNUSED VARIABLE**
Variable `h1` is not used anywhere in your code.

If you don't need this variable, prefix it with an underscore like `_h1` to suppress this warning.
The unused variable is declared here:
**everything.md:61:2:61:4:**
```roc
	h1 = {
```
 ^^


**UNUSED VARIABLE**
Variable `h5` is not used anywhere in your code.

If you don't need this variable, prefix it with an underscore like `_h5` to suppress this warning.
The unused variable is declared here:
**everything.md:81:2:81:4:**
```roc
	h5 = (
```
 ^^


# TOKENS
~~~zig
KwModule(1:1-1:7),OpenSquare(1:8-1:9),CloseSquare(1:9-1:10),
KwImport(4:1-4:7),UpperIdent(4:8-4:10),KwExposing(4:11-4:19),OpenSquare(4:20-4:21),
UpperIdent(5:2-5:5),Comma(5:5-5:6),
UpperIdent(6:2-6:5),Comma(6:5-6:6),
CloseSquare(7:1-7:2),
KwImport(8:1-8:7),UpperIdent(8:8-8:10),KwExposing(8:11-8:19),OpenSquare(8:20-8:21),
UpperIdent(9:2-9:5),KwAs(9:6-9:8),UpperIdent(9:9-9:13),Comma(9:13-9:14),
UpperIdent(10:2-10:5),KwAs(10:6-10:8),UpperIdent(10:9-10:13),Comma(10:13-10:14),
CloseSquare(11:1-11:2),
UpperIdent(14:1-14:2),NoSpaceOpenRound(14:2-14:3),LowerIdent(14:3-14:4),CloseRound(14:4-14:5),OpColon(14:6-14:7),LowerIdent(14:8-14:9),
KwWhere(15:2-15:7),
KwModule(16:3-16:9),NoSpaceOpenRound(16:9-16:10),LowerIdent(16:10-16:11),CloseRound(16:11-16:12),NoSpaceDotLowerIdent(16:12-16:15),OpColon(16:16-16:17),OpenRound(16:18-16:19),
LowerIdent(17:4-17:5),Comma(17:5-17:6),
LowerIdent(18:4-18:5),Comma(18:5-18:6),
CloseRound(19:3-19:4),OpArrow(19:5-19:7),UpperIdent(19:8-19:11),Comma(19:11-19:12),
KwModule(20:3-20:9),NoSpaceOpenRound(20:9-20:10),LowerIdent(20:10-20:11),CloseRound(20:11-20:12),NoSpaceDotLowerIdent(20:12-20:15),OpColon(20:16-20:17),OpenRound(20:18-20:19),
LowerIdent(21:4-21:5),Comma(21:5-21:6),
LowerIdent(22:4-22:5),Comma(22:5-22:6),
CloseRound(23:3-23:4),OpArrow(23:5-23:7),UpperIdent(23:8-23:11),
UpperIdent(24:1-24:2),NoSpaceOpenRound(24:2-24:3),LowerIdent(24:3-24:4),CloseRound(24:4-24:5),OpColon(24:6-24:7),LowerIdent(24:8-24:9),
KwWhere(25:2-25:7),
KwModule(26:3-26:9),NoSpaceOpenRound(26:9-26:10),LowerIdent(26:10-26:11),CloseRound(26:11-26:12),NoSpaceDotLowerIdent(26:12-26:15),OpColon(26:16-26:17),OpenRound(26:18-26:19),
LowerIdent(27:4-27:5),Comma(27:5-27:6),
LowerIdent(28:4-28:5),Comma(28:5-28:6),
CloseRound(29:3-29:4),OpArrow(29:5-29:7),UpperIdent(29:8-29:11),Comma(29:11-29:12),
KwModule(30:3-30:9),NoSpaceOpenRound(30:9-30:10),LowerIdent(30:10-30:11),CloseRound(30:11-30:12),NoSpaceDotLowerIdent(30:12-30:15),OpColon(30:16-30:17),OpenRound(30:18-30:19),
LowerIdent(31:4-31:5),Comma(31:5-31:6),
LowerIdent(32:4-32:5),Comma(32:5-32:6),
CloseRound(33:3-33:4),OpArrow(33:5-33:7),UpperIdent(33:8-33:11),
UpperIdent(35:1-35:2),NoSpaceOpenRound(35:2-35:3),
LowerIdent(36:2-36:3),Comma(36:3-36:4),
LowerIdent(37:2-37:3),Comma(37:3-37:4),
CloseRound(38:1-38:2),OpColon(38:3-38:4),OpenRound(38:5-38:6),
LowerIdent(39:2-39:3),Comma(39:3-39:4),
LowerIdent(40:2-40:3),Comma(40:3-40:4),
CloseRound(41:1-41:2),
UpperIdent(42:1-42:2),NoSpaceOpenRound(42:2-42:3),
LowerIdent(43:2-43:3),Comma(43:3-43:4),
LowerIdent(44:2-44:3),Comma(44:3-44:4),
CloseRound(45:1-45:2),OpColon(45:3-45:4),UpperIdent(45:5-45:6),NoSpaceOpenRound(45:6-45:7),
LowerIdent(46:2-46:3),Comma(46:3-46:4),
LowerIdent(47:2-47:3),Comma(47:3-47:4),
CloseRound(48:1-48:2),
UpperIdent(49:1-49:2),OpColon(49:3-49:4),OpenCurly(49:5-49:6),
LowerIdent(50:2-50:3),OpColon(50:4-50:5),UpperIdent(50:6-50:9),Comma(50:9-50:10),
LowerIdent(51:2-51:3),OpColon(51:4-51:5),UpperIdent(51:6-51:9),Comma(51:9-51:10),
CloseCurly(52:1-52:2),
UpperIdent(53:1-53:2),OpColon(53:3-53:4),OpenSquare(53:5-53:6),
UpperIdent(54:2-54:3),Comma(54:3-54:4),
UpperIdent(55:2-55:3),Comma(55:3-55:4),
CloseSquare(56:1-56:2),
LowerIdent(58:1-58:2),OpColon(58:3-58:4),LowerIdent(58:5-58:6),OpArrow(58:7-58:9),LowerIdent(58:10-58:11),KwWhere(58:12-58:17),KwModule(58:18-58:24),NoSpaceOpenRound(58:24-58:25),LowerIdent(58:25-58:26),CloseRound(58:26-58:27),NoSpaceDotUpperIdent(58:27-58:29),Comma(58:29-58:30),KwModule(58:31-58:37),NoSpaceOpenRound(58:37-58:38),LowerIdent(58:38-58:39),CloseRound(58:39-58:40),NoSpaceDotUpperIdent(58:40-58:42),
LowerIdent(60:1-60:2),OpAssign(60:3-60:4),OpBar(60:5-60:6),LowerIdent(60:6-60:7),Comma(60:7-60:8),LowerIdent(60:9-60:10),OpBar(60:10-60:11),OpenCurly(60:12-60:13),
LowerIdent(61:2-61:4),OpAssign(61:5-61:6),OpenCurly(61:7-61:8),
LowerIdent(62:3-62:6),OpColon(62:6-62:7),LowerIdent(62:8-62:9),Comma(62:9-62:10),
LowerIdent(63:3-63:6),OpColon(63:6-63:7),LowerIdent(63:8-63:9),Comma(63:9-63:10),
LowerIdent(64:3-64:6),OpColon(64:6-64:7),OpenCurly(64:8-64:9),
LowerIdent(65:4-65:8),OpColon(65:8-65:9),LowerIdent(65:10-65:11),Comma(65:11-65:12),
LowerIdent(66:4-66:8),OpColon(66:8-66:9),LowerIdent(66:10-66:11),Comma(66:11-66:12),
CloseCurly(67:3-67:4),Comma(67:4-67:5),
CloseCurly(68:2-68:3),
LowerIdent(69:2-69:4),OpAssign(69:5-69:6),LowerIdent(69:7-69:8),NoSpaceOpenRound(69:8-69:9),
LowerIdent(70:3-70:4),Comma(70:4-70:5),
LowerIdent(71:3-71:4),Comma(71:4-71:5),
CloseRound(72:2-72:3),
LowerIdent(73:2-73:4),OpAssign(73:5-73:6),UpperIdent(73:7-73:8),NoSpaceOpenRound(73:8-73:9),
LowerIdent(74:3-74:4),Comma(74:4-74:5),
LowerIdent(75:3-75:4),Comma(75:4-75:5),
CloseRound(76:2-76:3),
LowerIdent(77:2-77:4),OpAssign(77:5-77:6),OpenSquare(77:7-77:8),
LowerIdent(78:3-78:4),Comma(78:4-78:5),
LowerIdent(79:3-79:4),Comma(79:4-79:5),
CloseSquare(80:2-80:3),
LowerIdent(81:2-81:4),OpAssign(81:5-81:6),OpenRound(81:7-81:8),
LowerIdent(82:3-82:4),Comma(82:4-82:5),
LowerIdent(83:3-83:4),Comma(83:4-83:5),
CloseRound(84:2-84:3),
KwMatch(86:2-86:7),LowerIdent(86:8-86:9),OpenCurly(86:10-86:11),
UpperIdent(87:3-87:5),NoSpaceOpenRound(87:5-87:6),
OpenRound(88:4-88:5),
LowerIdent(89:5-89:6),Comma(89:6-89:7),
LowerIdent(90:5-90:6),Comma(90:6-90:7),
CloseRound(91:4-91:5),Comma(91:5-91:6),
CloseRound(92:3-92:4),OpFatArrow(92:5-92:7),LowerIdent(92:8-92:9),
UpperIdent(93:3-93:5),NoSpaceOpenRound(93:5-93:6),
LowerIdent(94:4-94:5),Comma(94:5-94:6),
LowerIdent(95:4-95:5),Comma(95:5-95:6),
CloseRound(96:3-96:4),OpFatArrow(96:5-96:7),LowerIdent(96:8-96:9),
UpperIdent(97:3-97:5),NoSpaceOpenRound(97:5-97:6),
OpenCurly(98:4-98:5),
LowerIdent(99:5-99:6),Comma(99:6-99:7),
LowerIdent(100:5-100:6),Comma(100:6-100:7),
CloseCurly(101:4-101:5),Comma(101:5-101:6),
CloseRound(102:3-102:4),OpFatArrow(102:5-102:7),LowerIdent(102:8-102:9),
UpperIdent(103:3-103:5),NoSpaceOpenRound(103:5-103:6),
OpenSquare(104:4-104:5),
LowerIdent(105:5-105:6),Comma(105:6-105:7),
LowerIdent(106:5-106:6),Comma(106:6-106:7),
CloseSquare(107:4-107:5),Comma(107:5-107:6),
CloseRound(108:3-108:4),OpFatArrow(108:5-108:7),LowerIdent(108:8-108:9),
CloseCurly(109:2-109:3),
CloseCurly(110:1-110:2),EndOfFile(110:2-110:2),
~~~
# PARSE
~~~clojure
(file @1.1-110.2
	(module @1.1-1.10
		(exposes @1.8-1.10))
	(statements
		(s-import @4.1-7.2 (raw "I1")
			(exposing
				(exposed-upper-ident @5.2-5.5 (text "I11"))
				(exposed-upper-ident @6.2-6.5 (text "I12"))))
		(s-import @8.1-11.2 (raw "I2")
			(exposing
				(exposed-upper-ident @9.2-9.13 (text "I21") (as "Ias1"))
				(exposed-upper-ident @10.2-10.13 (text "I22") (as "Ias2"))))
		(s-type-decl @14.1-23.11
			(header @14.1-14.5 (name "A")
				(args
					(ty-var @14.3-14.4 (raw "a"))))
			(ty-var @14.8-14.9 (raw "a"))
			(where
				(method @16.3-19.11 (module-of "a") (name "a1")
					(args
						(ty-tuple @16.18-19.4
							(ty-var @17.4-17.5 (raw "a"))
							(ty-var @18.4-18.5 (raw "a"))))
					(ty @19.8-19.11 (name "Str")))
				(method @20.3-23.11 (module-of "a") (name "a2")
					(args
						(ty-tuple @20.18-23.4
							(ty-var @21.4-21.5 (raw "a"))
							(ty-var @22.4-22.5 (raw "a"))))
					(ty @23.8-23.11 (name "Str")))))
		(s-type-decl @24.1-33.11
			(header @24.1-24.5 (name "B")
				(args
					(ty-var @24.3-24.4 (raw "b"))))
			(ty-var @24.8-24.9 (raw "b"))
			(where
				(method @26.3-29.11 (module-of "b") (name "b1")
					(args
						(ty-tuple @26.18-29.4
							(ty-var @27.4-27.5 (raw "b"))
							(ty-var @28.4-28.5 (raw "b"))))
					(ty @29.8-29.11 (name "Str")))
				(method @30.3-33.11 (module-of "b") (name "b2")
					(args
						(ty-tuple @30.18-33.4
							(ty-var @31.4-31.5 (raw "b"))
							(ty-var @32.4-32.5 (raw "b"))))
					(ty @33.8-33.11 (name "Str")))))
		(s-type-decl @35.1-41.2
			(header @35.1-38.2 (name "C")
				(args
					(ty-var @36.2-36.3 (raw "a"))
					(ty-var @37.2-37.3 (raw "b"))))
			(ty-tuple @38.5-41.2
				(ty-var @39.2-39.3 (raw "a"))
				(ty-var @40.2-40.3 (raw "b"))))
		(s-type-decl @42.1-48.2
			(header @42.1-45.2 (name "D")
				(args
					(ty-var @43.2-43.3 (raw "a"))
					(ty-var @44.2-44.3 (raw "b"))))
			(ty-apply @45.5-48.2
				(ty @45.5-45.6 (name "C"))
				(ty-var @46.2-46.3 (raw "a"))
				(ty-var @47.2-47.3 (raw "b"))))
		(s-type-decl @49.1-52.2
			(header @49.1-49.2 (name "E")
				(args))
			(ty-record @49.5-52.2
				(anno-record-field @50.2-50.9 (name "a")
					(ty @50.6-50.9 (name "Str")))
				(anno-record-field @51.2-51.9 (name "b")
					(ty @51.6-51.9 (name "Str")))))
		(s-type-decl @53.1-56.2
			(header @53.1-53.2 (name "F")
				(args))
			(ty-tag-union @53.5-56.2
				(tags
					(ty @54.2-54.3 (name "A"))
					(ty @55.2-55.3 (name "B")))))
		(s-type-anno @58.1-58.42 (name "g")
			(ty-fn @58.5-58.11
				(ty-var @58.5-58.6 (raw "e"))
				(ty-var @58.10-58.11 (raw "e")))
			(where
				(alias @58.18-58.29 (module-of "e") (name "A"))
				(alias @58.31-58.42 (module-of "e") (name "B"))))
		(s-decl @60.1-110.2
			(p-ident @60.1-60.2 (raw "h"))
			(e-lambda @60.5-110.2
				(args
					(p-ident @60.6-60.7 (raw "x"))
					(p-ident @60.9-60.10 (raw "y")))
				(e-block @60.12-110.2
					(statements
						(s-decl @61.2-68.3
							(p-ident @61.2-61.4 (raw "h1"))
							(e-record @61.7-68.3
								(field (field "h11")
									(e-ident @62.8-62.9 (raw "x")))
								(field (field "h12")
									(e-ident @63.8-63.9 (raw "x")))
								(field (field "h13")
									(e-record @64.8-67.4
										(field (field "h131")
											(e-ident @65.10-65.11 (raw "x")))
										(field (field "h132")
											(e-ident @66.10-66.11 (raw "y")))))))
						(s-decl @69.2-72.3
							(p-ident @69.2-69.4 (raw "h2"))
							(e-apply @69.7-72.3
								(e-ident @69.7-69.8 (raw "h"))
								(e-ident @70.3-70.4 (raw "x"))
								(e-ident @71.3-71.4 (raw "y"))))
						(s-decl @73.2-76.3
							(p-ident @73.2-73.4 (raw "h3"))
							(e-apply @73.7-76.3
								(e-tag @73.7-73.8 (raw "A"))
								(e-ident @74.3-74.4 (raw "x"))
								(e-ident @75.3-75.4 (raw "y"))))
						(s-decl @77.2-80.3
							(p-ident @77.2-77.4 (raw "h4"))
							(e-list @77.7-80.3
								(e-ident @78.3-78.4 (raw "x"))
								(e-ident @79.3-79.4 (raw "y"))))
						(s-decl @81.2-84.3
							(p-ident @81.2-81.4 (raw "h5"))
							(e-tuple @81.7-84.3
								(e-ident @82.3-82.4 (raw "x"))
								(e-ident @83.3-83.4 (raw "y"))))
						(e-match
							(e-ident @86.8-86.9 (raw "x"))
							(branches
								(branch @87.3-92.9
									(p-tag @87.3-92.4 (raw "Z1")
										(p-tuple @88.4-91.5
											(p-ident @89.5-89.6 (raw "a"))
											(p-ident @90.5-90.6 (raw "b"))))
									(e-ident @92.8-92.9 (raw "a")))
								(branch @93.3-96.9
									(p-tag @93.3-96.4 (raw "Z2")
										(p-ident @94.4-94.5 (raw "a"))
										(p-ident @95.4-95.5 (raw "b")))
									(e-ident @96.8-96.9 (raw "a")))
								(branch @97.3-102.9
									(p-tag @97.3-102.4 (raw "Z3")
										(p-record @98.4-101.5
											(field @99.5-99.6 (name "a") (rest false))
											(field @100.5-100.6 (name "b") (rest false))))
									(e-ident @102.8-102.9 (raw "a")))
								(branch @103.3-108.9
									(p-tag @103.3-108.4 (raw "Z4")
										(p-list @104.4-107.5
											(p-ident @105.5-105.6 (raw "a"))
											(p-ident @106.5-106.6 (raw "b"))))
									(e-ident @108.8-108.9 (raw "a")))))))))))
~~~
# FORMATTED
~~~roc
NO CHANGE
~~~
# CANONICALIZE
~~~clojure
(can-ir
	(d-let
		(p-assign @60.1-60.2 (ident "h"))
		(e-closure @60.5-110.2
			(captures
				(capture @99.5-99.6 (ident "a"))
				(capture @89.5-89.6 (ident "a"))
				(capture @60.1-60.2 (ident "h"))
				(capture @105.5-105.6 (ident "a"))
				(capture @94.4-94.5 (ident "a")))
			(e-lambda @60.5-110.2
				(args
					(p-assign @60.6-60.7 (ident "x"))
					(p-assign @60.9-60.10 (ident "y")))
				(e-block @60.12-110.2
					(s-let @61.2-68.3
						(p-assign @61.2-61.4 (ident "h1"))
						(e-record @61.7-68.3
							(fields
								(field (name "h11")
									(e-lookup-local @62.8-62.9
										(p-assign @60.6-60.7 (ident "x"))))
								(field (name "h12")
									(e-lookup-local @63.8-63.9
										(p-assign @60.6-60.7 (ident "x"))))
								(field (name "h13")
									(e-record @64.8-67.4
										(fields
											(field (name "h131")
												(e-lookup-local @65.10-65.11
													(p-assign @60.6-60.7 (ident "x"))))
											(field (name "h132")
												(e-lookup-local @66.10-66.11
													(p-assign @60.9-60.10 (ident "y"))))))))))
					(s-let @69.2-72.3
						(p-assign @69.2-69.4 (ident "h2"))
						(e-call @69.7-72.3
							(e-lookup-local @69.7-69.8
								(p-assign @60.1-60.2 (ident "h")))
							(e-lookup-local @70.3-70.4
								(p-assign @60.6-60.7 (ident "x")))
							(e-lookup-local @71.3-71.4
								(p-assign @60.9-60.10 (ident "y")))))
					(s-let @73.2-76.3
						(p-assign @73.2-73.4 (ident "h3"))
						(e-tag @73.7-73.8 (name "A")
							(args
								(e-lookup-local @74.3-74.4
									(p-assign @60.6-60.7 (ident "x")))
								(e-lookup-local @75.3-75.4
									(p-assign @60.9-60.10 (ident "y"))))))
					(s-let @77.2-80.3
						(p-assign @77.2-77.4 (ident "h4"))
						(e-list @77.7-80.3
							(elems
								(e-lookup-local @78.3-78.4
									(p-assign @60.6-60.7 (ident "x")))
								(e-lookup-local @79.3-79.4
									(p-assign @60.9-60.10 (ident "y"))))))
					(s-let @81.2-84.3
						(p-assign @81.2-81.4 (ident "h5"))
						(e-tuple @81.7-84.3
							(elems
								(e-lookup-local @82.3-82.4
									(p-assign @60.6-60.7 (ident "x")))
								(e-lookup-local @83.3-83.4
									(p-assign @60.9-60.10 (ident "y"))))))
					(e-match @86.2-109.3
						(match @86.2-109.3
							(cond
								(e-lookup-local @86.8-86.9
									(p-assign @60.6-60.7 (ident "x"))))
							(branches
								(branch
									(patterns
										(pattern (degenerate false)
											(p-applied-tag @87.3-92.4)))
									(value
										(e-lookup-local @92.8-92.9
											(p-assign @89.5-89.6 (ident "a")))))
								(branch
									(patterns
										(pattern (degenerate false)
											(p-applied-tag @93.3-96.4)))
									(value
										(e-lookup-local @96.8-96.9
											(p-assign @94.4-94.5 (ident "a")))))
								(branch
									(patterns
										(pattern (degenerate false)
											(p-applied-tag @97.3-102.4)))
									(value
										(e-lookup-local @102.8-102.9
											(p-assign @99.5-99.6 (ident "a")))))
								(branch
									(patterns
										(pattern (degenerate false)
											(p-applied-tag @103.3-108.4)))
									(value
										(e-lookup-local @108.8-108.9
											(p-assign @105.5-105.6 (ident "a"))))))))))))
	(s-alias-decl @14.1-23.11
		(ty-header @14.1-14.5 (name "a")
			(ty-args
				(ty-var @14.3-14.4 (name "a"))))
		(ty-var @14.8-14.9 (name "a")))
	(s-alias-decl @24.1-33.11
		(ty-header @24.1-24.5 (name "b")
			(ty-args
				(ty-var @24.3-24.4 (name "b"))))
		(ty-var @24.8-24.9 (name "b")))
	(s-alias-decl @35.1-41.2
		(ty-header @35.1-38.2 (name "c")
			(ty-args
				(ty-var @36.2-36.3 (name "a"))
				(ty-var @37.2-37.3 (name "b"))))
		(ty-tuple @38.5-41.2
			(ty-var @39.2-39.3 (name "a"))
			(ty-var @40.2-40.3 (name "b"))))
	(s-alias-decl @42.1-48.2
		(ty-header @42.1-45.2 (name "d")
			(ty-args
				(ty-var @43.2-43.3 (name "a"))
				(ty-var @44.2-44.3 (name "b"))))
		(ty-apply @45.5-48.2 (symbol "C")
			(ty-var @46.2-46.3 (name "a"))
			(ty-var @47.2-47.3 (name "b"))))
	(s-alias-decl @49.1-52.2
		(ty-header @49.1-49.2 (name "e"))
		(ty-record @49.5-52.2
			(field (field "a")
				(ty @50.6-50.9 (name "Str")))
			(field (field "b")
				(ty @51.6-51.9 (name "Str")))))
	(s-alias-decl @53.1-56.2
		(ty-header @53.1-53.2 (name "f"))
		(ty-tag-union @53.5-56.2
			(ty @54.2-54.3 (name "A"))
			(ty @55.2-55.3 (name "B"))))
	(s-import @4.1-7.2 (module "I1")
		(exposes
			(exposed (name "i11") (wildcard false))
			(exposed (name "i12") (wildcard false))))
	(s-import @8.1-11.2 (module "I2")
		(exposes
			(exposed (name "i21") (alias "ias1") (wildcard false))
			(exposed (name "i22") (alias "ias2") (wildcard false))))
	(s-type-anno @58.1-58.42 (name "g")
		(ty-fn @58.5-58.11 (effectful false)
			(ty-var @58.5-58.6 (name "e"))
			(ty-var @58.10-58.11 (name "e")))
		(where
<<<<<<< HEAD
			(alias @58.18-58.29 (module-of "e") (ident "a"))
			(alias @58.31-58.42 (module-of "e") (ident "b"))))
	(ext-decl @16.3-19.11 (ident "module(a).a1") (kind "value"))
	(ext-decl @20.3-23.11 (ident "module(a).a2") (kind "value"))
	(ext-decl @26.3-29.11 (ident "module(b).b1") (kind "value"))
	(ext-decl @30.3-33.11 (ident "module(b).b2") (kind "value"))
=======
			(alias @58.18-58.29 (module-of "e") (ident "A"))
			(alias @58.31-58.42 (module-of "e") (ident "B"))))
>>>>>>> 230f0620
	(ext-decl @58.18-58.29 (ident "module(e).A") (kind "type"))
	(ext-decl @58.31-58.42 (ident "module(e).B") (kind "type")))
~~~
# TYPES
~~~clojure
(inferred-types
	(defs
		(patt @60.1-60.2 (type "[Z1((field, field2)), Z2(i, j), Z3(k), Z4(List(elem))]others, [Z1((field3, field4)), Z2(l, m), Z3(n), Z4(List(elem2))]others2 -> _ret")))
	(type_decls
		(alias @14.1-23.11 (type "A(a)")
			(ty-header @14.1-14.5 (name "a")
				(ty-args
					(ty-var @14.3-14.4 (name "a")))))
		(alias @24.1-33.11 (type "B(b)")
			(ty-header @24.1-24.5 (name "b")
				(ty-args
					(ty-var @24.3-24.4 (name "b")))))
		(alias @35.1-41.2 (type "C(a, b)")
			(ty-header @35.1-38.2 (name "c")
				(ty-args
					(ty-var @36.2-36.3 (name "a"))
					(ty-var @37.2-37.3 (name "b")))))
		(alias @42.1-48.2 (type "D(a, b)")
			(ty-header @42.1-45.2 (name "d")
				(ty-args
					(ty-var @43.2-43.3 (name "a"))
					(ty-var @44.2-44.3 (name "b")))))
		(alias @49.1-52.2 (type "E")
			(ty-header @49.1-49.2 (name "e")))
		(alias @53.1-56.2 (type "F")
			(ty-header @53.1-53.2 (name "f"))))
	(expressions
		(expr @60.5-110.2 (type "[Z1((field, field2)), Z2(i, j), Z3(k), Z4(List(elem))]others, [Z1((field3, field4)), Z2(l, m), Z3(n), Z4(List(elem2))]others2 -> _ret"))))
~~~<|MERGE_RESOLUTION|>--- conflicted
+++ resolved
@@ -125,11 +125,11 @@
 UNUSED VARIABLE - everything.md:95:4:95:5
 UNUSED VARIABLE - everything.md:100:5:100:6
 UNUSED VARIABLE - everything.md:106:5:106:6
+UNUSED VARIABLE - everything.md:81:2:81:4
+UNUSED VARIABLE - everything.md:61:2:61:4
+UNUSED VARIABLE - everything.md:69:2:69:4
 UNUSED VARIABLE - everything.md:77:2:77:4
 UNUSED VARIABLE - everything.md:73:2:73:4
-UNUSED VARIABLE - everything.md:69:2:69:4
-UNUSED VARIABLE - everything.md:61:2:61:4
-UNUSED VARIABLE - everything.md:81:2:81:4
 # PROBLEMS
 **WHERE CLAUSE NOT ALLOWED IN TYPE DECLARATION**
 You cannot define a `where` clause inside a type declaration.
@@ -244,6 +244,42 @@
 
 
 **UNUSED VARIABLE**
+Variable `h5` is not used anywhere in your code.
+
+If you don't need this variable, prefix it with an underscore like `_h5` to suppress this warning.
+The unused variable is declared here:
+**everything.md:81:2:81:4:**
+```roc
+	h5 = (
+```
+ ^^
+
+
+**UNUSED VARIABLE**
+Variable `h1` is not used anywhere in your code.
+
+If you don't need this variable, prefix it with an underscore like `_h1` to suppress this warning.
+The unused variable is declared here:
+**everything.md:61:2:61:4:**
+```roc
+	h1 = {
+```
+ ^^
+
+
+**UNUSED VARIABLE**
+Variable `h2` is not used anywhere in your code.
+
+If you don't need this variable, prefix it with an underscore like `_h2` to suppress this warning.
+The unused variable is declared here:
+**everything.md:69:2:69:4:**
+```roc
+	h2 = h(
+```
+ ^^
+
+
+**UNUSED VARIABLE**
 Variable `h4` is not used anywhere in your code.
 
 If you don't need this variable, prefix it with an underscore like `_h4` to suppress this warning.
@@ -263,42 +299,6 @@
 **everything.md:73:2:73:4:**
 ```roc
 	h3 = A(
-```
- ^^
-
-
-**UNUSED VARIABLE**
-Variable `h2` is not used anywhere in your code.
-
-If you don't need this variable, prefix it with an underscore like `_h2` to suppress this warning.
-The unused variable is declared here:
-**everything.md:69:2:69:4:**
-```roc
-	h2 = h(
-```
- ^^
-
-
-**UNUSED VARIABLE**
-Variable `h1` is not used anywhere in your code.
-
-If you don't need this variable, prefix it with an underscore like `_h1` to suppress this warning.
-The unused variable is declared here:
-**everything.md:61:2:61:4:**
-```roc
-	h1 = {
-```
- ^^
-
-
-**UNUSED VARIABLE**
-Variable `h5` is not used anywhere in your code.
-
-If you don't need this variable, prefix it with an underscore like `_h5` to suppress this warning.
-The unused variable is declared here:
-**everything.md:81:2:81:4:**
-```roc
-	h5 = (
 ```
  ^^
 
@@ -675,17 +675,17 @@
 										(e-lookup-local @108.8-108.9
 											(p-assign @105.5-105.6 (ident "a"))))))))))))
 	(s-alias-decl @14.1-23.11
-		(ty-header @14.1-14.5 (name "a")
+		(ty-header @14.1-14.5 (name "A")
 			(ty-args
 				(ty-var @14.3-14.4 (name "a"))))
 		(ty-var @14.8-14.9 (name "a")))
 	(s-alias-decl @24.1-33.11
-		(ty-header @24.1-24.5 (name "b")
+		(ty-header @24.1-24.5 (name "B")
 			(ty-args
 				(ty-var @24.3-24.4 (name "b"))))
 		(ty-var @24.8-24.9 (name "b")))
 	(s-alias-decl @35.1-41.2
-		(ty-header @35.1-38.2 (name "c")
+		(ty-header @35.1-38.2 (name "C")
 			(ty-args
 				(ty-var @36.2-36.3 (name "a"))
 				(ty-var @37.2-37.3 (name "b"))))
@@ -693,7 +693,7 @@
 			(ty-var @39.2-39.3 (name "a"))
 			(ty-var @40.2-40.3 (name "b"))))
 	(s-alias-decl @42.1-48.2
-		(ty-header @42.1-45.2 (name "d")
+		(ty-header @42.1-45.2 (name "D")
 			(ty-args
 				(ty-var @43.2-43.3 (name "a"))
 				(ty-var @44.2-44.3 (name "b"))))
@@ -701,41 +701,32 @@
 			(ty-var @46.2-46.3 (name "a"))
 			(ty-var @47.2-47.3 (name "b"))))
 	(s-alias-decl @49.1-52.2
-		(ty-header @49.1-49.2 (name "e"))
+		(ty-header @49.1-49.2 (name "E"))
 		(ty-record @49.5-52.2
 			(field (field "a")
 				(ty @50.6-50.9 (name "Str")))
 			(field (field "b")
 				(ty @51.6-51.9 (name "Str")))))
 	(s-alias-decl @53.1-56.2
-		(ty-header @53.1-53.2 (name "f"))
+		(ty-header @53.1-53.2 (name "F"))
 		(ty-tag-union @53.5-56.2
 			(ty @54.2-54.3 (name "A"))
 			(ty @55.2-55.3 (name "B"))))
 	(s-import @4.1-7.2 (module "I1")
 		(exposes
-			(exposed (name "i11") (wildcard false))
-			(exposed (name "i12") (wildcard false))))
+			(exposed (name "I11") (wildcard false))
+			(exposed (name "I12") (wildcard false))))
 	(s-import @8.1-11.2 (module "I2")
 		(exposes
-			(exposed (name "i21") (alias "ias1") (wildcard false))
-			(exposed (name "i22") (alias "ias2") (wildcard false))))
+			(exposed (name "I21") (alias "Ias1") (wildcard false))
+			(exposed (name "I22") (alias "Ias2") (wildcard false))))
 	(s-type-anno @58.1-58.42 (name "g")
 		(ty-fn @58.5-58.11 (effectful false)
 			(ty-var @58.5-58.6 (name "e"))
 			(ty-var @58.10-58.11 (name "e")))
 		(where
-<<<<<<< HEAD
-			(alias @58.18-58.29 (module-of "e") (ident "a"))
-			(alias @58.31-58.42 (module-of "e") (ident "b"))))
-	(ext-decl @16.3-19.11 (ident "module(a).a1") (kind "value"))
-	(ext-decl @20.3-23.11 (ident "module(a).a2") (kind "value"))
-	(ext-decl @26.3-29.11 (ident "module(b).b1") (kind "value"))
-	(ext-decl @30.3-33.11 (ident "module(b).b2") (kind "value"))
-=======
 			(alias @58.18-58.29 (module-of "e") (ident "A"))
 			(alias @58.31-58.42 (module-of "e") (ident "B"))))
->>>>>>> 230f0620
 	(ext-decl @58.18-58.29 (ident "module(e).A") (kind "type"))
 	(ext-decl @58.31-58.42 (ident "module(e).B") (kind "type")))
 ~~~
@@ -743,30 +734,30 @@
 ~~~clojure
 (inferred-types
 	(defs
-		(patt @60.1-60.2 (type "[Z1((field, field2)), Z2(i, j), Z3(k), Z4(List(elem))]others, [Z1((field3, field4)), Z2(l, m), Z3(n), Z4(List(elem2))]others2 -> _ret")))
+		(patt @60.1-60.2 (type "[Z1((field, field2)), Z2(c, d), Z3(f), Z4(List(elem))]others, [Z1((field3, field4)), Z2(i, j), Z3(k), Z4(List(elem2))]others2 -> _ret")))
 	(type_decls
 		(alias @14.1-23.11 (type "A(a)")
-			(ty-header @14.1-14.5 (name "a")
+			(ty-header @14.1-14.5 (name "A")
 				(ty-args
 					(ty-var @14.3-14.4 (name "a")))))
 		(alias @24.1-33.11 (type "B(b)")
-			(ty-header @24.1-24.5 (name "b")
+			(ty-header @24.1-24.5 (name "B")
 				(ty-args
 					(ty-var @24.3-24.4 (name "b")))))
 		(alias @35.1-41.2 (type "C(a, b)")
-			(ty-header @35.1-38.2 (name "c")
+			(ty-header @35.1-38.2 (name "C")
 				(ty-args
 					(ty-var @36.2-36.3 (name "a"))
 					(ty-var @37.2-37.3 (name "b")))))
 		(alias @42.1-48.2 (type "D(a, b)")
-			(ty-header @42.1-45.2 (name "d")
+			(ty-header @42.1-45.2 (name "D")
 				(ty-args
 					(ty-var @43.2-43.3 (name "a"))
 					(ty-var @44.2-44.3 (name "b")))))
 		(alias @49.1-52.2 (type "E")
-			(ty-header @49.1-49.2 (name "e")))
+			(ty-header @49.1-49.2 (name "E")))
 		(alias @53.1-56.2 (type "F")
-			(ty-header @53.1-53.2 (name "f"))))
+			(ty-header @53.1-53.2 (name "F"))))
 	(expressions
-		(expr @60.5-110.2 (type "[Z1((field, field2)), Z2(i, j), Z3(k), Z4(List(elem))]others, [Z1((field3, field4)), Z2(l, m), Z3(n), Z4(List(elem2))]others2 -> _ret"))))
+		(expr @60.5-110.2 (type "[Z1((field, field2)), Z2(c, d), Z3(f), Z4(List(elem))]others, [Z1((field3, field4)), Z2(i, j), Z3(k), Z4(List(elem2))]others2 -> _ret"))))
 ~~~