# META
~~~ini
description=Multiple uses of same type variable in function annotation
type=file
~~~
# SOURCE
~~~roc
app [main!] { pf: platform "../basic-cli/main.roc" }

pair : a -> (a, a)
pair = |x| (x, x)

main! = |_| {}
~~~
# PROBLEMS
NIL
# TOKENS
~~~zig
KwApp(1:1-1:4),OpenSquare(1:5-1:6),LowerIdent(1:6-1:11),CloseSquare(1:11-1:12),OpenCurly(1:13-1:14),LowerIdent(1:15-1:17),OpColon(1:17-1:18),KwPlatform(1:19-1:27),StringStart(1:28-1:29),StringPart(1:29-1:50),StringEnd(1:50-1:51),CloseCurly(1:52-1:53),Newline(1:1-1:1),
Newline(1:1-1:1),
LowerIdent(3:1-3:5),OpColon(3:6-3:7),LowerIdent(3:8-3:9),OpArrow(3:10-3:12),OpenRound(3:13-3:14),LowerIdent(3:14-3:15),Comma(3:15-3:16),LowerIdent(3:17-3:18),CloseRound(3:18-3:19),Newline(1:1-1:1),
LowerIdent(4:1-4:5),OpAssign(4:6-4:7),OpBar(4:8-4:9),LowerIdent(4:9-4:10),OpBar(4:10-4:11),OpenRound(4:12-4:13),LowerIdent(4:13-4:14),Comma(4:14-4:15),LowerIdent(4:16-4:17),CloseRound(4:17-4:18),Newline(1:1-1:1),
Newline(1:1-1:1),
LowerIdent(6:1-6:6),OpAssign(6:7-6:8),OpBar(6:9-6:10),Underscore(6:10-6:11),OpBar(6:11-6:12),OpenCurly(6:13-6:14),CloseCurly(6:14-6:15),EndOfFile(6:15-6:15),
~~~
# PARSE
~~~clojure
(file @1-1-6-15
	(app @1-1-1-53
		(provides @1-6-1-12
			(exposed-lower-ident (text "main!")))
		(record-field @1-15-1-53 (name "pf")
			(e-string @1-28-1-51
				(e-string-part @1-29-1-50 (raw "../basic-cli/main.roc"))))
		(packages @1-13-1-53
			(record-field @1-15-1-53 (name "pf")
				(e-string @1-28-1-51
					(e-string-part @1-29-1-50 (raw "../basic-cli/main.roc"))))))
	(statements
		(s-type-anno @3-1-4-5 (name "pair")
			(ty-fn @3-8-3-19
				(ty-var @3-8-3-9 (raw "a"))
				(ty-tuple @3-13-3-19
					(ty-var @3-14-3-15 (raw "a"))
					(ty-var @3-17-3-18 (raw "a")))))
		(s-decl @4-1-4-18
			(p-ident @4-1-4-5 (raw "pair"))
			(e-lambda @4-8-4-18
				(args
					(p-ident @4-9-4-10 (raw "x")))
				(e-tuple @4-12-4-18
					(e-ident @4-13-4-14 (qaul "") (raw "x"))
					(e-ident @4-16-4-17 (qaul "") (raw "x")))))
		(s-decl @6-1-6-15
			(p-ident @6-1-6-6 (raw "main!"))
			(e-lambda @6-9-6-15
				(args
					(p-underscore))
				(e-record @6-13-6-15)))))
~~~
# FORMATTED
~~~roc
NO CHANGE
~~~
# CANONICALIZE
~~~clojure
(can-ir
	(d-let (id 92)
		(p-assign @4-1-4-5 (ident "pair") (id 80))
		(e-lambda @4-8-4-18 (id 85)
			(args
				(p-assign @4-9-4-10 (ident "x") (id 81)))
			(e-tuple @4-12-4-18
				(elems
					(e-lookup-local @4-13-4-14
						(pattern (id 81)))
					(e-lookup-local @4-16-4-17
						(pattern (id 81))))))
		(annotation @4-1-4-5 (signature 90) (id 91)
			(declared-type
				(ty-fn @3-8-3-19 (effectful false)
					(ty-var @3-8-3-9 (name "a"))
					(ty-tuple @3-13-3-19
						(ty-var @3-14-3-15 (name "a"))
						(ty-var @3-17-3-18 (name "a")))))))
	(d-let (id 98)
<<<<<<< HEAD
		(p-assign @6-1-6-6 (ident "main!") (id 94))
		(e-lambda @6-9-6-15 (id 97)
			(args
				(p-underscore @6-10-6-11 (id 95)))
			(e-empty_record @6-13-6-15))))
=======
		(p-assign @6-1-6-6 (ident "main!") (id 93))
		(e-lambda @6-9-6-15 (id 97)
			(args
				(p-underscore @6-10-6-11 (id 94)))
			(e-runtime-error (tag "not_implemented")))))
>>>>>>> 6375798a
~~~
# TYPES
~~~clojure
(inferred-types
	(defs
		(def (name "pair") (type "*"))
		(def (name "main!") (type "*")))
	(expressions
		(expr @4-8-4-18 (type "*"))
		(expr @6-9-6-15 (type "*"))))
~~~<|MERGE_RESOLUTION|>--- conflicted
+++ resolved
@@ -83,20 +83,12 @@
 					(ty-tuple @3-13-3-19
 						(ty-var @3-14-3-15 (name "a"))
 						(ty-var @3-17-3-18 (name "a")))))))
-	(d-let (id 98)
-<<<<<<< HEAD
-		(p-assign @6-1-6-6 (ident "main!") (id 94))
-		(e-lambda @6-9-6-15 (id 97)
-			(args
-				(p-underscore @6-10-6-11 (id 95)))
-			(e-empty_record @6-13-6-15))))
-=======
+	(d-let (id 97)
 		(p-assign @6-1-6-6 (ident "main!") (id 93))
-		(e-lambda @6-9-6-15 (id 97)
+		(e-lambda @6-9-6-15 (id 96)
 			(args
 				(p-underscore @6-10-6-11 (id 94)))
-			(e-runtime-error (tag "not_implemented")))))
->>>>>>> 6375798a
+			(e-empty_record @6-13-6-15))))
 ~~~
 # TYPES
 ~~~clojure
