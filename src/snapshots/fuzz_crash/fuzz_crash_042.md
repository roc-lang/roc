--- conflicted
+++ resolved
@@ -85,12 +85,7 @@
 ~~~clojure
 (can-ir
 	(s-import @1.9-1.19 (module "u.R") (qualifier "u")
-<<<<<<< HEAD
-		(exposes))
-	(ext-decl @1.25-1.30 (ident "r.a.E") (kind "type")))
-=======
 		(exposes)))
->>>>>>> 230f0620
 ~~~
 # TYPES
 ~~~clojure
