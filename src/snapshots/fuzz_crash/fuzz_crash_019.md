# META
~~~ini
description=fuzz crash
type=file
~~~
# SOURCE
~~~roc
# Thnt!
app [main!] { pf: platform "c" }

import pf.Stdout exposing [line!]

import Stdot
		exposing [ #tem
Cust]

import Bae as Gooe
import
	Ba
Map(a, b) : Lis, (ab) -> List(b)
MapML( # Cb,
) # Ag
	: # Aon
		List( #rg
		),
		(ab) -> # row
			List(			b	) #z)

line : ( # Cm
) # Co
Som : { foo : O, bar : g }
Ml(a) : { # ld
}

Soine(a) : { #
} #
Maybe(a) : [Somne]

Mayine(a) : [ #
] #)

ane = |num| if num 2 else 5

one : U6
add = |num| {
	1
	if num {
		dbg # bug
			s exp0
	} else {
		dbg 123
		r
	}
}

me = |
	a, Tb,
| # As
	match a {lue  {
	x
		}
		Blue=> {x
			}
	er #ent
			1	"for" => 20[1, ] # t
		ment
		[1, 2, 3,est]123
		[
		] 23
		3.1 314
		3.14 | 6.28 => 314
		(1, ) => 123
		(1, 2, 3)123
		{ 	} => 12
		Ok(123) => 12
	}

expect # Cord
	nt

main! : Listlt({}, _)
ma= |_| { e
	w = "d"
	var er = 123
	expect blaue
	return #d
		tag

	#
	...
	me(
		..., # r
	)crash ke"Unr!" #)
	i= "H, ${d}"
t = [
		one(er, 		),	456, # two
9, #ee
	]
	for n in list {
	line!("Ag ${n} to ${er}")
		ber + n
	}
	rd = { foo: 123, bar: "H", baz: tag, qux: Ok(world),ned }
	t = (123, "World", tag, O, (nd, t), [1, 2, 3])
	m (
		123,
		"World",ag1,
		O, # nt
		(ne, tuple),
		[1, 2, 3],
	)
	b?? 12 > 5 or 13 + 2 < 5 and 10 - 1 >= 16 or 12 <= 3 e_fn(arg1)?.od()?.ned()?.recd?
	Stdo!(
		"Ho${ #
			r(nu) # xpr
		} ",
	)
} # Cocl

y : {}
e = {}

t : V((a,c))

expect {
	foo == 1
h == foo
}
~~~
# PROBLEMS
**UNDECLARED TYPE**
The type ``Lis`` is not declared in this scope.

This type is referenced here:
**fuzz_crash_019.md:13:13:13:16:**
```roc
Map(a, b) : Lis, (ab) -> List(b)
```
            ^^^


**UNDECLARED TYPE VARIABLE**
The type variable ``ab`` is not declared in this scope.

Type variables must be introduced in a type annotation before they can be used.

This type variable is referenced here:
**fuzz_crash_019.md:13:19:13:21:**
```roc
Map(a, b) : Lis, (ab) -> List(b)
```
                  ^^


**UNDECLARED TYPE VARIABLE**
The type variable ``ab`` is not declared in this scope.

Type variables must be introduced in a type annotation before they can be used.

This type variable is referenced here:
**fuzz_crash_019.md:19:4:19:6:**
```roc
		(ab) -> # row
```
   ^^


**UNDECLARED TYPE VARIABLE**
The type variable ``b`` is not declared in this scope.

Type variables must be introduced in a type annotation before they can be used.

This type variable is referenced here:
**fuzz_crash_019.md:20:12:20:13:**
```roc
			List(			b	) #z)
```
           ^


**UNDECLARED TYPE**
The type ``O`` is not declared in this scope.

This type is referenced here:
**fuzz_crash_019.md:24:15:24:16:**
```roc
Som : { foo : O, bar : g }
```
              ^


**UNDECLARED TYPE VARIABLE**
The type variable ``g`` is not declared in this scope.

Type variables must be introduced in a type annotation before they can be used.

This type variable is referenced here:
**fuzz_crash_019.md:24:24:24:25:**
```roc
Som : { foo : O, bar : g }
```
                       ^


**UNDECLARED TYPE**
The type ``U6`` is not declared in this scope.

This type is referenced here:
**fuzz_crash_019.md:37:7:37:9:**
```roc
one : U6
```
      ^^


**NOT IMPLEMENTED**
This feature is not yet implemented or doesn't have a proper error report yet: canonicalize dbg expression
Let us know if you want to help!

**UNDEFINED VARIABLE**
Nothing is named `exp0` in this scope.
Is there an `import` or `exposing` missing up-top?

**NOT IMPLEMENTED**
This feature is not yet implemented or doesn't have a proper error report yet: canonicalize dbg expression
Let us know if you want to help!

**UNDEFINED VARIABLE**
Nothing is named `r` in this scope.
Is there an `import` or `exposing` missing up-top?

**UNDEFINED VARIABLE**
Nothing is named `x` in this scope.
Is there an `import` or `exposing` missing up-top?

**UNUSED VARIABLE**
Variable ``lue`` is not used anywhere in your code.

If you don't need this variable, prefix it with an underscore like `_lue` to suppress this warning.
The unused variable is declared here:
**fuzz_crash_019.md:52:11:52:14:**
```roc
	match a {lue  {
```
          ^^^


**UNDEFINED VARIABLE**
Nothing is named `x` in this scope.
Is there an `import` or `exposing` missing up-top?

**UNUSED VARIABLE**
Variable ``er`` is not used anywhere in your code.

If you don't need this variable, prefix it with an underscore like `_er` to suppress this warning.
The unused variable is declared here:
**fuzz_crash_019.md:57:2:57:4:**
```roc
	er #ent
```
 ^^


**UNDEFINED VARIABLE**
Nothing is named `ment` in this scope.
Is there an `import` or `exposing` missing up-top?

**UNUSED VARIABLE**
Variable ``est`` is not used anywhere in your code.

If you don't need this variable, prefix it with an underscore like `_est` to suppress this warning.
The unused variable is declared here:
**fuzz_crash_019.md:60:12:60:15:**
```roc
		[1, 2, 3,est]123
```
           ^^^


**NOT IMPLEMENTED**
This feature is not yet implemented or doesn't have a proper error report yet: canonicalize alternatives pattern
Let us know if you want to help!

**NOT IMPLEMENTED**
This feature is not yet implemented or doesn't have a proper error report yet: top-level expect
Let us know if you want to help!

**UNDEFINED VARIABLE**
Nothing is named `e` in this scope.
Is there an `import` or `exposing` missing up-top?

**NOT IMPLEMENTED**
This feature is not yet implemented or doesn't have a proper error report yet: statement type in block
Let us know if you want to help!

**NOT IMPLEMENTED**
This feature is not yet implemented or doesn't have a proper error report yet: statement type in block
Let us know if you want to help!

**NOT IMPLEMENTED**
This feature is not yet implemented or doesn't have a proper error report yet: ...
Let us know if you want to help!

**NOT IMPLEMENTED**
This feature is not yet implemented or doesn't have a proper error report yet: ...
Let us know if you want to help!

**NOT IMPLEMENTED**
This feature is not yet implemented or doesn't have a proper error report yet: crash statement
Let us know if you want to help!

**UNDEFINED VARIABLE**
Nothing is named `d` in this scope.
Is there an `import` or `exposing` missing up-top?

**UNDEFINED VARIABLE**
Nothing is named `one` in this scope.
Is there an `import` or `exposing` missing up-top?

**NOT IMPLEMENTED**
This feature is not yet implemented or doesn't have a proper error report yet: statement type in block
Let us know if you want to help!

**UNDEFINED VARIABLE**
Nothing is named `tag` in this scope.
Is there an `import` or `exposing` missing up-top?

**UNDEFINED VARIABLE**
Nothing is named `world` in this scope.
Is there an `import` or `exposing` missing up-top?

**UNDEFINED VARIABLE**
Nothing is named `ned` in this scope.
Is there an `import` or `exposing` missing up-top?

**DUPLICATE DEFINITION**
The name `t` is being redeclared in this scope.

The redeclaration is here:
**fuzz_crash_019.md:97:2:97:3:**
```roc
	t = (123, "World", tag, O, (nd, t), [1, 2, 3])
```
 ^

But `t` was already defined here:
**fuzz_crash_019.md:88:1:88:2:**
```roc
t = [
```
^


**UNDEFINED VARIABLE**
Nothing is named `tag` in this scope.
Is there an `import` or `exposing` missing up-top?

**UNDEFINED VARIABLE**
Nothing is named `nd` in this scope.
Is there an `import` or `exposing` missing up-top?

**UNDEFINED VARIABLE**
Nothing is named `m` in this scope.
Is there an `import` or `exposing` missing up-top?

**UNDEFINED VARIABLE**
Nothing is named `ag1` in this scope.
Is there an `import` or `exposing` missing up-top?

**UNDEFINED VARIABLE**
Nothing is named `ne` in this scope.
Is there an `import` or `exposing` missing up-top?

**UNDEFINED VARIABLE**
Nothing is named `tuple` in this scope.
Is there an `import` or `exposing` missing up-top?

**UNDEFINED VARIABLE**
Nothing is named `b` in this scope.
Is there an `import` or `exposing` missing up-top?

**NOT IMPLEMENTED**
This feature is not yet implemented or doesn't have a proper error report yet: canonicalize suffix_single_question expression
Let us know if you want to help!

**UNDEFINED VARIABLE**
Nothing is named `r` in this scope.
Is there an `import` or `exposing` missing up-top?

**UNDEFINED VARIABLE**
Nothing is named `nu` in this scope.
Is there an `import` or `exposing` missing up-top?

**UNUSED VARIABLE**
Variable ``i`` is not used anywhere in your code.

If you don't need this variable, prefix it with an underscore like `_i` to suppress this warning.
The unused variable is declared here:
**fuzz_crash_019.md:87:2:87:3:**
```roc
	i= "H, ${d}"
```
 ^


**UNUSED VARIABLE**
Variable ``w`` is not used anywhere in your code.

If you don't need this variable, prefix it with an underscore like `_w` to suppress this warning.
The unused variable is declared here:
**fuzz_crash_019.md:76:2:76:3:**
```roc
	w = "d"
```
 ^


**UNUSED VARIABLE**
Variable ``t`` is not used anywhere in your code.

If you don't need this variable, prefix it with an underscore like `_t` to suppress this warning.
The unused variable is declared here:
**fuzz_crash_019.md:88:1:88:2:**
```roc
t = [
```
^


**UNUSED VARIABLE**
Variable ``rd`` is not used anywhere in your code.

If you don't need this variable, prefix it with an underscore like `_rd` to suppress this warning.
The unused variable is declared here:
**fuzz_crash_019.md:96:2:96:4:**
```roc
	rd = { foo: 123, bar: "H", baz: tag, qux: Ok(world),ned }
```
 ^^


**NOT IMPLEMENTED**
This feature is not yet implemented or doesn't have a proper error report yet: top-level expect
Let us know if you want to help!

<<<<<<< HEAD
**TYPE MISMATCH**
This expression is used in an unexpected way:
**fuzz_crash_019.md:84:2:84:4:**
```roc
	me(
```
 ^^

It is of type:
    _*, [Tb]* -> *_

But you are trying to use it as:
    _* -> *_
=======
**INCOMPATIBLE MATCH PATTERNS**
The pattern in the fourth branch of this `match` differs from previous ones:
**fuzz_crash_019.md:52:2:**
```roc
	match a {lue  {
	x
		}
		Blue=> {x
			}
	er #ent
			1	"for" => 20[1, ] # t
		ment
		[1, 2, 3,est]123
		[
		] 23
		3.1 314
		3.14 | 6.28 => 314
		(1, ) => 123
		(1, 2, 3)123
		{ 	} => 12
		Ok(123) => 12
	}

expect # Cord
```
     ^

The fourth pattern has this type:
    _Str_

But all the previous patterns have this type: 
    _[Blue]*_

All patterns in an `match` must have compatible types.


>>>>>>> f1245fbb

# TOKENS
~~~zig
Newline(1:2-1:8),
KwApp(2:1-2:4),OpenSquare(2:5-2:6),LowerIdent(2:6-2:11),CloseSquare(2:11-2:12),OpenCurly(2:13-2:14),LowerIdent(2:15-2:17),OpColon(2:17-2:18),KwPlatform(2:19-2:27),StringStart(2:28-2:29),StringPart(2:29-2:30),StringEnd(2:30-2:31),CloseCurly(2:32-2:33),Newline(1:1-1:1),
Newline(1:1-1:1),
KwImport(4:1-4:7),LowerIdent(4:8-4:10),NoSpaceDotUpperIdent(4:10-4:17),KwExposing(4:18-4:26),OpenSquare(4:27-4:28),LowerIdent(4:28-4:33),CloseSquare(4:33-4:34),Newline(1:1-1:1),
Newline(1:1-1:1),
KwImport(6:1-6:7),UpperIdent(6:8-6:13),Newline(1:1-1:1),
KwExposing(7:3-7:11),OpenSquare(7:12-7:13),Newline(7:15-7:18),
UpperIdent(8:1-8:5),CloseSquare(8:5-8:6),Newline(1:1-1:1),
Newline(1:1-1:1),
KwImport(10:1-10:7),UpperIdent(10:8-10:11),KwAs(10:12-10:14),UpperIdent(10:15-10:19),Newline(1:1-1:1),
KwImport(11:1-11:7),Newline(1:1-1:1),
UpperIdent(12:2-12:4),Newline(1:1-1:1),
UpperIdent(13:1-13:4),NoSpaceOpenRound(13:4-13:5),LowerIdent(13:5-13:6),Comma(13:6-13:7),LowerIdent(13:8-13:9),CloseRound(13:9-13:10),OpColon(13:11-13:12),UpperIdent(13:13-13:16),Comma(13:16-13:17),OpenRound(13:18-13:19),LowerIdent(13:19-13:21),CloseRound(13:21-13:22),OpArrow(13:23-13:25),UpperIdent(13:26-13:30),NoSpaceOpenRound(13:30-13:31),LowerIdent(13:31-13:32),CloseRound(13:32-13:33),Newline(1:1-1:1),
UpperIdent(14:1-14:6),NoSpaceOpenRound(14:6-14:7),Newline(14:9-14:13),
CloseRound(15:1-15:2),Newline(15:4-15:7),
OpColon(16:2-16:3),Newline(16:5-16:9),
UpperIdent(17:3-17:7),NoSpaceOpenRound(17:7-17:8),Newline(17:10-17:12),
CloseRound(18:3-18:4),Comma(18:4-18:5),Newline(1:1-1:1),
OpenRound(19:3-19:4),LowerIdent(19:4-19:6),CloseRound(19:6-19:7),OpArrow(19:8-19:10),Newline(19:12-19:16),
UpperIdent(20:4-20:8),NoSpaceOpenRound(20:8-20:9),LowerIdent(20:12-20:13),CloseRound(20:14-20:15),Newline(20:17-20:19),
Newline(1:1-1:1),
LowerIdent(22:1-22:5),OpColon(22:6-22:7),OpenRound(22:8-22:9),Newline(22:11-22:14),
CloseRound(23:1-23:2),Newline(23:4-23:7),
UpperIdent(24:1-24:4),OpColon(24:5-24:6),OpenCurly(24:7-24:8),LowerIdent(24:9-24:12),OpColon(24:13-24:14),UpperIdent(24:15-24:16),Comma(24:16-24:17),LowerIdent(24:18-24:21),OpColon(24:22-24:23),LowerIdent(24:24-24:25),CloseCurly(24:26-24:27),Newline(1:1-1:1),
UpperIdent(25:1-25:3),NoSpaceOpenRound(25:3-25:4),LowerIdent(25:4-25:5),CloseRound(25:5-25:6),OpColon(25:7-25:8),OpenCurly(25:9-25:10),Newline(25:12-25:15),
CloseCurly(26:1-26:2),Newline(1:1-1:1),
Newline(1:1-1:1),
UpperIdent(28:1-28:6),NoSpaceOpenRound(28:6-28:7),LowerIdent(28:7-28:8),CloseRound(28:8-28:9),OpColon(28:10-28:11),OpenCurly(28:12-28:13),Newline(28:15-28:15),
CloseCurly(29:1-29:2),Newline(29:4-29:4),
UpperIdent(30:1-30:6),NoSpaceOpenRound(30:6-30:7),LowerIdent(30:7-30:8),CloseRound(30:8-30:9),OpColon(30:10-30:11),OpenSquare(30:12-30:13),UpperIdent(30:13-30:18),CloseSquare(30:18-30:19),Newline(1:1-1:1),
Newline(1:1-1:1),
UpperIdent(32:1-32:7),NoSpaceOpenRound(32:7-32:8),LowerIdent(32:8-32:9),CloseRound(32:9-32:10),OpColon(32:11-32:12),OpenSquare(32:13-32:14),Newline(32:16-32:16),
CloseSquare(33:1-33:2),Newline(33:4-33:5),
Newline(1:1-1:1),
LowerIdent(35:1-35:4),OpAssign(35:5-35:6),OpBar(35:7-35:8),LowerIdent(35:8-35:11),OpBar(35:11-35:12),KwIf(35:13-35:15),LowerIdent(35:16-35:19),Int(35:20-35:21),KwElse(35:22-35:26),Int(35:27-35:28),Newline(1:1-1:1),
Newline(1:1-1:1),
LowerIdent(37:1-37:4),OpColon(37:5-37:6),UpperIdent(37:7-37:9),Newline(1:1-1:1),
LowerIdent(38:1-38:4),OpAssign(38:5-38:6),OpBar(38:7-38:8),LowerIdent(38:8-38:11),OpBar(38:11-38:12),OpenCurly(38:13-38:14),Newline(1:1-1:1),
Int(39:2-39:3),Newline(1:1-1:1),
KwIf(40:2-40:4),LowerIdent(40:5-40:8),OpenCurly(40:9-40:10),Newline(1:1-1:1),
KwDbg(41:3-41:6),Newline(41:8-41:12),
LowerIdent(42:4-42:5),LowerIdent(42:6-42:10),Newline(1:1-1:1),
CloseCurly(43:2-43:3),KwElse(43:4-43:8),OpenCurly(43:9-43:10),Newline(1:1-1:1),
KwDbg(44:3-44:6),Int(44:7-44:10),Newline(1:1-1:1),
LowerIdent(45:3-45:4),Newline(1:1-1:1),
CloseCurly(46:2-46:3),Newline(1:1-1:1),
CloseCurly(47:1-47:2),Newline(1:1-1:1),
Newline(1:1-1:1),
LowerIdent(49:1-49:3),OpAssign(49:4-49:5),OpBar(49:6-49:7),Newline(1:1-1:1),
LowerIdent(50:2-50:3),Comma(50:3-50:4),UpperIdent(50:5-50:7),Comma(50:7-50:8),Newline(1:1-1:1),
OpBar(51:1-51:2),Newline(51:4-51:7),
KwMatch(52:2-52:7),LowerIdent(52:8-52:9),OpenCurly(52:10-52:11),LowerIdent(52:11-52:14),OpenCurly(52:16-52:17),Newline(1:1-1:1),
LowerIdent(53:2-53:3),Newline(1:1-1:1),
CloseCurly(54:3-54:4),Newline(1:1-1:1),
UpperIdent(55:3-55:7),OpFatArrow(55:7-55:9),OpenCurly(55:10-55:11),LowerIdent(55:11-55:12),Newline(1:1-1:1),
CloseCurly(56:4-56:5),Newline(1:1-1:1),
LowerIdent(57:2-57:4),Newline(57:6-57:9),
Int(58:4-58:5),StringStart(58:6-58:7),StringPart(58:7-58:10),StringEnd(58:10-58:11),OpFatArrow(58:12-58:14),Int(58:15-58:17),OpenSquare(58:17-58:18),Int(58:18-58:19),Comma(58:19-58:20),CloseSquare(58:21-58:22),Newline(58:24-58:26),
LowerIdent(59:3-59:7),Newline(1:1-1:1),
OpenSquare(60:3-60:4),Int(60:4-60:5),Comma(60:5-60:6),Int(60:7-60:8),Comma(60:8-60:9),Int(60:10-60:11),Comma(60:11-60:12),LowerIdent(60:12-60:15),CloseSquare(60:15-60:16),Int(60:16-60:19),Newline(1:1-1:1),
OpenSquare(61:3-61:4),Newline(1:1-1:1),
CloseSquare(62:3-62:4),Int(62:5-62:7),Newline(1:1-1:1),
Float(63:3-63:6),Int(63:7-63:10),Newline(1:1-1:1),
Float(64:3-64:7),OpBar(64:8-64:9),Float(64:10-64:14),OpFatArrow(64:15-64:17),Int(64:18-64:21),Newline(1:1-1:1),
OpenRound(65:3-65:4),Int(65:4-65:5),Comma(65:5-65:6),CloseRound(65:7-65:8),OpFatArrow(65:9-65:11),Int(65:12-65:15),Newline(1:1-1:1),
OpenRound(66:3-66:4),Int(66:4-66:5),Comma(66:5-66:6),Int(66:7-66:8),Comma(66:8-66:9),Int(66:10-66:11),CloseRound(66:11-66:12),Int(66:12-66:15),Newline(1:1-1:1),
OpenCurly(67:3-67:4),CloseCurly(67:6-67:7),OpFatArrow(67:8-67:10),Int(67:11-67:13),Newline(1:1-1:1),
UpperIdent(68:3-68:5),NoSpaceOpenRound(68:5-68:6),Int(68:6-68:9),CloseRound(68:9-68:10),OpFatArrow(68:11-68:13),Int(68:14-68:16),Newline(1:1-1:1),
CloseCurly(69:2-69:3),Newline(1:1-1:1),
Newline(1:1-1:1),
KwExpect(71:1-71:7),Newline(71:9-71:14),
LowerIdent(72:2-72:4),Newline(1:1-1:1),
Newline(1:1-1:1),
LowerIdent(74:1-74:6),OpColon(74:7-74:8),UpperIdent(74:9-74:15),NoSpaceOpenRound(74:15-74:16),OpenCurly(74:16-74:17),CloseCurly(74:17-74:18),Comma(74:18-74:19),Underscore(74:20-74:21),CloseRound(74:21-74:22),Newline(1:1-1:1),
LowerIdent(75:1-75:3),OpAssign(75:3-75:4),OpBar(75:5-75:6),Underscore(75:6-75:7),OpBar(75:7-75:8),OpenCurly(75:9-75:10),LowerIdent(75:11-75:12),Newline(1:1-1:1),
LowerIdent(76:2-76:3),OpAssign(76:4-76:5),StringStart(76:6-76:7),StringPart(76:7-76:8),StringEnd(76:8-76:9),Newline(1:1-1:1),
KwVar(77:2-77:5),LowerIdent(77:6-77:8),OpAssign(77:9-77:10),Int(77:11-77:14),Newline(1:1-1:1),
KwExpect(78:2-78:8),LowerIdent(78:9-78:14),Newline(1:1-1:1),
KwReturn(79:2-79:8),Newline(79:10-79:11),
LowerIdent(80:3-80:6),Newline(1:1-1:1),
Newline(1:1-1:1),
Newline(82:3-82:3),
TripleDot(83:2-83:5),Newline(1:1-1:1),
LowerIdent(84:2-84:4),NoSpaceOpenRound(84:4-84:5),Newline(1:1-1:1),
TripleDot(85:3-85:6),Comma(85:6-85:7),Newline(85:9-85:11),
CloseRound(86:2-86:3),KwCrash(86:3-86:8),LowerIdent(86:9-86:11),StringStart(86:11-86:12),StringPart(86:12-86:16),StringEnd(86:16-86:17),Newline(86:19-86:20),
LowerIdent(87:2-87:3),OpAssign(87:3-87:4),StringStart(87:5-87:6),StringPart(87:6-87:9),OpenStringInterpolation(87:9-87:11),LowerIdent(87:11-87:12),CloseStringInterpolation(87:12-87:13),StringPart(87:13-87:13),StringEnd(87:13-87:14),Newline(1:1-1:1),
LowerIdent(88:1-88:2),OpAssign(88:3-88:4),OpenSquare(88:5-88:6),Newline(1:1-1:1),
LowerIdent(89:3-89:6),NoSpaceOpenRound(89:6-89:7),LowerIdent(89:7-89:9),Comma(89:9-89:10),CloseRound(89:13-89:14),Comma(89:14-89:15),Int(89:16-89:19),Comma(89:19-89:20),Newline(89:22-89:26),
Int(90:1-90:2),Comma(90:2-90:3),Newline(90:5-90:7),
CloseSquare(91:2-91:3),Newline(1:1-1:1),
KwFor(92:2-92:5),LowerIdent(92:6-92:7),KwIn(92:8-92:10),LowerIdent(92:11-92:15),OpenCurly(92:16-92:17),Newline(1:1-1:1),
LowerIdent(93:2-93:7),NoSpaceOpenRound(93:7-93:8),StringStart(93:8-93:9),StringPart(93:9-93:12),OpenStringInterpolation(93:12-93:14),LowerIdent(93:14-93:15),CloseStringInterpolation(93:15-93:16),StringPart(93:16-93:20),OpenStringInterpolation(93:20-93:22),LowerIdent(93:22-93:24),CloseStringInterpolation(93:24-93:25),StringPart(93:25-93:25),StringEnd(93:25-93:26),CloseRound(93:26-93:27),Newline(1:1-1:1),
LowerIdent(94:3-94:6),OpPlus(94:7-94:8),LowerIdent(94:9-94:10),Newline(1:1-1:1),
CloseCurly(95:2-95:3),Newline(1:1-1:1),
LowerIdent(96:2-96:4),OpAssign(96:5-96:6),OpenCurly(96:7-96:8),LowerIdent(96:9-96:12),OpColon(96:12-96:13),Int(96:14-96:17),Comma(96:17-96:18),LowerIdent(96:19-96:22),OpColon(96:22-96:23),StringStart(96:24-96:25),StringPart(96:25-96:26),StringEnd(96:26-96:27),Comma(96:27-96:28),LowerIdent(96:29-96:32),OpColon(96:32-96:33),LowerIdent(96:34-96:37),Comma(96:37-96:38),LowerIdent(96:39-96:42),OpColon(96:42-96:43),UpperIdent(96:44-96:46),NoSpaceOpenRound(96:46-96:47),LowerIdent(96:47-96:52),CloseRound(96:52-96:53),Comma(96:53-96:54),LowerIdent(96:54-96:57),CloseCurly(96:58-96:59),Newline(1:1-1:1),
LowerIdent(97:2-97:3),OpAssign(97:4-97:5),OpenRound(97:6-97:7),Int(97:7-97:10),Comma(97:10-97:11),StringStart(97:12-97:13),StringPart(97:13-97:18),StringEnd(97:18-97:19),Comma(97:19-97:20),LowerIdent(97:21-97:24),Comma(97:24-97:25),UpperIdent(97:26-97:27),Comma(97:27-97:28),OpenRound(97:29-97:30),LowerIdent(97:30-97:32),Comma(97:32-97:33),LowerIdent(97:34-97:35),CloseRound(97:35-97:36),Comma(97:36-97:37),OpenSquare(97:38-97:39),Int(97:39-97:40),Comma(97:40-97:41),Int(97:42-97:43),Comma(97:43-97:44),Int(97:45-97:46),CloseSquare(97:46-97:47),CloseRound(97:47-97:48),Newline(1:1-1:1),
LowerIdent(98:2-98:3),OpenRound(98:4-98:5),Newline(1:1-1:1),
Int(99:3-99:6),Comma(99:6-99:7),Newline(1:1-1:1),
StringStart(100:3-100:4),StringPart(100:4-100:9),StringEnd(100:9-100:10),Comma(100:10-100:11),LowerIdent(100:11-100:14),Comma(100:14-100:15),Newline(1:1-1:1),
UpperIdent(101:3-101:4),Comma(101:4-101:5),Newline(101:7-101:10),
OpenRound(102:3-102:4),LowerIdent(102:4-102:6),Comma(102:6-102:7),LowerIdent(102:8-102:13),CloseRound(102:13-102:14),Comma(102:14-102:15),Newline(1:1-1:1),
OpenSquare(103:3-103:4),Int(103:4-103:5),Comma(103:5-103:6),Int(103:7-103:8),Comma(103:8-103:9),Int(103:10-103:11),CloseSquare(103:11-103:12),Comma(103:12-103:13),Newline(1:1-1:1),
CloseRound(104:2-104:3),Newline(1:1-1:1),
LowerIdent(105:2-105:3),OpDoubleQuestion(105:3-105:5),Int(105:6-105:8),OpGreaterThan(105:9-105:10),Int(105:11-105:12),OpOr(105:13-105:15),Int(105:16-105:18),OpPlus(105:19-105:20),Int(105:21-105:22),OpLessThan(105:23-105:24),Int(105:25-105:26),OpAnd(105:27-105:30),Int(105:31-105:33),OpBinaryMinus(105:34-105:35),Int(105:36-105:37),OpGreaterThanOrEq(105:38-105:40),Int(105:41-105:43),OpOr(105:44-105:46),Int(105:47-105:49),OpLessThanOrEq(105:50-105:52),Int(105:53-105:54),LowerIdent(105:55-105:59),NoSpaceOpenRound(105:59-105:60),LowerIdent(105:60-105:64),CloseRound(105:64-105:65),NoSpaceOpQuestion(105:65-105:66),NoSpaceDotLowerIdent(105:66-105:69),NoSpaceOpenRound(105:69-105:70),CloseRound(105:70-105:71),NoSpaceOpQuestion(105:71-105:72),NoSpaceDotLowerIdent(105:72-105:76),NoSpaceOpenRound(105:76-105:77),CloseRound(105:77-105:78),NoSpaceOpQuestion(105:78-105:79),NoSpaceDotLowerIdent(105:79-105:84),NoSpaceOpQuestion(105:84-105:85),Newline(1:1-1:1),
UpperIdent(106:2-106:7),NoSpaceOpenRound(106:7-106:8),Newline(1:1-1:1),
StringStart(107:3-107:4),StringPart(107:4-107:6),OpenStringInterpolation(107:6-107:8),Newline(107:10-107:10),
LowerIdent(108:4-108:5),NoSpaceOpenRound(108:5-108:6),LowerIdent(108:6-108:8),CloseRound(108:8-108:9),Newline(108:11-108:15),
CloseStringInterpolation(109:3-109:4),StringPart(109:4-109:5),StringEnd(109:5-109:6),Comma(109:6-109:7),Newline(1:1-1:1),
CloseRound(110:2-110:3),Newline(1:1-1:1),
CloseCurly(111:1-111:2),Newline(111:4-111:9),
Newline(1:1-1:1),
LowerIdent(113:1-113:2),OpColon(113:3-113:4),OpenCurly(113:5-113:6),CloseCurly(113:6-113:7),Newline(1:1-1:1),
LowerIdent(114:1-114:2),OpAssign(114:3-114:4),OpenCurly(114:5-114:6),CloseCurly(114:6-114:7),Newline(1:1-1:1),
Newline(1:1-1:1),
LowerIdent(116:1-116:2),OpColon(116:3-116:4),UpperIdent(116:5-116:6),NoSpaceOpenRound(116:6-116:7),NoSpaceOpenRound(116:7-116:8),LowerIdent(116:8-116:9),Comma(116:9-116:10),LowerIdent(116:10-116:11),CloseRound(116:11-116:12),CloseRound(116:12-116:13),Newline(1:1-1:1),
Newline(1:1-1:1),
KwExpect(118:1-118:7),OpenCurly(118:8-118:9),Newline(1:1-1:1),
LowerIdent(119:2-119:5),OpEquals(119:6-119:8),Int(119:9-119:10),Newline(1:1-1:1),
LowerIdent(120:1-120:2),OpEquals(120:3-120:5),LowerIdent(120:6-120:9),Newline(1:1-1:1),
CloseCurly(121:1-121:2),EndOfFile(121:2-121:2),
~~~
# PARSE
~~~clojure
(file @1.2-121.2
	(app @2.1-2.33
		(provides @2.6-2.12
			(exposed-lower-ident (text "main!")))
		(record-field @2.15-2.33 (name "pf")
			(e-string @2.28-2.31
				(e-string-part @2.29-2.30 (raw "c"))))
		(packages @2.13-2.33
			(record-field @2.15-2.33 (name "pf")
				(e-string @2.28-2.31
					(e-string-part @2.29-2.30 (raw "c"))))))
	(statements
		(s-import @4.1-4.34 (module ".Stdout") (qualifier "pf")
			(exposing
				(exposed-lower-ident (text "line!"))))
		(s-import @6.1-8.6 (module "Stdot")
			(exposing
				(exposed-upper-ident (text "Cust"))))
		(s-import @10.1-10.19 (module "Bae") (alias "Gooe"))
		(s-import @11.1-12.4 (module "Ba"))
		(s-type-decl @13.1-14.6
			(header @13.1-13.10 (name "Map")
				(args
					(ty-var @13.5-13.6 (raw "a"))
					(ty-var @13.8-13.9 (raw "b"))))
			(ty-fn @13.13-13.33
				(ty (name "Lis"))
				(ty-tuple @13.18-13.22
					(ty-var @13.19-13.21 (raw "ab")))
				(ty-apply @13.26-13.33
					(ty (name "List"))
					(ty-var @13.31-13.32 (raw "b")))))
		(s-type-decl @14.1-22.5
			(header @14.1-15.2 (name "MapML")
				(args))
			(ty-fn @17.3-20.15
				(ty-apply @17.3-18.4
					(ty (name "List")))
				(ty-tuple @19.3-19.7
					(ty-var @19.4-19.6 (raw "ab")))
				(ty-apply @20.4-20.15
					(ty (name "List"))
					(ty-var @20.12-20.13 (raw "b")))))
		(s-type-anno @22.1-24.4 (name "line")
			(ty-tuple @22.8-23.2))
		(s-type-decl @24.1-25.3
			(header @24.1-24.4 (name "Som")
				(args))
			(ty-record @24.7-24.27
				(anno-record-field @24.9-24.17 (name "foo")
					(ty (name "O")))
				(anno-record-field @24.18-24.27 (name "bar")
					(ty-var @24.24-24.25 (raw "g")))))
		(s-type-decl @25.1-28.6
			(header @25.1-25.6 (name "Ml")
				(args
					(ty-var @25.4-25.5 (raw "a"))))
			(ty-record @25.9-26.2))
		(s-type-decl @28.1-30.6
			(header @28.1-28.9 (name "Soine")
				(args
					(ty-var @28.7-28.8 (raw "a"))))
			(ty-record @28.12-29.2))
		(s-type-decl @30.1-32.7
			(header @30.1-30.9 (name "Maybe")
				(args
					(ty-var @30.7-30.8 (raw "a"))))
			(ty-tag-union @30.12-30.19
				(tags
					(ty (name "Somne")))))
		(s-type-decl @32.1-35.4
			(header @32.1-32.10 (name "Mayine")
				(args
					(ty-var @32.8-32.9 (raw "a"))))
			(ty-tag-union @32.13-33.2
				(tags)))
		(s-decl @35.1-37.4
			(p-ident @35.1-35.4 (raw "ane"))
			(e-lambda @35.7-37.4
				(args
					(p-ident @35.8-35.11 (raw "num")))
				(e-if-then-else @35.13-37.4
					(e-ident @35.16-35.19 (qaul "") (raw "num"))
					(e-int @35.20-35.21 (raw "2"))
					(e-int @35.27-35.28 (raw "5")))))
		(s-type-anno @37.1-38.4 (name "one")
			(ty (name "U6")))
		(s-decl @38.1-47.2
			(p-ident @38.1-38.4 (raw "add"))
			(e-lambda @38.7-47.2
				(args
					(p-ident @38.8-38.11 (raw "num")))
				(e-block @38.13-47.2
					(statements
						(e-int @39.2-39.3 (raw "1"))
						(e-if-then-else @40.2-47.2
							(e-ident @40.5-40.8 (qaul "") (raw "num"))
							(e-block @40.9-43.3
								(statements
									(e-dbg
										(e-ident @42.4-42.5 (qaul "") (raw "s")))
									(e-ident @42.6-42.10 (qaul "") (raw "exp0"))))
							(e-block @43.9-46.3
								(statements
									(e-dbg
										(e-int @44.7-44.10 (raw "123")))
									(e-ident @45.3-45.4 (qaul "") (raw "r")))))))))
		(s-decl @49.1-71.7
			(p-ident @49.1-49.3 (raw "me"))
			(e-lambda @49.6-71.7
				(args
					(p-ident @50.2-50.3 (raw "a"))
					(p-tag @50.5-50.7 (raw "Tb")))
				(e-match
					(e-ident @52.8-52.9 (qaul "") (raw "a"))
					(branches
						(branch @52.11-55.7
							(p-ident @52.11-52.14 (raw "lue"))
							(e-block @52.16-54.4
								(statements
									(e-ident @53.2-53.3 (qaul "") (raw "x")))))
						(branch @55.3-57.4
							(p-tag @55.3-55.7 (raw "Blue"))
							(e-block @55.10-56.5
								(statements
									(e-ident @55.11-55.12 (qaul "") (raw "x")))))
						(branch @57.2-58.7
							(p-ident @57.2-57.4 (raw "er"))
							(e-int @58.4-58.5 (raw "1")))
						(branch @58.6-58.18
							(p-string @58.6-58.7 (raw """))
							(e-int @58.15-58.17 (raw "20")))
						(branch @58.17-60.4
							(p-list @58.17-58.22
								(p-int @58.18-58.19 (raw "1")))
							(e-ident @59.3-59.7 (qaul "") (raw "ment")))
						(branch @60.3-61.4
							(p-list @60.3-60.16
								(p-int @60.4-60.5 (raw "1"))
								(p-int @60.7-60.8 (raw "2"))
								(p-int @60.10-60.11 (raw "3"))
								(p-ident @60.12-60.15 (raw "est")))
							(e-int @60.16-60.19 (raw "123")))
						(branch @61.3-63.6
							(p-list @61.3-62.4)
							(e-int @62.5-62.7 (raw "23")))
						(branch @63.3-64.7
							(p-frac @63.3-63.6 (raw "3.1"))
							(e-int @63.7-63.10 (raw "314")))
						(branch @64.3-65.4
							(p-alternatives
								(p-frac @64.3-64.7 (raw "3.14"))
								(p-frac @64.10-64.14 (raw "6.28")))
							(e-int @64.18-64.21 (raw "314")))
						(branch @65.3-66.4
							(p-tuple @65.3-65.8
								(p-int @65.4-65.5 (raw "1")))
							(e-int @65.12-65.15 (raw "123")))
						(branch @66.3-67.4
							(p-tuple @66.3-66.12
								(p-int @66.4-66.5 (raw "1"))
								(p-int @66.7-66.8 (raw "2"))
								(p-int @66.10-66.11 (raw "3")))
							(e-int @66.12-66.15 (raw "123")))
						(branch @67.3-68.5
							(p-record @67.3-67.7)
							(e-int @67.11-67.13 (raw "12")))
						(branch @68.3-69.3
							(p-tag @68.3-68.10 (raw "Ok")
								(p-int @68.6-68.9 (raw "123")))
							(e-int @68.14-68.16 (raw "12")))))))
		(s-expect @71.1-74.6
			(e-ident @72.2-72.4 (qaul "") (raw "nt")))
		(s-type-anno @74.1-75.3 (name "main!")
			(ty-apply @74.9-74.22
				(ty (name "Listlt"))
				(ty-record @74.16-74.18)
				(_)))
		(s-decl @75.1-111.2
			(p-ident @75.1-75.3 (raw "ma"))
			(e-lambda @75.5-111.2
				(args
					(p-underscore))
				(e-block @75.9-111.2
					(statements
						(e-ident @75.11-75.12 (qaul "") (raw "e"))
						(s-decl @76.2-76.9
							(p-ident @76.2-76.3 (raw "w"))
							(e-string @76.6-76.9
								(e-string-part @76.7-76.8 (raw "d"))))
						(s-var @77.2-78.8 (name "er")
							(e-int @77.11-77.14 (raw "123")))
						(s-expect @78.2-79.8
							(e-ident @78.9-78.14 (qaul "") (raw "blaue")))
						(s-return @79.2-83.5
							(e-ident @80.3-80.6 (qaul "") (raw "tag")))
						(e-ellipsis)
						(e-apply @84.2-86.3
							(e-ident @84.2-84.4 (qaul "") (raw "me"))
							(e-ellipsis))
						(s-crash @86.3-86.12
							(e-ident @86.9-86.11 (qaul "") (raw "ke")))
						(e-string @86.11-86.17
							(e-string-part @86.12-86.16 (raw "Unr!")))
						(s-decl @87.2-87.14
							(p-ident @87.2-87.3 (raw "i"))
							(e-string @87.5-87.14
								(e-string-part @87.6-87.9 (raw "H, "))
								(e-ident @87.11-87.12 (qaul "") (raw "d"))
								(e-string-part @87.13-87.13 (raw ""))))
						(s-decl @88.1-91.3
							(p-ident @88.1-88.2 (raw "t"))
							(e-list @88.5-91.3
								(e-apply @89.3-89.14
									(e-ident @89.3-89.6 (qaul "") (raw "one"))
									(e-ident @89.7-89.9 (qaul "") (raw "er")))
								(e-int @89.16-89.19 (raw "456"))
								(e-int @90.1-90.2 (raw "9"))))
						(s-for
							(p-ident @92.6-92.7 (raw "n"))
							(e-ident @92.11-92.15 (qaul "") (raw "list"))
							(e-block @92.16-95.3
								(statements
									(e-apply @93.2-93.27
										(e-ident @93.2-93.7 (qaul "") (raw "line!"))
										(e-string @93.8-93.26
											(e-string-part @93.9-93.12 (raw "Ag "))
											(e-ident @93.14-93.15 (qaul "") (raw "n"))
											(e-string-part @93.16-93.20 (raw " to "))
											(e-ident @93.22-93.24 (qaul "") (raw "er"))
											(e-string-part @93.25-93.25 (raw ""))))
									(e-binop @94.3-95.3 (op "+")
										(e-ident @94.3-94.6 (qaul "") (raw "ber"))
										(e-ident @94.9-94.10 (qaul "") (raw "n"))))))
						(s-decl @96.2-96.59
							(p-ident @96.2-96.4 (raw "rd"))
							(e-record @96.7-96.59
								(field (field "foo") (optional false)
									(e-int @96.14-96.17 (raw "123")))
								(field (field "bar") (optional false)
									(e-string @96.24-96.27
										(e-string-part @96.25-96.26 (raw "H"))))
								(field (field "baz") (optional false)
									(e-ident @96.34-96.37 (qaul "") (raw "tag")))
								(field (field "qux") (optional false)
									(e-apply @96.44-96.53
										(e-tag @96.44-96.46 (raw "Ok"))
										(e-ident @96.47-96.52 (qaul "") (raw "world"))))
								(field (field "ned") (optional false))))
						(s-decl @97.2-97.48
							(p-ident @97.2-97.3 (raw "t"))
							(e-tuple @97.6-97.48
								(e-int @97.7-97.10 (raw "123"))
								(e-string @97.12-97.19
									(e-string-part @97.13-97.18 (raw "World")))
								(e-ident @97.21-97.24 (qaul "") (raw "tag"))
								(e-tag @97.26-97.27 (raw "O"))
								(e-tuple @97.29-97.36
									(e-ident @97.30-97.32 (qaul "") (raw "nd"))
									(e-ident @97.34-97.35 (qaul "") (raw "t")))
								(e-list @97.38-97.47
									(e-int @97.39-97.40 (raw "1"))
									(e-int @97.42-97.43 (raw "2"))
									(e-int @97.45-97.46 (raw "3")))))
						(e-ident @98.2-98.3 (qaul "") (raw "m"))
						(e-tuple @98.4-104.3
							(e-int @99.3-99.6 (raw "123"))
							(e-string @100.3-100.10
								(e-string-part @100.4-100.9 (raw "World")))
							(e-ident @100.11-100.14 (qaul "") (raw "ag1"))
							(e-tag @101.3-101.4 (raw "O"))
							(e-tuple @102.3-102.14
								(e-ident @102.4-102.6 (qaul "") (raw "ne"))
								(e-ident @102.8-102.13 (qaul "") (raw "tuple")))
							(e-list @103.3-103.12
								(e-int @103.4-103.5 (raw "1"))
								(e-int @103.7-103.8 (raw "2"))
								(e-int @103.10-103.11 (raw "3"))))
						(e-binop @105.2-105.59 (op "or")
							(e-binop @105.2-105.46 (op "or")
								(e-binop @105.2-105.15 (op ">")
									(e-binop @105.2-105.10 (op "??")
										(e-ident @105.2-105.3 (qaul "") (raw "b"))
										(e-int @105.6-105.8 (raw "12")))
									(e-int @105.11-105.12 (raw "5")))
								(e-binop @105.16-105.46 (op "and")
									(e-binop @105.16-105.30 (op "<")
										(e-binop @105.16-105.24 (op "+")
											(e-int @105.16-105.18 (raw "13"))
											(e-int @105.21-105.22 (raw "2")))
										(e-int @105.25-105.26 (raw "5")))
									(e-binop @105.31-105.46 (op ">=")
										(e-binop @105.31-105.40 (op "-")
											(e-int @105.31-105.33 (raw "10"))
											(e-int @105.36-105.37 (raw "1")))
										(e-int @105.41-105.43 (raw "16")))))
							(e-binop @105.47-105.59 (op "<=")
								(e-int @105.47-105.49 (raw "12"))
								(e-int @105.53-105.54 (raw "3"))))
						(e-field-access @105.55-106.7
							(e-field-access @105.55-105.84
								(e-field-access @105.55-105.76
									(e-question-suffix @105.55-105.66
										(e-apply @105.55-105.65
											(e-ident @105.55-105.59 (qaul "") (raw "e_fn"))
											(e-ident @105.60-105.64 (qaul "") (raw "arg1"))))
									(e-question-suffix @105.66-105.72
										(e-apply @105.66-105.71
											(e-ident @105.66-105.69 (qaul "") (raw ".od")))))
								(e-question-suffix @105.72-105.79
									(e-apply @105.72-105.78
										(e-ident @105.72-105.76 (qaul "") (raw ".ned")))))
							(e-question-suffix @105.79-105.85
								(e-ident @105.79-105.84 (qaul "") (raw ".recd"))))
						(e-apply @106.2-110.3
							(e-tag @106.2-106.7 (raw "Stdo!"))
							(e-string @107.3-109.6
								(e-string-part @107.4-107.6 (raw "Ho"))
								(e-apply @108.4-108.9
									(e-ident @108.4-108.5 (qaul "") (raw "r"))
									(e-ident @108.6-108.8 (qaul "") (raw "nu")))
								(e-string-part @109.4-109.5 (raw " "))))))))
		(s-type-anno @113.1-114.2 (name "y")
			(ty-record @113.5-113.7))
		(s-decl @114.1-114.7
			(p-ident @114.1-114.2 (raw "e"))
			(e-record @114.5-114.7))
		(s-type-anno @116.1-118.7 (name "t")
			(ty-apply @116.5-116.13
				(ty (name "V"))
				(ty-tuple @116.7-116.12
					(ty-var @116.8-116.9 (raw "a"))
					(ty-var @116.10-116.11 (raw "c")))))
		(s-expect @118.1-121.2
			(e-block @118.8-121.2
				(statements
					(e-binop @119.2-120.2 (op "==")
						(e-ident @119.2-119.5 (qaul "") (raw "foo"))
						(e-int @119.9-119.10 (raw "1")))
					(e-binop @120.1-121.2 (op "==")
						(e-ident @120.1-120.2 (qaul "") (raw "h"))
						(e-ident @120.6-120.9 (qaul "") (raw "foo"))))))))
~~~
# FORMATTED
~~~roc
# Thnt!
app [main!] { pf: platform "c" }

import pf.Stdout exposing [line!]

import Stdot
	exposing [Cust]

import Bae as Gooe
import
	Ba
		
Map(a, b) : Lis, (ab) -> List(b)
MapML # Ag
	: # Aon
		List(),
		(ab) -> # row
			List(b) # z)

line : () # Co
Som : { foo : O, bar : g }
Ml(a) : {}

Soine(a) : {}
Maybe(a) : [Somne]

Mayine(a) : [] # )

ane = |num| if num 2 else 5

one : U6
add = |num| {
	1
	if num {
		dbg # bug
			s
		exp0
	} else {
		dbg 123
		r
	}
}

me = |
	a,
	Tb,
| # As
	match a {		lue => {
			x
		}
		Blue => {
			x
		}
		er # ent
			=> # ent
				1		"for" => 20		[
			1,
		] # t
			=> # t
				ment
		[1, 2, 3, est] => 123
		[] => 23
		3.1 => 314
		3.14 | 6.28 => 314
		(
			1,
		) => 123
		(1, 2, 3) => 123
		{} => 12
		Ok(123) => 12
	}

expect # Cord
	nt

main! : Listlt({}, _)
ma = |_| {
	e
	w = "d"
	var er = 123
	expect blaue
	return # d
		tag


	...
	me(
		..., # r
	)
	crash ke
	"Unr!" # )
	i = "H, ${d}"
	t = [
		one(
			er,
		),
		456, # two
		9, # ee
	]
	for n in list {
		line!("Ag ${n} to ${er}")
		ber + n
	}
	rd = { foo: 123, bar: "H", baz: tag, qux: Ok(world), ned }
	t = (123, "World", tag, O, (nd, t), [1, 2, 3])
	m
	(
		123,
		"World",
		ag1,
		O, # nt
		(ne, tuple),
		[1, 2, 3],
	)
	b ?? 12 > 5 or 13 + 2 < 5 and 10 - 1 >= 16 or 12 <= 3
	e_fn(arg1)?.od()?.ned()?.recd?
	Stdo!(
		"Ho${
			r(nu) # xpr
		} ",
	)
} # Cocl

y : {}
e = {}

t : V((a, c))

expect {
	foo == 1
	h == foo
}
~~~
# CANONICALIZE
~~~clojure
(can-ir
	(d-let
		(p-assign @35.1-35.4 (ident "ane"))
		(e-lambda @35.7-37.4
			(args
				(p-assign @35.8-35.11 (ident "num")))
			(e-if @35.13-37.4
				(if-branches
					(if-branch
						(e-lookup-local @35.16-35.19
							(pattern @35.8-35.11))
						(e-int @35.20-35.21 (value "2"))))
				(if-else
					(e-int @35.27-35.28 (value "5"))))))
	(d-let
		(p-assign @38.1-38.4 (ident "add"))
		(e-lambda @38.7-47.2
			(args
				(p-assign @38.8-38.11 (ident "num")))
			(e-block @38.13-47.2
				(s-expr @39.2-40.4
					(e-int @39.2-39.3 (value "1")))
				(e-if @40.2-47.2
					(if-branches
						(if-branch
							(e-lookup-local @40.5-40.8
								(pattern @38.8-38.11))
							(e-block @40.9-43.3
								(s-expr @41.3-42.10
									(e-runtime-error (tag "not_implemented")))
								(e-runtime-error (tag "ident_not_in_scope")))))
					(if-else
						(e-block @43.9-46.3
							(s-expr @44.3-45.4
								(e-runtime-error (tag "not_implemented")))
							(e-runtime-error (tag "ident_not_in_scope"))))))))
	(d-let
		(p-assign @49.1-49.3 (ident "me"))
		(e-lambda @49.6-71.7
			(args
				(p-assign @50.2-50.3 (ident "a"))
				(p-applied-tag @50.5-50.7))
			(e-match @52.2-71.7
				(match @52.2-71.7
					(cond
						(e-lookup-local @52.8-52.9
							(pattern @50.2-50.3)))
					(branches
						(branch
							(patterns
								(p-assign @52.11-52.14 (ident "lue") (degenerate false)))
							(value
								(e-block @52.16-54.4
									(e-runtime-error (tag "ident_not_in_scope")))))
						(branch
							(patterns
								(p-applied-tag @55.3-55.7 (degenerate false)))
							(value
								(e-block @55.10-56.5
									(e-runtime-error (tag "ident_not_in_scope")))))
						(branch
							(patterns
								(p-assign @57.2-57.4 (ident "er") (degenerate false)))
							(value
								(e-int @58.4-58.5 (value "1"))))
						(branch
							(patterns
								(p-str @58.6-58.7 (text """) (degenerate false)))
							(value
								(e-int @58.15-58.17 (value "20"))))
						(branch
							(patterns
								(p-list @58.17-58.22 (degenerate false)
									(patterns
										(p-int @58.18-58.19))))
							(value
								(e-runtime-error (tag "ident_not_in_scope"))))
						(branch
							(patterns
								(p-list @60.3-60.16 (degenerate false)
									(patterns
										(p-int @60.4-60.5)
										(p-int @60.7-60.8)
										(p-int @60.10-60.11)
										(p-assign @60.12-60.15 (ident "est")))))
							(value
								(e-int @60.16-60.19 (value "123"))))
						(branch
							(patterns
								(p-list @61.3-62.4 (degenerate false)
									(patterns)))
							(value
								(e-int @62.5-62.7 (value "23"))))
						(branch
							(patterns
								(p-small-dec @63.3-63.6 (degenerate false)))
							(value
								(e-int @63.7-63.10 (value "314"))))
						(branch
							(patterns
								(p-runtime-error @1.1-1.1 (tag "not_implemented") (degenerate false)))
							(value
								(e-int @64.18-64.21 (value "314"))))
						(branch
							(patterns
								(p-tuple @65.3-65.8 (degenerate false)
									(patterns
										(p-int @65.4-65.5))))
							(value
								(e-int @65.12-65.15 (value "123"))))
						(branch
							(patterns
								(p-tuple @66.3-66.12 (degenerate false)
									(patterns
										(p-int @66.4-66.5)
										(p-int @66.7-66.8)
										(p-int @66.10-66.11))))
							(value
								(e-int @66.12-66.15 (value "123"))))
						(branch
							(patterns
								(p-record-destructure @67.3-67.7 (degenerate false)
									(destructs)))
							(value
								(e-int @67.11-67.13 (value "12"))))
						(branch
							(patterns
								(p-applied-tag @68.3-68.10 (degenerate false)))
							(value
								(e-int @68.14-68.16 (value "12")))))))))
	(d-let
		(p-assign @75.1-75.3 (ident "ma"))
		(e-lambda @75.5-111.2
			(args
				(p-underscore @75.6-75.7))
			(e-block @75.9-111.2
				(s-expr @75.11-76.3
					(e-runtime-error (tag "ident_not_in_scope")))
				(s-let @76.2-76.9
					(p-assign @76.2-76.3 (ident "w"))
					(e-string @76.6-76.9
						(e-literal @76.7-76.8 (string "d"))))
				(s-var @77.2-78.8
					(p-assign @77.2-78.8 (ident "er"))
					(e-int @77.11-77.14 (value "123")))
				(s-expr @83.2-84.4
					(e-runtime-error (tag "not_implemented")))
				(s-expr @84.2-86.8
					(e-call @84.2-86.3
						(e-lookup-local @84.2-84.4
							(pattern @49.1-49.3))
						(e-runtime-error (tag "not_implemented"))))
				(s-expr @86.11-86.20
					(e-string @86.11-86.17
						(e-literal @86.12-86.16 (string "Unr!"))))
				(s-let @87.2-87.14
					(p-assign @87.2-87.3 (ident "i"))
					(e-string @87.5-87.14
						(e-literal @87.6-87.9 (string "H, "))
						(e-runtime-error (tag "ident_not_in_scope"))
						(e-literal @87.13-87.13 (string ""))))
				(s-let @88.1-91.3
					(p-assign @88.1-88.2 (ident "t"))
					(e-list @88.5-91.3
						(elems
							(e-call @89.3-89.14
								(e-runtime-error (tag "ident_not_in_scope"))
								(e-lookup-local @89.7-89.9
									(pattern @77.2-78.8)))
							(e-int @89.16-89.19 (value "456"))
							(e-int @90.1-90.2 (value "9")))))
				(s-let @96.2-96.59
					(p-assign @96.2-96.4 (ident "rd"))
					(e-record @96.7-96.59
						(fields
							(field (name "foo")
								(e-int @96.14-96.17 (value "123")))
							(field (name "bar")
								(e-string @96.24-96.27
									(e-literal @96.25-96.26 (string "H"))))
							(field (name "baz")
								(e-runtime-error (tag "ident_not_in_scope")))
							(field (name "qux")
								(e-tag @96.44-96.53 (name "Ok") (args "TODO")))
							(field (name "ned")
								(e-runtime-error (tag "ident_not_in_scope"))))))
				(s-let @97.2-97.48
					(p-assign @97.2-97.3 (ident "t"))
					(e-tuple @97.6-97.48
						(elems
							(e-int @97.7-97.10 (value "123"))
							(e-string @97.12-97.19
								(e-literal @97.13-97.18 (string "World")))
							(e-runtime-error (tag "ident_not_in_scope"))
							(e-tag @97.26-97.27 (name "O") (args "TODO"))
							(e-tuple @97.29-97.36
								(elems
									(e-runtime-error (tag "ident_not_in_scope"))
									(e-lookup-local @97.34-97.35
										(pattern @97.2-97.3))))
							(e-list @97.38-97.47
								(elems
									(e-int @97.39-97.40 (value "1"))
									(e-int @97.42-97.43 (value "2"))
									(e-int @97.45-97.46 (value "3")))))))
				(s-expr @98.2-98.5
					(e-runtime-error (tag "ident_not_in_scope")))
				(s-expr @98.4-105.3
					(e-tuple @98.4-104.3
						(elems
							(e-int @99.3-99.6 (value "123"))
							(e-string @100.3-100.10
								(e-literal @100.4-100.9 (string "World")))
							(e-runtime-error (tag "ident_not_in_scope"))
							(e-tag @101.3-101.4 (name "O") (args "TODO"))
							(e-tuple @102.3-102.14
								(elems
									(e-runtime-error (tag "ident_not_in_scope"))
									(e-runtime-error (tag "ident_not_in_scope"))))
							(e-list @103.3-103.12
								(elems
									(e-int @103.4-103.5 (value "1"))
									(e-int @103.7-103.8 (value "2"))
									(e-int @103.10-103.11 (value "3")))))))
				(s-expr @105.2-105.59
					(e-binop @105.2-105.59 (op "or")
						(e-binop @105.2-105.46 (op "or")
							(e-binop @105.2-105.15 (op "gt")
								(e-binop @105.2-105.10 (op "null_coalesce")
									(e-runtime-error (tag "ident_not_in_scope"))
									(e-int @105.6-105.8 (value "12")))
								(e-int @105.11-105.12 (value "5")))
							(e-binop @105.16-105.46 (op "and")
								(e-binop @105.16-105.30 (op "lt")
									(e-binop @105.16-105.24 (op "add")
										(e-int @105.16-105.18 (value "13"))
										(e-int @105.21-105.22 (value "2")))
									(e-int @105.25-105.26 (value "5")))
								(e-binop @105.31-105.46 (op "ge")
									(e-binop @105.31-105.40 (op "sub")
										(e-int @105.31-105.33 (value "10"))
										(e-int @105.36-105.37 (value "1")))
									(e-int @105.41-105.43 (value "16")))))
						(e-binop @105.47-105.59 (op "le")
							(e-int @105.47-105.49 (value "12"))
							(e-int @105.53-105.54 (value "3")))))
				(s-expr @105.55-106.7
					(e-dot-access @105.55-106.7 (field "unknown")
						(receiver
							(e-dot-access @105.55-105.84 (field "unknown")
								(receiver
									(e-dot-access @105.55-105.76 (field "unknown")
										(receiver
											(e-runtime-error (tag "not_implemented")))))))))
				(e-tag @106.2-110.3 (name "Stdo!") (args "TODO")))))
	(d-let
		(p-assign @114.1-114.2 (ident "e"))
		(e-empty_record @114.5-114.7))
	(s-type-decl @13.1-14.6
		(ty-header @13.1-13.10 (name "Map")
			(ty-args
				(ty-var @13.5-13.6 (name "a"))
				(ty-var @13.8-13.9 (name "b"))))
		(ty-fn @13.13-13.33 (effectful false)
			(ty @13.13-13.16 (name "Lis"))
			(ty-tuple @13.18-13.22
				(ty-var @13.19-13.21 (name "ab")))
			(ty-apply @13.26-13.33 (symbol "List")
				(ty-var @13.31-13.32 (name "b")))))
	(s-type-decl @14.1-22.5
		(ty-header @14.1-15.2 (name "MapML"))
		(ty-fn @17.3-20.15 (effectful false)
			(ty-apply @17.3-18.4 (symbol "List"))
			(ty-tuple @19.3-19.7
				(ty-var @19.4-19.6 (name "ab")))
			(ty-apply @20.4-20.15 (symbol "List")
				(ty-var @20.12-20.13 (name "b")))))
	(s-type-decl @24.1-25.3
		(ty-header @24.1-24.4 (name "Som"))
		(ty-record @24.7-24.27
			(field (field "foo")
				(ty @24.15-24.16 (name "O")))
			(field (field "bar")
				(ty-var @24.24-24.25 (name "g")))))
	(s-type-decl @25.1-28.6
		(ty-header @25.1-25.6 (name "Ml")
			(ty-args
				(ty-var @25.4-25.5 (name "a"))))
		(ty-record @25.9-26.2))
	(s-type-decl @28.1-30.6
		(ty-header @28.1-28.9 (name "Soine")
			(ty-args
				(ty-var @28.7-28.8 (name "a"))))
		(ty-record @28.12-29.2))
	(s-type-decl @30.1-32.7
		(ty-header @30.1-30.9 (name "Maybe")
			(ty-args
				(ty-var @30.7-30.8 (name "a"))))
		(ty-tag-union @30.12-30.19
			(ty @30.13-30.18 (name "Somne"))))
	(s-type-decl @32.1-35.4
		(ty-header @32.1-32.10 (name "Mayine")
			(ty-args
				(ty-var @32.8-32.9 (name "a"))))
		(ty-tag-union @32.13-33.2))
	(s-import @4.1-4.34 (module "pf.Stdout") (qualifier "pf")
		(exposes
			(exposed (name "line!") (wildcard false))))
	(s-import @6.1-8.6 (module "Stdot")
		(exposes
			(exposed (name "Cust") (wildcard false))))
	(s-import @10.1-10.19 (module "Bae") (alias "Gooe")
		(exposes))
	(s-import @11.1-12.4 (module "Ba")
		(exposes)))
~~~
# TYPES
~~~clojure
(inferred-types
	(defs
<<<<<<< HEAD
		(patt @35.1-35.4 (type "[True, False] -> Num(*)"))
		(patt @38.1-38.4 (type "[True, False] -> Error"))
		(patt @49.1-49.3 (type "Error"))
		(patt @75.1-75.3 (type "* -> *"))
		(patt @114.1-114.2 (type "{}")))
	(expressions
		(expr @35.7-37.4 (type "[True, False] -> Num(*)"))
		(expr @38.7-47.2 (type "[True, False] -> Error"))
		(expr @49.6-71.7 (type "Error"))
		(expr @75.5-111.2 (type "* -> *"))
=======
		(patt @35.1-35.4 (type "* ? Num(*)"))
		(patt @38.1-38.4 (type "* ? Error"))
		(patt @49.1-49.3 (type "*, [Tb]* ? Error"))
		(patt @75.1-75.3 (type "* ? *"))
		(patt @114.1-114.2 (type "{}")))
	(expressions
		(expr @35.7-37.4 (type "* ? Num(*)"))
		(expr @38.7-47.2 (type "* ? Error"))
		(expr @49.6-71.7 (type "*, [Tb]* ? Error"))
		(expr @75.5-111.2 (type "* ? *"))
>>>>>>> f1245fbb
		(expr @114.5-114.7 (type "{}"))))
~~~<|MERGE_RESOLUTION|>--- conflicted
+++ resolved
@@ -443,7 +443,6 @@
 This feature is not yet implemented or doesn't have a proper error report yet: top-level expect
 Let us know if you want to help!
 
-<<<<<<< HEAD
 **TYPE MISMATCH**
 This expression is used in an unexpected way:
 **fuzz_crash_019.md:84:2:84:4:**
@@ -453,48 +452,10 @@
  ^^
 
 It is of type:
-    _*, [Tb]* -> *_
+    _*, [Tb]* -> Error_
 
 But you are trying to use it as:
     _* -> *_
-=======
-**INCOMPATIBLE MATCH PATTERNS**
-The pattern in the fourth branch of this `match` differs from previous ones:
-**fuzz_crash_019.md:52:2:**
-```roc
-	match a {lue  {
-	x
-		}
-		Blue=> {x
-			}
-	er #ent
-			1	"for" => 20[1, ] # t
-		ment
-		[1, 2, 3,est]123
-		[
-		] 23
-		3.1 314
-		3.14 | 6.28 => 314
-		(1, ) => 123
-		(1, 2, 3)123
-		{ 	} => 12
-		Ok(123) => 12
-	}
-
-expect # Cord
-```
-     ^
-
-The fourth pattern has this type:
-    _Str_
-
-But all the previous patterns have this type: 
-    _[Blue]*_
-
-All patterns in an `match` must have compatible types.
-
-
->>>>>>> f1245fbb
 
 # TOKENS
 ~~~zig
@@ -1422,28 +1383,15 @@
 ~~~clojure
 (inferred-types
 	(defs
-<<<<<<< HEAD
-		(patt @35.1-35.4 (type "[True, False] -> Num(*)"))
-		(patt @38.1-38.4 (type "[True, False] -> Error"))
+		(patt @35.1-35.4 (type "[False, True] -> Num(*)"))
+		(patt @38.1-38.4 (type "[False, True] -> Error"))
 		(patt @49.1-49.3 (type "Error"))
 		(patt @75.1-75.3 (type "* -> *"))
 		(patt @114.1-114.2 (type "{}")))
 	(expressions
-		(expr @35.7-37.4 (type "[True, False] -> Num(*)"))
-		(expr @38.7-47.2 (type "[True, False] -> Error"))
+		(expr @35.7-37.4 (type "[False, True] -> Num(*)"))
+		(expr @38.7-47.2 (type "[False, True] -> Error"))
 		(expr @49.6-71.7 (type "Error"))
 		(expr @75.5-111.2 (type "* -> *"))
-=======
-		(patt @35.1-35.4 (type "* ? Num(*)"))
-		(patt @38.1-38.4 (type "* ? Error"))
-		(patt @49.1-49.3 (type "*, [Tb]* ? Error"))
-		(patt @75.1-75.3 (type "* ? *"))
-		(patt @114.1-114.2 (type "{}")))
-	(expressions
-		(expr @35.7-37.4 (type "* ? Num(*)"))
-		(expr @38.7-47.2 (type "* ? Error"))
-		(expr @49.6-71.7 (type "*, [Tb]* ? Error"))
-		(expr @75.5-111.2 (type "* ? *"))
->>>>>>> f1245fbb
 		(expr @114.5-114.7 (type "{}"))))
 ~~~