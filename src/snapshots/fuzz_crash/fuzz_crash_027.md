--- conflicted
+++ resolved
@@ -217,21 +217,13 @@
 NOT IMPLEMENTED - :0:0:0:0
 UNDEFINED VARIABLE - fuzz_crash_027.md:145:4:145:13
 UNUSED VARIABLE - fuzz_crash_027.md:131:2:131:8
-UNUSED VARIABLE - fuzz_crash_027.md:141:2:141:7
 UNUSED VARIABLE - fuzz_crash_027.md:133:2:133:9
 UNUSED VARIABLE - fuzz_crash_027.md:142:2:142:7
-<<<<<<< HEAD
-UNUSED VARIABLE - fuzz_crash_027.md:119:2:119:10
-UNUSED VARIABLE - fuzz_crash_027.md:120:2:120:6
-UNUSED VARIABLE - fuzz_crash_027.md:121:2:121:6
-UNUSED VARIABLE - fuzz_crash_027.md:151:1:151:6
-=======
 UNUSED VARIABLE - fuzz_crash_027.md:141:2:141:7
 UNUSED VARIABLE - fuzz_crash_027.md:119:2:119:10
 UNUSED VARIABLE - fuzz_crash_027.md:120:2:120:6
 UNUSED VARIABLE - fuzz_crash_027.md:121:2:121:6
 UNDECLARED TYPE - fuzz_crash_027.md:153:9:153:14
->>>>>>> 230f0620
 TYPE MISMATCH - fuzz_crash_027.md:47:11:47:14
 INCOMPATIBLE MATCH PATTERNS - fuzz_crash_027.md:64:2:64:2
 TYPE MISMATCH - fuzz_crash_027.md:111:2:111:12
@@ -765,6 +757,30 @@
 
 
 **UNUSED VARIABLE**
+Variable `m_tuple` is not used anywhere in your code.
+
+If you don't need this variable, prefix it with an underscore like `_m_tuple` to suppress this warning.
+The unused variable is declared here:
+**fuzz_crash_027.md:133:2:133:9:**
+```roc
+	m_tuple = (
+```
+ ^^^^^^^
+
+
+**UNUSED VARIABLE**
+Variable `stale` is not used anywhere in your code.
+
+If you don't need this variable, prefix it with an underscore like `_stale` to suppress this warning.
+The unused variable is declared here:
+**fuzz_crash_027.md:142:2:142:7:**
+```roc
+	stale = some_fn(arg1)?.statod()?.ned()?.recd?
+```
+ ^^^^^
+
+
+**UNUSED VARIABLE**
 Variable `bsult` is not used anywhere in your code.
 
 If you don't need this variable, prefix it with an underscore like `_bsult` to suppress this warning.
@@ -777,45 +793,6 @@
 
 
 **UNUSED VARIABLE**
-Variable `m_tuple` is not used anywhere in your code.
-
-If you don't need this variable, prefix it with an underscore like `_m_tuple` to suppress this warning.
-The unused variable is declared here:
-**fuzz_crash_027.md:133:2:133:9:**
-```roc
-	m_tuple = (
-```
- ^^^^^^^
-
-
-**UNUSED VARIABLE**
-Variable `stale` is not used anywhere in your code.
-
-If you don't need this variable, prefix it with an underscore like `_stale` to suppress this warning.
-The unused variable is declared here:
-**fuzz_crash_027.md:142:2:142:7:**
-```roc
-	stale = some_fn(arg1)?.statod()?.ned()?.recd?
-```
- ^^^^^
-
-
-**UNUSED VARIABLE**
-<<<<<<< HEAD
-=======
-Variable `bsult` is not used anywhere in your code.
-
-If you don't need this variable, prefix it with an underscore like `_bsult` to suppress this warning.
-The unused variable is declared here:
-**fuzz_crash_027.md:141:2:141:7:**
-```roc
-	bsult = Err(foo) ?? 12 > 5 * 5 or 13 + 2 < 5 and 10 - 1 >= 16 or 12 <= 3 / 5
-```
- ^^^^^
-
-
-**UNUSED VARIABLE**
->>>>>>> 230f0620
 Variable `tag_with` is not used anywhere in your code.
 
 If you don't need this variable, prefix it with an underscore like `_tag_with` to suppress this warning.
@@ -851,18 +828,6 @@
  ^^^^
 
 
-<<<<<<< HEAD
-**UNUSED VARIABLE**
-Variable `empty` is not used anywhere in your code.
-
-If you don't need this variable, prefix it with an underscore like `_empty` to suppress this warning.
-The unused variable is declared here:
-**fuzz_crash_027.md:151:1:151:6:**
-```roc
-empty = {}
-```
-^^^^^
-=======
 **UNDECLARED TYPE**
 The type _Value_ is not declared in this scope.
 
@@ -872,7 +837,6 @@
 tuple : Value((a, b, c))
 ```
         ^^^^^
->>>>>>> 230f0620
 
 
 **TYPE MISMATCH**
@@ -884,10 +848,10 @@
           ^^^
 
 It is of type:
-    _u64_
+    _U64_
 
 But you are trying to use it as:
-    _Bool (from Bool)_
+    _Bool_
 
 **INCOMPATIBLE MATCH PATTERNS**
 The pattern in the third branch of this `match` differs from previous ones:
@@ -2102,7 +2066,7 @@
 			(declared-type
 				(ty-record @150.9-150.11))))
 	(s-alias-decl @15.1-15.41
-		(ty-header @15.1-15.10 (name "map")
+		(ty-header @15.1-15.10 (name "Map")
 			(ty-args
 				(ty-var @15.5-15.6 (name "a"))
 				(ty-var @15.8-15.9 (name "b"))))
@@ -2116,7 +2080,7 @@
 			(ty-apply @15.34-15.41 (symbol "List")
 				(ty-var @15.39-15.40 (name "b")))))
 	(s-alias-decl @16.1-24.15
-		(ty-header @16.1-19.2 (name "mapML")
+		(ty-header @16.1-19.2 (name "MapML")
 			(ty-args
 				(ty-var @17.2-17.3 (name "a"))
 				(ty-var @18.2-18.3 (name "b"))))
@@ -2129,12 +2093,12 @@
 			(ty-apply @24.4-24.15 (symbol "List")
 				(ty-var @24.12-24.13 (name "b")))))
 	(s-alias-decl @26.1-26.17
-		(ty-header @26.1-26.4 (name "foo"))
+		(ty-header @26.1-26.4 (name "Foo"))
 		(ty-tuple @26.7-26.17
 			(ty @26.8-26.11 (name "Bar"))
 			(ty @26.13-26.16 (name "Baz"))))
 	(s-alias-decl @32.1-32.35
-		(ty-header @32.1-32.8 (name "some")
+		(ty-header @32.1-32.8 (name "Some")
 			(ty-args
 				(ty-var @32.6-32.7 (name "a"))))
 		(ty-record @32.11-32.35
@@ -2144,27 +2108,21 @@
 			(field (field "bar")
 				(ty-malformed @32.32-32.33))))
 	(s-alias-decl @33.1-35.2
-		(ty-header @33.1-33.6 (name "ml")
+		(ty-header @33.1-33.6 (name "Ml")
 			(ty-args
 				(ty-var @33.4-33.5 (name "a"))))
 		(ty-record @33.9-35.2
 			(field (field "bar")
 				(ty @34.8-34.11 (name "Som")))))
 	(s-alias-decl @37.1-39.2
-		(ty-header @37.1-37.9 (name "soine")
+		(ty-header @37.1-37.9 (name "Soine")
 			(ty-args
 				(ty-var @37.7-37.8 (name "a"))))
 		(ty-record @37.12-39.2
 			(field (field "bar")
 				(ty @38.8-38.11 (name "Som")))))
-<<<<<<< HEAD
-	(s-alias-decl @40.1-41.2
-		(ty-header @40.1-40.5 (name "maya"))
-		(ty-tag-union @40.9-41.2))
-=======
->>>>>>> 230f0620
 	(s-alias-decl @43.1-43.34
-		(ty-header @43.1-43.8 (name "func")
+		(ty-header @43.1-43.8 (name "Func")
 			(ty-args
 				(ty-var @43.6-43.7 (name "a"))))
 		(ty-fn @43.11-43.34 (effectful false)
@@ -2182,7 +2140,7 @@
 	(s-import @10.1-10.46 (module "pkg.S") (qualifier "pkg")
 		(exposes
 			(exposed (name "func") (alias "fry") (wildcard false))
-			(exposed (name "custom") (wildcard true))))
+			(exposed (name "Custom") (wildcard true))))
 	(s-import @12.1-12.19 (module "Bae") (alias "Gooe")
 		(exposes))
 	(s-import @13.1-14.4 (module "Ba")
@@ -2216,36 +2174,31 @@
 		(patt @151.1-151.6 (type "{}")))
 	(type_decls
 		(alias @15.1-15.41 (type "Map(a, b)")
-			(ty-header @15.1-15.10 (name "map")
+			(ty-header @15.1-15.10 (name "Map")
 				(ty-args
 					(ty-var @15.5-15.6 (name "a"))
 					(ty-var @15.8-15.9 (name "b")))))
 		(alias @16.1-24.15 (type "MapML(a, b)")
-			(ty-header @16.1-19.2 (name "mapML")
+			(ty-header @16.1-19.2 (name "MapML")
 				(ty-args
 					(ty-var @17.2-17.3 (name "a"))
 					(ty-var @18.2-18.3 (name "b")))))
 		(alias @26.1-26.17 (type "Foo")
-			(ty-header @26.1-26.4 (name "foo")))
+			(ty-header @26.1-26.4 (name "Foo")))
 		(alias @32.1-32.35 (type "Some(a)")
-			(ty-header @32.1-32.8 (name "some")
+			(ty-header @32.1-32.8 (name "Some")
 				(ty-args
 					(ty-var @32.6-32.7 (name "a")))))
 		(alias @33.1-35.2 (type "Ml(a)")
-			(ty-header @33.1-33.6 (name "ml")
+			(ty-header @33.1-33.6 (name "Ml")
 				(ty-args
 					(ty-var @33.4-33.5 (name "a")))))
 		(alias @37.1-39.2 (type "Soine(a)")
-			(ty-header @37.1-37.9 (name "soine")
+			(ty-header @37.1-37.9 (name "Soine")
 				(ty-args
 					(ty-var @37.7-37.8 (name "a")))))
-<<<<<<< HEAD
-		(alias @40.1-41.2 (type "Maya")
-			(ty-header @40.1-40.5 (name "maya")))
-=======
->>>>>>> 230f0620
 		(alias @43.1-43.34 (type "Func(a)")
-			(ty-header @43.1-43.8 (name "func")
+			(ty-header @43.1-43.8 (name "Func")
 				(ty-args
 					(ty-var @43.6-43.7 (name "a"))))))
 	(expressions
