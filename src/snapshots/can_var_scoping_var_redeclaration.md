# META
~~~ini
description=Variable scoping with var keyword
type=file
~~~
# SOURCE
~~~roc
module []

# Test var redeclaration (should produce shadowing warning)
redeclareTest = |_| {
	var x_ = 5
	var x_ = 10 # Redeclare var - should warn but proceed
	x_ = 15 # Reassign - should work without warning
	x_
}

result = redeclareTest({})
~~~
# PROBLEMS
**DUPLICATE DEFINITION**
The name `x_` is being redeclared in this scope.

The redeclaration is here:
**can_var_scoping_var_redeclaration.md:6:2:7:4:**
```roc
	var x_ = 10 # Redeclare var - should warn but proceed
	x_ = 15 # Reassign - should work without warning
```

But `x_` was already defined here:
**can_var_scoping_var_redeclaration.md:5:2:6:5:**
```roc
	var x_ = 5
	var x_ = 10 # Redeclare var - should warn but proceed
```


**UNUSED VARIABLE**
Variable ``x_`` is not used anywhere in your code.

If you don't need this variable, prefix it with an underscore like `_x_` to suppress this warning.
The unused variable is declared here:
**can_var_scoping_var_redeclaration.md:6:2:7:4:**
```roc
	var x_ = 10 # Redeclare var - should warn but proceed
	x_ = 15 # Reassign - should work without warning
```


# TOKENS
~~~zig
KwModule(1:1-1:7),OpenSquare(1:8-1:9),CloseSquare(1:9-1:10),Newline(1:1-1:1),
Newline(1:1-1:1),
Newline(3:2-3:60),
LowerIdent(4:1-4:14),OpAssign(4:15-4:16),OpBar(4:17-4:18),Underscore(4:18-4:19),OpBar(4:19-4:20),OpenCurly(4:21-4:22),Newline(1:1-1:1),
KwVar(5:2-5:5),LowerIdent(5:6-5:8),OpAssign(5:9-5:10),Int(5:11-5:12),Newline(1:1-1:1),
KwVar(6:2-6:5),LowerIdent(6:6-6:8),OpAssign(6:9-6:10),Int(6:11-6:13),Newline(6:15-6:55),
LowerIdent(7:2-7:4),OpAssign(7:5-7:6),Int(7:7-7:9),Newline(7:11-7:50),
LowerIdent(8:2-8:4),Newline(1:1-1:1),
CloseCurly(9:1-9:2),Newline(1:1-1:1),
Newline(1:1-1:1),
LowerIdent(11:1-11:7),OpAssign(11:8-11:9),LowerIdent(11:10-11:23),NoSpaceOpenRound(11:23-11:24),OpenCurly(11:24-11:25),CloseCurly(11:25-11:26),CloseRound(11:26-11:27),EndOfFile(11:27-11:27),
~~~
# PARSE
~~~clojure
(file @1-1-11-27
	(module @1-1-1-10
		(exposes @1-8-1-10))
	(statements
		(s-decl @4-1-9-2
			(p-ident @4-1-4-14 (raw "redeclareTest"))
			(e-lambda @4-17-9-2
				(args
					(p-underscore))
				(e-block @4-21-9-2
					(statements
						(s-var @5-2-6-5 (name "x_")
							(e-int @5-11-5-12 (raw "5")))
						(s-var @6-2-7-4 (name "x_")
							(e-int @6-11-6-13 (raw "10")))
						(s-decl @7-2-7-9
							(p-ident @7-2-7-4 (raw "x_"))
							(e-int @7-7-7-9 (raw "15")))
						(e-ident @8-2-8-4 (qaul "") (raw "x_"))))))
		(s-decl @11-1-11-27
			(p-ident @11-1-11-7 (raw "result"))
			(e-apply @11-10-11-27
				(e-ident @11-10-11-23 (qaul "") (raw "redeclareTest"))
				(e-record @11-24-11-26)))))
~~~
# FORMATTED
~~~roc
NO CHANGE
~~~
# CANONICALIZE
~~~clojure
(can-ir
	(d-let (id 90)
		(p-assign @4-1-4-14 (ident "redeclareTest") (id 72))
		(e-lambda @4-17-9-2 (id 89)
			(args
				(p-underscore @4-18-4-19 (id 73)))
			(e-block @4-21-9-2
				(s-var @5-2-6-5
					(p-assign @5-2-6-5 (ident "x_") (id 76))
					(e-int @5-11-5-12 (num-var 75) (value "5") (id 75)))
				(s-var @6-2-7-4
					(p-assign @6-2-7-4 (ident "x_") (id 80))
					(e-int @6-11-6-13 (num-var 79) (value "10") (id 79)))
				(s-reassign @7-2-7-4
					(p-assign @5-2-6-5 (ident "x_") (id 76))
					(e-int @7-7-7-9 (num-var 84) (value "15") (id 84)))
				(e-lookup-local @8-2-8-4
<<<<<<< HEAD
					(pattern (id 77))))))
	(d-let (id 98)
		(p-assign @11-1-11-7 (ident "result") (id 94))
		(e-call @11-10-11-27 (id 97)
=======
					(pattern (id 76))))))
	(d-let (id 96)
		(p-assign @11-1-11-7 (ident "result") (id 91))
		(e-call @11-10-11-27 (id 95)
>>>>>>> 6375798a
			(e-lookup-local @11-10-11-23
				(pattern (id 72)))
			(e-empty_record @11-24-11-26))))
~~~
# TYPES
~~~clojure
(inferred-types
	(defs
		(def (name "redeclareTest") (type "*"))
		(def (name "result") (type "*")))
	(expressions
		(expr @4-17-9-2 (type "*"))
		(expr @11-10-11-27 (type "*"))))
~~~<|MERGE_RESOLUTION|>--- conflicted
+++ resolved
@@ -112,17 +112,10 @@
 					(p-assign @5-2-6-5 (ident "x_") (id 76))
 					(e-int @7-7-7-9 (num-var 84) (value "15") (id 84)))
 				(e-lookup-local @8-2-8-4
-<<<<<<< HEAD
-					(pattern (id 77))))))
-	(d-let (id 98)
-		(p-assign @11-1-11-7 (ident "result") (id 94))
-		(e-call @11-10-11-27 (id 97)
-=======
 					(pattern (id 76))))))
-	(d-let (id 96)
+	(d-let (id 95)
 		(p-assign @11-1-11-7 (ident "result") (id 91))
-		(e-call @11-10-11-27 (id 95)
->>>>>>> 6375798a
+		(e-call @11-10-11-27 (id 94)
 			(e-lookup-local @11-10-11-23
 				(pattern (id 72)))
 			(e-empty_record @11-24-11-26))))
