--- conflicted
+++ resolved
@@ -223,98 +223,56 @@
 					(ty-tuple @8-19-8-25
 						(ty-var @8-20-8-21 (name "a"))
 						(ty-var @8-23-8-24 (name "b")))))))
-	(d-let (id 129)
-<<<<<<< HEAD
-		(p-assign @13-1-13-7 (ident "addOne") (id 117))
-=======
+	(d-let (id 128)
 		(p-assign @13-1-13-7 (ident "addOne") (id 116))
->>>>>>> bc21eafa
-		(e-lambda @13-10-15-6 (id 123)
+		(e-lambda @13-10-15-6 (id 122)
 			(args
 				(p-assign @13-11-13-12 (ident "n") (id 117)))
 			(e-binop @13-14-15-6 (op "add")
 				(e-lookup-local @13-14-13-15
-<<<<<<< HEAD
-					(pattern (id 118)))
-				(e-int @13-18-13-19 (num-var 121) (value "1"))))
-=======
 					(pattern (id 117)))
-				(e-int @13-18-13-19 (num-var 121) (sign-needed "false") (bits-needed "7") (value "1"))))
->>>>>>> bc21eafa
-		(annotation @13-1-13-7 (signature 127) (id 128)
+				(e-int @13-18-13-19 (num-var 120) (value "1"))))
+		(annotation @13-1-13-7 (signature 126) (id 127)
 			(declared-type
 				(ty-fn @12-10-12-20 (effectful false)
 					(ty @12-10-12-13 (name "U64"))
 					(ty @12-17-12-20 (name "U64"))))))
-<<<<<<< HEAD
-	(d-let (id 160)
-		(p-assign @15-1-15-6 (ident "main!") (id 130))
-		(e-lambda @15-9-27-2 (id 159)
-=======
-	(d-let (id 162)
-		(p-assign @15-1-15-6 (ident "main!") (id 130))
-		(e-lambda @15-9-27-2 (id 161)
->>>>>>> bc21eafa
-			(args
-				(p-underscore @15-10-15-11 (id 131)))
+	(d-let (id 159)
+		(p-assign @15-1-15-6 (ident "main!") (id 129))
+		(e-lambda @15-9-27-2 (id 158)
+			(args
+				(p-underscore @15-10-15-11 (id 130)))
 			(e-block @15-13-27-2
 				(s-let @17-5-17-23
-					(p-assign @17-5-17-8 (ident "num") (id 132))
-<<<<<<< HEAD
-					(e-call @17-11-17-23 (id 136)
+					(p-assign @17-5-17-8 (ident "num") (id 131))
+					(e-call @17-11-17-23 (id 135)
 						(e-lookup-local @17-11-17-19
 							(pattern (id 77)))
-						(e-int @17-20-17-22 (num-var 135) (value "42"))))
+						(e-int @17-20-17-22 (num-var 134) (value "42"))))
 				(s-let @18-5-18-29
-					(p-assign @18-5-18-9 (ident "text") (id 138))
-					(e-call @18-12-18-29 (id 142)
-=======
-					(e-call @17-11-17-23 (id 137)
-						(e-lookup-local @17-11-17-19
-							(pattern (id 77)))
-						(e-int @17-20-17-22 (num-var 136) (sign-needed "false") (bits-needed "7") (value "42"))))
-				(s-let @18-5-18-29
-					(p-assign @18-5-18-9 (ident "text") (id 139))
-					(e-call @18-12-18-29 (id 143)
->>>>>>> bc21eafa
+					(p-assign @18-5-18-9 (ident "text") (id 137))
+					(e-call @18-12-18-29 (id 141)
 						(e-lookup-local @18-12-18-20
 							(pattern (id 77)))
 						(e-string @18-21-18-28
 							(e-literal @18-22-18-27 (string "hello")))))
 				(s-let @21-5-21-30
-<<<<<<< HEAD
-					(p-assign @21-5-21-9 (ident "pair") (id 144))
-					(e-call @21-12-21-30 (id 148)
-=======
-					(p-assign @21-5-21-9 (ident "pair") (id 145))
-					(e-call @21-12-21-30 (id 149)
->>>>>>> bc21eafa
+					(p-assign @21-5-21-9 (ident "pair") (id 143))
+					(e-call @21-12-21-30 (id 147)
 						(e-lookup-local @21-12-21-19
 							(pattern (id 98)))
 						(e-lookup-local @21-20-21-23
-							(pattern (id 132)))
+							(pattern (id 131)))
 						(e-lookup-local @21-25-21-29
-<<<<<<< HEAD
-							(pattern (id 138)))))
+							(pattern (id 137)))))
 				(s-let @24-5-24-23
-					(p-assign @24-5-24-11 (ident "result") (id 150))
-					(e-call @24-14-24-23 (id 154)
-						(e-lookup-local @24-14-24-20
-							(pattern (id 117)))
-						(e-int @24-21-24-22 (num-var 153) (value "5"))))
-				(e-lookup-local @26-5-26-11
-					(pattern (id 150)))))))
-=======
-							(pattern (id 139)))))
-				(s-let @24-5-24-23
-					(p-assign @24-5-24-11 (ident "result") (id 151))
-					(e-call @24-14-24-23 (id 156)
+					(p-assign @24-5-24-11 (ident "result") (id 149))
+					(e-call @24-14-24-23 (id 153)
 						(e-lookup-local @24-14-24-20
 							(pattern (id 116)))
-						(e-int @24-21-24-22 (num-var 155) (sign-needed "false") (bits-needed "7") (value "5"))))
+						(e-int @24-21-24-22 (num-var 152) (value "5"))))
 				(e-lookup-local @26-5-26-11
-					(pattern (id 151)))))))
->>>>>>> bc21eafa
+					(pattern (id 149)))))))
 ~~~
 # TYPES
 ~~~clojure
