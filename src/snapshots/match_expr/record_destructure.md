# META
~~~ini
description=Match expression with record destructuring patterns
type=expr
~~~
# SOURCE
~~~roc
match ... {
    { name, age } => "${name} is ${age.to_str()} years old"
    { name, address: { city } } => "${city} is the city of ${name}"
    {} => "empty"
}
~~~
# EXPECTED
NIL
# PROBLEMS
NIL
# TOKENS
~~~zig
KwMatch(1:1-1:6),TripleDot(1:7-1:10),OpenCurly(1:11-1:12),Newline(1:1-1:1),
OpenCurly(2:5-2:6),LowerIdent(2:7-2:11),Comma(2:11-2:12),LowerIdent(2:13-2:16),CloseCurly(2:17-2:18),OpFatArrow(2:19-2:21),StringStart(2:22-2:23),StringPart(2:23-2:23),OpenStringInterpolation(2:23-2:25),LowerIdent(2:25-2:29),CloseStringInterpolation(2:29-2:30),StringPart(2:30-2:34),OpenStringInterpolation(2:34-2:36),LowerIdent(2:36-2:39),NoSpaceDotLowerIdent(2:39-2:46),NoSpaceOpenRound(2:46-2:47),CloseRound(2:47-2:48),CloseStringInterpolation(2:48-2:49),StringPart(2:49-2:59),StringEnd(2:59-2:60),Newline(1:1-1:1),
OpenCurly(3:5-3:6),LowerIdent(3:7-3:11),Comma(3:11-3:12),LowerIdent(3:13-3:20),OpColon(3:20-3:21),OpenCurly(3:22-3:23),LowerIdent(3:24-3:28),CloseCurly(3:29-3:30),CloseCurly(3:31-3:32),OpFatArrow(3:33-3:35),StringStart(3:36-3:37),StringPart(3:37-3:37),OpenStringInterpolation(3:37-3:39),LowerIdent(3:39-3:43),CloseStringInterpolation(3:43-3:44),StringPart(3:44-3:60),OpenStringInterpolation(3:60-3:62),LowerIdent(3:62-3:66),CloseStringInterpolation(3:66-3:67),StringPart(3:67-3:67),StringEnd(3:67-3:68),Newline(1:1-1:1),
OpenCurly(4:5-4:6),CloseCurly(4:6-4:7),OpFatArrow(4:8-4:10),StringStart(4:11-4:12),StringPart(4:12-4:17),StringEnd(4:17-4:18),Newline(1:1-1:1),
CloseCurly(5:1-5:2),EndOfFile(5:2-5:2),
~~~
# PARSE
~~~clojure
(e-match
	(e-ellipsis)
	(branches
		(branch @1.1-1.1
			(p-record @2.5-2.18
				(field @2.7-2.12 (name "name") (rest false))
				(field @2.13-2.18 (name "age") (rest false)))
			(e-string @2.22-2.60
				(e-string-part @2.23-2.23 (raw ""))
				(e-ident @2.25-2.29 (raw "name"))
				(e-string-part @2.30-2.34 (raw " is "))
				(e-field-access @2.36-2.49
					(e-ident @2.36-2.39 (raw "age"))
					(e-apply @2.39-2.48
						(e-ident @2.39-2.46 (raw "to_str"))))
				(e-string-part @2.49-2.59 (raw " years old"))))
		(branch @1.1-1.1
			(p-record @3.5-3.32
				(field @3.7-3.12 (name "name") (rest false))
				(field @3.13-3.32 (name "address") (rest false)
					(p-record @3.22-3.30
						(field @3.24-3.30 (name "city") (rest false)))))
			(e-string @3.36-3.68
				(e-string-part @3.37-3.37 (raw ""))
				(e-ident @3.39-3.43 (raw "city"))
				(e-string-part @3.44-3.60 (raw " is the city of "))
				(e-ident @3.62-3.66 (raw "name"))
				(e-string-part @3.67-3.67 (raw ""))))
		(branch @1.1-1.1
			(p-record @4.5-4.7)
			(e-string @4.11-4.18
				(e-string-part @4.12-4.17 (raw "empty"))))))
~~~
# FORMATTED
~~~roc
match ... {
	{ name, age } => "${name} is ${age.to_str()} years old"
	{ name, address: { city } } => "${city} is the city of ${name}"
	{} => "empty"
}
~~~
# CANONICALIZE
~~~clojure
(e-match @1.1-5.2
	(match @1.1-5.2
		(cond
			(e-not-implemented))
		(branches
			(branch
				(patterns
					(pattern (degenerate false)
						(p-record-destructure @2.5-2.18
							(destructs
								(record-destruct @2.7-2.12 (label "name") (ident "name")
									(required))
								(record-destruct @2.13-2.18 (label "age") (ident "age")
									(required))))))
				(value
<<<<<<< HEAD
					(e-lookup-local @2.22-2.26
						(p-assign @2.7-2.12 (ident "name")))))
			(branch
				(patterns
					(pattern (degenerate false)
						(p-runtime-error @3.13-3.32 (tag "not_implemented"))))
=======
					(e-string @2.22-2.60
						(e-literal @2.23-2.23 (string ""))
						(e-lookup-local @2.25-2.29
							(pattern @2.7-2.12))
						(e-literal @2.30-2.34 (string " is "))
						(e-dot-access @2.36-2.49 (field "to_str")
							(receiver
								(e-lookup-local @2.36-2.39
									(pattern @2.13-2.18)))
							(args))
						(e-literal @2.49-2.59 (string " years old")))))
			(branch
				(patterns
					(p-record-destructure @3.5-3.32 (degenerate false)
						(destructs
							(record-destruct @3.7-3.12 (label "name") (ident "name")
								(required))
							(record-destruct @3.13-3.32 (label "address") (ident "address")
								(sub-pattern
									(p-record-destructure @3.22-3.30
										(destructs
											(record-destruct @3.24-3.30 (label "city") (ident "city")
												(required)))))))))
>>>>>>> 4d54d22a
				(value
					(e-string @3.36-3.68
						(e-literal @3.37-3.37 (string ""))
						(e-lookup-local @3.39-3.43
							(pattern @3.24-3.30))
						(e-literal @3.44-3.60 (string " is the city of "))
						(e-lookup-local @3.62-3.66
							(pattern @3.7-3.12))
						(e-literal @3.67-3.67 (string "")))))
			(branch
				(patterns
					(pattern (degenerate false)
						(p-record-destructure @4.5-4.7
							(destructs))))
				(value
					(e-string @4.11-4.18
						(e-literal @4.12-4.17 (string "empty"))))))))
~~~
# TYPES
~~~clojure
(expr @1.1-5.2 (type "Str"))
~~~<|MERGE_RESOLUTION|>--- conflicted
+++ resolved
@@ -71,7 +71,7 @@
 (e-match @1.1-5.2
 	(match @1.1-5.2
 		(cond
-			(e-not-implemented))
+			(e-not-implemented @1.7-1.10))
 		(branches
 			(branch
 				(patterns
@@ -83,46 +83,38 @@
 								(record-destruct @2.13-2.18 (label "age") (ident "age")
 									(required))))))
 				(value
-<<<<<<< HEAD
-					(e-lookup-local @2.22-2.26
-						(p-assign @2.7-2.12 (ident "name")))))
-			(branch
-				(patterns
-					(pattern (degenerate false)
-						(p-runtime-error @3.13-3.32 (tag "not_implemented"))))
-=======
 					(e-string @2.22-2.60
 						(e-literal @2.23-2.23 (string ""))
 						(e-lookup-local @2.25-2.29
-							(pattern @2.7-2.12))
+							(p-assign @2.7-2.12 (ident "name")))
 						(e-literal @2.30-2.34 (string " is "))
 						(e-dot-access @2.36-2.49 (field "to_str")
 							(receiver
 								(e-lookup-local @2.36-2.39
-									(pattern @2.13-2.18)))
+									(p-assign @2.13-2.18 (ident "age"))))
 							(args))
 						(e-literal @2.49-2.59 (string " years old")))))
 			(branch
 				(patterns
-					(p-record-destructure @3.5-3.32 (degenerate false)
-						(destructs
-							(record-destruct @3.7-3.12 (label "name") (ident "name")
-								(required))
-							(record-destruct @3.13-3.32 (label "address") (ident "address")
-								(sub-pattern
-									(p-record-destructure @3.22-3.30
-										(destructs
-											(record-destruct @3.24-3.30 (label "city") (ident "city")
-												(required)))))))))
->>>>>>> 4d54d22a
+					(pattern (degenerate false)
+						(p-record-destructure @3.5-3.32
+							(destructs
+								(record-destruct @3.7-3.12 (label "name") (ident "name")
+									(required))
+								(record-destruct @3.13-3.32 (label "address") (ident "address")
+									(sub-pattern
+										(p-record-destructure @3.22-3.30
+											(destructs
+												(record-destruct @3.24-3.30 (label "city") (ident "city")
+													(required))))))))))
 				(value
 					(e-string @3.36-3.68
 						(e-literal @3.37-3.37 (string ""))
 						(e-lookup-local @3.39-3.43
-							(pattern @3.24-3.30))
+							(p-assign @3.24-3.30 (ident "city")))
 						(e-literal @3.44-3.60 (string " is the city of "))
 						(e-lookup-local @3.62-3.66
-							(pattern @3.7-3.12))
+							(p-assign @3.7-3.12 (ident "name")))
 						(e-literal @3.67-3.67 (string "")))))
 			(branch
 				(patterns
