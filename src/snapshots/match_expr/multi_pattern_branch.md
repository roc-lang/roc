# META
~~~ini
description=Match expression with multiple patterns in one branch
type=expr
~~~
# SOURCE
~~~roc
match color {
    Blue | Green | Red => 1
    Black => 2
    White => 3
}
~~~
# EXPECTED
UNDEFINED VARIABLE - multi_pattern_branch.md:1:7:1:12
# PROBLEMS
**UNDEFINED VARIABLE**
Nothing is named `color` in this scope.
Is there an `import` or `exposing` missing up-top?

**multi_pattern_branch.md:1:7:1:12:**
```roc
match color {
```
      ^^^^^


# TOKENS
~~~zig
KwMatch(1:1-1:6),LowerIdent(1:7-1:12),OpenCurly(1:13-1:14),Newline(1:1-1:1),
UpperIdent(2:5-2:9),OpBar(2:10-2:11),UpperIdent(2:12-2:17),OpBar(2:18-2:19),UpperIdent(2:20-2:23),OpFatArrow(2:24-2:26),Int(2:27-2:28),Newline(1:1-1:1),
UpperIdent(3:5-3:10),OpFatArrow(3:11-3:13),Int(3:14-3:15),Newline(1:1-1:1),
UpperIdent(4:5-4:10),OpFatArrow(4:11-4:13),Int(4:14-4:15),Newline(1:1-1:1),
CloseCurly(5:1-5:2),EndOfFile(5:2-5:2),
~~~
# PARSE
~~~clojure
(e-match
	(e-ident @1.7-1.12 (raw "color"))
	(branches
		(branch @2.5-3.10
			(p-alternatives
				(p-tag @2.5-2.9 (raw "Blue"))
				(p-tag @2.12-2.17 (raw "Green"))
				(p-tag @2.20-2.23 (raw "Red")))
			(e-int @2.27-2.28 (raw "1")))
		(branch @3.5-4.10
			(p-tag @3.5-3.10 (raw "Black"))
			(e-int @3.14-3.15 (raw "2")))
		(branch @4.5-5.2
			(p-tag @4.5-4.10 (raw "White"))
			(e-int @4.14-4.15 (raw "3")))))
~~~
# FORMATTED
~~~roc
match color {
	Blue | Green | Red => 1
	Black => 2
	White => 3
}
~~~
# CANONICALIZE
~~~clojure
(e-match @1.1-5.2
	(match @1.1-5.2
		(cond
			(e-runtime-error (tag "ident_not_in_scope")))
		(branches
			(branch
				(patterns
<<<<<<< HEAD
					(pattern (degenerate false)
						(p-runtime-error @1.1-1.1 (tag "not_implemented"))))
=======
					(p-applied-tag @2.5-2.9 (degenerate false))
					(p-applied-tag @2.12-2.17 (degenerate false))
					(p-applied-tag @2.20-2.23 (degenerate false)))
>>>>>>> 4d54d22a
				(value
					(e-int @2.27-2.28 (value "1"))))
			(branch
				(patterns
					(pattern (degenerate false)
						(p-applied-tag @3.5-3.10)))
				(value
					(e-int @3.14-3.15 (value "2"))))
			(branch
				(patterns
					(pattern (degenerate false)
						(p-applied-tag @4.5-4.10)))
				(value
					(e-int @4.14-4.15 (value "3")))))))
~~~
# TYPES
~~~clojure
(expr @1.1-5.2 (type "Num(*)"))
~~~<|MERGE_RESOLUTION|>--- conflicted
+++ resolved
@@ -68,14 +68,12 @@
 		(branches
 			(branch
 				(patterns
-<<<<<<< HEAD
 					(pattern (degenerate false)
-						(p-runtime-error @1.1-1.1 (tag "not_implemented"))))
-=======
-					(p-applied-tag @2.5-2.9 (degenerate false))
-					(p-applied-tag @2.12-2.17 (degenerate false))
-					(p-applied-tag @2.20-2.23 (degenerate false)))
->>>>>>> 4d54d22a
+						(p-applied-tag @2.5-2.9))
+					(pattern (degenerate false)
+						(p-applied-tag @2.12-2.17))
+					(pattern (degenerate false)
+						(p-applied-tag @2.20-2.23)))
 				(value
 					(e-int @2.27-2.28 (value "1"))))
 			(branch
