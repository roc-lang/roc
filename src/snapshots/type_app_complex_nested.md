# META
~~~ini
description=Complex nested type applications in function annotation - focused test
type=file
~~~
# SOURCE
~~~roc
app [main!] { pf: platform "../basic-cli/main.roc" }

# Test complex nested type applications in function signatures
processComplex : Result(List(Maybe(a)), Dict(Str, Error(b))) -> List(a)
processComplex = |result|
    when result is
        Ok(maybeList) -> []
        Err(_) -> []

# Test multiple levels of nesting
deepNested : Maybe(Result(List(Dict(Str, a)), b)) -> a
deepNested = |_| crash "not implemented"

# Test type alias with complex nesting
ComplexType(a, b) : Result(List(Maybe(a)), Dict(Str, Error(b)))

main! = |_| processComplex(Ok([Some(42), None]))
~~~
# PROBLEMS
**PARSE ERROR**
Type applications require parentheses around their type arguments.

I found a type followed by what looks like a type argument, but they need to be connected with parentheses.

Instead of:
    **List U8**

Use:
    **List(U8)**

Other valid examples:
    `Dict(Str, Num)`
    `Result(a, Str)`
    `Maybe(List(U64))`

Here is the problematic code:
**type_app_complex_nested.md:7:9:7:12:**
```roc
        Ok(maybeList) -> []
```


**PARSE ERROR**
A parsing error occurred: `invalid_type_arg`
This is an unexpected parsing error. Please check your syntax.

Here is the problematic code:
**type_app_complex_nested.md:8:13:8:15:**
```roc
        Err(_) -> []
```


**PARSE ERROR**
Type applications require parentheses around their type arguments.

I found a type followed by what looks like a type argument, but they need to be connected with parentheses.

Instead of:
    **List U8**

Use:
    **List(U8)**

Other valid examples:
    `Dict(Str, Num)`
    `Result(a, Str)`
    `Maybe(List(U64))`

Here is the problematic code:
**type_app_complex_nested.md:8:9:8:13:**
```roc
        Err(_) -> []
```


**UNEXPECTED TOKEN IN EXPRESSION**
The token **crash "** is not expected in an expression.
Expressions can be identifiers, literals, function calls, or operators.

Here is the problematic code:
**type_app_complex_nested.md:12:18:12:25:**
```roc
deepNested = |_| crash "not implemented"
```


**UNDEFINED VARIABLE**
Nothing is named `when` in this scope.
Is there an `import` or `exposing` missing up-top?

**UNUSED VARIABLE**
Variable ``result`` is not used anywhere in your code.

If you don't need this variable, prefix it with an underscore like `_result` to suppress this warning.
The unused variable is declared here:
**type_app_complex_nested.md:5:19:5:25:**
```roc
processComplex = |result|
```


**INVALID STATEMENT**
The statement **expr** is not allowed at the top level.
Only definitions, type annotations, and imports are allowed at the top level.

**INVALID STATEMENT**
The statement **expr** is not allowed at the top level.
Only definitions, type annotations, and imports are allowed at the top level.

**INVALID STATEMENT**
The statement **expr** is not allowed at the top level.
Only definitions, type annotations, and imports are allowed at the top level.

**INVALID STATEMENT**
The statement **expr** is not allowed at the top level.
Only definitions, type annotations, and imports are allowed at the top level.

**INVALID LAMBDA**
The body of this lambda expression is not valid.

**INVALID STATEMENT**
The statement **expr** is not allowed at the top level.
Only definitions, type annotations, and imports are allowed at the top level.

**TYPE MISMATCH**
This expression is used in an unexpected way:
**type_app_complex_nested.md:5:1:5:15:**
```roc
processComplex = |result|
```

It is of type:
    _Result -> List_

But you are trying to use it as:
    _Result ? Error_

**TYPE MISMATCH**
This expression is used in an unexpected way:
**type_app_complex_nested.md:12:1:12:11:**
```roc
deepNested = |_| crash "not implemented"
```

It is of type:
    _Maybe -> a_

But you are trying to use it as:
    _Result -> ListMaybe ? Error_

# TOKENS
~~~zig
KwApp(1:1-1:4),OpenSquare(1:5-1:6),LowerIdent(1:6-1:11),CloseSquare(1:11-1:12),OpenCurly(1:13-1:14),LowerIdent(1:15-1:17),OpColon(1:17-1:18),KwPlatform(1:19-1:27),StringStart(1:28-1:29),StringPart(1:29-1:50),StringEnd(1:50-1:51),CloseCurly(1:52-1:53),Newline(1:1-1:1),
Newline(1:1-1:1),
Newline(3:2-3:63),
LowerIdent(4:1-4:15),OpColon(4:16-4:17),UpperIdent(4:18-4:24),NoSpaceOpenRound(4:24-4:25),UpperIdent(4:25-4:29),NoSpaceOpenRound(4:29-4:30),UpperIdent(4:30-4:35),NoSpaceOpenRound(4:35-4:36),LowerIdent(4:36-4:37),CloseRound(4:37-4:38),CloseRound(4:38-4:39),Comma(4:39-4:40),UpperIdent(4:41-4:45),NoSpaceOpenRound(4:45-4:46),UpperIdent(4:46-4:49),Comma(4:49-4:50),UpperIdent(4:51-4:56),NoSpaceOpenRound(4:56-4:57),LowerIdent(4:57-4:58),CloseRound(4:58-4:59),CloseRound(4:59-4:60),CloseRound(4:60-4:61),OpArrow(4:62-4:64),UpperIdent(4:65-4:69),NoSpaceOpenRound(4:69-4:70),LowerIdent(4:70-4:71),CloseRound(4:71-4:72),Newline(1:1-1:1),
LowerIdent(5:1-5:15),OpAssign(5:16-5:17),OpBar(5:18-5:19),LowerIdent(5:19-5:25),OpBar(5:25-5:26),Newline(1:1-1:1),
LowerIdent(6:5-6:9),LowerIdent(6:10-6:16),LowerIdent(6:17-6:19),Newline(1:1-1:1),
UpperIdent(7:9-7:11),NoSpaceOpenRound(7:11-7:12),LowerIdent(7:12-7:21),CloseRound(7:21-7:22),OpArrow(7:23-7:25),OpenSquare(7:26-7:27),CloseSquare(7:27-7:28),Newline(1:1-1:1),
UpperIdent(8:9-8:12),NoSpaceOpenRound(8:12-8:13),Underscore(8:13-8:14),CloseRound(8:14-8:15),OpArrow(8:16-8:18),OpenSquare(8:19-8:20),CloseSquare(8:20-8:21),Newline(1:1-1:1),
Newline(1:1-1:1),
Newline(10:2-10:34),
LowerIdent(11:1-11:11),OpColon(11:12-11:13),UpperIdent(11:14-11:19),NoSpaceOpenRound(11:19-11:20),UpperIdent(11:20-11:26),NoSpaceOpenRound(11:26-11:27),UpperIdent(11:27-11:31),NoSpaceOpenRound(11:31-11:32),UpperIdent(11:32-11:36),NoSpaceOpenRound(11:36-11:37),UpperIdent(11:37-11:40),Comma(11:40-11:41),LowerIdent(11:42-11:43),CloseRound(11:43-11:44),CloseRound(11:44-11:45),Comma(11:45-11:46),LowerIdent(11:47-11:48),CloseRound(11:48-11:49),CloseRound(11:49-11:50),OpArrow(11:51-11:53),LowerIdent(11:54-11:55),Newline(1:1-1:1),
LowerIdent(12:1-12:11),OpAssign(12:12-12:13),OpBar(12:14-12:15),Underscore(12:15-12:16),OpBar(12:16-12:17),KwCrash(12:18-12:23),StringStart(12:24-12:25),StringPart(12:25-12:40),StringEnd(12:40-12:41),Newline(1:1-1:1),
Newline(1:1-1:1),
Newline(14:2-14:39),
UpperIdent(15:1-15:12),NoSpaceOpenRound(15:12-15:13),LowerIdent(15:13-15:14),Comma(15:14-15:15),LowerIdent(15:16-15:17),CloseRound(15:17-15:18),OpColon(15:19-15:20),UpperIdent(15:21-15:27),NoSpaceOpenRound(15:27-15:28),UpperIdent(15:28-15:32),NoSpaceOpenRound(15:32-15:33),UpperIdent(15:33-15:38),NoSpaceOpenRound(15:38-15:39),LowerIdent(15:39-15:40),CloseRound(15:40-15:41),CloseRound(15:41-15:42),Comma(15:42-15:43),UpperIdent(15:44-15:48),NoSpaceOpenRound(15:48-15:49),UpperIdent(15:49-15:52),Comma(15:52-15:53),UpperIdent(15:54-15:59),NoSpaceOpenRound(15:59-15:60),LowerIdent(15:60-15:61),CloseRound(15:61-15:62),CloseRound(15:62-15:63),CloseRound(15:63-15:64),Newline(1:1-1:1),
Newline(1:1-1:1),
LowerIdent(17:1-17:6),OpAssign(17:7-17:8),OpBar(17:9-17:10),Underscore(17:10-17:11),OpBar(17:11-17:12),LowerIdent(17:13-17:27),NoSpaceOpenRound(17:27-17:28),UpperIdent(17:28-17:30),NoSpaceOpenRound(17:30-17:31),OpenSquare(17:31-17:32),UpperIdent(17:32-17:36),NoSpaceOpenRound(17:36-17:37),Int(17:37-17:39),CloseRound(17:39-17:40),Comma(17:40-17:41),UpperIdent(17:42-17:46),CloseSquare(17:46-17:47),CloseRound(17:47-17:48),CloseRound(17:48-17:49),EndOfFile(17:49-17:49),
~~~
# PARSE
~~~clojure
(file @1-1-17-49
	(app @1-1-1-53
		(provides @1-6-1-12
			(exposed-lower-ident (text "main!")))
		(record-field @1-15-1-53 (name "pf")
			(e-string @1-28-1-51
				(e-string-part @1-29-1-50 (raw "../basic-cli/main.roc"))))
		(packages @1-13-1-53
			(record-field @1-15-1-53 (name "pf")
				(e-string @1-28-1-51
					(e-string-part @1-29-1-50 (raw "../basic-cli/main.roc"))))))
	(statements
		(s-type-anno @4-1-5-15 (name "processComplex")
			(ty-fn @4-18-4-72
				(ty-apply @4-18-4-61
					(ty (name "Result"))
					(ty-apply @4-25-4-39
						(ty (name "List"))
						(ty-apply @4-30-4-38
							(ty (name "Maybe"))
							(ty-var @4-36-4-37 (raw "a"))))
					(ty-apply @4-41-4-60
						(ty (name "Dict"))
						(ty (name "Str"))
						(ty-apply @4-51-4-59
							(ty (name "Error"))
							(ty-var @4-57-4-58 (raw "b")))))
				(ty-apply @4-65-4-72
					(ty (name "List"))
					(ty-var @4-70-4-71 (raw "a")))))
		(s-decl @5-1-6-9
			(p-ident @5-1-5-15 (raw "processComplex"))
			(e-lambda @5-18-6-9
				(args
					(p-ident @5-19-5-25 (raw "result")))
				(e-ident @6-5-6-9 (qaul "") (raw "when"))))
		(e-ident @6-10-6-16 (qaul "") (raw "result"))
		(e-ident @6-17-6-19 (qaul "") (raw "is"))
		(s-malformed @7-9-7-27 (tag "expected_colon_after_type_annotation"))
		(e-list @7-26-7-28)
		(s-malformed @8-9-8-20 (tag "expected_colon_after_type_annotation"))
		(e-list @8-19-8-21)
		(s-type-anno @11-1-12-11 (name "deepNested")
			(ty-fn @11-14-11-55
				(ty-apply @11-14-11-50
					(ty (name "Maybe"))
					(ty-apply @11-20-11-49
						(ty (name "Result"))
						(ty-apply @11-27-11-45
							(ty (name "List"))
							(ty-apply @11-32-11-44
								(ty (name "Dict"))
								(ty (name "Str"))
								(ty-var @11-42-11-43 (raw "a"))))
						(ty-var @11-47-11-48 (raw "b"))))
				(ty-var @11-54-11-55 (raw "a"))))
		(s-decl @12-1-12-25
			(p-ident @12-1-12-11 (raw "deepNested"))
			(e-lambda @12-14-12-25
				(args
					(p-underscore))
				(e-malformed @12-18-12-25 (reason "expr_unexpected_token"))))
		(e-string @12-24-12-41
			(e-string-part @12-25-12-40 (raw "not implemented")))
		(s-type-decl @15-1-17-6
			(header @15-1-15-18 (name "ComplexType")
				(args
					(ty-var @15-13-15-14 (raw "a"))
					(ty-var @15-16-15-17 (raw "b"))))
			(ty-apply @15-21-15-64
				(ty (name "Result"))
				(ty-apply @15-28-15-42
					(ty (name "List"))
					(ty-apply @15-33-15-41
						(ty (name "Maybe"))
						(ty-var @15-39-15-40 (raw "a"))))
				(ty-apply @15-44-15-63
					(ty (name "Dict"))
					(ty (name "Str"))
					(ty-apply @15-54-15-62
						(ty (name "Error"))
						(ty-var @15-60-15-61 (raw "b"))))))
		(s-decl @17-1-17-49
			(p-ident @17-1-17-6 (raw "main!"))
			(e-lambda @17-9-17-49
				(args
					(p-underscore))
				(e-apply @17-13-17-49
					(e-ident @17-13-17-27 (qaul "") (raw "processComplex"))
					(e-apply @17-28-17-48
						(e-tag @17-28-17-30 (raw "Ok"))
						(e-list @17-31-17-47
							(e-apply @17-32-17-40
								(e-tag @17-32-17-36 (raw "Some"))
								(e-int @17-37-17-39 (raw "42")))
							(e-tag @17-42-17-46 (raw "None")))))))))
~~~
# FORMATTED
~~~roc
app [main!] { pf: platform "../basic-cli/main.roc" }

# Test complex nested type applications in function signatures
processComplex : Result(List(Maybe(a)), Dict(Str, Error(b))) -> List(a)
processComplex = |result|
	whenresultis
[]
[]

# Test multiple levels of nesting
deepNested : Maybe(Result(List(Dict(Str, a)), b)) -> a
deepNested = |_| "not implemented"

# Test type alias with complex nesting
ComplexType(a, b) : Result(List(Maybe(a)), Dict(Str, Error(b)))

main! = |_| processComplex(Ok([Some(42), None]))
~~~
# CANONICALIZE
~~~clojure
(can-ir
	(d-let (id 111)
		(p-assign @5-1-5-15 (ident "processComplex") (id 98))
		(e-lambda @5-18-6-9 (id 103)
			(args
				(p-assign @5-19-5-25 (ident "result") (id 99)))
			(e-runtime-error (tag "ident_not_in_scope")))
		(annotation @5-1-5-15 (signature 109) (id 110)
			(declared-type
				(ty-fn @4-18-4-72 (effectful false)
					(ty-apply @4-18-4-61 (symbol "Result")
						(ty-apply @4-25-4-39 (symbol "List")
							(ty-apply @4-30-4-38 (symbol "Maybe")
								(ty-var @4-36-4-37 (name "a"))))
						(ty-apply @4-41-4-60 (symbol "Dict")
							(ty @4-46-4-49 (name "Str"))
							(ty-apply @4-51-4-59 (symbol "Error")
								(ty-var @4-57-4-58 (name "b")))))
					(ty-apply @4-65-4-72 (symbol "List")
						(ty-var @4-70-4-71 (name "a")))))))
	(d-let (id 141)
		(p-assign @12-1-12-11 (ident "deepNested") (id 128))
		(e-lambda @12-14-12-25 (id 133)
			(args
				(p-underscore @12-15-12-16 (id 129)))
			(e-runtime-error (tag "lambda_body_not_canonicalized")))
		(annotation @12-1-12-11 (signature 139) (id 140)
			(declared-type
				(ty-fn @11-14-11-55 (effectful false)
					(ty-apply @11-14-11-50 (symbol "Maybe")
						(ty-apply @11-20-11-49 (symbol "Result")
							(ty-apply @11-27-11-45 (symbol "List")
								(ty-apply @11-32-11-44 (symbol "Dict")
									(ty @11-37-11-40 (name "Str"))
									(ty-var @11-42-11-43 (name "a"))))
							(ty-var @11-47-11-48 (name "b"))))
					(ty-var @11-54-11-55 (name "a"))))))
<<<<<<< HEAD
	(d-let (id 155)
		(p-assign @17-1-17-6 (ident "main!") (id 139))
		(e-lambda @17-9-17-49 (id 154)
=======
	(d-let (id 163)
		(p-assign @17-1-17-6 (ident "main!") (id 143))
		(e-lambda @17-9-17-49 (id 162)
>>>>>>> ee3f8ff9
			(args
				(p-underscore @17-10-17-11 (id 144)))
			(e-call @17-13-17-49
				(e-lookup-local @17-13-17-27
					(pattern (id 98)))
				(e-call @17-28-17-48
					(e-tag @17-28-17-30 (ext-var 0) (name "Ok") (args "TODO"))
<<<<<<< HEAD
					(e-list @17-31-17-47 (elem-var 150)
=======
					(e-list @17-31-17-47 (elem-var 155)
>>>>>>> ee3f8ff9
						(elems
							(e-call @17-32-17-40
								(e-tag @17-32-17-36 (ext-var 0) (name "Some") (args "TODO"))
								(e-int @17-37-17-39 (value "42")))
							(e-tag @17-42-17-46 (ext-var 0) (name "None") (args "TODO"))))))))
	(s-type-decl @15-1-17-6 (id 83)
		(ty-header @15-1-15-18 (name "ComplexType")
			(ty-args
				(ty-var @15-13-15-14 (name "a"))
				(ty-var @15-16-15-17 (name "b"))))
		(ty-apply @15-21-15-64 (symbol "Result")
			(ty-apply @15-28-15-42 (symbol "List")
				(ty-apply @15-33-15-41 (symbol "Maybe")
					(ty-var @15-39-15-40 (name "a"))))
			(ty-apply @15-44-15-63 (symbol "Dict")
				(ty @15-49-15-52 (name "Str"))
				(ty-apply @15-54-15-62 (symbol "Error")
					(ty-var @15-60-15-61 (name "b")))))))
~~~
# TYPES
~~~clojure
(inferred-types
	(defs
		(d_assign (name "processComplex") (def_var 111) (type "Error"))
		(d_assign (name "deepNested") (def_var 141) (type "Error"))
		(d_assign (name "main!") (def_var 163) (type "* ? *")))
	(expressions
		(expr @5-18-6-9 (type "Error"))
		(expr @12-14-12-25 (type "Error"))
		(expr @17-9-17-49 (type "* ? *"))))
~~~<|MERGE_RESOLUTION|>--- conflicted
+++ resolved
@@ -334,15 +334,9 @@
 									(ty-var @11-42-11-43 (name "a"))))
 							(ty-var @11-47-11-48 (name "b"))))
 					(ty-var @11-54-11-55 (name "a"))))))
-<<<<<<< HEAD
-	(d-let (id 155)
-		(p-assign @17-1-17-6 (ident "main!") (id 139))
-		(e-lambda @17-9-17-49 (id 154)
-=======
 	(d-let (id 163)
 		(p-assign @17-1-17-6 (ident "main!") (id 143))
 		(e-lambda @17-9-17-49 (id 162)
->>>>>>> ee3f8ff9
 			(args
 				(p-underscore @17-10-17-11 (id 144)))
 			(e-call @17-13-17-49
@@ -350,11 +344,7 @@
 					(pattern (id 98)))
 				(e-call @17-28-17-48
 					(e-tag @17-28-17-30 (ext-var 0) (name "Ok") (args "TODO"))
-<<<<<<< HEAD
-					(e-list @17-31-17-47 (elem-var 150)
-=======
 					(e-list @17-31-17-47 (elem-var 155)
->>>>>>> ee3f8ff9
 						(elems
 							(e-call @17-32-17-40
 								(e-tag @17-32-17-36 (ext-var 0) (name "Some") (args "TODO"))
