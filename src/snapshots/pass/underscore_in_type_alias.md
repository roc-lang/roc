# META
~~~ini
description=Type aliases should not contain underscores (_) as they represent 'I don't care' types, which doesn't make sense when declaring a type.
type=file
~~~
# SOURCE
~~~roc
module []

MyType : _

OtherType := _

ComplexType := List(_)

RecordType := { field: _, other: U32 }

FunctionType := _ -> _

TupleType := (_, U32, _)

TagType := [Some(_), None]
~~~
# EXPECTED
UNDERSCORE IN TYPE ALIAS - underscore_in_type_alias.md:1:1:1:1
UNDERSCORE IN TYPE ALIAS - underscore_in_type_alias.md:1:1:1:1
UNDERSCORE IN TYPE ALIAS - underscore_in_type_alias.md:7:21:7:21
UNDERSCORE IN TYPE ALIAS - underscore_in_type_alias.md:1:1:1:1
UNDERSCORE IN TYPE ALIAS - underscore_in_type_alias.md:1:1:1:1
UNDERSCORE IN TYPE ALIAS - underscore_in_type_alias.md:1:1:1:1
UNDERSCORE IN TYPE ALIAS - underscore_in_type_alias.md:13:15:13:15
UNDERSCORE IN TYPE ALIAS - underscore_in_type_alias.md:1:1:1:1
UNDERSCORE IN TYPE ALIAS - underscore_in_type_alias.md:15:18:15:18
# PROBLEMS
**UNDERSCORE IN TYPE ALIAS**
Underscores are not allowed in type alias declarations.

**underscore_in_type_alias.md:1:1:1:1:**
```roc
module []
```


Underscores in type annotations mean "I don't care about this type", which doesn't make sense when declaring a type. If you need a placeholder type variable, use a named type variable like `a` instead.

**UNDERSCORE IN TYPE ALIAS**
Underscores are not allowed in type alias declarations.

**underscore_in_type_alias.md:1:1:1:1:**
```roc
module []
```


Underscores in type annotations mean "I don't care about this type", which doesn't make sense when declaring a type. If you need a placeholder type variable, use a named type variable like `a` instead.

**UNDERSCORE IN TYPE ALIAS**
Underscores are not allowed in type alias declarations.

**underscore_in_type_alias.md:7:21:7:21:**
```roc
ComplexType := List(_)
```
                    

Underscores in type annotations mean "I don't care about this type", which doesn't make sense when declaring a type. If you need a placeholder type variable, use a named type variable like `a` instead.

**UNDERSCORE IN TYPE ALIAS**
Underscores are not allowed in type alias declarations.

**underscore_in_type_alias.md:1:1:1:1:**
```roc
module []
```


Underscores in type annotations mean "I don't care about this type", which doesn't make sense when declaring a type. If you need a placeholder type variable, use a named type variable like `a` instead.

**UNDERSCORE IN TYPE ALIAS**
Underscores are not allowed in type alias declarations.

**underscore_in_type_alias.md:1:1:1:1:**
```roc
module []
```


Underscores in type annotations mean "I don't care about this type", which doesn't make sense when declaring a type. If you need a placeholder type variable, use a named type variable like `a` instead.

**UNDERSCORE IN TYPE ALIAS**
Underscores are not allowed in type alias declarations.

**underscore_in_type_alias.md:1:1:1:1:**
```roc
module []
```


Underscores in type annotations mean "I don't care about this type", which doesn't make sense when declaring a type. If you need a placeholder type variable, use a named type variable like `a` instead.

**UNDERSCORE IN TYPE ALIAS**
Underscores are not allowed in type alias declarations.

**underscore_in_type_alias.md:13:15:13:15:**
```roc
TupleType := (_, U32, _)
```
              

Underscores in type annotations mean "I don't care about this type", which doesn't make sense when declaring a type. If you need a placeholder type variable, use a named type variable like `a` instead.

**UNDERSCORE IN TYPE ALIAS**
Underscores are not allowed in type alias declarations.

**underscore_in_type_alias.md:1:1:1:1:**
```roc
module []
```


Underscores in type annotations mean "I don't care about this type", which doesn't make sense when declaring a type. If you need a placeholder type variable, use a named type variable like `a` instead.

**UNDERSCORE IN TYPE ALIAS**
Underscores are not allowed in type alias declarations.

**underscore_in_type_alias.md:15:18:15:18:**
```roc
TagType := [Some(_), None]
```
                 

Underscores in type annotations mean "I don't care about this type", which doesn't make sense when declaring a type. If you need a placeholder type variable, use a named type variable like `a` instead.

# TOKENS
~~~zig
KwModule(1:1-1:7),OpenSquare(1:8-1:9),CloseSquare(1:9-1:10),
UpperIdent(3:1-3:7),OpColon(3:8-3:9),Underscore(3:10-3:11),
UpperIdent(5:1-5:10),OpColonEqual(5:11-5:13),Underscore(5:14-5:15),
UpperIdent(7:1-7:12),OpColonEqual(7:13-7:15),UpperIdent(7:16-7:20),NoSpaceOpenRound(7:20-7:21),Underscore(7:21-7:22),CloseRound(7:22-7:23),
UpperIdent(9:1-9:11),OpColonEqual(9:12-9:14),OpenCurly(9:15-9:16),LowerIdent(9:17-9:22),OpColon(9:22-9:23),Underscore(9:24-9:25),Comma(9:25-9:26),LowerIdent(9:27-9:32),OpColon(9:32-9:33),UpperIdent(9:34-9:37),CloseCurly(9:38-9:39),
UpperIdent(11:1-11:13),OpColonEqual(11:14-11:16),Underscore(11:17-11:18),OpArrow(11:19-11:21),Underscore(11:22-11:23),
UpperIdent(13:1-13:10),OpColonEqual(13:11-13:13),OpenRound(13:14-13:15),Underscore(13:15-13:16),Comma(13:16-13:17),UpperIdent(13:18-13:21),Comma(13:21-13:22),Underscore(13:23-13:24),CloseRound(13:24-13:25),
UpperIdent(15:1-15:8),OpColonEqual(15:9-15:11),OpenSquare(15:12-15:13),UpperIdent(15:13-15:17),NoSpaceOpenRound(15:17-15:18),Underscore(15:18-15:19),CloseRound(15:19-15:20),Comma(15:20-15:21),UpperIdent(15:22-15:26),CloseSquare(15:26-15:27),EndOfFile(15:27-15:27),
~~~
# PARSE
~~~clojure
(file @1.1-15.27
	(module @1.1-1.10
		(exposes @1.8-1.10))
	(statements
		(s-type-decl @3.1-3.11
			(header @3.1-3.7 (name "MyType")
				(args))
			(_))
		(s-type-decl @5.1-5.15
			(header @5.1-5.10 (name "OtherType")
				(args))
			(_))
		(s-type-decl @7.1-7.23
			(header @7.1-7.12 (name "ComplexType")
				(args))
			(ty-apply @7.16-7.23
				(ty @7.16-7.20 (name "List"))
				(_)))
		(s-type-decl @9.1-9.39
			(header @9.1-9.11 (name "RecordType")
				(args))
			(ty-record @9.15-9.39
				(anno-record-field @9.17-9.25 (name "field")
					(_))
				(anno-record-field @9.27-9.37 (name "other")
					(ty @9.34-9.37 (name "U32")))))
		(s-type-decl @11.1-11.23
			(header @11.1-11.13 (name "FunctionType")
				(args))
			(ty-fn @11.17-11.23
				(_)
				(_)))
		(s-type-decl @13.1-13.25
			(header @13.1-13.10 (name "TupleType")
				(args))
			(ty-tuple @13.14-13.25
				(_)
				(ty @13.18-13.21 (name "U32"))
				(_)))
		(s-type-decl @15.1-15.27
			(header @15.1-15.8 (name "TagType")
				(args))
			(ty-tag-union @15.12-15.27
				(tags
					(ty-apply @15.13-15.20
						(ty @15.13-15.17 (name "Some"))
						(_))
					(ty @15.22-15.26 (name "None")))))))
~~~
# FORMATTED
~~~roc
module []

MyType : _

OtherType := _

ComplexType := List(_)

RecordType := { field : _, other : U32 }

FunctionType := _ -> _

TupleType := (_, U32, _)

TagType := [Some(_), None]
~~~
# CANONICALIZE
~~~clojure
(can-ir
	(s-alias-decl @3.1-3.11
		(ty-header @3.1-3.7 (name "myType"))
		(ty-underscore @1.1-1.1))
	(s-nominal-decl @5.1-5.15
		(ty-header @5.1-5.10 (name "otherType"))
		(ty-underscore @1.1-1.1))
	(s-nominal-decl @7.1-7.23
		(ty-header @7.1-7.12 (name "complexType"))
		(ty-apply @7.16-7.23 (symbol "List")
			(ty-underscore @7.21-7.21)))
	(s-nominal-decl @9.1-9.39
		(ty-header @9.1-9.11 (name "recordType"))
		(ty-record @9.15-9.39
			(field (field "field")
				(ty-underscore @1.1-1.1))
			(field (field "other")
				(ty @9.34-9.37 (name "U32")))))
	(s-nominal-decl @11.1-11.23
		(ty-header @11.1-11.13 (name "functionType"))
		(ty-fn @11.17-11.23 (effectful false)
			(ty-underscore @1.1-1.1)
			(ty-underscore @1.1-1.1)))
	(s-nominal-decl @13.1-13.25
		(ty-header @13.1-13.10 (name "tupleType"))
		(ty-tuple @13.14-13.25
			(ty-underscore @13.15-13.15)
			(ty @13.18-13.21 (name "U32"))
			(ty-underscore @1.1-1.1)))
	(s-nominal-decl @15.1-15.27
		(ty-header @15.1-15.8 (name "tagType"))
		(ty-tag-union @15.12-15.27
			(ty-apply @15.13-15.20 (symbol "Some")
				(ty-underscore @15.18-15.18))
			(ty @15.22-15.26 (name "None")))))
~~~
# TYPES
~~~clojure
(inferred-types
	(defs)
	(type_decls
		(alias @3.1-3.11 (type "Error")
			(ty-header @3.1-3.7 (name "myType")))
		(nominal @5.1-5.15 (type "Error")
			(ty-header @5.1-5.10 (name "otherType")))
		(nominal @7.1-7.23 (type "Error")
<<<<<<< HEAD
			(ty-header @7.1-7.12 (name "complexType")))
		(nominal @9.1-9.39 (type "RecordType")
			(ty-header @9.1-9.11 (name "recordType")))
		(nominal @11.1-11.23 (type "FunctionType")
			(ty-header @11.1-11.13 (name "functionType")))
		(nominal @13.1-13.25 (type "TupleType")
			(ty-header @13.1-13.10 (name "tupleType")))
		(nominal @15.1-15.27 (type "TagType")
			(ty-header @15.1-15.8 (name "tagType"))))
=======
			(ty-header @7.1-7.12 (name "ComplexType")))
		(nominal @9.1-9.39 (type "Error")
			(ty-header @9.1-9.11 (name "RecordType")))
		(nominal @11.1-11.23 (type "Error")
			(ty-header @11.1-11.13 (name "FunctionType")))
		(nominal @13.1-13.25 (type "Error")
			(ty-header @13.1-13.10 (name "TupleType")))
		(nominal @15.1-15.27 (type "Error")
			(ty-header @15.1-15.8 (name "TagType"))))
>>>>>>> 230f0620
	(expressions))
~~~<|MERGE_RESOLUTION|>--- conflicted
+++ resolved
@@ -215,35 +215,35 @@
 ~~~clojure
 (can-ir
 	(s-alias-decl @3.1-3.11
-		(ty-header @3.1-3.7 (name "myType"))
+		(ty-header @3.1-3.7 (name "MyType"))
 		(ty-underscore @1.1-1.1))
 	(s-nominal-decl @5.1-5.15
-		(ty-header @5.1-5.10 (name "otherType"))
+		(ty-header @5.1-5.10 (name "OtherType"))
 		(ty-underscore @1.1-1.1))
 	(s-nominal-decl @7.1-7.23
-		(ty-header @7.1-7.12 (name "complexType"))
+		(ty-header @7.1-7.12 (name "ComplexType"))
 		(ty-apply @7.16-7.23 (symbol "List")
 			(ty-underscore @7.21-7.21)))
 	(s-nominal-decl @9.1-9.39
-		(ty-header @9.1-9.11 (name "recordType"))
+		(ty-header @9.1-9.11 (name "RecordType"))
 		(ty-record @9.15-9.39
 			(field (field "field")
 				(ty-underscore @1.1-1.1))
 			(field (field "other")
 				(ty @9.34-9.37 (name "U32")))))
 	(s-nominal-decl @11.1-11.23
-		(ty-header @11.1-11.13 (name "functionType"))
+		(ty-header @11.1-11.13 (name "FunctionType"))
 		(ty-fn @11.17-11.23 (effectful false)
 			(ty-underscore @1.1-1.1)
 			(ty-underscore @1.1-1.1)))
 	(s-nominal-decl @13.1-13.25
-		(ty-header @13.1-13.10 (name "tupleType"))
+		(ty-header @13.1-13.10 (name "TupleType"))
 		(ty-tuple @13.14-13.25
 			(ty-underscore @13.15-13.15)
 			(ty @13.18-13.21 (name "U32"))
 			(ty-underscore @1.1-1.1)))
 	(s-nominal-decl @15.1-15.27
-		(ty-header @15.1-15.8 (name "tagType"))
+		(ty-header @15.1-15.8 (name "TagType"))
 		(ty-tag-union @15.12-15.27
 			(ty-apply @15.13-15.20 (symbol "Some")
 				(ty-underscore @15.18-15.18))
@@ -255,21 +255,10 @@
 	(defs)
 	(type_decls
 		(alias @3.1-3.11 (type "Error")
-			(ty-header @3.1-3.7 (name "myType")))
+			(ty-header @3.1-3.7 (name "MyType")))
 		(nominal @5.1-5.15 (type "Error")
-			(ty-header @5.1-5.10 (name "otherType")))
+			(ty-header @5.1-5.10 (name "OtherType")))
 		(nominal @7.1-7.23 (type "Error")
-<<<<<<< HEAD
-			(ty-header @7.1-7.12 (name "complexType")))
-		(nominal @9.1-9.39 (type "RecordType")
-			(ty-header @9.1-9.11 (name "recordType")))
-		(nominal @11.1-11.23 (type "FunctionType")
-			(ty-header @11.1-11.13 (name "functionType")))
-		(nominal @13.1-13.25 (type "TupleType")
-			(ty-header @13.1-13.10 (name "tupleType")))
-		(nominal @15.1-15.27 (type "TagType")
-			(ty-header @15.1-15.8 (name "tagType"))))
-=======
 			(ty-header @7.1-7.12 (name "ComplexType")))
 		(nominal @9.1-9.39 (type "Error")
 			(ty-header @9.1-9.11 (name "RecordType")))
@@ -279,6 +268,5 @@
 			(ty-header @13.1-13.10 (name "TupleType")))
 		(nominal @15.1-15.27 (type "Error")
 			(ty-header @15.1-15.8 (name "TagType"))))
->>>>>>> 230f0620
 	(expressions))
 ~~~