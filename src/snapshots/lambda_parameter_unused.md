# META
~~~ini
description=Lambda parameters with unused variable checking
type=file
~~~
# SOURCE
~~~roc
app [main!] { pf: platform "../basic-cli/main.roc" }

# Lambda with unused parameter - should warn
add : U64 -> U64
add = |unused| 42

# Lambda with underscore parameter that is used - should warn
multiply : U64 -> U64
multiply = |_factor| _factor * 2

# Lambda with unused underscore parameter - should be fine
process : U64 -> U64
process = |_input| 100

# Lambda with used parameter - should be fine
double : U64 -> U64
double = |value| value * 2

main! = |_| {
    result1 = add(5)
    result2 = multiply(3)
    result3 = process(7)
    result4 = double(4)
    result1 + result2 + result3 + result4
}
~~~
# PROBLEMS
**UNUSED VARIABLE**
Variable ``unused`` is not used anywhere in your code.

If you don't need this variable, prefix it with an underscore like `_unused` to suppress this warning.
The unused variable is declared here:
**lambda_parameter_unused.md:5:8:5:14:**
```roc
add = |unused| 42
```


**UNDERSCORE VARIABLE USED**
Variable ``_factor`` is prefixed with an underscore but is actually used.

Variables prefixed with `_` are intended to be unused. Remove the underscore prefix: `factor`.
The underscore variable is declared here:
**lambda_parameter_unused.md:9:22:9:29:**
```roc
multiply = |_factor| _factor * 2
```


# TOKENS
~~~zig
KwApp(1:1-1:4),OpenSquare(1:5-1:6),LowerIdent(1:6-1:11),CloseSquare(1:11-1:12),OpenCurly(1:13-1:14),LowerIdent(1:15-1:17),OpColon(1:17-1:18),KwPlatform(1:19-1:27),StringStart(1:28-1:29),StringPart(1:29-1:50),StringEnd(1:50-1:51),CloseCurly(1:52-1:53),Newline(1:1-1:1),
Newline(1:1-1:1),
Newline(3:2-3:45),
LowerIdent(4:1-4:4),OpColon(4:5-4:6),UpperIdent(4:7-4:10),OpArrow(4:11-4:13),UpperIdent(4:14-4:17),Newline(1:1-1:1),
LowerIdent(5:1-5:4),OpAssign(5:5-5:6),OpBar(5:7-5:8),LowerIdent(5:8-5:14),OpBar(5:14-5:15),Int(5:16-5:18),Newline(1:1-1:1),
Newline(1:1-1:1),
Newline(7:2-7:62),
LowerIdent(8:1-8:9),OpColon(8:10-8:11),UpperIdent(8:12-8:15),OpArrow(8:16-8:18),UpperIdent(8:19-8:22),Newline(1:1-1:1),
LowerIdent(9:1-9:9),OpAssign(9:10-9:11),OpBar(9:12-9:13),NamedUnderscore(9:13-9:20),OpBar(9:20-9:21),NamedUnderscore(9:22-9:29),OpStar(9:30-9:31),Int(9:32-9:33),Newline(1:1-1:1),
Newline(1:1-1:1),
Newline(11:2-11:59),
LowerIdent(12:1-12:8),OpColon(12:9-12:10),UpperIdent(12:11-12:14),OpArrow(12:15-12:17),UpperIdent(12:18-12:21),Newline(1:1-1:1),
LowerIdent(13:1-13:8),OpAssign(13:9-13:10),OpBar(13:11-13:12),NamedUnderscore(13:12-13:18),OpBar(13:18-13:19),Int(13:20-13:23),Newline(1:1-1:1),
Newline(1:1-1:1),
Newline(15:2-15:46),
LowerIdent(16:1-16:7),OpColon(16:8-16:9),UpperIdent(16:10-16:13),OpArrow(16:14-16:16),UpperIdent(16:17-16:20),Newline(1:1-1:1),
LowerIdent(17:1-17:7),OpAssign(17:8-17:9),OpBar(17:10-17:11),LowerIdent(17:11-17:16),OpBar(17:16-17:17),LowerIdent(17:18-17:23),OpStar(17:24-17:25),Int(17:26-17:27),Newline(1:1-1:1),
Newline(1:1-1:1),
LowerIdent(19:1-19:6),OpAssign(19:7-19:8),OpBar(19:9-19:10),Underscore(19:10-19:11),OpBar(19:11-19:12),OpenCurly(19:13-19:14),Newline(1:1-1:1),
LowerIdent(20:5-20:12),OpAssign(20:13-20:14),LowerIdent(20:15-20:18),NoSpaceOpenRound(20:18-20:19),Int(20:19-20:20),CloseRound(20:20-20:21),Newline(1:1-1:1),
LowerIdent(21:5-21:12),OpAssign(21:13-21:14),LowerIdent(21:15-21:23),NoSpaceOpenRound(21:23-21:24),Int(21:24-21:25),CloseRound(21:25-21:26),Newline(1:1-1:1),
LowerIdent(22:5-22:12),OpAssign(22:13-22:14),LowerIdent(22:15-22:22),NoSpaceOpenRound(22:22-22:23),Int(22:23-22:24),CloseRound(22:24-22:25),Newline(1:1-1:1),
LowerIdent(23:5-23:12),OpAssign(23:13-23:14),LowerIdent(23:15-23:21),NoSpaceOpenRound(23:21-23:22),Int(23:22-23:23),CloseRound(23:23-23:24),Newline(1:1-1:1),
LowerIdent(24:5-24:12),OpPlus(24:13-24:14),LowerIdent(24:15-24:22),OpPlus(24:23-24:24),LowerIdent(24:25-24:32),OpPlus(24:33-24:34),LowerIdent(24:35-24:42),Newline(1:1-1:1),
CloseCurly(25:1-25:2),EndOfFile(25:2-25:2),
~~~
# PARSE
~~~clojure
(file @1-1-25-2
	(app @1-1-1-53
		(provides @1-6-1-12
			(exposed-lower-ident (text "main!")))
		(record-field @1-15-1-53 (name "pf")
			(e-string @1-28-1-51
				(e-string-part @1-29-1-50 (raw "../basic-cli/main.roc"))))
		(packages @1-13-1-53
			(record-field @1-15-1-53 (name "pf")
				(e-string @1-28-1-51
					(e-string-part @1-29-1-50 (raw "../basic-cli/main.roc"))))))
	(statements
		(s-type-anno @4-1-5-4 (name "add")
			(ty-fn @4-7-4-17
				(ty (name "U64"))
				(ty (name "U64"))))
		(s-decl @5-1-5-18
			(p-ident @5-1-5-4 (raw "add"))
			(e-lambda @5-7-5-18
				(args
					(p-ident @5-8-5-14 (raw "unused")))
				(e-int @5-16-5-18 (raw "42"))))
		(s-type-anno @8-1-9-9 (name "multiply")
			(ty-fn @8-12-8-22
				(ty (name "U64"))
				(ty (name "U64"))))
		(s-decl @9-1-12-8
			(p-ident @9-1-9-9 (raw "multiply"))
			(e-lambda @9-12-12-8
				(args
					(p-ident @9-13-9-20 (raw "_factor")))
				(e-binop @9-22-12-8 (op "*")
					(e-ident @9-22-9-29 (qaul "") (raw "_factor"))
					(e-int @9-32-9-33 (raw "2")))))
		(s-type-anno @12-1-13-8 (name "process")
			(ty-fn @12-11-12-21
				(ty (name "U64"))
				(ty (name "U64"))))
		(s-decl @13-1-13-23
			(p-ident @13-1-13-8 (raw "process"))
			(e-lambda @13-11-13-23
				(args
					(p-ident @13-12-13-18 (raw "_input")))
				(e-int @13-20-13-23 (raw "100"))))
		(s-type-anno @16-1-17-7 (name "double")
			(ty-fn @16-10-16-20
				(ty (name "U64"))
				(ty (name "U64"))))
		(s-decl @17-1-19-6
			(p-ident @17-1-17-7 (raw "double"))
			(e-lambda @17-10-19-6
				(args
					(p-ident @17-11-17-16 (raw "value")))
				(e-binop @17-18-19-6 (op "*")
					(e-ident @17-18-17-23 (qaul "") (raw "value"))
					(e-int @17-26-17-27 (raw "2")))))
		(s-decl @19-1-25-2
			(p-ident @19-1-19-6 (raw "main!"))
			(e-lambda @19-9-25-2
				(args
					(p-underscore))
				(e-block @19-13-25-2
					(statements
						(s-decl @20-5-20-21
							(p-ident @20-5-20-12 (raw "result1"))
							(e-apply @20-15-20-21
								(e-ident @20-15-20-18 (qaul "") (raw "add"))
								(e-int @20-19-20-20 (raw "5"))))
						(s-decl @21-5-21-26
							(p-ident @21-5-21-12 (raw "result2"))
							(e-apply @21-15-21-26
								(e-ident @21-15-21-23 (qaul "") (raw "multiply"))
								(e-int @21-24-21-25 (raw "3"))))
						(s-decl @22-5-22-25
							(p-ident @22-5-22-12 (raw "result3"))
							(e-apply @22-15-22-25
								(e-ident @22-15-22-22 (qaul "") (raw "process"))
								(e-int @22-23-22-24 (raw "7"))))
						(s-decl @23-5-23-24
							(p-ident @23-5-23-12 (raw "result4"))
							(e-apply @23-15-23-24
								(e-ident @23-15-23-21 (qaul "") (raw "double"))
								(e-int @23-22-23-23 (raw "4"))))
						(e-binop @24-5-25-2 (op "+")
							(e-ident @24-5-24-12 (qaul "") (raw "result1"))
							(e-binop @24-15-25-2 (op "+")
								(e-ident @24-15-24-22 (qaul "") (raw "result2"))
								(e-binop @24-25-25-2 (op "+")
									(e-ident @24-25-24-32 (qaul "") (raw "result3"))
									(e-ident @24-35-24-42 (qaul "") (raw "result4")))))))))))
~~~
# FORMATTED
~~~roc
app [main!] { pf: platform "../basic-cli/main.roc" }

# Lambda with unused parameter - should warn
add : U64 -> U64
add = |unused| 42

# Lambda with underscore parameter that is used - should warn
multiply : U64 -> U64
multiply = |_factor| _factor * 2

# Lambda with unused underscore parameter - should be fine
process : U64 -> U64
process = |_input| 100

# Lambda with used parameter - should be fine
double : U64 -> U64
double = |value| value * 2

main! = |_| {
	result1 = add(5)
	result2 = multiply(3)
	result3 = process(7)
	result4 = double(4)
	result1 + result2 + result3 + result4
}
~~~
# CANONICALIZE
~~~clojure
(can-ir
<<<<<<< HEAD
	(d-let (id 85)
=======
	(d-let (id 87)
>>>>>>> ee3f8ff9
		(p-assign @5-1-5-4 (ident "add") (id 75))
		(e-lambda @5-7-5-18 (id 78)
			(args
				(p-assign @5-8-5-14 (ident "unused") (id 76)))
			(e-int @5-16-5-18 (value "42")))
<<<<<<< HEAD
		(annotation @5-1-5-4 (signature 83) (id 84)
=======
		(annotation @5-1-5-4 (signature 85) (id 86)
>>>>>>> ee3f8ff9
			(declared-type
				(ty-fn @4-7-4-17 (effectful false)
					(ty @4-7-4-10 (name "U64"))
					(ty @4-14-4-17 (name "U64"))))))
<<<<<<< HEAD
	(d-let (id 101)
		(p-assign @9-1-9-9 (ident "multiply") (id 89))
		(e-lambda @9-12-12-8 (id 95)
			(args
				(p-assign @9-13-9-20 (ident "_factor") (id 90)))
			(e-binop @9-22-12-8 (op "mul")
				(e-lookup-local @9-22-9-29
					(pattern (id 90)))
				(e-int @9-32-9-33 (value "2"))))
		(annotation @9-1-9-9 (signature 99) (id 100)
=======
	(d-let (id 105)
		(p-assign @9-1-9-9 (ident "multiply") (id 91))
		(e-lambda @9-12-12-8 (id 98)
			(args
				(p-assign @9-13-9-20 (ident "_factor") (id 92)))
			(e-binop @9-22-12-8 (op "mul")
				(e-lookup-local @9-22-9-29
					(pattern (id 92)))
				(e-int @9-32-9-33 (value "2"))))
		(annotation @9-1-9-9 (signature 103) (id 104)
>>>>>>> ee3f8ff9
			(declared-type
				(ty-fn @8-12-8-22 (effectful false)
					(ty @8-12-8-15 (name "U64"))
					(ty @8-19-8-22 (name "U64"))))))
<<<<<<< HEAD
	(d-let (id 114)
		(p-assign @13-1-13-8 (ident "process") (id 105))
		(e-lambda @13-11-13-23 (id 108)
			(args
				(p-assign @13-12-13-18 (ident "_input") (id 106)))
			(e-int @13-20-13-23 (value "100")))
		(annotation @13-1-13-8 (signature 112) (id 113)
=======
	(d-let (id 120)
		(p-assign @13-1-13-8 (ident "process") (id 109))
		(e-lambda @13-11-13-23 (id 113)
			(args
				(p-assign @13-12-13-18 (ident "_input") (id 110)))
			(e-int @13-20-13-23 (value "100")))
		(annotation @13-1-13-8 (signature 118) (id 119)
>>>>>>> ee3f8ff9
			(declared-type
				(ty-fn @12-11-12-21 (effectful false)
					(ty @12-11-12-14 (name "U64"))
					(ty @12-18-12-21 (name "U64"))))))
<<<<<<< HEAD
	(d-let (id 129)
		(p-assign @17-1-17-7 (ident "double") (id 118))
		(e-lambda @17-10-19-6 (id 123)
			(args
				(p-assign @17-11-17-16 (ident "value") (id 119)))
			(e-binop @17-18-19-6 (op "mul")
				(e-lookup-local @17-18-17-23
					(pattern (id 119)))
				(e-int @17-26-17-27 (value "2"))))
		(annotation @17-1-17-7 (signature 127) (id 128)
=======
	(d-let (id 137)
		(p-assign @17-1-17-7 (ident "double") (id 124))
		(e-lambda @17-10-19-6 (id 130)
			(args
				(p-assign @17-11-17-16 (ident "value") (id 125)))
			(e-binop @17-18-19-6 (op "mul")
				(e-lookup-local @17-18-17-23
					(pattern (id 125)))
				(e-int @17-26-17-27 (value "2"))))
		(annotation @17-1-17-7 (signature 135) (id 136)
>>>>>>> ee3f8ff9
			(declared-type
				(ty-fn @16-10-16-20 (effectful false)
					(ty @16-10-16-13 (name "U64"))
					(ty @16-17-16-20 (name "U64"))))))
<<<<<<< HEAD
	(d-let (id 161)
		(p-assign @19-1-19-6 (ident "main!") (id 130))
		(e-lambda @19-9-25-2 (id 160)
			(args
				(p-underscore @19-10-19-11 (id 131)))
			(e-block @19-13-25-2
				(s-let @20-5-20-21
					(p-assign @20-5-20-12 (ident "result1") (id 132))
					(e-call @20-15-20-21 (id 135)
=======
	(d-let (id 174)
		(p-assign @19-1-19-6 (ident "main!") (id 138))
		(e-lambda @19-9-25-2 (id 173)
			(args
				(p-underscore @19-10-19-11 (id 139)))
			(e-block @19-13-25-2
				(s-let @20-5-20-21
					(p-assign @20-5-20-12 (ident "result1") (id 140))
					(e-call @20-15-20-21 (id 144)
>>>>>>> ee3f8ff9
						(e-lookup-local @20-15-20-18
							(pattern (id 75)))
						(e-int @20-19-20-20 (value "5"))))
				(s-let @21-5-21-26
<<<<<<< HEAD
					(p-assign @21-5-21-12 (ident "result2") (id 137))
					(e-call @21-15-21-26 (id 140)
						(e-lookup-local @21-15-21-23
							(pattern (id 89)))
						(e-int @21-24-21-25 (value "3"))))
				(s-let @22-5-22-25
					(p-assign @22-5-22-12 (ident "result3") (id 142))
					(e-call @22-15-22-25 (id 145)
						(e-lookup-local @22-15-22-22
							(pattern (id 105)))
						(e-int @22-23-22-24 (value "7"))))
				(s-let @23-5-23-24
					(p-assign @23-5-23-12 (ident "result4") (id 147))
					(e-call @23-15-23-24 (id 150)
						(e-lookup-local @23-15-23-21
							(pattern (id 118)))
						(e-int @23-22-23-23 (value "4"))))
				(e-binop @24-5-25-2 (op "add")
					(e-lookup-local @24-5-24-12
						(pattern (id 132)))
					(e-binop @24-15-25-2 (op "add")
						(e-lookup-local @24-15-24-22
							(pattern (id 137)))
						(e-binop @24-25-25-2 (op "add")
							(e-lookup-local @24-25-24-32
								(pattern (id 142)))
							(e-lookup-local @24-35-24-42
								(pattern (id 147))))))))))
=======
					(p-assign @21-5-21-12 (ident "result2") (id 146))
					(e-call @21-15-21-26 (id 150)
						(e-lookup-local @21-15-21-23
							(pattern (id 91)))
						(e-int @21-24-21-25 (value "3"))))
				(s-let @22-5-22-25
					(p-assign @22-5-22-12 (ident "result3") (id 152))
					(e-call @22-15-22-25 (id 156)
						(e-lookup-local @22-15-22-22
							(pattern (id 109)))
						(e-int @22-23-22-24 (value "7"))))
				(s-let @23-5-23-24
					(p-assign @23-5-23-12 (ident "result4") (id 158))
					(e-call @23-15-23-24 (id 162)
						(e-lookup-local @23-15-23-21
							(pattern (id 124)))
						(e-int @23-22-23-23 (value "4"))))
				(e-binop @24-5-25-2 (op "add")
					(e-lookup-local @24-5-24-12
						(pattern (id 140)))
					(e-binop @24-15-25-2 (op "add")
						(e-lookup-local @24-15-24-22
							(pattern (id 146)))
						(e-binop @24-25-25-2 (op "add")
							(e-lookup-local @24-25-24-32
								(pattern (id 152)))
							(e-lookup-local @24-35-24-42
								(pattern (id 158))))))))))
>>>>>>> ee3f8ff9
~~~
# TYPES
~~~clojure
(inferred-types
	(defs
		(d_assign (name "add") (def_var 87) (type "U64 -> U64"))
		(d_assign (name "multiply") (def_var 105) (type "U64 -> U64"))
		(d_assign (name "process") (def_var 120) (type "U64 -> U64"))
		(d_assign (name "double") (def_var 137) (type "U64 -> U64"))
		(d_assign (name "main!") (def_var 174) (type "* ? *")))
	(expressions
		(expr @5-7-5-18 (type "U64 -> U64"))
		(expr @9-12-12-8 (type "U64 -> U64"))
		(expr @13-11-13-23 (type "U64 -> U64"))
		(expr @17-10-19-6 (type "U64 -> U64"))
		(expr @19-9-25-2 (type "* ? *"))))
~~~<|MERGE_RESOLUTION|>--- conflicted
+++ resolved
@@ -206,37 +206,17 @@
 # CANONICALIZE
 ~~~clojure
 (can-ir
-<<<<<<< HEAD
-	(d-let (id 85)
-=======
 	(d-let (id 87)
->>>>>>> ee3f8ff9
 		(p-assign @5-1-5-4 (ident "add") (id 75))
-		(e-lambda @5-7-5-18 (id 78)
+		(e-lambda @5-7-5-18 (id 79)
 			(args
 				(p-assign @5-8-5-14 (ident "unused") (id 76)))
 			(e-int @5-16-5-18 (value "42")))
-<<<<<<< HEAD
-		(annotation @5-1-5-4 (signature 83) (id 84)
-=======
 		(annotation @5-1-5-4 (signature 85) (id 86)
->>>>>>> ee3f8ff9
 			(declared-type
 				(ty-fn @4-7-4-17 (effectful false)
 					(ty @4-7-4-10 (name "U64"))
 					(ty @4-14-4-17 (name "U64"))))))
-<<<<<<< HEAD
-	(d-let (id 101)
-		(p-assign @9-1-9-9 (ident "multiply") (id 89))
-		(e-lambda @9-12-12-8 (id 95)
-			(args
-				(p-assign @9-13-9-20 (ident "_factor") (id 90)))
-			(e-binop @9-22-12-8 (op "mul")
-				(e-lookup-local @9-22-9-29
-					(pattern (id 90)))
-				(e-int @9-32-9-33 (value "2"))))
-		(annotation @9-1-9-9 (signature 99) (id 100)
-=======
 	(d-let (id 105)
 		(p-assign @9-1-9-9 (ident "multiply") (id 91))
 		(e-lambda @9-12-12-8 (id 98)
@@ -247,20 +227,10 @@
 					(pattern (id 92)))
 				(e-int @9-32-9-33 (value "2"))))
 		(annotation @9-1-9-9 (signature 103) (id 104)
->>>>>>> ee3f8ff9
 			(declared-type
 				(ty-fn @8-12-8-22 (effectful false)
 					(ty @8-12-8-15 (name "U64"))
 					(ty @8-19-8-22 (name "U64"))))))
-<<<<<<< HEAD
-	(d-let (id 114)
-		(p-assign @13-1-13-8 (ident "process") (id 105))
-		(e-lambda @13-11-13-23 (id 108)
-			(args
-				(p-assign @13-12-13-18 (ident "_input") (id 106)))
-			(e-int @13-20-13-23 (value "100")))
-		(annotation @13-1-13-8 (signature 112) (id 113)
-=======
 	(d-let (id 120)
 		(p-assign @13-1-13-8 (ident "process") (id 109))
 		(e-lambda @13-11-13-23 (id 113)
@@ -268,23 +238,10 @@
 				(p-assign @13-12-13-18 (ident "_input") (id 110)))
 			(e-int @13-20-13-23 (value "100")))
 		(annotation @13-1-13-8 (signature 118) (id 119)
->>>>>>> ee3f8ff9
 			(declared-type
 				(ty-fn @12-11-12-21 (effectful false)
 					(ty @12-11-12-14 (name "U64"))
 					(ty @12-18-12-21 (name "U64"))))))
-<<<<<<< HEAD
-	(d-let (id 129)
-		(p-assign @17-1-17-7 (ident "double") (id 118))
-		(e-lambda @17-10-19-6 (id 123)
-			(args
-				(p-assign @17-11-17-16 (ident "value") (id 119)))
-			(e-binop @17-18-19-6 (op "mul")
-				(e-lookup-local @17-18-17-23
-					(pattern (id 119)))
-				(e-int @17-26-17-27 (value "2"))))
-		(annotation @17-1-17-7 (signature 127) (id 128)
-=======
 	(d-let (id 137)
 		(p-assign @17-1-17-7 (ident "double") (id 124))
 		(e-lambda @17-10-19-6 (id 130)
@@ -295,22 +252,10 @@
 					(pattern (id 125)))
 				(e-int @17-26-17-27 (value "2"))))
 		(annotation @17-1-17-7 (signature 135) (id 136)
->>>>>>> ee3f8ff9
 			(declared-type
 				(ty-fn @16-10-16-20 (effectful false)
 					(ty @16-10-16-13 (name "U64"))
 					(ty @16-17-16-20 (name "U64"))))))
-<<<<<<< HEAD
-	(d-let (id 161)
-		(p-assign @19-1-19-6 (ident "main!") (id 130))
-		(e-lambda @19-9-25-2 (id 160)
-			(args
-				(p-underscore @19-10-19-11 (id 131)))
-			(e-block @19-13-25-2
-				(s-let @20-5-20-21
-					(p-assign @20-5-20-12 (ident "result1") (id 132))
-					(e-call @20-15-20-21 (id 135)
-=======
 	(d-let (id 174)
 		(p-assign @19-1-19-6 (ident "main!") (id 138))
 		(e-lambda @19-9-25-2 (id 173)
@@ -320,41 +265,10 @@
 				(s-let @20-5-20-21
 					(p-assign @20-5-20-12 (ident "result1") (id 140))
 					(e-call @20-15-20-21 (id 144)
->>>>>>> ee3f8ff9
 						(e-lookup-local @20-15-20-18
 							(pattern (id 75)))
 						(e-int @20-19-20-20 (value "5"))))
 				(s-let @21-5-21-26
-<<<<<<< HEAD
-					(p-assign @21-5-21-12 (ident "result2") (id 137))
-					(e-call @21-15-21-26 (id 140)
-						(e-lookup-local @21-15-21-23
-							(pattern (id 89)))
-						(e-int @21-24-21-25 (value "3"))))
-				(s-let @22-5-22-25
-					(p-assign @22-5-22-12 (ident "result3") (id 142))
-					(e-call @22-15-22-25 (id 145)
-						(e-lookup-local @22-15-22-22
-							(pattern (id 105)))
-						(e-int @22-23-22-24 (value "7"))))
-				(s-let @23-5-23-24
-					(p-assign @23-5-23-12 (ident "result4") (id 147))
-					(e-call @23-15-23-24 (id 150)
-						(e-lookup-local @23-15-23-21
-							(pattern (id 118)))
-						(e-int @23-22-23-23 (value "4"))))
-				(e-binop @24-5-25-2 (op "add")
-					(e-lookup-local @24-5-24-12
-						(pattern (id 132)))
-					(e-binop @24-15-25-2 (op "add")
-						(e-lookup-local @24-15-24-22
-							(pattern (id 137)))
-						(e-binop @24-25-25-2 (op "add")
-							(e-lookup-local @24-25-24-32
-								(pattern (id 142)))
-							(e-lookup-local @24-35-24-42
-								(pattern (id 147))))))))))
-=======
 					(p-assign @21-5-21-12 (ident "result2") (id 146))
 					(e-call @21-15-21-26 (id 150)
 						(e-lookup-local @21-15-21-23
@@ -383,7 +297,6 @@
 								(pattern (id 152)))
 							(e-lookup-local @24-35-24-42
 								(pattern (id 158))))))))))
->>>>>>> ee3f8ff9
 ~~~
 # TYPES
 ~~~clojure
