# META
~~~ini
description=Import types and use in type annotations
type=file
~~~
# SOURCE
~~~roc
module []

import http.Client as Http exposing [Request, Response]
import json.Json
import utils.Result exposing [Result]

processRequest : Request -> Response
processRequest = |req| Http.defaultResponse

parseJson : Str -> Json.Value
parseJson = |input| Json.parse(input)

handleApi : Http.Request -> Result(Http.Response, Json.Error)
handleApi = |request| {
    result = Json.decode(request.body)
    match result {
        Ok(data) => Ok(Http.success(data))
        Err(err) => Err(err)
    }
}

config : Json.Config
config = Json.defaultConfig

# Test nested type qualification
advancedParser : Json.Parser.Config, Str -> Result(Json.Value, Json.Parser.Error)
advancedParser = |parserConfig, input| Json.Parser.parseWith(parserConfig, input)

# Test function with multiple type parameters
combineResults : Result(a, err), Result(b, err) -> Result((a, b), err)
combineResults = |result1, result2|
    match result1 {
        Ok(value1) =>
            match(result2) {
                Ok(value2) => Ok((value1, value2))
                Err(err) => Err(err)
            }
        Err(err) => Err(err)
    }
~~~
# EXPECTED
MODULE NOT FOUND - can_import_type_annotations.md:3:1:3:56
MODULE NOT FOUND - can_import_type_annotations.md:4:1:4:17
MODULE NOT FOUND - can_import_type_annotations.md:5:1:5:38
UNDECLARED TYPE - can_import_type_annotations.md:7:18:7:25
UNDECLARED TYPE - can_import_type_annotations.md:7:29:7:37
UNUSED VARIABLE - can_import_type_annotations.md:8:19:8:22
MODULE NOT IMPORTED - can_import_type_annotations.md:26:18:26:36
MODULE NOT IMPORTED - can_import_type_annotations.md:26:64:26:81
# PROBLEMS
**MODULE NOT FOUND**
The module `http.Client` was not found in this Roc project.

You're attempting to use this module here:
**can_import_type_annotations.md:3:1:3:56:**
```roc
import http.Client as Http exposing [Request, Response]
```
^^^^^^^^^^^^^^^^^^^^^^^^^^^^^^^^^^^^^^^^^^^^^^^^^^^^^^^


**MODULE NOT FOUND**
The module `json.Json` was not found in this Roc project.

You're attempting to use this module here:
**can_import_type_annotations.md:4:1:4:17:**
```roc
import json.Json
```
^^^^^^^^^^^^^^^^


**MODULE NOT FOUND**
The module `utils.Result` was not found in this Roc project.

You're attempting to use this module here:
**can_import_type_annotations.md:5:1:5:38:**
```roc
import utils.Result exposing [Result]
```
^^^^^^^^^^^^^^^^^^^^^^^^^^^^^^^^^^^^^


**UNDECLARED TYPE**
The type _Request_ is not declared in this scope.

This type is referenced here:
**can_import_type_annotations.md:7:18:7:25:**
```roc
processRequest : Request -> Response
```
                 ^^^^^^^


**UNDECLARED TYPE**
The type _Response_ is not declared in this scope.

This type is referenced here:
**can_import_type_annotations.md:7:29:7:37:**
```roc
processRequest : Request -> Response
```
                            ^^^^^^^^


**UNUSED VARIABLE**
Variable `req` is not used anywhere in your code.

If you don't need this variable, prefix it with an underscore like `_req` to suppress this warning.
The unused variable is declared here:
**can_import_type_annotations.md:8:19:8:22:**
```roc
processRequest = |req| Http.defaultResponse
```
                  ^^^


**MODULE NOT IMPORTED**
There is no module with the name `module []

import http.Client as Http exposing [Request, Response]
import json.Json
import utils.Result exposing [Result]

processRequest : Request -> Response
processRequest = |req| Http.defaultResponse

parseJson : Str -> Json.Value
parseJson = |input| Json.parse(input)

handleApi : Http.Request -> Result(Http.Response, Json.Error)
handleApi = |request| {
    result = Json.decode(request.body)
    match result {
        Ok(data) => Ok(Http.success(data))
        Err(err) => Err(err)
    }
}

config : Json.Config
config = Json.defaultConfig

# Test nested type qualification
advancedParser : Json.Parser` imported into this Roc file.

You're attempting to use this module here:
**can_import_type_annotations.md:26:18:26:36:**
```roc
advancedParser : Json.Parser.Config, Str -> Result(Json.Value, Json.Parser.Error)
```
                 ^^^^^^^^^^^^^^^^^^


**MODULE NOT IMPORTED**
There is no module with the name `module []

import http.Client as Http exposing [Request, Response]
import json.Json
import utils.Result exposing [Result]

processRequest : Request -> Response
processRequest = |req| Http.defaultResponse

parseJson : Str -> Json.Value
parseJson = |input| Json.parse(input)

handleApi : Http.Request -> Result(Http.Response, Json.Error)
handleApi = |request| {
    result = Json.decode(request.body)
    match result {
        Ok(data) => Ok(Http.success(data))
        Err(err) => Err(err)
    }
}

config : Json.Config
config = Json.defaultConfig

# Test nested type qualification
advancedParser : Json.Parser.Config, Str -> Result(Json.Value, Json.Parser` imported into this Roc file.

You're attempting to use this module here:
**can_import_type_annotations.md:26:64:26:81:**
```roc
advancedParser : Json.Parser.Config, Str -> Result(Json.Value, Json.Parser.Error)
```
                                                               ^^^^^^^^^^^^^^^^^


# TOKENS
~~~zig
KwModule(1:1-1:7),OpenSquare(1:8-1:9),CloseSquare(1:9-1:10),
KwImport(3:1-3:7),LowerIdent(3:8-3:12),NoSpaceDotUpperIdent(3:12-3:19),KwAs(3:20-3:22),UpperIdent(3:23-3:27),KwExposing(3:28-3:36),OpenSquare(3:37-3:38),UpperIdent(3:38-3:45),Comma(3:45-3:46),UpperIdent(3:47-3:55),CloseSquare(3:55-3:56),
KwImport(4:1-4:7),LowerIdent(4:8-4:12),NoSpaceDotUpperIdent(4:12-4:17),
KwImport(5:1-5:7),LowerIdent(5:8-5:13),NoSpaceDotUpperIdent(5:13-5:20),KwExposing(5:21-5:29),OpenSquare(5:30-5:31),UpperIdent(5:31-5:37),CloseSquare(5:37-5:38),
LowerIdent(7:1-7:15),OpColon(7:16-7:17),UpperIdent(7:18-7:25),OpArrow(7:26-7:28),UpperIdent(7:29-7:37),
LowerIdent(8:1-8:15),OpAssign(8:16-8:17),OpBar(8:18-8:19),LowerIdent(8:19-8:22),OpBar(8:22-8:23),UpperIdent(8:24-8:28),NoSpaceDotLowerIdent(8:28-8:44),
LowerIdent(10:1-10:10),OpColon(10:11-10:12),UpperIdent(10:13-10:16),OpArrow(10:17-10:19),UpperIdent(10:20-10:24),NoSpaceDotUpperIdent(10:24-10:30),
LowerIdent(11:1-11:10),OpAssign(11:11-11:12),OpBar(11:13-11:14),LowerIdent(11:14-11:19),OpBar(11:19-11:20),UpperIdent(11:21-11:25),NoSpaceDotLowerIdent(11:25-11:31),NoSpaceOpenRound(11:31-11:32),LowerIdent(11:32-11:37),CloseRound(11:37-11:38),
LowerIdent(13:1-13:10),OpColon(13:11-13:12),UpperIdent(13:13-13:17),NoSpaceDotUpperIdent(13:17-13:25),OpArrow(13:26-13:28),UpperIdent(13:29-13:35),NoSpaceOpenRound(13:35-13:36),UpperIdent(13:36-13:40),NoSpaceDotUpperIdent(13:40-13:49),Comma(13:49-13:50),UpperIdent(13:51-13:55),NoSpaceDotUpperIdent(13:55-13:61),CloseRound(13:61-13:62),
LowerIdent(14:1-14:10),OpAssign(14:11-14:12),OpBar(14:13-14:14),LowerIdent(14:14-14:21),OpBar(14:21-14:22),OpenCurly(14:23-14:24),
LowerIdent(15:5-15:11),OpAssign(15:12-15:13),UpperIdent(15:14-15:18),NoSpaceDotLowerIdent(15:18-15:25),NoSpaceOpenRound(15:25-15:26),LowerIdent(15:26-15:33),NoSpaceDotLowerIdent(15:33-15:38),CloseRound(15:38-15:39),
KwMatch(16:5-16:10),LowerIdent(16:11-16:17),OpenCurly(16:18-16:19),
UpperIdent(17:9-17:11),NoSpaceOpenRound(17:11-17:12),LowerIdent(17:12-17:16),CloseRound(17:16-17:17),OpFatArrow(17:18-17:20),UpperIdent(17:21-17:23),NoSpaceOpenRound(17:23-17:24),UpperIdent(17:24-17:28),NoSpaceDotLowerIdent(17:28-17:36),NoSpaceOpenRound(17:36-17:37),LowerIdent(17:37-17:41),CloseRound(17:41-17:42),CloseRound(17:42-17:43),
UpperIdent(18:9-18:12),NoSpaceOpenRound(18:12-18:13),LowerIdent(18:13-18:16),CloseRound(18:16-18:17),OpFatArrow(18:18-18:20),UpperIdent(18:21-18:24),NoSpaceOpenRound(18:24-18:25),LowerIdent(18:25-18:28),CloseRound(18:28-18:29),
CloseCurly(19:5-19:6),
CloseCurly(20:1-20:2),
LowerIdent(22:1-22:7),OpColon(22:8-22:9),UpperIdent(22:10-22:14),NoSpaceDotUpperIdent(22:14-22:21),
LowerIdent(23:1-23:7),OpAssign(23:8-23:9),UpperIdent(23:10-23:14),NoSpaceDotLowerIdent(23:14-23:28),
LowerIdent(26:1-26:15),OpColon(26:16-26:17),UpperIdent(26:18-26:22),NoSpaceDotUpperIdent(26:22-26:29),NoSpaceDotUpperIdent(26:29-26:36),Comma(26:36-26:37),UpperIdent(26:38-26:41),OpArrow(26:42-26:44),UpperIdent(26:45-26:51),NoSpaceOpenRound(26:51-26:52),UpperIdent(26:52-26:56),NoSpaceDotUpperIdent(26:56-26:62),Comma(26:62-26:63),UpperIdent(26:64-26:68),NoSpaceDotUpperIdent(26:68-26:75),NoSpaceDotUpperIdent(26:75-26:81),CloseRound(26:81-26:82),
LowerIdent(27:1-27:15),OpAssign(27:16-27:17),OpBar(27:18-27:19),LowerIdent(27:19-27:31),Comma(27:31-27:32),LowerIdent(27:33-27:38),OpBar(27:38-27:39),UpperIdent(27:40-27:44),NoSpaceDotUpperIdent(27:44-27:51),NoSpaceDotLowerIdent(27:51-27:61),NoSpaceOpenRound(27:61-27:62),LowerIdent(27:62-27:74),Comma(27:74-27:75),LowerIdent(27:76-27:81),CloseRound(27:81-27:82),
LowerIdent(30:1-30:15),OpColon(30:16-30:17),UpperIdent(30:18-30:24),NoSpaceOpenRound(30:24-30:25),LowerIdent(30:25-30:26),Comma(30:26-30:27),LowerIdent(30:28-30:31),CloseRound(30:31-30:32),Comma(30:32-30:33),UpperIdent(30:34-30:40),NoSpaceOpenRound(30:40-30:41),LowerIdent(30:41-30:42),Comma(30:42-30:43),LowerIdent(30:44-30:47),CloseRound(30:47-30:48),OpArrow(30:49-30:51),UpperIdent(30:52-30:58),NoSpaceOpenRound(30:58-30:59),NoSpaceOpenRound(30:59-30:60),LowerIdent(30:60-30:61),Comma(30:61-30:62),LowerIdent(30:63-30:64),CloseRound(30:64-30:65),Comma(30:65-30:66),LowerIdent(30:67-30:70),CloseRound(30:70-30:71),
LowerIdent(31:1-31:15),OpAssign(31:16-31:17),OpBar(31:18-31:19),LowerIdent(31:19-31:26),Comma(31:26-31:27),LowerIdent(31:28-31:35),OpBar(31:35-31:36),
KwMatch(32:5-32:10),LowerIdent(32:11-32:18),OpenCurly(32:19-32:20),
UpperIdent(33:9-33:11),NoSpaceOpenRound(33:11-33:12),LowerIdent(33:12-33:18),CloseRound(33:18-33:19),OpFatArrow(33:20-33:22),
KwMatch(34:13-34:18),NoSpaceOpenRound(34:18-34:19),LowerIdent(34:19-34:26),CloseRound(34:26-34:27),OpenCurly(34:28-34:29),
UpperIdent(35:17-35:19),NoSpaceOpenRound(35:19-35:20),LowerIdent(35:20-35:26),CloseRound(35:26-35:27),OpFatArrow(35:28-35:30),UpperIdent(35:31-35:33),NoSpaceOpenRound(35:33-35:34),NoSpaceOpenRound(35:34-35:35),LowerIdent(35:35-35:41),Comma(35:41-35:42),LowerIdent(35:43-35:49),CloseRound(35:49-35:50),CloseRound(35:50-35:51),
UpperIdent(36:17-36:20),NoSpaceOpenRound(36:20-36:21),LowerIdent(36:21-36:24),CloseRound(36:24-36:25),OpFatArrow(36:26-36:28),UpperIdent(36:29-36:32),NoSpaceOpenRound(36:32-36:33),LowerIdent(36:33-36:36),CloseRound(36:36-36:37),
CloseCurly(37:13-37:14),
UpperIdent(38:9-38:12),NoSpaceOpenRound(38:12-38:13),LowerIdent(38:13-38:16),CloseRound(38:16-38:17),OpFatArrow(38:18-38:20),UpperIdent(38:21-38:24),NoSpaceOpenRound(38:24-38:25),LowerIdent(38:25-38:28),CloseRound(38:28-38:29),
CloseCurly(39:5-39:6),EndOfFile(39:6-39:6),
~~~
# PARSE
~~~clojure
(file @1.1-39.6
	(module @1.1-1.10
		(exposes @1.8-1.10))
	(statements
		(s-import @3.1-3.56 (raw "http.Client") (alias "Http")
			(exposing
				(exposed-upper-ident @3.38-3.45 (text "Request"))
				(exposed-upper-ident @3.47-3.55 (text "Response"))))
		(s-import @4.1-4.17 (raw "json.Json"))
		(s-import @5.1-5.38 (raw "utils.Result")
			(exposing
				(exposed-upper-ident @5.31-5.37 (text "Result"))))
		(s-type-anno @7.1-7.37 (name "processRequest")
			(ty-fn @7.18-7.37
				(ty @7.18-7.25 (name "Request"))
				(ty @7.29-7.37 (name "Response"))))
		(s-decl @8.1-8.44
			(p-ident @8.1-8.15 (raw "processRequest"))
			(e-lambda @8.18-8.44
				(args
					(p-ident @8.19-8.22 (raw "req")))
				(e-ident @8.24-8.44 (raw "Http.defaultResponse"))))
		(s-type-anno @10.1-10.30 (name "parseJson")
			(ty-fn @10.13-10.30
				(ty @10.13-10.16 (name "Str"))
				(ty @10.20-10.30 (name "Json.Value"))))
		(s-decl @11.1-11.38
			(p-ident @11.1-11.10 (raw "parseJson"))
			(e-lambda @11.13-11.38
				(args
					(p-ident @11.14-11.19 (raw "input")))
				(e-apply @11.21-11.38
					(e-ident @11.21-11.31 (raw "Json.parse"))
					(e-ident @11.32-11.37 (raw "input")))))
		(s-type-anno @13.1-13.62 (name "handleApi")
			(ty-fn @13.13-13.62
				(ty @13.13-13.25 (name "Http.Request"))
				(ty-apply @13.29-13.62
					(ty @13.29-13.35 (name "Result"))
					(ty @13.36-13.49 (name "Http.Response"))
					(ty @13.51-13.61 (name "Json.Error")))))
		(s-decl @14.1-20.2
			(p-ident @14.1-14.10 (raw "handleApi"))
			(e-lambda @14.13-20.2
				(args
					(p-ident @14.14-14.21 (raw "request")))
				(e-block @14.23-20.2
					(statements
						(s-decl @15.5-15.39
							(p-ident @15.5-15.11 (raw "result"))
							(e-apply @15.14-15.39
								(e-ident @15.14-15.25 (raw "Json.decode"))
								(e-field-access @15.26-15.38
									(e-ident @15.26-15.33 (raw "request"))
									(e-ident @15.33-15.38 (raw "body")))))
						(e-match
							(e-ident @16.11-16.17 (raw "result"))
							(branches
								(branch @17.9-17.43
									(p-tag @17.9-17.17 (raw "Ok")
										(p-ident @17.12-17.16 (raw "data")))
									(e-apply @17.21-17.43
										(e-tag @17.21-17.23 (raw "Ok"))
										(e-apply @17.24-17.42
											(e-ident @17.24-17.36 (raw "Http.success"))
											(e-ident @17.37-17.41 (raw "data")))))
								(branch @18.9-18.29
									(p-tag @18.9-18.17 (raw "Err")
										(p-ident @18.13-18.16 (raw "err")))
									(e-apply @18.21-18.29
										(e-tag @18.21-18.24 (raw "Err"))
										(e-ident @18.25-18.28 (raw "err"))))))))))
		(s-type-anno @22.1-22.21 (name "config")
			(ty @22.10-22.21 (name "Json.Config")))
		(s-decl @23.1-23.28
			(p-ident @23.1-23.7 (raw "config"))
			(e-ident @23.10-23.28 (raw "Json.defaultConfig")))
		(s-type-anno @26.1-26.82 (name "advancedParser")
			(ty-fn @26.18-26.82
				(ty @26.18-26.36 (name "Json.Parser.Config"))
				(ty @26.38-26.41 (name "Str"))
				(ty-apply @26.45-26.82
					(ty @26.45-26.51 (name "Result"))
					(ty @26.52-26.62 (name "Json.Value"))
					(ty @26.64-26.81 (name "Json.Parser.Error")))))
		(s-decl @27.1-27.82
			(p-ident @27.1-27.15 (raw "advancedParser"))
			(e-lambda @27.18-27.82
				(args
					(p-ident @27.19-27.31 (raw "parserConfig"))
					(p-ident @27.33-27.38 (raw "input")))
				(e-apply @27.40-27.82
					(e-ident @27.40-27.61 (raw "Json.Parser.parseWith"))
					(e-ident @27.62-27.74 (raw "parserConfig"))
					(e-ident @27.76-27.81 (raw "input")))))
		(s-type-anno @30.1-30.71 (name "combineResults")
			(ty-fn @30.18-30.71
				(ty-apply @30.18-30.32
					(ty @30.18-30.24 (name "Result"))
					(ty-var @30.25-30.26 (raw "a"))
					(ty-var @30.28-30.31 (raw "err")))
				(ty-apply @30.34-30.48
					(ty @30.34-30.40 (name "Result"))
					(ty-var @30.41-30.42 (raw "b"))
					(ty-var @30.44-30.47 (raw "err")))
				(ty-apply @30.52-30.71
					(ty @30.52-30.58 (name "Result"))
					(ty-tuple @30.59-30.65
						(ty-var @30.60-30.61 (raw "a"))
						(ty-var @30.63-30.64 (raw "b")))
					(ty-var @30.67-30.70 (raw "err")))))
		(s-decl @31.1-39.6
			(p-ident @31.1-31.15 (raw "combineResults"))
			(e-lambda @31.18-39.6
				(args
					(p-ident @31.19-31.26 (raw "result1"))
					(p-ident @31.28-31.35 (raw "result2")))
				(e-match
					(e-ident @32.11-32.18 (raw "result1"))
					(branches
						(branch @33.9-37.14
							(p-tag @33.9-33.19 (raw "Ok")
								(p-ident @33.12-33.18 (raw "value1")))
							(e-match
								(e-tuple @34.18-34.27
									(e-ident @34.19-34.26 (raw "result2")))
								(branches
									(branch @35.17-35.51
										(p-tag @35.17-35.27 (raw "Ok")
											(p-ident @35.20-35.26 (raw "value2")))
										(e-apply @35.31-35.51
											(e-tag @35.31-35.33 (raw "Ok"))
											(e-tuple @35.34-35.50
												(e-ident @35.35-35.41 (raw "value1"))
												(e-ident @35.43-35.49 (raw "value2")))))
									(branch @36.17-36.37
										(p-tag @36.17-36.25 (raw "Err")
											(p-ident @36.21-36.24 (raw "err")))
										(e-apply @36.29-36.37
											(e-tag @36.29-36.32 (raw "Err"))
											(e-ident @36.33-36.36 (raw "err")))))))
						(branch @38.9-38.29
							(p-tag @38.9-38.17 (raw "Err")
								(p-ident @38.13-38.16 (raw "err")))
							(e-apply @38.21-38.29
								(e-tag @38.21-38.24 (raw "Err"))
								(e-ident @38.25-38.28 (raw "err"))))))))))
~~~
# FORMATTED
~~~roc
module []

import http.Client as Http exposing [Request, Response]
import json.Json
import utils.Result exposing [Result]

processRequest : Request -> Response
processRequest = |req| Http.defaultResponse

parseJson : Str -> Json.Value
parseJson = |input| Json.parse(input)

handleApi : Http.Request -> Result(Http.Response, Json.Error)
handleApi = |request| {
	result = Json.decode(request.body)
	match result {
		Ok(data) => Ok(Http.success(data))
		Err(err) => Err(err)
	}
}

config : Json.Config
config = Json.defaultConfig

# Test nested type qualification
advancedParser : Json.Parser.Config, Str -> Result(Json.Value, Json.Parser.Error)
advancedParser = |parserConfig, input| Json.Parser.parseWith(parserConfig, input)

# Test function with multiple type parameters
combineResults : Result(a, err), Result(b, err) -> Result((a, b), err)
combineResults = |result1, result2|
	match result1 {
		Ok(value1) =>
			match (result2) {
				Ok(value2) => Ok((value1, value2))
				Err(err) => Err(err)
			}
		Err(err) => Err(err)
	}
~~~
# CANONICALIZE
~~~clojure
(can-ir
	(d-let
		(p-assign @8.1-8.15 (ident "processRequest"))
		(e-lambda @8.18-8.44
			(args
				(p-assign @8.19-8.22 (ident "req")))
			(e-lookup-external @8.24-8.44
				(module-idx "0")
				(target-node-idx "0")))
		(annotation @8.1-8.15
			(declared-type
				(ty-fn @7.18-7.37 (effectful false)
					(ty @7.18-7.25 (name "Request"))
					(ty @7.29-7.37 (name "Response"))))))
	(d-let
		(p-assign @11.1-11.10 (ident "parseJson"))
		(e-lambda @11.13-11.38
			(args
				(p-assign @11.14-11.19 (ident "input")))
			(e-call @11.21-11.38
				(e-lookup-external @11.21-11.31
					(module-idx "1")
					(target-node-idx "0"))
				(e-lookup-local @11.32-11.37
					(p-assign @11.14-11.19 (ident "input")))))
		(annotation @11.1-11.10
			(declared-type
				(ty-fn @10.13-10.30 (effectful false)
					(ty @10.13-10.16 (name "Str"))
					(ty-lookup-external @10.20-10.30
<<<<<<< HEAD
						(ext-decl @10.20-10.30 (ident "json.Value") (kind "type")))))))
=======
						(module-idx "1")
						(target-node-idx "0"))))))
>>>>>>> 230f0620
	(d-let
		(p-assign @14.1-14.10 (ident "handleApi"))
		(e-closure @14.13-20.2
			(captures
				(capture @17.12-17.16 (ident "data"))
				(capture @18.13-18.16 (ident "err")))
			(e-lambda @14.13-20.2
				(args
					(p-assign @14.14-14.21 (ident "request")))
				(e-block @14.23-20.2
					(s-let @15.5-15.39
						(p-assign @15.5-15.11 (ident "result"))
						(e-call @15.14-15.39
							(e-lookup-external @15.14-15.25
								(module-idx "1")
								(target-node-idx "0"))
							(e-dot-access @15.26-15.38 (field "body")
								(receiver
									(e-lookup-local @15.26-15.33
										(p-assign @14.14-14.21 (ident "request")))))))
					(e-match @16.5-19.6
						(match @16.5-19.6
							(cond
								(e-lookup-local @16.11-16.17
									(p-assign @15.5-15.11 (ident "result"))))
							(branches
								(branch
									(patterns
										(pattern (degenerate false)
											(p-applied-tag @17.9-17.17)))
									(value
										(e-tag @17.21-17.23 (name "Ok")
											(args
												(e-call @17.24-17.42
													(e-lookup-external @17.24-17.36
														(module-idx "0")
														(target-node-idx "0"))
													(e-lookup-local @17.37-17.41
														(p-assign @17.12-17.16 (ident "data"))))))))
								(branch
									(patterns
										(pattern (degenerate false)
											(p-applied-tag @18.9-18.17)))
									(value
										(e-tag @18.21-18.24 (name "Err")
											(args
												(e-lookup-local @18.25-18.28
													(p-assign @18.13-18.16 (ident "err")))))))))))))
		(annotation @14.1-14.10
			(declared-type
				(ty-fn @13.13-13.62 (effectful false)
					(ty-lookup-external @13.13-13.25
<<<<<<< HEAD
						(ext-decl @13.13-13.25 (ident "http.Request") (kind "type")))
					(ty-apply @13.29-13.62 (symbol "Result")
						(ty-lookup-external @13.36-13.49
							(ext-decl @13.36-13.49 (ident "http.Response") (kind "type")))
						(ty-lookup-external @13.51-13.61
							(ext-decl @13.51-13.61 (ident "json.Error") (kind "type"))))))))
=======
						(module-idx "0")
						(target-node-idx "0"))
					(ty-apply @13.29-13.62 (symbol "Result")
						(ty-lookup-external @13.36-13.49
							(module-idx "0")
							(target-node-idx "0"))
						(ty-lookup-external @13.51-13.61
							(module-idx "1")
							(target-node-idx "0")))))))
>>>>>>> 230f0620
	(d-let
		(p-assign @23.1-23.7 (ident "config"))
		(e-lookup-external @23.10-23.28
			(module-idx "1")
			(target-node-idx "0"))
		(annotation @23.1-23.7
			(declared-type
				(ty-lookup-external @22.10-22.21
<<<<<<< HEAD
					(ext-decl @22.10-22.21 (ident "json.Config") (kind "type"))))))
=======
					(module-idx "1")
					(target-node-idx "0")))))
>>>>>>> 230f0620
	(d-let
		(p-assign @27.1-27.15 (ident "advancedParser"))
		(e-lambda @27.18-27.82
			(args
				(p-assign @27.19-27.31 (ident "parserConfig"))
				(p-assign @27.33-27.38 (ident "input")))
			(e-call @27.40-27.82
				(e-lookup-external @27.40-27.61
					(module-idx "1")
					(target-node-idx "0"))
				(e-lookup-local @27.62-27.74
					(p-assign @27.19-27.31 (ident "parserConfig")))
				(e-lookup-local @27.76-27.81
					(p-assign @27.33-27.38 (ident "input")))))
		(annotation @27.1-27.15
			(declared-type
				(ty-fn @26.18-26.82 (effectful false)
<<<<<<< HEAD
					(ty-lookup-external @26.18-26.36
						(ext-decl @26.18-26.36 (ident "json.Parser.Config") (kind "type")))
					(ty @26.38-26.41 (name "Str"))
					(ty-apply @26.45-26.82 (symbol "Result")
						(ty-lookup-external @26.52-26.62
							(ext-decl @26.52-26.62 (ident "json.Value") (kind "type")))
						(ty-lookup-external @26.64-26.81
							(ext-decl @26.64-26.81 (ident "json.Parser.Error") (kind "type"))))))))
=======
					(ty-malformed @26.18-26.36)
					(ty @26.38-26.41 (name "Str"))
					(ty-apply @26.45-26.82 (symbol "Result")
						(ty-lookup-external @26.52-26.62
							(module-idx "1")
							(target-node-idx "0"))
						(ty-malformed @26.64-26.81))))))
>>>>>>> 230f0620
	(d-let
		(p-assign @31.1-31.15 (ident "combineResults"))
		(e-closure @31.18-39.6
			(captures
				(capture @36.21-36.24 (ident "err"))
				(capture @35.20-35.26 (ident "value2"))
				(capture @33.12-33.18 (ident "value1"))
				(capture @38.13-38.16 (ident "err")))
			(e-lambda @31.18-39.6
				(args
					(p-assign @31.19-31.26 (ident "result1"))
					(p-assign @31.28-31.35 (ident "result2")))
				(e-match @32.5-39.6
					(match @32.5-39.6
						(cond
							(e-lookup-local @32.11-32.18
								(p-assign @31.19-31.26 (ident "result1"))))
						(branches
							(branch
								(patterns
									(pattern (degenerate false)
										(p-applied-tag @33.9-33.19)))
								(value
									(e-match @34.13-37.14
										(match @34.13-37.14
											(cond
												(e-lookup-local @34.19-34.26
													(p-assign @31.28-31.35 (ident "result2"))))
											(branches
												(branch
													(patterns
														(pattern (degenerate false)
															(p-applied-tag @35.17-35.27)))
													(value
														(e-tag @35.31-35.33 (name "Ok")
															(args
																(e-tuple @35.34-35.50
																	(elems
																		(e-lookup-local @35.35-35.41
																			(p-assign @33.12-33.18 (ident "value1")))
																		(e-lookup-local @35.43-35.49
																			(p-assign @35.20-35.26 (ident "value2")))))))))
												(branch
													(patterns
														(pattern (degenerate false)
															(p-applied-tag @36.17-36.25)))
													(value
														(e-tag @36.29-36.32 (name "Err")
															(args
																(e-lookup-local @36.33-36.36
																	(p-assign @36.21-36.24 (ident "err"))))))))))))
							(branch
								(patterns
									(pattern (degenerate false)
										(p-applied-tag @38.9-38.17)))
								(value
									(e-tag @38.21-38.24 (name "Err")
										(args
											(e-lookup-local @38.25-38.28
												(p-assign @38.13-38.16 (ident "err"))))))))))))
		(annotation @31.1-31.15
			(declared-type
				(ty-fn @30.18-30.71 (effectful false)
					(ty-apply @30.18-30.32 (symbol "Result")
						(ty-var @30.25-30.26 (name "a"))
						(ty-var @30.28-30.31 (name "err")))
					(ty-apply @30.34-30.48 (symbol "Result")
						(ty-var @30.41-30.42 (name "b"))
						(ty-var @30.44-30.47 (name "err")))
					(ty-apply @30.52-30.71 (symbol "Result")
						(ty-tuple @30.59-30.65
							(ty-var @30.60-30.61 (name "a"))
							(ty-var @30.63-30.64 (name "b")))
						(ty-var @30.67-30.70 (name "err")))))))
	(s-import @3.1-3.56 (module "http.Client") (qualifier "http") (alias "Http")
		(exposes
			(exposed (name "request") (wildcard false))
			(exposed (name "response") (wildcard false))))
	(s-import @4.1-4.17 (module "json.Json") (qualifier "json")
		(exposes))
	(s-import @5.1-5.38 (module "utils.Result") (qualifier "utils")
		(exposes
<<<<<<< HEAD
			(exposed (name "result") (wildcard false))))
	(ext-decl @10.20-10.30 (ident "json.Value") (kind "type"))
	(ext-decl @13.13-13.25 (ident "http.Request") (kind "type"))
	(ext-decl @13.36-13.49 (ident "http.Response") (kind "type"))
	(ext-decl @13.51-13.61 (ident "json.Error") (kind "type"))
	(ext-decl @22.10-22.21 (ident "json.Config") (kind "type"))
	(ext-decl @26.18-26.36 (ident "json.Parser.Config") (kind "type"))
	(ext-decl @26.52-26.62 (ident "json.Value") (kind "type"))
	(ext-decl @26.64-26.81 (ident "json.Parser.Error") (kind "type")))
=======
			(exposed (name "Result") (wildcard false)))))
>>>>>>> 230f0620
~~~
# TYPES
~~~clojure
(inferred-types
	(defs
		(patt @8.1-8.15 (type "Error -> Error"))
<<<<<<< HEAD
		(patt @11.1-11.10 (type "Str -> json.Value"))
		(patt @14.1-14.10 (type "{ body: _field } -> Error"))
		(patt @23.1-23.7 (type "Error"))
		(patt @27.1-27.15 (type "json.Parser.Config, Str -> Error"))
		(patt @31.1-31.15 (type "Error, Error -> Error")))
	(expressions
		(expr @8.18-8.44 (type "Error -> Error"))
		(expr @11.13-11.38 (type "Str -> json.Value"))
		(expr @14.13-20.2 (type "{ body: _field } -> Error"))
		(expr @23.10-23.28 (type "Error"))
		(expr @27.18-27.82 (type "json.Parser.Config, Str -> Error"))
=======
		(patt @11.1-11.10 (type "Str -> Error"))
		(patt @14.1-14.10 (type "Error -> Error"))
		(patt @23.1-23.7 (type "Error"))
		(patt @27.1-27.15 (type "Error, Str -> Error"))
		(patt @31.1-31.15 (type "Error, Error -> Error")))
	(expressions
		(expr @8.18-8.44 (type "Error -> Error"))
		(expr @11.13-11.38 (type "Str -> Error"))
		(expr @14.13-20.2 (type "Error -> Error"))
		(expr @23.10-23.28 (type "Error"))
		(expr @27.18-27.82 (type "Error, Str -> Error"))
>>>>>>> 230f0620
		(expr @31.18-39.6 (type "Error, Error -> Error"))))
~~~<|MERGE_RESOLUTION|>--- conflicted
+++ resolved
@@ -451,12 +451,8 @@
 				(ty-fn @10.13-10.30 (effectful false)
 					(ty @10.13-10.16 (name "Str"))
 					(ty-lookup-external @10.20-10.30
-<<<<<<< HEAD
-						(ext-decl @10.20-10.30 (ident "json.Value") (kind "type")))))))
-=======
 						(module-idx "1")
 						(target-node-idx "0"))))))
->>>>>>> 230f0620
 	(d-let
 		(p-assign @14.1-14.10 (ident "handleApi"))
 		(e-closure @14.13-20.2
@@ -509,14 +505,6 @@
 			(declared-type
 				(ty-fn @13.13-13.62 (effectful false)
 					(ty-lookup-external @13.13-13.25
-<<<<<<< HEAD
-						(ext-decl @13.13-13.25 (ident "http.Request") (kind "type")))
-					(ty-apply @13.29-13.62 (symbol "Result")
-						(ty-lookup-external @13.36-13.49
-							(ext-decl @13.36-13.49 (ident "http.Response") (kind "type")))
-						(ty-lookup-external @13.51-13.61
-							(ext-decl @13.51-13.61 (ident "json.Error") (kind "type"))))))))
-=======
 						(module-idx "0")
 						(target-node-idx "0"))
 					(ty-apply @13.29-13.62 (symbol "Result")
@@ -526,7 +514,6 @@
 						(ty-lookup-external @13.51-13.61
 							(module-idx "1")
 							(target-node-idx "0")))))))
->>>>>>> 230f0620
 	(d-let
 		(p-assign @23.1-23.7 (ident "config"))
 		(e-lookup-external @23.10-23.28
@@ -535,12 +522,8 @@
 		(annotation @23.1-23.7
 			(declared-type
 				(ty-lookup-external @22.10-22.21
-<<<<<<< HEAD
-					(ext-decl @22.10-22.21 (ident "json.Config") (kind "type"))))))
-=======
 					(module-idx "1")
 					(target-node-idx "0")))))
->>>>>>> 230f0620
 	(d-let
 		(p-assign @27.1-27.15 (ident "advancedParser"))
 		(e-lambda @27.18-27.82
@@ -558,16 +541,6 @@
 		(annotation @27.1-27.15
 			(declared-type
 				(ty-fn @26.18-26.82 (effectful false)
-<<<<<<< HEAD
-					(ty-lookup-external @26.18-26.36
-						(ext-decl @26.18-26.36 (ident "json.Parser.Config") (kind "type")))
-					(ty @26.38-26.41 (name "Str"))
-					(ty-apply @26.45-26.82 (symbol "Result")
-						(ty-lookup-external @26.52-26.62
-							(ext-decl @26.52-26.62 (ident "json.Value") (kind "type")))
-						(ty-lookup-external @26.64-26.81
-							(ext-decl @26.64-26.81 (ident "json.Parser.Error") (kind "type"))))))))
-=======
 					(ty-malformed @26.18-26.36)
 					(ty @26.38-26.41 (name "Str"))
 					(ty-apply @26.45-26.82 (symbol "Result")
@@ -575,7 +548,6 @@
 							(module-idx "1")
 							(target-node-idx "0"))
 						(ty-malformed @26.64-26.81))))))
->>>>>>> 230f0620
 	(d-let
 		(p-assign @31.1-31.15 (ident "combineResults"))
 		(e-closure @31.18-39.6
@@ -652,44 +624,19 @@
 						(ty-var @30.67-30.70 (name "err")))))))
 	(s-import @3.1-3.56 (module "http.Client") (qualifier "http") (alias "Http")
 		(exposes
-			(exposed (name "request") (wildcard false))
-			(exposed (name "response") (wildcard false))))
+			(exposed (name "Request") (wildcard false))
+			(exposed (name "Response") (wildcard false))))
 	(s-import @4.1-4.17 (module "json.Json") (qualifier "json")
 		(exposes))
 	(s-import @5.1-5.38 (module "utils.Result") (qualifier "utils")
 		(exposes
-<<<<<<< HEAD
-			(exposed (name "result") (wildcard false))))
-	(ext-decl @10.20-10.30 (ident "json.Value") (kind "type"))
-	(ext-decl @13.13-13.25 (ident "http.Request") (kind "type"))
-	(ext-decl @13.36-13.49 (ident "http.Response") (kind "type"))
-	(ext-decl @13.51-13.61 (ident "json.Error") (kind "type"))
-	(ext-decl @22.10-22.21 (ident "json.Config") (kind "type"))
-	(ext-decl @26.18-26.36 (ident "json.Parser.Config") (kind "type"))
-	(ext-decl @26.52-26.62 (ident "json.Value") (kind "type"))
-	(ext-decl @26.64-26.81 (ident "json.Parser.Error") (kind "type")))
-=======
 			(exposed (name "Result") (wildcard false)))))
->>>>>>> 230f0620
 ~~~
 # TYPES
 ~~~clojure
 (inferred-types
 	(defs
 		(patt @8.1-8.15 (type "Error -> Error"))
-<<<<<<< HEAD
-		(patt @11.1-11.10 (type "Str -> json.Value"))
-		(patt @14.1-14.10 (type "{ body: _field } -> Error"))
-		(patt @23.1-23.7 (type "Error"))
-		(patt @27.1-27.15 (type "json.Parser.Config, Str -> Error"))
-		(patt @31.1-31.15 (type "Error, Error -> Error")))
-	(expressions
-		(expr @8.18-8.44 (type "Error -> Error"))
-		(expr @11.13-11.38 (type "Str -> json.Value"))
-		(expr @14.13-20.2 (type "{ body: _field } -> Error"))
-		(expr @23.10-23.28 (type "Error"))
-		(expr @27.18-27.82 (type "json.Parser.Config, Str -> Error"))
-=======
 		(patt @11.1-11.10 (type "Str -> Error"))
 		(patt @14.1-14.10 (type "Error -> Error"))
 		(patt @23.1-23.7 (type "Error"))
@@ -701,6 +648,5 @@
 		(expr @14.13-20.2 (type "Error -> Error"))
 		(expr @23.10-23.28 (type "Error"))
 		(expr @27.18-27.82 (type "Error, Str -> Error"))
->>>>>>> 230f0620
 		(expr @31.18-39.6 (type "Error, Error -> Error"))))
 ~~~