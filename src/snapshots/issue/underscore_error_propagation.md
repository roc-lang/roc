# META
~~~ini
description=Error types should propagate through aliases when underscores are used
type=file
~~~
# SOURCE
~~~roc
module []

BadBase := _

BadDerived := BadBase

value : BadDerived
value = "test"

GoodBase := Str

GoodDerived := GoodBase

goodValue : GoodDerived
goodValue = "test"
~~~
# EXPECTED
UNDERSCORE IN TYPE ALIAS - underscore_error_propagation.md:1:1:1:1
TYPE MISMATCH - underscore_error_propagation.md:14:13:14:24
# PROBLEMS
**UNDERSCORE IN TYPE ALIAS**
Underscores are not allowed in type alias declarations.

**underscore_error_propagation.md:1:1:1:1:**
```roc
module []
```


Underscores in type annotations mean "I don't care about this type", which doesn't make sense when declaring a type. If you need a placeholder type variable, use a named type variable like `a` instead.

**TYPE MISMATCH**
This expression is used in an unexpected way:
**underscore_error_propagation.md:14:13:14:24:**
```roc
goodValue : GoodDerived
```
            ^^^^^^^^^^^

It is of type:
    _GoodDerived_

But you are trying to use it as:
    _Str_

# TOKENS
~~~zig
KwModule(1:1-1:7),OpenSquare(1:8-1:9),CloseSquare(1:9-1:10),
UpperIdent(3:1-3:8),OpColonEqual(3:9-3:11),Underscore(3:12-3:13),
UpperIdent(5:1-5:11),OpColonEqual(5:12-5:14),UpperIdent(5:15-5:22),
LowerIdent(7:1-7:6),OpColon(7:7-7:8),UpperIdent(7:9-7:19),
LowerIdent(8:1-8:6),OpAssign(8:7-8:8),StringStart(8:9-8:10),StringPart(8:10-8:14),StringEnd(8:14-8:15),
UpperIdent(10:1-10:9),OpColonEqual(10:10-10:12),UpperIdent(10:13-10:16),
UpperIdent(12:1-12:12),OpColonEqual(12:13-12:15),UpperIdent(12:16-12:24),
LowerIdent(14:1-14:10),OpColon(14:11-14:12),UpperIdent(14:13-14:24),
LowerIdent(15:1-15:10),OpAssign(15:11-15:12),StringStart(15:13-15:14),StringPart(15:14-15:18),StringEnd(15:18-15:19),EndOfFile(15:19-15:19),
~~~
# PARSE
~~~clojure
(file @1.1-15.19
	(module @1.1-1.10
		(exposes @1.8-1.10))
	(statements
		(s-type-decl @3.1-3.13
			(header @3.1-3.8 (name "BadBase")
				(args))
			(_))
		(s-type-decl @5.1-5.22
			(header @5.1-5.11 (name "BadDerived")
				(args))
			(ty @5.15-5.22 (name "BadBase")))
		(s-type-anno @7.1-7.19 (name "value")
			(ty @7.9-7.19 (name "BadDerived")))
		(s-decl @8.1-8.15
			(p-ident @8.1-8.6 (raw "value"))
			(e-string @8.9-8.15
				(e-string-part @8.10-8.14 (raw "test"))))
		(s-type-decl @10.1-10.16
			(header @10.1-10.9 (name "GoodBase")
				(args))
			(ty @10.13-10.16 (name "Str")))
		(s-type-decl @12.1-12.24
			(header @12.1-12.12 (name "GoodDerived")
				(args))
			(ty @12.16-12.24 (name "GoodBase")))
		(s-type-anno @14.1-14.24 (name "goodValue")
			(ty @14.13-14.24 (name "GoodDerived")))
		(s-decl @15.1-15.19
			(p-ident @15.1-15.10 (raw "goodValue"))
			(e-string @15.13-15.19
				(e-string-part @15.14-15.18 (raw "test"))))))
~~~
# FORMATTED
~~~roc
NO CHANGE
~~~
# CANONICALIZE
~~~clojure
(can-ir
	(d-let
		(p-assign @8.1-8.6 (ident "value"))
		(e-string @8.9-8.15
			(e-literal @8.10-8.14 (string "test")))
		(annotation @8.1-8.6
			(declared-type
				(ty @7.9-7.19 (name "BadDerived")))))
	(d-let
		(p-assign @15.1-15.10 (ident "goodValue"))
		(e-string @15.13-15.19
			(e-literal @15.14-15.18 (string "test")))
		(annotation @15.1-15.10
			(declared-type
				(ty @14.13-14.24 (name "GoodDerived")))))
	(s-nominal-decl @3.1-3.13
		(ty-header @3.1-3.8 (name "badBase"))
		(ty-underscore @1.1-1.1))
	(s-nominal-decl @5.1-5.22
		(ty-header @5.1-5.11 (name "badDerived"))
		(ty @5.15-5.22 (name "BadBase")))
	(s-nominal-decl @10.1-10.16
		(ty-header @10.1-10.9 (name "goodBase"))
		(ty @10.13-10.16 (name "Str")))
	(s-nominal-decl @12.1-12.24
		(ty-header @12.1-12.12 (name "goodDerived"))
		(ty @12.16-12.24 (name "GoodBase"))))
~~~
# TYPES
~~~clojure
(inferred-types
	(defs
		(patt @8.1-8.6 (type "Error"))
		(patt @15.1-15.10 (type "Error")))
	(type_decls
		(nominal @3.1-3.13 (type "Error")
			(ty-header @3.1-3.8 (name "badBase")))
		(nominal @5.1-5.22 (type "Error")
			(ty-header @5.1-5.11 (name "badDerived")))
		(nominal @10.1-10.16 (type "GoodBase")
<<<<<<< HEAD
			(ty-header @10.1-10.9 (name "goodBase")))
		(nominal @12.1-12.24 (type "Error")
			(ty-header @12.1-12.12 (name "goodDerived"))))
=======
			(ty-header @10.1-10.9 (name "GoodBase")))
		(nominal @12.1-12.24 (type "GoodDerived")
			(ty-header @12.1-12.12 (name "GoodDerived"))))
>>>>>>> 230f0620
	(expressions
		(expr @8.9-8.15 (type "Error"))
		(expr @15.13-15.19 (type "Error"))))
~~~<|MERGE_RESOLUTION|>--- conflicted
+++ resolved
@@ -119,16 +119,16 @@
 			(declared-type
 				(ty @14.13-14.24 (name "GoodDerived")))))
 	(s-nominal-decl @3.1-3.13
-		(ty-header @3.1-3.8 (name "badBase"))
+		(ty-header @3.1-3.8 (name "BadBase"))
 		(ty-underscore @1.1-1.1))
 	(s-nominal-decl @5.1-5.22
-		(ty-header @5.1-5.11 (name "badDerived"))
+		(ty-header @5.1-5.11 (name "BadDerived"))
 		(ty @5.15-5.22 (name "BadBase")))
 	(s-nominal-decl @10.1-10.16
-		(ty-header @10.1-10.9 (name "goodBase"))
+		(ty-header @10.1-10.9 (name "GoodBase"))
 		(ty @10.13-10.16 (name "Str")))
 	(s-nominal-decl @12.1-12.24
-		(ty-header @12.1-12.12 (name "goodDerived"))
+		(ty-header @12.1-12.12 (name "GoodDerived"))
 		(ty @12.16-12.24 (name "GoodBase"))))
 ~~~
 # TYPES
@@ -139,19 +139,13 @@
 		(patt @15.1-15.10 (type "Error")))
 	(type_decls
 		(nominal @3.1-3.13 (type "Error")
-			(ty-header @3.1-3.8 (name "badBase")))
+			(ty-header @3.1-3.8 (name "BadBase")))
 		(nominal @5.1-5.22 (type "Error")
-			(ty-header @5.1-5.11 (name "badDerived")))
+			(ty-header @5.1-5.11 (name "BadDerived")))
 		(nominal @10.1-10.16 (type "GoodBase")
-<<<<<<< HEAD
-			(ty-header @10.1-10.9 (name "goodBase")))
-		(nominal @12.1-12.24 (type "Error")
-			(ty-header @12.1-12.12 (name "goodDerived"))))
-=======
 			(ty-header @10.1-10.9 (name "GoodBase")))
 		(nominal @12.1-12.24 (type "GoodDerived")
 			(ty-header @12.1-12.12 (name "GoodDerived"))))
->>>>>>> 230f0620
 	(expressions
 		(expr @8.9-8.15 (type "Error"))
 		(expr @15.13-15.19 (type "Error"))))
