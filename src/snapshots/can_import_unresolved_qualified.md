# META
~~~ini
description=Error handling for unresolved qualified names
type=file
~~~
# SOURCE
~~~roc
module []

import json.Json
import http.Client as Http

# Test unresolved qualified value
main = Json.NonExistent.method

# Test unresolved qualified type in annotation
parseData : Json.InvalidType -> Str
parseData = |data| Json.stringify(data)

# Test unresolved nested qualification
processRequest : Http.Server.Request -> Http.Server.Response
processRequest = |req| Http.Server.defaultResponse

# Test typo in qualified name
result = Json.prase("test")

# Test unknown module qualification
config = Unknown.Module.config

# Test valid module but invalid member
client = Http.invalidMethod

# Test deeply nested invalid qualification
parser = Json.Parser.Advanced.NonExistent.create
~~~
# EXPECTED
MODULE NOT FOUND - can_import_unresolved_qualified.md:3:1:3:17
MODULE NOT FOUND - can_import_unresolved_qualified.md:4:1:4:27
MODULE NOT IMPORTED - can_import_unresolved_qualified.md:14:18:14:37
MODULE NOT IMPORTED - can_import_unresolved_qualified.md:14:41:14:61
UNUSED VARIABLE - can_import_unresolved_qualified.md:15:19:15:22
# PROBLEMS
**MODULE NOT FOUND**
The module `json.Json` was not found in this Roc project.

You're attempting to use this module here:
**can_import_unresolved_qualified.md:3:1:3:17:**
```roc
import json.Json
```
^^^^^^^^^^^^^^^^


**MODULE NOT FOUND**
The module `http.Client` was not found in this Roc project.

You're attempting to use this module here:
**can_import_unresolved_qualified.md:4:1:4:27:**
```roc
import http.Client as Http
```
^^^^^^^^^^^^^^^^^^^^^^^^^^


**MODULE NOT IMPORTED**
There is no module with the name `module []

import json.Json
import http.Client as Http

# Test unresolved qualified value
main = Json.NonExistent.method

# Test unresolved qualified type in annotation
parseData : Json.InvalidType -> Str
parseData = |data| Json.stringify(data)

# Test unresolved nested qualification
processRequest : Http.Server` imported into this Roc file.

You're attempting to use this module here:
**can_import_unresolved_qualified.md:14:18:14:37:**
```roc
processRequest : Http.Server.Request -> Http.Server.Response
```
                 ^^^^^^^^^^^^^^^^^^^


**MODULE NOT IMPORTED**
There is no module with the name `module []

import json.Json
import http.Client as Http

# Test unresolved qualified value
main = Json.NonExistent.method

# Test unresolved qualified type in annotation
parseData : Json.InvalidType -> Str
parseData = |data| Json.stringify(data)

# Test unresolved nested qualification
processRequest : Http.Server.Request -> Http.Server` imported into this Roc file.

You're attempting to use this module here:
**can_import_unresolved_qualified.md:14:41:14:61:**
```roc
processRequest : Http.Server.Request -> Http.Server.Response
```
                                        ^^^^^^^^^^^^^^^^^^^^


**UNUSED VARIABLE**
Variable `req` is not used anywhere in your code.

If you don't need this variable, prefix it with an underscore like `_req` to suppress this warning.
The unused variable is declared here:
**can_import_unresolved_qualified.md:15:19:15:22:**
```roc
processRequest = |req| Http.Server.defaultResponse
```
                  ^^^


# TOKENS
~~~zig
KwModule(1:1-1:7),OpenSquare(1:8-1:9),CloseSquare(1:9-1:10),
KwImport(3:1-3:7),LowerIdent(3:8-3:12),NoSpaceDotUpperIdent(3:12-3:17),
KwImport(4:1-4:7),LowerIdent(4:8-4:12),NoSpaceDotUpperIdent(4:12-4:19),KwAs(4:20-4:22),UpperIdent(4:23-4:27),
LowerIdent(7:1-7:5),OpAssign(7:6-7:7),UpperIdent(7:8-7:12),NoSpaceDotUpperIdent(7:12-7:24),NoSpaceDotLowerIdent(7:24-7:31),
LowerIdent(10:1-10:10),OpColon(10:11-10:12),UpperIdent(10:13-10:17),NoSpaceDotUpperIdent(10:17-10:29),OpArrow(10:30-10:32),UpperIdent(10:33-10:36),
LowerIdent(11:1-11:10),OpAssign(11:11-11:12),OpBar(11:13-11:14),LowerIdent(11:14-11:18),OpBar(11:18-11:19),UpperIdent(11:20-11:24),NoSpaceDotLowerIdent(11:24-11:34),NoSpaceOpenRound(11:34-11:35),LowerIdent(11:35-11:39),CloseRound(11:39-11:40),
LowerIdent(14:1-14:15),OpColon(14:16-14:17),UpperIdent(14:18-14:22),NoSpaceDotUpperIdent(14:22-14:29),NoSpaceDotUpperIdent(14:29-14:37),OpArrow(14:38-14:40),UpperIdent(14:41-14:45),NoSpaceDotUpperIdent(14:45-14:52),NoSpaceDotUpperIdent(14:52-14:61),
LowerIdent(15:1-15:15),OpAssign(15:16-15:17),OpBar(15:18-15:19),LowerIdent(15:19-15:22),OpBar(15:22-15:23),UpperIdent(15:24-15:28),NoSpaceDotUpperIdent(15:28-15:35),NoSpaceDotLowerIdent(15:35-15:51),
LowerIdent(18:1-18:7),OpAssign(18:8-18:9),UpperIdent(18:10-18:14),NoSpaceDotLowerIdent(18:14-18:20),NoSpaceOpenRound(18:20-18:21),StringStart(18:21-18:22),StringPart(18:22-18:26),StringEnd(18:26-18:27),CloseRound(18:27-18:28),
LowerIdent(21:1-21:7),OpAssign(21:8-21:9),UpperIdent(21:10-21:17),NoSpaceDotUpperIdent(21:17-21:24),NoSpaceDotLowerIdent(21:24-21:31),
LowerIdent(24:1-24:7),OpAssign(24:8-24:9),UpperIdent(24:10-24:14),NoSpaceDotLowerIdent(24:14-24:28),
LowerIdent(27:1-27:7),OpAssign(27:8-27:9),UpperIdent(27:10-27:14),NoSpaceDotUpperIdent(27:14-27:21),NoSpaceDotUpperIdent(27:21-27:30),NoSpaceDotUpperIdent(27:30-27:42),NoSpaceDotLowerIdent(27:42-27:49),EndOfFile(27:49-27:49),
~~~
# PARSE
~~~clojure
(file @1.1-27.49
	(module @1.1-1.10
		(exposes @1.8-1.10))
	(statements
		(s-import @3.1-3.17 (raw "json.Json"))
		(s-import @4.1-4.27 (raw "http.Client") (alias "Http"))
		(s-decl @7.1-7.31
			(p-ident @7.1-7.5 (raw "main"))
			(e-ident @7.8-7.31 (raw "Json.NonExistent.method")))
		(s-type-anno @10.1-10.36 (name "parseData")
			(ty-fn @10.13-10.36
				(ty @10.13-10.29 (name "Json.InvalidType"))
				(ty @10.33-10.36 (name "Str"))))
		(s-decl @11.1-11.40
			(p-ident @11.1-11.10 (raw "parseData"))
			(e-lambda @11.13-11.40
				(args
					(p-ident @11.14-11.18 (raw "data")))
				(e-apply @11.20-11.40
					(e-ident @11.20-11.34 (raw "Json.stringify"))
					(e-ident @11.35-11.39 (raw "data")))))
		(s-type-anno @14.1-14.61 (name "processRequest")
			(ty-fn @14.18-14.61
				(ty @14.18-14.37 (name "Http.Server.Request"))
				(ty @14.41-14.61 (name "Http.Server.Response"))))
		(s-decl @15.1-15.51
			(p-ident @15.1-15.15 (raw "processRequest"))
			(e-lambda @15.18-15.51
				(args
					(p-ident @15.19-15.22 (raw "req")))
				(e-ident @15.24-15.51 (raw "Http.Server.defaultResponse"))))
		(s-decl @18.1-18.28
			(p-ident @18.1-18.7 (raw "result"))
			(e-apply @18.10-18.28
				(e-ident @18.10-18.20 (raw "Json.prase"))
				(e-string @18.21-18.27
					(e-string-part @18.22-18.26 (raw "test")))))
		(s-decl @21.1-21.31
			(p-ident @21.1-21.7 (raw "config"))
			(e-ident @21.10-21.31 (raw "Unknown.Module.config")))
		(s-decl @24.1-24.28
			(p-ident @24.1-24.7 (raw "client"))
			(e-ident @24.10-24.28 (raw "Http.invalidMethod")))
		(s-decl @27.1-27.49
			(p-ident @27.1-27.7 (raw "parser"))
			(e-ident @27.10-27.49 (raw "Json.Parser.Advanced.NonExistent.create")))))
~~~
# FORMATTED
~~~roc
NO CHANGE
~~~
# CANONICALIZE
~~~clojure
(can-ir
	(d-let
		(p-assign @7.1-7.5 (ident "main"))
		(e-lookup-external @7.8-7.31
			(module-idx "0")
			(target-node-idx "0")))
	(d-let
		(p-assign @11.1-11.10 (ident "parseData"))
		(e-lambda @11.13-11.40
			(args
				(p-assign @11.14-11.18 (ident "data")))
			(e-call @11.20-11.40
				(e-lookup-external @11.20-11.34
					(module-idx "0")
					(target-node-idx "0"))
				(e-lookup-local @11.35-11.39
					(p-assign @11.14-11.18 (ident "data")))))
		(annotation @11.1-11.10
			(declared-type
				(ty-fn @10.13-10.36 (effectful false)
					(ty-lookup-external @10.13-10.29
<<<<<<< HEAD
						(ext-decl @10.13-10.29 (ident "json.InvalidType") (kind "type")))
=======
						(module-idx "0")
						(target-node-idx "0"))
>>>>>>> 230f0620
					(ty @10.33-10.36 (name "Str"))))))
	(d-let
		(p-assign @15.1-15.15 (ident "processRequest"))
		(e-lambda @15.18-15.51
			(args
				(p-assign @15.19-15.22 (ident "req")))
			(e-lookup-external @15.24-15.51
				(module-idx "1")
				(target-node-idx "0")))
		(annotation @15.1-15.15
			(declared-type
				(ty-fn @14.18-14.61 (effectful false)
<<<<<<< HEAD
					(ty-lookup-external @14.18-14.37
						(ext-decl @14.18-14.37 (ident "http.Server.Request") (kind "type")))
					(ty-lookup-external @14.41-14.61
						(ext-decl @14.41-14.61 (ident "http.Server.Response") (kind "type")))))))
=======
					(ty-malformed @14.18-14.37)
					(ty-malformed @14.41-14.61)))))
>>>>>>> 230f0620
	(d-let
		(p-assign @18.1-18.7 (ident "result"))
		(e-call @18.10-18.28
			(e-lookup-external @18.10-18.20
				(module-idx "0")
				(target-node-idx "0"))
			(e-string @18.21-18.27
				(e-literal @18.22-18.26 (string "test")))))
	(d-let
		(p-assign @21.1-21.7 (ident "config"))
		(e-lookup-local @21.10-21.31
			(p-assign @21.1-21.7 (ident "config"))))
	(d-let
		(p-assign @24.1-24.7 (ident "client"))
		(e-lookup-external @24.10-24.28
			(module-idx "1")
			(target-node-idx "0")))
	(d-let
		(p-assign @27.1-27.7 (ident "parser"))
		(e-lookup-external @27.10-27.49
			(module-idx "0")
			(target-node-idx "0")))
	(s-import @3.1-3.17 (module "json.Json") (qualifier "json")
		(exposes))
	(s-import @4.1-4.27 (module "http.Client") (qualifier "http") (alias "Http")
<<<<<<< HEAD
		(exposes))
	(ext-decl @10.13-10.29 (ident "json.InvalidType") (kind "type"))
	(ext-decl @14.18-14.37 (ident "http.Server.Request") (kind "type"))
	(ext-decl @14.41-14.61 (ident "http.Server.Response") (kind "type")))
=======
		(exposes)))
>>>>>>> 230f0620
~~~
# TYPES
~~~clojure
(inferred-types
	(defs
		(patt @7.1-7.5 (type "Error"))
<<<<<<< HEAD
		(patt @11.1-11.10 (type "json.InvalidType -> Str"))
		(patt @15.1-15.15 (type "http.Server.Request -> Error"))
=======
		(patt @11.1-11.10 (type "Error -> Str"))
		(patt @15.1-15.15 (type "Error -> Error"))
>>>>>>> 230f0620
		(patt @18.1-18.7 (type "_a"))
		(patt @21.1-21.7 (type "_a"))
		(patt @24.1-24.7 (type "Error"))
		(patt @27.1-27.7 (type "Error")))
	(expressions
		(expr @7.8-7.31 (type "Error"))
<<<<<<< HEAD
		(expr @11.13-11.40 (type "json.InvalidType -> Str"))
		(expr @15.18-15.51 (type "http.Server.Request -> Error"))
=======
		(expr @11.13-11.40 (type "Error -> Str"))
		(expr @15.18-15.51 (type "Error -> Error"))
>>>>>>> 230f0620
		(expr @18.10-18.28 (type "_a"))
		(expr @21.10-21.31 (type "_a"))
		(expr @24.10-24.28 (type "Error"))
		(expr @27.10-27.49 (type "Error"))))
~~~<|MERGE_RESOLUTION|>--- conflicted
+++ resolved
@@ -213,12 +213,8 @@
 			(declared-type
 				(ty-fn @10.13-10.36 (effectful false)
 					(ty-lookup-external @10.13-10.29
-<<<<<<< HEAD
-						(ext-decl @10.13-10.29 (ident "json.InvalidType") (kind "type")))
-=======
 						(module-idx "0")
 						(target-node-idx "0"))
->>>>>>> 230f0620
 					(ty @10.33-10.36 (name "Str"))))))
 	(d-let
 		(p-assign @15.1-15.15 (ident "processRequest"))
@@ -231,15 +227,8 @@
 		(annotation @15.1-15.15
 			(declared-type
 				(ty-fn @14.18-14.61 (effectful false)
-<<<<<<< HEAD
-					(ty-lookup-external @14.18-14.37
-						(ext-decl @14.18-14.37 (ident "http.Server.Request") (kind "type")))
-					(ty-lookup-external @14.41-14.61
-						(ext-decl @14.41-14.61 (ident "http.Server.Response") (kind "type")))))))
-=======
 					(ty-malformed @14.18-14.37)
 					(ty-malformed @14.41-14.61)))))
->>>>>>> 230f0620
 	(d-let
 		(p-assign @18.1-18.7 (ident "result"))
 		(e-call @18.10-18.28
@@ -265,40 +254,23 @@
 	(s-import @3.1-3.17 (module "json.Json") (qualifier "json")
 		(exposes))
 	(s-import @4.1-4.27 (module "http.Client") (qualifier "http") (alias "Http")
-<<<<<<< HEAD
-		(exposes))
-	(ext-decl @10.13-10.29 (ident "json.InvalidType") (kind "type"))
-	(ext-decl @14.18-14.37 (ident "http.Server.Request") (kind "type"))
-	(ext-decl @14.41-14.61 (ident "http.Server.Response") (kind "type")))
-=======
 		(exposes)))
->>>>>>> 230f0620
 ~~~
 # TYPES
 ~~~clojure
 (inferred-types
 	(defs
 		(patt @7.1-7.5 (type "Error"))
-<<<<<<< HEAD
-		(patt @11.1-11.10 (type "json.InvalidType -> Str"))
-		(patt @15.1-15.15 (type "http.Server.Request -> Error"))
-=======
 		(patt @11.1-11.10 (type "Error -> Str"))
 		(patt @15.1-15.15 (type "Error -> Error"))
->>>>>>> 230f0620
 		(patt @18.1-18.7 (type "_a"))
 		(patt @21.1-21.7 (type "_a"))
 		(patt @24.1-24.7 (type "Error"))
 		(patt @27.1-27.7 (type "Error")))
 	(expressions
 		(expr @7.8-7.31 (type "Error"))
-<<<<<<< HEAD
-		(expr @11.13-11.40 (type "json.InvalidType -> Str"))
-		(expr @15.18-15.51 (type "http.Server.Request -> Error"))
-=======
 		(expr @11.13-11.40 (type "Error -> Str"))
 		(expr @15.18-15.51 (type "Error -> Error"))
->>>>>>> 230f0620
 		(expr @18.10-18.28 (type "_a"))
 		(expr @21.10-21.31 (type "_a"))
 		(expr @24.10-24.28 (type "Error"))
