# META
~~~ini
description=Example of a nominal tag union import from a package
type=file
~~~
# SOURCE
~~~roc
module [blue]

# import the Color module from styles package as CC
import styles.Color as CC

# instantiating an RGB nominal tab union from the styles.Color module
blue : CC.Color
blue = CC.Color.RGB(0,0,255)
~~~
# EXPECTED
MODULE NOT FOUND - nominal_tag_package_import.md:4:1:4:26
# PROBLEMS
<<<<<<< HEAD
**UNDEFINED VARIABLE**
Nothing is named `color` in this scope.
Is there an `import` or `exposing` missing up-top?
=======
**MODULE NOT FOUND**
The module `styles.Color` was not found in this Roc project.
>>>>>>> 230f0620

You're attempting to use this module here:
**nominal_tag_package_import.md:4:1:4:26:**
```roc
import styles.Color as CC
```
^^^^^^^^^^^^^^^^^^^^^^^^^


# TOKENS
~~~zig
KwModule(1:1-1:7),OpenSquare(1:8-1:9),LowerIdent(1:9-1:13),CloseSquare(1:13-1:14),
KwImport(4:1-4:7),LowerIdent(4:8-4:14),NoSpaceDotUpperIdent(4:14-4:20),KwAs(4:21-4:23),UpperIdent(4:24-4:26),
LowerIdent(7:1-7:5),OpColon(7:6-7:7),UpperIdent(7:8-7:10),NoSpaceDotUpperIdent(7:10-7:16),
LowerIdent(8:1-8:5),OpAssign(8:6-8:7),UpperIdent(8:8-8:10),NoSpaceDotUpperIdent(8:10-8:16),NoSpaceDotUpperIdent(8:16-8:20),NoSpaceOpenRound(8:20-8:21),Int(8:21-8:22),Comma(8:22-8:23),Int(8:23-8:24),Comma(8:24-8:25),Int(8:25-8:28),CloseRound(8:28-8:29),EndOfFile(8:29-8:29),
~~~
# PARSE
~~~clojure
(file @1.1-8.29
	(module @1.1-1.14
		(exposes @1.8-1.14
			(exposed-lower-ident @1.9-1.13
				(text "blue"))))
	(statements
		(s-import @4.1-4.26 (raw "styles.Color") (alias "CC"))
		(s-type-anno @7.1-7.16 (name "blue")
			(ty @7.8-7.16 (name "CC.Color")))
		(s-decl @8.1-8.29
			(p-ident @8.1-8.5 (raw "blue"))
			(e-apply @8.8-8.29
				(e-tag @8.8-8.20 (raw "CC.Color.RGB"))
				(e-int @8.21-8.22 (raw "0"))
				(e-int @8.23-8.24 (raw "0"))
				(e-int @8.25-8.28 (raw "255"))))))
~~~
# FORMATTED
~~~roc
module [blue]

# import the Color module from styles package as CC
import styles.Color as CC

# instantiating an RGB nominal tab union from the styles.Color module
blue : CC.Color
blue = CC.Color.RGB(0, 0, 255)
~~~
# CANONICALIZE
~~~clojure
(can-ir
	(d-let
		(p-assign @8.1-8.5 (ident "blue"))
		(e-nominal-external @8.8-8.20
			(module-idx "0")
			(target-node-idx "0")
			(e-tag @8.8-8.20 (name "RGB")
				(args
					(e-int @8.21-8.22 (value "0"))
					(e-int @8.23-8.24 (value "0"))
					(e-int @8.25-8.28 (value "255")))))
		(annotation @8.1-8.5
			(declared-type
<<<<<<< HEAD
				(ty-lookup-external @7.8-7.14
					(ext-decl @7.8-7.14 (ident "cC.RGB") (kind "type"))))))
	(s-import @4.1-4.26 (module "styles.Color") (qualifier "styles") (alias "CC")
		(exposes))
	(ext-decl @7.8-7.14 (ident "cC.RGB") (kind "type")))
=======
				(ty-lookup-external @7.8-7.16
					(module-idx "0")
					(target-node-idx "0")))))
	(s-import @4.1-4.26 (module "styles.Color") (qualifier "styles") (alias "CC")
		(exposes)))
>>>>>>> 230f0620
~~~
# TYPES
~~~clojure
(inferred-types
	(defs
		(patt @8.1-8.5 (type "Error")))
	(expressions
		(expr @8.8-8.20 (type "Error"))))
~~~<|MERGE_RESOLUTION|>--- conflicted
+++ resolved
@@ -17,14 +17,8 @@
 # EXPECTED
 MODULE NOT FOUND - nominal_tag_package_import.md:4:1:4:26
 # PROBLEMS
-<<<<<<< HEAD
-**UNDEFINED VARIABLE**
-Nothing is named `color` in this scope.
-Is there an `import` or `exposing` missing up-top?
-=======
 **MODULE NOT FOUND**
 The module `styles.Color` was not found in this Roc project.
->>>>>>> 230f0620
 
 You're attempting to use this module here:
 **nominal_tag_package_import.md:4:1:4:26:**
@@ -86,19 +80,11 @@
 					(e-int @8.25-8.28 (value "255")))))
 		(annotation @8.1-8.5
 			(declared-type
-<<<<<<< HEAD
-				(ty-lookup-external @7.8-7.14
-					(ext-decl @7.8-7.14 (ident "cC.RGB") (kind "type"))))))
-	(s-import @4.1-4.26 (module "styles.Color") (qualifier "styles") (alias "CC")
-		(exposes))
-	(ext-decl @7.8-7.14 (ident "cC.RGB") (kind "type")))
-=======
 				(ty-lookup-external @7.8-7.16
 					(module-idx "0")
 					(target-node-idx "0")))))
 	(s-import @4.1-4.26 (module "styles.Color") (qualifier "styles") (alias "CC")
 		(exposes)))
->>>>>>> 230f0620
 ~~~
 # TYPES
 ~~~clojure
