--- conflicted
+++ resolved
@@ -599,12 +599,7 @@
 		(annotation @9.1-9.12
 			(declared-type
 				(ty-fn @8.15-8.37 (effectful false)
-<<<<<<< HEAD
-					(ty-lookup-external @8.15-8.30
-						(ext-decl @8.15-8.30 (ident "config.Settings") (kind "type")))
-=======
 					(ty-malformed @8.15-8.30)
->>>>>>> 230f0620
 					(ty @8.34-8.37 (name "Str"))))))
 	(d-let
 		(p-assign @13.1-13.13 (ident "authenticate"))
@@ -623,12 +618,7 @@
 				(ty-fn @12.16-12.42 (effectful false)
 					(ty @12.16-12.19 (name "Str"))
 					(ty @12.21-12.24 (name "Str"))
-<<<<<<< HEAD
-					(ty-lookup-external @12.28-12.42
-						(ext-decl @12.28-12.42 (ident "httpAuth.Token") (kind "type")))))))
-=======
 					(ty-malformed @12.28-12.42)))))
->>>>>>> 230f0620
 	(d-let
 		(p-assign @17.1-17.12 (ident "processData"))
 		(e-lambda @17.15-18.60
@@ -644,21 +634,11 @@
 		(annotation @17.1-17.12
 			(declared-type
 				(ty-fn @16.15-16.78 (effectful false)
-<<<<<<< HEAD
-					(ty-lookup-external @16.15-16.37
-						(ext-decl @16.15-16.37 (ident "config.Parser.Advanced") (kind "type")))
-					(ty @16.39-16.42 (name "Str"))
-					(ty-apply @16.46-16.78 (symbol "Result")
-						(ty @16.53-16.56 (name "Str"))
-						(ty-lookup-external @16.58-16.77
-							(ext-decl @16.58-16.77 (ident "config.Parser.Error") (kind "type"))))))))
-=======
 					(ty-malformed @16.15-16.37)
 					(ty @16.39-16.42 (name "Str"))
 					(ty-apply @16.46-16.78 (symbol "Result")
 						(ty @16.53-16.56 (name "Str"))
 						(ty-malformed @16.58-16.77))))))
->>>>>>> 230f0620
 	(d-let
 		(p-assign @22.1-22.13 (ident "formatOutput"))
 		(e-lambda @22.16-22.59
@@ -686,26 +666,6 @@
 		(annotation @26.1-26.13
 			(declared-type
 				(ty-fn @25.16-25.78 (effectful false)
-<<<<<<< HEAD
-					(ty-lookup-external @25.16-25.36
-						(ext-decl @25.16-25.36 (ident "httpAuth.Credentials") (kind "type")))
-					(ty-apply @25.40-25.78 (symbol "Result")
-						(ty-lookup-external @25.47-25.61
-							(ext-decl @25.47-25.61 (ident "httpAuth.Token") (kind "type")))
-						(ty-lookup-external @25.63-25.77
-							(ext-decl @25.63-25.77 (ident "httpAuth.Error") (kind "type"))))))))
-	(s-import @3.1-3.19 (module "json.Parser") (qualifier "json")
-		(exposes))
-	(s-import @4.1-4.19 (module "http.Client") (qualifier "http")
-		(exposes))
-	(ext-decl @8.15-8.30 (ident "config.Settings") (kind "type"))
-	(ext-decl @12.28-12.42 (ident "httpAuth.Token") (kind "type"))
-	(ext-decl @16.15-16.37 (ident "config.Parser.Advanced") (kind "type"))
-	(ext-decl @16.58-16.77 (ident "config.Parser.Error") (kind "type"))
-	(ext-decl @25.16-25.36 (ident "httpAuth.Credentials") (kind "type"))
-	(ext-decl @25.47-25.61 (ident "httpAuth.Token") (kind "type"))
-	(ext-decl @25.63-25.77 (ident "httpAuth.Error") (kind "type")))
-=======
 					(ty-malformed @25.16-25.36)
 					(ty-apply @25.40-25.78 (symbol "Result")
 						(ty-malformed @25.47-25.61)
@@ -714,25 +674,11 @@
 		(exposes))
 	(s-import @4.1-4.19 (module "http.Client") (qualifier "http")
 		(exposes)))
->>>>>>> 230f0620
 ~~~
 # TYPES
 ~~~clojure
 (inferred-types
 	(defs
-<<<<<<< HEAD
-		(patt @9.1-9.12 (type "config.Settings -> Str"))
-		(patt @13.1-13.13 (type "Str, Str -> httpAuth.Token"))
-		(patt @17.1-17.12 (type "config.Parser.Advanced, Str -> Error"))
-		(patt @22.1-22.13 (type "Str -> Str"))
-		(patt @26.1-26.13 (type "httpAuth.Credentials -> Error")))
-	(expressions
-		(expr @9.15-9.51 (type "config.Settings -> Str"))
-		(expr @13.16-13.55 (type "Str, Str -> httpAuth.Token"))
-		(expr @17.15-18.60 (type "config.Parser.Advanced, Str -> Error"))
-		(expr @22.16-22.59 (type "Str -> Str"))
-		(expr @26.16-26.48 (type "httpAuth.Credentials -> Error"))))
-=======
 		(patt @9.1-9.12 (type "Error -> Str"))
 		(patt @13.1-13.13 (type "Str, Str -> Error"))
 		(patt @17.1-17.12 (type "Error, Str -> Error"))
@@ -744,5 +690,4 @@
 		(expr @17.15-18.60 (type "Error, Str -> Error"))
 		(expr @22.16-22.59 (type "Str -> Str"))
 		(expr @26.16-26.48 (type "Error -> Error"))))
->>>>>>> 230f0620
 ~~~