# META
~~~ini
description=multiline_binop (1)
type=expr
~~~
# SOURCE
~~~roc
1 # One
	+ # Plus

	# A comment in between

	2 # Two
		* # Times
		3
~~~
# PROBLEMS
NIL
# TOKENS
~~~zig
Int(1:1-1:2),Newline(1:4-1:8),
OpPlus(2:2-2:3),Newline(2:5-2:10),
Newline(1:1-1:1),
Newline(4:3-4:24),
Newline(1:1-1:1),
Int(6:2-6:3),Newline(6:5-6:9),
OpStar(7:3-7:4),Newline(7:6-7:12),
Int(8:3-8:4),EndOfFile(8:4-8:4),
~~~
# PARSE
~~~clojure
(e-binop @1-1-8-4 (op "+")
	(e-int @1-1-1-2 (raw "1"))
	(e-binop @6-2-8-4 (op "*")
		(e-int @6-2-6-3 (raw "2"))
		(e-int @8-3-8-4 (raw "3"))))
~~~
# FORMATTED
~~~roc
NO CHANGE
~~~
# CANONICALIZE
~~~clojure
<<<<<<< HEAD
(e_binop (1:1-8:4)
	"add"
	(e_int (1:1-1:2)
		(int_var 14)
		(requirements (sign_needed "false") (bits_needed "types.types.Num.Int.BitsNeeded.7"))
		(value "1"))
	(e_binop (6:2-8:4)
		"mul"
		(e_int (6:2-6:3)
			(int_var 17)
			(requirements (sign_needed "false") (bits_needed "types.types.Num.Int.BitsNeeded.7"))
			(value "2"))
		(e_int (8:3-8:4)
			(int_var 20)
			(requirements (sign_needed "false") (bits_needed "types.types.Num.Int.BitsNeeded.7"))
			(value "3"))))
=======
(e-binop @1-1-8-4 (op "add") (id 82)
	(e-int @1-1-1-2 (int-var 73) (precision-var 72) (literal "1") (value "TODO") (bound "u8"))
	(e-binop @6-2-8-4 (op "mul")
		(e-int @6-2-6-3 (int-var 76) (precision-var 75) (literal "2") (value "TODO") (bound "u8"))
		(e-int @8-3-8-4 (int-var 79) (precision-var 78) (literal "3") (value "TODO") (bound "u8"))))
>>>>>>> d72e3f80
~~~
# TYPES
~~~clojure
(expr (id 82) (type "*"))
~~~<|MERGE_RESOLUTION|>--- conflicted
+++ resolved
@@ -41,30 +41,11 @@
 ~~~
 # CANONICALIZE
 ~~~clojure
-<<<<<<< HEAD
-(e_binop (1:1-8:4)
-	"add"
-	(e_int (1:1-1:2)
-		(int_var 14)
-		(requirements (sign_needed "false") (bits_needed "types.types.Num.Int.BitsNeeded.7"))
-		(value "1"))
-	(e_binop (6:2-8:4)
-		"mul"
-		(e_int (6:2-6:3)
-			(int_var 17)
-			(requirements (sign_needed "false") (bits_needed "types.types.Num.Int.BitsNeeded.7"))
-			(value "2"))
-		(e_int (8:3-8:4)
-			(int_var 20)
-			(requirements (sign_needed "false") (bits_needed "types.types.Num.Int.BitsNeeded.7"))
-			(value "3"))))
-=======
 (e-binop @1-1-8-4 (op "add") (id 82)
-	(e-int @1-1-1-2 (int-var 73) (precision-var 72) (literal "1") (value "TODO") (bound "u8"))
+	(e-int @1-1-1-2 (num-var 74) (sign-needed "false") (bits-needed "7") (value "1"))
 	(e-binop @6-2-8-4 (op "mul")
-		(e-int @6-2-6-3 (int-var 76) (precision-var 75) (literal "2") (value "TODO") (bound "u8"))
-		(e-int @8-3-8-4 (int-var 79) (precision-var 78) (literal "3") (value "TODO") (bound "u8"))))
->>>>>>> d72e3f80
+		(e-int @6-2-6-3 (num-var 77) (sign-needed "false") (bits-needed "7") (value "2"))
+		(e-int @8-3-8-4 (num-var 80) (sign-needed "false") (bits-needed "7") (value "3"))))
 ~~~
 # TYPES
 ~~~clojure
