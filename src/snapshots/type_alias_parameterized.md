--- conflicted
+++ resolved
@@ -109,25 +109,16 @@
 					(ty-apply @5-26-5-36 (symbol "Pair")
 						(ty-var @5-31-5-32 (name "b"))
 						(ty-var @5-34-5-35 (name "a")))))))
-	(d-let (id 115)
-<<<<<<< HEAD
-		(p-assign @8-1-8-6 (ident "main!") (id 106))
-=======
+	(d-let (id 113)
 		(p-assign @8-1-8-6 (ident "main!") (id 104))
->>>>>>> bc21eafa
-		(e-lambda @8-9-8-27 (id 114)
+		(e-lambda @8-9-8-27 (id 112)
 			(args
 				(p-underscore @8-10-8-11 (id 105)))
 			(e-call @8-13-8-27
 				(e-lookup-local @8-13-8-21
 					(pattern (id 90)))
-<<<<<<< HEAD
-				(e-int @8-22-8-23 (num-var 110) (value "1"))
-				(e-int @8-25-8-26 (num-var 112) (value "2")))))
-=======
-				(e-int @8-22-8-23 (num-var 109) (sign-needed "false") (bits-needed "7") (value "1"))
-				(e-int @8-25-8-26 (num-var 112) (sign-needed "false") (bits-needed "7") (value "2")))))
->>>>>>> bc21eafa
+				(e-int @8-22-8-23 (num-var 108) (value "1"))
+				(e-int @8-25-8-26 (num-var 110) (value "2")))))
 	(s-type-decl @3-1-5-9 (id 78)
 		(ty-header @3-1-3-11 (name "Pair")
 			(ty-args
