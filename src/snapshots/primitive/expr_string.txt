--- conflicted
+++ resolved
@@ -29,40 +29,21 @@
 NO CHANGE
 ~~~CANONICALIZE
 (can_ir
-<<<<<<< HEAD
 	(d_let
 		(def_pattern
 			(p_assign (2:1-2:5)
-				(pid 2)
+				(pid 12)
 				(ident "name")))
 		(def_expr
 			(e_string (2:8-2:13) (e_literal (2:9-2:12) "luc"))))
 	(d_let
 		(def_pattern
 			(p_assign (3:1-3:4)
-				(pid 6)
+				(pid 16)
 				(ident "foo")))
 		(def_expr
 			(e_string (3:7-3:22)
 				(e_literal (3:8-3:14) "hello ")
-				(e_lookup (3:16-3:20) (pid 2))
+				(e_lookup (3:16-3:20) (pid 12))
 				(e_literal (3:21-3:21) "")))))
-=======
-	(top_level_defs
-		(def
-			"let"
-			(pattern (2:1-2:5)
-				(assign (2:1-2:5) (ident "name")))
-			(expr (2:8-2:13)
-				(string (2:8-2:13) (literal (2:9-2:12) "luc"))))
-		(def
-			"let"
-			(pattern (3:1-3:4)
-				(assign (3:1-3:4) (ident "foo")))
-			(expr (3:7-3:22)
-				(string (3:7-3:22)
-					(literal (3:8-3:14) "hello ")
-					(lookup (3:16-3:20) (pattern_idx "12"))
-					(literal (3:21-3:21) ""))))))
->>>>>>> eb2d5c67
 ~~~END