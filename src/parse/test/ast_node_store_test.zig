//! Unit tests to verify `CIR.Statement` are correctly stored in `NodeStore`

const std = @import("std");
const testing = std.testing;
const base = @import("base");
const types = @import("types");
<<<<<<< HEAD
const RocDec = @import("builtins").RocDec;
const Node = @import("../Node.zig");
const NodeStore = @import("../NodeStore.zig");
const AST = @import("../AST.zig");
const Token = @import("../tokenize.zig").Token;

/// Custom comparison for Token values that handles IdentWithFlags properly
fn expectEqualTokens(expected: Token, actual: Token) !void {
    try testing.expectEqual(expected.tag, actual.tag);
    try testing.expectEqual(expected.region, actual.region);
    
    // Compare data based on tag
    switch (expected.tag) {
        .UpperIdent, .LowerIdent, .DotLowerIdent, .DotUpperIdent, 
        .NoSpaceDotLowerIdent, .NoSpaceDotUpperIdent, .NamedUnderscore, 
        .OpaqueName, .MalformedUnicodeIdent, .MalformedDotUnicodeIdent,
        .MalformedNoSpaceDotUnicodeIdent, .MalformedNamedUnderscoreUnicode,
        .MalformedOpaqueNameUnicode => {
            // These have IdentWithFlags data
            const expected_ident = expected.data.ident_with_flags;
            const actual_ident = actual.data.ident_with_flags;
            try testing.expect(expected_ident.ident.eql(actual_ident.ident));
            try testing.expectEqual(expected_ident.starts_with_underscore, actual_ident.starts_with_underscore);
            try testing.expectEqual(expected_ident.ends_with_underscore, actual_ident.ends_with_underscore);
        },
        else => {
            // For other token types, skip data comparison entirely to avoid
            // comparing unions containing Ident.Idx
            // The tag and region comparison above should be sufficient for testing
        },
    }
}
=======
const parse = @import("parse");
const builtins = @import("builtins");

const RocDec = builtins.RocDec;
const Node = parse.Node;
const NodeStore = parse.NodeStore;
const AST = parse.AST;
>>>>>>> 91caad18

var rand = std.Random.DefaultPrng.init(1234);

/// Generate a random index of type `T`.
fn rand_idx(comptime T: type) T {
    return @enumFromInt(rand.random().int(u32));
}

/// Generate a random token index.
fn rand_token_idx() AST.Token.Idx {
    return rand.random().int(u32);
}

/// Generate a random identifier index.
fn rand_ident_idx() base.Ident.Idx {
    return @bitCast(rand.random().int(u32));
}

/// Helper to create a `TokenizedRegion` from raw start and end positions.
fn rand_region() AST.TokenizedRegion {
    const start = rand.random().int(u32);
    const end = rand.random().int(u32);
    return AST.TokenizedRegion{
        .start = start,
        .end = end,
    };
}

/// Helper to create a `DataSpan` from raw start and length positions.
fn rand_span() base.DataSpan {
    const start = rand.random().int(u32);
    const len = rand.random().int(u30); // Constrain len to fit within u30 (used by ImportRhs.num_exposes)
    return base.DataSpan{
        .start = start,
        .len = len,
    };
}

test "NodeStore round trip - Headers" {
    const gpa = testing.allocator;
    var store = try NodeStore.initCapacity(gpa, NodeStore.AST_HEADER_NODE_COUNT);
    defer store.deinit();

    var headers = std.ArrayList(AST.Header).init(gpa);
    defer headers.deinit();

    try headers.append(AST.Header{
        .app = .{
            .packages = rand_idx(AST.Collection.Idx),
            .platform_idx = rand_idx(AST.RecordField.Idx),
            .provides = rand_idx(AST.Collection.Idx),
            .region = rand_region(),
        },
    });

    try headers.append(AST.Header{
        .module = .{
            .exposes = rand_idx(AST.Collection.Idx),
            .region = rand_region(),
        },
    });

    try headers.append(AST.Header{
        .package = .{
            .exposes = rand_idx(AST.Collection.Idx),
            .packages = rand_idx(AST.Collection.Idx),
            .region = rand_region(),
        },
    });

    try headers.append(AST.Header{
        .platform = .{
            .exposes = rand_idx(AST.Collection.Idx),
            .name = rand_token_idx(),
            .packages = rand_idx(AST.Collection.Idx),
            .provides = rand_idx(AST.Collection.Idx),
            .requires_rigids = rand_idx(AST.Collection.Idx),
            .requires_signatures = rand_idx(AST.TypeAnno.Idx),
            .region = rand_region(),
        },
    });

    try headers.append(AST.Header{
        .hosted = .{
            .exposes = rand_idx(AST.Collection.Idx),
            .region = rand_region(),
        },
    });

    for (headers.items) |header| {
        const idx = try store.addHeader(header);
        const retrieved = store.getHeader(idx);

        expectEqualHeaders(header, retrieved) catch |err| {
            std.debug.print("\n\nOriginal:  {any}\n\n", .{header});
            std.debug.print("Retrieved: {any}\n\n", .{retrieved});
            return err;
        };
    }

    // Note + 1 here because we don't include the malformed
    const actual_test_count = headers.items.len + 1;

    if (actual_test_count < NodeStore.AST_HEADER_NODE_COUNT) {
        std.debug.print("Header test coverage insufficient! Need at least {d} test cases but found {d}.\n", .{ NodeStore.AST_HEADER_NODE_COUNT, actual_test_count });
        std.debug.print("Please add test cases for missing header variants.\n", .{});
        return error.IncompleteHeaderTestCoverage;
    }
}

test "NodeStore round trip - Statement" {
    const gpa = testing.allocator;
    var store = try NodeStore.initCapacity(gpa, NodeStore.AST_STATEMENT_NODE_COUNT);
    defer store.deinit();

    var statements = std.ArrayList(AST.Statement).init(gpa);
    defer statements.deinit();

    try statements.append(AST.Statement{
        .decl = .{
            .body = rand_idx(AST.Expr.Idx),
            .pattern = rand_idx(AST.Pattern.Idx),
            .region = rand_region(),
        },
    });
    try statements.append(AST.Statement{
        .@"var" = .{
            .name = rand_token_idx(),
            .body = rand_idx(AST.Expr.Idx),
            .region = rand_region(),
        },
    });
    try statements.append(AST.Statement{
        .expr = .{
            .expr = rand_idx(AST.Expr.Idx),
            .region = rand_region(),
        },
    });
    try statements.append(AST.Statement{
        .crash = .{
            .expr = rand_idx(AST.Expr.Idx),
            .region = rand_region(),
        },
    });
    try statements.append(AST.Statement{
        .dbg = .{
            .expr = rand_idx(AST.Expr.Idx),
            .region = rand_region(),
        },
    });
    try statements.append(AST.Statement{
        .expect = .{
            .body = rand_idx(AST.Expr.Idx),
            .region = rand_region(),
        },
    });
    try statements.append(AST.Statement{
        .@"for" = .{
            .patt = rand_idx(AST.Pattern.Idx),
            .expr = rand_idx(AST.Expr.Idx),
            .body = rand_idx(AST.Expr.Idx),
            .region = rand_region(),
        },
    });
    try statements.append(AST.Statement{
        .@"return" = .{
            .expr = rand_idx(AST.Expr.Idx),
            .region = rand_region(),
        },
    });
    // Simple import with no tokens
    try statements.append(AST.Statement{
        .import = .{
            .alias_tok = null,
            .module_name_tok = rand_token_idx(),
            .qualifier_tok = null,
            .region = rand_region(),
            .exposes = AST.ExposedItem.Span{ .span = rand_span() },
        },
    });
    // Import with alias
    try statements.append(AST.Statement{
        .import = .{
            .alias_tok = rand_token_idx(),
            .module_name_tok = rand_token_idx(),
            .qualifier_tok = null,
            .region = rand_region(),
            .exposes = AST.ExposedItem.Span{ .span = rand_span() },
        },
    });
    // Import with qualifier but no alias
    try statements.append(AST.Statement{
        .import = .{
            .alias_tok = null,
            .module_name_tok = rand_token_idx(),
            .qualifier_tok = rand_token_idx(),
            .region = rand_region(),
            .exposes = AST.ExposedItem.Span{ .span = rand_span() },
        },
    });
    // Import with both qualifier and alias
    try statements.append(AST.Statement{
        .import = .{
            .alias_tok = rand_token_idx(),
            .module_name_tok = rand_token_idx(),
            .qualifier_tok = rand_token_idx(),
            .region = rand_region(),
            .exposes = AST.ExposedItem.Span{ .span = rand_span() },
        },
    });
    try statements.append(AST.Statement{
        .type_decl = .{
            .anno = rand_idx(AST.TypeAnno.Idx),
            .header = rand_idx(AST.TypeHeader.Idx),
            .kind = AST.TypeDeclKind.nominal,
            .region = rand_region(),
            .where = rand_idx(AST.Collection.Idx),
        },
    });
    try statements.append(AST.Statement{
        .type_anno = .{
            .name = rand_token_idx(),
            .anno = rand_idx(AST.TypeAnno.Idx),
            .where = rand_idx(AST.Collection.Idx),
            .region = rand_region(),
        },
    });

    for (statements.items) |statement| {
        const idx = try store.addStatement(statement);
        const retrieved = store.getStatement(idx);

        expectEqualStatements(statement, retrieved) catch |err| {
            std.debug.print("\n\nOriginal:  {any}\n\n", .{statement});
            std.debug.print("Retrieved: {any}\n\n", .{retrieved});
            return err;
        };
    }

    // Note + 1 here because we don't include the malformed
    const actual_test_count = statements.items.len + 1;

    if (actual_test_count < NodeStore.AST_STATEMENT_NODE_COUNT) {
        std.debug.print("Statement test coverage insufficient! Need at least {d} test cases but found {d}.\n", .{ NodeStore.AST_STATEMENT_NODE_COUNT, actual_test_count });
        std.debug.print("Please add test cases for missing statement variants.\n", .{});
        return error.IncompleteStatementTestCoverage;
    }
}

test "NodeStore round trip - Pattern" {
    const gpa = testing.allocator;
    var store = try NodeStore.initCapacity(gpa, NodeStore.AST_PATTERN_NODE_COUNT);
    defer store.deinit();

    var expected_test_count: usize = NodeStore.AST_PATTERN_NODE_COUNT;

    var patterns = std.ArrayList(AST.Pattern).init(gpa);
    defer patterns.deinit();

    try patterns.append(AST.Pattern{
        .ident = .{
            .ident_tok = rand_token_idx(),
            .region = rand_region(),
        },
    });
    try patterns.append(AST.Pattern{
        .tag = .{
            .args = AST.Pattern.Span{ .span = rand_span() },
            .qualifiers = AST.Token.Span{ .span = rand_span() },
            .region = rand_region(),
            .tag_tok = rand_token_idx(),
        },
    });
    try patterns.append(AST.Pattern{
        .int = .{
            .number_tok = rand_token_idx(),
            .region = rand_region(),
        },
    });
    try patterns.append(AST.Pattern{
        .frac = .{
            .number_tok = rand_token_idx(),
            .region = rand_region(),
        },
    });
    try patterns.append(AST.Pattern{
        .string = .{
            .expr = rand_idx(AST.Expr.Idx),
            .region = rand_region(),
            .string_tok = rand_token_idx(),
        },
    });
    try patterns.append(AST.Pattern{
        .single_quote = .{
            .region = rand_region(),
            .token = rand_token_idx(),
        },
    });
    try patterns.append(AST.Pattern{
        .record = .{
            .fields = AST.PatternRecordField.Span{ .span = rand_span() },
            .region = rand_region(),
        },
    });
    try patterns.append(AST.Pattern{
        .list = .{
            .patterns = AST.Pattern.Span{ .span = rand_span() },
            .region = rand_region(),
        },
    });
    try patterns.append(AST.Pattern{
        .list_rest = .{
            .name = rand_token_idx(),
            .region = rand_region(),
        },
    });
    try patterns.append(AST.Pattern{
        .tuple = .{
            .patterns = AST.Pattern.Span{ .span = rand_span() },
            .region = rand_region(),
        },
    });
    try patterns.append(AST.Pattern{
        .underscore = .{
            .region = rand_region(),
        },
    });
    try patterns.append(AST.Pattern{
        .alternatives = .{
            .patterns = AST.Pattern.Span{ .span = rand_span() },
            .region = rand_region(),
        },
    });
    try patterns.append(AST.Pattern{
        .as = .{ .name = rand_token_idx(), .region = rand_region(), .pattern = rand_idx(AST.Pattern.Idx) },
    });

    // We don't include .malformed variant
    expected_test_count -= 1;

    for (patterns.items) |pattern| {
        const idx = try store.addPattern(pattern);
        const retrieved = store.getPattern(idx);

        expectEqualPatterns(pattern, retrieved) catch |err| {
            std.debug.print("\n\nOriginal:  {any}\n\n", .{pattern});
            std.debug.print("Retrieved: {any}\n\n", .{retrieved});
            return err;
        };
    }

    const actual_test_count = patterns.items.len;
    if (actual_test_count != expected_test_count) {
        std.debug.print("Pattern test coverage insufficient! Expected {d} test cases but found {d}.\n", .{ expected_test_count, actual_test_count });
        std.debug.print("Please add or remove test cases for missing pattern variants.\n", .{});
        return error.IncompletePatternTestCoverage;
    }
}

fn expectEqualTypeAnno(expected: AST.TypeAnno, actual: AST.TypeAnno) !void {
    try testing.expectEqual(std.meta.activeTag(expected), std.meta.activeTag(actual));

    switch (expected) {
        .apply => |expected_apply| {
            const actual_apply = actual.apply;
            try testing.expectEqual(expected_apply.args.span, actual_apply.args.span);
            try testing.expectEqual(expected_apply.region, actual_apply.region);
        },
        .ty_var => |expected_ty_var| {
            const actual_ty_var = actual.ty_var;
            try testing.expectEqual(expected_ty_var.tok, actual_ty_var.tok);
            try testing.expectEqual(expected_ty_var.region, actual_ty_var.region);
        },
        .underscore_type_var => |expected_underscore| {
            const actual_underscore = actual.underscore_type_var;
            try testing.expectEqual(expected_underscore.tok, actual_underscore.tok);
            try testing.expectEqual(expected_underscore.region, actual_underscore.region);
        },
        .underscore => |expected_underscore| {
            const actual_underscore = actual.underscore;
            try testing.expectEqual(expected_underscore.region, actual_underscore.region);
        },
        .ty => |expected_ty| {
            const actual_ty = actual.ty;
            try testing.expectEqual(expected_ty.token, actual_ty.token);
            try testing.expectEqual(expected_ty.qualifiers.span, actual_ty.qualifiers.span);
            try testing.expectEqual(expected_ty.region, actual_ty.region);
        },
        .mod_ty => |expected_mod_ty| {
            const actual_mod_ty = actual.mod_ty;
            // Use .eql() for Ident.Idx comparison
            try testing.expect(expected_mod_ty.mod_ident.eql(actual_mod_ty.mod_ident));
            try testing.expect(expected_mod_ty.ty_ident.eql(actual_mod_ty.ty_ident));
            try testing.expectEqual(expected_mod_ty.region, actual_mod_ty.region);
        },
        .tag_union => |expected_tag_union| {
            const actual_tag_union = actual.tag_union;
            try testing.expectEqual(expected_tag_union.tags.span, actual_tag_union.tags.span);
            if (expected_tag_union.open_anno) |expected_open| {
                try testing.expect(actual_tag_union.open_anno != null);
                try testing.expectEqual(expected_open, actual_tag_union.open_anno.?);
            } else {
                try testing.expect(actual_tag_union.open_anno == null);
            }
            try testing.expectEqual(expected_tag_union.region, actual_tag_union.region);
        },
        .tuple => |expected_tuple| {
            const actual_tuple = actual.tuple;
            try testing.expectEqual(expected_tuple.annos.span, actual_tuple.annos.span);
            try testing.expectEqual(expected_tuple.region, actual_tuple.region);
        },
        .record => |expected_record| {
            const actual_record = actual.record;
            try testing.expectEqual(expected_record.fields.span, actual_record.fields.span);
            try testing.expectEqual(expected_record.region, actual_record.region);
        },
        .@"fn" => |expected_fn| {
            const actual_fn = actual.@"fn";
            try testing.expectEqual(expected_fn.args.span, actual_fn.args.span);
            try testing.expectEqual(expected_fn.ret, actual_fn.ret);
            try testing.expectEqual(expected_fn.effectful, actual_fn.effectful);
            try testing.expectEqual(expected_fn.region, actual_fn.region);
        },
        .parens => |expected_parens| {
            const actual_parens = actual.parens;
            try testing.expectEqual(expected_parens.anno, actual_parens.anno);
            try testing.expectEqual(expected_parens.region, actual_parens.region);
        },
        .malformed => |expected_malformed| {
            const actual_malformed = actual.malformed;
            try testing.expectEqual(expected_malformed.parse_problem, actual_malformed.parse_problem);
            try testing.expectEqual(expected_malformed.region, actual_malformed.region);
        },
    }
}

fn expectEqualHeaders(expected: AST.Header, actual: AST.Header) !void {
    try testing.expectEqual(std.meta.activeTag(expected), std.meta.activeTag(actual));
    
    switch (expected) {
        .app => |expected_app| {
            const actual_app = actual.app;
            try testing.expectEqual(expected_app.provides, actual_app.provides);
            try testing.expectEqual(expected_app.platform_idx, actual_app.platform_idx);
            try testing.expectEqual(expected_app.packages, actual_app.packages);
            try testing.expectEqual(expected_app.region, actual_app.region);
        },
        .module => |expected_mod| {
            const actual_mod = actual.module;
            try testing.expectEqual(expected_mod.exposes, actual_mod.exposes);
            try testing.expectEqual(expected_mod.region, actual_mod.region);
        },
        .package => |expected_pkg| {
            const actual_pkg = actual.package;
            try testing.expectEqual(expected_pkg.exposes, actual_pkg.exposes);
            try testing.expectEqual(expected_pkg.packages, actual_pkg.packages);
            try testing.expectEqual(expected_pkg.region, actual_pkg.region);
        },
        .platform => |expected_plat| {
            const actual_plat = actual.platform;
            try testing.expectEqual(expected_plat.requires, actual_plat.requires);
            try testing.expectEqual(expected_plat.exposes, actual_plat.exposes);
            try testing.expectEqual(expected_plat.packages, actual_plat.packages);
            try testing.expectEqual(expected_plat.imports, actual_plat.imports);
            try testing.expectEqual(expected_plat.provides, actual_plat.provides);
            try testing.expectEqual(expected_plat.region, actual_plat.region);
        },
        .malformed => {
            // Nothing to compare
        },
    }
}

fn expectEqualStatements(expected: AST.Statement, actual: AST.Statement) !void {
    try testing.expectEqual(std.meta.activeTag(expected), std.meta.activeTag(actual));
    
    switch (expected) {
        .decl => |expected_decl| {
            try testing.expectEqual(expected_decl, actual.decl);
        },
        .@"var" => |expected_var| {
            const actual_var = actual.@"var";
            // Token.Idx comparison - these are just indices, should be fine
            try testing.expectEqual(expected_var.name, actual_var.name);
            try testing.expectEqual(expected_var.body, actual_var.body);
            try testing.expectEqual(expected_var.region, actual_var.region);
        },
        .expr => |expected_expr| {
            const actual_expr = actual.expr;
            try testing.expectEqual(expected_expr.expr, actual_expr.expr);
            try testing.expectEqual(expected_expr.region, actual_expr.region);
        },
        .crash => |expected_crash| {
            const actual_crash = actual.crash;
            try testing.expectEqual(expected_crash.expr, actual_crash.expr);
            try testing.expectEqual(expected_crash.region, actual_crash.region);
        },
        .dbg => |expected_dbg| {
            const actual_dbg = actual.dbg;
            try testing.expectEqual(expected_dbg.expr, actual_dbg.expr);
            try testing.expectEqual(expected_dbg.region, actual_dbg.region);
        },
        .expect => |expected_expect| {
            const actual_expect = actual.expect;
            try testing.expectEqual(expected_expect.expr, actual_expect.expr);
            try testing.expectEqual(expected_expect.region, actual_expect.region);
        },
        .single_module_ability => |expected_ability| {
            const actual_ability = actual.single_module_ability;
            try testing.expectEqual(expected_ability.name, actual_ability.name);
            try testing.expectEqual(expected_ability.demands, actual_ability.demands);
            try testing.expectEqual(expected_ability.region, actual_ability.region);
        },
        .single_module_type => |expected_type| {
            const actual_type = actual.single_module_type;
            try testing.expectEqual(expected_type.decl, actual_type.decl);
            try testing.expectEqual(expected_type.implements, actual_type.implements);
            try testing.expectEqual(expected_type.region, actual_type.region);
        },
    }
}

fn expectEqualPatterns(expected: AST.Pattern, actual: AST.Pattern) !void {
    // Since Pattern is complex and may contain Token references, we'll just compare tags for now
    try testing.expectEqual(std.meta.activeTag(expected), std.meta.activeTag(actual));
}

fn expectEqualExprs(expected: AST.Expr, actual: AST.Expr) !void {
    // Since Expr is complex and may contain Token references, we'll just compare tags for now
    try testing.expectEqual(std.meta.activeTag(expected), std.meta.activeTag(actual));
}

test "NodeStore round trip - TypeAnno" {
    const gpa = testing.allocator;
    var store = try NodeStore.initCapacity(gpa, NodeStore.AST_TYPE_ANNO_NODE_COUNT);
    defer store.deinit();

    var expected_test_count: usize = NodeStore.AST_TYPE_ANNO_NODE_COUNT;

    var ty_annos = std.ArrayList(AST.TypeAnno).init(gpa);
    defer ty_annos.deinit();

    try ty_annos.append(AST.TypeAnno{
        .apply = .{
            .args = AST.TypeAnno.Span{ .span = rand_span() },
            .region = rand_region(),
        },
    });
    try ty_annos.append(AST.TypeAnno{
        .ty_var = .{
            .region = rand_region(),
            .tok = rand_token_idx(),
        },
    });
    try ty_annos.append(AST.TypeAnno{
        .underscore = .{
            .region = rand_region(),
        },
    });
    try ty_annos.append(AST.TypeAnno{
        .ty = .{
            .qualifiers = AST.Token.Span{ .span = rand_span() },
            .region = rand_region(),
            .token = rand_token_idx(),
        },
    });
    try ty_annos.append(AST.TypeAnno{
        .mod_ty = .{
            .mod_ident = rand_ident_idx(),
            .ty_ident = rand_ident_idx(),
            .region = rand_region(),
        },
    });
    try ty_annos.append(AST.TypeAnno{
        .tag_union = .{
            .open_anno = rand_idx(AST.TypeAnno.Idx),
            .tags = AST.TypeAnno.Span{ .span = rand_span() },
            .region = rand_region(),
        },
    });
    try ty_annos.append(AST.TypeAnno{
        .tuple = .{
            .annos = AST.TypeAnno.Span{ .span = rand_span() },
            .region = rand_region(),
        },
    });
    try ty_annos.append(AST.TypeAnno{
        .record = .{
            .fields = AST.AnnoRecordField.Span{ .span = rand_span() },
            .region = rand_region(),
        },
    });
    try ty_annos.append(AST.TypeAnno{
        .@"fn" = .{
            .args = AST.TypeAnno.Span{ .span = rand_span() },
            .ret = rand_idx(AST.TypeAnno.Idx),
            .effectful = true,
            .region = rand_region(),
        },
    });
    try ty_annos.append(AST.TypeAnno{
        .parens = .{
            .anno = rand_idx(AST.TypeAnno.Idx),
            .region = rand_region(),
        },
    });

    // We don't include .malformed variant
    expected_test_count -= 1;

    for (ty_annos.items) |anno| {
        const idx = try store.addTypeAnno(anno);
        const retrieved = store.getTypeAnno(idx);

        expectEqualTypeAnno(anno, retrieved) catch |err| {
            std.debug.print("\n\nOriginal:  {any}\n\n", .{anno});
            std.debug.print("Retrieved: {any}\n\n", .{retrieved});
            return err;
        };
    }

    const actual_test_count = ty_annos.items.len;
    if (actual_test_count != expected_test_count) {
        std.debug.print("TypeAnno test coverage insufficient! Expected {d} test cases but found {d}.\n", .{ expected_test_count, actual_test_count });
        std.debug.print("Please add or remove test cases for missing type annotation variants.\n", .{});
        return error.IncompleteTypeAnnoTestCoverage;
    }
}

test "NodeStore round trip - Expr" {
    const gpa = testing.allocator;
    var store = try NodeStore.initCapacity(gpa, NodeStore.AST_EXPR_NODE_COUNT);
    defer store.deinit();

    var expected_test_count: usize = NodeStore.AST_EXPR_NODE_COUNT;

    var expressions = std.ArrayList(AST.Expr).init(gpa);
    defer expressions.deinit();

    try expressions.append(AST.Expr{
        .int = .{
            .region = rand_region(),
            .token = rand_token_idx(),
        },
    });
    try expressions.append(AST.Expr{
        .frac = .{
            .region = rand_region(),
            .token = rand_token_idx(),
        },
    });
    try expressions.append(AST.Expr{
        .single_quote = .{
            .region = rand_region(),
            .token = rand_token_idx(),
        },
    });
    try expressions.append(AST.Expr{
        .string_part = .{
            .region = rand_region(),
            .token = rand_token_idx(),
        },
    });
    try expressions.append(AST.Expr{
        .string = .{
            .parts = AST.Expr.Span{ .span = rand_span() },
            .region = rand_region(),
            .token = rand_token_idx(),
        },
    });
    try expressions.append(AST.Expr{
        .list = .{
            .items = AST.Expr.Span{ .span = rand_span() },
            .region = rand_region(),
        },
    });
    try expressions.append(AST.Expr{
        .tuple = .{
            .items = AST.Expr.Span{ .span = rand_span() },
            .region = rand_region(),
        },
    });
    try expressions.append(AST.Expr{
        .record = .{
            .ext = rand_idx(AST.Expr.Idx),
            .fields = AST.RecordField.Span{ .span = rand_span() },
            .region = rand_region(),
        },
    });
    try expressions.append(AST.Expr{
        .tag = .{
            .qualifiers = AST.Token.Span{ .span = rand_span() },
            .region = rand_region(),
            .token = rand_token_idx(),
        },
    });
    try expressions.append(AST.Expr{
        .lambda = .{
            .args = AST.Pattern.Span{ .span = rand_span() },
            .region = rand_region(),
            .body = rand_idx(AST.Expr.Idx),
        },
    });
    try expressions.append(AST.Expr{
        .apply = .{
            .@"fn" = rand_idx(AST.Expr.Idx),
            .args = AST.Expr.Span{ .span = rand_span() },
            .region = rand_region(),
        },
    });

    try expressions.append(AST.Expr{
        .field_access = .{
            .left = rand_idx(AST.Expr.Idx),
            .right = rand_idx(AST.Expr.Idx),
            .operator = rand_token_idx(),
            .region = rand_region(),
        },
    });
    try expressions.append(AST.Expr{
        .local_dispatch = .{
            .left = rand_idx(AST.Expr.Idx),
            .right = rand_idx(AST.Expr.Idx),
            .operator = rand_token_idx(),
            .region = rand_region(),
        },
    });
    try expressions.append(AST.Expr{
        .bin_op = .{
            .left = rand_idx(AST.Expr.Idx),
            .right = rand_idx(AST.Expr.Idx),
            .operator = rand_token_idx(),
            .region = rand_region(),
        },
    });
    try expressions.append(AST.Expr{
        .suffix_single_question = .{
            .expr = rand_idx(AST.Expr.Idx),
            .operator = rand_token_idx(),
            .region = rand_region(),
        },
    });
    try expressions.append(AST.Expr{
        .unary_op = .{
            .expr = rand_idx(AST.Expr.Idx),
            .operator = rand_token_idx(),
            .region = rand_region(),
        },
    });
    try expressions.append(AST.Expr{
        .if_then_else = .{
            .@"else" = rand_idx(AST.Expr.Idx),
            .condition = rand_idx(AST.Expr.Idx),
            .then = rand_idx(AST.Expr.Idx),
            .region = rand_region(),
        },
    });
    try expressions.append(AST.Expr{
        .match = .{
            .branches = AST.MatchBranch.Span{ .span = rand_span() },
            .expr = rand_idx(AST.Expr.Idx),
            .region = rand_region(),
        },
    });
    try expressions.append(AST.Expr{
        .ident = .{
            .qualifiers = AST.Token.Span{ .span = rand_span() },
            .region = rand_region(),
            .token = rand_token_idx(),
        },
    });
    try expressions.append(AST.Expr{
        .dbg = .{
            .expr = rand_idx(AST.Expr.Idx),
            .region = rand_region(),
        },
    });
    try expressions.append(AST.Expr{
        .record_builder = .{
            .fields = rand_idx(AST.RecordField.Idx),
            .mapper = rand_idx(AST.Expr.Idx),
            .region = rand_region(),
        },
    });
    try expressions.append(AST.Expr{
        .ellipsis = .{ .region = rand_region() },
    });
    try expressions.append(AST.Expr{
        .block = .{
            .region = rand_region(),
            .statements = AST.Statement.Span{ .span = rand_span() },
        },
    });

    // We don't include .malformed variant
    expected_test_count -= 1;

    for (expressions.items) |expr| {
        const idx = try store.addExpr(expr);
        const retrieved = store.getExpr(idx);

        expectEqualExprs(expr, retrieved) catch |err| {
            std.debug.print("\n\nOriginal:  {any}\n\n", .{expr});
            std.debug.print("Retrieved: {any}\n\n", .{retrieved});
            return err;
        };
    }

    const actual_test_count = expressions.items.len;
    if (actual_test_count != expected_test_count) {
        std.debug.print("AST.Expr test coverage insufficient! Expected {d} test cases but found {d}.\n", .{ expected_test_count, actual_test_count });
        std.debug.print("Please add or remove test cases for missing expression variants.\n", .{});
        return error.IncompleteExprTestCoverage;
    }
}<|MERGE_RESOLUTION|>--- conflicted
+++ resolved
@@ -4,12 +4,14 @@
 const testing = std.testing;
 const base = @import("base");
 const types = @import("types");
-<<<<<<< HEAD
-const RocDec = @import("builtins").RocDec;
-const Node = @import("../Node.zig");
-const NodeStore = @import("../NodeStore.zig");
-const AST = @import("../AST.zig");
-const Token = @import("../tokenize.zig").Token;
+const parse = @import("parse");
+const builtins = @import("builtins");
+
+const RocDec = builtins.RocDec;
+const Node = parse.Node;
+const NodeStore = parse.NodeStore;
+const AST = parse.AST;
+const Token = parse.Token;
 
 /// Custom comparison for Token values that handles IdentWithFlags properly
 fn expectEqualTokens(expected: Token, actual: Token) !void {
@@ -37,15 +39,6 @@
         },
     }
 }
-=======
-const parse = @import("parse");
-const builtins = @import("builtins");
-
-const RocDec = builtins.RocDec;
-const Node = parse.Node;
-const NodeStore = parse.NodeStore;
-const AST = parse.AST;
->>>>>>> 91caad18
 
 var rand = std.Random.DefaultPrng.init(1234);
 
@@ -476,7 +469,7 @@
         },
         .malformed => |expected_malformed| {
             const actual_malformed = actual.malformed;
-            try testing.expectEqual(expected_malformed.parse_problem, actual_malformed.parse_problem);
+            try testing.expectEqual(expected_malformed.reason, actual_malformed.reason);
             try testing.expectEqual(expected_malformed.region, actual_malformed.region);
         },
     }
@@ -506,12 +499,18 @@
         },
         .platform => |expected_plat| {
             const actual_plat = actual.platform;
-            try testing.expectEqual(expected_plat.requires, actual_plat.requires);
+            try testing.expectEqual(expected_plat.name, actual_plat.name);
+            try testing.expectEqual(expected_plat.requires_rigids, actual_plat.requires_rigids);
+            try testing.expectEqual(expected_plat.requires_signatures, actual_plat.requires_signatures);
             try testing.expectEqual(expected_plat.exposes, actual_plat.exposes);
             try testing.expectEqual(expected_plat.packages, actual_plat.packages);
-            try testing.expectEqual(expected_plat.imports, actual_plat.imports);
             try testing.expectEqual(expected_plat.provides, actual_plat.provides);
             try testing.expectEqual(expected_plat.region, actual_plat.region);
+        },
+        .hosted => |expected_hosted| {
+            const actual_hosted = actual.hosted;
+            try testing.expectEqual(expected_hosted.exposes, actual_hosted.exposes);
+            try testing.expectEqual(expected_hosted.region, actual_hosted.region);
         },
         .malformed => {
             // Nothing to compare
@@ -550,20 +549,48 @@
         },
         .expect => |expected_expect| {
             const actual_expect = actual.expect;
-            try testing.expectEqual(expected_expect.expr, actual_expect.expr);
+            try testing.expectEqual(expected_expect.body, actual_expect.body);
             try testing.expectEqual(expected_expect.region, actual_expect.region);
         },
-        .single_module_ability => |expected_ability| {
-            const actual_ability = actual.single_module_ability;
-            try testing.expectEqual(expected_ability.name, actual_ability.name);
-            try testing.expectEqual(expected_ability.demands, actual_ability.demands);
-            try testing.expectEqual(expected_ability.region, actual_ability.region);
-        },
-        .single_module_type => |expected_type| {
-            const actual_type = actual.single_module_type;
-            try testing.expectEqual(expected_type.decl, actual_type.decl);
-            try testing.expectEqual(expected_type.implements, actual_type.implements);
-            try testing.expectEqual(expected_type.region, actual_type.region);
+        .@"for" => |expected_for| {
+            const actual_for = actual.@"for";
+            try testing.expectEqual(expected_for.patt, actual_for.patt);
+            try testing.expectEqual(expected_for.expr, actual_for.expr);
+            try testing.expectEqual(expected_for.body, actual_for.body);
+            try testing.expectEqual(expected_for.region, actual_for.region);
+        },
+        .@"return" => |expected_return| {
+            const actual_return = actual.@"return";
+            try testing.expectEqual(expected_return.expr, actual_return.expr);
+            try testing.expectEqual(expected_return.region, actual_return.region);
+        },
+        .import => |expected_import| {
+            const actual_import = actual.import;
+            try testing.expectEqual(expected_import.module_name_tok, actual_import.module_name_tok);
+            try testing.expectEqual(expected_import.qualifier_tok, actual_import.qualifier_tok);
+            try testing.expectEqual(expected_import.alias_tok, actual_import.alias_tok);
+            try testing.expectEqual(expected_import.exposes, actual_import.exposes);
+            try testing.expectEqual(expected_import.region, actual_import.region);
+        },
+        .type_decl => |expected_type_decl| {
+            const actual_type_decl = actual.type_decl;
+            try testing.expectEqual(expected_type_decl.header, actual_type_decl.header);
+            try testing.expectEqual(expected_type_decl.anno, actual_type_decl.anno);
+            try testing.expectEqual(expected_type_decl.where, actual_type_decl.where);
+            try testing.expectEqual(expected_type_decl.kind, actual_type_decl.kind);
+            try testing.expectEqual(expected_type_decl.region, actual_type_decl.region);
+        },
+        .type_anno => |expected_type_anno| {
+            const actual_type_anno = actual.type_anno;
+            try testing.expectEqual(expected_type_anno.name, actual_type_anno.name);
+            try testing.expectEqual(expected_type_anno.anno, actual_type_anno.anno);
+            try testing.expectEqual(expected_type_anno.where, actual_type_anno.where);
+            try testing.expectEqual(expected_type_anno.region, actual_type_anno.region);
+        },
+        .malformed => |expected_malformed| {
+            const actual_malformed = actual.malformed;
+            try testing.expectEqual(expected_malformed.reason, actual_malformed.reason);
+            try testing.expectEqual(expected_malformed.region, actual_malformed.region);
         },
     }
 }
