--- conflicted
+++ resolved
@@ -600,15 +600,9 @@
             &parse_ast,
             self.builtin_modules.builtin_module.env,
             self.builtin_modules.builtin_indices,
+            self.root_is_platform,
         );
 
-<<<<<<< HEAD
-        var czer = try Can.init(env, &parse_ast, &module_envs_map, self.root_is_platform);
-        try czer.canonicalizeFile();
-        czer.deinit();
-
-=======
->>>>>>> bddd3f6a
         const canon_end = if (@import("builtin").target.cpu.arch != .wasm32) std.time.nanoTimestamp() else 0;
         if (@import("builtin").target.cpu.arch != .wasm32) {
             self.total_canonicalize_ns += @intCast(canon_end - canon_start);
@@ -803,7 +797,7 @@
         );
 
         // Canonicalize
-        var czer = try Can.init(env, parse_ast, module_envs_out);
+        var czer = try Can.init(env, parse_ast, module_envs_out, false);
         try czer.canonicalizeFile();
         try czer.validateForChecking();
         czer.deinit();
@@ -843,6 +837,7 @@
         parse_ast: *AST,
         builtin_module_env: *const ModuleEnv,
         builtin_indices: can.CIR.BuiltinIndices,
+        root_is_platform: bool,
     ) !void {
         // Create module_envs map for auto-importing builtin types
         var module_envs_map = std.AutoHashMap(base.Ident.Idx, Can.AutoImportedType).init(gpa);
@@ -857,7 +852,7 @@
             builtin_indices,
         );
 
-        var czer = try Can.init(env, parse_ast, &module_envs_map);
+        var czer = try Can.init(env, parse_ast, &module_envs_map, root_is_platform);
         try czer.canonicalizeFile();
         czer.deinit();
     }
