--- conflicted
+++ resolved
@@ -989,24 +989,16 @@
         var st = &self.modules.items[module_id];
         var env = &st.env.?;
 
-<<<<<<< HEAD
-        // Build other_modules array according to env.imports order
+        // Build the array of all available modules for this module's imports
         const import_count = env.imports.imports.items().len;
         var imported_envs = try std.ArrayList(*ModuleEnv).initCapacity(self.gpa, import_count);
         // NOTE: Don't deinit 'imported_envs' yet - comptime_evaluator holds a reference to imported_envs.items
-        for (env.imports.imports.items()[0..import_count]) |str_idx| {
-=======
-        // Build the array of all available modules for this module's imports
-        const import_count = env.imports.imports.items.items.len;
-        var imported_envs = try std.ArrayList(*ModuleEnv).initCapacity(self.gpa, import_count);
-        // NOTE: Don't deinit 'imported_envs' yet - comptime_evaluator holds a reference to imported_envs.items
 
         // Always include Builtin first
         try imported_envs.append(self.gpa, self.builtin_modules.builtin_module.env);
 
         // Add external and local modules
-        for (env.imports.imports.items.items[0..import_count]) |str_idx| {
->>>>>>> c442c8a0
+        for (env.imports.imports.items()[0..import_count]) |str_idx| {
             const import_name = env.getString(str_idx);
 
             // Skip Builtin - already added above
