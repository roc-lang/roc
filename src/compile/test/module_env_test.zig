--- conflicted
+++ resolved
@@ -100,12 +100,8 @@
         .imports = deserialized_ptr.imports.deserialize(@as(i64, @intCast(@intFromPtr(buffer.ptr))), deser_alloc).*,
         .module_name = "TestModule",
         .diagnostics = deserialized_ptr.diagnostics,
-<<<<<<< HEAD
         .store = deserialized_store,
-=======
-        .store = deserialized_ptr.store.deserialize(@as(i64, @intCast(@intFromPtr(buffer.ptr))), deser_alloc).*,
         .evaluation_order = null,
->>>>>>> 04c5ac20
     };
 
     // Verify the data was preserved
