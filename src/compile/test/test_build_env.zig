--- conflicted
+++ resolved
@@ -1,1338 +1,3 @@
-<<<<<<< HEAD
-//! Test file for build environment functionality (currently commented out/disabled).
-
-// const std = @import("std");
-// const cache = @import("cache");
-// const reporting = @import("reporting");
-
-// const Report = reporting.Report;
-// const BuildEnv = @import("../compile_build.zig").BuildEnv;
-// const OrderedSink = @import("../compile_build.zig").OrderedSink;
-// const PackageEnv = @import("../compile_package.zig").PackageEnv;
-
-// fn writeFile(dir: std.fs.Dir, rel: []const u8, contents: []const u8) !void {
-//     var f = try dir.createFile(rel, .{ .read = true, .truncate = true, .exclusive = false });
-//     defer f.close();
-//     try f.writeAll(contents);
-// }
-
-// fn cleanupReports(gpa: std.mem.Allocator, drained: []BuildEnv.DrainedModuleReports) void {
-//     var i: usize = 0;
-//     while (i < drained.len) : (i += 1) {
-//         for (drained[i].reports) |*rep| rep.deinit();
-//         gpa.free(drained[i].reports);
-//         gpa.free(drained[i].abs_path);
-//     }
-//     gpa.free(drained);
-// }
-
-// fn expectNoErrors(ws: *BuildEnv) !void {
-//     const gpa = std.testing.allocator;
-//     const drained = try ws.drainReports();
-//     defer cleanupReports(gpa, drained);
-//     try std.testing.expectEqual(@as(usize, 0), drained.len);
-// }
-
-// fn expectErrorCount(ws: *BuildEnv, expected_count: usize) !void {
-//     const gpa = std.testing.allocator;
-//     const drained = try ws.drainReports();
-//     defer cleanupReports(gpa, drained);
-
-//     var total_reports: usize = 0;
-//     for (drained) |entry| {
-//         total_reports += entry.reports.len;
-//     }
-//     try std.testing.expectEqual(expected_count, total_reports);
-// }
-
-// fn expectSpecificError(ws: *BuildEnv, comptime error_severity: reporting.Severity, module_substring: []const u8) !void {
-//     const gpa = std.testing.allocator;
-//     const drained = try ws.drainReports();
-//     defer cleanupReports(gpa, drained);
-
-//     var found = false;
-//     for (drained) |entry| {
-//         if (std.mem.indexOf(u8, entry.abs_path, module_substring) != null) {
-//             for (entry.reports) |report| {
-//                 if (report.severity == error_severity) {
-//                     found = true;
-//                     break;
-//                 }
-//             }
-//         }
-//     }
-//     try std.testing.expect(found);
-// }
-
-// fn testAppWithShorthandsHelper(comptime mode: compile.package.Mode, thread_count: u32) !void {
-//     const gpa = std.testing.allocator;
-//     var tmp = std.testing.tmpDir(.{});
-//     defer tmp.cleanup();
-
-//     const root_dir = try tmp.dir.realpathAlloc(gpa, ".");
-//     defer gpa.free(root_dir);
-
-//     try tmp.dir.makePath("platform");
-//     try tmp.dir.makePath("foo");
-//     try tmp.dir.makePath("app");
-
-//     // Platform header and module
-//     try writeFile(tmp.dir, "platform/PlatformMain.roc",
-//         \\platform "Basic"
-//         \\requires {} {}
-//         \\exposes []
-//         \\packages {}
-//         \\provides []
-//     );
-//     try writeFile(tmp.dir, "platform/Stdout.roc",
-//         \\module [Stdout]
-//         \\one = 1
-//     );
-
-//     // Foo package header and module
-//     try writeFile(tmp.dir, "foo/FooMain.roc",
-//         \\package []
-//         \\{ }
-//     );
-//     try writeFile(tmp.dir, "foo/Util.roc",
-//         \\module [Util]
-//         \\two = 2
-//     );
-
-//     // App Main
-//     const plat_path = try std.fs.path.join(gpa, &.{ root_dir, "platform", "PlatformMain.roc" });
-//     defer gpa.free(plat_path);
-//     const foo_path = try std.fs.path.join(gpa, &.{ root_dir, "foo", "FooMain.roc" });
-//     defer gpa.free(foo_path);
-
-//     const app_main = try std.fmt.allocPrint(gpa,
-//         \\app [main!] {{ cli: platform "{s}", foo: "{s}" }}
-//         \\
-//         \\import cli.Stdout
-//         \\import foo.Util
-//         \\
-//         \\main! = |_| Stdout.one + Util.two
-//     , .{ plat_path, foo_path });
-//     defer gpa.free(app_main);
-
-//     try writeFile(tmp.dir, "app/Main.roc", app_main);
-
-//     var ws = BuildEnv.init(gpa, mode, thread_count);
-//     defer ws.deinit();
-
-//     const app_path = try std.fs.path.join(gpa, &.{ root_dir, "app", "Main.roc" });
-//     defer gpa.free(app_path);
-
-//     try ws.buildApp(app_path);
-
-//     // Expect no reports
-//     try expectNoErrors(&ws);
-// }
-
-// test "BuildEnv: app with platform and package shorthands (local-only) succeeds - multi-threaded" {
-//     try testAppWithShorthandsHelper(.multi_threaded, 4);
-// }
-
-// test "BuildEnv: app with platform and package shorthands (local-only) succeeds - single-threaded" {
-//     try testAppWithShorthandsHelper(.single_threaded, 1);
-// }
-
-// // OrderedSink should gate emission to a contiguous ready prefix and drain in order.
-// test "OrderedSink: prefix gating and drain order" {
-//     const gpa = std.testing.allocator;
-//     var sink = OrderedSink.init(gpa);
-//     defer sink.deinit();
-
-//     const pkg_names = [_][]const u8{ "pkg", "pkg" };
-//     const module_names = [_][]const u8{ "First", "Second" };
-//     const depths = [_]u32{ 1, 1 };
-//     try sink.buildOrder(&pkg_names, &module_names, &depths);
-
-//     // Emit Second first; should not emit anything yet due to prefix gating (First not ready).
-//     const r2 = Report.init(gpa, "Second report", .runtime_error);
-//     sink.emitReport("pkg", "Second", r2);
-
-//     const drained0 = try sink.drainEmitted(gpa);
-//     defer gpa.free(drained0);
-//     try std.testing.expectEqual(@as(usize, 0), drained0.len);
-
-//     // Emit First; now both First and Second should emit (First unlocks the prefix, then Second).
-//     const r1 = Report.init(gpa, "First report", .runtime_error);
-//     sink.emitReport("pkg", "First", r1);
-
-//     const drained1 = try sink.drainEmitted(gpa);
-//     defer {
-//         var i: usize = 0;
-//         while (i < drained1.len) : (i += 1) {
-//             for (drained1[i].reports) |*rep| rep.deinit();
-//             gpa.free(drained1[i].reports);
-//         }
-//         gpa.free(drained1);
-//     }
-//     try std.testing.expectEqual(@as(usize, 2), drained1.len);
-//     try std.testing.expect(std.mem.eql(u8, drained1[0].pkg_name, "pkg") and std.mem.eql(u8, drained1[0].module_name, "First"));
-//     try std.testing.expectEqual(@as(usize, 1), drained1[0].reports.len);
-//     try std.testing.expect(std.mem.eql(u8, drained1[1].pkg_name, "pkg") and std.mem.eql(u8, drained1[1].module_name, "Second"));
-//     try std.testing.expectEqual(@as(usize, 1), drained1[1].reports.len);
-// }
-
-// // BuildEnv.drainReports should return absolute paths and group multiple reports per module.
-// test "BuildEnv: drainReports returns abs paths and aggregates multi-report module" {
-//     const gpa = std.testing.allocator;
-//     var tmp = std.testing.tmpDir(.{});
-//     defer tmp.cleanup();
-
-//     const root_dir = try tmp.dir.realpathAlloc(gpa, ".");
-//     defer gpa.free(root_dir);
-//     try tmp.dir.makePath("app");
-
-//     // Two errors in a single module A.roc to exercise multi-report aggregation
-//     try writeFile(tmp.dir, "app/A.roc",
-//         \\module [A]
-//         \\bad = "oops" + 1
-//         \\bad2 = if 42 then 1 else 2
-//     );
-
-//     // App Main imports A to force build
-//     try writeFile(tmp.dir, "app/Main.roc",
-//         \\app [main!] {}
-//         \\
-//         \\import A
-//         \\main! = |_| A.bad + 1
-//     );
-
-//     var ws = BuildEnv.init(gpa, .single_threaded, 1);
-//     defer ws.deinit();
-
-//     const app_path = try std.fs.path.join(gpa, &.{ root_dir, "app", "Main.roc" });
-//     defer gpa.free(app_path);
-
-//     // Build the app and then drain reports
-//     _ = ws.buildApp(app_path) catch {};
-//     const drained = try ws.drainReports();
-//     defer cleanupReports(gpa, drained);
-
-//     // Find the A.roc module which should have exactly 2 type errors
-//     var found_a = false;
-//     var total_errors_in_a: usize = 0;
-
-//     for (drained) |entry| {
-//         if (std.mem.endsWith(u8, entry.abs_path, "A.roc")) {
-//             found_a = true;
-//             try std.testing.expect(std.fs.path.isAbsolute(entry.abs_path));
-
-//             // Count specific error types
-//             for (entry.reports) |report| {
-//                 if (report.severity == .runtime_error) {
-//                     total_errors_in_a += 1;
-//                 }
-//             }
-//         }
-//     }
-
-//     try std.testing.expect(found_a);
-//     try std.testing.expectEqual(@as(usize, 2), total_errors_in_a);
-// }
-
-// test "OrderedSink: early emit before order still drains after order build" {
-//     const gpa = std.testing.allocator;
-//     var sink = OrderedSink.init(gpa);
-//     defer sink.deinit();
-
-//     // Emit before any order is built; should not drain yet
-//     const early = Report.init(gpa, "Early", .runtime_error);
-//     sink.emitReport("pkg", "M", early);
-
-//     const drained0 = try sink.drainEmitted(gpa);
-//     defer gpa.free(drained0);
-//     try std.testing.expectEqual(@as(usize, 0), drained0.len);
-
-//     // Build order with the module
-//     const pkg_names = [_][]const u8{"pkg"};
-//     const module_names = [_][]const u8{"M"};
-//     const depths = [_]u32{1};
-//     try sink.buildOrder(&pkg_names, &module_names, &depths);
-
-//     // Emit again to trigger tryEmitLocked; now drain should return the module
-//     const later = Report.init(gpa, "Later", .runtime_error);
-//     sink.emitReport("pkg", "M", later);
-
-//     const drained1 = try sink.drainEmitted(gpa);
-//     defer {
-//         if (drained1.len > 0) {
-//             var i: usize = 0;
-//             while (i < drained1[0].reports.len) : (i += 1) {
-//                 var rep = drained1[0].reports[i];
-//                 rep.deinit();
-//             }
-//             gpa.free(drained1[0].reports);
-//         }
-//         gpa.free(drained1);
-//     }
-//     try std.testing.expectEqual(@as(usize, 1), drained1.len);
-//     try std.testing.expect(std.mem.eql(u8, drained1[0].pkg_name, "pkg") and std.mem.eql(u8, drained1[0].module_name, "M"));
-//     try std.testing.expectEqual(@as(usize, 2), drained1[0].reports.len);
-// }
-
-// test "OrderedSink: case-insensitive sort of fq names at same depth" {
-//     const gpa = std.testing.allocator;
-//     var sink = OrderedSink.init(gpa);
-//     defer sink.deinit();
-
-//     const pkg_names = [_][]const u8{ "pkg", "pkg" };
-//     const module_names = [_][]const u8{ "B", "a" };
-//     const depths = [_]u32{ 0, 0 };
-//     try sink.buildOrder(&pkg_names, &module_names, &depths);
-
-//     const r_b = Report.init(gpa, "B", .runtime_error);
-//     sink.emitReport("pkg", "B", r_b);
-//     const r_a = Report.init(gpa, "a", .runtime_error);
-//     sink.emitReport("pkg", "a", r_a);
-
-//     const drained = try sink.drainEmitted(gpa);
-//     defer {
-//         var i: usize = 0;
-//         while (i < drained.len) : (i += 1) {
-//             var j: usize = 0;
-//             while (j < drained[i].reports.len) : (j += 1) {
-//                 var rep = drained[i].reports[j];
-//                 rep.deinit();
-//             }
-//             gpa.free(drained[i].reports);
-//         }
-//         gpa.free(drained);
-//     }
-
-//     try std.testing.expectEqual(@as(usize, 2), drained.len);
-//     // Case-insensitive compare should place "a" before "B"
-//     try std.testing.expect(std.mem.eql(u8, drained[0].pkg_name, "pkg") and std.mem.eql(u8, drained[0].module_name, "a"));
-//     try std.testing.expect(std.mem.eql(u8, drained[1].pkg_name, "pkg") and std.mem.eql(u8, drained[1].module_name, "B"));
-// }
-
-// test "BuildEnv: same-depth alphabetical ordering across packages via drainReports" {
-//     const gpa = std.testing.allocator;
-//     var tmp = std.testing.tmpDir(.{});
-//     defer tmp.cleanup();
-//     const root_dir = try tmp.dir.realpathAlloc(gpa, ".");
-//     defer gpa.free(root_dir);
-
-//     try tmp.dir.makePath("pkgA");
-//     try tmp.dir.makePath("pkgB");
-//     try tmp.dir.makePath("app");
-
-//     // Package A (error in A/Bad.roc)
-//     try writeFile(tmp.dir, "pkgA/AHeader.roc",
-//         \\package []
-//         \\{ }
-//     );
-//     try writeFile(tmp.dir, "pkgA/Bad.roc",
-//         \\module [Bad]
-//         \\bad = "oops" + 1
-//     );
-
-//     // Package B (error in B/Bad.roc)
-//     try writeFile(tmp.dir, "pkgB/BHeader.roc",
-//         \\package []
-//         \\{ }
-//     );
-//     try writeFile(tmp.dir, "pkgB/Bad.roc",
-//         \\module [Bad]
-//         \\bad = if 42 then 1 else 2
-//     );
-
-//     const a_path = try std.fs.path.join(gpa, &.{ root_dir, "pkgA", "AHeader.roc" });
-//     defer gpa.free(a_path);
-//     const b_path = try std.fs.path.join(gpa, &.{ root_dir, "pkgB", "BHeader.roc" });
-//     defer gpa.free(b_path);
-
-//     // App imports both A.Bad and B.Bad so both are depth=1 from app
-//     const app_main = try std.fmt.allocPrint(gpa,
-//         \\app [main!] {{ A: "{s}", B: "{s}" }}
-//         \\
-//         \\import A.Bad
-//         \\import B.Bad
-//         \\
-//         \\main! = |_| Bad.bad
-//     , .{ a_path, b_path });
-//     defer gpa.free(app_main);
-//     try writeFile(tmp.dir, "app/Main.roc", app_main);
-
-//     var ws = BuildEnv.init(gpa, .single_threaded, 1);
-//     defer ws.deinit();
-
-//     const app_path = try std.fs.path.join(gpa, &.{ root_dir, "app", "Main.roc" });
-//     defer gpa.free(app_path);
-
-//     _ = ws.buildApp(app_path) catch {};
-
-//     const drained = try ws.drainReports();
-//     defer {
-//         var i: usize = 0;
-//         while (i < drained.len) : (i += 1) {
-//             var j: usize = 0;
-//             while (j < drained[i].reports.len) : (j += 1) {
-//                 var rep = drained[i].reports[j];
-//                 rep.deinit();
-//             }
-//             gpa.free(drained[i].reports);
-//             gpa.free(drained[i].abs_path);
-//         }
-//         gpa.free(drained);
-//     }
-
-//     // Find indices of A.Bad and B.Bad and ensure A comes before B at same depth
-//     var idx_a: ?usize = null;
-//     var idx_b: ?usize = null;
-//     var i: usize = 0;
-//     while (i < drained.len) : (i += 1) {
-//         const path = drained[i].abs_path;
-//         if (std.mem.indexOf(u8, path, "A.") != null) idx_a = i;
-//         if (std.mem.indexOf(u8, path, "B.") != null) idx_b = i;
-//     }
-
-//     try std.testing.expect(idx_a != null);
-//     try std.testing.expect(idx_b != null);
-//     try std.testing.expect(idx_a.? < idx_b.?);
-// }
-
-// test "BuildEnv: multi-threaded global queue end-to-end builds and drains" {
-//     const gpa = std.testing.allocator;
-//     var tmp = std.testing.tmpDir(.{});
-//     defer tmp.cleanup();
-
-//     const root_dir = try tmp.dir.realpathAlloc(gpa, ".");
-//     defer gpa.free(root_dir);
-//     try tmp.dir.makePath("app");
-
-//     // Create a trivial module with no errors and import it from Main
-//     try writeFile(tmp.dir, "app/A.roc",
-//         \\module [A]
-//         \\val = 1
-//     );
-
-//     try writeFile(tmp.dir, "app/Main.roc",
-//         \\app [main!] {}
-//         \\
-//         \\import A
-//         \\main! = |_| A.val
-//     );
-
-//     // Build in multi-threaded mode to exercise the global queue wiring
-//     var ws = BuildEnv.init(gpa, .multi_threaded, 4);
-//     defer ws.deinit();
-
-//     const app_path = try std.fs.path.join(gpa, &.{ root_dir, "app", "Main.roc" });
-//     defer gpa.free(app_path);
-
-//     // Build should complete without deadlocks; drain should be callable (expect no reports)
-//     try ws.buildApp(app_path);
-//     const drained = try ws.drainReports();
-//     defer cleanupReports(gpa, drained);
-//     try std.testing.expectEqual(@as(usize, 0), drained.len);
-// }
-
-// test "BuildEnv: multi-threaded global queue drives all phases" {
-//     const gpa = std.testing.allocator;
-//     var tmp = std.testing.tmpDir(.{});
-//     defer tmp.cleanup();
-
-//     const root_dir = try tmp.dir.realpathAlloc(gpa, ".");
-//     defer gpa.free(root_dir);
-//     try tmp.dir.makePath("app");
-
-//     // Create a multi-module app with dependencies to test phase progression
-//     try writeFile(tmp.dir, "app/Main.roc",
-//         \\app [main!] {}
-//         \\
-//         \\import Helper
-//         \\import Utils
-//         \\
-//         \\main! = |_| Helper.value + Utils.compute 10
-//     );
-
-//     try writeFile(tmp.dir, "app/Helper.roc",
-//         \\module [value]
-//         \\
-//         \\import Utils
-//         \\
-//         \\value = Utils.compute 5
-//     );
-
-//     try writeFile(tmp.dir, "app/Utils.roc",
-//         \\module [compute]
-//         \\
-//         \\compute = \n -> n * 2
-//     );
-
-//     // Build in multi-threaded mode to exercise the global queue phase progression
-//     var ws = BuildEnv.init(gpa, .multi_threaded, 4);
-//     defer ws.deinit();
-
-//     const app_path = try std.fs.path.join(gpa, &.{ root_dir, "app", "Main.roc" });
-//     defer gpa.free(app_path);
-
-//     // Build should complete with all modules progressing through all phases
-//     try ws.buildApp(app_path);
-
-//     // Verify all modules reached Done phase
-//     const main_sched = ws.schedulers.get("app").?;
-
-//     main_sched.lock.lock();
-//     defer main_sched.lock.unlock();
-
-//     const main_id = main_sched.module_names.get("Main").?;
-//     const helper_id = main_sched.module_names.get("Helper").?;
-//     const utils_id = main_sched.module_names.get("Utils").?;
-
-//     const main_state = main_sched.modules.items[main_id];
-//     const helper_state = main_sched.modules.items[helper_id];
-//     const utils_state = main_sched.modules.items[utils_id];
-
-//     const Phase = PackageEnv.Phase;
-//     try std.testing.expectEqual(Phase.Done, main_state.phase);
-//     try std.testing.expectEqual(Phase.Done, helper_state.phase);
-//     try std.testing.expectEqual(Phase.Done, utils_state.phase);
-
-//     // Drain reports (expect no errors)
-//     const drained = try ws.drainReports();
-//     defer cleanupReports(gpa, drained);
-//     try std.testing.expectEqual(@as(usize, 0), drained.len);
-// }
-
-// test "BuildEnv: multi-threaded concurrency stress test" {
-//     const gpa = std.testing.allocator;
-//     var tmp = std.testing.tmpDir(.{});
-//     defer tmp.cleanup();
-
-//     const root_dir = try tmp.dir.realpathAlloc(gpa, ".");
-//     defer gpa.free(root_dir);
-//     try tmp.dir.makePath("app");
-
-//     // Create many interconnected modules to stress concurrent processing
-//     const module_count = 10;
-//     var i: usize = 0;
-
-//     // Create modules that all import each other (except Main)
-//     while (i < module_count) : (i += 1) {
-//         const mod_name = try std.fmt.allocPrint(gpa, "Mod{}", .{i});
-//         defer gpa.free(mod_name);
-
-//         var imports = std.ArrayList(u8).empty;
-//         defer imports.deinit(gpa);
-
-//         // Each module imports the next two modules (circular style)
-//         var j: usize = 1;
-//         while (j <= 2) : (j += 1) {
-//             const import_idx = (i + j) % module_count;
-//             try imports.appendSlice(gpa, "import Mod");
-//             try std.fmt.formatInt(import_idx, 10, .lower, .{}, imports.writer());
-//             try imports.append(gpa, '\n');
-//         }
-
-//         const content = try std.fmt.allocPrint(gpa,
-//             \\module [value{0}]
-//             \\
-//             \\{1s}
-//             \\value{0} = {0}
-//         , .{ i, imports.items });
-//         defer gpa.free(content);
-
-//         const filename = try std.fmt.allocPrint(gpa, "app/Mod{}.roc", .{i});
-//         defer gpa.free(filename);
-
-//         try writeFile(tmp.dir, filename, content);
-//     }
-
-//     // Create Main that imports several modules
-//     try writeFile(tmp.dir, "app/Main.roc",
-//         \\app [main!] {}
-//         \\
-//         \\import Mod0
-//         \\import Mod1
-//         \\import Mod2
-//         \\import Mod3
-//         \\import Mod4
-//         \\
-//         \\main! = |_| Mod0.value0 + Mod1.value1 + Mod2.value2 + Mod3.value3 + Mod4.value4
-//     );
-
-//     // Build with many threads to maximize concurrency
-//     var ws = BuildEnv.init(gpa, .multi_threaded, 8);
-//     defer ws.deinit();
-
-//     const app_path = try std.fs.path.join(gpa, &.{ root_dir, "app", "Main.roc" });
-//     defer gpa.free(app_path);
-
-//     // Build should complete without deadlocks or race conditions
-//     try ws.buildApp(app_path);
-
-//     // Verify no duplicate processing occurred by checking phase progression
-//     const main_sched = ws.schedulers.get("app").?;
-
-//     main_sched.lock.lock();
-//     defer main_sched.lock.unlock();
-
-//     // All modules should reach Done phase exactly once
-//     for (main_sched.modules.items) |state| {
-//         try std.testing.expectEqual(PackageEnv.Phase.Done, state.phase);
-//         const working_val = if (@import("builtin").target.cpu.arch != .wasm32) state.working.load(.seq_cst) else state.working;
-//         try std.testing.expectEqual(@as(u8, 0), working_val);
-//     }
-
-//     // Drain reports (may have cycle errors due to circular imports)
-//     const drained = try ws.drainReports();
-//     defer {
-//         var idx: usize = 0;
-//         while (idx < drained.len) : (idx += 1) {
-//             for (drained[idx].reports) |*rep| rep.deinit();
-//             gpa.free(drained[idx].reports);
-//             gpa.free(drained[idx].abs_path);
-//         }
-//         gpa.free(drained);
-//     }
-// }
-
-// test "BuildEnv: streaming with module chain" {
-//     const gpa = std.testing.allocator;
-//     var tmp = std.testing.tmpDir(.{});
-//     defer tmp.cleanup();
-
-//     const root_dir = try tmp.dir.realpathAlloc(gpa, ".");
-//     defer gpa.free(root_dir);
-//     try tmp.dir.makePath("app");
-
-//     // Create a chain of modules A -> B -> C -> D
-//     try writeFile(tmp.dir, "app/D.roc",
-//         \\module [valueD]
-//         \\
-//         \\valueD = 4
-//     );
-
-//     try writeFile(tmp.dir, "app/C.roc",
-//         \\module [valueC]
-//         \\
-//         \\import D
-//         \\
-//         \\valueC = D.valueD + 3
-//     );
-
-//     try writeFile(tmp.dir, "app/B.roc",
-//         \\module [valueB]
-//         \\
-//         \\import C
-//         \\
-//         \\valueB = C.valueC + 2
-//     );
-
-//     try writeFile(tmp.dir, "app/A.roc",
-//         \\module [valueA]
-//         \\
-//         \\import B
-//         \\
-//         \\valueA = B.valueB + 1
-//     );
-
-//     try writeFile(tmp.dir, "app/Main.roc",
-//         \\app [main!] {}
-//         \\
-//         \\import A
-//         \\
-//         \\main! = |_| A.valueA
-//     );
-
-//     // Use single-threaded mode for deterministic testing
-//     var ws = BuildEnv.init(gpa, .single_threaded, 1);
-//     defer ws.deinit();
-
-//     const app_path = try std.fs.path.join(gpa, &.{ root_dir, "app", "Main.roc" });
-//     defer gpa.free(app_path);
-
-//     // Build the app normally
-//     try ws.buildApp(app_path);
-
-//     // Should have successfully built all modules
-//     // Verify by checking that we can drain reports
-//     const drained = try ws.drainReports();
-//     defer cleanupReports(gpa, drained);
-
-//     // Expect no errors from this simple module chain
-//     try std.testing.expectEqual(@as(usize, 0), drained.len);
-// }
-
-// test "BuildEnv: enforce rules (only apps -> platforms, no package -> app)" {
-//     const gpa = std.testing.allocator;
-//     var tmp = std.testing.tmpDir(.{});
-//     defer tmp.cleanup();
-//     const root_dir = try tmp.dir.realpathAlloc(gpa, ".");
-//     defer gpa.free(root_dir);
-
-//     try tmp.dir.makePath("platform");
-//     try tmp.dir.makePath("pkg");
-//     try tmp.dir.makePath("app");
-
-//     // Platform header
-//     try writeFile(tmp.dir, "platform/PlatformMain.roc",
-//         \\platform "P"
-//         \\requires {} {}
-//         \\exposes []
-//         \\packages {}
-//         \\provides []
-//     );
-
-//     // Package header that incorrectly depends on platform
-//     const plat_path = try std.fs.path.join(gpa, &.{ root_dir, "platform", "PlatformMain.roc" });
-//     defer gpa.free(plat_path);
-
-//     const pkg_header = try std.fmt.allocPrint(gpa,
-//         \\package []
-//         \\{{ cli: "{s}" }}
-//     , .{plat_path});
-//     defer gpa.free(pkg_header);
-//     try writeFile(tmp.dir, "pkg/PkgMain.roc", pkg_header);
-
-//     // App header depends on pkg (which depends on platform) - allowed for app but pkg->platform should be rejected
-//     const pkg_path = try std.fs.path.join(gpa, &.{ root_dir, "pkg", "PkgMain.roc" });
-//     defer gpa.free(pkg_path);
-
-//     const app_header = try std.fmt.allocPrint(gpa,
-//         \\app [main!] {{ pkg: "{s}" }}
-//         \\
-//         \\main! = |_| 42
-//     , .{pkg_path});
-//     defer gpa.free(app_header);
-//     try writeFile(tmp.dir, "app/Main.roc", app_header);
-
-//     var ws = BuildEnv.init(gpa, .single_threaded, 1);
-//     defer ws.deinit();
-
-//     const app_path = try std.fs.path.join(gpa, &.{ root_dir, "app", "Main.roc" });
-//     defer gpa.free(app_path);
-
-//     // Building should fail the dependency validation (invalid dependency)
-//     const res = ws.buildApp(app_path);
-//     try std.testing.expectError(error.InvalidDependency, res);
-//     try expectSpecificError(&ws, .runtime_error, "PkgMain.roc");
-// }
-
-// test "BuildEnv: app header can reference absolute paths; package/platform sandboxed" {
-//     const gpa = std.testing.allocator;
-//     var tmp = std.testing.tmpDir(.{});
-//     defer tmp.cleanup();
-//     const root_dir = try tmp.dir.realpathAlloc(gpa, ".");
-//     defer gpa.free(root_dir);
-
-//     // Create an external directory outside the workspace root
-//     var external_dir = try std.fs.cwd().makeOpenPath("external_test_dir", .{});
-//     defer external_dir.close();
-//     const external_platform = try std.fs.path.join(gpa, &.{ "external_test_dir", "Plat.roc" });
-//     defer gpa.free(external_platform);
-
-//     // Write platform file outside workspace
-//     try std.fs.cwd().writeFile(.{ .sub_path = external_platform, .data = "platform \"X\"\\nrequires {} {}\\nexposes []\\npackages {}\\nprovides []\\n" });
-
-//     // App can reference absolute external path for platform (should be allowed by policy)
-//     const app_header = try std.fmt.allocPrint(gpa,
-//         \\app [main!] {{ cli: platform "{s}" }}
-//         \\
-//         \\main! = |_| 0
-//     , .{external_platform});
-//     defer gpa.free(app_header);
-
-//     try tmp.dir.makePath("app");
-//     try writeFile(tmp.dir, "app/Main.roc", app_header);
-
-//     var ws = BuildEnv.init(gpa, .single_threaded, 1);
-//     defer ws.deinit();
-
-//     const app_path = try std.fs.path.join(gpa, &.{ root_dir, "app", "Main.roc" });
-//     defer gpa.free(app_path);
-
-//     // Because we sandbox platform dependencies even when declared by app, this should error PathOutsideWorkspace
-//     const res = ws.buildApp(app_path);
-//     try std.testing.expectError(error.PathOutsideWorkspace, res);
-// }
-
-// test "BuildEnv: package header cannot reference paths outside workspace" {
-//     const gpa = std.testing.allocator;
-//     var tmp = std.testing.tmpDir(.{});
-//     defer tmp.cleanup();
-//     const root_dir = try tmp.dir.realpathAlloc(gpa, ".");
-//     defer gpa.free(root_dir);
-
-//     // Exterior dir and file
-//     var ext_dir = try std.fs.cwd().makeOpenPath("pkg_external_dir", .{});
-//     defer ext_dir.close();
-//     defer std.fs.cwd().deleteTree("pkg_external_dir") catch {};
-//     const ext_pkg = try std.fs.path.join(gpa, &.{ "pkg_external_dir", "Pkg.roc" });
-//     defer gpa.free(ext_pkg);
-//     try std.fs.cwd().writeFile(.{ .sub_path = ext_pkg, .data = "package []\\n{ }\\n" });
-
-//     try tmp.dir.makePath("app");
-//     // App points to a local platform so sandbox roots are the app dir
-//     try tmp.dir.makePath("platform");
-//     try writeFile(tmp.dir, "platform/P.roc", "platform \"P\"\\nrequires {} {}\\nexposes []\\npackages {}\\nprovides []\\n");
-
-//     // Package header attempts to import external path
-//     try tmp.dir.makePath("pkg");
-//     const pkg_header = try std.fmt.allocPrint(gpa,
-//         \\package []
-//         \\{{ ext: "{s}" }}
-//     , .{ext_pkg});
-//     defer gpa.free(pkg_header);
-//     try writeFile(tmp.dir, "pkg/Main.roc", pkg_header);
-
-//     // App imports pkg (which points outside) - should trigger PathOutsideWorkspace
-//     const pkg_path = try std.fs.path.join(gpa, &.{ root_dir, "pkg", "Main.roc" });
-//     defer gpa.free(pkg_path);
-//     const plat_path = try std.fs.path.join(gpa, &.{ root_dir, "platform", "P.roc" });
-//     defer gpa.free(plat_path);
-
-//     const app_header = try std.fmt.allocPrint(gpa,
-//         \\app [main!] {{ pf: platform "{s}", pkg: "{s}" }}
-//         \\
-//         \\import pkg.Foo
-//         \\
-//         \\main! = |_| 0
-//     , .{ plat_path, pkg_path });
-//     defer gpa.free(app_header);
-//     try writeFile(tmp.dir, "app/Main.roc", app_header);
-
-//     var ws = BuildEnv.init(gpa, .single_threaded, 1);
-//     defer ws.deinit();
-
-//     const app_path = try std.fs.path.join(gpa, &.{ root_dir, "app", "Main.roc" });
-//     defer gpa.free(app_path);
-
-//     const res = ws.buildApp(app_path);
-//     try std.testing.expectError(error.PathOutsideWorkspace, res);
-// }
-
-// test "BuildEnv: deterministic error ordering across packages" {
-//     const gpa = std.testing.allocator;
-//     var tmp = std.testing.tmpDir(.{});
-//     defer tmp.cleanup();
-//     const root_dir = try tmp.dir.realpathAlloc(gpa, ".");
-//     defer gpa.free(root_dir);
-
-//     try tmp.dir.makePath("pkgA");
-//     try tmp.dir.makePath("pkgB");
-//     try tmp.dir.makePath("app");
-
-//     // Package A header and an error in module A/Bad.roc (depth 1)
-//     try writeFile(tmp.dir, "pkgA/AHeader.roc",
-//         \\package []
-//         \\{ }
-//     );
-//     try writeFile(tmp.dir, "pkgA/Bad.roc",
-//         \\module [Bad]
-//         \\bad = "oops" + 1
-//     );
-
-//     // Package B header and an error in module B/Deep/Bad.roc (depth 2 via app -> B -> Deep.Bad)
-//     try writeFile(tmp.dir, "pkgB/BHeader.roc",
-//         \\package []
-//         \\{ }
-//     );
-//     try tmp.dir.makePath("pkgB/Deep");
-//     try writeFile(tmp.dir, "pkgB/Deep/Bad.roc",
-//         \\module [Deep.Bad]
-//         \\bad = if 42 then 1 else 2
-//     );
-
-//     // App header depends on A and B, and imports their modules to force build.
-//     const a_path = try std.fs.path.join(gpa, &.{ root_dir, "pkgA", "AHeader.roc" });
-//     defer gpa.free(a_path);
-//     const b_path = try std.fs.path.join(gpa, &.{ root_dir, "pkgB", "BHeader.roc" });
-//     defer gpa.free(b_path);
-
-//     const app_main = try std.fmt.allocPrint(gpa,
-//         \\app [main!] {{ A: "{s}", B: "{s}" }}
-//         \\
-//         \\import A.Bad
-//         \\import B.Deep.Bad
-//         \\
-//         \\main! = |_| Bad.bad + Deep.Bad.bad
-//     , .{ a_path, b_path });
-//     defer gpa.free(app_main);
-//     try writeFile(tmp.dir, "app/Main.roc", app_main);
-
-//     var ws = BuildEnv.init(gpa, .multi_threaded, 4);
-//     defer ws.deinit();
-
-//     const app_path = try std.fs.path.join(gpa, &.{ root_dir, "app", "Main.roc" });
-//     defer gpa.free(app_path);
-
-//     // Build workspace; expect errors from A.Bad (depth 1) and then B.Deep.Bad (depth 2)
-//     _ = ws.buildApp(app_path) catch {};
-
-//     // Drain reports to check ordering
-//     const drained = try ws.drainReports();
-//     defer cleanupReports(gpa, drained);
-
-//     // We should have exactly 2 modules with errors
-//     try std.testing.expectEqual(@as(usize, 2), drained.len);
-
-//     // First error should be from A/Bad.roc (depth 1)
-//     try std.testing.expect(std.mem.endsWith(u8, drained[0].abs_path, "Bad.roc"));
-//     try std.testing.expect(std.mem.indexOf(u8, drained[0].abs_path, "pkgA") != null);
-
-//     // Second error should be from B/Deep/Bad.roc (depth 2)
-//     try std.testing.expect(std.mem.endsWith(u8, drained[1].abs_path, "Bad.roc"));
-//     try std.testing.expect(std.mem.indexOf(u8, drained[1].abs_path, "pkgB") != null);
-//     try std.testing.expect(std.mem.indexOf(u8, drained[1].abs_path, "Deep") != null);
-
-//     // Verify each has a type error
-//     for (drained) |entry| {
-//         try std.testing.expect(entry.reports.len > 0);
-//         try std.testing.expectEqual(reporting.Severity.runtime_error, entry.reports[0].severity);
-//     }
-// }
-
-// test "BuildEnv: package shorthands do not leak between packages" {
-//     const gpa = std.testing.allocator;
-//     var tmp = std.testing.tmpDir(.{});
-//     defer tmp.cleanup();
-//     const root_dir = try tmp.dir.realpathAlloc(gpa, ".");
-//     defer gpa.free(root_dir);
-
-//     // Create directory structure
-//     try tmp.dir.makePath("app");
-//     try tmp.dir.makePath("pkgA");
-//     try tmp.dir.makePath("pkgB");
-//     try tmp.dir.makePath("pkgC");
-//     try tmp.dir.makePath("pkgD");
-
-//     // Package B - will be referred to as "foo" by pkgA
-//     try writeFile(tmp.dir, "pkgB/PkgB.roc",
-//         \\package []
-//         \\{ }
-//     );
-//     try writeFile(tmp.dir, "pkgB/ModuleB.roc",
-//         \\module [valueB]
-//         \\valueB = "from package B"
-//     );
-
-//     // Package C - will be referred to as "foo" by pkgD (same shorthand, different package!)
-//     try writeFile(tmp.dir, "pkgC/PkgC.roc",
-//         \\package []
-//         \\{ }
-//     );
-//     try writeFile(tmp.dir, "pkgC/ModuleC.roc",
-//         \\module [valueC]
-//         \\valueC = "from package C"
-//     );
-
-//     // Package A uses shorthand "foo" for package B
-//     const b_path = try std.fs.path.join(gpa, &.{ root_dir, "pkgB", "PkgB.roc" });
-//     defer gpa.free(b_path);
-//     const pkgA_header = try std.fmt.allocPrint(gpa,
-//         \\package []
-//         \\{{ foo: "{s}" }}
-//     , .{b_path});
-//     defer gpa.free(pkgA_header);
-//     try writeFile(tmp.dir, "pkgA/PkgA.roc", pkgA_header);
-//     try writeFile(tmp.dir, "pkgA/ModuleA.roc",
-//         \\module [getFromB]
-//         \\import foo.ModuleB
-//         \\getFromB = ModuleB.valueB
-//     );
-
-//     // Package D uses shorthand "foo" for package C (different package!)
-//     const c_path = try std.fs.path.join(gpa, &.{ root_dir, "pkgC", "PkgC.roc" });
-//     defer gpa.free(c_path);
-//     const pkgD_header = try std.fmt.allocPrint(gpa,
-//         \\package []
-//         \\{{ foo: "{s}" }}
-//     , .{c_path});
-//     defer gpa.free(pkgD_header);
-//     try writeFile(tmp.dir, "pkgD/PkgD.roc", pkgD_header);
-//     try writeFile(tmp.dir, "pkgD/ModuleD.roc",
-//         \\module [getFromC]
-//         \\import foo.ModuleC
-//         \\getFromC = ModuleC.valueC
-//     );
-
-//     // App imports both pkgA and pkgD, which both use "foo" for different packages
-//     const a_path = try std.fs.path.join(gpa, &.{ root_dir, "pkgA", "PkgA.roc" });
-//     defer gpa.free(a_path);
-//     const d_path = try std.fs.path.join(gpa, &.{ root_dir, "pkgD", "PkgD.roc" });
-//     defer gpa.free(d_path);
-
-//     // App tries to use "foo" shorthand (which should fail - shorthands don't leak!)
-//     const app_main = try std.fmt.allocPrint(gpa,
-//         \\app [main!] {{ A: "{s}", D: "{s}" }}
-//         \\
-//         \\import A.ModuleA
-//         \\import D.ModuleD
-//         \\import foo.SomeModule # This should fail - "foo" is not defined in app
-//         \\
-//         \\main! = |_| ModuleA.getFromB
-//     , .{ a_path, d_path });
-//     defer gpa.free(app_main);
-//     try writeFile(tmp.dir, "app/Main.roc", app_main);
-
-//     var ws = BuildEnv.init(gpa, .single_threaded, 1);
-//     defer ws.deinit();
-
-//     const app_path = try std.fs.path.join(gpa, &.{ root_dir, "app", "Main.roc" });
-//     defer gpa.free(app_path);
-
-//     // Building should fail because app cannot use "foo" shorthand
-//     _ = ws.buildApp(app_path) catch |err| {
-//         // The build should fail, but we need to check that pkgA and pkgD
-//         // can still use their respective "foo" shorthands without conflict
-//         const is_expected = switch (err) { error.Internal, error.InvalidDependency => true, else => false };
-//         try std.testing.expect(is_expected);
-//     };
-
-//     // Now test that packages can use their shorthands without interference
-//     // Create a valid app that doesn't try to use undefined shorthands
-//     const app_main2 = try std.fmt.allocPrint(gpa,
-//         \\app [main!] {{ A: "{s}", D: "{s}" }}
-//         \\
-//         \\import A.ModuleA
-//         \\import D.ModuleD
-//         \\
-//         \\main! = |_| Str.concat ModuleA.getFromB ModuleD.getFromC
-//     , .{ a_path, d_path });
-//     defer gpa.free(app_main2);
-//     try writeFile(tmp.dir, "app/Main2.roc", app_main2);
-
-//     var ws2 = BuildEnv.init(gpa, .single_threaded, 1);
-//     defer ws2.deinit();
-
-//     const app_path2 = try std.fs.path.join(gpa, &.{ root_dir, "app", "Main2.roc" });
-//     defer gpa.free(app_path2);
-
-//     // This should succeed - each package can use "foo" for different things
-//     try ws2.buildApp(app_path2);
-
-//     // Verify that both packages were built successfully - should have no errors
-//     try expectNoErrors(&ws2);
-// }
-
-// test "BuildEnv: CacheManager integration - cached modules not rebuilt" {
-//     const gpa = std.testing.allocator;
-//     const fs_mod = @import("fs");
-//     const Filesystem = fs_mod.Filesystem;
-
-//     var tmp = std.testing.tmpDir(.{});
-//     defer tmp.cleanup();
-
-//     const root_dir = try tmp.dir.realpathAlloc(gpa, ".");
-//     defer gpa.free(root_dir);
-//     try tmp.dir.makePath("app");
-//     try tmp.dir.makePath("cache");
-
-//     // Create test modules
-//     try writeFile(tmp.dir, "app/Utils.roc",
-//         \\module [double]
-//         \\
-//         \\double = \n -> n * 2
-//     );
-
-//     try writeFile(tmp.dir, "app/Main.roc",
-//         \\app [main!] {}
-//         \\
-//         \\import Utils
-//         \\
-//         \\main! = |_| Utils.double 21
-//     );
-
-//     // First build with caching enabled
-//     var ws1 = BuildEnv.init(gpa, .single_threaded, 1);
-//     defer ws1.deinit();
-
-//     // Set up cache
-//     const cache_dir = try std.fs.path.join(gpa, &.{ root_dir, "cache" });
-//     defer gpa.free(cache_dir);
-//     const cache_config = cache.CacheConfig{
-//         .enabled = true,
-//         .cache_dir = cache_dir,
-//     };
-//     const cache_manager = try gpa.create(cache.CacheManager);
-//     defer gpa.destroy(cache_manager);
-//     cache_manager.* = cache.CacheManager.init(gpa, cache_config, Filesystem.default());
-//     defer cache_manager.deinit();
-
-//     ws1.setCacheManager(cache_manager);
-
-//     const app_path = try std.fs.path.join(gpa, &.{ root_dir, "app", "Main.roc" });
-//     defer gpa.free(app_path);
-
-//     // First build - modules should be compiled and cached
-//     try ws1.buildApp(app_path);
-//     try expectNoErrors(&ws1);
-
-//     // Verify cache was populated by checking phase progression
-//     const app_build1 = ws1.packages.get("app").?;
-//     const main_sched1 = app_build1.schedulers.get("app").?;
-
-//     main_sched1.lock.lock();
-//     const utils_state1 = main_sched1.modules.get("Utils").?;
-//     const main_state1 = main_sched1.modules.get("Main").?;
-//     try std.testing.expectEqual(PackageEnv.Phase.Done, utils_state1.phase);
-//     try std.testing.expectEqual(PackageEnv.Phase.Done, main_state1.phase);
-//     main_sched1.lock.unlock();
-
-//     // Second build with same cache - modules should be loaded from cache
-//     var ws2 = BuildEnv.init(gpa, .single_threaded, 1);
-//     defer ws2.deinit();
-
-//     // Use the same cache manager
-//     const cache_manager2 = try gpa.create(cache.CacheManager);
-//     defer gpa.destroy(cache_manager2);
-//     cache_manager2.* = cache.CacheManager.init(gpa, cache_config, Filesystem.default());
-//     defer cache_manager2.deinit();
-
-//     ws2.setCacheManager(cache_manager2);
-
-//     // Second build - should use cached modules
-//     try ws2.buildApp(app_path);
-//     try expectNoErrors(&ws2);
-
-//     // TODO: Once we have proper cache hit tracking, verify that modules were loaded from cache
-//     // For now, just verify the build succeeded
-// }
-
-// test "BuildEnv: CacheManager integration - cache invalidated on file change" {
-//     const gpa = std.testing.allocator;
-//     const fs_mod = @import("fs");
-//     const Filesystem = fs_mod.Filesystem;
-
-//     var tmp = std.testing.tmpDir(.{});
-//     defer tmp.cleanup();
-
-//     const root_dir = try tmp.dir.realpathAlloc(gpa, ".");
-//     defer gpa.free(root_dir);
-//     try tmp.dir.makePath("app");
-//     try tmp.dir.makePath("cache");
-
-//     // Create initial module
-//     try writeFile(tmp.dir, "app/Math.roc",
-//         \\module [add]
-//         \\
-//         \\add = \a, b -> a + b
-//     );
-
-//     try writeFile(tmp.dir, "app/Main.roc",
-//         \\app [main!] {}
-//         \\
-//         \\import Math
-//         \\
-//         \\main! = |_| Math.add 1 2
-//     );
-
-//     // First build with caching
-//     var ws1 = BuildEnv.init(gpa, .single_threaded, 1);
-//     defer ws1.deinit();
-
-//     const cache_dir = try std.fs.path.join(gpa, &.{ root_dir, "cache" });
-//     defer gpa.free(cache_dir);
-//     const cache_config = cache.CacheConfig{
-//         .enabled = true,
-//         .cache_dir = cache_dir,
-//     };
-//     const cache_manager = try gpa.create(cache.CacheManager);
-//     defer gpa.destroy(cache_manager);
-//     cache_manager.* = cache.CacheManager.init(gpa, cache_config, Filesystem.default());
-//     defer cache_manager.deinit();
-
-//     ws1.setCacheManager(cache_manager);
-
-//     const app_path = try std.fs.path.join(gpa, &.{ root_dir, "app", "Main.roc" });
-//     defer gpa.free(app_path);
-
-//     try ws1.buildApp(app_path);
-//     try expectNoErrors(&ws1);
-
-//     // Modify the Math module
-//     try writeFile(tmp.dir, "app/Math.roc",
-//         \\module [add, multiply]
-//         \\
-//         \\add = \a, b -> a + b
-//         \\multiply = \a, b -> a * b
-//     );
-
-//     // Second build - cache should be invalidated for Math.roc
-//     var ws2 = BuildEnv.init(gpa, .single_threaded, 1);
-//     defer ws2.deinit();
-
-//     const cache_manager2 = try gpa.create(cache.CacheManager);
-//     defer gpa.destroy(cache_manager2);
-//     cache_manager2.* = cache.CacheManager.init(gpa, cache_config, Filesystem.default());
-//     defer cache_manager2.deinit();
-
-//     ws2.setCacheManager(cache_manager2);
-
-//     // Build should succeed with the modified module
-//     try ws2.buildApp(app_path);
-//     try expectNoErrors(&ws2);
-
-//     // Verify the module was rebuilt (has the new export)
-//     const app_build = ws2.packages.get("app").?;
-//     const main_sched = app_build.schedulers.get("app").?;
-
-//     main_sched.lock.lock();
-//     defer main_sched.lock.unlock();
-
-//     const math_state = main_sched.modules.get("Math").?;
-//     try std.testing.expectEqual(PackageEnv.Phase.Done, math_state.phase);
-//     // TODO: Once we track exports properly, verify that 'multiply' is now exported
-// }
-
-// test "BuildEnv: cyclic dependency detection" {
-//     const gpa = std.testing.allocator;
-//     var tmp = std.testing.tmpDir(.{});
-//     defer tmp.cleanup();
-
-//     const root_dir = try tmp.dir.realpathAlloc(gpa, ".");
-//     defer gpa.free(root_dir);
-//     try tmp.dir.makePath("app");
-
-//     // Create modules with a direct cycle: A -> B -> A
-//     try writeFile(tmp.dir, "app/A.roc",
-//         \\module [valueA]
-//         \\
-//         \\import B
-//         \\
-//         \\valueA = B.valueB + 1
-//     );
-
-//     try writeFile(tmp.dir, "app/B.roc",
-//         \\module [valueB]
-//         \\
-//         \\import A
-//         \\
-//         \\valueB = A.valueA + 2
-//     );
-
-//     try writeFile(tmp.dir, "app/Main.roc",
-//         \\app [main!] {}
-//         \\
-//         \\import A
-//         \\
-//         \\main! = |_| A.valueA
-//     );
-
-//     var ws = BuildEnv.init(gpa, .single_threaded, 1);
-//     defer ws.deinit();
-
-//     const app_path = try std.fs.path.join(gpa, &.{ root_dir, "app", "Main.roc" });
-//     defer gpa.free(app_path);
-
-//     // Building should fail due to cyclic dependency
-//     const res = ws.buildApp(app_path);
-//     try std.testing.expectError(error.CyclicImport, res);
-// }
-
-// test "BuildEnv: cyclic dependency detection - indirect cycle" {
-//     const gpa = std.testing.allocator;
-//     var tmp = std.testing.tmpDir(.{});
-//     defer tmp.cleanup();
-
-//     const root_dir = try tmp.dir.realpathAlloc(gpa, ".");
-//     defer gpa.free(root_dir);
-//     try tmp.dir.makePath("app");
-
-//     // Create modules with an indirect cycle: A -> B -> C -> A
-//     try writeFile(tmp.dir, "app/A.roc",
-//         \\module [valueA]
-//         \\
-//         \\import B
-//         \\
-//         \\valueA = B.valueB + 1
-//     );
-
-//     try writeFile(tmp.dir, "app/B.roc",
-//         \\module [valueB]
-//         \\
-//         \\import C
-//         \\
-//         \\valueB = C.valueC + 2
-//     );
-
-//     try writeFile(tmp.dir, "app/C.roc",
-//         \\module [valueC]
-//         \\
-//         \\import A
-//         \\
-//         \\valueC = A.valueA + 3
-//     );
-
-//     try writeFile(tmp.dir, "app/Main.roc",
-//         \\app [main!] {}
-//         \\
-//         \\import A
-//         \\
-//         \\main! = |_| A.valueA
-//     );
-
-//     var ws = BuildEnv.init(gpa, .single_threaded, 1);
-//     defer ws.deinit();
-
-//     const app_path = try std.fs.path.join(gpa, &.{ root_dir, "app", "Main.roc" });
-//     defer gpa.free(app_path);
-
-//     // Building should fail due to cyclic dependency
-//     const res = ws.buildApp(app_path);
-//     try std.testing.expectError(error.CyclicImport, res);
-// }
-
-// test "BuildEnv: no false positive cycle detection" {
-//     const gpa = std.testing.allocator;
-//     var tmp = std.testing.tmpDir(.{});
-//     defer tmp.cleanup();
-
-//     const root_dir = try tmp.dir.realpathAlloc(gpa, ".");
-//     defer gpa.free(root_dir);
-//     try tmp.dir.makePath("app");
-
-//     // Create modules with shared dependencies but no cycle
-//     // Main -> A -> C
-//     //      -> B -> C
-//     try writeFile(tmp.dir, "app/C.roc",
-//         \\module [valueC]
-//         \\
-//         \\valueC = 42
-//     );
-
-//     try writeFile(tmp.dir, "app/A.roc",
-//         \\module [valueA]
-//         \\
-//         \\import C
-//         \\
-//         \\valueA = C.valueC + 1
-//     );
-
-//     try writeFile(tmp.dir, "app/B.roc",
-//         \\module [valueB]
-//         \\
-//         \\import C
-//         \\
-//         \\valueB = C.valueC + 2
-//     );
-
-//     try writeFile(tmp.dir, "app/Main.roc",
-//         \\app [main!] {}
-//         \\
-//         \\import A
-//         \\import B
-//         \\
-//         \\main! = |_| A.valueA + B.valueB
-//     );
-
-//     var ws = BuildEnv.init(gpa, .multi_threaded, 4);
-//     defer ws.deinit();
-
-//     const app_path = try std.fs.path.join(gpa, &.{ root_dir, "app", "Main.roc" });
-//     defer gpa.free(app_path);
-
-//     // Building should succeed - no cycle exists
-//     try ws.buildApp(app_path);
-//     try expectNoErrors(&ws);
-// }
-=======
 //! Test file for OrderedSink functionality.
 //!
 //! These tests verify the internal logic of OrderedSink which manages
@@ -1461,5 +126,4 @@
     // Case-insensitive compare should place "a" before "B"
     try std.testing.expect(std.mem.eql(u8, drained[0].pkg_name, "pkg") and std.mem.eql(u8, drained[0].module_name, "a"));
     try std.testing.expect(std.mem.eql(u8, drained[1].pkg_name, "pkg") and std.mem.eql(u8, drained[1].module_name, "B"));
-}
->>>>>>> f2a41afe
+}