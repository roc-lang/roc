//! The common state for a module: any data useful over the full lifetime of its compilation that lives beyond individual IR's.
//!
//! Stores all interned data like idents, strings, and problems.
//!
//! This reduces the size of this module's IRs as they can store references to this
//! interned (and deduplicated) data instead of storing the values themselves.

const std = @import("std");
const types_mod = @import("types");
const collections = @import("collections");
const base = @import("base");
const compile = @import("compile");

const serialization = @import("serialization");
const TypeWriter = types_mod.TypeWriter;
const CompactWriter = serialization.CompactWriter;

pub const CIR = compile.CIR;

// Re-export types from CIR module
/// Definition type for value and function definitions
pub const Def = CIR.Def;
/// Type header for type declarations
pub const TypeHeader = CIR.TypeHeader;
/// Where clause for type constraints
pub const WhereClause = CIR.WhereClause;
/// Type annotation with position information
pub const Annotation = CIR.Annotation;
/// Items exposed by a module's interface
pub const ExposedItem = CIR.ExposedItem;
/// Fields in record patterns for pattern matching
pub const PatternRecordField = CIR.PatternRecordField;
/// Arbitrary precision integer values
pub const IntValue = CIR.IntValue;
/// Roc decimal type representation
pub const RocDec = CIR.RocDec;
/// Diagnostic messages for compilation errors and warnings
pub const Diagnostic = @import("Diagnostic.zig").Diagnostic;
/// Store for all nodes in the CIR
pub const NodeStore = CIR.NodeStore;
/// Node type representing various AST elements
pub const Node = CIR.Node;
/// Expression type for Roc expressions
pub const Expr = CIR.Expr;
/// Pattern type for pattern matching
pub const Pattern = CIR.Pattern;
/// Statement type for module-level statements
pub const Statement = CIR.Statement;
/// Type annotation representation
pub const TypeAnno = CIR.TypeAnno;
/// Import statements
pub const Import = CIR.Import;
/// Fields in record expressions
pub const RecordField = CIR.RecordField;
/// External declarations from other modules
pub const ExternalDecl = CIR.ExternalDecl;

const Ident = base.Ident;
const StringLiteral = base.StringLiteral;
const RegionInfo = base.RegionInfo;
const Region = base.Region;
const SExprTree = base.SExprTree;
const SExpr = base.SExpr;
const TypeVar = types_mod.Var;

const Self = @This();

gpa: std.mem.Allocator,
idents: Ident.Store,
ident_ids_for_slicing: collections.SafeList(Ident.Idx),
strings: StringLiteral.Store,
types: types_mod.Store,
/// The items (a combination of types and values) that this module exposes
exposed_items: collections.ExposedItems,

/// Line starts for error reporting. We retain only start and offset positions in the IR
/// and then use these line starts to calculate the line number and column number as required.
/// this is a more compact representation at the expense of extra computation only when generating error diagnostics.
line_starts: collections.SafeList(u32),

/// The source code of this module.
source: []const u8,

// ===== Module compilation fields =====
// NOTE: These fields are populated during canonicalization and preserved for later use

/// All the definitions in the module (populated by canonicalization)
all_defs: Def.Span,
/// All the top-level statements in the module (populated by canonicalization)
all_statements: Statement.Span,
/// All external declarations referenced in this module
external_decls: ExternalDecl.SafeList,
/// Store for interned module imports
imports: Import.Store,
/// The module's name as a string
/// This is needed for import resolution to match import names to modules
module_name: []const u8,
/// Diagnostics collected during canonicalization (optional)
diagnostics: Diagnostic.Span,
/// Stores the raw nodes which represent the intermediate representation
/// Uses an efficient data structure, and provides helpers for storing and retrieving nodes.
store: NodeStore,

/// Initialize the compilation fields in an existing ModuleEnv
pub fn initCIRFields(self: *Self, gpa: std.mem.Allocator, module_name: []const u8) !void {
    _ = gpa; // unused since we don't create new allocations
    self.all_defs = .{ .span = .{ .start = 0, .len = 0 } };
    self.all_statements = .{ .span = .{ .start = 0, .len = 0 } };
    // Note: external_decls already exists from ModuleEnv.init(), so we don't create a new one
    self.imports = Import.Store.init();
    self.module_name = module_name;
    self.diagnostics = Diagnostic.Span{ .span = base.DataSpan{ .start = 0, .len = 0 } };
    // Note: self.store already exists from ModuleEnv.init(), so we don't create a new one
}

/// Alias for initCIRFields for backwards compatibility with tests
pub fn initModuleEnvFields(self: *Self, gpa: std.mem.Allocator, module_name: []const u8) !void {
    return self.initCIRFields(gpa, module_name);
}

/// Initialize the module environment.
pub fn init(gpa: std.mem.Allocator, source: []const u8) std.mem.Allocator.Error!Self {
    // TODO: maybe wire in smarter default based on the initial input text size.

    return Self{
        .gpa = gpa,
        .idents = try Ident.Store.initCapacity(gpa, 1024),
        .ident_ids_for_slicing = try collections.SafeList(Ident.Idx).initCapacity(gpa, 256),
        .strings = try StringLiteral.Store.initCapacityBytes(gpa, 4096),
        .types = try types_mod.Store.initCapacity(gpa, 2048, 512),
        .exposed_items = collections.ExposedItems.init(),
        .line_starts = try collections.SafeList(u32).initCapacity(gpa, 256),
        .source = source,
        // Initialize compilation fields with empty/default values
        .all_defs = .{ .span = .{ .start = 0, .len = 0 } },
        .all_statements = .{ .span = .{ .start = 0, .len = 0 } },
        .external_decls = try ExternalDecl.SafeList.initCapacity(gpa, 16),
        .imports = Import.Store.init(),
        .module_name = "", // Will be set later during canonicalization
        .diagnostics = Diagnostic.Span{ .span = base.DataSpan{ .start = 0, .len = 0 } },
        .store = try NodeStore.initCapacity(gpa, 10_000), // Default node store capacity
    };
}

/// Deinitialize the module environment.
pub fn deinit(self: *Self) void {
    self.idents.deinit(self.gpa);
    self.ident_ids_for_slicing.deinit(self.gpa);
    self.strings.deinit(self.gpa);
    self.types.deinit();
    self.line_starts.deinit(self.gpa);
    self.exposed_items.deinit(self.gpa);
    // Clean up compilation fields
    self.external_decls.deinit(self.gpa);
    self.imports.deinit(self.gpa);
    // diagnostics are stored in the NodeStore, no need to free separately
    self.store.deinit();
}

/// Calculate and store line starts from the source text
pub fn calcLineStarts(self: *Self) !void {
    // Reset line_starts by creating a new SafeList
    self.line_starts.deinit(self.gpa);
    self.line_starts = try collections.SafeList(u32).initCapacity(self.gpa, 256);

    // if the source is empty, we're done
    if (self.source.len == 0) {
        return;
    }

    // the first line starts at offset 0
    _ = try self.line_starts.append(self.gpa, 0);

    // find all newlines in the source, save their offset
    var pos: u32 = 0;
    for (self.source) |c| {
        if (c == '\n') {
            // next line starts after the newline in the current position
            _ = try self.line_starts.append(self.gpa, pos + 1);
        }
        pos += 1;
    }
}

/// Freeze all interners in this module environment, preventing any new entries from being added.
/// This should be called after canonicalization is complete, so that
/// we know it's safe to serialize/deserialize the part of the interner
/// that goes from ident to string, because we don't go from string to ident
/// (or add new entries) in any of the later stages of compilation.
pub fn freezeInterners(self: *Self) void {
    self.idents.freeze();
    self.strings.freeze();
}

// ===== Module compilation functionality =====

/// Records a diagnostic error during canonicalization without blocking compilation.
pub fn pushDiagnostic(self: *Self, reason: Diagnostic) std.mem.Allocator.Error!void {
    _ = try self.addDiagnosticAndTypeVar(reason, .err);
}

/// Creates a malformed node that represents a runtime error in the IR.
pub fn pushMalformed(self: *Self, comptime RetIdx: type, reason: Diagnostic) std.mem.Allocator.Error!RetIdx {
    comptime if (!isCastable(RetIdx)) @compileError("Idx type " ++ @typeName(RetIdx) ++ " is not castable");
    const diag_idx = try self.addDiagnosticAndTypeVar(reason, .err);
    const region = getDiagnosticRegion(reason);
    const malformed_idx = try self.addMalformedAndTypeVar(diag_idx, .err, region);
    return castIdx(Node.Idx, RetIdx, malformed_idx);
}

/// Extract the region from any diagnostic variant
fn getDiagnosticRegion(diagnostic: Diagnostic) Region {
    return switch (diagnostic) {
        .type_redeclared => |data| data.redeclared_region,
        .type_alias_redeclared => |data| data.redeclared_region,
        .nominal_type_redeclared => |data| data.redeclared_region,
        .duplicate_record_field => |data| data.duplicate_region,
        inline else => |data| data.region,
    };
}

/// Import helper functions from CIR
const isCastable = CIR.isCastable;
/// Cast function for safely converting between compatible index types
pub const castIdx = CIR.castIdx;

// ===== Module compilation functions =====

/// Retrieve all diagnostics collected during canonicalization.
pub fn getDiagnostics(self: *Self) std.mem.Allocator.Error![]Diagnostic {
    // Get all diagnostics from the store, not just the ones in self.diagnostics span
    const all_diagnostics = try self.store.diagnosticSpanFrom(0);
    const diagnostic_indices = self.store.sliceDiagnostics(all_diagnostics);
    const diagnostics = try self.gpa.alloc(Diagnostic, diagnostic_indices.len);
    for (diagnostic_indices, 0..) |diagnostic_idx, i| {
        diagnostics[i] = self.store.getDiagnostic(diagnostic_idx);
    }
    return diagnostics;
}

/// Compilation error report type for user-friendly error messages
pub const Report = CIR.Report;

/// Convert a canonicalization diagnostic to a Report for rendering.
pub fn diagnosticToReport(self: *Self, diagnostic: Diagnostic, allocator: std.mem.Allocator, filename: []const u8) !Report {
    return switch (diagnostic) {
        .invalid_num_literal => |data| blk: {
            const region_info = self.calcRegionInfo(data.region);

            // Extract the literal text from the source
            const literal_text = self.source[data.region.start.offset..data.region.end.offset];

            var report = Report.init(allocator, "INVALID NUMBER", .runtime_error);
            const owned_literal = try report.addOwnedString(literal_text);

            try report.document.addReflowingText("This number literal is not valid: ");
            try report.document.addInlineCode(owned_literal);
            try report.document.addLineBreak();
            try report.document.addLineBreak();

            const owned_filename = try report.addOwnedString(filename);
            try report.document.addSourceRegion(
                region_info,
                .error_highlight,
                owned_filename,
                self.source,
                self.line_starts.items.items,
            );

            try report.document.addLineBreak();
            try report.document.addReflowingText("Check that the number is correctly formatted. Valid examples include: ");
            try report.document.addInlineCode("42");
            try report.document.addReflowingText(", ");
            try report.document.addInlineCode("3.14");
            try report.document.addReflowingText(", ");
            try report.document.addInlineCode("0x1A");
            try report.document.addReflowingText(", or ");
            try report.document.addInlineCode("1_000_000");
            try report.document.addReflowingText(".");

            break :blk report;
        },
        .ident_not_in_scope => |data| blk: {
            const region_info = self.calcRegionInfo(data.region);
            const ident_name = self.idents.getText(data.ident);

            var report = Report.init(allocator, "UNDEFINED VARIABLE", .runtime_error);
            const owned_ident = try report.addOwnedString(ident_name);
            try report.document.addReflowingText("Nothing is named ");
            try report.document.addUnqualifiedSymbol(owned_ident);
            try report.document.addReflowingText(" in this scope.");
            try report.document.addLineBreak();
            try report.document.addReflowingText("Is there an ");
            try report.document.addKeyword("import");
            try report.document.addReflowingText(" or ");
            try report.document.addKeyword("exposing");
            try report.document.addReflowingText(" missing up-top?");
            try report.document.addLineBreak();
            try report.document.addLineBreak();
            const owned_filename = try report.addOwnedString(filename);
            try report.document.addSourceRegion(
                region_info,
                .error_highlight,
                owned_filename,
                self.source,
                self.line_starts.items.items,
            );

            break :blk report;
        },
        .exposed_but_not_implemented => |data| blk: {
            const region_info = self.calcRegionInfo(data.region);

            var report = Report.init(allocator, "EXPOSED BUT NOT DEFINED", .runtime_error);

            const ident_name = self.idents.getText(data.ident);
            const owned_ident = try report.addOwnedString(ident_name);

            try report.document.addReflowingText("The module header says that ");
            try report.document.addUnqualifiedSymbol(owned_ident);
            try report.document.addReflowingText(" is exposed, but it is not defined anywhere in this module.");
            try report.document.addLineBreak();
            try report.document.addLineBreak();

            // Add source context with location
            const owned_filename = try report.addOwnedString(filename);
            try report.addSourceContext(region_info, owned_filename, self.source, self.line_starts.items.items);

            try report.document.addReflowingText("You can fix this by either defining ");
            try report.document.addUnqualifiedSymbol(owned_ident);
            try report.document.addReflowingText(" in this module, or by removing it from the list of exposed values.");

            break :blk report;
        },
        .unused_variable => |data| blk: {
            const region_info = self.calcRegionInfo(data.region);
            const ident_name = self.idents.getText(data.ident);

            var report = Report.init(allocator, "UNUSED VARIABLE", .warning);
            const owned_ident = try report.addOwnedString(ident_name);

            try report.document.addReflowingText("Variable ");
            try report.document.addUnqualifiedSymbol(owned_ident);
            try report.document.addReflowingText(" is not used anywhere in your code.");
            try report.document.addLineBreak();
            try report.document.addLineBreak();

            const MAX_IDENT_FIXED_BUFFER = 100;
            if (owned_ident.len > MAX_IDENT_FIXED_BUFFER - 1) {
                try report.document.addReflowingText("If you don't need this variable, prefix it with an underscore to suppress this warning.");
            } else {
                // format the identifier with an underscore
                try report.document.addReflowingText("If you don't need this variable, prefix it with an underscore like ");
                var buf: [MAX_IDENT_FIXED_BUFFER]u8 = undefined;
                const owned_ident_with_underscore = try std.fmt.bufPrint(&buf, "_{s}", .{owned_ident});

                try report.document.addUnqualifiedSymbol(owned_ident_with_underscore);
                try report.document.addReflowingText(" to suppress this warning.");
            }

            try report.document.addLineBreak();
            try report.document.addReflowingText("The unused variable is declared here:");
            try report.document.addLineBreak();

            const owned_filename = try report.addOwnedString(filename);
            try report.document.addSourceRegion(
                region_info,
                .error_highlight,
                owned_filename,
                self.source,
                self.line_starts.items.items,
            );

            break :blk report;
        },
        .underscore_in_type_declaration => |data| blk: {
            const region_info = self.calcRegionInfo(data.region);

            var report = Report.init(allocator, "UNDERSCORE IN TYPE ALIAS", .runtime_error);

            const kind = if (data.is_alias) "alias" else "opaque type";
            const message = try std.fmt.allocPrint(allocator, "Underscores are not allowed in type {s} declarations.", .{kind});
            defer allocator.free(message);
            const owned_message = try report.addOwnedString(message);
            try report.document.addReflowingText(owned_message);
            try report.document.addLineBreak();
            try report.document.addLineBreak();

            // Add source context with location
            const owned_filename = try report.addOwnedString(filename);
            try report.addSourceContext(region_info, owned_filename, self.source, self.line_starts.items.items);

            try report.document.addLineBreak();
            const explanation = try std.fmt.allocPrint(allocator, "Underscores in type annotations mean \"I don't care about this type\", which doesn't make sense when declaring a type. If you need a placeholder type variable, use a named type variable like `a` instead.", .{});
            defer allocator.free(explanation);
            const owned_explanation = try report.addOwnedString(explanation);
            try report.document.addReflowingText(owned_explanation);

            break :blk report;
        },
        .undeclared_type => |data| blk: {
            const type_name = self.idents.getText(data.name);
            const region_info = self.calcRegionInfo(data.region);

            var report = Report.init(allocator, "UNDECLARED TYPE", .runtime_error);
            const owned_type_name = try report.addOwnedString(type_name);
            try report.document.addReflowingText("The type ");
            try report.document.addType(owned_type_name);
            try report.document.addReflowingText(" is not declared in this scope.");
            try report.document.addLineBreak();
            try report.document.addLineBreak();

            try report.document.addReflowingText("This type is referenced here:");
            try report.document.addLineBreak();
            const owned_filename = try report.addOwnedString(filename);
            try report.document.addSourceRegion(
                region_info,
                .error_highlight,
                owned_filename,
                self.source,
                self.line_starts.items.items,
            );

            break :blk report;
        },
        .type_redeclared => |data| blk: {
            const type_name = self.idents.getText(data.name);
            const original_region_info = self.calcRegionInfo(data.original_region);
            const redeclared_region_info = self.calcRegionInfo(data.redeclared_region);

            var report = Report.init(allocator, "TYPE REDECLARED", .runtime_error);
            const owned_type_name = try report.addOwnedString(type_name);
            try report.document.addReflowingText("The type ");
            try report.document.addType(owned_type_name);
            try report.document.addReflowingText(" is being redeclared.");
            try report.document.addLineBreak();
            try report.document.addLineBreak();

            // Show where the redeclaration is
            try report.document.addReflowingText("The redeclaration is here:");
            try report.document.addLineBreak();
            const owned_filename = try report.addOwnedString(filename);
            try report.document.addSourceRegion(
                redeclared_region_info,
                .error_highlight,
                owned_filename,
                self.source,
                self.line_starts.items.items,
            );

            try report.document.addLineBreak();
            try report.document.addReflowingText("But ");
            try report.document.addType(owned_type_name);
            try report.document.addReflowingText(" was already declared here:");
            try report.document.addLineBreak();
            try report.document.addSourceRegion(
                original_region_info,
                .dimmed,
                owned_filename,
                self.source,
                self.line_starts.items.items,
            );

            break :blk report;
        },
        .invalid_top_level_statement => |data| blk: {
            const stmt_name = self.strings.get(data.stmt);
            const region_info = self.calcRegionInfo(data.region);

            var report = Report.init(allocator, "INVALID STATEMENT", .runtime_error);
            const owned_stmt = try report.addOwnedString(stmt_name);
            try report.document.addReflowingText("The statement ");
            try report.document.addInlineCode(owned_stmt);
            try report.document.addReflowingText(" is not allowed at the top level.");
            try report.document.addLineBreak();
            try report.document.addReflowingText("Only definitions, type annotations, and imports are allowed at the top level.");
            try report.document.addLineBreak();
            try report.document.addLineBreak();
            const owned_filename = try report.addOwnedString(filename);
            try report.document.addSourceRegion(
                region_info,
                .error_highlight,
                owned_filename,
                self.source,
                self.line_starts.items.items,
            );

            break :blk report;
        },
        .used_underscore_variable => |data| blk: {
            const ident_name = self.idents.getText(data.ident);
            const region_info = self.calcRegionInfo(data.region);

            var report = Report.init(allocator, "UNDERSCORE VARIABLE USED", .warning);
            const owned_ident = try report.addOwnedString(ident_name);

            try report.document.addReflowingText("Variable ");
            try report.document.addUnqualifiedSymbol(owned_ident);
            try report.document.addReflowingText(" is prefixed with an underscore but is actually used.");
            try report.document.addLineBreak();
            try report.document.addLineBreak();

            try report.document.addReflowingText("Variables prefixed with ");
            try report.document.addUnqualifiedSymbol("_");
            try report.document.addReflowingText(" are intended to be unused. Remove the underscore prefix: ");

            // Create the suggested name without underscore
            const suggested_name = ident_name[1..]; // Remove first character (_)
            const owned_suggested = try report.addOwnedString(suggested_name);
            try report.document.addUnqualifiedSymbol(owned_suggested);
            try report.document.addReflowingText(".");
            try report.document.addLineBreak();
            try report.document.addLineBreak();
            const owned_filename = try report.addOwnedString(filename);
            try report.document.addSourceRegion(
                region_info,
                .warning_highlight,
                owned_filename,
                self.source,
                self.line_starts.items.items,
            );

            break :blk report;
        },
        .expr_not_canonicalized => |data| blk: {
            const region_info = self.calcRegionInfo(data.region);

            var report = Report.init(allocator, "UNKNOWN OPERATOR", .runtime_error);
            try report.document.addReflowingText("This looks like an operator, but it's not one I recognize!");
            try report.document.addLineBreak();
            try report.document.addLineBreak();

            const owned_filename = try report.addOwnedString(filename);
            try report.document.addSourceRegion(
                region_info,
                .error_highlight,
                owned_filename,
                self.source,
                self.line_starts.items.items,
            );

            try report.document.addLineBreak();
            try report.document.addReflowingText("Check the spelling and make sure you're using a valid Roc operator like ");
            try report.document.addBinaryOperator("+");
            try report.document.addReflowingText(", ");
            try report.document.addBinaryOperator("-");
            try report.document.addReflowingText(", ");
            try report.document.addBinaryOperator("==");
            try report.document.addReflowingText(".");

            break :blk report;
        },
        .crash_expects_string => |data| blk: {
            const region_info = self.calcRegionInfo(data.region);

            var report = Report.init(allocator, "CRASH EXPECTS STRING", .runtime_error);
            try report.document.addReflowingText("The ");
            try report.document.addAnnotated("crash", .inline_code);
            try report.document.addReflowingText(" keyword expects a string literal as its argument.");
            try report.document.addLineBreak();
            try report.document.addReflowingText("For example: ");
            try report.document.addAnnotated("crash \"Something went wrong\"", .inline_code);
            try report.document.addLineBreak();
            const owned_filename = try report.addOwnedString(filename);
            try report.document.addSourceRegion(
                region_info,
                .error_highlight,
                owned_filename,
                self.source,
                self.line_starts.items.items,
            );

            break :blk report;
        },
        .duplicate_record_field => |data| blk: {
            const field_name = self.idents.getText(data.field_name);
            const duplicate_region_info = self.calcRegionInfo(data.duplicate_region);
            const original_region_info = self.calcRegionInfo(data.original_region);

            var report = Report.init(allocator, "DUPLICATE RECORD FIELD", .runtime_error);
            const owned_field_name = try report.addOwnedString(field_name);

            try report.document.addReflowingText("The record field ");
            try report.document.addRecordField(owned_field_name);
            try report.document.addReflowingText(" appears more than once in this record.");
            try report.document.addLineBreak();
            try report.document.addLineBreak();

            // Show where the duplicate field is
            try report.document.addReflowingText("This field is duplicated here:");
            try report.document.addLineBreak();
            const owned_filename = try report.addOwnedString(filename);
            try report.document.addSourceRegion(
                duplicate_region_info,
                .error_highlight,
                owned_filename,
                self.source,
                self.line_starts.items.items,
            );

            try report.document.addLineBreak();
            try report.document.addReflowingText("The field ");
            try report.document.addRecordField(owned_field_name);
            try report.document.addReflowingText(" was first defined here:");
            try report.document.addLineBreak();
            try report.document.addSourceRegion(
                original_region_info,
                .dimmed,
                owned_filename,
                self.source,
                self.line_starts.items.items,
            );

            try report.document.addLineBreak();
            try report.document.addReflowingText("Record fields must have unique names. Consider renaming one of these fields or removing the duplicate.");

            break :blk report;
        },
        .redundant_exposed => |data| blk: {
            const ident_name = self.idents.getText(data.ident);
            const region_info = self.calcRegionInfo(data.region);
            const original_region_info = self.calcRegionInfo(data.original_region);

            var report = Report.init(allocator, "REDUNDANT EXPOSED", .warning);
            const owned_ident = try report.addOwnedString(ident_name);

            try report.document.addReflowingText("The identifier ");
            try report.document.addUnqualifiedSymbol(owned_ident);
            try report.document.addReflowingText(" is exposed multiple times in the module header.");
            try report.document.addLineBreak();
            try report.document.addLineBreak();
            const owned_filename = try report.addOwnedString(filename);
            try report.document.addSourceRegion(
                region_info,
                .error_highlight,
                owned_filename,
                self.source,
                self.line_starts.items.items,
            );

            // we don't need to display the original region info
            // as this header is in a single location
            _ = original_region_info;

            try report.document.addReflowingText("You can remove the duplicate entry to fix this warning.");

            break :blk report;
        },
        .undeclared_type_var => |data| blk: {
            const type_var_name = self.idents.getText(data.name);
            const region_info = self.calcRegionInfo(data.region);

            var report = Report.init(allocator, "UNDECLARED TYPE VARIABLE", .runtime_error);
            const owned_type_var_name = try report.addOwnedString(type_var_name);
            try report.document.addReflowingText("The type variable ");
            try report.document.addType(owned_type_var_name);
            try report.document.addReflowingText(" is not declared in this scope.");
            try report.document.addLineBreak();
            try report.document.addLineBreak();

            try report.document.addReflowingText("Type variables must be introduced in a type annotation before they can be used.");
            try report.document.addLineBreak();
            try report.document.addLineBreak();

            try report.document.addReflowingText("This type variable is referenced here:");
            try report.document.addLineBreak();
            const owned_filename = try report.addOwnedString(filename);
            try report.document.addSourceRegion(
                region_info,
                .error_highlight,
                owned_filename,
                self.source,
                self.line_starts.items.items,
            );

            break :blk report;
        },
        .not_implemented => |data| blk: {
            const feature = self.strings.get(data.feature);
            var report = Report.init(allocator, "NOT IMPLEMENTED", .fatal);
            const owned_feature = try report.addOwnedString(feature);
            try report.document.addReflowingText("This feature is not yet implemented: ");
            try report.document.addAnnotatedText(owned_feature, .emphasized);
            try report.document.addLineBreak();
            try report.document.addLineBreak();
            try report.document.addReflowingText("This error doesn't have a proper diagnostic report yet. Let us know if you want to help improve Roc's error messages!");
            break :blk report;
        },
        .malformed_type_annotation => |data| blk: {
            var report = Report.init(allocator, "MALFORMED TYPE", .runtime_error);
            try report.document.addReflowingText("This type annotation is malformed or contains invalid syntax.");
            try report.document.addLineBreak();
            try report.document.addLineBreak();

            const owned_filename = try report.addOwnedString(filename);
            const region_info = self.calcRegionInfo(data.region);
            try report.document.addSourceRegion(
                region_info,
                .error_highlight,
                owned_filename,
                self.source,
                self.line_starts.items.items,
            );

            break :blk report;
        },
        .if_condition_not_canonicalized => |_| blk: {
            var report = Report.init(allocator, "INVALID IF CONDITION", .runtime_error);
            try report.document.addReflowingText("The condition in this ");
            try report.document.addKeyword("if");
            try report.document.addReflowingText(" expression could not be processed.");
            try report.document.addLineBreak();
            try report.document.addLineBreak();
            try report.document.addReflowingText("The condition must be a valid expression that evaluates to a ");
            try report.document.addKeyword("Bool");
            try report.document.addReflowingText(" value (");
            try report.document.addKeyword("Bool.true");
            try report.document.addReflowingText(" or ");
            try report.document.addKeyword("Bool.false");
            try report.document.addReflowingText(").");
            break :blk report;
        },
        .if_else_not_canonicalized => |_| blk: {
            var report = Report.init(allocator, "INVALID IF BRANCH", .runtime_error);
            try report.document.addReflowingText("The ");
            try report.document.addKeyword("else");
            try report.document.addReflowingText(" branch of this ");
            try report.document.addKeyword("if");
            try report.document.addReflowingText(" expression could not be processed.");
            try report.document.addLineBreak();
            try report.document.addLineBreak();
            try report.document.addReflowingText("The ");
            try report.document.addKeyword("else");
            try report.document.addReflowingText(" branch must contain a valid expression. Check for syntax errors or missing values.");
            try report.document.addLineBreak();
            try report.document.addLineBreak();
            try report.document.addReflowingText("Note: Every ");
            try report.document.addKeyword("if");
            try report.document.addReflowingText(" expression in Roc must have an ");
            try report.document.addKeyword("else");
            try report.document.addReflowingText(" branch, and both branches must have the same type.");
            break :blk report;
        },
        .pattern_not_canonicalized => |_| blk: {
            var report = Report.init(allocator, "INVALID PATTERN", .runtime_error);
            try report.document.addReflowingText("This pattern contains invalid syntax or uses unsupported features.");
            break :blk report;
        },
        .shadowing_warning => |data| blk: {
            const ident_name = self.idents.getText(data.ident);
            const new_region_info = self.calcRegionInfo(data.region);
            const original_region_info = self.calcRegionInfo(data.original_region);

            var report = Report.init(allocator, "DUPLICATE DEFINITION", .warning);
            const owned_ident = try report.addOwnedString(ident_name);
            try report.document.addReflowingText("The name ");
            try report.document.addUnqualifiedSymbol(owned_ident);
            try report.document.addReflowingText(" is being redeclared in this scope.");
            try report.document.addLineBreak();
            try report.document.addLineBreak();

            // Show where the new declaration is
            try report.document.addReflowingText("The redeclaration is here:");
            try report.document.addLineBreak();
            const owned_filename = try report.addOwnedString(filename);
            try report.document.addSourceRegion(
                new_region_info,
                .error_highlight,
                owned_filename,
                self.source,
                self.line_starts.items.items,
            );

            try report.document.addLineBreak();
            try report.document.addReflowingText("But ");
            try report.document.addUnqualifiedSymbol(owned_ident);
            try report.document.addReflowingText(" was already defined here:");
            try report.document.addLineBreak();
            try report.document.addSourceRegion(
                original_region_info,
                .dimmed,
                owned_filename,
                self.source,
                self.line_starts.items.items,
            );

            break :blk report;
        },
        .empty_tuple => |data| blk: {
            const region_info = self.calcRegionInfo(data.region);

            var report = Report.init(allocator, "EMPTY TUPLE NOT ALLOWED", .runtime_error);
            const owned_filename = try report.addOwnedString(filename);
            try report.document.addReflowingText("I am part way through parsing this tuple, but it is empty:");
            try report.document.addLineBreak();
            try report.document.addSourceRegion(
                region_info,
                .error_highlight,
                owned_filename,
                self.source,
                self.line_starts.items.items,
            );
            try report.document.addLineBreak();
            try report.document.addReflowingText("If you want to represent nothing, try using an empty record: ");
            try report.document.addAnnotated("{}", .inline_code);
            try report.document.addReflowingText(".");

            break :blk report;
        },
        .lambda_body_not_canonicalized => |data| blk: {
            _ = data;

            var report = Report.init(allocator, "INVALID LAMBDA", .runtime_error);
            try report.document.addReflowingText("The body of this lambda expression is not valid.");

            break :blk report;
        },
        .malformed_where_clause => |data| blk: {
            const region_info = self.calcRegionInfo(data.region);

            var report = Report.init(allocator, "MALFORMED WHERE CLAUSE", .runtime_error);
            try report.document.addReflowingText("This where clause could not be parsed correctly.");
            try report.document.addLineBreak();
            try report.document.addLineBreak();
            const owned_filename = try report.addOwnedString(filename);
            try report.document.addSourceRegion(
                region_info,
                .error_highlight,
                owned_filename,
                self.source,
                self.line_starts.items.items,
            );
            try report.document.addLineBreak();
            try report.document.addReflowingText("Check the syntax of your where clause.");

            break :blk report;
        },
        .var_across_function_boundary => |data| blk: {
            _ = data;

            var report = Report.init(allocator, "VAR REASSIGNMENT ERROR", .runtime_error);
            try report.document.addReflowingText("Cannot reassign a ");
            try report.document.addKeyword("var");
            try report.document.addReflowingText(" from outside the function where it was declared.");
            try report.document.addLineBreak();
            try report.document.addReflowingText("Variables declared with ");
            try report.document.addKeyword("var");
            try report.document.addReflowingText(" can only be reassigned within the same function scope.");

            break :blk report;
        },
        .tuple_elem_not_canonicalized => |data| blk: {
            _ = data;

            var report = Report.init(allocator, "INVALID TUPLE ELEMENT", .runtime_error);
            try report.document.addReflowingText("This tuple element is malformed or contains invalid syntax.");

            break :blk report;
        },
        .f64_pattern_literal => |data| blk: {
            // Extract the literal text from the source
            const literal_text = self.source[data.region.start.offset..data.region.end.offset];

            var report = Report.init(allocator, "F64 NOT ALLOWED IN PATTERN", .runtime_error);

            // Format the message to match origin/main
            try report.document.addText("This floating-point literal cannot be used in a pattern match: ");
            try report.document.addInlineCode(literal_text);
            try report.document.addLineBreak();
            try report.document.addLineBreak();

            try report.document.addReflowingText("This number exceeds the precision range of Roc's ");
            try report.document.addInlineCode("Dec");
            try report.document.addReflowingText(" type and would require F64 representation. ");
            try report.document.addReflowingText("Floating-point numbers (F64) cannot be used in patterns because they don't have reliable equality comparison.");
            try report.document.addLineBreak();
            try report.document.addLineBreak();

            try report.document.addText("Consider one of these alternatives:");
            try report.document.addLineBreak();
            try report.document.addText("• Use a guard condition with a range check");
            try report.document.addLineBreak();
            try report.document.addText("• Use a smaller number that fits in Dec's precision");
            try report.document.addLineBreak();
            try report.document.addText("• Restructure your code to avoid pattern matching on this value");
            try report.document.addLineBreak();
            try report.document.addLineBreak();

            try report.document.addText("For example, instead of:");
            try report.document.addLineBreak();
            try report.document.addInlineCode("1e100 => ...");
            try report.document.addLineBreak();
            try report.document.addText("Use a guard:");
            try report.document.addLineBreak();
            try report.document.addInlineCode("n if n > 1e99 => ...");

            break :blk report;
        },
        .type_not_exposed => |data| blk: {
            const region_info = self.calcRegionInfo(data.region);

            var report = Report.init(allocator, "TYPE NOT EXPOSED", .runtime_error);

            const type_name_bytes = self.idents.getText(data.type_name);
            const type_name = try report.addOwnedString(type_name_bytes);

            const module_name_bytes = self.idents.getText(data.module_name);
            const module_name = try report.addOwnedString(module_name_bytes);

            // Format the message to match origin/main
            try report.document.addText("The type ");
            try report.document.addInlineCode(type_name);
            try report.document.addReflowingText(" is not an exposed by the module ");
            try report.document.addInlineCode(module_name);
            try report.document.addReflowingText(".");
            try report.document.addLineBreak();
            try report.document.addLineBreak();

            try report.document.addReflowingText("You're attempting to use this type here:");
            try report.document.addLineBreak();
            const owned_filename = try report.addOwnedString(filename);
            try report.document.addSourceRegion(
                region_info,
                .error_highlight,
                owned_filename,
                self.source,
                self.line_starts.items.items,
            );

            break :blk report;
        },
        .module_not_found => |data| blk: {
            const region_info = self.calcRegionInfo(data.region);

            var report = Report.init(allocator, "MODULE NOT FOUND", .runtime_error);

            const module_name_bytes = self.idents.getText(data.module_name);
            const module_name = try report.addOwnedString(module_name_bytes);

            // Format the message to match origin/main
            try report.document.addText("The module ");
            try report.document.addInlineCode(module_name);
            try report.document.addReflowingText(" was not found in this Roc project.");
            try report.document.addLineBreak();
            try report.document.addLineBreak();

            try report.document.addReflowingText("You're attempting to use this module here:");
            try report.document.addLineBreak();
            const owned_filename = try report.addOwnedString(filename);
            try report.document.addSourceRegion(
                region_info,
                .error_highlight,
                owned_filename,
                self.source,
                self.line_starts.items.items,
            );

            break :blk report;
        },
        .module_not_imported => |data| blk: {
            const region_info = self.calcRegionInfo(data.region);

            var report = Report.init(allocator, "MODULE NOT IMPORTED", .runtime_error);

            const module_name_bytes = self.idents.getText(data.module_name);
            const module_name = try report.addOwnedString(module_name_bytes);

            // Format the message to match origin/main
            try report.document.addText("There is no module with the name ");
            try report.document.addInlineCode(module_name);
            try report.document.addReflowingText(" imported into this Roc file.");
            try report.document.addLineBreak();
            try report.document.addLineBreak();

            try report.document.addReflowingText("You're attempting to use this module here:");
            try report.document.addLineBreak();
            const owned_filename = try report.addOwnedString(filename);
            try report.document.addSourceRegion(
                region_info,
                .error_highlight,
                owned_filename,
                self.source,
                self.line_starts.items.items,
            );

            break :blk report;
        },
        .where_clause_not_allowed_in_type_decl => |data| blk: {
            const region_info = self.calcRegionInfo(data.region);

            var report = Report.init(allocator, "WHERE CLAUSE NOT ALLOWED IN TYPE DECLARATION", .warning);

            // Format the message to match origin/main
            try report.document.addText("You cannot define a ");
            try report.document.addInlineCode("where");
            try report.document.addReflowingText(" clause inside a type declaration.");
            try report.document.addLineBreak();
            try report.document.addLineBreak();

            try report.document.addReflowingText("You're attempting do this here:");
            try report.document.addLineBreak();
            const owned_filename = try report.addOwnedString(filename);
            try report.document.addSourceRegion(
                region_info,
                .error_highlight,
                owned_filename,
                self.source,
                self.line_starts.items.items,
            );

            break :blk report;
        },
        else => {
            // For unhandled diagnostics, create a generic report
            const diagnostic_name = @tagName(diagnostic);

            var report = Report.init(allocator, "COMPILER DIAGNOSTIC", .runtime_error);
            try report.addHeader("Compiler Diagnostic");
            const message = try std.fmt.allocPrint(allocator, "Diagnostic type '{s}' is not yet handled in report generation.", .{diagnostic_name});
            defer allocator.free(message);
            const owned_message = try report.addOwnedString(message);
            try report.document.addText(owned_message);
            try report.document.addLineBreak();

            // Add location info even without specific region
            const location_msg = try std.fmt.allocPrint(allocator, "**{s}:0:0:0:0**", .{filename});
            defer allocator.free(location_msg);
            const owned_location = try report.addOwnedString(location_msg);
            try report.document.addText(owned_location);

            return report;
        },
    };
}

/// Get region info for a given region
pub fn getRegionInfo(self: *const Self, region: Region) !RegionInfo {
    return base.RegionInfo.position(self.source, self.line_starts.items.items, region.start.offset, region.end.offset);
}

/// Returns diagnostic position information for the given region.
/// This is a standalone utility function that takes the source text as a parameter
/// to avoid storing it in the cacheable IR structure.
pub fn calcRegionInfo(self: *const Self, region: Region) RegionInfo {
    const empty = RegionInfo{
        .start_line_idx = 0,
        .start_col_idx = 0,
        .end_line_idx = 0,
        .end_col_idx = 0,
    };

    // In the Can IR, regions store byte offsets directly, not token indices.
    // We can use these offsets directly to calculate the diagnostic position.
    const source = self.source;

    const info = base.RegionInfo.position(source, self.line_starts.items.items, region.start.offset, region.end.offset) catch {
        // Return a zero position if we can't calculate it
        return empty;
    };

    return info;
}

/// Extract a literal from source code between given byte offsets
pub fn literal_from_source(self: *const Self, start_offset: u32, end_offset: u32) []const u8 {
    return self.source[start_offset..end_offset];
}

/// Get the source line for a given region
pub fn getSourceLine(self: *const Self, region: Region) ![]const u8 {
    const region_info = try self.getRegionInfo(region);
    const line_start = self.line_starts.items.items[region_info.start_line_idx];
    const line_end = if (region_info.start_line_idx + 1 < self.line_starts.items.items.len)
        self.line_starts.items.items[region_info.start_line_idx + 1]
    else
        self.source.len;

    return self.source[line_start..line_end];
}

/// Serialize this ModuleEnv to the given CompactWriter.
/// IMPORTANT: The returned pointer points to memory inside the writer!
/// Attempting to dereference this pointer or calling any methods on it
/// is illegal behavior!
pub fn serialize(
    self: *const Self,
    allocator: std.mem.Allocator,
    writer: *CompactWriter,
) std.mem.Allocator.Error!*const Self {
    // First, write the ModuleEnv struct itself
    const offset_self = try writer.appendAlloc(allocator, Self);

    // Then serialize the sub-structures and update the struct
    offset_self.* = .{
        .gpa = undefined, // Will be set when deserializing
        .idents = (try self.idents.serialize(allocator, writer)).*,
        .ident_ids_for_slicing = (try self.ident_ids_for_slicing.serialize(allocator, writer)).*,
        .strings = (try self.strings.serialize(allocator, writer)).*,
        .types = (try self.types.serialize(allocator, writer)).*,
        .exposed_items = (try self.exposed_items.serialize(allocator, writer)).*,
        .line_starts = (try self.line_starts.serialize(allocator, writer)).*,
        .source = "", // Will be set when deserializing
        .all_defs = self.all_defs,
        .all_statements = self.all_statements,
        .external_decls = (try self.external_decls.serialize(allocator, writer)).*,
        .imports = (try self.imports.serialize(allocator, writer)).*,
        .module_name = "", // Will be set when deserializing
        .diagnostics = self.diagnostics,
        .store = (try self.store.serialize(allocator, writer)).*,
    };

    // IMPORTANT: Set gpa field to all zeros as requested
    @memset(@as([*]u8, @ptrCast(&offset_self.gpa))[0..@sizeOf(@TypeOf(offset_self.gpa))], 0);

    return @constCast(offset_self);
}

/// Add the given offset to the memory addresses of all pointers in `self`.
/// IMPORTANT: The gpa, source, and module_name fields must be manually set before calling this function.
pub fn relocate(self: *Self, offset: isize) void {
    // IMPORTANT: gpa, source, and module_name are not relocated - they should be set manually before calling relocate

    // Relocate all sub-structures
    self.idents.relocate(offset);
    self.ident_ids_for_slicing.relocate(offset);
    self.strings.relocate(offset);
    self.types.relocate(offset);
    self.exposed_items.relocate(offset);
    self.line_starts.relocate(offset);

    // Note: source is not relocated - it should be set manually
    // Note: all_defs and all_statements are just spans with numeric values, no pointers to relocate

    self.external_decls.relocate(offset);
    self.imports.relocate(offset);

    // Note: module_name is not relocated - it should be set manually

    // Note: diagnostics is just a span with numeric values, no pointers to relocate

    self.store.relocate(offset);
}

/// Serialized representation of ModuleEnv
pub const Serialized = struct {
    gpa: std.mem.Allocator, // Serialized as zeros, provided during deserialization
    idents: Ident.Store.Serialized,
    ident_ids_for_slicing: collections.SafeList(Ident.Idx).Serialized,
    strings: StringLiteral.Store.Serialized,
    types: types_mod.Store.Serialized,
    exposed_items: collections.ExposedItems.Serialized,
    line_starts: collections.SafeList(u32).Serialized,
    source: []const u8, // Serialized as zeros, provided during deserialization
    all_defs: Def.Span,
    all_statements: Statement.Span,
    external_decls: ExternalDecl.SafeList.Serialized,
    imports: Import.Store.Serialized,
    module_name: []const u8, // Serialized as zeros, provided during deserialization
    diagnostics: Diagnostic.Span,
    store: NodeStore.Serialized,

    /// Serialize a ModuleEnv into this Serialized struct, appending data to the writer
    pub fn serialize(
        self: *Serialized,
        env: *const Self,
        allocator: std.mem.Allocator,
        writer: *CompactWriter,
    ) !void {
        // Set fields that will be provided during deserialization to zeros
        self.gpa = undefined; // Will be set to zeros below
        self.source = ""; // Empty slice
        self.module_name = ""; // Empty slice

        // Serialize each component using its Serialized struct
        try self.idents.serialize(&env.idents, allocator, writer);
        try self.ident_ids_for_slicing.serialize(&env.ident_ids_for_slicing, allocator, writer);
        try self.strings.serialize(&env.strings, allocator, writer);
        try self.types.serialize(&env.types, allocator, writer);
        try self.exposed_items.serialize(&env.exposed_items, allocator, writer);
        try self.line_starts.serialize(&env.line_starts, allocator, writer);

        // Copy simple values directly
        self.all_defs = env.all_defs;
        self.all_statements = env.all_statements;

        try self.external_decls.serialize(&env.external_decls, allocator, writer);
        try self.imports.serialize(&env.imports, allocator, writer);

        self.diagnostics = env.diagnostics;

        // Serialize NodeStore
        try self.store.serialize(&env.store, allocator, writer);

        // Set gpa to all zeros; the space needs to be here,
        // but the value will be set separately during deserialization.
        @memset(@as([*]u8, @ptrCast(&self.gpa))[0..@sizeOf(@TypeOf(self.gpa))], 0);
    }

    /// Deserialize a ModuleEnv from the buffer, updating the ModuleEnv in place
    pub fn deserialize(
        self: *Serialized,
        offset: i64,
        gpa: std.mem.Allocator,
        source: []const u8,
        module_name: []const u8,
    ) *Self {
        // ModuleEnv.Serialized should be at least as big as ModuleEnv
        std.debug.assert(@sizeOf(Serialized) >= @sizeOf(Self));

        // Overwrite ourself with the deserialized version, and return our pointer after casting it to Self.
        const env = @as(*Self, @ptrFromInt(@intFromPtr(self)));

        env.* = Self{
            .gpa = gpa,
            .idents = self.idents.deserialize(offset).*,
            .ident_ids_for_slicing = self.ident_ids_for_slicing.deserialize(offset).*,
            .strings = self.strings.deserialize(offset).*,
            .types = self.types.deserialize(offset).*,
            .exposed_items = self.exposed_items.deserialize(offset).*,
            .line_starts = self.line_starts.deserialize(offset).*,
            .source = source,
            .all_defs = self.all_defs,
            .all_statements = self.all_statements,
            .external_decls = self.external_decls.deserialize(offset).*,
            .imports = self.imports.deserialize(offset).*,
            .module_name = module_name,
            .diagnostics = self.diagnostics,
            .store = self.store.deserialize(offset, gpa).*,
        };

        return env;
    }
};

/// Convert a type into a node index
pub fn nodeIdxFrom(idx: anytype) Node.Idx {
    return @enumFromInt(@intFromEnum(idx));
}

/// Convert a type into a type var
pub fn varFrom(idx: anytype) TypeVar {
    return @enumFromInt(@intFromEnum(idx));
}

/// Assert that nodes, regions and types are all in sync
pub inline fn debugAssertArraysInSync(self: *const Self) void {
    if (std.debug.runtime_safety) {
        const cir_nodes = self.store.nodes.items.len;
        const region_nodes = self.store.regions.len();
        const type_nodes = self.types.len();

        if (!(cir_nodes == region_nodes and region_nodes == type_nodes)) {
            std.debug.panic(
                "Arrays out of sync:\n  cir_nodes={}\n  region_nodes={}\n  type_nodes={}\n",
                .{ cir_nodes, region_nodes, type_nodes },
            );
        }
    }
}

/// Assert that nodes, regions and types are all in sync
inline fn debugAssertIdxsEql(comptime desc: []const u8, idx1: anytype, idx2: anytype) void {
    if (std.debug.runtime_safety) {
        const idx1_int = @intFromEnum(idx1);
        const idx2_int = @intFromEnum(idx2);

        if (idx1_int != idx2_int) {
            std.debug.panic(
                "{s} idxs out of sync: {} != {}\n",
                .{ desc, idx1_int, idx2_int },
            );
        }
    }
}

/// Add a new expression and type variable.
/// This function asserts that the types array and the nodes are in sync.
pub fn addDefAndTypeVar(self: *Self, expr: Def, content: types_mod.Content, region: Region) std.mem.Allocator.Error!Def.Idx {
    const expr_idx = try self.store.addDef(expr, region);
    const expr_var = try self.types.freshFromContent(content);
    debugAssertIdxsEql("self", expr_idx, expr_var);
    self.debugAssertArraysInSync();
    return expr_idx;
}

/// Add a new expression and type variable.
/// This function asserts that the types array and the nodes are in sync.
pub fn addTypeHeaderAndTypeVar(self: *Self, expr: TypeHeader, content: types_mod.Content, region: Region) std.mem.Allocator.Error!TypeHeader.Idx {
    const expr_idx = try self.store.addTypeHeader(expr, region);
    const expr_var = try self.types.freshFromContent(content);
    debugAssertIdxsEql("addTypeHeaderAndTypeVar", expr_idx, expr_var);
    self.debugAssertArraysInSync();
    return expr_idx;
}

/// Add a new expression and type variable.
/// This function asserts that the types array and the nodes are in sync.
pub fn addStatementAndTypeVar(self: *Self, expr: Statement, content: types_mod.Content, region: Region) std.mem.Allocator.Error!Statement.Idx {
    const expr_idx = try self.store.addStatement(expr, region);
    const expr_var = try self.types.freshFromContent(content);
    debugAssertIdxsEql("addStatementAndTypeVar", expr_idx, expr_var);
    self.debugAssertArraysInSync();
    return expr_idx;
}

/// Add a new expression and type variable.
/// This function asserts that the types array and the nodes are in sync.
pub fn addPatternAndTypeVar(self: *Self, expr: Pattern, content: types_mod.Content, region: Region) std.mem.Allocator.Error!Pattern.Idx {
    const expr_idx = try self.store.addPattern(expr, region);
    const expr_var = try self.types.freshFromContent(content);
    debugAssertIdxsEql("addPatternAndTypeVar", expr_idx, expr_var);
    self.debugAssertArraysInSync();
    return expr_idx;
}

/// Add a new expression and type variable.
/// This function asserts that the types array and the nodes are in sync.
pub fn addPatternAndTypeVarRedirect(self: *Self, expr: Pattern, redirect_to: TypeVar, region: Region) std.mem.Allocator.Error!Pattern.Idx {
    const expr_idx = try self.store.addPattern(expr, region);
    const expr_var = try self.types.freshRedirect(redirect_to);
    debugAssertIdxsEql("addPatternAndTypeVar", expr_idx, expr_var);
    self.debugAssertArraysInSync();
    return expr_idx;
}

/// Add a new expression and type variable.
/// This function asserts that the types array and the nodes are in sync.
pub fn addExprAndTypeVar(self: *Self, expr: Expr, content: types_mod.Content, region: Region) std.mem.Allocator.Error!Expr.Idx {
    const expr_idx = try self.store.addExpr(expr, region);
    const expr_var = try self.types.freshFromContent(content);
    debugAssertIdxsEql("addExprAndTypeVar", expr_idx, expr_var);
    self.debugAssertArraysInSync();
    return expr_idx;
}

/// Add a new expression and type variable.
/// This function asserts that the types array and the nodes are in sync.
pub fn addExprAndTypeVarRedirect(self: *Self, expr: Expr, redirect_to: TypeVar, region: Region) std.mem.Allocator.Error!Expr.Idx {
    const expr_idx = try self.store.addExpr(expr, region);
    const expr_var = try self.types.freshRedirect(redirect_to);
    debugAssertIdxsEql("addExprAndTypeVarRedirect", expr_idx, expr_var);
    self.debugAssertArraysInSync();
    return expr_idx;
}

/// Add a new capture and type variable.
/// This function asserts that the types array and the nodes are in sync.
pub fn addCaptureAndTypeVar(self: *Self, capture: Expr.Capture, content: types_mod.Content, region: Region) std.mem.Allocator.Error!Expr.Capture.Idx {
    const capture_idx = try self.store.addCapture(capture, region);
    const capture_var = try self.types.freshFromContent(content);
    debugAssertIdxsEql("addCaptureAndTypeVar", capture_idx, capture_var);
    self.debugAssertArraysInSync();
    return capture_idx;
}

/// Add a new expression and type variable.
/// This function asserts that the types array and the nodes are in sync.
pub fn addRecordFieldAndTypeVar(self: *Self, expr: RecordField, content: types_mod.Content, region: Region) std.mem.Allocator.Error!RecordField.Idx {
    const expr_idx = try self.store.addRecordField(expr, region);
    const expr_var = try self.types.freshFromContent(content);
    debugAssertIdxsEql("addRecordFieldAndTypeVar", expr_idx, expr_var);
    self.debugAssertArraysInSync();
    return expr_idx;
}

/// Add a new expression and type variable.
/// This function asserts that the types array and the nodes are in sync.
pub fn addRecordDestructAndTypeVar(self: *Self, expr: Pattern.RecordDestruct, content: types_mod.Content, region: Region) std.mem.Allocator.Error!Pattern.RecordDestruct.Idx {
    const expr_idx = try self.store.addRecordDestruct(expr, region);
    const expr_var = try self.types.freshFromContent(content);
    debugAssertIdxsEql("addRecordDestructorAndTypeVar", expr_idx, expr_var);
    self.debugAssertArraysInSync();
    return expr_idx;
}

/// Add a new expression and type variable.
/// This function asserts that the types array and the nodes are in sync.
pub fn addIfBranchAndTypeVar(self: *Self, expr: Expr.IfBranch, content: types_mod.Content, region: Region) std.mem.Allocator.Error!Expr.IfBranch.Idx {
    const expr_idx = try self.store.addIfBranch(expr, region);
    const expr_var = try self.types.freshFromContent(content);
    debugAssertIdxsEql("addIfBranchAndTypeVar", expr_idx, expr_var);
    self.debugAssertArraysInSync();
    return expr_idx;
}

/// Add a new expression and type variable.
/// This function asserts that the types array and the nodes are in sync.
pub fn addMatchBranchAndTypeVar(self: *Self, expr: Expr.Match.Branch, content: types_mod.Content, region: Region) std.mem.Allocator.Error!Expr.Match.Branch.Idx {
    const expr_idx = try self.store.addMatchBranch(expr, region);
    const expr_var = try self.types.freshFromContent(content);
    debugAssertIdxsEql("addMatchBranchAndTypeVar", expr_idx, expr_var);
    self.debugAssertArraysInSync();
    return expr_idx;
}

/// Add a new expression and type variable.
/// This function asserts that the types array and the nodes are in sync.
pub fn addWhereClauseAndTypeVar(self: *Self, expr: WhereClause, content: types_mod.Content, region: Region) std.mem.Allocator.Error!WhereClause.Idx {
    const expr_idx = try self.store.addWhereClause(expr, region);
    const expr_var = try self.types.freshFromContent(content);
    debugAssertIdxsEql("addWhereClauseAndTypeVar", expr_idx, expr_var);
    self.debugAssertArraysInSync();
    return expr_idx;
}

/// Add a new expression and type variable.
/// This function asserts that the types array and the nodes are in sync.
pub fn addTypeAnnoAndTypeVar(self: *Self, expr: TypeAnno, content: types_mod.Content, region: Region) std.mem.Allocator.Error!TypeAnno.Idx {
    const expr_idx = try self.store.addTypeAnno(expr, region);
    const expr_var = try self.types.freshFromContent(content);
    debugAssertIdxsEql("addTypeAnnoAndTypeVar", expr_idx, expr_var);
    self.debugAssertArraysInSync();
    return expr_idx;
}

/// Add a new expression and type variable.
/// This function asserts that the types array and the nodes are in sync.
pub fn addTypeAnnoAndTypeVarRedirect(self: *Self, expr: TypeAnno, redirect_to: TypeVar, region: Region) std.mem.Allocator.Error!TypeAnno.Idx {
    const expr_idx = try self.store.addTypeAnno(expr, region);
    const expr_var = try self.types.freshRedirect(redirect_to);
    debugAssertIdxsEql("addTypeAnnoAndTypeVarRedirect", expr_idx, expr_var);
    self.debugAssertArraysInSync();
    return expr_idx;
}

/// Add a new expression and type variable.
/// This function asserts that the types array and the nodes are in sync.
pub fn addAnnotationAndTypeVar(self: *Self, expr: Annotation, content: types_mod.Content, region: Region) std.mem.Allocator.Error!Annotation.Idx {
    const expr_idx = try self.store.addAnnotation(expr, region);
    const expr_var = try self.types.freshFromContent(content);
    debugAssertIdxsEql("addAnnotationAndTypeVar", expr_idx, expr_var);
    self.debugAssertArraysInSync();
    return expr_idx;
}

/// Add a new expression and type variable.
/// This function asserts that the types array and the nodes are in sync.
pub fn addAnnotationAndTypeVarRedirect(self: *Self, expr: Annotation, redirect_to: TypeVar, region: Region) std.mem.Allocator.Error!Annotation.Idx {
    const expr_idx = try self.store.addAnnotation(expr, region);
    const expr_var = try self.types.freshRedirect(redirect_to);
    debugAssertIdxsEql("addAnnotationAndTypeVar", expr_idx, expr_var);
    self.debugAssertArraysInSync();
    return expr_idx;
}

/// Add a new expression and type variable.
/// This function asserts that the types array and the nodes are in sync.
pub fn addAnnoRecordFieldAndTypeVar(self: *Self, expr: TypeAnno.RecordField, content: types_mod.Content, region: Region) std.mem.Allocator.Error!TypeAnno.RecordField.Idx {
    const expr_idx = try self.store.addAnnoRecordField(expr, region);
    const expr_var = try self.types.freshFromContent(content);
    debugAssertIdxsEql("addAnnoRecordFieldAndTypeVar", expr_idx, expr_var);
    self.debugAssertArraysInSync();
    return expr_idx;
}

/// Add a new expression and type variable.
/// This function asserts that the types array and the nodes are in sync.
pub fn addAnnoRecordFieldAndTypeVarRedirect(self: *Self, expr: TypeAnno.RecordField, redirect_to: TypeVar, region: Region) std.mem.Allocator.Error!TypeAnno.RecordField.Idx {
    const expr_idx = try self.store.addAnnoRecordField(expr, region);
    const expr_var = try self.types.freshRedirect(redirect_to);
    debugAssertIdxsEql("addAnnoRecordFieldAndTypeVar", expr_idx, expr_var);
    self.debugAssertArraysInSync();
    return expr_idx;
}

/// Add a new expression and type variable.
/// This function asserts that the types array and the nodes are in sync.
pub fn addExposedItemAndTypeVar(self: *Self, expr: ExposedItem, content: types_mod.Content, region: Region) std.mem.Allocator.Error!ExposedItem.Idx {
    const expr_idx = try self.store.addExposedItem(expr, region);
    const expr_var = try self.types.freshFromContent(content);
    debugAssertIdxsEql("addExposedItemAndTypeVar", expr_idx, expr_var);
    self.debugAssertArraysInSync();
    return expr_idx;
}

/// Add a diagnostic without creating a corresponding type variable.
pub fn addDiagnostic(self: *Self, reason: Diagnostic) std.mem.Allocator.Error!Diagnostic.Idx {
    return self.store.addDiagnostic(reason);
}

/// Add a new expression and type variable.
/// This function asserts that the types array and the nodes are in sync.
pub fn addDiagnosticAndTypeVar(self: *Self, reason: Diagnostic, content: types_mod.Content) std.mem.Allocator.Error!Diagnostic.Idx {
    const expr_idx = try self.store.addDiagnostic(reason);
    const expr_var = try self.types.freshFromContent(content);
    debugAssertIdxsEql("addDiagnosticAndTypeVar", expr_idx, expr_var);
    self.debugAssertArraysInSync();
    return expr_idx;
}

/// Add a new expression and type variable.
/// This function asserts that the types array and the nodes are in sync.
pub fn addMalformedAndTypeVar(self: *Self, diagnostic_idx: Diagnostic.Idx, content: types_mod.Content, region: Region) std.mem.Allocator.Error!Node.Idx {
    const malformed_idx = try self.store.addMalformed(diagnostic_idx, region);
    const malformed_var = try self.types.freshFromContent(content);
    debugAssertIdxsEql("addMalformedAndTypeVar", malformed_idx, malformed_var);
    self.debugAssertArraysInSync();
    return malformed_idx;
}

/// Add a new match branch pattern and type variable.
/// This function asserts that the types array and the nodes are in sync.
pub fn addMatchBranchPatternAndTypeVar(self: *Self, expr: Expr.Match.BranchPattern, content: types_mod.Content, region: Region) std.mem.Allocator.Error!Expr.Match.BranchPattern.Idx {
    const expr_idx = try self.store.addMatchBranchPattern(expr, region);
    const expr_var = try self.types.freshFromContent(content);
    debugAssertIdxsEql("addMatchBranchPatternAndTypeVar", expr_idx, expr_var);
    self.debugAssertArraysInSync();
    return expr_idx;
}

/// Add a new pattern record field and type variable.
/// This function asserts that the types array and the nodes are in sync.
pub fn addPatternRecordFieldAndTypeVar(self: *Self, expr: PatternRecordField, content: types_mod.Content, region: Region) std.mem.Allocator.Error!PatternRecordField.Idx {
    _ = region;
    const expr_idx = try self.store.addPatternRecordField(expr);
    const expr_var = try self.types.freshFromContent(content);
    debugAssertIdxsEql("addPatternRecordFieldAndTypeVar", expr_idx, expr_var);
    self.debugAssertArraysInSync();
    return expr_idx;
}

/// Add a new expression and type variable.
/// This function asserts that the types array and the nodes are in sync.
pub fn addTypeSlotAndTypeVar(
    self: *Self,
    parent_node: Node.Idx,
    content: types_mod.Content,
    region: Region,
    comptime RetIdx: type,
) std.mem.Allocator.Error!RetIdx {
    comptime if (!isCastable(RetIdx)) @compileError("Idx type " ++ @typeName(RetIdx) ++ " is not castable");
    const node_idx = try self.store.addTypeVarSlot(parent_node, region);
    const node_var = try self.types.freshFromContent(content);
    debugAssertIdxsEql("addTypeSlotAndTypeVar", node_idx, node_var);
    self.debugAssertArraysInSync();
    return @enumFromInt(@intFromEnum(node_idx));
}

/// Add a new expression and type variable.
/// This function asserts that the types array and the nodes are in sync.
pub fn addTypeSlotAndTypeVarRedirect(
    self: *Self,
    parent_node: Node.Idx,
    redirect_to: TypeVar,
    region: Region,
    comptime RetIdx: type,
) std.mem.Allocator.Error!RetIdx {
    comptime if (!isCastable(RetIdx)) @compileError("Idx type " ++ @typeName(RetIdx) ++ " is not castable");
    const node_idx = try self.store.addTypeVarSlot(parent_node, region);
    const node_var = try self.types.freshRedirect(redirect_to);
    debugAssertIdxsEql("addTypeSlotAndTypeVarRedirect", node_idx, node_var);
    self.debugAssertArraysInSync();
    return @enumFromInt(@intFromEnum(node_idx));
}

/// Function that redirects an existing node to the provided var.
/// Assert that the requested idx in in bounds
pub fn redirectTypeTo(
    self: *Self,
    comptime FromIdx: type,
    at_idx: FromIdx,
    redirect_to: types_mod.Var,
) std.mem.Allocator.Error!void {
    comptime if (!isCastable(FromIdx)) @compileError("Idx type " ++ @typeName(FromIdx) ++ " is not castable");
    self.debugAssertArraysInSync();
    std.debug.assert(@intFromEnum(at_idx) < self.types.len());

    const var_ = varFrom(at_idx);
    try self.types.setVarRedirect(var_, redirect_to);
}

/// Adds an external declaration and returns its index
pub fn pushExternalDecl(self: *Self, decl: ExternalDecl) std.mem.Allocator.Error!ExternalDecl.Idx {
    const idx = @as(u32, @intCast(self.external_decls.len()));
    _ = try self.external_decls.append(self.gpa, decl);
    return @enumFromInt(idx);
}

/// Retrieves an external declaration by its index
pub fn getExternalDecl(self: *const Self, idx: ExternalDecl.Idx) *const ExternalDecl {
    return self.external_decls.get(@as(ExternalDecl.SafeList.Idx, @enumFromInt(@intFromEnum(idx))));
}

/// Adds multiple external declarations and returns a span
pub fn pushExternalDecls(self: *Self, decls: []const ExternalDecl) std.mem.Allocator.Error!ExternalDecl.Span {
    const start = @as(u32, @intCast(self.external_decls.len()));
    for (decls) |decl| {
        _ = try self.external_decls.append(self.gpa, decl);
    }
    return ExternalDecl.Span{ .span = .{ .start = start, .len = @as(u32, @intCast(decls.len)) } };
}

/// Gets a slice of external declarations from a span
pub fn sliceExternalDecls(self: *const Self, span: ExternalDecl.Span) []const ExternalDecl {
    const range = ExternalDecl.SafeList.Range{ .start = @enumFromInt(span.span.start), .count = span.span.len };
    return self.external_decls.sliceRange(range);
}

/// Retrieves the text of an identifier by its index
pub fn getIdentText(self: *const Self, idx: Ident.Idx) []const u8 {
    return self.idents.getText(idx);
}

/// Helper to format pattern index for s-expr output
fn formatPatternIdxNode(gpa: std.mem.Allocator, pattern_idx: Pattern.Idx) SExpr {
    var node = SExpr.init(gpa, "pid");
    node.appendUnsignedInt(gpa, @intFromEnum(pattern_idx));
    return node;
}

/// Helper function to generate the S-expression node for the entire module.
/// If a single expression is provided, only that expression is returned.
pub fn pushToSExprTree(self: *Self, maybe_expr_idx: ?Expr.Idx, tree: *SExprTree) std.mem.Allocator.Error!void {
    if (maybe_expr_idx) |expr_idx| {
        // Only output the given expression
        try self.store.getExpr(expr_idx).pushToSExprTree(self, tree, expr_idx);
    } else {
        const root_begin = tree.beginNode();
        try tree.pushStaticAtom("can-ir");

        // Iterate over all the definitions in the file and convert each to an S-expression tree
        const defs_slice = self.store.sliceDefs(self.all_defs);
        const statements_slice = self.store.sliceStatements(self.all_statements);

        if (defs_slice.len == 0 and statements_slice.len == 0 and self.external_decls.len() == 0) {
            try tree.pushBoolPair("empty", true);
        }
        const attrs = tree.beginNode();

        for (defs_slice) |def_idx| {
            try self.store.getDef(def_idx).pushToSExprTree(self, tree);
        }

        for (statements_slice) |stmt_idx| {
            try self.store.getStatement(stmt_idx).pushToSExprTree(self, tree, stmt_idx);
        }

        for (0..self.external_decls.len()) |i| {
            const external_decl = self.external_decls.get(@enumFromInt(i));
            try external_decl.pushToSExprTree(self, tree);
        }

        try tree.endNode(root_begin, attrs);
    }
}

<<<<<<< HEAD
test "ModuleEnv with types CompactWriter roundtrip" {
    const testing = std.testing;
    const gpa = testing.allocator;

    // Create ModuleEnv
    var original = try Self.init(gpa, "");
    defer original.deinit();

    // Initialize CIR fields
    try original.initCIRFields(gpa, "test.Types");

    // Add some type variables
    const var1 = try original.types.freshFromContent(.empty);
    const var2 = try original.types.freshFromContent(.{ .structure = .{ .record = .{ .tags = .{} } } });
    const var3 = try original.types.freshFromContent(.{ .alias = .{ .name = .placeholder, .type_arguments = .{}, .real = var1, .lambda_sets = .{} } });

    // Create a temp file
    const tmp_dir = testing.tmpDir(.{});
    defer tmp_dir.cleanup();

    const file = try tmp_dir.dir.createFile("test_types_module_env.dat", .{ .read = true });
    defer file.close();

    // Serialize
    var writer = collections.CompactWriter{
        .iovecs = .{},
        .total_bytes = 0,
    };
    defer writer.deinit(gpa);

    _ = try original.serialize(gpa, &writer);

    // Write to file
    try writer.writeGather(gpa, file);

    // Read back
    try file.seekTo(0);
    const file_size = try file.getEndPos();
    const buffer = try gpa.alignedAlloc(u8, 16, file_size);
    defer gpa.free(buffer);

    _ = try file.read(buffer);

    // Cast and relocate
    const deserialized = @as(*Self, @ptrCast(@alignCast(buffer.ptr + writer.total_bytes - @sizeOf(Self))));

    // Set gpa, source, and module_name before relocating
    deserialized.gpa = gpa;
    deserialized.source = "";
    deserialized.module_name = "test.Types";
    deserialized.relocate(@as(isize, @intCast(@intFromPtr(buffer.ptr))));

    // Verify we have the right number of types
    try testing.expectEqual(@as(usize, 3), deserialized.types.len());

    // Verify type contents (basic check)
    const content1 = deserialized.types.getContent(var1);
    try testing.expectEqual(@as(types_mod.Content.Tag, .flex_var), std.meta.activeTag(content1.*));
    // Check that flex_var is null (can't use expectEqual with Ident.Idx untagged union)
    try testing.expect(content1.flex_var == null);

    const content2 = deserialized.types.getContent(var2);
    try testing.expectEqual(@as(types_mod.Content.Tag, .structure), std.meta.activeTag(content2.*));

    const content3 = deserialized.types.getContent(var3);
    try testing.expectEqual(@as(types_mod.Content.Tag, .alias), std.meta.activeTag(content3.*));
}

test "ModuleEnv empty CompactWriter roundtrip" {
    const testing = std.testing;
    const gpa = testing.allocator;

    // Create an empty ModuleEnv
    var original = try Self.init(gpa, "");
    defer original.deinit();

    // Initialize CIR fields
    try original.initCIRFields(gpa, "test.Empty");

    // Create a temp file
    const tmp_dir = testing.tmpDir(.{});
    defer tmp_dir.cleanup();

    const file = try tmp_dir.dir.createFile("test_empty_module_env.dat", .{ .read = true });
    defer file.close();

    // Serialize using CompactWriter
    var writer = collections.CompactWriter{
        .iovecs = .{},
        .total_bytes = 0,
    };
    defer writer.deinit(gpa);

    _ = try original.serialize(gpa, &writer);

    // Write to file
    try writer.writeGather(gpa, file);

    // Read back
    try file.seekTo(0);
    const file_size = try file.getEndPos();
    const buffer = try gpa.alignedAlloc(u8, 16, file_size);
    defer gpa.free(buffer);

    _ = try file.read(buffer);

    // Cast and relocate
    const deserialized = @as(*Self, @ptrCast(@alignCast(buffer.ptr + writer.total_bytes - @sizeOf(Self))));

    // Set gpa, source, and module_name before relocating
    deserialized.gpa = gpa;
    deserialized.source = "";
    deserialized.module_name = "test.Types";
    deserialized.relocate(@as(isize, @intCast(@intFromPtr(buffer.ptr))));

    // Verify empty state
    try testing.expectEqualStrings("", deserialized.source);
    try testing.expectEqualStrings("test.Empty", deserialized.module_name);
    try testing.expectEqual(@as(usize, 0), deserialized.all_defs.span.len);
    try testing.expectEqual(@as(usize, 0), deserialized.all_statements.span.len);
    try testing.expectEqual(@as(usize, 0), deserialized.external_decls.len());
    try testing.expectEqual(@as(usize, 0), deserialized.imports.imports.len());
}

test "ModuleEnv with source code CompactWriter roundtrip" {
    const testing = std.testing;
    const gpa = testing.allocator;

    const source =
        \\app [main] {
        \\    main = \{} ->
        \\        "Hello, World!"
        \\}
    ;

    // Create ModuleEnv with source
    var original = try Self.init(gpa, source);
    defer original.deinit();

    // Initialize CIR fields
    try original.initCIRFields(gpa, "test.Hello");

    // Calculate line starts
    try original.calcLineStarts();

    // Create a temp file
    const tmp_dir = testing.tmpDir(.{});
    defer tmp_dir.cleanup();

    const file = try tmp_dir.dir.createFile("test_source_module_env.dat", .{ .read = true });
    defer file.close();

    // Serialize
    var writer = collections.CompactWriter{
        .iovecs = .{},
        .total_bytes = 0,
    };
    defer writer.deinit(gpa);

    _ = try original.serialize(gpa, &writer);

    // Write to file
    try writer.writeGather(gpa, file);

    // Read back
    try file.seekTo(0);
    const file_size = try file.getEndPos();
    const buffer = try gpa.alignedAlloc(u8, 16, file_size);
    defer gpa.free(buffer);

    _ = try file.read(buffer);

    // Cast and relocate
    const deserialized = @as(*Self, @ptrCast(@alignCast(buffer.ptr + writer.total_bytes - @sizeOf(Self))));

    // Set gpa, source, and module_name before relocating
    deserialized.gpa = gpa;
    deserialized.source = "";
    deserialized.module_name = "test.Types";
    deserialized.relocate(@as(isize, @intCast(@intFromPtr(buffer.ptr))));

    // Verify source and module name
    try testing.expectEqualStrings(source, deserialized.source);
    try testing.expectEqualStrings("test.Hello", deserialized.module_name);

    // Verify line starts were preserved
    try testing.expectEqual(original.line_starts.items.items.len, deserialized.line_starts.items.items.len);
}

=======
>>>>>>> 87e5f49a
/// Append region information to an S-expression node for a given index.
pub fn appendRegionInfoToSExprTree(self: *const Self, tree: *SExprTree, idx: anytype) std.mem.Allocator.Error!void {
    const region = self.store.getNodeRegion(@enumFromInt(@intFromEnum(idx)));
    try self.appendRegionInfoToSExprTreeFromRegion(tree, region);
}

/// Append region information to an S-expression node from a specific region.
pub fn appendRegionInfoToSExprTreeFromRegion(self: *const Self, tree: *SExprTree, region: Region) std.mem.Allocator.Error!void {
    const info = self.getRegionInfo(region) catch RegionInfo{
        .start_line_idx = 0,
        .start_col_idx = 0,
        .end_line_idx = 0,
        .end_col_idx = 0,
    };
    try tree.pushBytesRange(
        region.start.offset,
        region.end.offset,
        info,
    );
}

/// Get region information for a node.
pub fn getNodeRegionInfo(self: *const Self, idx: anytype) RegionInfo {
    const region = self.store.getNodeRegion(@enumFromInt(@intFromEnum(idx)));
    return self.getRegionInfo(region);
}

/// Helper function to convert type information to an SExpr node
/// in S-expression format for snapshot testing. Implements the definition-focused
/// format showing final types for defs, expressions, and builtins.
pub fn pushTypesToSExprTree(self: *Self, maybe_expr_idx: ?Expr.Idx, tree: *SExprTree) std.mem.Allocator.Error!void {
    if (maybe_expr_idx) |expr_idx| {
        try self.pushExprTypesToSExprTree(expr_idx, tree);
    } else {
        // Generate full type information for all definitions and expressions
        const root_begin = tree.beginNode();
        try tree.pushStaticAtom("inferred-types");

        const root_attrs = tree.beginNode();

        // Create defs section
        const defs_begin = tree.beginNode();
        try tree.pushStaticAtom("defs");
        const defs_attrs = tree.beginNode();

        // Iterate through all definitions to extract pattern types
        const defs_slice = self.store.sliceDefs(self.all_defs);
        for (defs_slice) |def_idx| {
            const def = self.store.getDef(def_idx);

            // Only process assign patterns - skip destructuring patterns
            const pattern = self.store.getPattern(def.pattern);
            switch (pattern) {
                .assign => {},
                else => continue, // Skip non-assign patterns (like destructuring)
            }

            const pattern_var = varFrom(def.pattern);

            // Get the region for this definition
            const pattern_node_idx: Node.Idx = @enumFromInt(@intFromEnum(def.pattern));
            const pattern_region = self.store.getRegionAt(pattern_node_idx);

            // Create a TypeWriter to format the type
            var type_writer = TypeWriter.init(self.gpa, self) catch continue;
            defer type_writer.deinit();

            // Write the type to the buffer
            type_writer.write(pattern_var) catch continue;

            // Add the pattern type entry
            const patt_begin = tree.beginNode();
            try tree.pushStaticAtom("patt");
            try self.appendRegionInfoToSExprTreeFromRegion(tree, pattern_region);

            const type_str = type_writer.get();
            try tree.pushStringPair("type", type_str);

            try tree.endNode(patt_begin, tree.beginNode());
        }

        try tree.endNode(defs_begin, defs_attrs);

        // Check if we have any type declarations to output
        const all_stmts = self.store.sliceStatements(self.all_statements);
        var has_type_decl = false;
        for (all_stmts) |stmt_idx| {
            const stmt = self.store.getStatement(stmt_idx);
            switch (stmt) {
                .s_alias_decl, .s_nominal_decl => {
                    has_type_decl = true;
                    break;
                },
                else => continue,
            }
        }

        // Create type_decls section if we have any type declarations
        if (has_type_decl) {
            const type_decls_begin = tree.beginNode();
            try tree.pushStaticAtom("type_decls");
            const type_decls_attrs = tree.beginNode();

            for (all_stmts) |stmt_idx| {
                const stmt = self.store.getStatement(stmt_idx);
                switch (stmt) {
                    .s_alias_decl => |alias| {
                        const stmt_begin = tree.beginNode();
                        try tree.pushStaticAtom("alias");

                        // Add region info for the statement
                        const stmt_region = self.store.getStatementRegion(stmt_idx);
                        try self.appendRegionInfoToSExprTreeFromRegion(tree, stmt_region);

                        // Get the type variable for this statement
                        const stmt_var = varFrom(stmt_idx);

                        // Create a TypeWriter to format the type
                        var type_writer = TypeWriter.init(self.gpa, self) catch continue;
                        defer type_writer.deinit();

                        // Write the type to the buffer
                        type_writer.write(stmt_var) catch continue;

                        const type_str = type_writer.get();
                        try tree.pushStringPair("type", type_str);

                        const stmt_attrs = tree.beginNode();

                        // Add the type header
                        const header = self.store.getTypeHeader(alias.header);
                        try header.pushToSExprTree(self, tree, alias.header);

                        try tree.endNode(stmt_begin, stmt_attrs);
                    },
                    .s_nominal_decl => |nominal| {
                        const stmt_begin = tree.beginNode();
                        try tree.pushStaticAtom("nominal");

                        // Add region info for the statement
                        const stmt_region = self.store.getStatementRegion(stmt_idx);
                        try self.appendRegionInfoToSExprTreeFromRegion(tree, stmt_region);

                        // Get the type variable for this statement
                        const stmt_var = varFrom(stmt_idx);

                        // Create a TypeWriter to format the type
                        var type_writer = TypeWriter.init(self.gpa, self) catch continue;
                        defer type_writer.deinit();

                        // Write the type to the buffer
                        type_writer.write(stmt_var) catch continue;

                        const type_str = type_writer.get();
                        try tree.pushStringPair("type", type_str);

                        const stmt_attrs = tree.beginNode();

                        // Add the type header
                        const header = self.store.getTypeHeader(nominal.header);
                        try header.pushToSExprTree(self, tree, nominal.header);

                        try tree.endNode(stmt_begin, stmt_attrs);
                    },
                    else => continue,
                }
            }

            try tree.endNode(type_decls_begin, type_decls_attrs);
        }

        // Create expressions section
        const exprs_begin = tree.beginNode();
        try tree.pushStaticAtom("expressions");
        const exprs_attrs = tree.beginNode();

        // Iterate through all definitions to extract expression types
        for (defs_slice) |def_idx| {
            const def = self.store.getDef(def_idx);
            const expr_var = varFrom(def.expr);

            // Get the region for this expression
            const expr_node_idx: Node.Idx = @enumFromInt(@intFromEnum(def.expr));
            const expr_region = self.store.getRegionAt(expr_node_idx);

            // Create a TypeWriter to format the type
            var type_writer = TypeWriter.init(self.gpa, self) catch continue;
            defer type_writer.deinit();

            // Write the type to the buffer
            type_writer.write(expr_var) catch continue;

            // Add the expression type entry
            const expr_begin = tree.beginNode();
            try tree.pushStaticAtom("expr");
            try self.appendRegionInfoToSExprTreeFromRegion(tree, expr_region);

            const type_str = type_writer.get();
            try tree.pushStringPair("type", type_str);

            try tree.endNode(expr_begin, tree.beginNode());
        }

        try tree.endNode(exprs_begin, exprs_attrs);
        try tree.endNode(root_begin, root_attrs);
    }
}

fn pushExprTypesToSExprTree(self: *Self, expr_idx: Expr.Idx, tree: *SExprTree) std.mem.Allocator.Error!void {
    const expr_begin = tree.beginNode();
    try tree.pushStaticAtom("expr");

    // Add region info for the expression
    try self.appendRegionInfoToSExprTree(tree, expr_idx);

    // Get the type variable for this expression
    const expr_var = varFrom(expr_idx);

    // Create a TypeWriter to format the type
    var type_writer = try TypeWriter.init(self.gpa, self);
    defer type_writer.deinit();

    // Write the type to the buffer
    try type_writer.write(expr_var);

    // Add the formatted type to the S-expression tree
    const type_str = type_writer.get();
    try tree.pushStringPair("type", type_str);

    try tree.endNode(expr_begin, tree.beginNode());
}<|MERGE_RESOLUTION|>--- conflicted
+++ resolved
@@ -1644,7 +1644,6 @@
     }
 }
 
-<<<<<<< HEAD
 test "ModuleEnv with types CompactWriter roundtrip" {
     const testing = std.testing;
     const gpa = testing.allocator;
@@ -1834,8 +1833,7 @@
     try testing.expectEqual(original.line_starts.items.items.len, deserialized.line_starts.items.items.len);
 }
 
-=======
->>>>>>> 87e5f49a
+
 /// Append region information to an S-expression node for a given index.
 pub fn appendRegionInfoToSExprTree(self: *const Self, tree: *SExprTree, idx: anytype) std.mem.Allocator.Error!void {
     const region = self.store.getNodeRegion(@enumFromInt(@intFromEnum(idx)));
