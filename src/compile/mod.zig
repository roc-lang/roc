<<<<<<< HEAD
//! Compilation-related types and functionality.

pub const ModuleEnv = @import("ModuleEnv.zig");
pub const type_writers = @import("type_writers.zig");
pub const cir_types = @import("cir_types.zig");
pub const CIR = @import("CIR.zig");
pub const specialize = @import("specialize.zig");

// Re-export CIR types from ModuleEnv
/// Node type representing various AST elements
pub const Node = ModuleEnv.Node;
/// Store for all nodes in the CIR
pub const NodeStore = ModuleEnv.NodeStore;
/// Expression type for Roc expressions
pub const Expr = ModuleEnv.Expr;
/// Pattern type for pattern matching
pub const Pattern = ModuleEnv.Pattern;
/// Statement type for module-level statements
pub const Statement = ModuleEnv.Statement;
/// Type annotation representation
pub const TypeAnno = ModuleEnv.TypeAnno;
/// Diagnostic messages for compilation errors and warnings
pub const Diagnostic = ModuleEnv.Diagnostic;
/// Definition type for value and function definitions
pub const Def = ModuleEnv.Def;
/// Type header for type declarations
pub const TypeHeader = ModuleEnv.TypeHeader;
/// Where clause for type constraints
pub const WhereClause = ModuleEnv.WhereClause;
/// Type annotation with position information
pub const Annotation = ModuleEnv.Annotation;
/// Items exposed by a module
pub const ExposedItem = ModuleEnv.ExposedItem;
/// Fields in record patterns
pub const PatternRecordField = ModuleEnv.PatternRecordField;
/// Arbitrary precision integer values
pub const IntValue = ModuleEnv.IntValue;
/// Roc decimal type representation
pub const RocDec = ModuleEnv.RocDec;
/// Import statements
pub const Import = ModuleEnv.Import;
/// Fields in record expressions
pub const RecordField = ModuleEnv.RecordField;
/// External declarations from other modules
pub const ExternalDecl = ModuleEnv.ExternalDecl;
/// Compilation error reports
pub const Report = ModuleEnv.Report;
// isCastable is not exported, it's internal to ModuleEnv
/// Cast function for index types
pub const castIdx = ModuleEnv.castIdx;
=======
//! Compilation-related types and functionality, such as cache management and package building.

const std = @import("std");

pub const package = @import("compile_package.zig");
pub const build = @import("compile_build.zig");

pub const module = @import("cache_module.zig");
pub const key = @import("cache_key.zig");
pub const config = @import("cache_config.zig");
pub const reporting = @import("cache_reporting.zig");
pub const manager = @import("cache_manager.zig");

pub const Header = module.Header;
pub const CacheModule = module.CacheModule;
pub const Diagnostics = module.Diagnostics;
pub const CacheManager = manager.CacheManager;
pub const CacheResult = manager.CacheResult;
pub const CacheConfig = config.CacheConfig;
pub const CacheStats = config.CacheStats;
pub const PackageEnv = package.PackageEnv;
pub const BuildEnv = build.BuildEnv;

// /// Global cache statistics (optional, for debugging)
// var global_stats: Stats = .{};

// /// Get reference to global stats
// pub fn getGlobalStats() *Stats {
//     return &global_stats;
// }

// /// Reset global stats
// pub fn resetGlobalStats() void {
//     global_stats.reset();
// }

// /// Print global stats to stderr
// pub fn printGlobalStats() !void {
//     const stderr = std.io.getStdErr().writer();
//     try global_stats.print(stderr.any());
// }

test "compile tests" {
    std.testing.refAllDecls(@import("cache_config.zig"));
    std.testing.refAllDecls(@import("cache_key.zig"));
    std.testing.refAllDecls(@import("cache_manager.zig"));
    std.testing.refAllDecls(@import("cache_module.zig"));
    std.testing.refAllDecls(@import("cache_reporting.zig"));
    std.testing.refAllDecls(@import("compile_build.zig"));
    std.testing.refAllDecls(@import("compile_package.zig"));

    std.testing.refAllDecls(@import("test/cache_test.zig"));
    std.testing.refAllDecls(@import("test/module_env_test.zig"));
    std.testing.refAllDecls(@import("test/test_build_env.zig"));
    std.testing.refAllDecls(@import("test/test_package_env.zig"));
}
>>>>>>> fd2bbfc1
<|MERGE_RESOLUTION|>--- conflicted
+++ resolved
@@ -1,61 +1,10 @@
-<<<<<<< HEAD
-//! Compilation-related types and functionality.
-
-pub const ModuleEnv = @import("ModuleEnv.zig");
-pub const type_writers = @import("type_writers.zig");
-pub const cir_types = @import("cir_types.zig");
-pub const CIR = @import("CIR.zig");
-pub const specialize = @import("specialize.zig");
-
-// Re-export CIR types from ModuleEnv
-/// Node type representing various AST elements
-pub const Node = ModuleEnv.Node;
-/// Store for all nodes in the CIR
-pub const NodeStore = ModuleEnv.NodeStore;
-/// Expression type for Roc expressions
-pub const Expr = ModuleEnv.Expr;
-/// Pattern type for pattern matching
-pub const Pattern = ModuleEnv.Pattern;
-/// Statement type for module-level statements
-pub const Statement = ModuleEnv.Statement;
-/// Type annotation representation
-pub const TypeAnno = ModuleEnv.TypeAnno;
-/// Diagnostic messages for compilation errors and warnings
-pub const Diagnostic = ModuleEnv.Diagnostic;
-/// Definition type for value and function definitions
-pub const Def = ModuleEnv.Def;
-/// Type header for type declarations
-pub const TypeHeader = ModuleEnv.TypeHeader;
-/// Where clause for type constraints
-pub const WhereClause = ModuleEnv.WhereClause;
-/// Type annotation with position information
-pub const Annotation = ModuleEnv.Annotation;
-/// Items exposed by a module
-pub const ExposedItem = ModuleEnv.ExposedItem;
-/// Fields in record patterns
-pub const PatternRecordField = ModuleEnv.PatternRecordField;
-/// Arbitrary precision integer values
-pub const IntValue = ModuleEnv.IntValue;
-/// Roc decimal type representation
-pub const RocDec = ModuleEnv.RocDec;
-/// Import statements
-pub const Import = ModuleEnv.Import;
-/// Fields in record expressions
-pub const RecordField = ModuleEnv.RecordField;
-/// External declarations from other modules
-pub const ExternalDecl = ModuleEnv.ExternalDecl;
-/// Compilation error reports
-pub const Report = ModuleEnv.Report;
-// isCastable is not exported, it's internal to ModuleEnv
-/// Cast function for index types
-pub const castIdx = ModuleEnv.castIdx;
-=======
 //! Compilation-related types and functionality, such as cache management and package building.
 
 const std = @import("std");
 
 pub const package = @import("compile_package.zig");
 pub const build = @import("compile_build.zig");
+pub const specialize = @import("specialize.zig");
 
 pub const module = @import("cache_module.zig");
 pub const key = @import("cache_key.zig");
@@ -105,5 +54,4 @@
     std.testing.refAllDecls(@import("test/module_env_test.zig"));
     std.testing.refAllDecls(@import("test/test_build_env.zig"));
     std.testing.refAllDecls(@import("test/test_package_env.zig"));
-}
->>>>>>> fd2bbfc1
+}