//! Zig wrapper for LLD (LLVM Linker) functionality.
//! Provides a high-level interface for linking object files into executables.
//! Supports ELF, COFF, MachO, and WebAssembly targets.

const std = @import("std");
const builtin = @import("builtin");
const Allocator = std.mem.Allocator;

/// External C functions from zig_llvm.cpp - only available when LLVM is enabled
const llvm_available = if (@import("builtin").is_test) false else @import("config").llvm;

// External C functions from zig_llvm.cpp - only available when LLVM is enabled
const llvm_externs = if (llvm_available) struct {
    extern fn ZigLLDLinkCOFF(argc: c_int, argv: [*]const [*:0]const u8, can_exit_early: bool, disable_output: bool) bool;
    extern fn ZigLLDLinkELF(argc: c_int, argv: [*]const [*:0]const u8, can_exit_early: bool, disable_output: bool) bool;
    extern fn ZigLLDLinkMachO(argc: c_int, argv: [*]const [*:0]const u8, can_exit_early: bool, disable_output: bool) bool;
    extern fn ZigLLDLinkWasm(argc: c_int, argv: [*]const [*:0]const u8, can_exit_early: bool, disable_output: bool) bool;
} else struct {};

<<<<<<< HEAD

=======
>>>>>>> 91ed33b2
/// Supported target formats for linking
pub const TargetFormat = enum {
    elf,
    coff,
    macho,
    wasm,

    /// Automatically detect target format based on the current system
    pub fn detectFromSystem() TargetFormat {
        return switch (builtin.target.os.tag) {
            .windows => .coff,
            .macos, .ios, .watchos, .tvos => .macho,
            .wasi => .wasm,
            else => .elf,
        };
    }
};

/// Configuration for linking operation
pub const LinkConfig = struct {
    /// Target format to use for linking
    target_format: TargetFormat = TargetFormat.detectFromSystem(),

    /// Output executable path
    output_path: []const u8,

    /// Input object files to link
    object_files: []const []const u8,

    /// Additional linker flags
    extra_args: []const []const u8 = &.{},

    /// Whether to allow LLD to exit early on errors
    can_exit_early: bool = false,

    /// Whether to disable linker output
    disable_output: bool = false,
};

/// Errors that can occur during linking
pub const LinkError = error{
    LinkFailed,
    OutOfMemory,
    InvalidArguments,
    LLVMNotAvailable,
};

/// Link object files into an executable using LLD
pub fn link(allocator: Allocator, config: LinkConfig) LinkError!void {
    // Check if LLVM is available at compile time
    if (comptime !llvm_available) {
        return LinkError.LLVMNotAvailable;
    }

    var args = std.ArrayList([]const u8).init(allocator);
    defer args.deinit();

    // Add platform-specific linker name and arguments
    switch (builtin.target.os.tag) {
        .macos => {
            // Add linker name for macOS
            try args.append("ld64.lld");

            // Add output argument
            try args.append("-o");
            try args.append(config.output_path);

            // Suppress LLD warnings
            try args.append("-w");

            // Add architecture flag
            try args.append("-arch");
            switch (builtin.target.cpu.arch) {
                .aarch64 => try args.append("arm64"),
                .x86_64 => try args.append("x86_64"),
                else => try args.append("arm64"), // default to arm64
            }

            // Add platform version - use a conservative minimum that works across macOS versions
            try args.append("-platform_version");
            try args.append("macos");
            try args.append("13.0"); // minimum deployment target
            try args.append("13.0"); // SDK version

            // Add SDK path
            try args.append("-syslibroot");
            try args.append("/Library/Developer/CommandLineTools/SDKs/MacOSX.sdk");
        },
        .linux => {
            // Add linker name for Linux
            try args.append("ld.lld");

            // Add output argument
            try args.append("-o");
            try args.append(config.output_path);

            // Suppress LLD warnings
            try args.append("-w");

            // Use static linking to avoid dynamic linker dependency issues
            try args.append("-static");
        },
        .windows => {
            // Add linker name for Windows COFF
            try args.append("lld-link");

            // Add output argument using Windows style
            const out_arg = try std.fmt.allocPrint(allocator, "/out:{s}", .{config.output_path});
            try args.append(out_arg);

            // Add subsystem flag (console by default)
            try args.append("/subsystem:console");

            // Add machine type based on target architecture
            switch (builtin.target.cpu.arch) {
                .x86_64 => try args.append("/machine:x64"),
                .x86 => try args.append("/machine:x86"),
                .aarch64 => try args.append("/machine:arm64"),
                else => try args.append("/machine:x64"), // default to x64
            }

            // Let the CRT choose the proper startup (mainCRTStartup) implicitly.
            // Explicitly setting /entry can bypass initialization and cause unresolved symbols like __main.
            // Removed explicit /entry.

            // Use only essential Windows system libraries for basic console applications
            // These are part of the core Windows OS and should be available on all Windows systems
            try args.append("/defaultlib:kernel32");
            try args.append("/defaultlib:ntdll");

            // Use dynamic MSVC CRTs available on Windows systems
            try args.append("/defaultlib:ucrt");
            try args.append("/defaultlib:vcruntime");
            try args.append("/defaultlib:msvcrt");

            // Suppress warnings using Windows style
            try args.append("/ignore:4217"); // Ignore locally defined symbol imported warnings
            try args.append("/ignore:4049"); // Ignore locally defined symbol imported warnings
        },
        else => {
            // Generic ELF linker
            try args.append("ld.lld");

            // Add output argument
            try args.append("-o");
            try args.append(config.output_path);

            // Suppress LLD warnings
            try args.append("-w");
        },
    }

    // Add object files
    for (config.object_files) |obj_file| {
        try args.append(obj_file);
    }

    // Add any extra arguments
    for (config.extra_args) |extra_arg| {
        try args.append(extra_arg);
    }

    // Convert to null-terminated strings for C API
    var c_args = allocator.alloc([*:0]const u8, args.items.len) catch return LinkError.OutOfMemory;
    defer allocator.free(c_args);

    for (args.items, 0..) |arg, i| {
        c_args[i] = (allocator.dupeZ(u8, arg) catch return LinkError.OutOfMemory).ptr;
    }
    defer {
        for (c_args) |c_arg| {
            allocator.free(std.mem.span(c_arg));
        }
    }

    // Call appropriate LLD function based on target format
    const success = if (comptime llvm_available) switch (config.target_format) {
        .elf => llvm_externs.ZigLLDLinkELF(
            @intCast(c_args.len),
            c_args.ptr,
            config.can_exit_early,
            config.disable_output,
        ),
        .coff => llvm_externs.ZigLLDLinkCOFF(
            @intCast(c_args.len),
            c_args.ptr,
            config.can_exit_early,
            config.disable_output,
        ),
        .macho => llvm_externs.ZigLLDLinkMachO(
            @intCast(c_args.len),
            c_args.ptr,
            config.can_exit_early,
            config.disable_output,
        ),
        .wasm => llvm_externs.ZigLLDLinkWasm(
            @intCast(c_args.len),
            c_args.ptr,
            config.can_exit_early,
            config.disable_output,
        ),
    } else false;

    if (!success) {
        return LinkError.LinkFailed;
    }
}

/// Convenience function to link two object files into an executable
pub fn linkTwoObjects(allocator: Allocator, obj1: []const u8, obj2: []const u8, output: []const u8) LinkError!void {
    if (comptime !llvm_available) {
        return LinkError.LLVMNotAvailable;
    }

    const config = LinkConfig{
        .output_path = output,
        .object_files = &.{ obj1, obj2 },
    };

    return link(allocator, config);
}

/// Convenience function to link multiple object files into an executable
pub fn linkObjects(allocator: Allocator, object_files: []const []const u8, output: []const u8) LinkError!void {
    if (comptime !llvm_available) {
        return LinkError.LLVMNotAvailable;
    }

    const config = LinkConfig{
        .output_path = output,
        .object_files = object_files,
    };

    return link(allocator, config);
}

test "link config creation" {
    const config = LinkConfig{
        .output_path = "test_output",
        .object_files = &.{ "file1.o", "file2.o" },
    };

    try std.testing.expect(config.target_format == TargetFormat.detectFromSystem());
    try std.testing.expectEqualStrings("test_output", config.output_path);
    try std.testing.expectEqual(@as(usize, 2), config.object_files.len);
}

test "target format detection" {
    const detected = TargetFormat.detectFromSystem();

    // Should detect a valid format
    switch (detected) {
        .elf, .coff, .macho, .wasm => {},
    }
}

test "link error when LLVM not available" {
    if (comptime !llvm_available) {
        const config = LinkConfig{
            .output_path = "test_output",
            .object_files = &.{ "file1.o", "file2.o" },
        };

        const result = link(std.testing.allocator, config);
        try std.testing.expectError(LinkError.LLVMNotAvailable, result);
    }
}<|MERGE_RESOLUTION|>--- conflicted
+++ resolved
@@ -17,10 +17,6 @@
     extern fn ZigLLDLinkWasm(argc: c_int, argv: [*]const [*:0]const u8, can_exit_early: bool, disable_output: bool) bool;
 } else struct {};
 
-<<<<<<< HEAD
-
-=======
->>>>>>> 91ed33b2
 /// Supported target formats for linking
 pub const TargetFormat = enum {
     elf,
