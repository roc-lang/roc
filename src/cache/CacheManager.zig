--- conflicted
+++ resolved
@@ -1,12 +1,7 @@
-
 const std = @import("std");
 const base = @import("base");
-<<<<<<< HEAD
-const reporting = @import("../reporting.zig");
-=======
 const canonicalize = @import("../check/canonicalize.zig");
 const reporting = @import("reporting");
->>>>>>> 75535b02
 const Filesystem = @import("../fs/Filesystem.zig");
 const cache_mod = @import("mod.zig");
 const Cache = cache_mod.CacheModule;
@@ -17,11 +12,7 @@
 const coordinate_simple = @import("../coordinate_simple.zig");
 
 const Allocator = std.mem.Allocator;
-<<<<<<< HEAD
-const ModuleEnv = base.ModuleEnv;
-=======
 const ModuleEnv = @import("compile").ModuleEnv;
->>>>>>> 75535b02
 
 /// Result of a cache lookup operation
 pub const CacheResult = union(enum) {
@@ -133,16 +124,7 @@
         };
 
         // Create cache from the compile.ModuleEnv
-        // Since compile.ModuleEnv contains all the base.ModuleEnv fields, we cast it
-        // Note: This works because compile.ModuleEnv extends base.ModuleEnv with the same initial fields
-        const base_env_ptr = @as(*const base.ModuleEnv, @ptrCast(process_result.cir));
-        const cache_data = Cache.create(
-            self.allocator, 
-            base_env_ptr,
-            process_result.cir,
-            process_result.error_count,
-            process_result.warning_count
-        ) catch |err| {
+        const cache_data = Cache.create(self.allocator, process_result.cir, process_result.cir, process_result.error_count, process_result.warning_count) catch |err| {
             if (self.config.verbose) {
                 std.log.debug("Failed to serialize cache data: {}", .{err});
             }
@@ -291,29 +273,12 @@
         // Users can use --no-cache to see diagnostic reports
         const reports = try self.allocator.alloc(reporting.Report, 0);
 
-        // Allocate and create compile.ModuleEnv from restored base.ModuleEnv
-        const compile_mod = @import("../compile/ModuleEnv.zig");
-        const cir = try self.allocator.create(compile_mod);
-        
-        // Copy base fields from restored.module_env to cir
-        // This works because compile.ModuleEnv has the same initial fields as base.ModuleEnv
-        cir.gpa = restored.module_env.gpa;
-        cir.idents = restored.module_env.idents;
-        cir.ident_ids_for_slicing = restored.module_env.ident_ids_for_slicing;
-        cir.strings = restored.module_env.strings;
-        cir.types = restored.module_env.types;
-        cir.exposed_items = restored.module_env.exposed_items;
-        cir.line_starts = restored.module_env.line_starts;
-        cir.source = restored.module_env.source;
-        
-        // Initialize CIR-specific fields with empty values
-        cir.all_defs = .{ .span = .{ .start = 0, .len = 0 } };
-        cir.all_statements = .{ .span = .{ .start = 0, .len = 0 } };
-        cir.external_decls = try compile_mod.ExternalDecl.SafeList.initCapacity(self.allocator, 0);
-        cir.imports = compile_mod.Import.Store.init();
-        cir.module_name = "";
-        cir.diagnostics = compile_mod.Diagnostic.Span{ .span = base.DataSpan{ .start = 0, .len = 0 } };
-        cir.store = try compile_mod.NodeStore.initCapacity(self.allocator, 0);
+        // The restored data already contains a compile.ModuleEnv
+        const cir = try self.allocator.create(ModuleEnv);
+        cir.* = restored.module_env;
+
+        // CIR fields should already be initialized from the restored data
+        // No need to reinitialize them here
 
         // Store is now inside module_env.store
         // (removed unused variable)
