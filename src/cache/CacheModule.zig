//! Module cache for Roc files
//!
//! This module provides memory-mapped caching for compiled Roc modules,
//! allowing fast serialization and deserialization of ModuleEnv and CIR data.

const std = @import("std");
const base = @import("base");
const Can = @import("can");
const collections = @import("collections");
const types = @import("types");
const parse = @import("parse");
const compile = @import("compile");
const serialization = @import("serialization");
const SExprTree = base.SExprTree;
const Filesystem = @import("../fs/Filesystem.zig");

const Allocator = std.mem.Allocator;
const TypeStore = types.Store;
const ModuleEnv = compile.ModuleEnv;
const Node = ModuleEnv.Node;
const NodeStore = ModuleEnv.NodeStore;
const SafeList = collections.SafeList;
const SafeStringHashMap = collections.SafeStringHashMap;

/// Magic number for cache validation
const CACHE_MAGIC: u32 = 0x524F4343; // "ROCC" in ASCII
const CACHE_VERSION: u32 = 1;

/// Cache header that gets written to disk before the cached data
pub const Header = struct {
    /// Magic number for validation
    magic: u32,

    /// Version for compatibility checking
    version: u32,

    /// Total size of the data section (excluding this header)
    data_size: u32,

    /// Diagnostic counts for accurate reporting when loading from cache
    error_count: u32,
    warning_count: u32,

    /// Error specific to initializing a Header from bytes
    pub const InitError = error{
        PartialRead,
        InvalidMagic,
        InvalidVersion,
    };

    /// Verify that the given buffer begins with a valid Header
    pub fn initFromBytes(buf: []align(@alignOf(Header)) u8) InitError!*Header {
        if (buf.len < @sizeOf(Header)) {
            return InitError.PartialRead;
        }

        const header = @as(*Header, @ptrCast(buf.ptr));
        const data_start = @sizeOf(Header);
        const data_end = data_start + header.data_size;

        // The buffer might not contain complete data after the header
        if (buf.len < data_end) {
            return InitError.PartialRead;
        }

        // Validate magic and version
        if (header.magic != CACHE_MAGIC) return InitError.InvalidMagic;
        if (header.version != CACHE_VERSION) return InitError.InvalidVersion;

        return header;
    }
};

/// Memory-mapped cache that can be read directly from disk
pub const CacheModule = struct {
    header: *const Header,
    data: []align(@alignOf(ModuleEnv)) const u8,

<<<<<<< HEAD
    /// Create a cache by serializing ModuleEnv and CIR data
=======
    /// Create a cache by serializing ModuleEnv and CIR data.
    /// The provided allocator is used for the returned cache data, while
    /// the arena allocator is used for temporary serialization data.
>>>>>>> eb728208
    pub fn create(
        allocator: Allocator,
        arena_allocator: Allocator,
        module_env: *const ModuleEnv,
        _: *const ModuleEnv, // ModuleEnv contains the canonical IR
        error_count: u32,
        warning_count: u32,
    ) ![]align(@alignOf(ModuleEnv)) u8 {
        const CompactWriter = serialization.CompactWriter;

        // Create CompactWriter
        var writer = CompactWriter{
            .iovecs = .{},
            .total_bytes = 0,
        };

        // Allocate space for ModuleEnv.Serialized
        const env_ptr = try writer.appendAlloc(arena_allocator, ModuleEnv);
        const serialized_ptr = @as(*ModuleEnv.Serialized, @ptrCast(@alignCast(env_ptr)));

        // Serialize the ModuleEnv
        try serialized_ptr.serialize(module_env, arena_allocator, &writer);

        // Get the total size
        const total_data_size = writer.total_bytes;

        // Allocate cache_data for header + data
        const header_size = std.mem.alignForward(usize, @sizeOf(Header), @alignOf(ModuleEnv));
        const total_size = header_size + total_data_size;
        const cache_data = try allocator.alignedAlloc(u8, @alignOf(ModuleEnv), total_size);
        errdefer allocator.free(cache_data);

        // Initialize header
        const header = @as(*Header, @ptrCast(cache_data.ptr));
        header.* = Header{
            .magic = CACHE_MAGIC,
            .version = CACHE_VERSION,
            .data_size = @intCast(total_data_size),
            .error_count = error_count,
            .warning_count = warning_count,
        };

        // Consolidate the scattered iovecs into the cache data buffer
        const data_section = cache_data[header_size..];
        var offset: usize = 0;
        for (writer.iovecs.items) |iovec| {
            const end = offset + iovec.iov_len;
            @memcpy(data_section[offset..end], iovec.iov_base[0..iovec.iov_len]);
            offset = end;
        }

        return cache_data;
    }

    /// Load a cache from memory-mapped data
    pub fn fromMappedMemory(mapped_data: []align(@alignOf(ModuleEnv)) const u8) !CacheModule {
        if (mapped_data.len < @sizeOf(Header)) {
            return error.BufferTooSmall;
        }

        const header = @as(*const Header, @ptrCast(mapped_data.ptr));

        // Validate magic number and version
        if (header.magic != CACHE_MAGIC) return error.InvalidMagicNumber;
        if (header.version != CACHE_VERSION) return error.InvalidVersion;

        // Validate data size
        const expected_total_size = @sizeOf(Header) + header.data_size;
        if (mapped_data.len < expected_total_size) return error.BufferTooSmall;

        // Get data section (must be aligned)
        const header_size = std.mem.alignForward(usize, @sizeOf(Header), @alignOf(ModuleEnv));
        const data = mapped_data[header_size .. header_size + header.data_size];

        return CacheModule{
            .header = header,
            .data = @as([]align(@alignOf(ModuleEnv)) const u8, @alignCast(data)),
        };
    }

    /// Restore ModuleEnv from the cached data
    /// IMPORTANT: This expects source to remain valid for the lifetime of the restored ModuleEnv.
    pub fn restore(self: *const CacheModule, allocator: Allocator, module_name: []const u8, source: []const u8) !*ModuleEnv {
        // The entire data section contains the serialized ModuleEnv
        const serialized_data = self.data;

        // The ModuleEnv.Serialized should be at the beginning of the data
        if (serialized_data.len < @sizeOf(ModuleEnv)) {
            return error.BufferTooSmall;
        }

        // Get pointer to the serialized ModuleEnv
        const deserialized_ptr = @as(*ModuleEnv.Serialized, @ptrCast(@alignCast(@constCast(serialized_data.ptr))));

        // Calculate the offset from the beginning of the serialized data
        const buffer_start = @intFromPtr(serialized_data.ptr);
        const offset = @as(i64, @intCast(buffer_start));

        // Deserialize the ModuleEnv
        const module_env_ptr: *ModuleEnv = deserialized_ptr.deserialize(offset, allocator, source, module_name);

        return module_env_ptr;
    }

    /// Get diagnostic information about the cache
    pub fn getDiagnostics(self: *const CacheModule) Diagnostics {
        return Diagnostics{
            .total_size = @sizeOf(Header) + self.header.data_size,
            .header_size = @sizeOf(Header),
            .data_size = self.header.data_size,
        };
    }

    /// Validate the cache structure and integrity
    pub fn validate(self: *const CacheModule) !void {
        // Just validate that we have data
        if (self.data.len != self.header.data_size) {
            return error.DataSizeMismatch;
        }
    }

    /// Convenience functions for reading/writing cache files
    pub fn writeToFile(
        allocator: Allocator,
        cache_data: []const u8,
        file_path: []const u8,
        filesystem: anytype,
    ) !void {
        _ = allocator;
        try filesystem.writeFile(file_path, cache_data);
    }

    /// Convenience function for reading cache files
    pub fn readFromFile(
        allocator: Allocator,
        file_path: []const u8,
        filesystem: anytype,
    ) ![]align(@alignOf(ModuleEnv)) u8 {
        const file_data = try filesystem.readFile(file_path, allocator);
        defer allocator.free(file_data);

        const buffer = try allocator.alignedAlloc(u8, @alignOf(ModuleEnv), file_data.len);
        @memcpy(buffer, file_data);

        return buffer;
    }

    /// Tagged union to represent cache data that can be either memory-mapped or heap-allocated
    pub const CacheData = union(enum) {
        mapped: struct {
            ptr: [*]align(@alignOf(ModuleEnv)) const u8,
            len: usize,
            unaligned_ptr: [*]const u8,
            unaligned_len: usize,
        },
        allocated: []align(@alignOf(ModuleEnv)) const u8,

        pub fn data(self: CacheData) []align(@alignOf(ModuleEnv)) const u8 {
            return switch (self) {
                .mapped => |m| m.ptr[0..m.len],
                .allocated => |a| a,
            };
        }

        pub fn deinit(self: CacheData, allocator: Allocator) void {
            switch (self) {
                .mapped => |m| {
                    // Use the unaligned pointer for munmap
                    if (comptime @hasDecl(std.posix, "munmap") and @import("builtin").target.os.tag != .windows and @import("builtin").target.os.tag != .wasi) {
                        const page_aligned_ptr = @as([*]align(std.heap.page_size_min) const u8, @alignCast(m.unaligned_ptr));
                        std.posix.munmap(page_aligned_ptr[0..m.unaligned_len]);
                    }
                },
                .allocated => |a| allocator.free(a),
            }
        }
    };

    /// Read cache file using memory mapping for better performance when available
    pub fn readFromFileMapped(
        allocator: Allocator,
        file_path: []const u8,
        filesystem: anytype,
    ) !CacheData {
        // Try to use memory mapping on supported platforms
        if (comptime @hasDecl(std.posix, "mmap") and @import("builtin").target.os.tag != .windows and @import("builtin").target.os.tag != .wasi) {
            // Open the file
            const file = std.fs.cwd().openFile(file_path, .{ .mode = .read_only }) catch {
                // Fall back to regular reading on open error
                const data = try readFromFile(allocator, file_path, filesystem);
                return CacheData{ .allocated = data };
            };
            defer file.close();

            // Get file size
            const stat = try file.stat();
            const file_size = stat.size;

            // Check if file size exceeds usize limits on 32-bit systems
            if (file_size > std.math.maxInt(usize)) {
                // Fall back to regular reading for very large files
                const data = try readFromFile(allocator, file_path, filesystem);
                return CacheData{ .allocated = data };
            }

            const file_size_usize = @as(usize, @intCast(file_size));

            // Memory map the file
            const mapped_memory = if (comptime @import("builtin").target.os.tag == .macos or
                @import("builtin").target.os.tag == .ios or
                @import("builtin").target.os.tag == .tvos or
                @import("builtin").target.os.tag == .watchos)
                std.posix.mmap(
                    null,
                    file_size_usize,
                    std.posix.PROT.READ,
                    .{ .TYPE = .PRIVATE },
                    file.handle,
                    0,
                )
            else
                std.posix.mmap(
                    null,
                    file_size_usize,
                    std.posix.PROT.READ,
                    .{ .TYPE = .PRIVATE },
                    file.handle,
                    0,
                );

            const result = mapped_memory catch {
                // Fall back to regular reading on mmap error
                const data = try readFromFile(allocator, file_path, filesystem);
                return CacheData{ .allocated = data };
            };

            // Find the aligned portion within the mapped memory
            const unaligned_ptr = @as([*]const u8, @ptrCast(result.ptr));
            const addr = @intFromPtr(unaligned_ptr);
            const aligned_addr = std.mem.alignForward(usize, addr, @alignOf(ModuleEnv));
            const offset = aligned_addr - addr;

            if (offset >= file_size_usize) {
                // File is too small to contain aligned data
                if (comptime @hasDecl(std.posix, "munmap") and @import("builtin").target.os.tag != .windows and @import("builtin").target.os.tag != .wasi) {
                    std.posix.munmap(result);
                }
                const data = try readFromFile(allocator, file_path, filesystem);
                return CacheData{ .allocated = data };
            }

            const aligned_ptr = @as([*]align(@alignOf(ModuleEnv)) const u8, @ptrFromInt(aligned_addr));
            const aligned_len = file_size_usize - offset;

            return CacheData{
                .mapped = .{
                    .ptr = aligned_ptr,
                    .len = aligned_len,
                    .unaligned_ptr = unaligned_ptr,
                    .unaligned_len = file_size_usize,
                },
            };
        } else {
            // Platform doesn't support mmap, use regular file reading
            const data = try readFromFile(allocator, file_path, filesystem);
            return CacheData{ .allocated = data };
        }
    }
};

/// Diagnostic information about a cache
pub const Diagnostics = struct {
    total_size: u32,
    header_size: u32,
    data_size: u32,
};

test "create and restore cache" {
    // This test is skipepd for now, but will be replaced by the iovecs/relocation approach anyway.
    const skip_test = true;
    if (skip_test) return error.SkipZigTest;

    const gpa = std.testing.allocator;

    // Real Roc module source for comprehensive testing
    const source =
        \\module [foo]
        \\
        \\foo : U64 -> Str
        \\foo = |num|
        \\    when num is
        \\        42 -> "forty-two"
        \\        _ -> Num.toStr num
        \\
    ;

    // Parse the source
    var module_env = try ModuleEnv.init(gpa, source);
    defer module_env.deinit();

    try module_env.initCIRFields(gpa, "TestModule");
    // CIR is now just an alias for ModuleEnv, so use module_env directly
    const cir = &module_env;

    // Parse and canonicalize
    var ast = try parse(&module_env);
    defer ast.deinit(gpa);

    var czer = try Can.init(cir, &ast, null);
    defer czer
        .deinit();
    try czer
        .canonicalizeFile();

    // Generate original S-expression for comparison
    var original_tree = SExprTree.init(gpa);
    defer original_tree.deinit();
    try module_env.pushToSExprTree(null, &original_tree);

    var original_sexpr = std.ArrayList(u8).init(gpa);
    defer original_sexpr.deinit();
    try original_tree.toStringPretty(original_sexpr.writer().any());

    // Create arena for serialization
    var arena = std.heap.ArenaAllocator.init(gpa);
    defer arena.deinit();

    // Create cache from real data
    const cache_data = try CacheModule.create(gpa, arena.allocator(), &module_env, cir, 0, 0);
    defer gpa.free(cache_data);

    // Load cache
    var cache = try CacheModule.fromMappedMemory(cache_data);

    // Validate cache
    try cache.validate();

    // Restore ModuleEnv
    // Duplicate source since restore takes ownership
    const restored_env = try cache.restore(gpa, "TestModule", source);
    // Note: restored_env points to data within the cache, so we don't free it

    // Generate S-expression from restored ModuleEnv
    var restored_tree = SExprTree.init(gpa);
    defer restored_tree.deinit();

    try restored_env.pushToSExprTree(null, &restored_tree);

    var restored_sexpr = std.ArrayList(u8).init(gpa);
    defer restored_sexpr.deinit();

    try restored_tree.toStringPretty(restored_sexpr.writer().any());

    // Verify round-trip integrity
    try std.testing.expect(std.mem.eql(u8, original_sexpr.items, restored_sexpr.items));

    // Get diagnostics
    const diagnostics = cache.getDiagnostics();
    try std.testing.expect(diagnostics.total_size > 0);
}

test "cache filesystem roundtrip with in-memory storage" {
    const gpa = std.testing.allocator;

    // Real Roc module source for comprehensive testing
    const source =
        \\module [foo]
        \\
        \\foo : U64 -> Str
        \\foo = |num| num.to_str()
    ;

    // Parse the source
    var module_env = try ModuleEnv.init(gpa, source);
    defer module_env.deinit();

    try module_env.initCIRFields(gpa, "TestModule");
    // CIR is now just an alias for ModuleEnv, so use module_env directly
    const cir = &module_env;

    // Parse and canonicalize
    var ast = try parse.parse(&module_env);
    defer ast.deinit(gpa);

    var czer = try Can.init(cir, &ast, null);
    defer czer
        .deinit();
    try czer
        .canonicalizeFile();

    // Generate original S-expression for comparison
    var original_tree = SExprTree.init(gpa);
    defer original_tree.deinit();
    try module_env.pushToSExprTree(null, &original_tree);

    var original_sexpr = std.ArrayList(u8).init(gpa);
    defer original_sexpr.deinit();
    try original_tree.toStringPretty(original_sexpr.writer().any());

    // Create arena for serialization
    var arena = std.heap.ArenaAllocator.init(gpa);
    defer arena.deinit();

    // Create cache from real data
    const cache_data = try CacheModule.create(gpa, arena.allocator(), &module_env, cir, 0, 0);
    defer gpa.free(cache_data);

    // In-memory file storage for comprehensive mock filesystem
    var file_storage = std.StringHashMap([]const u8).init(gpa);
    defer {
        var iterator = file_storage.iterator();
        while (iterator.next()) |entry| {
            gpa.free(entry.value_ptr.*);
        }
        file_storage.deinit();
    }

    // Create comprehensive mock filesystem with proper storage using static variables
    var filesystem = Filesystem.testing();

    const MockFS = struct {
        var storage: ?*std.StringHashMap([]const u8) = null;
        var allocator: ?Allocator = null;

        fn writeFile(path: []const u8, contents: []const u8) Filesystem.WriteError!void {
            const store = storage orelse return error.SystemResources;
            const alloc = allocator orelse return error.SystemResources;

            // Store a copy of the contents in our storage
            const stored_contents = alloc.dupe(u8, contents) catch return error.SystemResources;

            // Free existing content if path already exists
            if (store.get(path)) |existing| {
                alloc.free(existing);
            }

            // Store the new content
            store.put(path, stored_contents) catch {
                alloc.free(stored_contents);
                return error.SystemResources;
            };
        }

        fn readFile(path: []const u8, alloc: Allocator) Filesystem.ReadError![]const u8 {
            const store = storage orelse return error.FileNotFound;

            if (store.get(path)) |contents| {
                return alloc.dupe(u8, contents) catch return error.OutOfMemory;
            } else {
                return error.FileNotFound;
            }
        }
    };

    // Initialize the static variables
    MockFS.storage = &file_storage;
    MockFS.allocator = gpa;

    filesystem.writeFile = MockFS.writeFile;
    filesystem.readFile = MockFS.readFile;

    // Test full roundtrip: write cache to mock filesystem
    const test_path = "comprehensive_test_cache.bin";
    try CacheModule.writeToFile(gpa, cache_data, test_path, filesystem);

    // Verify the data was stored
    try std.testing.expect(file_storage.contains(test_path));

    // Read the cache back from mock filesystem
    const read_cache_data = try CacheModule.readFromFile(gpa, test_path, filesystem);
    // Don't free immediately - the restored ModuleEnv references this data

    // Verify the read data matches the original
    try std.testing.expectEqualSlices(u8, cache_data, read_cache_data);

    // Load and validate the cache from the roundtrip data
    var roundtrip_cache = try CacheModule.fromMappedMemory(read_cache_data);
    try roundtrip_cache.validate();

    // Restore from the roundtrip cache
    // Duplicate source since restore takes ownership
    const restored_env = try roundtrip_cache.restore(gpa, "TestModule", source);
    // Note: restored_env points to data within the cache, so we don't free it

    // Generate S-expression from restored ModuleEnv
    var restored_tree = SExprTree.init(gpa);
    defer restored_tree.deinit();

    try restored_env.pushToSExprTree(null, &restored_tree);

    var restored_sexpr = std.ArrayList(u8).init(gpa);
    defer restored_sexpr.deinit();

    try restored_tree.toStringPretty(restored_sexpr.writer().any());

    // Verify complete roundtrip integrity
    try std.testing.expect(std.mem.eql(u8, original_sexpr.items, restored_sexpr.items));

    // Get diagnostics to ensure they're preserved
    const diagnostics = roundtrip_cache.getDiagnostics();
    try std.testing.expect(diagnostics.total_size > 0);

    // Free the cache data after we're done with the ModuleEnv
    gpa.free(read_cache_data);
}<|MERGE_RESOLUTION|>--- conflicted
+++ resolved
@@ -76,13 +76,9 @@
     header: *const Header,
     data: []align(@alignOf(ModuleEnv)) const u8,
 
-<<<<<<< HEAD
-    /// Create a cache by serializing ModuleEnv and CIR data
-=======
     /// Create a cache by serializing ModuleEnv and CIR data.
     /// The provided allocator is used for the returned cache data, while
     /// the arena allocator is used for temporary serialization data.
->>>>>>> eb728208
     pub fn create(
         allocator: Allocator,
         arena_allocator: Allocator,
