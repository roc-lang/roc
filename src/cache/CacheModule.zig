--- conflicted
+++ resolved
@@ -51,8 +51,8 @@
 
     /// Offset to main structure in the data section
     module_env_offset: u64,
-    
-    /// Original memory base address for relocation calculation  
+
+    /// Original memory base address for relocation calculation
     original_memory_base: u64,
 
     /// Diagnostic counts for accurate reporting when loading from cache
@@ -108,24 +108,18 @@
     /// Create a cache by serializing ModuleEnv and CIR data using iovec serialization
     pub fn create(
         allocator: Allocator,
-<<<<<<< HEAD
-        base_env: *const base.ModuleEnv,
-        cir: *const ModuleEnv, // ModuleEnv contains the canonical IR
-=======
         module_env: *const ModuleEnv,
         _: *const ModuleEnv, // ModuleEnv contains the canonical IR
->>>>>>> 75535b02
         error_count: u32,
         warning_count: u32,
     ) ![]align(SERIALIZATION_ALIGNMENT) u8 {
-        _ = cir; // CIR is now embedded in base.ModuleEnv
-        
+
         // Create iovec writer for gathering serialization data
         var writer = IovecWriter.init(allocator);
         defer writer.deinit();
 
         // Serialize ModuleEnv (which now contains CIR) using iovecs
-        const module_env_offset = try base_env.appendToIovecs(&writer);
+        const module_env_offset = try module_env.appendToIovecs(&writer);
 
         // Serialize the data section
         const data_buffer = try writer.serialize(allocator);
@@ -191,108 +185,26 @@
 
     /// Restored data from cache using relocations
     pub const RestoredData = struct {
-<<<<<<< HEAD
-        module_env: base.ModuleEnv,
+        module_env: ModuleEnv,
         // CIR is now stored inside module_env as *anyopaque fields
-=======
-        module_env: ModuleEnv,
-        // CIR is now just an alias for ModuleEnv, so we only need one field
+
         // For backward compatibility, provide a getter
         pub fn cir(self: *const RestoredData) *const ModuleEnv {
             return &self.module_env;
         }
->>>>>>> 75535b02
     };
 
     /// Restore ModuleEnv and CIR from the cached data using relocations
     /// IMPORTANT: This expects source to remain valid for the lifetime of the restored ModuleEnv.
     pub fn restore(self: *const CacheModule, allocator: Allocator, module_name: []const u8, source: []const u8) !RestoredData {
-<<<<<<< HEAD
         _ = allocator; // Not needed for relocation-based deserialization
         _ = module_name; // Module name is stored in the cached data
         _ = source; // Source is stored in the cached data
-        
+
         // Validate cache data is present
         if (self.header.data_size == 0) {
             return error.EmptyCache;
         }
-=======
-        // Deserialize each component
-        var node_store = try NodeStore.deserializeFrom(
-            @as([]align(@alignOf(Node)) const u8, @alignCast(self.getComponentData(.node_store))),
-            allocator,
-        );
-        errdefer node_store.deinit();
-
-        var strings = try base.StringLiteral.Store.deserializeFrom(self.getComponentData(.string_store), allocator);
-        errdefer strings.deinit(allocator);
-
-        var ident_ids_for_slicing = try SafeList(base.Ident.Idx).deserializeFrom(
-            @as([]align(@alignOf(base.Ident.Idx)) const u8, @alignCast(self.getComponentData(.ident_ids_for_slicing))),
-            allocator,
-        );
-        errdefer ident_ids_for_slicing.deinit(allocator);
-
-        var idents = try base.Ident.Store.deserializeFrom(self.getComponentData(.ident_store), allocator);
-        errdefer idents.deinit(allocator);
-
-        var line_starts = try SafeList(u32).deserializeFrom(
-            @as([]align(@alignOf(u32)) const u8, @alignCast(self.getComponentData(.line_starts))),
-            allocator,
-        );
-        errdefer line_starts.deinit(allocator);
-
-        var types_store = try TypeStore.deserializeFrom(self.getComponentData(.types_store), allocator);
-        errdefer types_store.deinit();
-
-        var exposed_by_str = try SafeStringHashMap(void).deserializeFrom(self.getComponentData(.exposed_by_str), allocator);
-        errdefer exposed_by_str.deinit(allocator);
-
-        var exposed_nodes = try SafeStringHashMap(u16).deserializeFrom(self.getComponentData(.exposed_nodes), allocator);
-        errdefer exposed_nodes.deinit(allocator);
-
-        // Create ModuleEnv from deserialized components
-        var module_env = ModuleEnv{
-            .gpa = allocator,
-            .idents = idents,
-            .ident_ids_for_slicing = ident_ids_for_slicing,
-            .strings = strings,
-            .types = types_store,
-            .exposed_by_str = exposed_by_str,
-            .exposed_nodes = exposed_nodes,
-            .line_starts = line_starts,
-            .source = source,
-            // Module compilation fields - will be initialized after
-            .all_defs = undefined,
-            .all_statements = undefined,
-            .external_decls = undefined,
-            .imports = undefined,
-            .module_name = undefined,
-            .diagnostics = undefined,
-            .store = undefined,
-        };
-        errdefer module_env.deinit();
-
-        // Deserialize external_decls
-        var external_decls = try ModuleEnv.ExternalDecl.SafeList.deserializeFrom(
-            @as([]align(@alignOf(ModuleEnv.ExternalDecl)) const u8, @alignCast(self.getComponentData(.external_decls))),
-            allocator,
-        );
-        errdefer external_decls.deinit(allocator);
-
-        // Update module_env with CIR-specific fields
-        module_env.store = node_store;
-        module_env.all_defs = self.header.all_defs;
-        module_env.all_statements = self.header.all_statements;
-        module_env.external_decls = external_decls;
-        module_env.imports = ModuleEnv.Import.Store.init();
-        module_env.module_name = module_name;
-
-        // Create result struct
-        const result = RestoredData{
-            .module_env = module_env,
-        };
->>>>>>> 75535b02
 
         // Verify offset is valid
         if (self.header.module_env_offset >= self.header.data_size) {
@@ -301,25 +213,25 @@
 
         // Get the data section
         const data_without_footer = self.data;
-        
+
         // Calculate relocation offset based on where data is now vs where it was during serialization
         // During serialization, all offsets were relative to IovecWriter buffer starting at 0
         // Now we need to relocate them to point to the actual data location
         const current_data_base_addr = @intFromPtr(data_without_footer.ptr);
         const relocation_offset = @as(isize, @intCast(current_data_base_addr)) - @as(isize, @intCast(self.header.original_memory_base));
-        
+
         // Copy ModuleEnv bytes from the correct offset to properly aligned memory
-        var module_env: base.ModuleEnv = undefined;
+        var module_env: ModuleEnv = undefined;
         const module_env_start = self.header.module_env_offset;
-        const module_env_end = module_env_start + @sizeOf(base.ModuleEnv);
+        const module_env_end = module_env_start + @sizeOf(ModuleEnv);
         if (module_env_end > self.header.data_size) {
             return error.CacheTooSmall;
         }
         @memcpy(std.mem.asBytes(&module_env), data_without_footer[module_env_start..module_env_end]);
-        
+
         // Apply relocations to fix up all the offset-based pointers
         module_env.relocate(relocation_offset);
-        
+
         // Note: store, diagnostics, external_decls, and imports are not serialized
         // They are heap-allocated during canonicalization and should be recreated
         // after cache restoration if needed
@@ -342,7 +254,7 @@
         pub fn data(self: *const MappedCache) []align(SERIALIZATION_ALIGNMENT) const u8 {
             return self.cache_data.data();
         }
-        
+
         /// Create a MappedCache from CacheData
         pub fn fromCacheData(cache_data: CacheData) !MappedCache {
             const cache = try CacheModule.fromMappedMemory(cache_data.data());
@@ -358,7 +270,7 @@
         // Since we use iovec serialization without individual component size tracking,
         // we can estimate component sizes by analyzing the serialized ModuleEnv structure
         const component_sizes = self.estimateComponentSizes();
-        
+
         return Diagnostics{
             .total_size = @sizeOf(Header) + @as(u32, @intCast(self.header.data_size)),
             .header_size = @sizeOf(Header),
@@ -367,32 +279,32 @@
             .component_sizes = component_sizes,
         };
     }
-    
+
     /// Estimate component sizes based on the serialized data
     /// This provides approximate sizes since exact boundaries aren't stored in the current format
     fn estimateComponentSizes(self: *const CacheModule) ComponentSizes {
         // Since the iovec serialization doesn't store individual component sizes,
         // we provide rough estimates based on typical component relationships
         const data_size = @as(u32, @intCast(self.header.data_size));
-        const module_env_size = @sizeOf(base.ModuleEnv);
-        
+        const module_env_size = @sizeOf(ModuleEnv);
+
         // Reserve space for validation footer (16 bytes)
         const content_size = if (data_size > 16) data_size - 16 else data_size;
         const available_size = if (content_size > module_env_size) content_size - module_env_size else 0;
-        
+
         // Distribute estimated sizes based on typical usage patterns
         // These are rough estimates since exact sizes would require format changes
         const base_estimate = available_size / 8; // Divide among 8 components
-        
+
         return .{
-            .node_store = base_estimate,           // Usually the largest component
-            .string_store = base_estimate / 2,     // Moderate size
+            .node_store = base_estimate, // Usually the largest component
+            .string_store = base_estimate / 2, // Moderate size
             .ident_ids_for_slicing = base_estimate / 4, // Small arrays
-            .ident_store = base_estimate / 2,      // Moderate size  
-            .line_starts = base_estimate / 4,      // Small arrays
-            .types_store = base_estimate,          // Can be large
-            .exposed_items = base_estimate / 8,    // Usually small
-            .external_decls = base_estimate / 4,   // Variable size
+            .ident_store = base_estimate / 2, // Moderate size
+            .line_starts = base_estimate / 4, // Small arrays
+            .types_store = base_estimate, // Can be large
+            .exposed_items = base_estimate / 8, // Usually small
+            .external_decls = base_estimate / 4, // Variable size
         };
     }
 
@@ -586,7 +498,7 @@
 
 test "create and restore cache" {
     const gpa = std.testing.allocator;
-    
+
     // Real Roc module source for comprehensive testing
     const source =
         \\module [foo]
@@ -594,62 +506,33 @@
         \\foo : U64 -> Str
         \\foo = |num| Num.toStr num
     ;
-<<<<<<< HEAD
-    
-    // Create base ModuleEnv
-    var base_env = try base.ModuleEnv.init(gpa, source);
-    defer base_env.deinit();
-    
-    // Calculate line starts
-    try base_env.calcLineStarts();
-    
-    // Freeze interners after adding all data
-    base_env.freezeInterners();
-    
-=======
-
-    // Parse the source
+
+    // Create ModuleEnv
     var module_env = try ModuleEnv.init(gpa, source);
     defer module_env.deinit();
 
-    try module_env.initCIRFields(gpa, "TestModule");
-    // CIR is now just an alias for ModuleEnv, so use module_env directly
-    const cir = &module_env;
-
-    // Parse and canonicalize
-    var ast = try parse(&module_env);
-    defer ast.deinit(gpa);
-
-    var canonicalizer = try canonicalize.init(cir, &ast, null);
-    defer canonicalizer.deinit();
-    try canonicalizer.canonicalizeFile();
-
-    // Generate original S-expression for comparison
-    var original_tree = SExprTree.init(gpa);
-    defer original_tree.deinit();
-    try module_env.pushToSExprTree(null, &original_tree);
-
-    var original_sexpr = std.ArrayList(u8).init(gpa);
-    defer original_sexpr.deinit();
-    try original_tree.toStringPretty(original_sexpr.writer().any());
-
->>>>>>> 75535b02
+    // Calculate line starts
+    try module_env.calcLineStarts();
+
+    // Freeze interners after adding all data
+    module_env.freezeInterners();
+
     // Create cache from real data
-    const cache_data = try CacheModule.create(gpa, &base_env, undefined, 0, 0);
+    const cache_data = try CacheModule.create(gpa, &module_env, undefined, 0, 0);
     defer gpa.free(cache_data);
-    
+
     // Load cache
     const cache = try CacheModule.fromMappedMemory(cache_data);
-    
+
     // Validate structure
     try cache.validate();
-    
+
     // Restore data
     const restored = try cache.restore(gpa, "test", source);
-    
+
     // Verify restoration
-    try std.testing.expectEqual(base_env.source.len, restored.module_env.source.len);
-    try std.testing.expectEqualStrings(base_env.source, restored.module_env.source);
+    try std.testing.expectEqual(module_env.source.len, restored.module_env.source.len);
+    try std.testing.expectEqualStrings(module_env.source, restored.module_env.source);
 }
 
 test "cache filesystem roundtrip with in-memory storage" {
@@ -663,18 +546,13 @@
         \\foo = |num| Num.toStr num
     ;
 
-<<<<<<< HEAD
-    // Create base ModuleEnv
-    var module_env = try base.ModuleEnv.init(gpa, source);
-=======
-    // Parse the source
+    // Create ModuleEnv
     var module_env = try ModuleEnv.init(gpa, source);
->>>>>>> 75535b02
     defer module_env.deinit();
-    
+
     // Calculate line starts
     try module_env.calcLineStarts();
-    
+
     // Freeze interners after adding all data
     module_env.freezeInterners();
 
