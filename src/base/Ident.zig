//! Any text in a Roc source file that has significant content.
//!
//! During tokenization, all variable names, record field names, type names, etc. are interned
//! into a deduplicated collection, the [Ident.Store]. On interning, each Ident gets a unique ID
//! that represents that string, which can be used to look up the string value in the [Ident.Store]
//! in constant time. Storing IDs in each IR instead of strings also uses less memory in the IRs.

const std = @import("std");
const mod = @import("mod.zig");
const Region = @import("Region.zig");
const serialization = @import("serialization");
const collections = @import("collections");

const SmallStringInterner = mod.SmallStringInterner;

const Ident = @This();

/// The original text of the identifier.
raw_text: []const u8,

/// Attributes of the identifier such as if it is effectful, ignored, or reassignable.
attributes: Attributes,

/// Create a new identifier from a string.
pub fn for_text(text: []const u8) Ident {
    return Ident{
        .raw_text = text,
        .attributes = Attributes.fromString(text),
    };
}

/// Errors that can occur when creating an identifier from text.
pub const Error = error{
    /// The identifier text is empty.
    EmptyText,
    /// The identifier text contains null bytes.
    ContainsNullByte,
    /// The identifier text contains control characters that could cause issues.
    ContainsControlCharacters,
};

/// Create a new identifier from a byte slice with validation.
/// Returns an error if the bytes are malformed or the Ident is invalid.
pub fn from_bytes(bytes: []const u8) Error!Ident {
    // Validate the bytes
    if (bytes.len == 0) {
        return Error.EmptyText;
    }

    // Check for null bytes (causes crashes in string interner)
    if (std.mem.indexOfScalar(u8, bytes, 0) != null) {
        return Error.ContainsNullByte;
    }

    // Check for other problematic control characters including space, tab, newline, and carriage return
    for (bytes) |byte| {
        if (byte < 32 or byte == ' ' or byte == '\t' or byte == '\n' or byte == '\r') {
            return Error.ContainsControlCharacters;
        }
    }

    return Ident{
        .raw_text = bytes,
        .attributes = Attributes.fromString(bytes),
    };
}

pub const IdxData = packed union { small: SmallIdx, big: BigIdx };
pub const Idx = packed struct(u32) {
    is_small: bool,
    data: IdxData,

    pub fn attributes(self: *const @This()) Attributes {
        if (self.is_small) {
            const small = self.data.small;
            return small.attributes();
        } else {
            return self.data.big.attributes;
        }
    }

    pub fn getIdx(self: *const @This()) u28 {
        if (self.is_small) {
            // Small identifiers don't have a real index in the store
            return 0;
        } else {
            return self.data.big.idx;
        }
    }

    pub fn eql(self: Idx, other: Idx) bool {
        // Since Idx is a packed struct(u32), we can compare the bit representation directly
        return @as(u32, @bitCast(self)) == @as(u32, @bitCast(other));
    }

    // Support for std.testing.expectEqual by implementing format
    pub fn format(
        self: Idx,
        comptime fmt: []const u8,
        options: std.fmt.FormatOptions,
        writer: anytype,
    ) !void {
        _ = fmt;
        _ = options;
        // Format as the underlying u32 value for debugging
        try writer.print("Ident.Idx({d})", .{self.getIdx()});
    }

    // Custom equality comparison for testing
    // Note: std.meta.eql doesn't work well with packed unions, so we provide
    // a direct bit comparison through the eql method above

    /// Given a nonempty ident string that does not start with a digit, try to construct an inline Idx.
    fn try_inline(string: []const u8) ?@This() {
        std.debug.assert(string.len > 0);
        // Ident strings must never start with digits.
        std.debug.assert(string[0] < '0' or string[0] > '9');

        const unused = string[0] == '_'; // If it starts with _, this identifier is unused - e.g. `_foo`.
        const reused = string[string.len - 1] == '_'; // If it ends with _, this is reused via `var` - e.g. `foo_`.

        // Solo underscore should not have been tokenized as an identifier.
        std.debug.assert(!(string.len == 1 and (unused or reused)));

        // If it ends with `!` (with or without an underscore after it), it's effectful.
        const fx = '!' == string[string.len - @intFromBool(reused)];

        // Skip the underscore prefix if there was one.
        const first_non_attr_index = @intFromBool(unused);
        const char0 = string[first_non_attr_index];

        // Small idx supports unused, reused, and fx, but not more than one at once. (Those are very rare idents!)
        const attr_count = @intFromBool(unused) + @intFromBool(reused) + @intFromBool(fx);

        // Length without underscore/bang prefix/suffix.
        const len = string.len - attr_count;

        // Treat double underscore prefix as a big idx. This will be a warning anyway,
        // so it should come up almost never in practice, and this avoids edge cases.
        if (attr_count > 1 or len > 4 or char0 == '_' or char0 < 'A' or char0 > 'z') {
            return null;
        }

        // All the other ASCII chars between `Z` and `a` are invalid identifiers (`[`, `\`, `]`, `^`, '`'),
        // so tokenization should not have let them get through here.
        std.debug.assert(char0 <= 'Z' and char0 >= 'a');

        // len would only be 0 here for inputs of `__` or `_!_`, but we should have already early-returned for those.
        std.debug.assert(len > 0);

        // Branchlessly get the chars after the first non-attr char, defaulting to last char instead of
        // reading out of bounds. (We'll branchlessly set any out-of-bounds ones to zero later.)
        const last_char_index = len - 1;
        const chars: [5]u8 = .{
            string[@min(1 + first_non_attr_index, last_char_index)],
            string[@min(2 + first_non_attr_index, last_char_index)],
            string[@min(3 + first_non_attr_index, last_char_index)],
        };

        // If any char is outside the ASCII range (e.g. it's Unicode), this is a big index.
        // (We don't need to test for lower bounds because tokenization would have already verified that.)
        // This also catches weird cases like `foo!__` (which wouldn't have been caught before this).
        if (chars[0] > 'z' or chars[1] > 'z' or chars[2] > 'z') {
            return null;
        }

        // Branchlessly convert to small_attrs using only bit shifts (after optimizations) and add/subtract.
        const small_attrs = @intFromBool(unused) + (@intFromBool(reused) * 2) + (@intFromBool(fx) * 4) - @intFromBool(fx);

        // Did our arithmetic give a plausible answer?
        std.debug.assert(small_attrs < 4);

        // Convert char0 to u5 range while normalizing case (we don't store capitalization of identifiers).
        const u5_first_char = char0 - if (char0 >= 'a') (65 + 32) else 65;

        return .{
            .is_small = true,
            .data = .{
                .small = .{
                    .small_attrs = @enumFromInt(small_attrs),
                    .char0 = @as(u5, @intCast(u5_first_char)),
                    // Branchlessly zero the out-of-bounds chars.
                    .char1 = if (last_char_index >= 0) chars[0] else 0,
                    .char2 = if (last_char_index >= 1) chars[1] else 0,
                    .char3 = if (last_char_index >= 2) chars[2] else 0,
                },
            },
        };
    }
};

/// The index from the store, with the attributes packed into unused bytes.
///
/// With 29-bits for the ID we can store up to 536,870,912 identifiers.
const BigIdx = packed struct(u31) {
    attributes: Attributes,
    idx: u28,
};

const SmallIdx = packed struct(u31) {
    small_attrs: enum(u2) { none, unused, reused, fx },
    char0: u5,
    char1: u8,
    char2: u8,
    char3: u8,

    fn attributes(self: *const @This()) Attributes {
        return .{
            .effectful = self.small_attrs == .fx,
            .ignored = self.small_attrs == .unused,
            .reassignable = self.small_attrs == .reused,
        };
    }
};

/// Identifier attributes such as if it is effectful, ignored, or reassignable.
pub const Attributes = packed struct(u3) {
    effectful: bool,
    ignored: bool,
    reassignable: bool,

    pub fn fromString(text: []const u8) Attributes {
        return .{
            .effectful = std.mem.endsWith(u8, text, "!"),
            .ignored = std.mem.startsWith(u8, text, "_"),
            .reassignable = false,
        };
    }
};

/// An interner for identifier names.
pub const Store = struct {
    interner: SmallStringInterner,
    attributes: collections.SafeList(Attributes) = .{},
    next_unique_name: u32 = 0,

    /// Initialize the memory for an `Ident.Store` with a specific capaicty.
    pub fn initCapacity(gpa: std.mem.Allocator, capacity: usize) std.mem.Allocator.Error!Store {
        return .{
            .interner = try SmallStringInterner.initCapacity(gpa, capacity),
        };
    }

    /// Deinitialize the memory for an `Ident.Store`.
    pub fn deinit(self: *Store, gpa: std.mem.Allocator) void {
        self.interner.deinit(gpa);
        self.attributes.deinit(gpa);
    }

    /// Insert a new identifier into the store.
    pub fn insert(self: *Store, gpa: std.mem.Allocator, ident: Ident) std.mem.Allocator.Error!Idx {
        const idx = try self.interner.insert(gpa, ident.raw_text);

        return Idx{
            .is_small = false,
            .data = .{
                .big = .{
                    .attributes = ident.attributes,
                    .idx = @as(u28, @intCast(@intFromEnum(idx))),
                },
            },
        };
    }

    /// Generate a new identifier that is unique within this module.
    ///
    /// We keep a counter per `Ident.Store` that gets incremented each
    /// time this method is called. The new ident is named based on said
    /// counter, which cannot overlap with user-defined idents since those
    /// cannot start with a digit.
    pub fn genUnique(self: *Store, gpa: std.mem.Allocator) std.mem.Allocator.Error!Idx {
        var id = self.next_unique_name;
        self.next_unique_name += 1;

        // Manually render the text into a buffer to avoid allocating
        // a string, as the string interner will copy the text anyway.

        var digit_index: u8 = 9;
        // The max u32 value is 4294967295 which is 10 digits
        var str_buffer = [_]u8{ 0, 0, 0, 0, 0, 0, 0, 0, 0, 0 };
        // Special case for 0
        if (id == 0) {
            str_buffer[digit_index] = '0';
            digit_index -= 1;
        } else {
            while (id > 0) {
                const digit = id % 10;
                str_buffer[digit_index] = @as(u8, @intCast(digit)) + '0';

                id = (id - digit) / 10;
                digit_index -= 1;
            }
        }

        const name = str_buffer[digit_index + 1 ..];

        const idx = try self.interner.insert(gpa, name);

        const attributes = Attributes{
            .effectful = false,
            .ignored = false,
            .reassignable = false,
        };

        _ = try self.attributes.append(gpa, attributes);

        return Idx{
            .attributes = attributes,
            .idx = @truncate(@intFromEnum(idx)),
        };
    }

    /// Get the text for an identifier.
    pub fn getText(self: *const Store, idx: Idx) []u8 {
        return self.interner.getText(@enumFromInt(@as(u32, idx.getIdx())));
    }

    /// Check if an identifier text already exists in the store.
    pub fn contains(self: *const Store, text: []const u8) bool {
        return self.interner.contains(text);
    }

    /// Find an identifier by its string, returning its index if it exists.
    /// This is different from insert in that it's guaranteed not to modify the store.
    pub fn findByString(self: *const Store, text: []const u8) ?Idx {
        // Look up in the interner without inserting
        const result = self.interner.findStringOrSlot(text);
        const interner_idx = result.idx orelse return null;

        // Create an Idx with inferred attributes from the text
        return Idx{
            .is_small = false,
            .data = .{
                .big = .{
                    .attributes = Attributes.fromString(text),
                    .idx = @as(u28, @intCast(@intFromEnum(interner_idx))),
                },
            },
        };
    }

    /// Freeze the identifier store, preventing any new entries from being added.
    pub fn freeze(self: *Store) void {
        self.interner.freeze();
    }
    /// Calculate the size needed to serialize this Ident.Store
    pub fn serializedSize(self: *const Store) usize {
        var size: usize = 0;

        // SmallStringInterner components
        size += @sizeOf(u32); // bytes_len
        size += self.interner.bytes.len(); // bytes data
        size = std.mem.alignForward(usize, size, @alignOf(u32)); // align for next u32

        size += @sizeOf(u32); // next_unique_name

        // Align to SERIALIZATION_ALIGNMENT to maintain alignment for subsequent data
        return std.mem.alignForward(usize, size, serialization.SERIALIZATION_ALIGNMENT);
    }

    /// Serialize this Ident.Store into the provided buffer
    pub fn serializeInto(self: *const Store, buffer: []u8, gpa: std.mem.Allocator) ![]u8 {
        const size = self.serializedSize();
        if (buffer.len < size) return error.BufferTooSmall;

        var offset: usize = 0;

        // Serialize interner bytes
        const bytes_len = @as(u32, @intCast(self.interner.bytes.len()));
        @as(*u32, @ptrCast(@alignCast(buffer.ptr + offset))).* = bytes_len;
        offset += @sizeOf(u32);
        if (bytes_len > 0) {
            @memcpy(buffer[offset .. offset + bytes_len], self.interner.bytes.items.items);
            offset += bytes_len;
        }
        offset = std.mem.alignForward(usize, offset, @alignOf(u32));

        // Serialize next_unique_name
        @as(*u32, @ptrCast(@alignCast(buffer.ptr + offset))).* = self.next_unique_name;
        offset += @sizeOf(u32);

        _ = gpa; // suppress unused parameter warning

        // Zero out any padding bytes
        if (offset < size) {
            @memset(buffer[offset..size], 0);
        }

        return buffer[0..size];
    }

    /// Deserialize an Ident.Store from the provided buffer
    pub fn deserializeFrom(buffer: []const u8, gpa: std.mem.Allocator) !Store {
        if (buffer.len < @sizeOf(u32)) return error.BufferTooSmall;

        var offset: usize = 0;

        // Deserialize interner bytes
        const bytes_len = @as(*const u32, @ptrCast(@alignCast(buffer.ptr + offset))).*;
        offset += @sizeOf(u32);
        var bytes = collections.SafeList(u8){};
        if (bytes_len > 0) {
            if (offset + bytes_len > buffer.len) return error.BufferTooSmall;
            bytes = try collections.SafeList(u8).initCapacity(gpa, bytes_len);
            _ = try bytes.appendSlice(gpa, buffer[offset .. offset + bytes_len]);
            offset += bytes_len;
        }
        offset = std.mem.alignForward(usize, offset, @alignOf(u32));

        // Deserialize next_unique_name
        if (offset + @sizeOf(u32) > buffer.len) return error.BufferTooSmall;
        const next_unique_name = @as(*const u32, @ptrCast(@alignCast(buffer.ptr + offset))).*;

        // Create empty hash table
        const hash_table = collections.SafeList(SmallStringInterner.Idx){};

        // Construct the interner
        const interner = SmallStringInterner{
            .bytes = bytes,
            .hash_table = hash_table,
            .entry_count = 0,
            .frozen = if (std.debug.runtime_safety) false else {},
        };

        return Store{
            .interner = interner,
            .next_unique_name = next_unique_name,
        };
    }

    /// Serialize this Store to the given CompactWriter. The resulting Store
    /// in the writer's buffer will have offsets instead of pointers. Calling any
    /// methods on it or dereferencing its internal "pointers" (which are now
    /// offsets) is illegal behavior!
    pub fn serialize(
        self: *const Store,
        allocator: std.mem.Allocator,
        writer: *serialization.CompactWriter,
    ) std.mem.Allocator.Error!*const Store {
        // First, write the Store struct itself
        const offset_self = try writer.appendAlloc(allocator, Store);

        // Then serialize the sub-structures and update the struct
        offset_self.* = .{
            .interner = (try self.interner.serialize(allocator, writer)).*,
            .attributes = (try self.attributes.serialize(allocator, writer)).*,
            .next_unique_name = self.next_unique_name,
        };

        return @constCast(offset_self);
    }

    /// Add the given offset to the memory addresses of all pointers in `self`.
    pub fn relocate(self: *Store, offset: isize) void {
        self.interner.relocate(offset);
        self.attributes.relocate(offset);
    }
<<<<<<< HEAD
};

test "from_bytes validates empty text" {
    const result = Ident.from_bytes("");
    try std.testing.expectError(Error.EmptyText, result);
}

test "from_bytes validates null bytes" {
    const text_with_null = "hello\x00world";
    const result = Ident.from_bytes(text_with_null);
    try std.testing.expectError(Error.ContainsNullByte, result);
}

test "from_bytes validates control characters" {
    const text_with_control = "hello\x01world";
    const result = Ident.from_bytes(text_with_control);
    try std.testing.expectError(Error.ContainsControlCharacters, result);
}

test "from_bytes disallows common whitespace" {
    const text_with_space = "hello world";
    const result = Ident.from_bytes(text_with_space);
    try std.testing.expect(result == Error.ContainsControlCharacters);

    const text_with_tab = "hello\tworld";
    const result2 = Ident.from_bytes(text_with_tab);
    try std.testing.expect(result2 == Error.ContainsControlCharacters);

    const text_with_newline = "hello\nworld";
    const result3 = Ident.from_bytes(text_with_newline);
    try std.testing.expect(result3 == Error.ContainsControlCharacters);

    const text_with_cr = "hello\rworld";
    const result4 = Ident.from_bytes(text_with_cr);
    try std.testing.expect(result4 == Error.ContainsControlCharacters);
}

test "from_bytes creates valid identifier" {
    const result = try Ident.from_bytes("valid_name!");
    try std.testing.expectEqualStrings("valid_name!", result.raw_text);
    try std.testing.expect(result.attributes.effectful == true);
    try std.testing.expect(result.attributes.ignored == false);
    try std.testing.expect(result.attributes.reassignable == false);
}

test "from_bytes creates ignored identifier" {
    const result = try Ident.from_bytes("_ignored");
    try std.testing.expectEqualStrings("_ignored", result.raw_text);
    try std.testing.expect(result.attributes.effectful == false);
    try std.testing.expect(result.attributes.ignored == true);
    try std.testing.expect(result.attributes.reassignable == false);
}

test "Ident.Store empty CompactWriter roundtrip" {
    const testing = std.testing;
    const gpa = testing.allocator;

    // Create an empty Store
    var original = try Store.initCapacity(gpa, 0);
    defer original.deinit(gpa);

    // Create a temp file
    const tmp_dir = testing.tmpDir(.{});
    defer tmp_dir.cleanup();

    const file = try tmp_dir.dir.createFile("test_empty_store.dat", .{ .read = true });
    defer file.close();

    // Serialize using CompactWriter
    var writer = collections.CompactWriter{
        .iovecs = .{},
        .total_bytes = 0,
    };
    defer writer.deinit(gpa);

    _ = try original.serialize(gpa, &writer);

    // Write to file
    try writer.writeGather(gpa, file);

    // Read back
    try file.seekTo(0);
    const file_size = try file.getEndPos();
    const buffer = try gpa.alignedAlloc(u8, 16, file_size);
    defer gpa.free(buffer);

    _ = try file.read(buffer);

    // Cast and relocate
    const deserialized = @as(*Store, @ptrCast(@alignCast(buffer.ptr + writer.total_bytes - @sizeOf(Store))));
    deserialized.relocate(@as(isize, @intCast(@intFromPtr(buffer.ptr))));

    // Verify empty
    try testing.expectEqual(@as(usize, 0), deserialized.interner.bytes.len());
    try testing.expectEqual(@as(usize, 0), deserialized.interner.strings.count());
    try testing.expectEqual(@as(usize, 0), deserialized.attributes.len());
    try testing.expectEqual(@as(u32, 0), deserialized.next_unique_name);
}

test "Ident.Store basic CompactWriter roundtrip" {
    const testing = std.testing;
    const gpa = testing.allocator;

    // Create original store and add some identifiers
    var original = try Store.initCapacity(gpa, 16);
    defer original.deinit(gpa);

    const ident1 = Ident.for_text("hello");
    const ident2 = Ident.for_text("world!");
    const ident3 = Ident.for_text("_ignored");

    const idx1 = try original.insert(gpa, ident1);
    const idx2 = try original.insert(gpa, ident2);
    const idx3 = try original.insert(gpa, ident3);

    // Verify the attributes in the indices
    try testing.expect(!idx1.attributes.effectful);
    try testing.expect(!idx1.attributes.ignored);
    try testing.expect(idx2.attributes.effectful);
    try testing.expect(!idx2.attributes.ignored);
    try testing.expect(!idx3.attributes.effectful);
    try testing.expect(idx3.attributes.ignored);

    // Create a temp file
    const tmp_dir = testing.tmpDir(.{});
    defer tmp_dir.cleanup();

    const file = try tmp_dir.dir.createFile("test_basic_store.dat", .{ .read = true });
    defer file.close();

    // Serialize using CompactWriter
    var writer = collections.CompactWriter{
        .iovecs = .{},
        .total_bytes = 0,
    };
    defer writer.deinit(gpa);

    _ = try original.serialize(gpa, &writer);

    // Write to file
    try writer.writeGather(gpa, file);

    // Read back
    try file.seekTo(0);
    const file_size = try file.getEndPos();
    const buffer = try gpa.alignedAlloc(u8, 16, file_size);
    defer gpa.free(buffer);

    _ = try file.read(buffer);

    // Cast and relocate
    const deserialized = @as(*Store, @ptrCast(@alignCast(buffer.ptr + writer.total_bytes - @sizeOf(Store))));
    deserialized.relocate(@as(isize, @intCast(@intFromPtr(buffer.ptr))));

    // Verify the identifiers are accessible
    try testing.expectEqualStrings("hello", deserialized.getText(idx1));
    try testing.expectEqualStrings("world!", deserialized.getText(idx2));
    try testing.expectEqualStrings("_ignored", deserialized.getText(idx3));

    // Verify next_unique_name is preserved
    try testing.expectEqual(original.next_unique_name, deserialized.next_unique_name);

    // Verify the interner's hash map is empty after deserialization
    try testing.expectEqual(@as(usize, 0), deserialized.interner.strings.count());
}

test "Ident.Store with genUnique CompactWriter roundtrip" {
    const testing = std.testing;
    const gpa = testing.allocator;

    // Create store and generate unique identifiers
    var original = try Store.initCapacity(gpa, 10);
    defer original.deinit(gpa);

    // Add some regular identifiers
    const ident1 = Ident.for_text("regular");
    const idx1 = try original.insert(gpa, ident1);

    // Generate unique identifiers
    const unique1 = try original.genUnique(gpa);
    const unique2 = try original.genUnique(gpa);
    const unique3 = try original.genUnique(gpa);

    // Verify unique names are correct
    try testing.expectEqualStrings("0", original.getText(unique1));
    try testing.expectEqualStrings("1", original.getText(unique2));
    try testing.expectEqualStrings("2", original.getText(unique3));

    // Verify next_unique_name was incremented
    try testing.expectEqual(@as(u32, 3), original.next_unique_name);

    // Create a temp file
    const tmp_dir = testing.tmpDir(.{});
    defer tmp_dir.cleanup();

    const file = try tmp_dir.dir.createFile("test_unique_store.dat", .{ .read = true });
    defer file.close();

    // Serialize
    var writer = collections.CompactWriter{
        .iovecs = .{},
        .total_bytes = 0,
    };
    defer writer.deinit(gpa);

    _ = try original.serialize(gpa, &writer);

    // Write to file
    try writer.writeGather(gpa, file);

    // Read back
    try file.seekTo(0);
    const file_size = try file.getEndPos();
    const buffer = try gpa.alignedAlloc(u8, 16, file_size);
    defer gpa.free(buffer);

    _ = try file.read(buffer);

    // Cast and relocate
    const deserialized = @as(*Store, @ptrCast(@alignCast(buffer.ptr + writer.total_bytes - @sizeOf(Store))));
    deserialized.relocate(@as(isize, @intCast(@intFromPtr(buffer.ptr))));

    // Verify all identifiers
    try testing.expectEqualStrings("regular", deserialized.getText(idx1));
    try testing.expectEqualStrings("0", deserialized.getText(unique1));
    try testing.expectEqualStrings("1", deserialized.getText(unique2));
    try testing.expectEqualStrings("2", deserialized.getText(unique3));

    // Verify next_unique_name is preserved
    try testing.expectEqual(@as(u32, 3), deserialized.next_unique_name);
}

test "Ident.Store frozen state CompactWriter roundtrip" {
    const testing = std.testing;
    const gpa = testing.allocator;

    // Create and populate store
    var original = try Store.initCapacity(gpa, 5);
    defer original.deinit(gpa);

    _ = try original.insert(gpa, Ident.for_text("test1"));
    _ = try original.insert(gpa, Ident.for_text("test2"));

    // Freeze the store
    original.freeze();

    // Verify interner is frozen
    if (std.debug.runtime_safety) {
        try testing.expect(original.interner.frozen);
    }

    // Create a temp file
    const tmp_dir = testing.tmpDir(.{});
    defer tmp_dir.cleanup();

    const file = try tmp_dir.dir.createFile("test_frozen_store.dat", .{ .read = true });
    defer file.close();

    // Serialize
    var writer = collections.CompactWriter{
        .iovecs = .{},
        .total_bytes = 0,
    };
    defer writer.deinit(gpa);

    _ = try original.serialize(gpa, &writer);

    // Write to file
    try writer.writeGather(gpa, file);

    // Read back
    try file.seekTo(0);
    const file_size = try file.getEndPos();
    const buffer = try gpa.alignedAlloc(u8, 16, file_size);
    defer gpa.free(buffer);

    _ = try file.read(buffer);

    // Cast and relocate
    const deserialized = @as(*Store, @ptrCast(@alignCast(buffer.ptr + writer.total_bytes - @sizeOf(Store))));
    deserialized.relocate(@as(isize, @intCast(@intFromPtr(buffer.ptr))));

    // Verify frozen state is preserved
    if (std.debug.runtime_safety) {
        try testing.expect(deserialized.interner.frozen);
    }
}

test "Ident.Store comprehensive CompactWriter roundtrip" {
    const testing = std.testing;
    const gpa = testing.allocator;

    // Create store with various identifiers
    var original = try Store.initCapacity(gpa, 20);
    defer original.deinit(gpa);

    // Test various identifier types and edge cases
    const test_idents = [_]struct { text: []const u8, expected_idx: u32 }{
        .{ .text = "hello", .expected_idx = 0 },
        .{ .text = "world!", .expected_idx = 6 },
        .{ .text = "_ignored", .expected_idx = 13 },
        .{ .text = "a", .expected_idx = 22 }, // single character
        .{ .text = "very_long_identifier_name_that_might_cause_issues", .expected_idx = 24 },
        .{ .text = "effectful!", .expected_idx = 75 },
        .{ .text = "_", .expected_idx = 86 }, // Just underscore
        .{ .text = "CamelCase", .expected_idx = 88 },
        .{ .text = "snake_case", .expected_idx = 98 },
        .{ .text = "SCREAMING_CASE", .expected_idx = 109 },
        .{ .text = "hello", .expected_idx = 0 }, // duplicate, should reuse
    };

    var indices = std.ArrayList(Idx).init(gpa);
    defer indices.deinit();

    for (test_idents) |test_ident| {
        const ident = Ident.for_text(test_ident.text);
        const idx = try original.insert(gpa, ident);
        try indices.append(idx);
        try testing.expectEqual(test_ident.expected_idx, idx.getIdx());
    }

    // Add some unique names
    const unique1 = try original.genUnique(gpa);
    const unique2 = try original.genUnique(gpa);

    // Verify the interner's hash map is populated
    try testing.expect(original.interner.strings.count() > 0);

    // Create a temp file
    const tmp_dir = testing.tmpDir(.{});
    defer tmp_dir.cleanup();

    const file = try tmp_dir.dir.createFile("test_comprehensive_store.dat", .{ .read = true });
    defer file.close();

    // Serialize
    var writer = collections.CompactWriter{
        .iovecs = .{},
        .total_bytes = 0,
    };
    defer writer.deinit(gpa);

    _ = try original.serialize(gpa, &writer);

    // Write to file
    try writer.writeGather(gpa, file);

    // Read back
    try file.seekTo(0);
    const file_size = try file.getEndPos();
    const buffer = try gpa.alignedAlloc(u8, 16, file_size);
    defer gpa.free(buffer);

    _ = try file.read(buffer);

    // Cast and relocate
    const deserialized = @as(*Store, @ptrCast(@alignCast(buffer.ptr + writer.total_bytes - @sizeOf(Store))));
    deserialized.relocate(@as(isize, @intCast(@intFromPtr(buffer.ptr))));

    // Verify all identifiers (skip duplicate at end)
    for (test_idents[0..10], 0..) |test_ident, i| {
        const idx = indices.items[i];
        const text = deserialized.getText(idx);
        try testing.expectEqualStrings(test_ident.text, text);
    }

    // Verify unique names
    try testing.expectEqualStrings("0", deserialized.getText(unique1));
    try testing.expectEqualStrings("1", deserialized.getText(unique2));

    // Verify the interner's hash map is empty after deserialization
    try testing.expectEqual(@as(usize, 0), deserialized.interner.strings.count());

    // Verify next_unique_name
    try testing.expectEqual(@as(u32, 2), deserialized.next_unique_name);
}

test "Ident.Store multiple stores CompactWriter roundtrip" {
    const testing = std.testing;
    const gpa = testing.allocator;

    // Create multiple stores to test alignment
    var store1 = try Store.initCapacity(gpa, 5);
    defer store1.deinit(gpa);

    var store2 = try Store.initCapacity(gpa, 5);
    defer store2.deinit(gpa);

    var store3 = try Store.initCapacity(gpa, 5);
    defer store3.deinit(gpa);

    // Populate stores differently
    const idx1_1 = try store1.insert(gpa, Ident.for_text("store1_ident"));
    _ = try store1.genUnique(gpa);

    const idx2_1 = try store2.insert(gpa, Ident.for_text("store2_ident!"));
    const idx2_2 = try store2.insert(gpa, Ident.for_text("_store2_ignored"));
    store2.freeze();

    const idx3_1 = try store3.insert(gpa, Ident.for_text("store3"));

    // Create a temp file
    const tmp_dir = testing.tmpDir(.{});
    defer tmp_dir.cleanup();

    const file = try tmp_dir.dir.createFile("test_multiple_stores.dat", .{ .read = true });
    defer file.close();

    // Serialize all three
    var writer = collections.CompactWriter{
        .iovecs = .{},
        .total_bytes = 0,
    };
    defer writer.deinit(gpa);

    _ = try store1.serialize(gpa, &writer);
    const offset1 = writer.total_bytes - @sizeOf(Store);

    _ = try store2.serialize(gpa, &writer);
    const offset2 = writer.total_bytes - @sizeOf(Store);

    _ = try store3.serialize(gpa, &writer);
    const offset3 = writer.total_bytes - @sizeOf(Store);

    // Write to file
    try writer.writeGather(gpa, file);

    // Read back
    try file.seekTo(0);
    const file_size = try file.getEndPos();
    const buffer = try gpa.alignedAlloc(u8, 16, file_size);
    defer gpa.free(buffer);

    _ = try file.read(buffer);

    // Cast and relocate all three
    const deserialized1 = @as(*Store, @ptrCast(@alignCast(buffer.ptr + offset1)));
    deserialized1.relocate(@as(isize, @intCast(@intFromPtr(buffer.ptr))));

    const deserialized2 = @as(*Store, @ptrCast(@alignCast(buffer.ptr + offset2)));
    deserialized2.relocate(@as(isize, @intCast(@intFromPtr(buffer.ptr))));

    const deserialized3 = @as(*Store, @ptrCast(@alignCast(buffer.ptr + offset3)));
    deserialized3.relocate(@as(isize, @intCast(@intFromPtr(buffer.ptr))));

    // Verify store 1
    try testing.expectEqualStrings("store1_ident", deserialized1.getText(idx1_1));
    try testing.expectEqual(@as(u32, 1), deserialized1.next_unique_name);

    // Verify store 2 (frozen)
    try testing.expectEqualStrings("store2_ident!", deserialized2.getText(idx2_1));
    try testing.expectEqualStrings("_store2_ignored", deserialized2.getText(idx2_2));
    if (std.debug.runtime_safety) {
        try testing.expect(deserialized2.interner.frozen);
    }

    // Verify store 3
    try testing.expectEqualStrings("store3", deserialized3.getText(idx3_1));

    // Verify all have empty hash maps
    try testing.expectEqual(@as(usize, 0), deserialized1.interner.strings.count());
    try testing.expectEqual(@as(usize, 0), deserialized2.interner.strings.count());
    try testing.expectEqual(@as(usize, 0), deserialized3.interner.strings.count());
}
=======
};
>>>>>>> 91caad18
<|MERGE_RESOLUTION|>--- conflicted
+++ resolved
@@ -305,8 +305,13 @@
         _ = try self.attributes.append(gpa, attributes);
 
         return Idx{
-            .attributes = attributes,
-            .idx = @truncate(@intFromEnum(idx)),
+            .is_small = false,
+            .data = .{
+                .big = .{
+                    .attributes = attributes,
+                    .idx = @as(u28, @intCast(@intFromEnum(idx))),
+                },
+            },
         };
     }
 
@@ -455,9 +460,7 @@
         self.interner.relocate(offset);
         self.attributes.relocate(offset);
     }
-<<<<<<< HEAD
 };
-
 test "from_bytes validates empty text" {
     const result = Ident.from_bytes("");
     try std.testing.expectError(Error.EmptyText, result);
@@ -920,6 +923,4 @@
     try testing.expectEqual(@as(usize, 0), deserialized2.interner.strings.count());
     try testing.expectEqual(@as(usize, 0), deserialized3.interner.strings.count());
 }
-=======
-};
->>>>>>> 91caad18
+
