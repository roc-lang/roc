--- conflicted
+++ resolved
@@ -97,10 +97,7 @@
     strings: StringLiteral.Store.Serialized,
     exposed_items: ExposedItems.Serialized,
     line_starts: SafeList(u32).Serialized,
-<<<<<<< HEAD
-=======
     source: [2]u64, // Reserve space for slice (ptr + len), provided during deserialization
->>>>>>> 645cdd34
 
     /// Serialize a ModuleEnv into this Serialized struct, appending data to the writer
     pub fn serialize(
