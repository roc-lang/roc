--- conflicted
+++ resolved
@@ -107,14 +107,10 @@
         /// Allocated capacity (not including the sentinel slot)
         capacity: u32 = 0,
 
-<<<<<<< HEAD
         const Self = @This();
 
         /// An index for an item in the list. Idx 0 is reserved as a sentinel
         /// meaning "missing" and will never be returned by append operations.
-        pub const Idx = enum(u32) { _ };
-=======
-        /// An index for an item in the list.
         pub const Idx = enum(u32) {
             _,
 
@@ -128,7 +124,6 @@
                 return @enumFromInt(value);
             }
         };
->>>>>>> c442c8a0
 
         /// An index that may be empty (Idx 0 represents "missing").
         /// Use get() to convert to an optional Idx.
