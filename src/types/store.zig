//! The store of solved types
//! Contains both Slot & Descriptor stores

const std = @import("std");
const base = @import("../base.zig");
const collections = @import("../collections.zig");
const types = @import("./types.zig");
const serialization = @import("../serialization/mod.zig");

const Allocator = std.mem.Allocator;
const Desc = types.Descriptor;
const Var = types.Var;
const Content = types.Content;
const Rank = types.Rank;
const Mark = types.Mark;
const RecordField = types.RecordField;
const TagUnion = types.TagUnion;
const Tag = types.Tag;
const VarSafeList = Var.SafeList;
const RecordFieldSafeMultiList = RecordField.SafeMultiList;
const TagSafeMultiList = Tag.SafeMultiList;

const SERIALIZATION_ALIGNMENT = serialization.SERIALIZATION_ALIGNMENT;

/// A variable & its descriptor info
pub const ResolvedVarDesc = struct { var_: Var, desc_idx: DescStore.Idx, desc: Desc };

/// Two variables & descs
pub const ResolvedVarDescs = struct { a: ResolvedVarDesc, b: ResolvedVarDesc };

/// Reperents either type data *or* a symlink to another type variable
pub const Slot = union(enum) {
    root: DescStore.Idx,
    redirect: Var,

    /// Calculate the size needed to serialize this Slot
    pub fn serializedSize(self: *const Slot) usize {
        _ = self;
        return @sizeOf(u8) + @sizeOf(u32); // tag + data
    }

    /// Serialize this Slot into the provided buffer
    pub fn serializeInto(self: *const Slot, buffer: []u8) ![]u8 {
        if (buffer.len < self.serializedSize()) return error.BufferTooSmall;

        switch (self.*) {
            .root => |idx| {
                buffer[0] = 0; // tag for root
                std.mem.writeInt(u32, buffer[1..5], @intFromEnum(idx), .little);
            },
            .redirect => |var_| {
                buffer[0] = 1; // tag for redirect
                std.mem.writeInt(u32, buffer[1..5], @intFromEnum(var_), .little);
            },
        }

        return buffer[0..self.serializedSize()];
    }

    /// Deserialize a Slot from the provided buffer
    pub fn deserializeFrom(buffer: []const u8) !Slot {
        if (buffer.len < @sizeOf(u8) + @sizeOf(u32)) return error.BufferTooSmall;

        const tag = buffer[0];
        const data = std.mem.readInt(u32, buffer[1..5], .little);

        switch (tag) {
            0 => return Slot{ .root = @enumFromInt(data) },
            1 => return Slot{ .redirect = @enumFromInt(data) },
            else => return error.InvalidTag,
        }
    }
};

/// The store of all type variables and their descriptors
///
/// Each type variables (`Var`) points to a Slot.
/// A Slot either redirects to a different slot or contains type `Content`
///
/// Var maps to a SlotStore.Idx internally
pub const Store = struct {
    const Self = @This();

    gpa: Allocator,

    /// Type variable storage
    slots: SlotStore,
    descs: DescStore,

    /// Storage for compound type parts
    /// TODO: Consolidate all var lists into 1
    vars: VarSafeList,
    record_fields: RecordFieldSafeMultiList,
    tags: TagSafeMultiList,

    /// Init the unification table
    pub fn init(gpa: Allocator) std.mem.Allocator.Error!Self {
        // TODO: eventually use herusitics here to determine sensible defaults
        return try Self.initCapacity(gpa, 1024, 512);
    }

    /// Init the unification table
    pub fn initCapacity(gpa: Allocator, root_capacity: usize, child_capacity: usize) std.mem.Allocator.Error!Self {
        return try Self.initCapacityWithAllocator(gpa, root_capacity, child_capacity);
    }

    /// Init the unification table with a specific allocator
    pub fn initCapacityWithAllocator(allocator: Allocator, root_capacity: usize, child_capacity: usize) std.mem.Allocator.Error!Self {
        return .{
            .gpa = allocator,

            // slots & descriptors
            .descs = try DescStore.init(allocator, root_capacity),
            .slots = try SlotStore.init(allocator, root_capacity),

            // everything else
<<<<<<< HEAD
            .vars = try VarSafeList.initCapacity(allocator, child_capacity),
            .tuple_elems = try VarSafeList.initCapacity(allocator, child_capacity),
            .func_args = try VarSafeList.initCapacity(allocator, child_capacity),
            .record_fields = try RecordFieldSafeMultiList.initCapacity(allocator, child_capacity),
            .tags = try TagSafeMultiList.initCapacity(allocator, child_capacity),
            .tag_args = try VarSafeList.initCapacity(allocator, child_capacity),
=======
            .vars = try VarSafeList.initCapacity(gpa, child_capacity),
            .record_fields = try RecordFieldSafeMultiList.initCapacity(gpa, child_capacity),
            .tags = try TagSafeMultiList.initCapacity(gpa, child_capacity),
>>>>>>> 609d825b
        };
    }

    /// Ensure that slots & descriptor arrays have at least the provided capacity
    pub fn ensureTotalCapacity(self: *const Self, capacity: usize) Allocator.Error!void {
        try self.descs.backing.ensureTotalCapacity(self.gpa, capacity);
        try self.slots.backing.ensureTotalCapacity(self.gpa, capacity);
    }

    /// Deinit the unification table
    pub fn deinit(self: *Self) void {
        // slots & descriptors
        self.descs.deinit(self.gpa);
        self.slots.deinit(self.gpa);

        // everything else
        self.vars.deinit(self.gpa);
        self.record_fields.deinit(self.gpa);
        self.tags.deinit(self.gpa);
    }

    /// Return the number of type variables in the store.
    pub fn len(self: *const Self) usize {
        return self.slots.backing.len();
    }

    // fresh variables //

    /// Create a new unbound, flexible type variable without a name
    /// Used in canonicalization when creating type slots
    pub fn fresh(self: *Self) std.mem.Allocator.Error!Var {
        return try self.freshFromContent(Content{ .flex_var = null });
    }

    /// Create a new variable with the provided desc
    /// Used in tests
    pub fn freshFromContent(self: *Self, content: Content) std.mem.Allocator.Error!Var {
        const desc_idx = try self.descs.insert(self.gpa, .{ .content = content, .rank = Rank.top_level, .mark = Mark.none });
        const slot_idx = try self.slots.insert(self.gpa, .{ .root = desc_idx });
        return Self.slotIdxToVar(slot_idx);
    }

    /// Create a variable redirecting to the provided var
    /// Used in tests
    pub fn freshRedirect(self: *Self, var_: Var) std.mem.Allocator.Error!Var {
        const slot_idx = try self.slots.insert(self.gpa, .{ .redirect = var_ });
        return Self.slotIdxToVar(slot_idx);
    }

    /// Create a new variable with the given descriptor
    pub fn register(self: *Self, desc: Desc) std.mem.Allocator.Error!Var {
        const desc_idx = try self.descs.insert(self.gpa, desc);
        const slot_idx = try self.slots.insert(self.gpa, .{ .root = desc_idx });
        return Self.slotIdxToVar(slot_idx);
    }

    // setting variables //

    /// Set a type variable to the provided content
    pub fn setVarContent(self: *Self, target_var: Var, content: Content) Allocator.Error!void {
        std.debug.assert(@intFromEnum(target_var) < self.len());
        const resolved = self.resolveVar(target_var);
        var desc = resolved.desc;
        desc.content = content;
        self.descs.set(resolved.desc_idx, desc);
    }

    /// Set a type variable to redirect to the provided redirect
    pub fn setVarRedirect(self: *Self, target_var: Var, redirect_to: Var) Allocator.Error!void {
        std.debug.assert(@intFromEnum(target_var) < self.len());
        std.debug.assert(@intFromEnum(redirect_to) < self.len());
        const slot_idx = Self.varToSlotIdx(target_var);
        self.slots.set(slot_idx, .{ .redirect = redirect_to });
    }

    // make builtin types //

    pub fn mkBool(self: *Self, gpa: Allocator, idents: *base.Ident.Store, ext_var: Var) std.mem.Allocator.Error!Content {
        const true_ident = try idents.insert(gpa, base.Ident.for_text("True"), base.Region.zero());
        const false_ident = try idents.insert(gpa, base.Ident.for_text("False"), base.Region.zero());

        const true_tag = try self.mkTag(true_ident, &[_]Var{});
        const false_tag = try self.mkTag(false_ident, &[_]Var{});
        return try self.mkTagUnion(&[_]Tag{ true_tag, false_tag }, ext_var);
    }

    // make content types //

    /// Make a tag union data type
    /// Does not insert content into the types store
    pub fn mkTagUnion(self: *Self, tags: []const Tag, ext_var: Var) std.mem.Allocator.Error!Content {
        const tags_range = try self.appendTags(tags);
        const tag_union = TagUnion{ .tags = tags_range, .ext = ext_var };
        return Content{ .structure = .{ .tag_union = tag_union } };
    }

    /// Make a tag data type
    /// Does not insert content into the types store
    pub fn mkTag(self: *Self, name: base.Ident.Idx, args: []const Var) std.mem.Allocator.Error!Tag {
        const args_range = try self.appendVars(args);
        return Tag{ .name = name, .args = args_range };
    }

    /// Make alias data type
    /// Does not insert content into the types store
    pub fn mkAlias(self: *Self, ident: types.TypeIdent, backing_var: Var, args: []const Var) std.mem.Allocator.Error!Content {
        const backing_idx = try self.appendVar(backing_var);
        var span = try self.appendVars(args);

        // Adjust args span to include backing  var
        span.start = backing_idx;
        span.count = span.count + 1;

        return Content{
            .alias = types.Alias{
                .ident = ident,
                .vars = .{ .nonempty = span },
            },
        };
    }

    /// Make nominal data type
    /// Does not insert content into the types store
    pub fn mkNominal(
        self: *Self,
        ident: types.TypeIdent,
        backing_var: Var,
        args: []const Var,
        origin_module: base.Ident.Idx,
    ) std.mem.Allocator.Error!Content {
        const backing_idx = try self.appendVar(backing_var);
        var span = try self.appendVars(args);

        // Adjust args span to include backing  var
        span.start = backing_idx;
        span.count = span.count + 1;

        return Content{ .structure = types.FlatType{
            .nominal_type = types.NominalType{
                .ident = ident,
                .vars = .{ .nonempty = span },
                .origin_module = origin_module,
            },
        } };
    }

    // Make a function data type with unbound effectfulness
    // Does not insert content into the types store.
    pub fn mkFuncUnbound(self: *Self, args: []const Var, ret: Var) std.mem.Allocator.Error!Content {
        const args_range = try self.appendVars(args);

        // Check if any arguments need instantiation
        var needs_inst = false;
        for (args) |arg| {
            if (self.needsInstantiation(arg)) {
                needs_inst = true;
                break;
            }
        }

        // Also check the return type
        if (!needs_inst) {
            needs_inst = self.needsInstantiation(ret);
        }

        return Content{ .structure = .{ .fn_unbound = .{
            .args = args_range,
            .ret = ret,
            .needs_instantiation = needs_inst,
        } } };
    }

    // Make a pure function data type (as opposed to an effectful or unbound function)
    // Does not insert content into the types store.
    pub fn mkFuncPure(self: *Self, args: []const Var, ret: Var) std.mem.Allocator.Error!Content {
        const args_range = try self.appendVars(args);

        // Check if any arguments need instantiation
        var needs_inst = false;
        for (args) |arg| {
            if (self.needsInstantiation(arg)) {
                needs_inst = true;
                break;
            }
        }

        // Also check the return type
        if (!needs_inst) {
            needs_inst = self.needsInstantiation(ret);
        }

        return Content{ .structure = .{ .fn_pure = .{ .args = args_range, .ret = ret, .needs_instantiation = needs_inst } } };
    }

    // Make an effectful function data type (as opposed to a pure or unbound function)
    // Does not insert content into the types store.
    pub fn mkFuncEffectful(self: *Self, args: []const Var, ret: Var) std.mem.Allocator.Error!Content {
        const args_range = try self.appendVars(args);

        // Check if any arguments need instantiation
        var needs_inst = false;
        for (args) |arg| {
            if (self.needsInstantiation(arg)) {
                needs_inst = true;
                break;
            }
        }

        // Also check the return type
        if (!needs_inst) {
            needs_inst = self.needsInstantiation(ret);
        }

        return Content{ .structure = .{ .fn_effectful = .{ .args = args_range, .ret = ret, .needs_instantiation = needs_inst } } };
    }

    // Helper to check if a type variable needs instantiation
    pub fn needsInstantiation(self: *const Self, var_: Var) bool {
        const resolved = self.resolveVar(var_);
        return self.needsInstantiationContent(resolved.desc.content);
    }

    pub fn needsInstantiationContent(self: *const Self, content: Content) bool {
        return switch (content) {
            .flex_var => true, // Flexible variables need instantiation
            .rigid_var => true, // Rigid variables need instantiation when used outside their defining scope
            .alias => true, // Aliases may contain type variables, so assume they need instantiation
            .structure => |flat_type| self.needsInstantiationFlatType(flat_type),
            .err => false,
        };
    }

    pub fn needsInstantiationFlatType(self: *const Self, flat_type: types.FlatType) bool {
        return switch (flat_type) {
            .str => false,
            .box => |box_var| self.needsInstantiation(box_var),
            .list => |list_var| self.needsInstantiation(list_var),
            .list_unbound => false,
            .tuple => |tuple| blk: {
                const elems_slice = self.sliceVars(tuple.elems);
                for (elems_slice) |elem_var| {
                    if (self.needsInstantiation(elem_var)) break :blk true;
                }
                break :blk false;
            },
            .num => |num| switch (num) {
                .num_poly => |poly| self.needsInstantiation(poly.var_),
                .int_poly => |poly| self.needsInstantiation(poly.var_),
                .frac_poly => |poly| self.needsInstantiation(poly.var_),
                else => false, // Concrete numeric types don't need instantiation
            },
            .nominal_type => false, // Nominal types are concrete
            .fn_pure => |func| func.needs_instantiation,
            .fn_effectful => |func| func.needs_instantiation,
            .fn_unbound => |func| func.needs_instantiation,
            .record => |record| self.needsInstantiationRecord(record),
            .record_unbound => |fields| self.needsInstantiationRecordFields(fields),
            .record_poly => |poly| self.needsInstantiation(poly.var_) or self.needsInstantiationRecord(poly.record),
            .empty_record => false,
            .tag_union => |tag_union| self.needsInstantiationTagUnion(tag_union),
            .empty_tag_union => false,
        };
    }

    pub fn needsInstantiationRecord(self: *const Self, record: types.Record) bool {
        const fields_slice = self.getRecordFieldsSlice(record.fields);
        for (fields_slice.items(.var_)) |type_var| {
            if (self.needsInstantiation(type_var)) return true;
        }
        return self.needsInstantiation(record.ext);
    }

    pub fn needsInstantiationRecordFields(self: *const Self, fields: types.RecordField.SafeMultiList.Range) bool {
        const fields_slice = self.getRecordFieldsSlice(fields);
        for (fields_slice.items(.var_)) |type_var| {
            if (self.needsInstantiation(type_var)) return true;
        }
        return false;
    }

    pub fn needsInstantiationTagUnion(self: *const Self, tag_union: types.TagUnion) bool {
        const tags_slice = self.getTagsSlice(tag_union.tags);
        for (tags_slice.items(.args)) |tag_args| {
            const args_slice = self.sliceVars(tag_args);
            for (args_slice) |arg_var| {
                if (self.needsInstantiation(arg_var)) return true;
            }
        }
        return self.needsInstantiation(tag_union.ext);
    }

    // sub list setters //

    /// Append a var to the backing list, returning the idx
    pub fn appendVar(self: *Self, v: Var) std.mem.Allocator.Error!VarSafeList.Idx {
        return try self.vars.append(self.gpa, v);
    }

    /// Append a var to the backing list, returning the idx
    pub fn appendVars(self: *Self, s: []const Var) std.mem.Allocator.Error!VarSafeList.Range {
        return try self.vars.appendSlice(self.gpa, s);
    }

    /// Append a record field to the backing list, returning the idx
    pub fn appendRecordField(self: *Self, field: RecordField) std.mem.Allocator.Error!RecordFieldSafeMultiList.Idx {
        return try self.record_fields.append(self.gpa, field);
    }

    /// Append a slice of record fields to the backing list, returning the range
    pub fn appendRecordFields(self: *Self, slice: []const RecordField) std.mem.Allocator.Error!RecordFieldSafeMultiList.Range {
        return try self.record_fields.appendSlice(self.gpa, slice);
    }

    /// Append a tag to the backing list, returning the idx
    pub fn appendTag(self: *Self, tag: Tag) TagSafeMultiList.Idx {
        return self.tags.append(self.gpa, tag);
    }

    /// Append a slice of tags to the backing list, returning the range
    pub fn appendTags(self: *Self, slice: []const Tag) std.mem.Allocator.Error!TagSafeMultiList.Range {
        return try self.tags.appendSlice(self.gpa, slice);
    }

    // sub list getters //

    /// Given a range, get a slice of vars from the backing array
    pub fn sliceVars(self: *const Self, range: VarSafeList.Range) []Var {
        return self.vars.sliceRange(range);
    }

    /// Given a range, get a slice of record fields from the backing array
    pub fn getRecordFieldsSlice(self: *const Self, range: RecordFieldSafeMultiList.Range) RecordFieldSafeMultiList.Slice {
        return self.record_fields.sliceRange(range);
    }

    /// Given a range, get a slice of tags from the backing array
    pub fn getTagsSlice(self: *const Self, range: TagSafeMultiList.Range) TagSafeMultiList.Slice {
        return self.tags.sliceRange(range);
    }

    // helpers - alias types //

    // Alias types contain a span of variables. In this span, the 1st element
    // is the backing variable, and the remainder are the arguments

    /// Get the backing var for this alias type
    pub fn getAliasBackingVar(self: *const Self, alias: types.Alias) Var {
        std.debug.assert(alias.vars.nonempty.count > 0);
        return self.vars.get(alias.vars.nonempty.start).*;
    }

    /// Get the arg vars for this alias type
    pub fn sliceAliasArgs(self: *const Self, alias: types.Alias) []Var {
        std.debug.assert(alias.vars.nonempty.count > 0);
        const slice = self.vars.sliceRange(alias.vars.nonempty);
        return slice[1..];
    }

    /// Get the an iterator arg vars for this alias type
    pub fn iterAliasArgs(self: *const Self, alias: types.Alias) VarSafeList.Iterator {
        std.debug.assert(alias.vars.nonempty.count > 0);
        var span = alias.vars.nonempty;
        span.dropFirstElem();
        return self.vars.iterRange(span);
    }

    // helpers - nominal types //

    // Nominal types contain a span of variables. In this span, the 1st element
    // is the backing variable, and the remainder are the arguments

    /// Get the backing var for this nominal type
    pub fn getNominalBackingVar(self: *const Self, nominal: types.NominalType) Var {
        std.debug.assert(nominal.vars.nonempty.count > 0);
        return self.vars.get(nominal.vars.nonempty.start).*;
    }

    /// Get the arg vars for this nominal type
    pub fn sliceNominalArgs(self: *const Self, nominal: types.NominalType) []Var {
        std.debug.assert(nominal.vars.nonempty.count > 0);
        const slice = self.vars.sliceRange(nominal.vars.nonempty);
        return slice[1..];
    }

    /// Get the an iterator arg vars for this nominal type
    pub fn iterNominalArgs(self: *const Self, nominal: types.NominalType) VarSafeList.Iterator {
        std.debug.assert(nominal.vars.nonempty.count > 0);
        var span = nominal.vars.nonempty;
        span.dropFirstElem();
        return self.vars.iterRange(span);
    }

    // mark & rank //

    /// Set the mark for a descriptor
    pub fn setDescMark(self: *Self, desc_idx: DescStore.Idx, mark: Mark) void {
        var desc = self.descs.get(desc_idx);
        desc.mark = mark;
        self.descs.set(desc_idx, desc);
    }

    // resolvers //

    /// Given a type var, follow all redirects until finding the root descriptor
    ///
    /// Will mutate the DescStore in place to compress the path
    pub fn resolveVarAndCompressPath(self: *Self, initial_var: Var) ResolvedVarDesc {
        // Resolve the variable
        const redirected = self.resolveVar(initial_var);
        const redirected_root_var = redirected.var_;

        // then follow the chain again, but compressing each to the root
        if (initial_var != redirected_root_var) {
            var compressed_slot_idx = Self.varToSlotIdx(initial_var);
            var compressed_slot: Slot = self.slots.get(compressed_slot_idx);
            while (true) {
                switch (compressed_slot) {
                    .redirect => |next_redirect_var| {
                        self.slots.set(compressed_slot_idx, Slot{ .redirect = redirected_root_var });
                        compressed_slot_idx = Self.varToSlotIdx(next_redirect_var);
                        compressed_slot = self.slots.get(compressed_slot_idx);
                    },
                    .root => |_| break,
                }
            }
        }

        // Compress the path
        return redirected;
    }

    /// Given a type var, follow all redirects until finding the root descriptor
    pub fn resolveVar(self: *const Self, initial_var: Var) ResolvedVarDesc {
        var redirected_slot_idx = Self.varToSlotIdx(initial_var);
        var redirected_slot: Slot = self.slots.get(redirected_slot_idx);

        while (true) {
            switch (redirected_slot) {
                .redirect => |next_redirect_var| {
                    redirected_slot_idx = Self.varToSlotIdx(next_redirect_var);
                    redirected_slot = self.slots.get(redirected_slot_idx);
                },
                .root => |desc_idx| {
                    const redirected_root_var = Self.slotIdxToVar(redirected_slot_idx);
                    const desc = self.descs.get(desc_idx);
                    return .{
                        .var_ = redirected_root_var,
                        .desc_idx = desc_idx,
                        .desc = desc,
                    };
                },
            }
        }
        const redirected_root_var = Self.slotIdxToVar(redirected_slot_idx);

        // TODO: refactor to remove panic?
        switch (redirected_slot) {
            .redirect => |_| @panic("redirected slot was still redirect after following chain"),
            .root => |desc_idx| {
                const desc = self.descs.get(desc_idx);
                return .{
                    .var_ = redirected_root_var,
                    .desc_idx = desc_idx,
                    .desc = desc,
                };
            },
        }
    }

    // equivalence //

    /// The result of checking for equivalence
    pub const VarEquivResult = union(enum) { equiv, not_equiv: ResolvedVarDescs };

    /// Check if two variables are equivalent
    /// This will follow all redirects and compress the path
    ///
    /// If the vars are *not equivalent, then return the resolved vars & descs
    pub fn checkVarsEquiv(self: *Self, a_var: Var, b_var: Var) VarEquivResult {
        const a = self.resolveVarAndCompressPath(a_var);
        const b = self.resolveVarAndCompressPath(b_var);
        if (a.desc_idx == b.desc_idx) {
            return .equiv;
        } else {
            return .{ .not_equiv = .{ .a = a, .b = b } };
        }
    }

    /// Ensure that all slots required for an alias or nominal type are allocated.
    /// This includes:
    /// - The type variable itself
    /// - The backing variable at +1
    /// - All argument variables starting at +2
    pub fn ensureAliasSlots(self: *Self, alias_var: Var, num_args: u32) Allocator.Error!void {
        // The highest index we need is alias_var + 1 + num_args
        // (alias var, backing var, then each arg)
        const max_idx = @intFromEnum(alias_var) + 1 + num_args;
        try self.fillInSlotsThru(@enumFromInt(max_idx));
    }

    // union //

    /// Link the variables & updated the content in the unification table
    /// * update b to to the new desc value
    /// * redirect a -> b
    ///
    // NOTE: The elm & the roc compiler this step differently
    // * The elm compiler sets b to redirect to a
    // * The roc compiler sets a to redirect to b
    pub fn union_(self: *Self, a_var: Var, b_var: Var, new_desc: Desc) void {
        const b_data = self.resolveVarAndCompressPath(b_var);

        // Update b to be the new desc
        self.descs.set(b_data.desc_idx, new_desc);

        // Update a to point to b
        self.slots.set(Self.varToSlotIdx(a_var), .{ .redirect = b_var });
    }

    // test helpers //

    /// Get the slot for the provided var
    /// Used in tests
    /// If you're reaching for this in non-test code, you probably want
    /// resolveVar or resolveVarAndCompressPath instead
    pub fn getSlot(self: *Self, var_: Var) Slot {
        return self.slots.get(Self.varToSlotIdx(var_));
    }

    /// Get the descriptor for the provided idx
    /// Used in tests
    pub fn getDesc(self: *Self, desc_idx: DescStore.Idx) Desc {
        return self.descs.get(desc_idx);
    }

    const Error = error{VarNotRoot};

    /// Set a root var to be the specified content
    /// Used in tests
    pub fn setRootVarContent(self: *Self, var_: Var, content: Content) error{VarNotRoot}!void {
        const slot = self.slots.get(Self.varToSlotIdx(var_));
        switch (slot) {
            .root => |desc_idx| {
                var desc = self.descs.get(desc_idx);
                desc.content = content;
                self.descs.set(desc_idx, desc);
            },
            .redirect => {
                return error.VarNotRoot;
            },
        }
    }

    // test helpers //

    /// Given a target variable, check that the var is in bounds
    /// If it is, do nothing
    /// If it's not, then fill in the types store with flex vars for all missing
    /// intervening vars, *up to and including* the provided var
    pub fn testOnlyFillInSlotsThru(self: *Self, target_var: Var) Allocator.Error!void {
        const idx = @intFromEnum(target_var);

        while (self.slots.backing.len() <= idx) {
            const desc_idx = try self.descs.insert(
                self.gpa,
                .{ .content = .{ .flex_var = null }, .rank = Rank.top_level, .mark = Mark.none },
            );
            _ = try self.slots.insert(self.gpa, .{ .root = desc_idx });
        }
    }

    // helpers //

    pub fn varToSlotIdx(var_: Var) SlotStore.Idx {
        return @enumFromInt(@intFromEnum(var_));
    }

    fn slotIdxToVar(slot_idx: SlotStore.Idx) Var {
        return @enumFromInt(@intFromEnum(slot_idx));
    }

    // serialization //

    /// Calculate the size needed to serialize this Store
    pub fn serializedSize(self: *const Self) usize {
        const slots_size = self.slots.serializedSize();
        const descs_size = self.descs.serializedSize();
        const record_fields_size = self.record_fields.serializedSize();
        const tags_size = self.tags.serializedSize();
        const vars_size = self.vars.serializedSize();

        // Add alignment padding for each component
        var total_size: usize = @sizeOf(u32) * 5; // size headers
        total_size = std.mem.alignForward(usize, total_size, SERIALIZATION_ALIGNMENT);

        total_size += slots_size;
        total_size = std.mem.alignForward(usize, total_size, SERIALIZATION_ALIGNMENT);

        total_size += descs_size;
        total_size = std.mem.alignForward(usize, total_size, SERIALIZATION_ALIGNMENT);

        total_size += record_fields_size;
        total_size = std.mem.alignForward(usize, total_size, SERIALIZATION_ALIGNMENT);

        total_size += tags_size;
        total_size = std.mem.alignForward(usize, total_size, SERIALIZATION_ALIGNMENT);

        total_size += vars_size;
        total_size = std.mem.alignForward(usize, total_size, SERIALIZATION_ALIGNMENT);

        // Align to SERIALIZATION_ALIGNMENT to maintain alignment for subsequent data
        return std.mem.alignForward(usize, total_size, SERIALIZATION_ALIGNMENT);
    }

    /// Serialize this Store into the provided buffer
    pub fn serializeInto(self: *const Self, buffer: []u8, allocator: Allocator) ![]u8 {
        const size = self.serializedSize();
        if (buffer.len < size) return error.BufferTooSmall;

        var offset: usize = 0;
        _ = allocator;

        // Write sizes
        const slots_size = self.slots.serializedSize();
        @as(*u32, @ptrCast(@alignCast(buffer.ptr + offset))).* = @intCast(slots_size);
        offset += @sizeOf(u32);

        const descs_size = self.descs.serializedSize();
        @as(*u32, @ptrCast(@alignCast(buffer.ptr + offset))).* = @intCast(descs_size);
        offset += @sizeOf(u32);

        const record_fields_size = self.record_fields.serializedSize();
        @as(*u32, @ptrCast(@alignCast(buffer.ptr + offset))).* = @intCast(record_fields_size);
        offset += @sizeOf(u32);

        const tags_size = self.tags.serializedSize();
        @as(*u32, @ptrCast(@alignCast(buffer.ptr + offset))).* = @intCast(tags_size);
        offset += @sizeOf(u32);

        const vars_size = self.vars.serializedSize();
        @as(*u32, @ptrCast(@alignCast(buffer.ptr + offset))).* = @intCast(vars_size);
        offset += @sizeOf(u32);

        // Serialize data
        offset = std.mem.alignForward(usize, offset, SERIALIZATION_ALIGNMENT);
        const slots_buffer = @as([]align(SERIALIZATION_ALIGNMENT) u8, @alignCast(buffer[offset .. offset + slots_size]));
        const slots_slice = try self.slots.serializeInto(slots_buffer);
        offset += slots_slice.len;

        const descs_slice = try self.descs.serializeInto(buffer[offset..]);
        offset += descs_slice.len;

        offset = std.mem.alignForward(usize, offset, SERIALIZATION_ALIGNMENT);
        const record_fields_buffer = @as([]align(SERIALIZATION_ALIGNMENT) u8, @alignCast(buffer[offset .. offset + record_fields_size]));
        const record_fields_slice = try self.record_fields.serializeInto(record_fields_buffer);
        offset += record_fields_slice.len;

        offset = std.mem.alignForward(usize, offset, SERIALIZATION_ALIGNMENT);
        const tags_buffer = @as([]align(SERIALIZATION_ALIGNMENT) u8, @alignCast(buffer[offset .. offset + tags_size]));
        const tags_slice = try self.tags.serializeInto(tags_buffer);
        offset += tags_slice.len;

        offset = std.mem.alignForward(usize, offset, SERIALIZATION_ALIGNMENT);
        const vars_buffer = @as([]align(SERIALIZATION_ALIGNMENT) u8, @alignCast(buffer[offset .. offset + vars_size]));
        const vars_slice = try self.vars.serializeInto(vars_buffer);
        offset += vars_slice.len;

        // Zero out any padding bytes
        if (offset < size) {
            @memset(buffer[offset..size], 0);
        }

        return buffer[0..size];
    }

    /// Deserialize a Store from the provided buffer
    pub fn deserializeFrom(buffer: []const u8, allocator: Allocator) !Self {
        if (buffer.len < @sizeOf(u32) * 5) return error.BufferTooSmall;

        var offset: usize = 0;

        // Read sizes
        const slots_size = @as(*const u32, @ptrCast(@alignCast(buffer.ptr + offset))).*;
        offset += @sizeOf(u32);

        const descs_size = @as(*const u32, @ptrCast(@alignCast(buffer.ptr + offset))).*;
        offset += @sizeOf(u32);

        const record_fields_size = @as(*const u32, @ptrCast(@alignCast(buffer.ptr + offset))).*;
        offset += @sizeOf(u32);

        const tags_size = @as(*const u32, @ptrCast(@alignCast(buffer.ptr + offset))).*;
        offset += @sizeOf(u32);

        const vars_size = @as(*const u32, @ptrCast(@alignCast(buffer.ptr + offset))).*;
        offset += @sizeOf(u32);

        // Deserialize data
        offset = std.mem.alignForward(usize, offset, SERIALIZATION_ALIGNMENT);
        const slots_buffer = @as([]align(SERIALIZATION_ALIGNMENT) const u8, @alignCast(buffer[offset .. offset + slots_size]));
        const slots = try SlotStore.deserializeFrom(slots_buffer, allocator);
        offset += slots_size;

        const descs_buffer = buffer[offset .. offset + descs_size];
        const descs = try DescStore.deserializeFrom(descs_buffer, allocator);
        offset += descs_size;

        offset = std.mem.alignForward(usize, offset, SERIALIZATION_ALIGNMENT);
        const record_fields_buffer = @as([]align(SERIALIZATION_ALIGNMENT) const u8, @alignCast(buffer[offset .. offset + record_fields_size]));
        const record_fields = try RecordFieldSafeMultiList.deserializeFrom(record_fields_buffer, allocator);
        offset += record_fields_size;

        offset = std.mem.alignForward(usize, offset, SERIALIZATION_ALIGNMENT);
        const tags_buffer = @as([]align(SERIALIZATION_ALIGNMENT) const u8, @alignCast(buffer[offset .. offset + tags_size]));
        const tags = try TagSafeMultiList.deserializeFrom(tags_buffer, allocator);
        offset += tags_size;

        offset = std.mem.alignForward(usize, offset, SERIALIZATION_ALIGNMENT);
        const vars_buffer = @as([]align(SERIALIZATION_ALIGNMENT) const u8, @alignCast(buffer[offset .. offset + vars_size]));
        const vars = try VarSafeList.deserializeFrom(vars_buffer, allocator);
        offset += vars_size;

        return Self{
            .gpa = allocator,
            .slots = slots,
            .descs = descs,
            .record_fields = record_fields,
            .tags = tags,
            .vars = vars,
        };
    }
};

/// Represents a store of slots
const SlotStore = struct {
    const Self = @This();

    backing: collections.SafeList(Slot),

    fn init(gpa: Allocator, capacity: usize) std.mem.Allocator.Error!Self {
        return .{ .backing = try collections.SafeList(Slot).initCapacity(gpa, capacity) };
    }

    fn deinit(self: *Self, gpa: Allocator) void {
        self.backing.deinit(gpa);
    }

    /// Insert a new slot into the store
    fn insert(self: *Self, gpa: Allocator, typ: Slot) std.mem.Allocator.Error!Idx {
        const safe_idx = try self.backing.append(gpa, typ);
        return @enumFromInt(@intFromEnum(safe_idx));
    }

    /// Insert a value into the store
    fn appendAssumeCapacity(self: *Self, gpa: Allocator, typ: Slot) std.mem.Allocator.Error!Idx {
        const safe_idx = try self.backing.append(gpa, typ);
        return @enumFromInt(@intFromEnum(safe_idx));
    }

    /// Set a value in the store
    pub fn set(self: *Self, idx: Idx, val: Slot) void {
        self.backing.set(@enumFromInt(@intFromEnum(idx)), val);
    }

    /// Get a value from the store
    fn get(self: *const Self, idx: Idx) Slot {
        return self.backing.get(@enumFromInt(@intFromEnum(idx))).*;
    }

    /// Calculate the size needed to serialize this SlotStore
    pub fn serializedSize(self: *const Self) usize {
        return self.backing.serializedSize();
    }

    /// Serialize this SlotStore into the provided buffer
    pub fn serializeInto(self: *const Self, buffer: []align(SERIALIZATION_ALIGNMENT) u8) ![]align(SERIALIZATION_ALIGNMENT) const u8 {
        return self.backing.serializeInto(buffer);
    }

    /// Deserialize a SlotStore from the provided buffer
    pub fn deserializeFrom(buffer: []align(SERIALIZATION_ALIGNMENT) const u8, allocator: Allocator) !Self {
        const backing = try collections.SafeList(Slot).deserializeFrom(buffer, allocator);
        return Self{ .backing = backing };
    }

    /// A type-safe index into the store
    const Idx = enum(u32) { _ };
};

/// Represents a store of descriptors
///
/// Indexes into the list are typesafe
const DescStore = struct {
    const Self = @This();

    backing: std.MultiArrayList(Desc),

    /// Init & allocated memory
    fn init(gpa: Allocator, capacity: usize) std.mem.Allocator.Error!Self {
        var arr = std.MultiArrayList(Desc){};
        try arr.ensureUnusedCapacity(gpa, capacity);
        return .{ .backing = arr };
    }

    /// Deinit & free allocated memory
    pub fn deinit(self: *Self, gpa: Allocator) void {
        self.backing.deinit(gpa);
    }

    /// Insert a value into the store
    fn insert(self: *Self, gpa: Allocator, typ: Desc) std.mem.Allocator.Error!Idx {
        const idx: Idx = @enumFromInt(self.backing.len);
        try self.backing.append(gpa, typ);
        return idx;
    }

    /// Set a value in the store
    fn set(self: *Self, idx: Idx, val: Desc) void {
        self.backing.set(@intFromEnum(idx), val);
    }

    /// Get a value from the store
    fn get(self: *const Self, idx: Idx) Desc {
        return self.backing.get(@intFromEnum(idx));
    }

    /// Calculate the size needed to serialize this DescStore
    pub fn serializedSize(self: *const Self) usize {
        const raw_size = @sizeOf(u32) + (self.backing.len * (@sizeOf(Content) + 1 + 4));
        // Align to SERIALIZATION_ALIGNMENT to maintain alignment for subsequent data
        return std.mem.alignForward(usize, raw_size, SERIALIZATION_ALIGNMENT);
    }

    /// Serialize this DescStore into the provided buffer
    pub fn serializeInto(self: *const Self, buffer: []u8) ![]u8 {
        const size = self.serializedSize();
        if (buffer.len < size) return error.BufferTooSmall;

        // Write count
        std.mem.writeInt(u32, buffer[0..4], @intCast(self.backing.len), .little);

        var offset: usize = @sizeOf(u32);

        // Write data
        if (self.backing.len > 0) {
            const slice = self.backing.slice();
            for (slice.items(.content), slice.items(.rank), slice.items(.mark)) |content, rank, mark| {
                // Serialize each field individually to avoid padding
                @memcpy(buffer[offset .. offset + @sizeOf(Content)], std.mem.asBytes(&content));
                offset += @sizeOf(Content);

                buffer[offset] = @intFromEnum(rank);
                offset += 1;

                std.mem.writeInt(u32, buffer[offset .. offset + 4][0..4], @intFromEnum(mark), .little);
                offset += 4;
            }
        }

        // Zero out any padding bytes
        if (offset < size) {
            @memset(buffer[offset..size], 0);
        }

        return buffer[0..size];
    }

    /// Deserialize a DescStore from the provided buffer
    pub fn deserializeFrom(buffer: []const u8, allocator: Allocator) !Self {
        if (buffer.len < @sizeOf(u32)) return error.BufferTooSmall;

        const count = std.mem.readInt(u32, buffer[0..4], .little);
        const expected_size = @sizeOf(u32) + (count * (@sizeOf(Content) + 1 + 4));

        if (buffer.len < expected_size) return error.BufferTooSmall;

        var result = try Self.init(allocator, count);

        if (count > 0) {
            var offset: usize = @sizeOf(u32);
            for (0..count) |_| {
                const item_size = @sizeOf(Content) + 1 + 4;
                if (offset + item_size > buffer.len) return error.BufferTooSmall;

                // Deserialize each field individually
                const content = std.mem.bytesAsValue(Content, buffer[offset .. offset + @sizeOf(Content)]).*;
                offset += @sizeOf(Content);

                const rank: Rank = @enumFromInt(buffer[offset]);
                offset += 1;

                const mark: Mark = @enumFromInt(std.mem.readInt(u32, buffer[offset .. offset + 4][0..4], .little));
                offset += 4;

                const desc = Desc{ .content = content, .rank = rank, .mark = mark };
                _ = try result.insert(allocator, desc);
            }
        }

        return result;
    }

    /// A type-safe index into the store
    /// This type is made public below
    const Idx = enum(u32) { _ };
};

/// An index into the desc store
pub const DescStoreIdx = DescStore.Idx;

// path compression

test "resolveVarAndCompressPath - flattens redirect chain to flex_var" {
    const gpa = std.testing.allocator;

    var store = try Store.init(gpa);
    defer store.deinit();

    const c = try store.fresh();
    const b = try store.freshRedirect(c);
    const a = try store.freshRedirect(b);

    const result = store.resolveVarAndCompressPath(a);
    try std.testing.expectEqual(Content{ .flex_var = null }, result.desc.content);
    try std.testing.expectEqual(c, result.var_);
    try std.testing.expectEqual(Slot{ .redirect = c }, store.getSlot(a));
    try std.testing.expectEqual(Slot{ .redirect = c }, store.getSlot(b));
}

test "resolveVarAndCompressPath - no-op on already root" {
    const gpa = std.testing.allocator;

    var store = try Store.init(gpa);
    defer store.deinit();

    const num_flex = try store.fresh();
    const requirements = types.Num.IntRequirements{
        .sign_needed = false,
        .bits_needed = 0,
    };
    const num = types.Content{ .structure = .{ .num = .{ .num_poly = .{ .var_ = num_flex, .requirements = requirements } } } };
    const num_var = try store.freshFromContent(num);

    const result = store.resolveVarAndCompressPath(num_var);

    try std.testing.expectEqual(num, result.desc.content);
    try std.testing.expectEqual(num_var, result.var_);
    // try std.testing.expectEqual(store.getSlot(num_var), Slot{ .root = num_desc_idx });
}

test "resolveVarAndCompressPath - flattens redirect chain to structure" {
    const gpa = std.testing.allocator;

    var store = try Store.init(gpa);
    defer store.deinit();

    const num_flex = try store.fresh();
    const requirements = types.Num.IntRequirements{
        .sign_needed = false,
        .bits_needed = 0,
    };
    const num = types.Content{ .structure = .{ .num = .{ .num_poly = .{ .var_ = num_flex, .requirements = requirements } } } };
    const c = try store.freshFromContent(num);
    const b = try store.freshRedirect(c);
    const a = try store.freshRedirect(b);

    const result = store.resolveVarAndCompressPath(a);
    try std.testing.expectEqual(num, result.desc.content);
    try std.testing.expectEqual(c, result.var_);
    try std.testing.expectEqual(Slot{ .redirect = c }, store.getSlot(a));
    try std.testing.expectEqual(Slot{ .redirect = c }, store.getSlot(b));
}

test "Slot serialization comprehensive" {
    const gpa = std.testing.allocator;

    // Test various slot types including edge cases
    const slot1 = Slot{ .root = @enumFromInt(0) }; // minimum value
    const slot2 = Slot{ .root = @enumFromInt(0xFFFFFFFF) }; // maximum value
    const slot3 = Slot{ .redirect = @enumFromInt(0) }; // minimum redirect
    const slot4 = Slot{ .redirect = @enumFromInt(0xFFFFFFFF) }; // maximum redirect

    // Test serialization using the testing framework
    try serialization.testing.testSerialization(Slot, &slot1, gpa);
    try serialization.testing.testSerialization(Slot, &slot2, gpa);
    try serialization.testing.testSerialization(Slot, &slot3, gpa);
    try serialization.testing.testSerialization(Slot, &slot4, gpa);
}

test "DescStore serialization comprehensive" {
    const gpa = std.testing.allocator;

    var store = try DescStore.init(gpa, 8);
    defer store.deinit(gpa);

    // Add various descriptor types including edge cases
    const desc1 = types.Descriptor{
        .content = Content{ .flex_var = null },
        .rank = types.Rank.generalized,
        .mark = types.Mark.none,
    };

    const desc2 = types.Descriptor{
        .content = Content{ .flex_var = @bitCast(@as(u32, 0)) },
        .rank = types.Rank.top_level,
        .mark = types.Mark.visited,
    };

    const desc3 = types.Descriptor{
        .content = Content{ .flex_var = @bitCast(@as(u32, 0xFFFFFFFF)) },
        .rank = types.Rank.top_level,
        .mark = types.Mark.visited,
    };

    _ = try store.insert(gpa, desc1);
    _ = try store.insert(gpa, desc2);
    _ = try store.insert(gpa, desc3);

    // Test serialization
    try serialization.testing.testSerialization(DescStore, &store, gpa);
}

test "DescStore empty store serialization" {
    const gpa = std.testing.allocator;

    var empty_store = try DescStore.init(gpa, 0);
    defer empty_store.deinit(gpa);

    try serialization.testing.testSerialization(DescStore, &empty_store, gpa);
}<|MERGE_RESOLUTION|>--- conflicted
+++ resolved
@@ -114,18 +114,9 @@
             .slots = try SlotStore.init(allocator, root_capacity),
 
             // everything else
-<<<<<<< HEAD
             .vars = try VarSafeList.initCapacity(allocator, child_capacity),
-            .tuple_elems = try VarSafeList.initCapacity(allocator, child_capacity),
-            .func_args = try VarSafeList.initCapacity(allocator, child_capacity),
             .record_fields = try RecordFieldSafeMultiList.initCapacity(allocator, child_capacity),
             .tags = try TagSafeMultiList.initCapacity(allocator, child_capacity),
-            .tag_args = try VarSafeList.initCapacity(allocator, child_capacity),
-=======
-            .vars = try VarSafeList.initCapacity(gpa, child_capacity),
-            .record_fields = try RecordFieldSafeMultiList.initCapacity(gpa, child_capacity),
-            .tags = try TagSafeMultiList.initCapacity(gpa, child_capacity),
->>>>>>> 609d825b
         };
     }
 
