//! The store of solved types
//! Contains both Slot & Descriptor stores

const std = @import("std");
const base = @import("base");
const collections = @import("collections");
const serialization = @import("serialization");

const types = @import("types.zig");

const Allocator = std.mem.Allocator;
const Desc = types.Descriptor;
const Var = types.Var;
const Content = types.Content;
const Rank = types.Rank;
const Mark = types.Mark;
const Flex = types.Flex;
const Rigid = types.Rigid;
const RecordField = types.RecordField;
const TagUnion = types.TagUnion;
const Tag = types.Tag;
const VarSafeList = Var.SafeList;
const RecordFieldSafeMultiList = RecordField.SafeMultiList;
const TagSafeMultiList = Tag.SafeMultiList;
const Descriptor = types.Descriptor;
const TypeIdent = types.TypeIdent;
const Alias = types.Alias;
const FlatType = types.FlatType;
const NominalType = types.NominalType;
const Record = types.Record;
const Num = types.Num;
const StaticDispatchConstraint = types.StaticDispatchConstraint;

const SERIALIZATION_ALIGNMENT = collections.SERIALIZATION_ALIGNMENT;

/// A variable & its descriptor info
pub const ResolvedVarDesc = struct { var_: Var, desc_idx: DescStore.Idx, desc: Desc };

/// Two variables & descs
pub const ResolvedVarDescs = struct { a: ResolvedVarDesc, b: ResolvedVarDesc };

/// Reperents either type data *or* a symlink to another type variable
pub const Slot = union(enum) {
    root: DescStore.Idx,
    redirect: Var,

    /// Calculate the size needed to serialize this Slot
    pub fn serializedSize(self: *const Slot) usize {
        _ = self;
        return @sizeOf(u8) + @sizeOf(u32); // tag + data
    }

    /// Deserialize a Slot from the provided buffer
    pub fn deserializeFrom(buffer: []const u8) !Slot {
        if (buffer.len < @sizeOf(u8) + @sizeOf(u32)) return error.BufferTooSmall;

        const tag = buffer[0];
        const data = std.mem.readInt(u32, buffer[1..5], .little);

        switch (tag) {
            0 => return Slot{ .root = @enumFromInt(data) },
            1 => return Slot{ .redirect = @enumFromInt(data) },
            else => return error.InvalidTag,
        }
    }
};

/// The store of all type variables and their descriptors
///
/// Each type variables (`Var`) points to a Slot.
/// A Slot either redirects to a different slot or contains type `Content`
///
/// Var maps to a SlotStore.Idx internally
pub const Store = struct {
    const Self = @This();

    gpa: Allocator,

    /// Type variable storage
    slots: SlotStore,
    descs: DescStore,

    /// Storage for compound type parts
    vars: VarSafeList,
    record_fields: RecordFieldSafeMultiList,
    tags: TagSafeMultiList,
    static_dispatch_constraints: StaticDispatchConstraint.SafeMultiList,

    /// Init the unification table
    pub fn init(gpa: Allocator) std.mem.Allocator.Error!Self {
        // TODO: eventually use herusitics here to determine sensible defaults
        return try Self.initCapacity(gpa, 1024, 512);
    }

    /// Init the unification table
    pub fn initCapacity(gpa: Allocator, root_capacity: usize, child_capacity: usize) std.mem.Allocator.Error!Self {
        return .{
            .gpa = gpa,

            // slots & descriptors
            .descs = try DescStore.init(gpa, root_capacity),
            .slots = try SlotStore.init(gpa, root_capacity),

            // everything else
            .vars = try VarSafeList.initCapacity(gpa, child_capacity),
            .record_fields = try RecordFieldSafeMultiList.initCapacity(gpa, child_capacity),
            .tags = try TagSafeMultiList.initCapacity(gpa, child_capacity),
            .static_dispatch_constraints = try StaticDispatchConstraint.SafeMultiList.initCapacity(gpa, child_capacity),
        };
    }

    /// Ensure that slots & descriptor arrays have at least the provided capacity
    pub fn ensureTotalCapacity(self: *Self, capacity: usize) Allocator.Error!void {
        try self.descs.backing.ensureTotalCapacity(self.gpa, capacity);
        try self.slots.backing.items.ensureTotalCapacity(self.gpa, capacity);
    }

    /// Deinit the unification table
    pub fn deinit(self: *Self) void {
        // slots & descriptors
        self.descs.deinit(self.gpa);
        self.slots.deinit(self.gpa);

        // everything else
        self.vars.deinit(self.gpa);
        self.record_fields.deinit(self.gpa);
        self.tags.deinit(self.gpa);
        self.static_dispatch_constraints.deinit(self.gpa);
    }

    /// Return the number of type variables in the store.
    pub fn len(self: *const Self) u64 {
        return self.slots.backing.len();
    }

    // fresh variables //

    /// Create a new unbound, flexible type variable without a name
    /// Used in canonicalization when creating type slots
    pub fn fresh(self: *Self) std.mem.Allocator.Error!Var {
        return try self.freshFromContent(Content{ .flex = Flex.init() });
    }

    /// Create a new unbound, flexible type variable without a name
    /// Used in canonicalization when creating type slots
    pub fn freshWithRank(self: *Self, rank: Rank) std.mem.Allocator.Error!Var {
        return try self.freshFromContentWithRank(Content{ .flex = Flex.init() }, rank);
    }

    /// Create a new variable with the provided desc
    /// Used in tests
    pub fn freshFromContent(self: *Self, content: Content) std.mem.Allocator.Error!Var {
        const desc_idx = try self.descs.insert(self.gpa, .{ .content = content, .rank = Rank.top_level, .mark = Mark.none });
        const slot_idx = try self.slots.insert(self.gpa, .{ .root = desc_idx });
        return Self.slotIdxToVar(slot_idx);
    }

    /// Create a new variable with the given content and rank
    pub fn freshFromContentWithRank(self: *Self, content: Content, rank: Rank) std.mem.Allocator.Error!Var {
        const desc_idx = try self.descs.insert(self.gpa, .{ .content = content, .rank = rank, .mark = Mark.none });
        const slot_idx = try self.slots.insert(self.gpa, .{ .root = desc_idx });
        return Self.slotIdxToVar(slot_idx);
    }

    /// Create a variable redirecting to the provided var
    /// Used in tests
    pub fn freshRedirect(self: *Self, var_: Var) std.mem.Allocator.Error!Var {
        const slot_idx = try self.slots.insert(self.gpa, .{ .redirect = var_ });
        return Self.slotIdxToVar(slot_idx);
    }

    /// Create a new variable with the given descriptor
    pub fn register(self: *Self, desc: Desc) std.mem.Allocator.Error!Var {
        const desc_idx = try self.descs.insert(self.gpa, desc);
        const slot_idx = try self.slots.insert(self.gpa, .{ .root = desc_idx });
        return Self.slotIdxToVar(slot_idx);
    }

    /// Check if a variable is a rediret
    pub fn isRedirect(self: *const Self, var_: Var) bool {
        switch (self.slots.get(Self.varToSlotIdx(var_))) {
            .redirect => return true,
            .root => return false,
        }
    }

    // setting variables //

    /// Set a type variable to the provided content
    pub fn setVarDesc(self: *Self, target_var: Var, desc: Desc) Allocator.Error!void {
        std.debug.assert(@intFromEnum(target_var) < self.len());
        const resolved = self.resolveVar(target_var);
        self.descs.set(resolved.desc_idx, desc);
    }

    /// Set a type variable to the provided content
    pub fn setVarContent(self: *Self, target_var: Var, content: Content) Allocator.Error!void {
        std.debug.assert(@intFromEnum(target_var) < self.len());
        const resolved = self.resolveVar(target_var);
        var desc = resolved.desc;
        desc.content = content;
        self.descs.set(resolved.desc_idx, desc);
    }

    /// Set a type variable to redirect to the provided redirect
    pub fn setVarRedirect(self: *Self, target_var: Var, redirect_to: Var) Allocator.Error!void {
        std.debug.assert(@intFromEnum(target_var) < self.len());
        std.debug.assert(@intFromEnum(redirect_to) < self.len());
        const slot_idx = Self.varToSlotIdx(target_var);
        self.slots.set(slot_idx, .{ .redirect = redirect_to });
    }

    // make builtin types //

    pub fn mkBool(self: *Self, gpa: Allocator, idents: *base.Ident.Store, ext_var: Var) std.mem.Allocator.Error!Content {
        // TODO: Hardcode idents once in store, do no create fn anno
        const false_ident = try idents.insert(gpa, base.Ident.for_text("False"));
        const true_ident = try idents.insert(gpa, base.Ident.for_text("True"));

        const false_tag = try self.mkTag(false_ident, &[_]Var{});
        const true_tag = try self.mkTag(true_ident, &[_]Var{});
        return try self.mkTagUnion(&[_]Tag{ false_tag, true_tag }, ext_var);
    }

    pub fn mkResult(
        self: *Self,
        gpa: Allocator,
        idents: *base.Ident.Store,
        ok_var: Var,
        err_var: Var,
        ext_var: Var,
    ) std.mem.Allocator.Error!Content {
        // TODO: Hardcode idents once in store, do no create every fn call
        const true_ident = try idents.insert(gpa, base.Ident.for_text("Ok"));
        const false_ident = try idents.insert(gpa, base.Ident.for_text("Err"));

        const ok_tag = try self.mkTag(true_ident, &[_]Var{ok_var});
        const err_tag = try self.mkTag(false_ident, &[_]Var{err_var});
        return try self.mkTagUnion(&[_]Tag{ ok_tag, err_tag }, ext_var);
    }

    // make content types //

    /// Make a tag union data type
    /// Does not insert content into the types store
    pub fn mkTagUnion(self: *Self, tags: []const Tag, ext_var: Var) std.mem.Allocator.Error!Content {
        const tags_range = try self.appendTags(tags);
        const tag_union = TagUnion{ .tags = tags_range, .ext = ext_var };
        return Content{ .structure = .{ .tag_union = tag_union } };
    }

    /// Make a tag data type
    /// Does not insert content into the types store
    pub fn mkTag(self: *Self, name: base.Ident.Idx, args: []const Var) std.mem.Allocator.Error!Tag {
        const args_range = try self.appendVars(args);
        return Tag{ .name = name, .args = args_range };
    }

    /// Make alias data type
    /// Does not insert content into the types store
    pub fn mkAlias(self: *Self, ident: TypeIdent, backing_var: Var, args: []const Var) std.mem.Allocator.Error!Content {
        const backing_idx = try self.appendVar(backing_var);
        var span = try self.appendVars(args);

        // Adjust args span to include backing  var
        span.start = backing_idx;
        span.count = span.count + 1;

        return Content{
            .alias = Alias{
                .ident = ident,
                .vars = .{ .nonempty = span },
            },
        };
    }

    /// Make nominal data type
    /// Does not insert content into the types store
    pub fn mkNominal(
        self: *Self,
        ident: TypeIdent,
        backing_var: Var,
        args: []const Var,
        origin_module: base.Ident.Idx,
    ) std.mem.Allocator.Error!Content {
        const backing_idx = try self.appendVar(backing_var);
        var span = try self.appendVars(args);

        // Adjust args span to include backing  var
        span.start = backing_idx;
        span.count = span.count + 1;

        return Content{ .structure = FlatType{
            .nominal_type = NominalType{
                .ident = ident,
                .vars = .{ .nonempty = span },
                .origin_module = origin_module,
            },
        } };
    }

    // Make a function data type with unbound effectfulness
    // Does not insert content into the types store.
    pub fn mkFuncUnbound(self: *Self, args: []const Var, ret: Var) std.mem.Allocator.Error!Content {
        const args_range = try self.appendVars(args);

        // Check if any arguments need instantiation
        var needs_inst = false;
        for (args) |arg| {
            if (self.needsInstantiation(arg)) {
                needs_inst = true;
                break;
            }
        }

        // Also check the return type
        if (!needs_inst) {
            needs_inst = self.needsInstantiation(ret);
        }

        return Content{ .structure = .{ .fn_unbound = .{
            .args = args_range,
            .ret = ret,
            .needs_instantiation = needs_inst,
        } } };
    }

    // Make a pure function data type (as opposed to an effectful or unbound function)
    // Does not insert content into the types store.
    pub fn mkFuncPure(self: *Self, args: []const Var, ret: Var) std.mem.Allocator.Error!Content {
        const args_range = try self.appendVars(args);

        // Check if any arguments need instantiation
        var needs_inst = false;
        for (args) |arg| {
            if (self.needsInstantiation(arg)) {
                needs_inst = true;
                break;
            }
        }

        // Also check the return type
        if (!needs_inst) {
            needs_inst = self.needsInstantiation(ret);
        }

        return Content{ .structure = .{ .fn_pure = .{ .args = args_range, .ret = ret, .needs_instantiation = needs_inst } } };
    }

    // Make an effectful function data type (as opposed to a pure or unbound function)
    // Does not insert content into the types store.
    pub fn mkFuncEffectful(self: *Self, args: []const Var, ret: Var) std.mem.Allocator.Error!Content {
        const args_range = try self.appendVars(args);

        // Check if any arguments need instantiation
        var needs_inst = false;
        for (args) |arg| {
            if (self.needsInstantiation(arg)) {
                needs_inst = true;
                break;
            }
        }

        // Also check the return type
        if (!needs_inst) {
            needs_inst = self.needsInstantiation(ret);
        }

        return Content{ .structure = .{ .fn_effectful = .{ .args = args_range, .ret = ret, .needs_instantiation = needs_inst } } };
    }

    // Helper to check if a type variable needs instantiation
    pub fn needsInstantiation(self: *const Self, var_: Var) bool {
        const resolved = self.resolveVar(var_);

        // Generalized variables (rank 0) always need instantiation
        if (resolved.desc.rank == Rank.generalized) {
            return true;
        }

        return self.needsInstantiationContent(resolved.desc.content);
    }

    pub fn needsInstantiationContent(self: *const Self, content: Content) bool {
        return switch (content) {
            .flex => true, // Flexible variables need instantiation
            .rigid => true, // Rigid variables need instantiation when used outside their defining scope
            .alias => true, // Aliases may contain type variables, so assume they need instantiation
            .structure => |flat_type| self.needsInstantiationFlatType(flat_type),
            .err => false,
        };
    }

    pub fn needsInstantiationFlatType(self: *const Self, flat_type: FlatType) bool {
        return switch (flat_type) {
            .str => false,
            .box => |box_var| self.needsInstantiation(box_var),
            .list => |list_var| self.needsInstantiation(list_var),
            .list_unbound => true,
            .tuple => |tuple| blk: {
                const elems_slice = self.sliceVars(tuple.elems);
                for (elems_slice) |elem_var| {
                    if (self.needsInstantiation(elem_var)) break :blk true;
                }
                break :blk false;
            },
            .num => |num| switch (num) {
                .num_poly => |poly_var| self.needsInstantiation(poly_var),
                .num_unbound => true,
                .int_poly => |poly_var| self.needsInstantiation(poly_var),
                .int_unbound => true,
                .frac_poly => |poly_var| self.needsInstantiation(poly_var),
                .frac_unbound => true,
                else => false, // Concrete numeric types don't need instantiation
            },
            .nominal_type => false, // Nominal types are concrete
            .fn_pure => |func| func.needs_instantiation,
            .fn_effectful => |func| func.needs_instantiation,
            .fn_unbound => |func| func.needs_instantiation,
            .record => |record| self.needsInstantiationRecord(record),
            .record_unbound => |fields| self.needsInstantiationRecordFields(fields),
            .empty_record => false,
            .tag_union => |tag_union| self.needsInstantiationTagUnion(tag_union),
            .empty_tag_union => false,
        };
    }

    pub fn needsInstantiationRecord(self: *const Self, record: Record) bool {
        const fields_slice = self.getRecordFieldsSlice(record.fields);
        for (fields_slice.items(.var_)) |type_var| {
            if (self.needsInstantiation(type_var)) return true;
        }
        return self.needsInstantiation(record.ext);
    }

    pub fn needsInstantiationRecordFields(self: *const Self, fields: RecordField.SafeMultiList.Range) bool {
        const fields_slice = self.getRecordFieldsSlice(fields);
        for (fields_slice.items(.var_)) |type_var| {
            if (self.needsInstantiation(type_var)) return true;
        }
        return false;
    }

    pub fn needsInstantiationTagUnion(self: *const Self, tag_union: TagUnion) bool {
        const tags_slice = self.getTagsSlice(tag_union.tags);
        for (tags_slice.items(.args)) |tag_args| {
            const args_slice = self.sliceVars(tag_args);
            for (args_slice) |arg_var| {
                if (self.needsInstantiation(arg_var)) return true;
            }
        }
        return self.needsInstantiation(tag_union.ext);
    }

    // sub list setters //

    /// Append a var to the backing list, returning the idx
    pub fn appendVar(self: *Self, v: Var) std.mem.Allocator.Error!VarSafeList.Idx {
        return try self.vars.append(self.gpa, v);
    }

    /// Append a var to the backing list, returning the idx
    pub fn appendVars(self: *Self, s: []const Var) std.mem.Allocator.Error!VarSafeList.Range {
        return try self.vars.appendSlice(self.gpa, s);
    }

    /// Append a record field to the backing list, returning the idx
    pub fn appendRecordField(self: *Self, field: RecordField) std.mem.Allocator.Error!RecordFieldSafeMultiList.Idx {
        return try self.record_fields.append(self.gpa, field);
    }

    /// Append a slice of record fields to the backing list, returning the range
    pub fn appendRecordFields(self: *Self, slice: []const RecordField) std.mem.Allocator.Error!RecordFieldSafeMultiList.Range {
        return try self.record_fields.appendSlice(self.gpa, slice);
    }

    /// Append a tag to the backing list, returning the idx
    pub fn appendTag(self: *Self, tag: Tag) Allocator.Error!TagSafeMultiList.Idx {
        return try self.tags.append(self.gpa, tag);
    }

    /// Append a slice of tags to the backing list, returning the range
    pub fn appendTags(self: *Self, slice: []const Tag) std.mem.Allocator.Error!TagSafeMultiList.Range {
        return try self.tags.appendSlice(self.gpa, slice);
    }

    // sub list getters //

    /// Given a range, get a slice of vars from the backing array
    pub fn sliceVars(self: *const Self, range: VarSafeList.Range) []Var {
        return self.vars.sliceRange(range);
    }

    /// Given a range, get a slice of record fields from the backing array
    pub fn getRecordFieldsSlice(self: *const Self, range: RecordFieldSafeMultiList.Range) RecordFieldSafeMultiList.Slice {
        return self.record_fields.sliceRange(range);
    }

    /// Given a range, get a slice of tags from the backing array
    pub fn getTagsSlice(self: *const Self, range: TagSafeMultiList.Range) TagSafeMultiList.Slice {
        return self.tags.sliceRange(range);
    }

    // helpers - alias types //

    // Alias types contain a span of variables. In this span, the 1st element
    // is the backing variable, and the remainder are the arguments

    /// Get the backing var for this alias type
    pub fn getAliasBackingVar(self: *const Self, alias: Alias) Var {
        std.debug.assert(alias.vars.nonempty.count > 0);
        return self.vars.get(alias.vars.nonempty.start).*;
    }

    /// Get the arg vars for this alias type
    pub fn sliceAliasArgs(self: *const Self, alias: Alias) []Var {
        std.debug.assert(alias.vars.nonempty.count > 0);
        const slice = self.vars.sliceRange(alias.vars.nonempty);
        return slice[1..];
    }

    /// Get the an iterator arg vars for this alias type
    pub fn iterAliasArgs(self: *const Self, alias: Alias) VarSafeList.Iterator {
        std.debug.assert(alias.vars.nonempty.count > 0);
        var span = alias.vars.nonempty;
        span.dropFirstElem();
        return self.vars.iterRange(span);
    }

    // helpers - nominal types //

    // Nominal types contain a span of variables. In this span, the 1st element
    // is the backing variable, and the remainder are the arguments

    /// Get the backing var for this nominal type
    pub fn getNominalBackingVar(self: *const Self, nominal: NominalType) Var {
        std.debug.assert(nominal.vars.nonempty.count > 0);
        return self.vars.get(nominal.vars.nonempty.start).*;
    }

    /// Get the arg vars for this nominal type
    pub fn sliceNominalArgs(self: *const Self, nominal: NominalType) []Var {
        std.debug.assert(nominal.vars.nonempty.count > 0);
        const slice = self.vars.sliceRange(nominal.vars.nonempty);
        return slice[1..];
    }

    /// Get the an iterator arg vars for this nominal type
    pub fn iterNominalArgs(self: *const Self, nominal: NominalType) VarSafeList.Iterator {
        std.debug.assert(nominal.vars.nonempty.count > 0);
        var span = nominal.vars.nonempty;
        span.dropFirstElem();
        return self.vars.iterRange(span);
    }

    // mark & rank //

    /// Set the mark for a descriptor
    pub fn setDescMark(self: *Self, desc_idx: DescStore.Idx, mark: Mark) void {
        var desc = self.descs.get(desc_idx);
        desc.mark = mark;
        self.descs.set(desc_idx, desc);
    }

    /// Set the rank for a descriptor
    pub fn setDescRank(self: *Self, desc_idx: DescStore.Idx, rank: Rank) void {
        var desc = self.descs.get(desc_idx);
        desc.rank = rank;
        self.descs.set(desc_idx, desc);
    }

    // resolvers //

    /// Given a type var, follow all redirects until finding the root descriptor
    ///
    /// Will mutate the DescStore in place to compress the path
    pub fn resolveVarAndCompressPath(self: *Self, initial_var: Var) ResolvedVarDesc {
        // Resolve the variable
        const redirected = self.resolveVar(initial_var);
        const redirected_root_var = redirected.var_;

        // then follow the chain again, but compressing each to the root
        if (initial_var != redirected_root_var) {
            var compressed_slot_idx = Self.varToSlotIdx(initial_var);
            var compressed_slot: Slot = self.slots.get(compressed_slot_idx);
            while (true) {
                switch (compressed_slot) {
                    .redirect => |next_redirect_var| {
                        self.slots.set(compressed_slot_idx, Slot{ .redirect = redirected_root_var });
                        compressed_slot_idx = Self.varToSlotIdx(next_redirect_var);
                        compressed_slot = self.slots.get(compressed_slot_idx);
                    },
                    .root => |_| break,
                }
            }
        }

        // Compress the path
        return redirected;
    }

    /// Given a type var, follow all redirects until finding the root descriptor
    pub fn resolveVar(self: *const Self, initial_var: Var) ResolvedVarDesc {
        var redirected_slot_idx = Self.varToSlotIdx(initial_var);
        var redirected_slot: Slot = self.slots.get(redirected_slot_idx);

        while (true) {
            switch (redirected_slot) {
                .redirect => |next_redirect_var| {
                    redirected_slot_idx = Self.varToSlotIdx(next_redirect_var);
                    redirected_slot = self.slots.get(redirected_slot_idx);
                },
                .root => |desc_idx| {
                    const redirected_root_var = Self.slotIdxToVar(redirected_slot_idx);
                    const desc = self.descs.get(desc_idx);
                    return .{
                        .var_ = redirected_root_var,
                        .desc_idx = desc_idx,
                        .desc = desc,
                    };
                },
            }
        }
        const redirected_root_var = Self.slotIdxToVar(redirected_slot_idx);

        // TODO: refactor to remove panic?
        switch (redirected_slot) {
            .redirect => |_| @panic("redirected slot was still redirect after following chain"),
            .root => |desc_idx| {
                const desc = self.descs.get(desc_idx);
                return .{
                    .var_ = redirected_root_var,
                    .desc_idx = desc_idx,
                    .desc = desc,
                };
            },
        }
    }

    // equivalence //

    /// The result of checking for equivalence
    pub const VarEquivResult = union(enum) { equiv, not_equiv: ResolvedVarDescs };

    /// Check if two variables are equivalent
    /// This will follow all redirects and compress the path
    ///
    /// If the vars are *not equivalent, then return the resolved vars & descs
    pub fn checkVarsEquiv(self: *Self, a_var: Var, b_var: Var) VarEquivResult {
        const a = self.resolveVarAndCompressPath(a_var);
        const b = self.resolveVarAndCompressPath(b_var);
        if (a.desc_idx == b.desc_idx) {
            return .equiv;
        } else {
            return .{ .not_equiv = .{ .a = a, .b = b } };
        }
    }

    // union //

    /// Link the variables & updated the content in the unification table
    /// * update b to to the new desc value
    /// * redirect a -> b
    ///
    /// CRITICAL: The merge direction (a -> b) is load-bearing and must not be changed!
    /// Multiple parts of the unification algorithm depend on this specific order:
    /// - When unifying aliases with structures, we rely on this order to ensure
    ///   that we don't loose alias context
    ///
    // NOTE: The elm & the roc compiler this step differently
    // * The elm compiler sets b to redirect to a
    // * The roc compiler sets a to redirect to b
    pub fn union_(self: *Self, a_var: Var, b_var: Var, new_desc: Desc) void {
        const b_data = self.resolveVarAndCompressPath(b_var);

        // Update b to be the new desc
        self.descs.set(b_data.desc_idx, new_desc);

        // Update a to point to b
        self.slots.set(Self.varToSlotIdx(a_var), .{ .redirect = b_var });
    }

    // test helpers //

    /// Get the slot for the provided var
    /// Used in tests
    /// If you're reaching for this in non-test code, you probably want
    /// resolveVar or resolveVarAndCompressPath instead
    pub fn getSlot(self: *Self, var_: Var) Slot {
        return self.slots.get(Self.varToSlotIdx(var_));
    }

    /// Get the descriptor for the provided idx
    /// Used in tests
    pub fn getDesc(self: *Self, desc_idx: DescStore.Idx) Desc {
        return self.descs.get(desc_idx);
    }

    const Error = error{VarNotRoot};

    /// Set a root var to be the specified content
    /// Used in tests
    pub fn setRootVarContent(self: *Self, var_: Var, content: Content) error{VarNotRoot}!void {
        const slot = self.slots.get(Self.varToSlotIdx(var_));
        switch (slot) {
            .root => |desc_idx| {
                var desc = self.descs.get(desc_idx);
                desc.content = content;
                self.descs.set(desc_idx, desc);
            },
            .redirect => {
                return error.VarNotRoot;
            },
        }
    }

    // helpers //

    pub fn varToSlotIdx(var_: Var) SlotStore.Idx {
        return @enumFromInt(@intFromEnum(var_));
    }

    fn slotIdxToVar(slot_idx: SlotStore.Idx) Var {
        return @enumFromInt(@intFromEnum(slot_idx));
    }

    // serialization //

    /// Serialized representation of types store
    /// Following SafeList.Serialized pattern: NO pointers, NO slices, NO Allocators
    pub const Serialized = struct {
<<<<<<< HEAD
=======
        gpa: [2]u64, // Reserve space for allocator (vtable ptr + context ptr), provided during deserialization
>>>>>>> 645cdd34
        slots: SlotStore.Serialized,
        descs: DescStore.Serialized,
        vars: VarSafeList.Serialized,
        record_fields: RecordFieldSafeMultiList.Serialized,
        tags: TagSafeMultiList.Serialized,
        static_dispatch_constraints: StaticDispatchConstraint.SafeMultiList.Serialized,

        /// Serialize a Store into this Serialized struct, appending data to the writer
        pub fn serialize(
            self: *Serialized,
            store: *const Store,
            allocator: Allocator,
            writer: *collections.CompactWriter,
        ) Allocator.Error!void {
            // Serialize each component
            try self.slots.serialize(&store.slots, allocator, writer);
            try self.descs.serialize(&store.descs, allocator, writer);
            try self.vars.serialize(&store.vars, allocator, writer);
            try self.record_fields.serialize(&store.record_fields, allocator, writer);
            try self.tags.serialize(&store.tags, allocator, writer);
            try self.static_dispatch_constraints.serialize(&store.static_dispatch_constraints, allocator, writer);
<<<<<<< HEAD
=======

            // Set gpa to all zeros; the space needs to be here,
            // but the value will be set separately during deserialization.
            self.gpa = .{ 0, 0 };
>>>>>>> 645cdd34
        }

        /// Deserialize this Serialized struct into a Store
        pub fn deserialize(self: *Serialized, offset: i64, gpa: Allocator) *Store {
            // types.Store.Serialized should be at least as big as types.Store
            std.debug.assert(@sizeOf(Serialized) >= @sizeOf(Store));

            // Overwrite ourself with the deserialized version, and return our pointer after casting it to Self.
            const store = @as(*Store, @ptrFromInt(@intFromPtr(self)));

            store.* = Store{
                .gpa = gpa,
                .slots = self.slots.deserialize(offset).*,
                .descs = self.descs.deserialize(offset).*,
                .vars = self.vars.deserialize(offset).*,
                .record_fields = self.record_fields.deserialize(offset).*,
                .tags = self.tags.deserialize(offset).*,
                .static_dispatch_constraints = self.static_dispatch_constraints.deserialize(offset).*,
            };

            return store;
        }
    };

    /// Serialize this Store to the given CompactWriter
    pub fn serialize(
        self: *const Self,
        allocator: Allocator,
        writer: *collections.CompactWriter,
    ) std.mem.Allocator.Error!*const Self {
        // First, write the Store struct itself
        const offset_self = try writer.appendAlloc(allocator, Self);

        // Then serialize each component and update the struct
        offset_self.* = .{
            .gpa = allocator,
            .slots = (try self.slots.serialize(allocator, writer)).*,
            .descs = (try self.descs.serialize(allocator, writer)).*,
            .vars = (try self.vars.serialize(allocator, writer)).*,
            .record_fields = (try self.record_fields.serialize(allocator, writer)).*,
            .tags = (try self.tags.serialize(allocator, writer)).*,
            .static_dispatch_constraints = (try self.static_dispatch_constraints.serialize(allocator, writer)).*,
        };

        return @constCast(offset_self);
    }

    /// Add the given offset to the memory addresses of all pointers in `self`.
    pub fn relocate(self: *Self, offset: isize) void {
        self.slots.relocate(offset);
        self.descs.relocate(offset);
        self.vars.relocate(offset);
        self.record_fields.relocate(offset);
        self.tags.relocate(offset);
        self.static_dispatch_constraints.relocate(offset);
    }

    /// Calculate the size needed to serialize this Store
    pub fn serializedSize(self: *const Self) usize {
        const slots_size = self.slots.serializedSize();
        const descs_size = self.descs.serializedSize();
        const record_fields_size = self.record_fields.serializedSize();
        const tags_size = self.tags.serializedSize();
        const vars_size = self.vars.serializedSize();
        const static_dispatch_constraints_size = self.static_dispatch_constraints.serializedSize();

        // Add alignment padding for each component
        var total_size: usize = @sizeOf(u32) * 6; // size headers
        total_size = std.mem.alignForward(usize, total_size, SERIALIZATION_ALIGNMENT);

        total_size += slots_size;
        total_size = std.mem.alignForward(usize, total_size, SERIALIZATION_ALIGNMENT);

        total_size += descs_size;
        total_size = std.mem.alignForward(usize, total_size, SERIALIZATION_ALIGNMENT);

        total_size += record_fields_size;
        total_size = std.mem.alignForward(usize, total_size, SERIALIZATION_ALIGNMENT);

        total_size += tags_size;
        total_size = std.mem.alignForward(usize, total_size, SERIALIZATION_ALIGNMENT);

        total_size += vars_size;
        total_size = std.mem.alignForward(usize, total_size, SERIALIZATION_ALIGNMENT);

        total_size += static_dispatch_constraints_size;
        total_size = std.mem.alignForward(usize, total_size, SERIALIZATION_ALIGNMENT);

        // Align to SERIALIZATION_ALIGNMENT to maintain alignment for subsequent data
        return std.mem.alignForward(usize, total_size, SERIALIZATION_ALIGNMENT);
    }

    /// Deserialize a Store from the provided buffer
    pub fn deserializeFrom(buffer: []const u8, allocator: Allocator) !Self {
        if (buffer.len < @sizeOf(u32) * 6) return error.BufferTooSmall;

        var offset: usize = 0;

        // Read sizes
        const slots_size = @as(*const u32, @ptrCast(@alignCast(buffer.ptr + offset))).*;
        offset += @sizeOf(u32);

        const descs_size = @as(*const u32, @ptrCast(@alignCast(buffer.ptr + offset))).*;
        offset += @sizeOf(u32);

        const record_fields_size = @as(*const u32, @ptrCast(@alignCast(buffer.ptr + offset))).*;
        offset += @sizeOf(u32);

        const tags_size = @as(*const u32, @ptrCast(@alignCast(buffer.ptr + offset))).*;
        offset += @sizeOf(u32);

        const vars_size = @as(*const u32, @ptrCast(@alignCast(buffer.ptr + offset))).*;
        offset += @sizeOf(u32);

        const static_dispatch_constraints_size = @as(*const u32, @ptrCast(@alignCast(buffer.ptr + offset))).*;
        offset += @sizeOf(u32);

        // Deserialize data
        offset = std.mem.alignForward(usize, offset, SERIALIZATION_ALIGNMENT);
        const slots_buffer = @as([]align(SERIALIZATION_ALIGNMENT) const u8, @alignCast(buffer[offset .. offset + slots_size]));
        const slots = try SlotStore.deserializeFrom(slots_buffer, allocator);
        offset += slots_size;

        offset = std.mem.alignForward(usize, offset, SERIALIZATION_ALIGNMENT);
        const descs_buffer = @as([]align(@alignOf(Desc)) const u8, @alignCast(buffer[offset .. offset + descs_size]));
        const descs = try DescStore.deserializeFrom(descs_buffer, allocator);
        offset += descs_size;

        offset = std.mem.alignForward(usize, offset, SERIALIZATION_ALIGNMENT);
        const record_fields_buffer = @as([]align(SERIALIZATION_ALIGNMENT) const u8, @alignCast(buffer[offset .. offset + record_fields_size]));
        const record_fields = try RecordFieldSafeMultiList.deserializeFrom(record_fields_buffer, allocator);
        offset += record_fields_size;

        offset = std.mem.alignForward(usize, offset, SERIALIZATION_ALIGNMENT);
        const tags_buffer = @as([]align(SERIALIZATION_ALIGNMENT) const u8, @alignCast(buffer[offset .. offset + tags_size]));
        const tags = try TagSafeMultiList.deserializeFrom(tags_buffer, allocator);
        offset += tags_size;

        offset = std.mem.alignForward(usize, offset, SERIALIZATION_ALIGNMENT);
        const vars_buffer = @as([]align(SERIALIZATION_ALIGNMENT) const u8, @alignCast(buffer[offset .. offset + vars_size]));
        const vars = try VarSafeList.deserializeFrom(vars_buffer, allocator);
        offset += vars_size;

        offset = std.mem.alignForward(usize, offset, SERIALIZATION_ALIGNMENT);
        const static_dispatch_constraints_buffer = @as([]align(SERIALIZATION_ALIGNMENT) const u8, @alignCast(buffer[offset .. offset + static_dispatch_constraints_size]));
        const static_dispatch_constraints = try StaticDispatchConstraint.SafeMultiList.deserializeFrom(static_dispatch_constraints_buffer, allocator);
        offset += static_dispatch_constraints_size;

        return Self{
            .gpa = allocator,
            .slots = slots,
            .descs = descs,
            .record_fields = record_fields,
            .tags = tags,
            .vars = vars,
            .static_dispatch_constraints = static_dispatch_constraints,
        };
    }
};

/// Represents a store of slots
const SlotStore = struct {
    const Self = @This();

    backing: collections.SafeList(Slot),

    fn init(gpa: Allocator, capacity: usize) std.mem.Allocator.Error!Self {
        return .{ .backing = try collections.SafeList(Slot).initCapacity(gpa, capacity) };
    }

    fn deinit(self: *Self, gpa: Allocator) void {
        self.backing.deinit(gpa);
    }

    /// Serialized representation of SlotStore
    pub const Serialized = struct {
        backing: collections.SafeList(Slot).Serialized,

        /// Serialize a SlotStore into this Serialized struct, appending data to the writer
        pub fn serialize(
            self: *Serialized,
            slot_store: *const SlotStore,
            allocator: Allocator,
            writer: *collections.CompactWriter,
        ) Allocator.Error!void {
            try self.backing.serialize(&slot_store.backing, allocator, writer);
        }

        /// Deserialize this Serialized struct into a SlotStore
        pub fn deserialize(self: *Serialized, offset: i64) *SlotStore {
            // SlotStore.Serialized should be at least as big as SlotStore
            std.debug.assert(@sizeOf(Serialized) >= @sizeOf(SlotStore));

            // Overwrite ourself with the deserialized version, and return our pointer after casting it to Self.
            const slot_store = @as(*SlotStore, @ptrFromInt(@intFromPtr(self)));

            slot_store.* = SlotStore{
                .backing = self.backing.deserialize(offset).*,
            };

            return slot_store;
        }
    };

    /// Insert a new slot into the store
    fn insert(self: *Self, gpa: Allocator, typ: Slot) std.mem.Allocator.Error!Idx {
        const safe_idx = try self.backing.append(gpa, typ);
        return @enumFromInt(@intFromEnum(safe_idx));
    }

    /// Insert a value into the store
    fn appendAssumeCapacity(self: *Self, gpa: Allocator, typ: Slot) std.mem.Allocator.Error!Idx {
        const safe_idx = try self.backing.append(gpa, typ);
        return @enumFromInt(@intFromEnum(safe_idx));
    }

    /// Set a value in the store
    pub fn set(self: *Self, idx: Idx, val: Slot) void {
        self.backing.set(@enumFromInt(@intFromEnum(idx)), val);
    }

    /// Get a value from the store
    fn get(self: *const Self, idx: Idx) Slot {
        return self.backing.get(@enumFromInt(@intFromEnum(idx))).*;
    }

    /// Serialize this SlotStore to the given CompactWriter
    pub fn serialize(
        self: *const Self,
        allocator: Allocator,
        writer: *collections.CompactWriter,
    ) std.mem.Allocator.Error!*const Self {
        // Since SlotStore is just a wrapper around SafeList, serialize the backing directly
        const serialized_backing = try self.backing.serialize(allocator, writer);
        // Cast the serialized SafeList pointer to a SlotStore pointer
        return @ptrCast(serialized_backing);
    }

    /// Add the given offset to the memory addresses of all pointers in `self`.
    pub fn relocate(self: *Self, offset: isize) void {
        self.backing.relocate(offset);
    }

    /// Calculate the size needed to serialize this SlotStore
    fn serializedSize(self: *const Self) usize {
        return self.backing.serializedSize();
    }

    /// Deserialize a SlotStore from the provided buffer
    fn deserializeFrom(buffer: []align(@alignOf(Slot)) const u8, allocator: Allocator) !Self {
        return .{
            .backing = try collections.SafeList(Slot).deserializeFrom(buffer, allocator),
        };
    }

    /// A type-safe index into the store
    const Idx = enum(u32) { _ };
};

/// Represents a store of descriptors
///
/// Indexes into the list are typesafe
const DescStore = struct {
    const Self = @This();
    const DescSafeMultiList = collections.SafeMultiList(Desc);

    backing: DescSafeMultiList,

    /// Init & allocated memory
    fn init(gpa: Allocator, capacity: usize) std.mem.Allocator.Error!Self {
        return .{ .backing = try DescSafeMultiList.initCapacity(gpa, capacity) };
    }

    /// Deinit & free allocated memory
    pub fn deinit(self: *Self, gpa: Allocator) void {
        self.backing.deinit(gpa);
    }

    /// Serialized representation of DescStore
    pub const Serialized = struct {
        backing: DescSafeMultiList.Serialized,

        /// Serialize a DescStore into this Serialized struct, appending data to the writer
        pub fn serialize(
            self: *Serialized,
            desc_store: *const DescStore,
            allocator: Allocator,
            writer: *collections.CompactWriter,
        ) Allocator.Error!void {
            try self.backing.serialize(&desc_store.backing, allocator, writer);
        }

        /// Deserialize this Serialized struct into a DescStore
        pub fn deserialize(self: *Serialized, offset: i64) *DescStore {
            // DescStore.Serialized should be at least as big as DescStore
            std.debug.assert(@sizeOf(Serialized) >= @sizeOf(DescStore));

            // Overwrite ourself with the deserialized version, and return our pointer after casting it to Self.
            const desc_store = @as(*DescStore, @ptrFromInt(@intFromPtr(self)));

            desc_store.* = DescStore{
                .backing = self.backing.deserialize(offset).*,
            };

            return desc_store;
        }
    };

    /// Insert a value into the store
    fn insert(self: *Self, gpa: Allocator, typ: Desc) std.mem.Allocator.Error!Idx {
        const safe_idx = try self.backing.append(gpa, typ);
        return @enumFromInt(@intFromEnum(safe_idx));
    }

    /// Set a value in the store
    fn set(self: *Self, idx: Idx, val: Desc) void {
        self.backing.set(@enumFromInt(@intFromEnum(idx)), val);
    }

    /// Get a value from the store
    fn get(self: *const Self, idx: Idx) Desc {
        return self.backing.get(@enumFromInt(@intFromEnum(idx)));
    }

    /// Serialize this DescStore to the given CompactWriter
    pub fn serialize(
        self: *const Self,
        allocator: Allocator,
        writer: *collections.CompactWriter,
    ) std.mem.Allocator.Error!*const Self {
        // Since DescStore is just a wrapper around SafeMultiList, serialize the backing directly
        const serialized_backing = try self.backing.serialize(allocator, writer);
        // Cast the serialized SafeMultiList pointer to a DescStore pointer
        return @ptrCast(serialized_backing);
    }

    /// Add the given offset to the memory addresses of all pointers in `self`.
    pub fn relocate(self: *Self, offset: isize) void {
        self.backing.relocate(offset);
    }

    /// Calculate the size needed to serialize this DescStore
    pub fn serializedSize(self: *const Self) usize {
        return self.backing.serializedSize();
    }

    /// Deserialize a DescStore from the provided buffer
    pub fn deserializeFrom(buffer: []align(@alignOf(Desc)) const u8, allocator: Allocator) !Self {
        const backing = try DescSafeMultiList.deserializeFrom(buffer, allocator);
        return Self{ .backing = backing };
    }

    /// A type-safe index into the store
    /// This type is made public below
    const Idx = enum(u32) { _ };
};

/// An index into the desc store
pub const DescStoreIdx = DescStore.Idx;

// path compression

test "resolveVarAndCompressPath - flattens redirect chain to flex" {
    const gpa = std.testing.allocator;

    var store = try Store.init(gpa);
    defer store.deinit();

    const c = try store.fresh();
    const b = try store.freshRedirect(c);
    const a = try store.freshRedirect(b);

    const result = store.resolveVarAndCompressPath(a);
    try std.testing.expectEqual(Content{ .flex = Flex.init() }, result.desc.content);
    try std.testing.expectEqual(c, result.var_);
    try std.testing.expectEqual(Slot{ .redirect = c }, store.getSlot(a));
    try std.testing.expectEqual(Slot{ .redirect = c }, store.getSlot(b));
}

test "resolveVarAndCompressPath - no-op on already root" {
    const gpa = std.testing.allocator;

    var store = try Store.init(gpa);
    defer store.deinit();

    const num_flex = try store.fresh();
    const num = Content{ .structure = .{ .num = .{ .num_poly = num_flex } } };
    const num_var = try store.freshFromContent(num);

    const result = store.resolveVarAndCompressPath(num_var);

    try std.testing.expectEqual(num, result.desc.content);
    try std.testing.expectEqual(num_var, result.var_);
    // try std.testing.expectEqual(store.getSlot(num_var), Slot{ .root = num_desc_idx });
}

test "resolveVarAndCompressPath - flattens redirect chain to structure" {
    const gpa = std.testing.allocator;

    var store = try Store.init(gpa);
    defer store.deinit();

    const num_flex = try store.fresh();
    const num = Content{ .structure = .{ .num = .{ .num_poly = num_flex } } };
    const c = try store.freshFromContent(num);
    const b = try store.freshRedirect(c);
    const a = try store.freshRedirect(b);

    const result = store.resolveVarAndCompressPath(a);
    try std.testing.expectEqual(num, result.desc.content);
    try std.testing.expectEqual(c, result.var_);
    try std.testing.expectEqual(Slot{ .redirect = c }, store.getSlot(a));
    try std.testing.expectEqual(Slot{ .redirect = c }, store.getSlot(b));
}

test "Store empty CompactWriter roundtrip" {
    const gpa = std.testing.allocator;
    const CompactWriter = collections.CompactWriter;

    // Create an empty Store
    var original = try Store.init(gpa);
    defer original.deinit();

    // Create a temp file
    var tmp_dir = std.testing.tmpDir(.{});
    defer tmp_dir.cleanup();

    const file = try tmp_dir.dir.createFile("test_empty_store.dat", .{ .read = true });
    defer file.close();

    // Serialize using CompactWriter
    var writer = CompactWriter.init();
    defer writer.deinit(gpa);

    _ = try original.serialize(gpa, &writer);

    // Write to file
    try writer.writeGather(gpa, file);

    // Read back
    try file.seekTo(0);
    const file_size = try file.getEndPos();
    const buffer = try gpa.alignedAlloc(u8, 16, @intCast(file_size));
    defer gpa.free(buffer);

    _ = try file.read(buffer);

    // Cast and relocate
    const deserialized = @as(*Store, @ptrCast(@alignCast(buffer.ptr)));
    deserialized.relocate(@as(isize, @intCast(@intFromPtr(buffer.ptr))));

    // Verify empty
    try std.testing.expectEqual(@as(usize, 0), deserialized.len());
}

test "Store basic CompactWriter roundtrip" {
    const gpa = std.testing.allocator;
    const CompactWriter = collections.CompactWriter;

    // Create original Store and add some types
    var original = try Store.init(gpa);
    defer original.deinit();

    // Create some type variables
    const flex = try original.fresh();
    const rigid = try original.freshFromContent(Content{ .rigid = Rigid.init(@bitCast(@as(u32, 42))) });

    // Create a redirect
    const redirect_var = try original.freshRedirect(flex);

    // Verify original values
    const flex_resolved = original.resolveVar(flex);
    try std.testing.expectEqual(Content{ .flex = Flex.init() }, flex_resolved.desc.content);

    const rigid_resolved = original.resolveVar(rigid);
    try std.testing.expectEqual(Content{ .rigid = Rigid.init(@bitCast(@as(u32, 42))) }, rigid_resolved.desc.content);

    const redirect_resolved = original.resolveVar(redirect_var);
    try std.testing.expectEqual(flex_resolved.desc_idx, redirect_resolved.desc_idx);

    // Create a temp file
    var tmp_dir = std.testing.tmpDir(.{});
    defer tmp_dir.cleanup();

    const file = try tmp_dir.dir.createFile("test_basic_store.dat", .{ .read = true });
    defer file.close();

    // Serialize using CompactWriter
    var writer = CompactWriter.init();
    defer writer.deinit(gpa);

    _ = try original.serialize(gpa, &writer);

    // Write to file
    try writer.writeGather(gpa, file);

    // Read back
    try file.seekTo(0);
    const file_size = try file.getEndPos();
    const buffer = try gpa.alignedAlloc(u8, 16, @intCast(file_size));
    defer gpa.free(buffer);

    _ = try file.read(buffer);

    // Cast and relocate
    const deserialized = @as(*Store, @ptrCast(@alignCast(buffer.ptr)));
    deserialized.relocate(@as(isize, @intCast(@intFromPtr(buffer.ptr))));

    // Verify the types are accessible
    try std.testing.expectEqual(@as(usize, 3), deserialized.len());

    const deser_flex_resolved = deserialized.resolveVar(flex);
    try std.testing.expectEqual(Content{ .flex = Flex.init() }, deser_flex_resolved.desc.content);

    const deser_rigid_resolved = deserialized.resolveVar(rigid);
    try std.testing.expectEqual(Content{ .rigid = Rigid.init(@bitCast(@as(u32, 42))) }, deser_rigid_resolved.desc.content);

    const deser_redirect_resolved = deserialized.resolveVar(redirect_var);
    try std.testing.expectEqual(deser_flex_resolved.desc_idx, deser_redirect_resolved.desc_idx);
}

test "Store comprehensive CompactWriter roundtrip" {
    const gpa = std.testing.allocator;
    const CompactWriter = collections.CompactWriter;
    var idents = try base.Ident.Store.initCapacity(gpa, 10);
    defer idents.deinit(gpa);

    var original = try Store.init(gpa);
    defer original.deinit();

    // Create various types
    const flex = try original.fresh();
    const str_var = try original.freshFromContent(Content{ .structure = .{ .str = {} } });
    const list_elem = try original.fresh();
    const list_var = try original.freshFromContent(Content{ .structure = .{ .list = list_elem } });

    // Create a function type
    const arg1 = try original.fresh();
    const arg2 = try original.fresh();
    const ret = try original.fresh();
    const func_content = try original.mkFuncPure(&[_]Var{ arg1, arg2 }, ret);
    const func_var = try original.freshFromContent(func_content);

    // Create a record type
    const field1_var = try original.fresh();
    const field2_var = try original.fresh();
    const record_fields = try original.appendRecordFields(&[_]RecordField{
        .{ .name = base.Ident.Idx{ .attributes = .{ .effectful = false, .ignored = false, .reassignable = false }, .idx = 100 }, .var_ = field1_var },
        .{ .name = base.Ident.Idx{ .attributes = .{ .effectful = false, .ignored = false, .reassignable = false }, .idx = 200 }, .var_ = field2_var },
    });
    const record_ext = try original.fresh();
    const record_content = Content{ .structure = .{ .record = .{ .fields = record_fields, .ext = record_ext } } };
    const record_var = try original.freshFromContent(record_content);

    // Create a tag union
    const tag1 = try original.mkTag(base.Ident.Idx{ .attributes = .{ .effectful = false, .ignored = false, .reassignable = false }, .idx = 300 }, &[_]Var{flex});
    const tag2 = try original.mkTag(base.Ident.Idx{ .attributes = .{ .effectful = false, .ignored = false, .reassignable = false }, .idx = 400 }, &[_]Var{ arg1, arg2 });
    const tag_union_ext = try original.fresh();
    const tag_union_content = try original.mkTagUnion(&[_]Tag{ tag1, tag2 }, tag_union_ext);
    const tag_union_var = try original.freshFromContent(tag_union_content);

    // Create a temp file
    var tmp_dir = std.testing.tmpDir(.{});
    defer tmp_dir.cleanup();

    const file = try tmp_dir.dir.createFile("test_comprehensive_store.dat", .{ .read = true });
    defer file.close();

    // Serialize
    var writer = CompactWriter{
        .iovecs = .{},
        .total_bytes = 0,
        .allocated_memory = .{},
    };
    defer writer.deinit(gpa);

    _ = try original.serialize(gpa, &writer);

    // Write to file
    try writer.writeGather(gpa, file);

    // Read back
    try file.seekTo(0);
    const file_size = try file.getEndPos();
    const buffer = try gpa.alignedAlloc(u8, 16, @intCast(file_size));
    defer gpa.free(buffer);

    _ = try file.read(buffer);

    // Cast and relocate - Store is at the beginning of the buffer
    const deserialized = @as(*Store, @ptrCast(@alignCast(buffer.ptr)));
    deserialized.relocate(@as(isize, @intCast(@intFromPtr(buffer.ptr))));

    // Verify all types
    const deser_str = deserialized.resolveVar(str_var);
    try std.testing.expectEqual(Content{ .structure = .{ .str = {} } }, deser_str.desc.content);

    const deser_list = deserialized.resolveVar(list_var);
    try std.testing.expectEqual(FlatType{ .list = list_elem }, deser_list.desc.content.structure);

    const deser_func = deserialized.resolveVar(func_var);
    switch (deser_func.desc.content.structure) {
        .fn_pure => |func| {
            const args = deserialized.sliceVars(func.args);
            try std.testing.expectEqual(@as(usize, 2), args.len);
            try std.testing.expectEqual(arg1, args[0]);
            try std.testing.expectEqual(arg2, args[1]);
            try std.testing.expectEqual(ret, func.ret);
        },
        else => unreachable,
    }

    const deser_record = deserialized.resolveVar(record_var);
    switch (deser_record.desc.content.structure) {
        .record => |record| {
            const fields_slice = deserialized.getRecordFieldsSlice(record.fields);
            try std.testing.expectEqual(@as(usize, 2), fields_slice.len);
            try std.testing.expectEqual(@as(u29, 100), fields_slice.items(.name)[0].idx);
            try std.testing.expectEqual(@as(u29, 200), fields_slice.items(.name)[1].idx);
            try std.testing.expectEqual(field1_var, fields_slice.items(.var_)[0]);
            try std.testing.expectEqual(field2_var, fields_slice.items(.var_)[1]);
            try std.testing.expectEqual(record_ext, record.ext);
        },
        else => unreachable,
    }

    const deser_tag_union = deserialized.resolveVar(tag_union_var);
    switch (deser_tag_union.desc.content.structure) {
        .tag_union => |tag_union| {
            const tags_slice = deserialized.getTagsSlice(tag_union.tags);
            try std.testing.expectEqual(@as(usize, 2), tags_slice.len);
            try std.testing.expectEqual(@as(u29, 300), tags_slice.items(.name)[0].idx);
            try std.testing.expectEqual(@as(u29, 400), tags_slice.items(.name)[1].idx);

            const tag1_args = deserialized.sliceVars(tags_slice.items(.args)[0]);
            try std.testing.expectEqual(@as(usize, 1), tag1_args.len);
            try std.testing.expectEqual(flex, tag1_args[0]);

            const tag2_args = deserialized.sliceVars(tags_slice.items(.args)[1]);
            try std.testing.expectEqual(@as(usize, 2), tag2_args.len);
            try std.testing.expectEqual(arg1, tag2_args[0]);
            try std.testing.expectEqual(arg2, tag2_args[1]);

            try std.testing.expectEqual(tag_union_ext, tag_union.ext);
        },
        else => unreachable,
    }
}

test "SlotStore.Serialized roundtrip" {
    const gpa = std.testing.allocator;
    const CompactWriter = collections.CompactWriter;

    var slot_store = try SlotStore.init(gpa, 4);
    defer slot_store.deinit(gpa);

    // Add some slots
    _ = try slot_store.insert(gpa, .{ .root = @enumFromInt(100) });
    _ = try slot_store.insert(gpa, .{ .redirect = @enumFromInt(0) });
    _ = try slot_store.insert(gpa, .{ .root = @enumFromInt(200) });

    // Create temp file
    var tmp_dir = std.testing.tmpDir(.{});
    defer tmp_dir.cleanup();
    const file = try tmp_dir.dir.createFile("test_slot_store_serialized.dat", .{ .read = true });
    defer file.close();

    // Serialize using SlotStore.Serialized with arena allocator
    var arena = std.heap.ArenaAllocator.init(gpa);
    defer arena.deinit();
    const arena_allocator = arena.allocator();

    var writer = CompactWriter.init();
    defer writer.deinit(arena_allocator);

    const serialized_ptr = try writer.appendAlloc(arena_allocator, SlotStore.Serialized);
    try serialized_ptr.serialize(&slot_store, arena_allocator, &writer);

    // Write to file
    try writer.writeGather(arena_allocator, file);

    // Read back
    try file.seekTo(0);
    const file_size = try file.getEndPos();
    const buffer = try gpa.alignedAlloc(u8, 16, @intCast(file_size));
    defer gpa.free(buffer);
    _ = try file.read(buffer);

    // Deserialize - find the Serialized struct at the beginning of the buffer
    const deser_ptr = @as(*SlotStore.Serialized, @ptrCast(@alignCast(buffer.ptr)));
    const deserialized = deser_ptr.deserialize(@as(i64, @intCast(@intFromPtr(buffer.ptr))));

    // Verify
    try std.testing.expectEqual(@as(u64, 3), deserialized.backing.len());
    try std.testing.expectEqual(Slot{ .root = @enumFromInt(100) }, deserialized.get(@enumFromInt(0)));
    try std.testing.expectEqual(Slot{ .redirect = @enumFromInt(0) }, deserialized.get(@enumFromInt(1)));
    try std.testing.expectEqual(Slot{ .root = @enumFromInt(200) }, deserialized.get(@enumFromInt(2)));
}

test "DescStore.Serialized roundtrip" {
    const gpa = std.testing.allocator;
    const CompactWriter = collections.CompactWriter;

    var desc_store = try DescStore.init(gpa, 4);
    defer desc_store.deinit(gpa);

    // Add some descriptors
    const desc1 = Descriptor{
        .content = Content{ .flex = Flex.init() },
        .rank = Rank.generalized,
        .mark = Mark.none,
    };
    const desc2 = Descriptor{
        .content = Content{ .structure = .{ .str = {} } },
        .rank = Rank.top_level,
        .mark = Mark.visited,
    };

    _ = try desc_store.insert(gpa, desc1);
    _ = try desc_store.insert(gpa, desc2);

    // Create temp file
    var tmp_dir = std.testing.tmpDir(.{});
    defer tmp_dir.cleanup();
    const file = try tmp_dir.dir.createFile("test_desc_store_serialized.dat", .{ .read = true });
    defer file.close();

    // Serialize using DescStore.Serialized with arena allocator
    var arena = std.heap.ArenaAllocator.init(gpa);
    defer arena.deinit();
    const arena_allocator = arena.allocator();

    var writer = CompactWriter{
        .iovecs = .{},
        .total_bytes = 0,
        .allocated_memory = .{},
    };
    defer writer.deinit(arena_allocator);

    const serialized_ptr = try writer.appendAlloc(arena_allocator, DescStore.Serialized);
    try serialized_ptr.serialize(&desc_store, arena_allocator, &writer);

    // Write to file
    try writer.writeGather(arena_allocator, file);

    // Read back
    try file.seekTo(0);
    const file_size = try file.getEndPos();
    const buffer = try gpa.alignedAlloc(u8, 16, @intCast(file_size));
    defer gpa.free(buffer);
    _ = try file.read(buffer);

    // Deserialize - find the Serialized struct at the beginning of the buffer
    const deser_ptr = @as(*DescStore.Serialized, @ptrCast(@alignCast(buffer.ptr)));
    const deserialized = deser_ptr.deserialize(@as(i64, @intCast(@intFromPtr(buffer.ptr))));
    // Note: deserialize already handles relocation, don't call relocate again

    // Verify
    try std.testing.expectEqual(@as(usize, 2), deserialized.backing.items.len);
    try std.testing.expectEqual(desc1, deserialized.get(@enumFromInt(0)));
    try std.testing.expectEqual(desc2, deserialized.get(@enumFromInt(1)));
}

test "Store.Serialized roundtrip" {
    const gpa = std.testing.allocator;
    const CompactWriter = collections.CompactWriter;

    var store = try Store.init(gpa);
    defer store.deinit();

    // Create some type variables
    const flex = try store.fresh();
    const str_var = try store.freshFromContent(Content{ .structure = .{ .str = {} } });
    const redirect_var = try store.freshRedirect(flex);

    // Create temp file
    var tmp_dir = std.testing.tmpDir(.{});
    defer tmp_dir.cleanup();
    const file = try tmp_dir.dir.createFile("test_store_serialized.dat", .{ .read = true });
    defer file.close();

    // Serialize using Store.Serialized
    var writer = CompactWriter{
        .iovecs = .{},
        .total_bytes = 0,
        .allocated_memory = .{},
    };
    defer writer.deinit(gpa);

    const serialized_ptr = try writer.appendAlloc(gpa, Store.Serialized);
    try serialized_ptr.serialize(&store, gpa, &writer);

    // Write to file
    try writer.writeGather(gpa, file);

    // Read back
    try file.seekTo(0);
    const file_size = try file.getEndPos();
    const buffer = try gpa.alignedAlloc(u8, 16, @intCast(file_size));
    defer gpa.free(buffer);
    _ = try file.read(buffer);

    // Deserialize - Store.Serialized is at the beginning of the buffer
    const deser_ptr = @as(*Store.Serialized, @ptrCast(@alignCast(buffer.ptr)));
    const deserialized = deser_ptr.deserialize(@as(i64, @intCast(@intFromPtr(buffer.ptr))), gpa);

    // Verify the store was deserialized correctly
    try std.testing.expectEqual(@as(usize, 3), deserialized.len());

    const flex_resolved = deserialized.resolveVar(flex);
    try std.testing.expectEqual(Content{ .flex = Flex.init() }, flex_resolved.desc.content);

    const str_resolved = deserialized.resolveVar(str_var);
    try std.testing.expectEqual(Content{ .structure = .{ .str = {} } }, str_resolved.desc.content);

    const redirect_resolved = deserialized.resolveVar(redirect_var);
    try std.testing.expectEqual(flex_resolved.desc_idx, redirect_resolved.desc_idx);
}

test "Store multiple instances CompactWriter roundtrip" {
    const gpa = std.testing.allocator;
    const CompactWriter = collections.CompactWriter;

    // Create multiple stores
    var store1 = try Store.init(gpa);
    defer store1.deinit();

    var store2 = try Store.init(gpa);
    defer store2.deinit();

    var store3 = try Store.init(gpa);
    defer store3.deinit();

    // Populate differently
    const var1_1 = try store1.fresh();
    const var1_2 = try store1.freshFromContent(Content{ .structure = .{ .str = {} } });
    _ = try store1.freshRedirect(var1_1);

    const var2_1 = try store2.fresh();
    const var2_2 = try store2.fresh();
    const func_content = try store2.mkFuncEffectful(&[_]Var{var2_1}, var2_2);
    _ = try store2.freshFromContent(func_content);

    // store3 left empty

    // Create a temp file
    var tmp_dir = std.testing.tmpDir(.{});
    defer tmp_dir.cleanup();

    const file = try tmp_dir.dir.createFile("test_multiple_stores.dat", .{ .read = true });
    defer file.close();

    // Serialize all three
    var writer = CompactWriter{
        .iovecs = .{},
        .total_bytes = 0,
        .allocated_memory = .{},
    };
    defer writer.deinit(gpa);

    const offset1 = writer.total_bytes; // Store1 starts at current position
    _ = try store1.serialize(gpa, &writer);

    const offset2 = writer.total_bytes; // Store2 starts at current position
    _ = try store2.serialize(gpa, &writer);

    const offset3 = writer.total_bytes; // Store3 starts at current position
    _ = try store3.serialize(gpa, &writer);

    // Write to file
    try writer.writeGather(gpa, file);

    // Read back
    try file.seekTo(0);
    const file_size = try file.getEndPos();
    const buffer = try gpa.alignedAlloc(u8, 16, @intCast(file_size));
    defer gpa.free(buffer);

    _ = try file.read(buffer);

    // Cast and relocate all three
    const deserialized1 = @as(*Store, @ptrCast(@alignCast(buffer.ptr + offset1)));
    deserialized1.relocate(@as(isize, @intCast(@intFromPtr(buffer.ptr))));

    const deserialized2 = @as(*Store, @ptrCast(@alignCast(buffer.ptr + offset2)));
    deserialized2.relocate(@as(isize, @intCast(@intFromPtr(buffer.ptr))));

    const deserialized3 = @as(*Store, @ptrCast(@alignCast(buffer.ptr + offset3)));
    deserialized3.relocate(@as(isize, @intCast(@intFromPtr(buffer.ptr))));

    // Verify store 1
    try std.testing.expectEqual(@as(usize, 3), deserialized1.len());
    const deser1_var2 = deserialized1.resolveVar(var1_2);
    try std.testing.expectEqual(Content{ .structure = .{ .str = {} } }, deser1_var2.desc.content);

    // Verify store 2
    try std.testing.expectEqual(@as(usize, 3), deserialized2.len());

    // Verify store 3 (empty)
    try std.testing.expectEqual(@as(usize, 0), deserialized3.len());
}

test "SlotStore and DescStore serialization and deserialization" {
    const gpa = std.testing.allocator;
    const CompactWriter = collections.CompactWriter;

    var original = try Store.init(gpa);
    defer original.deinit();

    // Create several variables to populate SlotStore with roots
    const var1 = try original.freshFromContent(Content{ .flex = Flex.init() });
    const var2 = try original.freshFromContent(Content{ .structure = .{ .str = {} } });
    const var3 = try original.freshFromContent(Content{ .rigid = Rigid.init(@bitCast(@as(u32, 123))) });

    // Create redirects to populate SlotStore with redirects
    const redirect1 = try original.freshRedirect(var1);
    _ = try original.freshRedirect(var2);
    const redirect3 = try original.freshRedirect(redirect1); // Chain of redirects

    // Verify SlotStore has both root and redirect entries
    try std.testing.expectEqual(@as(usize, 6), original.slots.backing.len());

    // Verify DescStore has the descriptors
    try std.testing.expectEqual(@as(usize, 3), original.descs.backing.items.len);

    // Create a temp file
    var tmp_dir = std.testing.tmpDir(.{});
    defer tmp_dir.cleanup();

    const file = try tmp_dir.dir.createFile("test_explicit_stores.dat", .{ .read = true });
    defer file.close();

    // Serialize using arena allocator
    var arena = std.heap.ArenaAllocator.init(gpa);
    defer arena.deinit();
    const arena_allocator = arena.allocator();

    var writer = CompactWriter.init();
    defer writer.deinit(arena_allocator);

    _ = try original.serialize(arena_allocator, &writer);

    // Write to file
    try writer.writeGather(arena_allocator, file);

    // Read back
    try file.seekTo(0);
    const file_size = try file.getEndPos();
    const buffer = try gpa.alignedAlloc(u8, 16, @intCast(file_size));
    defer gpa.free(buffer);

    _ = try file.read(buffer);

    // Cast and relocate - Store struct is at the beginning of the buffer
    const deserialized = @as(*Store, @ptrCast(@alignCast(buffer.ptr)));
    deserialized.relocate(@as(isize, @intCast(@intFromPtr(buffer.ptr))));

    // Verify SlotStore was correctly deserialized
    try std.testing.expectEqual(@as(usize, 6), deserialized.slots.backing.len());

    // Verify DescStore was correctly deserialized
    try std.testing.expectEqual(@as(usize, 3), deserialized.descs.backing.items.len);

    // Verify we can resolve variables correctly
    const resolved1 = deserialized.resolveVar(var1);
    try std.testing.expectEqual(Content{ .flex = Flex.init() }, resolved1.desc.content);

    const resolved2 = deserialized.resolveVar(var2);
    try std.testing.expectEqual(Content{ .structure = .{ .str = {} } }, resolved2.desc.content);

    const resolved3 = deserialized.resolveVar(var3);
    try std.testing.expectEqual(Content{ .rigid = Rigid.init(@bitCast(@as(u32, 123))) }, resolved3.desc.content);

    // Verify redirects work
    const resolved_redirect1 = deserialized.resolveVar(redirect1);
    try std.testing.expectEqual(resolved1.desc_idx, resolved_redirect1.desc_idx);

    const resolved_redirect3 = deserialized.resolveVar(redirect3);
    try std.testing.expectEqual(resolved1.desc_idx, resolved_redirect3.desc_idx);
}

test "Store with path compression CompactWriter roundtrip" {
    const gpa = std.testing.allocator;
    const CompactWriter = collections.CompactWriter;

    var original = try Store.init(gpa);
    defer original.deinit();

    // Create a redirect chain
    const c = try original.fresh();
    const b = try original.freshRedirect(c);
    const a = try original.freshRedirect(b);

    // Compress the path
    _ = original.resolveVarAndCompressPath(a);

    // Verify path is compressed
    try std.testing.expectEqual(Slot{ .redirect = c }, original.getSlot(a));
    try std.testing.expectEqual(Slot{ .redirect = c }, original.getSlot(b));

    // Create a temp file
    var tmp_dir = std.testing.tmpDir(.{});
    defer tmp_dir.cleanup();

    const file = try tmp_dir.dir.createFile("test_compressed_store.dat", .{ .read = true });
    defer file.close();

    // Serialize
    var writer = CompactWriter{
        .iovecs = .{},
        .total_bytes = 0,
        .allocated_memory = .{},
    };
    defer writer.deinit(gpa);

    _ = try original.serialize(gpa, &writer);

    // Write to file
    try writer.writeGather(gpa, file);

    // Read back
    try file.seekTo(0);
    const file_size = try file.getEndPos();
    const buffer = try gpa.alignedAlloc(u8, 16, @intCast(file_size));
    defer gpa.free(buffer);

    _ = try file.read(buffer);

    // Cast and relocate - Store is at the beginning of the buffer
    const deserialized = @as(*Store, @ptrCast(@alignCast(buffer.ptr)));
    deserialized.relocate(@as(isize, @intCast(@intFromPtr(buffer.ptr))));

    // Verify compressed paths are preserved
    try std.testing.expectEqual(Slot{ .redirect = c }, deserialized.getSlot(a));
    try std.testing.expectEqual(Slot{ .redirect = c }, deserialized.getSlot(b));
}<|MERGE_RESOLUTION|>--- conflicted
+++ resolved
@@ -729,10 +729,7 @@
     /// Serialized representation of types store
     /// Following SafeList.Serialized pattern: NO pointers, NO slices, NO Allocators
     pub const Serialized = struct {
-<<<<<<< HEAD
-=======
         gpa: [2]u64, // Reserve space for allocator (vtable ptr + context ptr), provided during deserialization
->>>>>>> 645cdd34
         slots: SlotStore.Serialized,
         descs: DescStore.Serialized,
         vars: VarSafeList.Serialized,
@@ -754,13 +751,10 @@
             try self.record_fields.serialize(&store.record_fields, allocator, writer);
             try self.tags.serialize(&store.tags, allocator, writer);
             try self.static_dispatch_constraints.serialize(&store.static_dispatch_constraints, allocator, writer);
-<<<<<<< HEAD
-=======
 
             // Set gpa to all zeros; the space needs to be here,
             // but the value will be set separately during deserialization.
             self.gpa = .{ 0, 0 };
->>>>>>> 645cdd34
         }
 
         /// Deserialize this Serialized struct into a Store
