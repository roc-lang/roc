//! Type serialization utilities for writing type information as S-expressions.
//!
//! This module provides functionality to serialize type store contents and
//! individual types into S-expression format for debugging, inspection, and
//! external tool integration. The serialized output helps visualize the
//! compiler's internal type representations.

const std = @import("std");
const base = @import("base");
const types = @import("types.zig");
const ModuleEnv = @import("compile").ModuleEnv;

const TypesStore = @import("store.zig").Store;

const Allocator = std.mem.Allocator;
const Desc = types.Descriptor;
const Var = types.Var;
const Content = types.Content;
const Rank = types.Rank;
const Mark = types.Mark;
const RecordField = types.RecordField;
const TagUnion = types.TagUnion;
const Tag = types.Tag;
const VarSafeList = Var.SafeList;
const RecordFieldSafeMultiList = RecordField.SafeMultiList;
const TagSafeMultiList = Tag.SafeMultiList;
const Descriptor = types.Descriptor;
const TypeIdent = types.TypeIdent;
const Alias = types.Alias;
const FlatType = types.FlatType;
const NominalType = types.NominalType;
const Record = types.Record;
const Num = types.Num;
const Tuple = types.Tuple;
const Func = types.Func;

// const SExpr = base.SExpr;
const Ident = base.Ident;

const TypeContext = enum {
    General,
    NumContent,
    ListContent,
    RecordExtension,
    TagUnionExtension,
    RecordFieldContent,
    TupleFieldContent,
    FunctionArgument,
    FunctionReturn,
};

/// Helper that accepts a `Var` and write it as a nice string.
/// Entry point is `writeVar`
pub const TypeWriter = struct {
    const Self = @This();

    types: *const TypesStore,
    idents: *const Ident.Store,
    buf: std.ArrayList(u8),
    seen: std.ArrayList(Var),
    next_name_index: u32,
    name_counters: std.EnumMap(TypeContext, u32),

    /// Initialize a TypeWriter with an immutable ModuleEnv reference.
    pub fn init(gpa: std.mem.Allocator, env: *const ModuleEnv) std.mem.Allocator.Error!Self {
        return TypeWriter.initFromParts(gpa, &env.types, &env.idents);
    }

    /// Initialize a TypeWriter with immutable types and idents references.
    pub fn initFromParts(gpa: std.mem.Allocator, types_store: *const TypesStore, idents: *const Ident.Store) std.mem.Allocator.Error!Self {
        return .{
            .types = types_store,
            .idents = idents,
            .buf = try std.ArrayList(u8).initCapacity(gpa, 32),
            .seen = try std.ArrayList(Var).initCapacity(gpa, 16),
            .next_name_index = 0,
            .name_counters = std.EnumMap(TypeContext, u32).init(.{}),
        };
    }

    pub fn deinit(self: *Self) void {
        self.buf.deinit();
        self.seen.deinit();
    }

    pub fn get(self: *const Self) []u8 {
        return self.buf.items[0..];
    }

    pub fn write(self: *Self, var_: Var) std.mem.Allocator.Error!void {
        self.buf.clearRetainingCapacity();
        self.next_name_index = 0;
        self.name_counters = std.EnumMap(TypeContext, u32).init(.{});
        try self.writeVar(var_, var_);
    }

    fn generateNextName(self: *Self) !void {
        // Generate name: a, b, ..., z, aa, ab, ..., az, ba, ...
        // Skip any names that already exist in the identifier store
        // We need at most one more name than the number of existing identifiers
        const max_attempts = self.idents.interner.entry_count + 1;
        var attempts: usize = 0;
        while (attempts < max_attempts) : (attempts += 1) {
            var n = self.next_name_index;
            self.next_name_index += 1;

            var name_buf: [8]u8 = undefined;
            var name_len: usize = 0;

            // Generate name in base-26: a, b, ..., z, aa, ab, ..., az, ba, ...
            while (name_len < name_buf.len) {
                name_buf[name_len] = @intCast('a' + (n % 26));
                name_len += 1;
                n = n / 26;
                if (n == 0) break;
                n -= 1;
            }

            // Names are generated in reverse order, so reverse the buffer
            std.mem.reverse(u8, name_buf[0..name_len]);

            // Check if this name already exists in the identifier store
            const candidate_name = name_buf[0..name_len];
            const exists = self.idents.interner.contains(candidate_name);

            if (!exists) {
                // This name is available, write it to the buffer
                for (candidate_name) |c| {
                    try self.buf.append(c);
                }
                break;
            }
            // Name already exists, try the next one
        }

        // This should never happen in practice, but let's handle it gracefully
        if (attempts >= max_attempts) {
            _ = try self.buf.writer().write("var");
            try self.buf.writer().print("{}", .{self.next_name_index});
        }
    }

    fn generateContextualName(self: *Self, context: TypeContext) std.mem.Allocator.Error!void {
        const base_name = switch (context) {
            .NumContent => "size",
            .ListContent => "elem",
            .RecordExtension => "others",
            .TagUnionExtension => "others",
            .RecordFieldContent => "field",
            .TupleFieldContent => "field",
            .FunctionArgument => "arg",
            .FunctionReturn => "ret",
            .General => {
                // Fall back to generic name generation
                try self.generateNextName();
                return;
            },
        };

        // Try to generate a name with increasing counters until we find one that doesn't collide
        var counter = self.name_counters.get(context) orelse 0;
        var found = false;

        // We need at most as many attempts as there are existing identifiers
        const max_attempts = self.idents.interner.entry_count;
        var attempts: usize = 0;
        while (!found and attempts < max_attempts) : (attempts += 1) {
            var buf: [32]u8 = undefined;
            const candidate_name = if (counter == 0)
                base_name
            else blk: {
                const name = std.fmt.bufPrint(&buf, "{s}{}", .{ base_name, counter + 1 }) catch {
                    // Buffer too small, fall back to generic name
                    try self.generateNextName();
                    return;
                };
                break :blk name;
            };

            // Check if this name already exists in the identifier store
            const exists = self.idents.interner.contains(candidate_name);

            if (!exists) {
                // This name is available, write it to the buffer
                for (candidate_name) |c| {
                    try self.buf.append(c);
                }
                found = true;
            } else {
                // Try next counter
                counter += 1;
            }
        }

        // If we couldn't find a unique contextual name, fall back to generic names
        if (!found) {
            try self.generateNextName();
            return;
        }

        self.name_counters.put(context, counter + 1);
    }

    fn writeNameCheckingCollisions(self: *Self, candidate_name: []const u8) std.mem.Allocator.Error!void {
        // Check if this name already exists in the identifier store
        var exists = false;

        // Check all identifiers in the store
        var i: u32 = 0;
        while (i < self.idents.interner.outer_indices.items.len) : (i += 1) {
            const ident_idx = Ident.Idx{ .idx = @truncate(i), .attributes = .{ .effectful = false, .ignored = false, .reassignable = false } };
<<<<<<< HEAD
            const existing_name = self.env.idents.getLowercase(ident_idx);
=======
            const existing_name = self.idents.getText(ident_idx);
>>>>>>> 230f0620
            if (std.mem.eql(u8, existing_name, candidate_name)) {
                exists = true;
                break;
            }
        }

        if (!exists) {
            // This name is available, write it to the buffer
            for (candidate_name) |c| {
                try self.buf.append(c);
            }
        } else {
            // Name collision - we need to handle this differently
            // For now, just fall back to generic name generation
            try self.generateNextName();
        }
    }

    fn hasSeenVar(self: *const Self, var_: Var) bool {
        for (self.seen.items) |seen| {
            if (seen == var_) return true;
        }
        return false;
    }

    /// Count how many times a variable appears in a type
    fn countVarOccurrences(self: *const Self, search_var: Var, root_var: Var) usize {
        var count: usize = 0;
        self.countVar(search_var, root_var, &count);
        return count;
    }

    fn countVar(self: *const Self, search_var: Var, current_var: Var, count: *usize) void {
        if (current_var == search_var) {
            count.* += 1;
        }

        if (@intFromEnum(current_var) >= self.types.slots.backing.len()) return;

        const resolved = self.types.resolveVar(current_var);
        switch (resolved.desc.content) {
            .flex_var, .rigid_var, .err => {},
            .alias => |alias| {
                // For aliases, we only count occurrences in the type arguments
                var args_iter = self.types.iterAliasArgs(alias);
                while (args_iter.next()) |arg_var| {
                    self.countVar(search_var, arg_var, count);
                }
            },
            .structure => |flat_type| {
                self.countVarInFlatType(search_var, flat_type, count);
            },
        }
    }

    fn countVarInFlatType(self: *const Self, search_var: Var, flat_type: FlatType, count: *usize) void {
        switch (flat_type) {
            .str, .empty_record, .empty_tag_union => {},
            .box => |sub_var| self.countVar(search_var, sub_var, count),
            .list => |sub_var| self.countVar(search_var, sub_var, count),
            .list_unbound, .num => {},
            .tuple => |tuple| {
                const elems = self.types.sliceVars(tuple.elems);
                for (elems) |elem| {
                    self.countVar(search_var, elem, count);
                }
            },
            .nominal_type => |nominal_type| {
                var args_iter = self.types.iterNominalArgs(nominal_type);
                while (args_iter.next()) |arg_var| {
                    self.countVar(search_var, arg_var, count);
                }
            },
            .fn_pure, .fn_effectful, .fn_unbound => |func| {
                const args = self.types.sliceVars(func.args);
                for (args) |arg| {
                    self.countVar(search_var, arg, count);
                }
                self.countVar(search_var, func.ret, count);
            },
            .record => |record| {
                const fields = self.types.getRecordFieldsSlice(record.fields);
                for (fields.items(.var_)) |field_var| {
                    self.countVar(search_var, field_var, count);
                }
                self.countVar(search_var, record.ext, count);
            },
            .record_unbound => |fields| {
                const fields_slice = self.types.getRecordFieldsSlice(fields);
                for (fields_slice.items(.var_)) |field_var| {
                    self.countVar(search_var, field_var, count);
                }
            },
            .record_poly => |poly| {
                self.countVarInFlatType(search_var, FlatType{ .record = poly.record }, count);
                self.countVar(search_var, poly.var_, count);
            },
            .tag_union => |tag_union| {
                var iter = tag_union.tags.iterIndices();
                while (iter.next()) |tag_idx| {
                    const tag = self.types.tags.get(tag_idx);
                    const args = self.types.sliceVars(tag.args);
                    for (args) |arg_var| {
                        self.countVar(search_var, arg_var, count);
                    }
                }
                self.countVar(search_var, tag_union.ext, count);
            },
        }
    }

    /// Convert a var to a type string
    fn writeVarWithContext(self: *Self, var_: Var, context: TypeContext, root_var: Var) std.mem.Allocator.Error!void {
        if (@intFromEnum(var_) >= self.types.slots.backing.len()) {
            // Debug assert that the variable is in bounds - if not, we have a bug in type checking
            _ = try self.buf.writer().write("invalid_type");
        } else {
            const resolved = self.types.resolveVar(var_);
            if (self.hasSeenVar(var_)) {
                _ = try self.buf.writer().write("...");
            } else {
                try self.seen.append(var_);
                defer _ = self.seen.pop();

                switch (resolved.desc.content) {
                    .flex_var => |mb_ident_idx| {
                        if (mb_ident_idx) |ident_idx| {
<<<<<<< HEAD
                            _ = try self.buf.writer().write(self.env.idents.getLowercase(ident_idx));
=======
                            _ = try self.buf.writer().write(self.idents.getText(ident_idx));
>>>>>>> 230f0620
                        } else {
                            // Check if this variable appears multiple times
                            const occurrences = self.countVarOccurrences(var_, root_var);
                            if (occurrences == 1) {
                                _ = try self.buf.writer().write("_");
                            }
                            try self.generateContextualName(context);
                        }
                    },
                    .rigid_var => |ident_idx| {
<<<<<<< HEAD
                        _ = try self.buf.writer().write(self.env.idents.getLowercase(ident_idx));
=======
                        _ = try self.buf.writer().write(self.idents.getText(ident_idx));
>>>>>>> 230f0620
                    },
                    .alias => |alias| {
                        try self.writeAlias(alias, root_var);
                    },
                    .structure => |flat_type| {
                        try self.writeFlatType(flat_type, root_var);
                    },
                    .err => {
                        _ = try self.buf.writer().write("Error");
                    },
                }
            }
        }
    }

    fn writeVar(self: *Self, var_: Var, root_var: Var) std.mem.Allocator.Error!void {
        try self.writeVarWithContext(var_, .General, root_var);
    }

    /// Write an alias type
    fn writeAlias(self: *Self, alias: Alias, root_var: Var) std.mem.Allocator.Error!void {
<<<<<<< HEAD
        const uppercase = try self.env.idents.interner.getUppercase(@enumFromInt(@as(u32, alias.ident.ident_idx.idx)));
        _ = try self.buf.writer().writeByte(uppercase.first);
        _ = try self.buf.writer().write(uppercase.rest);
        var args_iter = self.env.types.iterAliasArgs(alias);
=======
        _ = try self.buf.writer().write(self.idents.getText(alias.ident.ident_idx));
        var args_iter = self.types.iterAliasArgs(alias);
>>>>>>> 230f0620
        if (args_iter.count() > 0) {
            _ = try self.buf.writer().write("(");

            // Write first arg without comma
            if (args_iter.next()) |arg_var| {
                try self.writeVar(arg_var, root_var);
            }

            // Write remaining args with comma prefix
            while (args_iter.next()) |arg_var| {
                _ = try self.buf.writer().write(", ");
                try self.writeVar(arg_var, root_var);
            }
            _ = try self.buf.writer().write(")");
        }
    }

    /// Convert a flat type to a type string
    fn writeFlatType(self: *Self, flat_type: FlatType, root_var: Var) std.mem.Allocator.Error!void {
        switch (flat_type) {
            .str => {
                _ = try self.buf.writer().write("Str");
            },
            .box => |sub_var| {
                _ = try self.buf.writer().write("Box(");
                try self.writeVar(sub_var, root_var);
                _ = try self.buf.writer().write(")");
            },
            .list => |sub_var| {
                _ = try self.buf.writer().write("List(");
                try self.writeVarWithContext(sub_var, .ListContent, root_var);
                _ = try self.buf.writer().write(")");
            },
            .list_unbound => {
                _ = try self.buf.writer().write("List(_");
                try self.generateContextualName(.ListContent);
                _ = try self.buf.writer().write(")");
            },
            .tuple => |tuple| {
                try self.writeTuple(tuple, root_var);
            },
            .num => |num| {
                try self.writeNum(num, root_var);
            },
            .nominal_type => |nominal_type| {
                try self.writeNominalType(nominal_type, root_var);
            },
            .fn_pure => |func| {
                try self.writeFuncWithArrow(func, " -> ", root_var);
            },
            .fn_effectful => |func| {
                try self.writeFuncWithArrow(func, " => ", root_var);
            },
            .fn_unbound => |func| {
                try self.writeFuncWithArrow(func, " -> ", root_var);
            },
            .record => |record| {
                try self.writeRecord(record, root_var);
            },
            .record_unbound => |fields| {
                try self.writeRecordFields(fields, root_var);
            },
            .record_poly => |poly| {
                try self.writeRecord(poly.record, root_var);
                try self.writeVar(poly.var_, root_var);
            },
            .empty_record => {
                _ = try self.buf.writer().write("{}");
            },
            .tag_union => |tag_union| {
                try self.writeTagUnion(tag_union, root_var);
            },
            .empty_tag_union => {
                _ = try self.buf.writer().write("[]");
            },
        }
    }

    /// Write a tuple type
    fn writeTuple(self: *Self, tuple: Tuple, root_var: Var) std.mem.Allocator.Error!void {
        const elems = self.types.sliceVars(tuple.elems);
        _ = try self.buf.writer().write("(");
        for (elems, 0..) |elem, i| {
            if (i > 0) _ = try self.buf.writer().write(", ");
            try self.writeVarWithContext(elem, .TupleFieldContent, root_var);
        }
        _ = try self.buf.writer().write(")");
    }

    /// Write a nominal type
    fn writeNominalType(self: *Self, nominal_type: NominalType, root_var: Var) std.mem.Allocator.Error!void {
<<<<<<< HEAD
        const uppercase = try self.env.idents.interner.getUppercase(@enumFromInt(@as(u32, nominal_type.ident.ident_idx.idx)));
        _ = try self.buf.writer().writeByte(uppercase.first);
        _ = try self.buf.writer().write(uppercase.rest);
=======
        _ = try self.buf.writer().write(self.idents.getText(nominal_type.ident.ident_idx));
>>>>>>> 230f0620

        var args_iter = self.types.iterNominalArgs(nominal_type);
        if (args_iter.count() > 0) {
            _ = try self.buf.writer().write("(");

            // Write first arg without comma
            if (args_iter.next()) |arg_var| {
                try self.writeVar(arg_var, root_var);
            }
            // Write remaining args with comma prefix
            while (args_iter.next()) |arg_var| {
                _ = try self.buf.writer().write(", ");
                try self.writeVar(arg_var, root_var);
            }
            _ = try self.buf.writer().write(")");
        }
    }

    /// Write record fields without extension
    fn writeRecordFields(self: *Self, fields: RecordField.SafeMultiList.Range, root_var: Var) std.mem.Allocator.Error!void {
        if (fields.isEmpty()) {
            _ = try self.buf.writer().write("{}");
            return;
        }

        _ = try self.buf.writer().write("{ ");

        const fields_slice = self.types.getRecordFieldsSlice(fields);

        // Write first field - we already verified that there's at least one field
<<<<<<< HEAD
        _ = try self.buf.writer().write(self.env.idents.getLowercase(fields_slice.items(.name)[0]));
=======
        _ = try self.buf.writer().write(self.idents.getText(fields_slice.items(.name)[0]));
>>>>>>> 230f0620
        _ = try self.buf.writer().write(": ");
        try self.writeVarWithContext(fields_slice.items(.var_)[0], .RecordFieldContent, root_var);

        // Write remaining fields
        for (fields_slice.items(.name)[1..], fields_slice.items(.var_)[1..]) |name, var_| {
            _ = try self.buf.writer().write(", ");
<<<<<<< HEAD
            _ = try self.buf.writer().write(self.env.idents.getLowercase(name));
=======
            _ = try self.buf.writer().write(self.idents.getText(name));
>>>>>>> 230f0620
            _ = try self.buf.writer().write(": ");
            try self.writeVarWithContext(var_, .RecordFieldContent, root_var);
        }

        _ = try self.buf.writer().write(" }");
    }

    /// Write a function type with a specific arrow (`->` or `=>`)
    fn writeFuncWithArrow(self: *Self, func: Func, arrow: []const u8, root_var: Var) std.mem.Allocator.Error!void {
        const args = self.types.sliceVars(func.args);

        // Write arguments
        if (args.len == 0) {
            _ = try self.buf.writer().write("({})");
        } else if (args.len == 1) {
            try self.writeVarWithContext(args[0], .FunctionArgument, root_var);
        } else {
            for (args, 0..) |arg, i| {
                if (i > 0) _ = try self.buf.writer().write(", ");
                try self.writeVarWithContext(arg, .FunctionArgument, root_var);
            }
        }

        _ = try self.buf.writer().write(arrow);

        try self.writeVarWithContext(func.ret, .FunctionReturn, root_var);
    }

    /// Write a record type
    fn writeRecord(self: *Self, record: Record, root_var: Var) std.mem.Allocator.Error!void {
        const fields = self.types.getRecordFieldsSlice(record.fields);

        _ = try self.buf.writer().write("{ ");
        for (fields.items(.name), fields.items(.var_), 0..) |field_name, field_var, i| {
            if (i > 0) _ = try self.buf.writer().write(", ");
<<<<<<< HEAD
            _ = try self.buf.writer().write(self.env.idents.getLowercase(field_name));
=======
            _ = try self.buf.writer().write(self.idents.getText(field_name));
>>>>>>> 230f0620
            _ = try self.buf.writer().write(": ");
            try self.writeVarWithContext(field_var, .RecordFieldContent, root_var);
        }

        // Show extension variable if it's not empty
        const ext_resolved = self.types.resolveVar(record.ext);
        switch (ext_resolved.desc.content) {
            .structure => |flat_type| switch (flat_type) {
                .empty_record => {}, // Don't show empty extension
                .record => |ext_record| {
                    // Flatten nested record extensions
                    const ext_fields = self.types.getRecordFieldsSlice(ext_record.fields);
                    for (ext_fields.items(.name), ext_fields.items(.var_)) |field_name, field_var| {
                        if (fields.len > 0 or ext_fields.len > 0) _ = try self.buf.writer().write(", ");
<<<<<<< HEAD
                        _ = try self.buf.writer().write(self.env.idents.getLowercase(field_name));
=======
                        _ = try self.buf.writer().write(self.idents.getText(field_name));
>>>>>>> 230f0620
                        _ = try self.buf.writer().write(": ");
                        try self.writeVarWithContext(field_var, .RecordFieldContent, root_var);
                    }
                    // Recursively handle the extension's extension
                    try self.writeRecordExtension(ext_record.ext, fields.len + ext_fields.len, root_var);
                },
                else => {
                    if (fields.len > 0) _ = try self.buf.writer().write(", ");
                    try self.writeVarWithContext(record.ext, .RecordExtension, root_var);
                },
            },
            .flex_var => |mb_ident| {
                // Only show flex vars if they have a name
                if (mb_ident) |_| {
                    if (fields.len > 0) _ = try self.buf.writer().write(", ");
                    try self.writeVarWithContext(record.ext, .RecordExtension, root_var);
                }
                // Otherwise hide unnamed flex vars, so they render as no extension.
            },
            .rigid_var => |ident_idx| {
                // Show rigid vars with .. syntax
                if (fields.len > 0) _ = try self.buf.writer().write(", ");
                _ = try self.buf.writer().write("..");
<<<<<<< HEAD
                _ = try self.buf.writer().write(self.env.idents.getLowercase(ident_idx));
=======
                _ = try self.buf.writer().write(self.idents.getText(ident_idx));
>>>>>>> 230f0620
            },
            else => {
                if (fields.len > 0) _ = try self.buf.writer().write(", ");
                try self.writeVarWithContext(record.ext, .RecordExtension, root_var);
            },
        }

        _ = try self.buf.writer().write(" }");
    }

    /// Helper to write record extension, handling nested records
    fn writeRecordExtension(self: *Self, ext_var: Var, num_fields: usize, root_var: Var) std.mem.Allocator.Error!void {
        const ext_resolved = self.types.resolveVar(ext_var);
        switch (ext_resolved.desc.content) {
            .structure => |flat_type| switch (flat_type) {
                .empty_record => {}, // Don't show empty extension
                .record => |ext_record| {
                    // Flatten nested record extensions
                    const ext_fields = self.types.getRecordFieldsSlice(ext_record.fields);
                    for (ext_fields.items(.name), ext_fields.items(.var_)) |field_name, field_var| {
                        _ = try self.buf.writer().write(", ");
<<<<<<< HEAD
                        _ = try self.buf.writer().write(self.env.idents.getLowercase(field_name));
=======
                        _ = try self.buf.writer().write(self.idents.getText(field_name));
>>>>>>> 230f0620
                        _ = try self.buf.writer().write(": ");
                        try self.writeVarWithContext(field_var, .RecordFieldContent, root_var);
                    }
                    // Recursively handle the extension's extension
                    try self.writeRecordExtension(ext_record.ext, num_fields + ext_fields.len, root_var);
                },
                else => {
                    if (num_fields > 0) _ = try self.buf.writer().write(", ");
                    try self.writeVarWithContext(ext_var, .RecordExtension, root_var);
                },
            },
            .flex_var => |mb_ident| {
                // Only show flex vars if they have a name
                if (mb_ident) |_| {
                    if (num_fields > 0) _ = try self.buf.writer().write(", ");
                    try self.writeVarWithContext(ext_var, .RecordExtension, root_var);
                }
                // Otherwise hide unnamed flex vars, so they render as no extension.
            },
            .rigid_var => |ident_idx| {
                // Show rigid vars with .. syntax
                if (num_fields > 0) _ = try self.buf.writer().write(", ");
                _ = try self.buf.writer().write("..");
<<<<<<< HEAD
                _ = try self.buf.writer().write(self.env.idents.getLowercase(ident_idx));
=======
                _ = try self.buf.writer().write(self.idents.getText(ident_idx));
>>>>>>> 230f0620
            },
            else => {
                // Show other types (aliases, errors, etc)
                if (num_fields > 0) _ = try self.buf.writer().write(", ");
                try self.writeVarWithContext(ext_var, .RecordExtension, root_var);
            },
        }
    }

    /// Write a tag union type
    fn writeTagUnion(self: *Self, tag_union: TagUnion, root_var: Var) std.mem.Allocator.Error!void {
        _ = try self.buf.writer().write("[");
        var iter = tag_union.tags.iterIndices();
        while (iter.next()) |tag_idx| {
            if (@intFromEnum(tag_idx) > @intFromEnum(tag_union.tags.start)) {
                _ = try self.buf.writer().write(", ");
            }

            const tag = self.types.tags.get(tag_idx);
            try self.writeTag(tag, root_var);
        }

        _ = try self.buf.writer().write("]");

        // Show extension variable if it's not empty
        const ext_resolved = self.types.resolveVar(tag_union.ext);
        switch (ext_resolved.desc.content) {
            .flex_var => |mb_ident_idx| {
                if (mb_ident_idx) |ident_idx| {
<<<<<<< HEAD
                    _ = try self.buf.writer().write(self.env.idents.getLowercase(ident_idx));
=======
                    _ = try self.buf.writer().write(self.idents.getText(ident_idx));
>>>>>>> 230f0620
                } else {
                    // Check if this variable appears multiple times
                    const occurrences = self.countVarOccurrences(tag_union.ext, root_var);
                    if (occurrences == 1) {
                        _ = try self.buf.writer().write("_");
                    }
                    try self.generateContextualName(.TagUnionExtension);
                }
            },
            .structure => |flat_type| switch (flat_type) {
                .empty_tag_union => {}, // Don't show empty extension
                else => {
                    try self.writeVarWithContext(tag_union.ext, .TagUnionExtension, root_var);
                },
            },
            .rigid_var => |ident_idx| {
<<<<<<< HEAD
                _ = try self.buf.writer().write(self.env.idents.getLowercase(ident_idx));
=======
                _ = try self.buf.writer().write(self.idents.getText(ident_idx));
                _ = try self.buf.writer().write("(r)");
>>>>>>> 230f0620
            },
            else => {
                try self.writeVarWithContext(tag_union.ext, .TagUnionExtension, root_var);
            },
        }
    }

    /// Write a single tag
    fn writeTag(self: *Self, tag: Tag, root_var: Var) std.mem.Allocator.Error!void {
<<<<<<< HEAD
        const uppercase = try self.env.idents.interner.getUppercase(@enumFromInt(@as(u32, tag.name.idx)));
        _ = try self.buf.writer().writeByte(uppercase.first);
        _ = try self.buf.writer().write(uppercase.rest);
        const args = self.env.types.sliceVars(tag.args);
=======
        _ = try self.buf.writer().write(self.idents.getText(tag.name));
        const args = self.types.sliceVars(tag.args);
>>>>>>> 230f0620
        if (args.len > 0) {
            _ = try self.buf.writer().write("(");
            for (args, 0..) |arg, i| {
                if (i > 0) _ = try self.buf.writer().write(", ");
                try self.writeVar(arg, root_var);
            }
            _ = try self.buf.writer().write(")");
        }
    }

    /// Convert a num type to a type string
    fn writeNum(self: *Self, num: Num, root_var: Var) std.mem.Allocator.Error!void {
        switch (num) {
            .num_poly => |poly| {
                _ = try self.buf.writer().write("Num(");
                try self.writeVarWithContext(poly.var_, .NumContent, root_var);
                _ = try self.buf.writer().write(")");
            },
            .int_poly => |poly| {
                _ = try self.buf.writer().write("Int(");
                try self.writeVarWithContext(poly.var_, .NumContent, root_var);
                _ = try self.buf.writer().write(")");
            },
            .frac_poly => |poly| {
                _ = try self.buf.writer().write("Frac(");
                try self.writeVarWithContext(poly.var_, .NumContent, root_var);
                _ = try self.buf.writer().write(")");
            },
            .num_unbound => |_| {
                _ = try self.buf.writer().write("Num(_");
                try self.generateContextualName(.NumContent);
                _ = try self.buf.writer().write(")");
            },
            .int_unbound => |_| {
                _ = try self.buf.writer().write("Int(_");
                try self.generateContextualName(.NumContent);
                _ = try self.buf.writer().write(")");
            },
            .frac_unbound => |_| {
                _ = try self.buf.writer().write("Frac(_");
                try self.generateContextualName(.NumContent);
                _ = try self.buf.writer().write(")");
            },
            .int_precision => |prec| {
                try self.writeIntType(prec);
            },
            .frac_precision => |prec| {
                try self.writeFracType(prec);
            },
            .num_compact => |compact| {
                switch (compact) {
                    .int => |prec| {
                        try self.writeIntType(prec);
                    },
                    .frac => |prec| {
                        try self.writeFracType(prec);
                    },
                }
            },
        }
    }

    fn writeIntType(self: *Self, prec: Num.Int.Precision) std.mem.Allocator.Error!void {
        _ = switch (prec) {
            .u8 => try self.buf.writer().write("U8"),
            .i8 => try self.buf.writer().write("I8"),
            .u16 => try self.buf.writer().write("U16"),
            .i16 => try self.buf.writer().write("I16"),
            .u32 => try self.buf.writer().write("U32"),
            .i32 => try self.buf.writer().write("I32"),
            .u64 => try self.buf.writer().write("U64"),
            .i64 => try self.buf.writer().write("I64"),
            .u128 => try self.buf.writer().write("U128"),
            .i128 => try self.buf.writer().write("I128"),
        };
    }

    fn writeFracType(self: *Self, prec: Num.Frac.Precision) std.mem.Allocator.Error!void {
        _ = switch (prec) {
            .f32 => try self.buf.writer().write("F32"),
            .f64 => try self.buf.writer().write("F64"),
            .dec => try self.buf.writer().write("Dec"),
        };
    }
};<|MERGE_RESOLUTION|>--- conflicted
+++ resolved
@@ -98,7 +98,7 @@
         // Generate name: a, b, ..., z, aa, ab, ..., az, ba, ...
         // Skip any names that already exist in the identifier store
         // We need at most one more name than the number of existing identifiers
-        const max_attempts = self.idents.interner.entry_count + 1;
+        const max_attempts = self.env.idents.interner.entry_count + 1;
         var attempts: usize = 0;
         while (attempts < max_attempts) : (attempts += 1) {
             var n = self.next_name_index;
@@ -121,7 +121,7 @@
 
             // Check if this name already exists in the identifier store
             const candidate_name = name_buf[0..name_len];
-            const exists = self.idents.interner.contains(candidate_name);
+            const exists = self.env.idents.interner.contains(candidate_name);
 
             if (!exists) {
                 // This name is available, write it to the buffer
@@ -162,7 +162,7 @@
         var found = false;
 
         // We need at most as many attempts as there are existing identifiers
-        const max_attempts = self.idents.interner.entry_count;
+        const max_attempts = self.env.idents.interner.entry_count;
         var attempts: usize = 0;
         while (!found and attempts < max_attempts) : (attempts += 1) {
             var buf: [32]u8 = undefined;
@@ -178,7 +178,7 @@
             };
 
             // Check if this name already exists in the identifier store
-            const exists = self.idents.interner.contains(candidate_name);
+            const exists = self.env.idents.interner.contains(candidate_name);
 
             if (!exists) {
                 // This name is available, write it to the buffer
@@ -207,13 +207,9 @@
 
         // Check all identifiers in the store
         var i: u32 = 0;
-        while (i < self.idents.interner.outer_indices.items.len) : (i += 1) {
+        while (i < self.env.idents.interner.entry_count) : (i += 1) {
             const ident_idx = Ident.Idx{ .idx = @truncate(i), .attributes = .{ .effectful = false, .ignored = false, .reassignable = false } };
-<<<<<<< HEAD
             const existing_name = self.env.idents.getLowercase(ident_idx);
-=======
-            const existing_name = self.idents.getText(ident_idx);
->>>>>>> 230f0620
             if (std.mem.eql(u8, existing_name, candidate_name)) {
                 exists = true;
                 break;
@@ -341,11 +337,7 @@
                 switch (resolved.desc.content) {
                     .flex_var => |mb_ident_idx| {
                         if (mb_ident_idx) |ident_idx| {
-<<<<<<< HEAD
                             _ = try self.buf.writer().write(self.env.idents.getLowercase(ident_idx));
-=======
-                            _ = try self.buf.writer().write(self.idents.getText(ident_idx));
->>>>>>> 230f0620
                         } else {
                             // Check if this variable appears multiple times
                             const occurrences = self.countVarOccurrences(var_, root_var);
@@ -356,11 +348,7 @@
                         }
                     },
                     .rigid_var => |ident_idx| {
-<<<<<<< HEAD
                         _ = try self.buf.writer().write(self.env.idents.getLowercase(ident_idx));
-=======
-                        _ = try self.buf.writer().write(self.idents.getText(ident_idx));
->>>>>>> 230f0620
                     },
                     .alias => |alias| {
                         try self.writeAlias(alias, root_var);
@@ -382,15 +370,8 @@
 
     /// Write an alias type
     fn writeAlias(self: *Self, alias: Alias, root_var: Var) std.mem.Allocator.Error!void {
-<<<<<<< HEAD
-        const uppercase = try self.env.idents.interner.getUppercase(@enumFromInt(@as(u32, alias.ident.ident_idx.idx)));
-        _ = try self.buf.writer().writeByte(uppercase.first);
-        _ = try self.buf.writer().write(uppercase.rest);
-        var args_iter = self.env.types.iterAliasArgs(alias);
-=======
-        _ = try self.buf.writer().write(self.idents.getText(alias.ident.ident_idx));
+        _ = try self.buf.writer().write(self.env.idents.getLowercase(alias.ident.ident_idx));
         var args_iter = self.types.iterAliasArgs(alias);
->>>>>>> 230f0620
         if (args_iter.count() > 0) {
             _ = try self.buf.writer().write("(");
 
@@ -482,13 +463,7 @@
 
     /// Write a nominal type
     fn writeNominalType(self: *Self, nominal_type: NominalType, root_var: Var) std.mem.Allocator.Error!void {
-<<<<<<< HEAD
-        const uppercase = try self.env.idents.interner.getUppercase(@enumFromInt(@as(u32, nominal_type.ident.ident_idx.idx)));
-        _ = try self.buf.writer().writeByte(uppercase.first);
-        _ = try self.buf.writer().write(uppercase.rest);
-=======
-        _ = try self.buf.writer().write(self.idents.getText(nominal_type.ident.ident_idx));
->>>>>>> 230f0620
+        _ = try self.buf.writer().write(self.env.idents.getLowercase(nominal_type.ident.ident_idx));
 
         var args_iter = self.types.iterNominalArgs(nominal_type);
         if (args_iter.count() > 0) {
@@ -519,22 +494,14 @@
         const fields_slice = self.types.getRecordFieldsSlice(fields);
 
         // Write first field - we already verified that there's at least one field
-<<<<<<< HEAD
         _ = try self.buf.writer().write(self.env.idents.getLowercase(fields_slice.items(.name)[0]));
-=======
-        _ = try self.buf.writer().write(self.idents.getText(fields_slice.items(.name)[0]));
->>>>>>> 230f0620
         _ = try self.buf.writer().write(": ");
         try self.writeVarWithContext(fields_slice.items(.var_)[0], .RecordFieldContent, root_var);
 
         // Write remaining fields
         for (fields_slice.items(.name)[1..], fields_slice.items(.var_)[1..]) |name, var_| {
             _ = try self.buf.writer().write(", ");
-<<<<<<< HEAD
             _ = try self.buf.writer().write(self.env.idents.getLowercase(name));
-=======
-            _ = try self.buf.writer().write(self.idents.getText(name));
->>>>>>> 230f0620
             _ = try self.buf.writer().write(": ");
             try self.writeVarWithContext(var_, .RecordFieldContent, root_var);
         }
@@ -570,11 +537,7 @@
         _ = try self.buf.writer().write("{ ");
         for (fields.items(.name), fields.items(.var_), 0..) |field_name, field_var, i| {
             if (i > 0) _ = try self.buf.writer().write(", ");
-<<<<<<< HEAD
             _ = try self.buf.writer().write(self.env.idents.getLowercase(field_name));
-=======
-            _ = try self.buf.writer().write(self.idents.getText(field_name));
->>>>>>> 230f0620
             _ = try self.buf.writer().write(": ");
             try self.writeVarWithContext(field_var, .RecordFieldContent, root_var);
         }
@@ -589,11 +552,7 @@
                     const ext_fields = self.types.getRecordFieldsSlice(ext_record.fields);
                     for (ext_fields.items(.name), ext_fields.items(.var_)) |field_name, field_var| {
                         if (fields.len > 0 or ext_fields.len > 0) _ = try self.buf.writer().write(", ");
-<<<<<<< HEAD
                         _ = try self.buf.writer().write(self.env.idents.getLowercase(field_name));
-=======
-                        _ = try self.buf.writer().write(self.idents.getText(field_name));
->>>>>>> 230f0620
                         _ = try self.buf.writer().write(": ");
                         try self.writeVarWithContext(field_var, .RecordFieldContent, root_var);
                     }
@@ -617,11 +576,7 @@
                 // Show rigid vars with .. syntax
                 if (fields.len > 0) _ = try self.buf.writer().write(", ");
                 _ = try self.buf.writer().write("..");
-<<<<<<< HEAD
                 _ = try self.buf.writer().write(self.env.idents.getLowercase(ident_idx));
-=======
-                _ = try self.buf.writer().write(self.idents.getText(ident_idx));
->>>>>>> 230f0620
             },
             else => {
                 if (fields.len > 0) _ = try self.buf.writer().write(", ");
@@ -643,11 +598,7 @@
                     const ext_fields = self.types.getRecordFieldsSlice(ext_record.fields);
                     for (ext_fields.items(.name), ext_fields.items(.var_)) |field_name, field_var| {
                         _ = try self.buf.writer().write(", ");
-<<<<<<< HEAD
                         _ = try self.buf.writer().write(self.env.idents.getLowercase(field_name));
-=======
-                        _ = try self.buf.writer().write(self.idents.getText(field_name));
->>>>>>> 230f0620
                         _ = try self.buf.writer().write(": ");
                         try self.writeVarWithContext(field_var, .RecordFieldContent, root_var);
                     }
@@ -671,11 +622,7 @@
                 // Show rigid vars with .. syntax
                 if (num_fields > 0) _ = try self.buf.writer().write(", ");
                 _ = try self.buf.writer().write("..");
-<<<<<<< HEAD
                 _ = try self.buf.writer().write(self.env.idents.getLowercase(ident_idx));
-=======
-                _ = try self.buf.writer().write(self.idents.getText(ident_idx));
->>>>>>> 230f0620
             },
             else => {
                 // Show other types (aliases, errors, etc)
@@ -705,11 +652,7 @@
         switch (ext_resolved.desc.content) {
             .flex_var => |mb_ident_idx| {
                 if (mb_ident_idx) |ident_idx| {
-<<<<<<< HEAD
                     _ = try self.buf.writer().write(self.env.idents.getLowercase(ident_idx));
-=======
-                    _ = try self.buf.writer().write(self.idents.getText(ident_idx));
->>>>>>> 230f0620
                 } else {
                     // Check if this variable appears multiple times
                     const occurrences = self.countVarOccurrences(tag_union.ext, root_var);
@@ -726,12 +669,8 @@
                 },
             },
             .rigid_var => |ident_idx| {
-<<<<<<< HEAD
                 _ = try self.buf.writer().write(self.env.idents.getLowercase(ident_idx));
-=======
-                _ = try self.buf.writer().write(self.idents.getText(ident_idx));
                 _ = try self.buf.writer().write("(r)");
->>>>>>> 230f0620
             },
             else => {
                 try self.writeVarWithContext(tag_union.ext, .TagUnionExtension, root_var);
@@ -741,15 +680,8 @@
 
     /// Write a single tag
     fn writeTag(self: *Self, tag: Tag, root_var: Var) std.mem.Allocator.Error!void {
-<<<<<<< HEAD
-        const uppercase = try self.env.idents.interner.getUppercase(@enumFromInt(@as(u32, tag.name.idx)));
-        _ = try self.buf.writer().writeByte(uppercase.first);
-        _ = try self.buf.writer().write(uppercase.rest);
-        const args = self.env.types.sliceVars(tag.args);
-=======
-        _ = try self.buf.writer().write(self.idents.getText(tag.name));
+        _ = try self.buf.writer().write(self.env.idents.getLowercase(tag.name));
         const args = self.types.sliceVars(tag.args);
->>>>>>> 230f0620
         if (args.len > 0) {
             _ = try self.buf.writer().write("(");
             for (args, 0..) |arg, i| {
