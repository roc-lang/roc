--- conflicted
+++ resolved
@@ -497,46 +497,6 @@
                 // although we have to divide self by 2 to get to that exact representation.
                 return @enumFromInt(@intFromEnum(self) / 2);
             }
-<<<<<<< HEAD
-
-            /// Get the lowest precision needed to hold the provided value.
-            ///
-            /// For positive values, this function prefers signed types when the value
-            /// fits in both signed and unsigned variants of the same bit width.
-            /// This provides better compatibility since signed types can represent
-            /// a wider range of operations (e.g., subtraction that might go negative).
-            ///
-            /// Examples:
-            /// - 0 to 127: returns i8 (not u8)
-            /// - 128 to 255: returns u8 (doesn't fit in i8)
-            /// - 256 to 32767: returns i16 (not u16)
-            /// - 32768 to 65535: returns u16 (doesn't fit in i16)
-            ///
-            /// For negative values, only signed types are considered.
-            pub fn fromValue(value: i128) Int.Precision {
-                if (value >= 0) {
-                    const unsigned_value = @as(u128, @intCast(value));
-                    // For positive values, prefer signed types when they fit
-                    if (unsigned_value <= std.math.maxInt(i8)) return .i8;
-                    if (unsigned_value <= std.math.maxInt(u8)) return .u8;
-                    if (unsigned_value <= std.math.maxInt(i16)) return .i16;
-                    if (unsigned_value <= std.math.maxInt(u16)) return .u16;
-                    if (unsigned_value <= std.math.maxInt(i32)) return .i32;
-                    if (unsigned_value <= std.math.maxInt(u32)) return .u32;
-                    if (unsigned_value <= std.math.maxInt(i64)) return .i64;
-                    if (unsigned_value <= std.math.maxInt(u64)) return .u64;
-                    return .i128;
-                } else {
-                    // Negative values can only fit in signed types
-                    if (value >= std.math.minInt(i8)) return .i8;
-                    if (value >= std.math.minInt(i16)) return .i16;
-                    if (value >= std.math.minInt(i32)) return .i32;
-                    if (value >= std.math.minInt(i64)) return .i64;
-                    return .i128;
-                }
-            }
-=======
->>>>>>> 7fe291a8
         };
     };
 
