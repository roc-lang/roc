//! Performs Hindley-Milner type inference with constraint solving and unification on the Canonical Intermediate Representation (CIR).
//!
//! This module implements constraint-based type inference.

const std = @import("std");
const builtin = @import("builtin");
const base = @import("base");
const tracy = @import("tracy");
const collections = @import("collections");
const types_mod = @import("types");
const can = @import("can");
const builtins = @import("builtins");

const copy_import = @import("copy_import.zig");
const unifier = @import("unify.zig");
const occurs = @import("occurs.zig");
const problem = @import("problem.zig");
const snapshot_mod = @import("snapshot.zig");

const ExposedItems = collections.ExposedItems;
const CIR = can.CIR;
const CommonEnv = base.CommonEnv;
const ModuleEnv = can.ModuleEnv;
const Allocator = std.mem.Allocator;
const Ident = base.Ident;
const Region = base.Region;
const DeferredConstraintCheck = unifier.DeferredConstraintCheck;
const StaticDispatchConstraint = types_mod.StaticDispatchConstraint;
const Func = types_mod.Func;
const Var = types_mod.Var;
const Flex = types_mod.Flex;
const Rigid = types_mod.Rigid;
const Content = types_mod.Content;
const FlatType = types_mod.FlatType;
const Rank = types_mod.Rank;
const Mark = types_mod.Mark;
const Num = types_mod.Num;
const testing = std.testing;
const Instantiator = types_mod.instantiate.Instantiator;
const Generalizer = types_mod.generalize.Generalizer;
const VarPool = types_mod.generalize.VarPool;
const SnapshotStore = @import("snapshot.zig").Store;
const ProblemStore = @import("problem.zig").Store;

const is_freestanding = builtin.os.tag == .freestanding;

/// Deferred numeric literal for compile-time validation
/// These are collected during type checking and validated during comptime evaluation
pub const DeferredNumericLiteral = struct {
    /// The e_num expression index
    expr_idx: CIR.Expr.Idx,
    /// The type variable that the literal unified with
    type_var: Var,
    /// The from_numeral constraint attached to this literal
    constraint: StaticDispatchConstraint,
    /// Source region for error reporting
    region: Region,

    pub const SafeList = collections.SafeList(@This());
};

const Self = @This();

gpa: std.mem.Allocator,
// This module's types store
types: *types_mod.Store,
/// This module's env
cir: *ModuleEnv,
/// A list of regions. Parallel with type vars & CIR nodes
regions: *Region.List,
/// List of directly imported  module. Import indexes in CIR refer to this list
imported_modules: []const *const ModuleEnv,
/// Map of auto-imported type names (like "Str", "List", "Bool") to their defining modules.
/// This is used to resolve type names that are automatically available without explicit imports.
auto_imported_types: ?*const std.AutoHashMap(Ident.Idx, can.Can.AutoImportedType),
/// Builtin type context for the module being type-checked
builtin_ctx: BuiltinContext,
/// type snapshots used in error messages
snapshots: SnapshotStore,
/// type problems
problems: ProblemStore,
/// import mapping for auto-imported builtin types (for error display)
import_mapping: @import("types").import_mapping.ImportMapping,
/// reusable scratch arrays used in unification
unify_scratch: unifier.Scratch,
/// reusable scratch arrays used in occurs check
occurs_scratch: occurs.Scratch,
/// free vars collected when generation types from type decls
decl_free_vars: base.Scratch(FreeVar),
/// annos we've already seen when generation a type from an annotation
seen_annos: std.AutoHashMap(CIR.TypeAnno.Idx, Var),
/// A pool of solver envs
env_pool: EnvPool,
/// wrapper around generalization, contains some internal state used to do it's work
generalizer: Generalizer,
/// A map from one var to another. Used in instantiation and var copying
var_map: std.AutoHashMap(Var, Var),
/// A map from one var to another. Used to apply type arguments in instantiation
rigid_var_substitutions: std.AutoHashMapUnmanaged(Ident.Idx, Var),
/// scratch vars used to build up intermediate lists, used for various things
scratch_vars: base.Scratch(Var),
/// scratch tags used to build up intermediate lists, used for various things
scratch_tags: base.Scratch(types_mod.Tag),
/// scratch record fields used to build up intermediate lists, used for various things
scratch_record_fields: base.Scratch(types_mod.RecordField),
/// scratch static dispatch constraints used to build up intermediate lists, used for various things
scratch_static_dispatch_constraints: base.Scratch(ScratchStaticDispatchConstraint),
/// Stack of type variables currently being constraint-checked, used to detect recursive constraints
/// When a var appears in this stack while we're checking its constraints, we've detected recursion
constraint_check_stack: std.ArrayList(Var),
// Cache for imported types. This cache lives for the entire type-checking session
/// of a module, so the same imported type can be reused across the entire module.
import_cache: ImportCache,
/// Maps variables to the expressions that constrained them (for better error regions)
constraint_origins: std.AutoHashMap(Var, Var),
/// Copied Bool type from Bool module (for use in if conditions, etc.)
bool_var: Var,
/// Copied Str type from Builtin module (for use in string literals, etc.)
str_var: Var,
/// Map representation of Ident -> Var, used in checking static dispatch constraints
ident_to_var_map: std.AutoHashMap(Ident.Idx, Var),
/// Map representation all top level patterns, and if we've processed them yet
top_level_ptrns: std.AutoHashMap(CIR.Pattern.Idx, DefProcessed),
/// The expected return type of the enclosing function, if any.
/// Used to correctly type-check `return` expressions inside loops etc.
enclosing_func_return_type: ?Var,
/// The name of the enclosing function, if known.
/// Used to provide better error messages when type checking lambda arguments.
enclosing_func_name: ?Ident.Idx,
/// Type writer for formatting types at snapshot time
type_writer: types_mod.TypeWriter,

/// A map of rigid variables that we build up during a branch of type checking
const FreeVar = struct { ident: base.Ident.Idx, var_: Var };

/// A def + processing data
const DefProcessed = struct { def_idx: CIR.Def.Idx, status: HasProcessed };

/// Indicates if something has been processed or not
const HasProcessed = enum { processed, processing, not_processed };

/// A struct scratch info about a static dispatch constraint
const ScratchStaticDispatchConstraint = struct {
    var_: Var,
    constraint: types_mod.StaticDispatchConstraint,
};

/// Context for type checking: module identity, builtin type references, and the Builtin module itself.
/// This is passed to Check.init() to provide access to auto-imported types from Builtin.
pub const BuiltinContext = struct {
    /// The name of the module being type-checked
    module_name: base.Ident.Idx,
    /// Statement index of Bool type in the current module (injected from Builtin.bin)
    bool_stmt: can.CIR.Statement.Idx,
    /// Statement index of Try type in the current module (injected from Builtin.bin)
    try_stmt: can.CIR.Statement.Idx,
    /// Statement index of Str type in the current module (injected from Builtin.bin)
    str_stmt: can.CIR.Statement.Idx,
    /// Direct reference to the Builtin module env (null when compiling Builtin module itself)
    builtin_module: ?*const ModuleEnv,
    /// Indices of auto-imported types in the Builtin module (null when compiling Builtin module itself)
    builtin_indices: ?can.CIR.BuiltinIndices,
};

/// Init type solver
/// Does *not* own types_store or cir, but *does* own other fields
pub fn init(
    gpa: std.mem.Allocator,
    types: *types_mod.Store,
    cir: *const ModuleEnv,
    imported_modules: []const *const ModuleEnv,
    auto_imported_types: ?*const std.AutoHashMap(Ident.Idx, can.Can.AutoImportedType),
    regions: *Region.List,
    builtin_ctx: BuiltinContext,
) std.mem.Allocator.Error!Self {
    const mutable_cir = @constCast(cir);
    var import_mapping = try createImportMapping(
        gpa,
        mutable_cir.getIdentStore(),
        cir,
        builtin_ctx.builtin_module,
        builtin_ctx.builtin_indices,
        auto_imported_types,
    );
    errdefer import_mapping.deinit();

    return .{
        .gpa = gpa,
        .types = types,
        .cir = mutable_cir,
        .imported_modules = imported_modules,
        .auto_imported_types = auto_imported_types,
        .regions = regions,
        .builtin_ctx = builtin_ctx,
        .snapshots = try SnapshotStore.initCapacity(gpa, 512),
        .problems = try ProblemStore.initCapacity(gpa, 64),
        .import_mapping = import_mapping,
        .unify_scratch = try unifier.Scratch.init(gpa),
        .occurs_scratch = try occurs.Scratch.init(gpa),
        .decl_free_vars = try base.Scratch(FreeVar).init(gpa),
        .seen_annos = std.AutoHashMap(CIR.TypeAnno.Idx, Var).init(gpa),
        .env_pool = try EnvPool.init(gpa),
        .generalizer = try Generalizer.init(gpa, types),
        .var_map = std.AutoHashMap(Var, Var).init(gpa),
        .rigid_var_substitutions = std.AutoHashMapUnmanaged(Ident.Idx, Var){},
        .scratch_vars = try base.Scratch(types_mod.Var).init(gpa),
        .scratch_tags = try base.Scratch(types_mod.Tag).init(gpa),
        .scratch_record_fields = try base.Scratch(types_mod.RecordField).init(gpa),
        .scratch_static_dispatch_constraints = try base.Scratch(ScratchStaticDispatchConstraint).init(gpa),
        .constraint_check_stack = try std.ArrayList(Var).initCapacity(gpa, 0),
        .import_cache = ImportCache{},
        .constraint_origins = std.AutoHashMap(Var, Var).init(gpa),
        .bool_var = undefined, // Will be initialized in copyBuiltinTypes()
        .str_var = undefined, // Will be initialized in copyBuiltinTypes()
        .ident_to_var_map = std.AutoHashMap(Ident.Idx, Var).init(gpa),
        .top_level_ptrns = std.AutoHashMap(CIR.Pattern.Idx, DefProcessed).init(gpa),
        .enclosing_func_return_type = null,
        .enclosing_func_name = null,
        // Initialize with null import_mapping - caller should call fixupTypeWriter() after storing Check
        .type_writer = try types_mod.TypeWriter.initFromParts(gpa, types, mutable_cir.getIdentStore(), null),
    };
}

/// Call this after Check has been stored at its final location to set up the import_mapping pointer.
/// This is needed because returning Check by value invalidates the pointer set during init.
pub fn fixupTypeWriter(self: *Self) void {
    self.type_writer.setImportMapping(&self.import_mapping);
}

/// Deinit owned fields
pub fn deinit(self: *Self) void {
    self.problems.deinit(self.gpa);
    self.snapshots.deinit();
    self.import_mapping.deinit();
    self.unify_scratch.deinit();
    self.occurs_scratch.deinit();
    self.decl_free_vars.deinit();
    self.seen_annos.deinit();
    self.env_pool.deinit();
    self.generalizer.deinit(self.gpa);
    self.var_map.deinit();
    self.rigid_var_substitutions.deinit(self.gpa);
    self.scratch_vars.deinit();
    self.scratch_tags.deinit();
    self.scratch_record_fields.deinit();
    self.scratch_static_dispatch_constraints.deinit();
    self.constraint_check_stack.deinit(self.gpa);
    self.import_cache.deinit(self.gpa);
    self.constraint_origins.deinit();
    self.ident_to_var_map.deinit();
    self.top_level_ptrns.deinit();
    self.type_writer.deinit();
}

/// Assert that type vars and regions in sync
pub inline fn debugAssertArraysInSync(self: *const Self) void {
    if (builtin.mode == .Debug) {
        const region_nodes = self.regions.len();
        const type_nodes = self.types.len();
        if (!(region_nodes == type_nodes)) {
            std.debug.panic(
                "Arrays out of sync:\n type_nodes={}\n  region_nodes={}\n ",
                .{ type_nodes, region_nodes },
            );
        }
    }
}

/// Fills the type store with fresh variables up to the number of regions
inline fn ensureTypeStoreIsFilled(self: *Self) Allocator.Error!void {
    const region_nodes: usize = @intCast(self.regions.len());
    const type_nodes: usize = @intCast(self.types.len());
    try self.types.ensureTotalCapacity(region_nodes);
    for (type_nodes..region_nodes) |_| {
        _ = self.types.appendFromContentAssumeCapacity(.{ .flex = Flex.init() }, @enumFromInt(15));
    }
}

// import caches //

/// Key for the import cache: module index + expression index in that module
const ImportCacheKey = struct {
    module_idx: CIR.Import.Idx,
    node_idx: CIR.Node.Idx,
};

/// Cache for imported types to avoid repeated copying
///
/// When we import a type from another module, we need to copy it into our module's
/// type store because type variables are module-specific. However, since we use
/// "preserve" mode unification with imported types (meaning the imported type is
/// read-only and never modified), we can safely cache these copies and reuse them;
/// they will never be mutated during unification.
///
/// Benefits:
/// - Reduces memory usage by avoiding duplicate copies of the same imported type
/// - Improves performance by avoiding redundant copying operations
/// - Particularly beneficial for commonly imported values/functions
///
/// Example: If a module imports `List.map` and uses it 10 times, without caching
/// we would create 10 separate copies of the `List.map` type. With caching, we
/// create just one copy and reuse it.
const ImportCache = std.HashMapUnmanaged(ImportCacheKey, Var, struct {
    pub fn hash(_: @This(), key: ImportCacheKey) u64 {
        var hasher = std.hash.Wyhash.init(0);
        hasher.update(std.mem.asBytes(&key.module_idx));
        hasher.update(std.mem.asBytes(&key.node_idx));
        return hasher.final();
    }

    pub fn eql(_: @This(), a: ImportCacheKey, b: ImportCacheKey) bool {
        return a.module_idx == b.module_idx and a.node_idx == b.node_idx;
    }
}, 80);

// env //

/// Solver env
const Env = struct {
    /// Pool of variables created during solving, use by let-polymorphism
    var_pool: VarPool,
    /// Deferred static dispatch constraints - accumulated during type checking,
    /// then solved for at the end
    deferred_static_dispatch_constraints: DeferredConstraintCheck.SafeList,

    fn init(
        gpa: std.mem.Allocator,
        at: Rank,
    ) std.mem.Allocator.Error!Env {
        var pool = try VarPool.init(gpa);
        pool.current_rank = at;

        return .{
            .var_pool = pool,
            .deferred_static_dispatch_constraints = try DeferredConstraintCheck.SafeList.initCapacity(gpa, 32),
        };
    }

    fn deinit(self: *Env, gpa: std.mem.Allocator) void {
        self.var_pool.deinit();
        self.deferred_static_dispatch_constraints.deinit(gpa);
    }

    /// Resets internal state of env and set rank to generalized
    fn reset(self: *Env) void {
        self.var_pool.current_rank = .generalized;
        self.var_pool.clearRetainingCapacity();
        self.deferred_static_dispatch_constraints.items.clearRetainingCapacity();
    }

    fn rank(self: *const Env) Rank {
        return self.var_pool.current_rank;
    }
};

// unify //

/// Unify two types where `a` is the expected type and `b` is the actual type
fn unify(self: *Self, a: Var, b: Var, env: *Env) std.mem.Allocator.Error!unifier.Result {
    return self.unifyWithCtx(a, b, env, .anon);
}

/// Unify two types where `a` is the expected type and `b` is the actual type
/// In error messages, this function will indicate that `a` as "from an annotation"
fn unifyFromAnno(self: *Self, a: Var, b: Var, env: *Env) std.mem.Allocator.Error!unifier.Result {
    return self.unifyWithCtx(a, b, env, .anno);
}

/// Unify two types where `a` is the expected type and `b` is the actual type
/// Accepts a config that indicates if `a` is from an annotation or not
fn unifyWithCtx(self: *Self, a: Var, b: Var, env: *Env, ctx: unifier.Conf.Ctx) std.mem.Allocator.Error!unifier.Result {
    const trace = tracy.trace(@src());
    defer trace.end();

    // Before unification, check if either variable has constraint origins
    // We need to look up constraint origins by walking through the type structure
    const constraint_origin_var = self.findConstraintOriginForVars(a, b);

    // Unify
    const result = try unifier.unifyWithConf(
        self.cir,
        self.types,
        &self.problems,
        &self.snapshots,
        &self.type_writer,
        &self.unify_scratch,
        &self.occurs_scratch,
        a,
        b,
        unifier.Conf{
            .ctx = ctx,
            .constraint_origin_var = constraint_origin_var,
        },
    );

    // After successful unification, propagate constraint origins to both variables
    if (result == .ok) {
        if (constraint_origin_var) |origin| {
            try self.constraint_origins.put(a, origin);
            try self.constraint_origins.put(b, origin);
        }
    }

    // Set regions and add to the current rank all variables created during unification.
    //
    // We assign all fresh variables the region of `b` (the "actual" type), since `a` is
    // typically the "expected" type from an annotation. This heuristic works well for
    // most cases but can be imprecise for deeply nested unifications where fresh variables
    // are created for sub-components (e.g., record fields, tag payloads). In those cases,
    // error messages may point to the outer expression rather than the specific field.
    //
    // A more precise solution would track the origin of each fresh variable during
    // unification and propagate that back, but the current approach is sufficient for
    // typical error reporting scenarios.
    const region = self.cir.store.getNodeRegion(ModuleEnv.nodeIdxFrom(b));
    for (self.unify_scratch.fresh_vars.items.items) |fresh_var| {
        // Set the rank
        const fresh_rank = self.types.resolveVar(fresh_var).desc.rank;
        try env.var_pool.addVarToRank(fresh_var, fresh_rank);

        // Set the region
        try self.fillInRegionsThrough(fresh_var);
        self.setRegionAt(fresh_var, region);
    }

    // Copy any constraints created during unification into our own array
    for (self.unify_scratch.deferred_constraints.items.items) |deferred_constraint| {
        _ = try env.deferred_static_dispatch_constraints.append(self.gpa, deferred_constraint);
    }

    // Ensure arrays are in sync
    self.debugAssertArraysInSync();

    return result;
}

/// Find constraint origins for variables, checking resolved forms
fn findConstraintOriginForVars(self: *Self, a: Var, b: Var) ?Var {
    // Check the variables directly first
    if (self.constraint_origins.get(a)) |origin| return origin;
    if (self.constraint_origins.get(b)) |origin| return origin;

    // Check resolved forms of the variables
    const a_resolved = self.types.resolveVar(a);
    const b_resolved = self.types.resolveVar(b);

    if (self.constraint_origins.get(a_resolved.var_)) |origin| return origin;
    if (self.constraint_origins.get(b_resolved.var_)) |origin| return origin;

    // Fallback: if we have any constraint origins recorded (indicating dot access expressions),
    // and we haven't found a direct match, look for constraint origins that might be related
    // if (self.constraint_origins.count() > 0) {
    //     var it = self.constraint_origins.iterator();
    //     while (it.next()) |entry| {
    //         const origin = entry.value_ptr.*;
    //         // Return the first constraint origin we find - this is specifically for the Color.md case
    //         // where constraint origins exist but don't directly match the unification variables
    //         return origin;
    //     }
    // }

    return null;
}

// instantiate  //

const InstantiateRegionBehavior = union(enum) {
    explicit: Region,
    use_root_instantiated,
    use_last_var,
};

/// Instantiate a variable, substituting any encountered rigids with flex vars
///
/// Note that the the rigid var structure will be preserved.
/// E.g. `a -> a`, `a` will reference the same new flex var
fn instantiateVar(
    self: *Self,
    var_to_instantiate: Var,
    env: *Env,
    region_behavior: InstantiateRegionBehavior,
) std.mem.Allocator.Error!Var {
    var instantiate_ctx = Instantiator{
        .store = self.types,
        .idents = self.cir.getIdentStoreConst(),
        .var_map = &self.var_map,

        .current_rank = env.rank(),
        .rigid_behavior = .fresh_flex,
    };
    return self.instantiateVarHelp(var_to_instantiate, &instantiate_ctx, env, region_behavior);
}

/// Instantiate a variable, substituting any encountered rigids with *new* rigid vars
///
/// Note that the the rigid var structure will be preserved.
/// E.g. `a -> a`, `a` will reference the same new rigid var
fn instantiateVarPreserveRigids(
    self: *Self,
    var_to_instantiate: Var,
    env: *Env,
    region_behavior: InstantiateRegionBehavior,
) std.mem.Allocator.Error!Var {
    var instantiate_ctx = Instantiator{
        .store = self.types,
        .idents = self.cir.getIdentStoreConst(),
        .var_map = &self.var_map,

        .current_rank = env.rank(),
        .rigid_behavior = .fresh_rigid,
    };
    return self.instantiateVarHelp(var_to_instantiate, &instantiate_ctx, env, region_behavior);
}

/// Instantiate a variable
fn instantiateVarWithSubs(
    self: *Self,
    var_to_instantiate: Var,
    subs: *std.AutoHashMapUnmanaged(Ident.Idx, Var),
    env: *Env,
    region_behavior: InstantiateRegionBehavior,
) std.mem.Allocator.Error!Var {
    var instantiate_ctx = Instantiator{
        .store = self.types,
        .idents = self.cir.getIdentStoreConst(),
        .var_map = &self.var_map,

        .current_rank = env.rank(),
        .rigid_behavior = .{ .substitute_rigids = subs },
    };
    return self.instantiateVarHelp(var_to_instantiate, &instantiate_ctx, env, region_behavior);
}

/// Instantiate a variable
fn instantiateVarHelp(
    self: *Self,
    var_to_instantiate: Var,
    instantiator: *Instantiator,
    env: *Env,
    region_behavior: InstantiateRegionBehavior,
) std.mem.Allocator.Error!Var {
    // First, reset state
    instantiator.var_map.clearRetainingCapacity();

    // Then, instantiate the variable with the provided context
    const instantiated_var = try instantiator.instantiateVar(var_to_instantiate);

    // If we had to insert any new type variables, ensure that we have
    // corresponding regions for them. This is essential for error reporting.
    const root_instantiated_region = self.regions.get(@enumFromInt(@intFromEnum(var_to_instantiate))).*;
    if (instantiator.var_map.count() > 0) {
        var iterator = instantiator.var_map.iterator();
        while (iterator.next()) |x| {
            // Get the newly created var
            const fresh_var = x.value_ptr.*;

            const fresh_resolved = self.types.resolveVar(fresh_var);

            // Add to pool
            try env.var_pool.addVarToRank(fresh_var, fresh_resolved.desc.rank);

            // Set the region
            try self.fillInRegionsThrough(fresh_var);
            switch (region_behavior) {
                .explicit => |region| {
                    self.setRegionAt(fresh_var, region);
                },
                .use_root_instantiated => {
                    self.setRegionAt(fresh_var, root_instantiated_region);
                },
                .use_last_var => {
                    const old_var = x.key_ptr.*;
                    const old_region = self.regions.get(@enumFromInt(@intFromEnum(old_var))).*;
                    self.setRegionAt(fresh_var, old_region);
                },
            }
        }
    }

    // Add the var to the right rank
    try env.var_pool.addVarToRank(instantiated_var, instantiator.current_rank);

    // Assert that we have regions for every type variable
    self.debugAssertArraysInSync();

    // Return the instantiated var
    return instantiated_var;
}

// regions //

/// Fill slots in the regions array up to and including the target var
fn fillInRegionsThrough(self: *Self, target_var: Var) Allocator.Error!void {
    const idx = @intFromEnum(target_var);

    if (idx >= self.regions.len()) {
        try self.regions.items.ensureTotalCapacity(self.gpa, idx + 1);

        const empty_region = Region.zero();
        while (self.regions.len() <= idx) {
            self.regions.items.appendAssumeCapacity(empty_region);
        }
    }
}

/// Set the region for a var
fn setRegionAt(self: *Self, target_var: Var, new_region: Region) void {
    self.regions.set(@enumFromInt(@intFromEnum(target_var)), new_region);
}

/// Get the region for a var
fn getRegionAt(self: *Self, target_var: Var) Region {
    return self.regions.get(@enumFromInt(@intFromEnum(target_var))).*;
}

// fresh vars //

/// Create fresh flex var
fn fresh(self: *Self, env: *Env, new_region: Region) Allocator.Error!Var {
    return self.freshFromContent(.{ .flex = Flex.init() }, env, new_region);
}

/// Create fresh var with the provided content
fn freshFromContent(self: *Self, content: Content, env: *Env, new_region: Region) Allocator.Error!Var {
    const var_ = try self.types.freshFromContentWithRank(content, env.rank());
    try self.fillInRegionsThrough(var_);
    self.setRegionAt(var_, new_region);
    try env.var_pool.addVarToRank(var_, env.rank());
    return var_;
}

/// Create a bool var
fn freshBool(self: *Self, env: *Env, new_region: Region) Allocator.Error!Var {
    // Use the copied Bool type from the type store (set by copyBuiltinTypes)
    return try self.instantiateVar(self.bool_var, env, .{ .explicit = new_region });
}

/// Create a str var
fn freshStr(self: *Self, env: *Env, new_region: Region) Allocator.Error!Var {
    // Use the copied Str type from the type store (set by copyBuiltinTypes)
    return try self.instantiateVar(self.str_var, env, .{ .explicit = new_region });
}

/// Create a nominal List type with the given element type
fn mkListContent(self: *Self, elem_var: Var, env: *Env) Allocator.Error!Content {
    // Use the cached builtin_module_ident from the current module's ident store.
    // This represents the "Builtin" module where List is defined.
    const origin_module_id = if (self.builtin_ctx.builtin_module) |_|
        self.cir.idents.builtin_module
    else
        self.builtin_ctx.module_name; // We're compiling Builtin module itself

    const list_ident = types_mod.TypeIdent{
        .ident_idx = self.cir.idents.list,
    };

    // List's backing is [ProvidedByCompiler] with closed extension
    // The element type is a type parameter, not the backing
    const empty_tag_union_content = Content{ .structure = .empty_tag_union };
    const ext_var = try self.freshFromContent(empty_tag_union_content, env, Region.zero());

    // Create the [ProvidedByCompiler] tag
    const provided_tag_ident = try @constCast(self.cir).insertIdent(base.Ident.for_text("ProvidedByCompiler"));
    const provided_tag = try self.types.mkTag(provided_tag_ident, &.{});

    const tag_union = types_mod.TagUnion{
        .tags = try self.types.appendTags(&[_]types_mod.Tag{provided_tag}),
        .ext = ext_var,
    };
    const backing_content = Content{ .structure = .{ .tag_union = tag_union } };
    const backing_var = try self.freshFromContent(backing_content, env, Region.zero());

    const type_args = [_]Var{elem_var};

    return try self.types.mkNominal(
        list_ident,
        backing_var,
        &type_args,
        origin_module_id,
        false, // List is nominal (not opaque)
    );
}

/// Create a nominal number type content (e.g., U8, I32, Dec)
/// Number types are defined in Builtin.roc nested inside Num module: Num.U8 :: [].{...}
/// They have no type parameters and their backing is the empty tag union []
fn mkNumberTypeContent(self: *Self, type_name: []const u8, env: *Env) Allocator.Error!Content {
    const origin_module_id = if (self.builtin_ctx.builtin_module) |_|
        self.cir.idents.builtin_module
    else
        self.builtin_ctx.module_name; // We're compiling Builtin module itself

    // Use fully-qualified type name "Builtin.Num.U8" etc.
    // This allows method lookup to work correctly (getMethodIdent builds "Builtin.Num.U8.method_name")
    const qualified_type_name = try std.fmt.allocPrint(self.gpa, "Builtin.Num.{s}", .{type_name});
    defer self.gpa.free(qualified_type_name);
    const type_name_ident = try @constCast(self.cir).insertIdent(base.Ident.for_text(qualified_type_name));
    const type_ident = types_mod.TypeIdent{
        .ident_idx = type_name_ident,
    };

    // Number types backing is [] (empty tag union with closed extension)
    const empty_tag_union_content = Content{ .structure = .empty_tag_union };
    const ext_var = try self.freshFromContent(empty_tag_union_content, env, Region.zero());
    const empty_tag_union = types_mod.TagUnion{
        .tags = types_mod.Tag.SafeMultiList.Range.empty(),
        .ext = ext_var,
    };
    const backing_content = Content{ .structure = .{ .tag_union = empty_tag_union } };
    const backing_var = try self.freshFromContent(backing_content, env, Region.zero());

    // Number types have no type arguments
    const no_type_args: []const Var = &.{};

    return try self.types.mkNominal(
        type_ident,
        backing_var,
        no_type_args,
        origin_module_id,
        true, // Number types are opaque (defined with ::)
    );
}

/// Create a flex variable with a from_numeral constraint for numeric literals.
/// This constraint will be checked during deferred constraint checking to validate
/// that the numeric literal can be converted to the unified type.
/// Returns the flex var which has the constraint attached, and the dispatcher var
/// (first arg of from_numeral) is unified with the flex var so they share the same name.
fn mkFlexWithFromNumeralConstraint(
    self: *Self,
    num_literal_info: types_mod.NumeralInfo,
    env: *Env,
) !Var {
    const from_numeral_ident = self.cir.idents.from_numeral;

    // Create the flex var first - this represents the target type `a`
    const flex_var = try self.fresh(env, num_literal_info.region);

    // Create the argument type: Numeral (from Builtin.Num.Numeral)
    // For from_numeral, the actual method signature is: Numeral -> Try(a, [InvalidNumeral(Str)])
    const numeral_content = try self.mkNumeralContent(env);
    const arg_var = try self.freshFromContent(numeral_content, env, num_literal_info.region);

    // Create the error type: [InvalidNumeral(Str)] (closed tag union)
    const str_var = self.str_var;
    const invalid_numeral_tag_ident = try @constCast(self.cir).insertIdent(
        base.Ident.for_text("InvalidNumeral"),
    );
    const invalid_numeral_tag = try self.types.mkTag(
        invalid_numeral_tag_ident,
        &.{str_var},
    );
    // Use empty_tag_union as extension to create a closed tag union [InvalidNumeral(Str)]
    const err_ext_var = try self.freshFromContent(.{ .structure = .empty_tag_union }, env, num_literal_info.region);
    const err_type = try self.types.mkTagUnion(&.{invalid_numeral_tag}, err_ext_var);
    const err_var = try self.freshFromContent(err_type, env, num_literal_info.region);

    // Create Try(flex_var, err_var) as the return type
    // Try is a nominal type with two type args: the success type and the error type
    const try_type_content = try self.mkTryContent(flex_var, err_var);
    const ret_var = try self.freshFromContent(try_type_content, env, num_literal_info.region);

    const func_content = types_mod.Content{
        .structure = types_mod.FlatType{
            .fn_unbound = types_mod.Func{
                .args = try self.types.appendVars(&.{arg_var}),
                .ret = ret_var,
                .needs_instantiation = false,
            },
        },
    };
    const fn_var = try self.freshFromContent(func_content, env, num_literal_info.region);

    // Create the constraint with numeric literal info
    const constraint = types_mod.StaticDispatchConstraint{
        .fn_name = from_numeral_ident,
        .fn_var = fn_var,
        .origin = .from_numeral,
        .num_literal = num_literal_info,
    };

    // Store it in the types store
    const constraint_range = try self.types.appendStaticDispatchConstraints(&.{constraint});

    // Update the flex var to have the constraint attached
    const flex_content = types_mod.Content{
        .flex = types_mod.Flex{
            .name = null,
            .constraints = constraint_range,
        },
    };
    try self.unifyWith(flex_var, flex_content, env);

    return flex_var;
}

/// Create a nominal Box type with the given element type
fn mkBoxContent(self: *Self, elem_var: Var) Allocator.Error!Content {
    // Use the cached builtin_module_ident from the current module's ident store.
    // This represents the "Builtin" module where Box is defined.
    const origin_module_id = if (self.builtin_ctx.builtin_module) |_|
        self.cir.idents.builtin_module
    else
        self.builtin_ctx.module_name; // We're compiling Builtin module itself

    const box_ident = types_mod.TypeIdent{
        .ident_idx = self.cir.idents.box,
    };

    // The backing var is the element type var
    const backing_var = elem_var;
    const type_args = [_]Var{elem_var};

    return try self.types.mkNominal(
        box_ident,
        backing_var,
        &type_args,
        origin_module_id,
        false, // Box is nominal (not opaque)
    );
}

/// Create a nominal Try type with the given success and error types
fn mkTryContent(self: *Self, ok_var: Var, err_var: Var) Allocator.Error!Content {
    // Use the cached builtin_module_ident from the current module's ident store.
    // This represents the "Builtin" module where Try is defined.
    const origin_module_id = if (self.builtin_ctx.builtin_module) |_|
        self.cir.idents.builtin_module
    else
        self.builtin_ctx.module_name; // We're compiling Builtin module itself

    // Use the relative name "Try" (not "Builtin.Try") to match the relative_name in TypeHeader
    // The origin_module field already captures that this type is from Builtin
    const try_ident = types_mod.TypeIdent{
        .ident_idx = self.cir.idents.builtin_try,
    };

    // The backing var doesn't matter here. Nominal types unify based on their ident
    // and type args only - the backing is never examined during unification.
    // Creating the real backing type ([Ok(ok), Err(err)]) would be a waste of time.
    const backing_var = ok_var;
    const type_args = [_]Var{ ok_var, err_var };

    return try self.types.mkNominal(
        try_ident,
        backing_var,
        &type_args,
        origin_module_id,
        false, // Try is nominal (not opaque)
    );
}

/// Create a nominal Numeral type (from Builtin.Num.Numeral)
/// Numeral has no type parameters - it's a concrete record type wrapped in Self tag
fn mkNumeralContent(self: *Self, env: *Env) Allocator.Error!Content {
    // Use the cached builtin_module_ident from the current module's ident store.
    // This represents the "Builtin" module where Numeral is defined.
    const origin_module_id = if (self.builtin_ctx.builtin_module) |_|
        self.cir.idents.builtin_module
    else
        self.builtin_ctx.module_name; // We're compiling Builtin module itself

    // Use the relative name "Num.Numeral" with origin_module Builtin
    // Use the pre-interned ident from builtin_module to avoid string comparison
    const numeral_ident = types_mod.TypeIdent{
        .ident_idx = self.cir.idents.builtin_numeral,
    };

    // The backing var doesn't matter here. Nominal types unify based on their ident
    // and type args only - the backing is never examined during unification.
    // Creating the real backing type ([Self({is_negative: Bool, ...})]) would be a waste of time.
    const empty_tag_union_content = Content{ .structure = .empty_tag_union };
    const ext_var = try self.freshFromContent(empty_tag_union_content, env, Region.zero());
    const empty_tag_union = types_mod.TagUnion{
        .tags = types_mod.Tag.SafeMultiList.Range.empty(),
        .ext = ext_var,
    };
    const backing_content = Content{ .structure = .{ .tag_union = empty_tag_union } };
    const backing_var = try self.freshFromContent(backing_content, env, Region.zero());

    return try self.types.mkNominal(
        numeral_ident,
        backing_var,
        &.{}, // No type args
        origin_module_id,
        true, // Numeral is opaque (defined with ::)
    );
}

// updating vars //

/// Unify the provided variable with the provided content
///
/// If the var is a flex at the current rank, skip unifcation and simply update
/// the type descriptor
///
/// This should primarily be use to set CIR node vars that were initially filled with placeholders
fn unifyWith(self: *Self, target_var: Var, content: types_mod.Content, env: *Env) std.mem.Allocator.Error!void {
    const resolved_target = self.types.resolveVar(target_var);
    if (resolved_target.is_root and resolved_target.desc.rank == env.rank() and resolved_target.desc.content == .flex) {
        // The vast majority of the time, we call unify with on a placeholder
        // CIR var. In this case, we can safely override the type descriptor
        // directly, saving a typeslot and unifcation run
        var desc = resolved_target.desc;
        desc.content = content;
        try self.types.dangerousSetVarDesc(target_var, desc);
    } else {
        const fresh_var = try self.freshFromContent(content, env, self.getRegionAt(target_var));
        if (builtin.mode == .Debug) {
            const target_var_rank = self.types.resolveVar(target_var).desc.rank;
            const fresh_var_rank = self.types.resolveVar(fresh_var).desc.rank;
            if (@intFromEnum(target_var_rank) > @intFromEnum(fresh_var_rank)) {
                std.debug.panic("trying unifyWith unexpected ranks {} & {}", .{ @intFromEnum(target_var_rank), @intFromEnum(fresh_var_rank) });
            }
        }
        _ = try self.unify(target_var, fresh_var, env);
    }
}

/// Give a var, ensure it's not a redirect and set its rank.
/// If the var is already a redirect, this is a no-op - the root's rank was set when
/// the redirect was created during unification. This can happen when a variable is
/// unified with another before its rank is explicitly set, which is benign.
fn setVarRank(self: *Self, target_var: Var, env: *Env) std.mem.Allocator.Error!void {
    const resolved = self.types.resolveVar(target_var);
    if (resolved.is_root) {
        self.types.setDescRank(resolved.desc_idx, env.rank());
        try env.var_pool.addVarToRank(target_var, env.rank());
    }
    // If not root, the variable is a redirect - its rank is determined by the root
    // variable it points to, which was handled when the redirect was created.
}

// file //

/// Check the types for all defs
/// Copy builtin types from their modules into the current module's type store
/// This is necessary because type variables are module-specific - we can't use Vars from
/// other modules directly. The Bool and Try types are used in language constructs like
/// `if` conditions and need to be available in every module's type store.
fn copyBuiltinTypes(self: *Self) !void {
    const bool_stmt_idx = self.builtin_ctx.bool_stmt;
    const str_stmt_idx = self.builtin_ctx.str_stmt;

    if (self.builtin_ctx.builtin_module) |builtin_env| {
        // Copy Bool type from Builtin module using the direct reference
        const bool_type_var = ModuleEnv.varFrom(bool_stmt_idx);
        self.bool_var = try self.copyVar(bool_type_var, builtin_env, Region.zero());

        // Copy Str type from Builtin module using the direct reference
        const str_type_var = ModuleEnv.varFrom(str_stmt_idx);
        self.str_var = try self.copyVar(str_type_var, builtin_env, Region.zero());
    } else {
        // If Builtin module reference is null, use the statement from the current module
        // This happens when compiling the Builtin module itself
        self.bool_var = ModuleEnv.varFrom(bool_stmt_idx);
        self.str_var = ModuleEnv.varFrom(str_stmt_idx);
    }

    // Try type is accessed via external references, no need to copy it here
}

/// Check the types for all defs in a file
pub fn checkFile(self: *Self) std.mem.Allocator.Error!void {
    const trace = tracy.trace(@src());
    defer trace.end();

    // Fill in types store up to the size of CIR nodes
    try ensureTypeStoreIsFilled(self);

    // Create a solver env
    var env = try self.env_pool.acquire(.generalized);
    defer self.env_pool.release(env);

    // Copy builtin types (Bool, Try) into this module's type store
    try self.copyBuiltinTypes();

    // First, iterate over the builtin statements, generating types for each type declaration
    const builtin_stmts_slice = self.cir.store.sliceStatements(self.cir.builtin_statements);
    for (builtin_stmts_slice) |builtin_stmt_idx| {
        // If the statement is a type declaration, then generate the it's type
        // The resulting generalized type is saved at the type var slot at `stmt_idx`
        try self.generateStmtTypeDeclType(builtin_stmt_idx, &env);
    }

    // Process requires_types annotations for platforms
    // This ensures the type store has the actual types for platform requirements
    try self.processRequiresTypes(&env);

    const stmts_slice = self.cir.store.sliceStatements(self.cir.all_statements);

    // First pass: generate types for each type declaration
    for (stmts_slice) |stmt_idx| {
        const stmt = self.cir.store.getStatement(stmt_idx);
        const stmt_var = ModuleEnv.varFrom(stmt_idx);
        try self.setVarRank(stmt_var, &env);

        switch (stmt) {
            .s_alias_decl => |alias| {
                try self.generateAliasDecl(stmt_idx, stmt_var, alias, &env);
            },
            .s_nominal_decl => |nominal| {
                try self.generateNominalDecl(stmt_idx, stmt_var, nominal, &env);
            },
            .s_runtime_error => {
                try self.unifyWith(stmt_var, .err, &env);
            },
            .s_type_anno => |type_anno| {
                try self.generateStandaloneTypeAnno(stmt_var, type_anno, &env);
            },
            else => {
                // All other stmt types are invalid at the top level
            },
        }
    }

    // Next, capture all top level defs
    // This is used to support out-of-order defts
    const defs_slice = self.cir.store.sliceDefs(self.cir.all_defs);
    for (defs_slice) |def_idx| {
        const def = self.cir.store.getDef(def_idx);
        try self.top_level_ptrns.put(def.pattern, .{ .def_idx = def_idx, .status = .not_processed });
    }

    // Then, iterate over defs again, inferring types
    for (defs_slice) |def_idx| {
        env.reset();
        try self.checkDef(def_idx, &env);
    }

    // Finally, type-check top-level statements (like expect)
    // These are separate from defs and need to be checked after all defs are processed
    // so that lookups can find their definitions
    for (stmts_slice) |stmt_idx| {
        const stmt = self.cir.store.getStatement(stmt_idx);
        const stmt_var = ModuleEnv.varFrom(stmt_idx);
        const stmt_region = self.cir.store.getNodeRegion(ModuleEnv.nodeIdxFrom(stmt_idx));

        switch (stmt) {
            .s_expect => |expr_stmt| {
                env.reset();

                // Enter a new rank for this expect
                try env.var_pool.pushRank();
                defer env.var_pool.popRank();

                // Check the body expression
                _ = try self.checkExpr(expr_stmt.body, &env, .no_expectation);
                const body_var: Var = ModuleEnv.varFrom(expr_stmt.body);

                // Unify with Bool (expects must be bool expressions)
                const bool_var = try self.freshBool(&env, stmt_region);
                _ = try self.unify(bool_var, body_var, &env);

                // Unify statement var with body var
                _ = try self.unify(stmt_var, body_var, &env);

                // Clean up rank pool without generalizing (expect is not a lambda definition)
                try self.generalizer.generalize(self.gpa, &env.var_pool, env.rank(), false);
                try self.checkDeferredStaticDispatchConstraints(&env);
            },
            else => {
                // Other statement types are handled elsewhere (type decls, defs, etc.)
            },
        }
    }

    // Note that we can't use SCCs to determine the order to resolve defs
    // because anonymous static dispatch makes function order not knowable
    // before type inference

}

/// Process the requires_types annotations for platform modules, like:
///
///   { [Model : model] for main : { init : model, ... } }
///
/// For each required type, we first process the introduced alias variables:
///   { [Model : model] for main : { init : model, ... } }
///     ^^^^^^^^^^^^^^
/// Here, we create `model` as a *rigid* var, and a type alias `Model` pointing to
/// that exact rigid var.
///
/// We create this variable at the `.generalized` rank, but we have special
/// logic in `generateAnnoTypeInPlace` so places that reference `Model`
/// directly reference the underlying *uninstantiated* rigid var
///
/// Then, we generate the type for the actual required type
///   { [Model : model] for main : { init : model, ... } }
///                                ^^^^^^^^^^^^^^^^^^^^^^
///
/// Note on scoping: Type scopes are defined in czer. So in the example above,
///   { [Model : model] for main : { init : model, ... } }
///             a^^^^^                     b^^^^^
/// So `a` get the node CIR.TypeAnno.rigid_var{ .. }
/// So `b` get the node CIR.TypeAnno.rigid_var_lookup{ .ref = <a_id> }
/// Then, any reference to `b` replaced with `a` in `generateAnnoTypeInPlace`.
fn processRequiresTypes(self: *Self, env: *Env) std.mem.Allocator.Error!void {
    // Ensure we are generalized
    // This is because we do not want the type checking we do here to be let-polymorphic
    std.debug.assert(env.rank() == .generalized);

    const requires_types_slice = self.cir.requires_types.items.items;
    for (requires_types_slice) |required_type| {

        // First, processes the required type aliases
        //   { [Model : model] for main : { init : model, ... } }
        //     ^^^^^^^^^^^^^^
        const required_type_aliases_slice = self.cir.for_clause_aliases.sliceRange(required_type.type_aliases);
        for (required_type_aliases_slice) |type_alias| {
            const stmt = self.cir.store.getStatement(type_alias.alias_stmt_idx);
            const stmt_var = ModuleEnv.varFrom(type_alias.alias_stmt_idx);

            // We should only ever have alias decls here
            std.debug.assert(stmt == .s_alias_decl);
            const alias = stmt.s_alias_decl;

            // Assert that this alias header is well formed
            const alias_lhs = self.cir.store.getTypeHeader(alias.header);
            std.debug.assert(alias_lhs.name == alias_lhs.relative_name);
            std.debug.assert(alias_lhs.args.span.len == 0);

            // Assert that this alias body is well formed
            const alias_rhs_var = ModuleEnv.varFrom(alias.anno);
            const alias_rhs = self.cir.store.getTypeAnno(alias.anno);
            std.debug.assert(alias_rhs == .rigid_var);

            // Set ranks to generalized
            try self.setVarRank(stmt_var, env);
            try self.setVarRank(alias_rhs_var, env);

            // Set the rhs of the expr to be a rigid var
            try self.unifyWith(alias_rhs_var, .{
                .rigid = Rigid.init(type_alias.rigid_name),
            }, env);

            // IMPORTANT!
            // We *do not* create a real alias here. Instead, we unify the alias
            // stmt directly with the backing variable not the alias wrapper,
            // so that it can be substituted with the app's concrete type during
            // checkPlatformRequirements.
            _ = try self.unify(stmt_var, alias_rhs_var, env);
        }

        // Then, generate the type for the actual required type
        //   { [Model : model] for main : { init : model, ... } }
        //                                ^^^^^^^^^^^^^^^^^^^^^^
        try self.generateAnnoTypeInPlace(required_type.type_anno, env, .annotation);
    }
}

/// Check that the app's exported values match the platform's required types.
///
/// This should be called after checkFile() to verify that app exports conform
/// to the platform's requirements.
///
/// The `platform_to_app_idents` map translates platform ident indices to app ident indices,
/// built by the caller to avoid string lookups during type checking.
///
/// TODO: There are some non-type errors that this function produces (like
/// if the required alias or definition) are not found These errors could be
/// reporter in czer.
pub fn checkPlatformRequirements(
    self: *Self,
    platform_env: *const ModuleEnv,
    platform_to_app_idents: *const std.AutoHashMap(Ident.Idx, Ident.Idx),
) std.mem.Allocator.Error!void {
    const trace = tracy.trace(@src());
    defer trace.end();

    // Create a solver env for type operations
    var env = try self.env_pool.acquire(.generalized);
    defer self.env_pool.release(env);

    // Iterate over the platform's required types
    const requires_types_slice = platform_env.requires_types.items.items;
    for (requires_types_slice) |required_type| {
        // Look up the pre-translated app ident for this platform requirement
        const app_required_ident = platform_to_app_idents.get(required_type.ident);

        // Find the matching export in the app
        const app_exports_slice = self.cir.store.sliceDefs(self.cir.exports);
        var found_export: ?CIR.Def.Idx = null;

        for (app_exports_slice) |def_idx| {
            const def = self.cir.store.getDef(def_idx);
            const pattern = self.cir.store.getPattern(def.pattern);

            if (pattern == .assign) {
                // Compare ident indices - if app_required_ident is null, there's no match
                if (app_required_ident != null and pattern.assign.ident == app_required_ident.?) {
                    found_export = def_idx;
                    break;
                }
            }
        }

        if (found_export) |export_def_idx| {
            // Get the app export's type variable
            const export_def = self.cir.store.getDef(export_def_idx);
            const export_var = ModuleEnv.varFrom(export_def.pattern);

            // Copy the required type from the platform's type store into the app's type store
            // First, convert the type annotation to a type variable in the platform's context
            const required_type_var = ModuleEnv.varFrom(required_type.type_anno);

            // Copy the type from the platform's type store
            const copied_required_var = try self.copyVar(required_type_var, platform_env, required_type.region);

            // Instantiate the copied variable before unifying (to avoid poisoning the cached copy)
            // IMPORTANT: When we instantiate this rigid here, it is instantiated as a flex
            const instantiated_required_var = try self.instantiateVar(copied_required_var, &env, .{ .explicit = required_type.region });

            // Get the type aliases (eg [Model : model]) for this required type
            const type_aliases_range = required_type.type_aliases;
            const all_aliases = platform_env.for_clause_aliases.items.items;
            const type_aliases_slice = all_aliases[@intFromEnum(type_aliases_range.start)..][0..type_aliases_range.count];

            // Extract flex name -> instantiated var mappings from the var_map.
            var var_map_iter = self.var_map.iterator();
            while (var_map_iter.next()) |entry| {
                const fresh_var = entry.value_ptr.*;
                const resolved = self.types.resolveVar(fresh_var);
                switch (resolved.desc.content) {
                    // Note that here we match on a flex var. Because the
                    // type is instantiated any rigid in the platform
                    // required type become flex
                    .flex => |flex| {
                        // Assert flex has name (flex var should come from platform rigid vars)
                        std.debug.assert(flex.name != null);
                        const flex_name = flex.name.?;

                        // Assert that this flex var ident is in the list of
                        // rigid vars declared by the platform.
                        if (builtin.mode == .Debug) {
                            var found_in_required_aliases = false;
                            for (type_aliases_slice) |alias| {
                                const app_rigid_name = platform_to_app_idents.get(alias.rigid_name) orelse continue;
                                if (app_rigid_name == flex_name) {
                                    found_in_required_aliases = true;
                                    break;
                                }
                            }
                            if (!found_in_required_aliases) {
                                std.debug.panic("Expected type var with name {s} to be declared in platform required type aliases", .{
                                    self.cir.getIdentText(flex_name),
                                });
                            }
                        }

                        // Store the rigid (now instantiated flex) name -> instantiated var mapping in the app's module env
                        try self.cir.rigid_vars.put(self.gpa, flex_name, fresh_var);
                    },
                    else => {},
                }
            }

            // For each for-clause type alias (e.g., [Model : model]), look up the app's
            // corresponding type alias and unify it with the rigid type variable.
            // This substitutes concrete app types for platform rigid type variables.
            for (type_aliases_slice) |alias| {
                // Translate the platform's alias name to the app's namespace
                const app_alias_name = platform_to_app_idents.get(alias.alias_name) orelse {
                    const expected_alias_ident = try self.cir.insertIdent(
                        Ident.for_text(platform_env.getIdentText(alias.alias_name)),
                    );
                    _ = try self.problems.appendProblem(self.gpa, .{ .platform_alias_not_found = .{
                        .expected_alias_ident = expected_alias_ident,
                        .ctx = .not_found,
                    } });
                    _ = try self.unifyWith(instantiated_required_var, .err, &env);
                    _ = try self.unifyWith(export_var, .err, &env);
                    return;
                };

                // Look up the rigid var we stored earlier.
                // rigid_vars is keyed by the APP's ident index (the rigid name was translated when copied),
                // so we translate the platform's rigid_name to the app's ident space using the pre-built map.
                const app_rigid_name = platform_to_app_idents.get(alias.rigid_name) orelse {
                    if (builtin.mode == .Debug) {
                        std.debug.panic("Expected to find platform alias rigid var ident {s} in module", .{
                            platform_env.getIdentText(alias.rigid_name),
                        });
                    }
                    _ = try self.unifyWith(instantiated_required_var, .err, &env);
                    _ = try self.unifyWith(export_var, .err, &env);
                    return;
                };
                const rigid_var = self.cir.rigid_vars.get(app_rigid_name) orelse {
                    if (builtin.mode == .Debug) {
                        std.debug.panic("Expected to find rigid var in map {s} in instantiate platform required type", .{
                            platform_env.getIdentText(alias.rigid_name),
                        });
                    }
                    _ = try self.unifyWith(instantiated_required_var, .err, &env);
                    _ = try self.unifyWith(export_var, .err, &env);
                    return;
                };

                // Look up the app's type alias's (eg Model) body (the underlying type, not the alias wrapper)
                const app_type_var = self.findTypeAliasBodyVar(app_alias_name) orelse {
                    const expected_alias_ident = try self.cir.insertIdent(
                        Ident.for_text(platform_env.getIdentText(alias.alias_name)),
                    );
                    _ = try self.problems.appendProblem(self.gpa, .{ .platform_alias_not_found = .{
                        .expected_alias_ident = expected_alias_ident,
                        .ctx = .found_but_not_alias,
                    } });
                    _ = try self.unifyWith(instantiated_required_var, .err, &env);
                    _ = try self.unifyWith(export_var, .err, &env);
                    return;
                };

                // Now unify the (now-flex) var with the app's type alias body.
                // This properly handles rank propagation (unlike dangerousSetVarRedirect).
                _ = try self.unify(rigid_var, app_type_var, &env);
            }

            // Unify the platform's required type with the app's export type.
            // This constrains type variables in the export (e.g., closure params)
            // to match the platform's expected types. After this, the fresh vars
            // stored in rigid_vars will redirect to the concrete app types.
            _ = try self.unifyFromAnno(instantiated_required_var, export_var, &env);
        } else {
            // If we got here, it means that the the definition was not found in
            // the module's *export* list
            const expected_def_ident = try self.cir.insertIdent(
                Ident.for_text(platform_env.getIdentText(required_type.ident)),
            );
            _ = try self.problems.appendProblem(self.gpa, .{
                .platform_def_not_found = .{
                    .expected_def_ident = expected_def_ident,
                    .ctx = blk: {
                        // We know the def is not exported, but here we check
                        // if it's defined *but not exported* in the module so
                        // we can show a nicer error message

                        var found_def: ?CIR.Def.Idx = null;

                        // Check all defs in the module
                        const app_defs_slice = self.cir.store.sliceDefs(self.cir.all_defs);
                        for (app_defs_slice) |def_idx| {
                            const def = self.cir.store.getDef(def_idx);
                            const pattern = self.cir.store.getPattern(def.pattern);

                            if (pattern == .assign) {
                                // Compare ident indices - if app_required_ident is null, there's no match
                                if (app_required_ident != null and pattern.assign.ident == app_required_ident.?) {
                                    found_def = def_idx;
                                    break;
                                }
                            }
                        }

                        // Break with more specific context
                        if (found_def == null) {
                            break :blk .not_found;
                        } else {
                            break :blk .found_but_not_exported;
                        }
                    },
                },
            });
        }
        // Note: If the export is not found, the canonicalizer should have already reported an error
    }
}

/// Find a type alias declaration by name and return the var for its underlying type.
/// This returns the var for the alias's body (e.g., for `Model : { value: I64 }` returns the var for `{ value: I64 }`),
/// not the var for the alias declaration itself.
/// Returns null if no type alias declaration with the given name is found.
fn findTypeAliasBodyVar(self: *Self, name: Ident.Idx) ?Var {
    const stmts_slice = self.cir.store.sliceStatements(self.cir.all_statements);
    for (stmts_slice) |stmt_idx| {
        const stmt = self.cir.store.getStatement(stmt_idx);
        switch (stmt) {
            .s_alias_decl => |alias| {
                const header = self.cir.store.getTypeHeader(alias.header);
                if (header.relative_name == name) {
                    // Return the var for the alias body annotation, not the statement
                    return ModuleEnv.varFrom(alias.anno);
                }
            },
            else => {},
        }
    }
    return null;
}

/// Check if a statement index is a for-clause alias statement.
/// For-clause alias statements are created during platform header processing
/// for type aliases like [Model : model] in the requires clause.
///
/// When these are looked up, we need to *not* instantiate the alias, so all
/// references in the module Point to the same var.
fn isForClauseAliasStatement(self: *Self, stmt_idx: CIR.Statement.Idx) bool {
    // Slice the for-clause alias statements and check if stmt_idx is in the list
    for (self.cir.for_clause_aliases.items.items) |for_clause| {
        if (stmt_idx == for_clause.alias_stmt_idx) {
            return true;
        }
    }
    return false;
}

// repl //

/// Check an expr for the repl
pub fn checkExprRepl(self: *Self, expr_idx: CIR.Expr.Idx) std.mem.Allocator.Error!void {
    try ensureTypeStoreIsFilled(self);

    // Copy builtin types into this module's type store
    try self.copyBuiltinTypes();

    // Create a solver env
    var env = try self.env_pool.acquire(.generalized);
    defer self.env_pool.release(env);

    // First, iterate over the statements, generating types for each type declaration
    const stms_slice = self.cir.store.sliceStatements(self.cir.builtin_statements);
    for (stms_slice) |stmt_idx| {
        // If the statement is a type declaration, then generate the it's type
        // The resulting generalized type is saved at the type var slot at `stmt_idx`
        try self.generateStmtTypeDeclType(stmt_idx, &env);
    }

    {
        try env.var_pool.pushRank();
        defer env.var_pool.popRank();

        // Check the expr
        _ = try self.checkExpr(expr_idx, &env, .no_expectation);

        // Only generalize if this is a lambda expression (value restriction)
        const should_generalize = self.isLambdaExpr(expr_idx);
        try self.generalizer.generalize(self.gpa, &env.var_pool, env.rank(), should_generalize);

        // Check any accumulated static dispatch constraints
        try self.checkDeferredStaticDispatchConstraints(&env);
    }
}

// defs //

/// Check the types for a single definition
fn checkDef(self: *Self, def_idx: CIR.Def.Idx, env: *Env) std.mem.Allocator.Error!void {
    const trace = tracy.trace(@src());
    defer trace.end();

    // Ensure that initiailly we're at the generalized level
    std.debug.assert(env.rank() == .generalized);

    const def = self.cir.store.getDef(def_idx);
    const def_var = ModuleEnv.varFrom(def_idx);
    const ptrn_var = ModuleEnv.varFrom(def.pattern);
    const expr_var = ModuleEnv.varFrom(def.expr);

    if (self.top_level_ptrns.get(def.pattern)) |processing_def| {
        if (processing_def.status == .processed) {
            // If we've already processed this def, return immediately
            return;
        }
    }

    // Make as processing
    try self.top_level_ptrns.put(def.pattern, .{ .def_idx = def_idx, .status = .processing });

    {
        try env.var_pool.pushRank();
        defer env.var_pool.popRank();

        std.debug.assert(env.rank() == .top_level);

        try self.setVarRank(def_var, env);
        try self.setVarRank(ptrn_var, env);
        try self.setVarRank(expr_var, env);

        // Check the pattern
        try self.checkPattern(def.pattern, env, .no_expectation);

        // Extract function name from the pattern (for better error messages)
        const saved_func_name = self.enclosing_func_name;
        self.enclosing_func_name = blk: {
            const pattern = self.cir.store.getPattern(def.pattern);
            switch (pattern) {
                .assign => |assign| break :blk assign.ident,
                else => break :blk null,
            }
        };
        defer self.enclosing_func_name = saved_func_name;

        // Create placeholder for the annotation, if it exists
        var mb_instantiated_anno_var: ?Var = null;

        // Check the annotation, if it exists
        const expectation = blk: {
            if (def.annotation) |annotation_idx| {
                // Generate the annotation type var in-place
                try self.generateAnnotationType(annotation_idx, env);
                const annotation_var = ModuleEnv.varFrom(annotation_idx);

                // Here we copy the annotation before we unify against it
                //
                // This is so if there's an error in the expr/ptrn, we can preserve
                // the annotation so other places that reference it still get the
                // type of the annotation.
                mb_instantiated_anno_var = try self.instantiateVarPreserveRigids(
                    annotation_var,
                    env,
                    .use_last_var,
                );

                // Return the expectation
                break :blk Expected{
                    .expected = .{ .var_ = annotation_var, .from_annotation = true },
                };
            } else {
                break :blk Expected.no_expectation;
            }
        };

        // Infer types for the body, checking against the instantaited annotation
        _ = try self.checkExpr(def.expr, env, expectation);

        // Only generalize if this is a lambda expression (value restriction)
        const should_generalize = self.isLambdaExpr(def.expr);
        try self.generalizer.generalize(self.gpa, &env.var_pool, env.rank(), should_generalize);

        // Check any accumulated static dispatch constraints
        try self.checkDeferredStaticDispatchConstraints(env);

        // Check if the expression type contains any errors anywhere in its structure.
        // If it does and we have an annotation, use the annotation type for the pattern
        // instead of the expression type. This preserves the annotation type for other
        // code that references this identifier, even when the expression has errors.
        //
        // For example, if the annotation is `I64 -> Str` and the expression has an error
        // in the return type (making it `I64 -> Error`), the pattern should still get
        // `I64 -> Str` from the annotation.
        if (mb_instantiated_anno_var) |instantiated_anno_var| {
            var visited = std.AutoHashMap(Var, void).init(self.gpa);
            defer visited.deinit();
            if (self.varContainsError(expr_var, &visited)) {
                // If there was an annotation AND the expr contains errors, then unify the
                // ptrn against the annotation
                _ = try self.unify(ptrn_var, instantiated_anno_var, env);
            } else {
                // Otherwise, unify the ptrn and expr
                _ = try self.unify(ptrn_var, expr_var, env);
            }
        } else {
            // No annotation, just unify the ptrn and expr
            _ = try self.unify(ptrn_var, expr_var, env);
        }

        // Check that the def and ptrn match
        _ = try self.unify(def_var, ptrn_var, env);
    }

    // Mark as processed
    try self.top_level_ptrns.put(def.pattern, .{ .def_idx = def_idx, .status = .processed });
}

// create types for type decls //

/// Generate a type variable from the provided type statement.
/// If the stmt is not an alias or nominal dec, then do nothing
///
/// The created variable is put in-place at the var slot at `decl_idx`
/// The created variable will be generalized
fn generateStmtTypeDeclType(
    self: *Self,
    decl_idx: CIR.Statement.Idx,
    env: *Env,
) std.mem.Allocator.Error!void {
    const decl_free_vars_top = self.decl_free_vars.top();
    defer self.decl_free_vars.clearFrom(decl_free_vars_top);

    const decl = self.cir.store.getStatement(decl_idx);
    const decl_var = ModuleEnv.varFrom(decl_idx);

    switch (decl) {
        .s_alias_decl => |alias| {
            try self.generateAliasDecl(decl_idx, decl_var, alias, env);
        },
        .s_nominal_decl => |nominal| {
            try self.generateNominalDecl(decl_idx, decl_var, nominal, env);
        },
        .s_runtime_error => {
            try self.unifyWith(decl_var, .err, env);
        },
        else => {
            // Do nothing
        },
    }
}

/// Generate types for an alias type declaration
fn generateAliasDecl(
    self: *Self,
    decl_idx: CIR.Statement.Idx,
    decl_var: Var,
    alias: std.meta.fieldInfo(CIR.Statement, .s_alias_decl).type,
    env: *Env,
) std.mem.Allocator.Error!void {
    // Get the type header's args
    const header = self.cir.store.getTypeHeader(alias.header);
    const header_args = self.cir.store.sliceTypeAnnos(header.args);

    // Next, generate the provided arg types and build the map of rigid variables in the header
    const header_vars = try self.generateHeaderVars(header_args, env);

    // Now we have a built of list of rigid variables for the decl lhs (header).
    // With this in hand, we can now generate the type for the lhs (body).
    self.seen_annos.clearRetainingCapacity();
    const backing_var: Var = ModuleEnv.varFrom(alias.anno);
    try self.generateAnnoTypeInPlace(alias.anno, env, .{ .type_decl = .{
        .idx = decl_idx,
        .name = header.relative_name,
        .type_ = .alias,
        .backing_var = backing_var,
        .num_args = @intCast(header_args.len),
    } });

    try self.unifyWith(
        decl_var,
        try self.types.mkAlias(
            .{ .ident_idx = header.relative_name },
            backing_var,
            header_vars,
        ),
        env,
    );
}

/// Generate types for nominal type declaration
fn generateNominalDecl(
    self: *Self,
    decl_idx: CIR.Statement.Idx,
    decl_var: Var,
    nominal: std.meta.fieldInfo(CIR.Statement, .s_nominal_decl).type,
    env: *Env,
) std.mem.Allocator.Error!void {
    // Get the type header's args
    const header = self.cir.store.getTypeHeader(nominal.header);
    const header_args = self.cir.store.sliceTypeAnnos(header.args);

    // Next, generate the provided arg types and build the map of rigid variables in the header
    const header_vars = try self.generateHeaderVars(header_args, env);

    // Now we have a built of list of rigid variables for the decl lhs (header).
    // With this in hand, we can now generate the type for the lhs (body).
    self.seen_annos.clearRetainingCapacity();
    const backing_var: Var = ModuleEnv.varFrom(nominal.anno);
    try self.generateAnnoTypeInPlace(nominal.anno, env, .{ .type_decl = .{
        .idx = decl_idx,
        .name = header.relative_name,
        .type_ = .nominal,
        .backing_var = backing_var,
        .num_args = @intCast(header_args.len),
    } });

    try self.unifyWith(
        decl_var,
        try self.types.mkNominal(
            .{ .ident_idx = header.relative_name },
            backing_var,
            header_vars,
            self.builtin_ctx.module_name,
            nominal.is_opaque,
        ),
        env,
    );
}

/// Generate types for a standalone type annotation (one without a corresponding definition).
/// These are typically used for FFI function declarations or forward declarations.
fn generateStandaloneTypeAnno(
    self: *Self,
    stmt_var: Var,
    type_anno: std.meta.fieldInfo(CIR.Statement, .s_type_anno).type,
    env: *Env,
) std.mem.Allocator.Error!void {
    // Reset seen type annos
    self.seen_annos.clearRetainingCapacity();

    // Push a new rank for generalization
    try env.var_pool.pushRank();
    defer env.var_pool.popRank();

    // Save top of scratch static dispatch constraints
    const scratch_static_dispatch_constraints_top = self.scratch_static_dispatch_constraints.top();
    defer self.scratch_static_dispatch_constraints.clearFrom(scratch_static_dispatch_constraints_top);

    // Iterate over where clauses (if they exist), adding them to scratch_static_dispatch_constraints
    if (type_anno.where) |where_span| {
        const where_slice = self.cir.store.sliceWhereClauses(where_span);
        for (where_slice) |where_idx| {
            try self.generateStaticDispatchConstraintFromWhere(where_idx, env);
        }
    }

    // Generate the type from the annotation
    const anno_var: Var = ModuleEnv.varFrom(type_anno.anno);
    try self.generateAnnoTypeInPlace(type_anno.anno, env, .annotation);

    // Unify the statement variable with the generated annotation type
    _ = try self.unify(stmt_var, anno_var, env);

    // Generalize the type variables in the annotation.
    // Standalone type annotations represent polymorphic function declarations,
    // so they should always be generalized to allow proper instantiation at use sites.
    try self.generalizer.generalize(self.gpa, &env.var_pool, env.rank(), true);
}

/// Generate types for type anno args
fn generateHeaderVars(
    self: *Self,
    header_args: []CIR.TypeAnno.Idx,
    env: *Env,
) std.mem.Allocator.Error![]Var {
    for (header_args) |header_arg_idx| {
        const header_arg = self.cir.store.getTypeAnno(header_arg_idx);
        const header_var = ModuleEnv.varFrom(header_arg_idx);
        try self.setVarRank(header_var, env);

        switch (header_arg) {
            .rigid_var => |rigid| {
                try self.unifyWith(header_var, .{ .rigid = Rigid.init(rigid.name) }, env);
            },
            .underscore, .malformed => {
                try self.unifyWith(header_var, .err, env);
            },
            else => {
                // The canonicalizer should only produce rigid_var, underscore, or malformed
                // for header args. If we hit this, there's a compiler bug.
                std.debug.assert(false);
                try self.unifyWith(header_var, .err, env);
            },
        }
    }

    return @ptrCast(header_args);
}

// type gen config //

const OutVar = enum {
    in_place,
    fresh,

    pub fn voidOrVar(comptime out_var: OutVar) type {
        return switch (out_var) {
            .in_place => void,
            .fresh => Var,
        };
    }
};

// annotations //

/// The context use for free var generation
const GenTypeAnnoCtx = union(enum) {
    annotation,
    type_decl: struct {
        idx: CIR.Statement.Idx,
        name: Ident.Idx,
        type_: enum { nominal, alias },
        backing_var: Var,
        num_args: u32,
    },
};

fn generateAnnotationType(self: *Self, annotation_idx: CIR.Annotation.Idx, env: *Env) std.mem.Allocator.Error!void {
    const trace = tracy.trace(@src());
    defer trace.end();

    const annotation_var = ModuleEnv.varFrom(annotation_idx);
    try self.setVarRank(annotation_var, env);

    const annotation = self.cir.store.getAnnotation(annotation_idx);

    // Reset seen type annos
    self.seen_annos.clearRetainingCapacity();

    // Save top of scratch static dispatch constraints
    const scratch_static_dispatch_constraints_top = self.scratch_static_dispatch_constraints.top();
    defer self.scratch_static_dispatch_constraints.clearFrom(scratch_static_dispatch_constraints_top);

    // Iterate over where clauses (if they exist), adding them to scratch_static_dispatch_constraints
    if (annotation.where) |where_span| {
        const where_slice = self.cir.store.sliceWhereClauses(where_span);
        for (where_slice) |where_idx| {
            try self.generateStaticDispatchConstraintFromWhere(where_idx, env);
        }
    }

    // Then, generate the type for the annotation
    try self.generateAnnoTypeInPlace(annotation.anno, env, .annotation);

    // Redirect the root annotation to inner annotation
    _ = try self.unify(annotation_var, ModuleEnv.varFrom(annotation.anno), env);
}

/// Given a where clause, generate static dispatch constraints and add to scratch_static_dispatch_constraints
fn generateStaticDispatchConstraintFromWhere(self: *Self, where_idx: CIR.WhereClause.Idx, env: *Env) std.mem.Allocator.Error!void {
    const where = self.cir.store.getWhereClause(where_idx);
    const where_region = self.cir.store.getNodeRegion(ModuleEnv.nodeIdxFrom(where_idx));

    switch (where) {
        .w_method => |method| {
            // Generate type of the thing dispatch receiver
            try self.generateAnnoTypeInPlace(method.var_, env, .annotation);
            const method_var = ModuleEnv.varFrom(method.var_);

            // Generate the arguments
            const args_anno_slice = self.cir.store.sliceTypeAnnos(method.args);
            for (args_anno_slice) |arg_anno_idx| {
                try self.generateAnnoTypeInPlace(arg_anno_idx, env, .annotation);
            }
            const anno_arg_vars: []Var = @ptrCast(args_anno_slice);

            // Generate return type
            try self.generateAnnoTypeInPlace(method.ret, env, .annotation);
            const ret_var = ModuleEnv.varFrom(method.ret);

            // Create the function var
            const func_content = try self.types.mkFuncUnbound(anno_arg_vars, ret_var);
            const func_var = try self.freshFromContent(func_content, env, where_region);

            // Add to scratch list
            try self.scratch_static_dispatch_constraints.append(ScratchStaticDispatchConstraint{
                .var_ = method_var,
                .constraint = StaticDispatchConstraint{
                    .fn_name = method.method_name,
                    .fn_var = func_var,
                    .origin = .where_clause,
                },
            });
        },
        .w_alias => |alias| {
            // Alias syntax in where clauses (e.g., `where [a.Decode]`) was used for abilities,
            // which have been removed from Roc. Emit an error.
            _ = try self.problems.appendProblem(self.gpa, .{ .unsupported_alias_where_clause = .{
                .alias_name = alias.alias_name,
                .region = where_region,
            } });
        },
        .w_malformed => {
            // If it's malformed, just ignore
        },
    }
}

/// Given an annotation, generate the corresponding type based on the CIR
///
/// This is used both for generation annotation types and type declaration types
///
/// This function will write the type into the type var node at `anno_idx`
///
/// Note on scoping for type decls: Type scopes are defined in czer
///   Point(x) : [Point(x, x)]
///        a^          b^  ^c
///
/// So `a` get the node CIR.TypeAnno.rigid_var{ .. }
/// And `b` & `c` get the node CIR.TypeAnno.rigid_var_lookup{ .ref = <a_id> }
/// Then, any reference to `b` or `c` are replaced with `a` in `generateAnnoTypeInPlace`.
fn generateAnnoTypeInPlace(self: *Self, anno_idx: CIR.TypeAnno.Idx, env: *Env, ctx: GenTypeAnnoCtx) std.mem.Allocator.Error!void {
    const trace = tracy.trace(@src());
    defer trace.end();

    // First, check if we've seen this anno before
    // This guards against recursive types
    if (self.seen_annos.get(anno_idx)) |_| {
        return;
    }

    // Get the annotation
    const anno = self.cir.store.getTypeAnno(anno_idx);
    const anno_region = self.cir.store.getNodeRegion(ModuleEnv.nodeIdxFrom(anno_idx));
    const anno_var = ModuleEnv.varFrom(anno_idx);
    try self.setVarRank(anno_var, env);

    // Put this anno in the "seen" map immediately, to support recursive references
    try self.seen_annos.put(anno_idx, anno_var);

    switch (anno) {
        .rigid_var => |rigid| {
            const static_dispatch_constraints_start = self.types.static_dispatch_constraints.len();
            switch (ctx) {
                .annotation => {
                    // If this an annotation, then check all where constraints
                    // and see if any reference this rigid var
                    for (self.scratch_static_dispatch_constraints.items.items) |scratch_constraint| {
                        const resolved_scratch_var = self.types.resolveVar(scratch_constraint.var_).var_;
                        if (resolved_scratch_var == anno_var) {
                            _ = try self.types.static_dispatch_constraints.append(self.types.gpa, scratch_constraint.constraint);
                        }
                    }
                },
                .type_decl => {},
            }
            const static_dispatch_constraints_end = self.types.static_dispatch_constraints.len();
            const static_dispatch_constraints_range = StaticDispatchConstraint.SafeList.Range{ .start = @enumFromInt(static_dispatch_constraints_start), .count = @intCast(static_dispatch_constraints_end - static_dispatch_constraints_start) };

            try self.unifyWith(anno_var, .{ .rigid = Rigid{
                .name = rigid.name,
                .constraints = static_dispatch_constraints_range,
            } }, env);
        },
        .rigid_var_lookup => |rigid_lookup| {
            _ = try self.unify(anno_var, ModuleEnv.varFrom(rigid_lookup.ref), env);
        },
        .underscore => {
            try self.unifyWith(anno_var, .{ .flex = Flex.init() }, env);
        },
        .lookup => |lookup| {
            switch (lookup.base) {
                .builtin => |builtin_type| {
                    try self.setBuiltinTypeContent(anno_var, lookup.name, builtin_type, &.{}, anno_region, env);
                },
                .local => |local| {

                    // Check if we're in a declaration or an annotation
                    switch (ctx) {
                        .type_decl => |this_decl| {
                            // If so, check if this is a recursive reference
                            if (this_decl.idx == local.decl_idx) {

                                // If it is a recursive ref, check that there are
                                // no arguments (since this is a lookup, not an apply)
                                if (this_decl.num_args != 0) {
                                    _ = try self.problems.appendProblem(self.gpa, .{ .type_apply_mismatch_arities = .{
                                        .type_name = this_decl.name,
                                        .region = anno_region,
                                        .num_expected_args = this_decl.num_args,
                                        .num_actual_args = 0,
                                    } });
                                    try self.unifyWith(anno_var, .err, env);
                                    return;
                                }

                                // If so, then update this annotation to be an instance
                                // of this type using the same backing variable
                                switch (this_decl.type_) {
                                    .alias => {
                                        // Recursion is not allowed in aliases - emit error
                                        _ = try self.problems.appendProblem(self.gpa, .{ .recursive_alias = .{
                                            .type_name = this_decl.name,
                                            .region = anno_region,
                                        } });
                                        try self.unifyWith(anno_var, .err, env);
                                        return;
                                    },
                                    .nominal => {
                                        // Nominal types can be recursive
                                        try self.unifyWith(anno_var, try self.types.mkNominal(
                                            .{ .ident_idx = this_decl.name },
                                            this_decl.backing_var,
                                            &.{},
                                            self.builtin_ctx.module_name,
                                            false, // Default to non-opaque for error case
                                        ), env);
                                    },
                                }

                                return;
                            }
                        },
                        .annotation => {
                            // Otherwise, we're in an annotation and this cannot
                            // be recursive
                        },
                    }

                    const local_decl_var = ModuleEnv.varFrom(local.decl_idx);

                    // Check if this is a for-clause alias (eg Model [Model : model]).
                    // For for-clause aliases, we do not want to instantiate the
                    // variable - each place that references it should reference
                    // the same var.
                    const is_for_clause_alias = self.isForClauseAliasStatement(local.decl_idx);
                    if (is_for_clause_alias) {
                        _ = try self.unify(anno_var, local_decl_var, env);
                    } else {
                        const instantiated_var = try self.instantiateVar(local_decl_var, env, .{ .explicit = anno_region });
                        _ = try self.unify(anno_var, instantiated_var, env);
                    }
                },
                .external => |ext| {
                    if (try self.resolveVarFromExternal(ext.module_idx, ext.target_node_idx)) |ext_ref| {
                        const ext_instantiated_var = try self.instantiateVar(
                            ext_ref.local_var,
                            env,
                            .{ .explicit = anno_region },
                        );
                        _ = try self.unify(anno_var, ext_instantiated_var, env);
                    } else {
                        // If this external type is unresolved, can should've reported
                        // an error. So we set to error and continue
                        try self.unifyWith(anno_var, .err, env);
                    }
                },
            }
        },
        .apply => |a| {
            // Generate the types for the arguments
            const anno_args = self.cir.store.sliceTypeAnnos(a.args);
            for (anno_args) |anno_arg| {
                try self.generateAnnoTypeInPlace(anno_arg, env, ctx);
            }
            const anno_arg_vars: []Var = @ptrCast(anno_args);

            switch (a.base) {
                .builtin => |builtin_type| {
                    try self.setBuiltinTypeContent(anno_var, a.name, builtin_type, anno_arg_vars, anno_region, env);
                },
                .local => |local| {
                    // Check if we're in a declaration or an annotation
                    switch (ctx) {
                        .type_decl => |this_decl| {
                            // If so, check if this is a recursive reference
                            if (this_decl.idx == local.decl_idx) {

                                // If it is a recursive ref, check that the args being
                                // applied here match the number of args of the decl
                                if (anno_arg_vars.len != this_decl.num_args) {
                                    _ = try self.problems.appendProblem(self.gpa, .{ .type_apply_mismatch_arities = .{
                                        .type_name = this_decl.name,
                                        .region = anno_region,
                                        .num_expected_args = this_decl.num_args,
                                        .num_actual_args = @intCast(anno_args.len),
                                    } });
                                    try self.unifyWith(anno_var, .err, env);
                                    return;
                                }

                                // If so, then update this annotation to be an instance
                                // of this type using the same backing variable
                                switch (this_decl.type_) {
                                    .alias => {
                                        // Recursion is not allowed in aliases - emit error
                                        _ = try self.problems.appendProblem(self.gpa, .{ .recursive_alias = .{
                                            .type_name = this_decl.name,
                                            .region = anno_region,
                                        } });
                                        try self.unifyWith(anno_var, .err, env);
                                        return;
                                    },
                                    .nominal => {
                                        // Nominal types can be recursive
                                        try self.unifyWith(anno_var, try self.types.mkNominal(
                                            .{ .ident_idx = this_decl.name },
                                            this_decl.backing_var,
                                            anno_arg_vars,
                                            self.builtin_ctx.module_name,
                                            false, // Default to non-opaque for error case
                                        ), env);
                                    },
                                }

                                return;
                            }
                        },
                        .annotation => {
                            // Otherwise, we're in an annotation and this cannot
                            // be recursive
                        },
                    }

                    // Resolve the referenced type
                    const decl_var = ModuleEnv.varFrom(local.decl_idx);
                    const decl_resolved = self.types.resolveVar(decl_var).desc.content;

                    // Get the arguments & name the referenced type
                    const decl_arg_vars, const decl_name = blk: {
                        if (decl_resolved == .alias) {
                            const decl_alias = decl_resolved.alias;
                            break :blk .{ self.types.sliceAliasArgs(decl_alias), decl_alias.ident.ident_idx };
                        } else if (decl_resolved == .structure and decl_resolved.structure == .nominal_type) {
                            const decl_nominal = decl_resolved.structure.nominal_type;
                            break :blk .{ self.types.sliceNominalArgs(decl_nominal), decl_nominal.ident.ident_idx };
                        } else if (decl_resolved == .err) {
                            try self.unifyWith(anno_var, .err, env);
                            return;
                        } else {
                            // Type applications should only reference aliases or nominal types.
                            // If we hit this, there's a compiler bug.
                            std.debug.assert(false);
                            try self.unifyWith(anno_var, .err, env);
                            return;
                        }
                    };

                    // Check for an arity mismatch
                    if (decl_arg_vars.len != anno_arg_vars.len) {
                        _ = try self.problems.appendProblem(self.gpa, .{ .type_apply_mismatch_arities = .{
                            .type_name = decl_name,
                            .region = anno_region,
                            .num_expected_args = @intCast(decl_arg_vars.len),
                            .num_actual_args = @intCast(anno_args.len),
                        } });
                        try self.unifyWith(anno_var, .err, env);
                        return;
                    }

                    // Then, built the map of applied variables
                    self.rigid_var_substitutions.clearRetainingCapacity();
                    for (decl_arg_vars, anno_arg_vars) |decl_arg_var, anno_arg_var| {
                        const decl_arg_resolved = self.types.resolveVar(decl_arg_var).desc.content;

                        std.debug.assert(decl_arg_resolved == .rigid);
                        const decl_arg_rigid = decl_arg_resolved.rigid;

                        try self.rigid_var_substitutions.put(self.gpa, decl_arg_rigid.name, anno_arg_var);
                    }

                    // Then instantiate the variable, substituting the rigid
                    // variables in the definition with the applied args from
                    // the annotation
                    const instantiated_var = try self.instantiateVarWithSubs(
                        decl_var,
                        &self.rigid_var_substitutions,
                        env,
                        .{ .explicit = anno_region },
                    );
                    _ = try self.unify(anno_var, instantiated_var, env);
                },
                .external => |ext| {
                    if (try self.resolveVarFromExternal(ext.module_idx, ext.target_node_idx)) |ext_ref| {
                        // Resolve the referenced type
                        const ext_resolved = self.types.resolveVar(ext_ref.local_var).desc.content;

                        // Get the arguments & name the referenced type
                        const ext_arg_vars, const ext_name = blk: {
                            switch (ext_resolved) {
                                .alias => |decl_alias| {
                                    break :blk .{ self.types.sliceAliasArgs(decl_alias), decl_alias.ident.ident_idx };
                                },
                                .structure => |flat_type| {
                                    if (flat_type == .nominal_type) {
                                        const decl_nominal = flat_type.nominal_type;
                                        break :blk .{ self.types.sliceNominalArgs(decl_nominal), decl_nominal.ident.ident_idx };
                                    } else {
                                        // External type resolved to a non-nominal structure (e.g., record, func, etc.)
                                        // This shouldn't happen for type applications, treat as error
                                        try self.unifyWith(anno_var, .err, env);
                                        return;
                                    }
                                },
                                .err => {
                                    try self.unifyWith(anno_var, .err, env);
                                    return;
                                },
                                .flex, .rigid, .recursion_var => {
                                    // External type resolved to a flex, rigid, or recursion var.
                                    // This can happen when the external type is polymorphic but hasn't been
                                    // instantiated yet. We need to use the variable as-is, but this means
                                    // we can't get the arity/name information. This is likely a bug in how
                                    // the external type was set up. For now, treat it as an error.
                                    try self.unifyWith(anno_var, .err, env);
                                    return;
                                },
                            }
                        };

                        // Check for an arity mismatch
                        if (ext_arg_vars.len != anno_arg_vars.len) {
                            _ = try self.problems.appendProblem(self.gpa, .{ .type_apply_mismatch_arities = .{
                                .type_name = ext_name,
                                .region = anno_region,
                                .num_expected_args = @intCast(ext_arg_vars.len),
                                .num_actual_args = @intCast(anno_args.len),
                            } });
                            try self.unifyWith(anno_var, .err, env);
                            return;
                        }

                        // Then, built the map of applied variables
                        self.rigid_var_substitutions.clearRetainingCapacity();
                        for (ext_arg_vars, anno_arg_vars) |decl_arg_var, anno_arg_var| {
                            const decl_arg_resolved = self.types.resolveVar(decl_arg_var).desc.content;

                            std.debug.assert(decl_arg_resolved == .rigid);
                            const decl_arg_rigid = decl_arg_resolved.rigid;

                            try self.rigid_var_substitutions.put(self.gpa, decl_arg_rigid.name, anno_arg_var);
                        }

                        // Then instantiate the variable, substituting the rigid
                        // variables in the definition with the applied args from
                        // the annotation
                        const instantiated_var = try self.instantiateVarWithSubs(
                            ext_ref.local_var,
                            &self.rigid_var_substitutions,
                            env,
                            .{ .explicit = anno_region },
                        );
                        _ = try self.unify(anno_var, instantiated_var, env);
                    } else {
                        // If this external type is unresolved, can should've reported
                        // an error. So we set to error and continue
                        try self.unifyWith(anno_var, .err, env);
                    }
                },
            }
        },
        .@"fn" => |func| {
            const args_anno_slice = self.cir.store.sliceTypeAnnos(func.args);
            for (args_anno_slice) |arg_anno_idx| {
                try self.generateAnnoTypeInPlace(arg_anno_idx, env, ctx);
            }
            const args_var_slice: []Var = @ptrCast(args_anno_slice);

            try self.generateAnnoTypeInPlace(func.ret, env, ctx);

            const fn_type = inner_blk: {
                if (func.effectful) {
                    break :inner_blk try self.types.mkFuncEffectful(args_var_slice, ModuleEnv.varFrom(func.ret));
                } else {
                    break :inner_blk try self.types.mkFuncPure(args_var_slice, ModuleEnv.varFrom(func.ret));
                }
            };
            try self.unifyWith(anno_var, fn_type, env);
        },
        .tag_union => |tag_union| {
            const scratch_tags_top = self.scratch_tags.top();
            defer self.scratch_tags.clearFrom(scratch_tags_top);

            const tag_anno_slices = self.cir.store.sliceTypeAnnos(tag_union.tags);
            for (tag_anno_slices) |tag_anno_idx| {
                // Get the tag anno
                const tag_type_anno = self.cir.store.getTypeAnno(tag_anno_idx);
                try self.setVarRank(ModuleEnv.varFrom(tag_anno_idx), env);

                // If the child of the tag union is not a tag, then set as error
                // Canonicalization should have reported this error
                if (tag_type_anno != .tag) {
                    try self.unifyWith(anno_var, .err, env);
                    return;
                }
                const tag = tag_type_anno.tag;

                // Generate the types for each tag arg
                const tag_anno_args_slice = self.cir.store.sliceTypeAnnos(tag.args);
                for (tag_anno_args_slice) |tag_arg_idx| {
                    try self.generateAnnoTypeInPlace(tag_arg_idx, env, ctx);
                }
                const tag_vars_slice: []Var = @ptrCast(tag_anno_args_slice);

                // Add the processed tag to scratch
                try self.scratch_tags.append(try self.types.mkTag(
                    tag.name,
                    tag_vars_slice,
                ));
            }

            // Get the slice of tags
            const tags_slice = self.scratch_tags.sliceFromStart(scratch_tags_top);
            std.mem.sort(types_mod.Tag, tags_slice, self.cir.common.getIdentStore(), comptime types_mod.Tag.sortByNameAsc);

            // Process the ext if it exists. Absence means it's a closed union
            const ext_var = inner_blk: {
                if (tag_union.ext) |ext_anno_idx| {
                    try self.generateAnnoTypeInPlace(ext_anno_idx, env, ctx);
                    break :inner_blk ModuleEnv.varFrom(ext_anno_idx);
                } else {
                    break :inner_blk try self.freshFromContent(.{ .structure = .empty_tag_union }, env, anno_region);
                }
            };

            // Set the anno's type
            try self.unifyWith(anno_var, try self.types.mkTagUnion(tags_slice, ext_var), env);
        },
        .tag => {
            // Tags should only exist as direct children of tag_unions in type annotations.
            // If we encounter a standalone tag here, it's a compiler bug in canonicalization.
            std.debug.assert(false);
            try self.unifyWith(anno_var, .err, env);
        },
        .record => |rec| {
            const scratch_record_fields_top = self.scratch_record_fields.top();
            defer self.scratch_record_fields.clearFrom(scratch_record_fields_top);

            const recs_anno_slice = self.cir.store.sliceAnnoRecordFields(rec.fields);

            for (recs_anno_slice) |rec_anno_idx| {
                const rec_field = self.cir.store.getAnnoRecordField(rec_anno_idx);

                try self.generateAnnoTypeInPlace(rec_field.ty, env, ctx);
                const record_field_var = ModuleEnv.varFrom(rec_field.ty);

                // Add the processed tag to scratch
                try self.scratch_record_fields.append(types_mod.RecordField{
                    .name = rec_field.name,
                    .var_ = record_field_var,
                });
            }

            // Get the slice of record_fields
            const record_fields_slice = self.scratch_record_fields.sliceFromStart(scratch_record_fields_top);
            std.mem.sort(types_mod.RecordField, record_fields_slice, self.cir.common.getIdentStore(), comptime types_mod.RecordField.sortByNameAsc);
            const fields_type_range = try self.types.appendRecordFields(record_fields_slice);

            // Process the ext if it exists. Absence (null) means it's a closed record.
            const ext_var = if (rec.ext) |ext_anno_idx| blk: {
                try self.generateAnnoTypeInPlace(ext_anno_idx, env, ctx);
                break :blk ModuleEnv.varFrom(ext_anno_idx);
            } else blk: {
                break :blk try self.freshFromContent(.{ .structure = .empty_record }, env, anno_region);
            };

            // Create the type for the anno in the store
            try self.unifyWith(
                anno_var,
                .{ .structure = types_mod.FlatType{ .record = .{
                    .fields = fields_type_range,
                    .ext = ext_var,
                } } },
                env,
            );
        },
        .tuple => |tuple| {
            const elems_anno_slice = self.cir.store.sliceTypeAnnos(tuple.elems);
            for (elems_anno_slice) |arg_anno_idx| {
                try self.generateAnnoTypeInPlace(arg_anno_idx, env, ctx);
            }
            const elems_range = try self.types.appendVars(@ptrCast(elems_anno_slice));
            try self.unifyWith(anno_var, .{ .structure = .{ .tuple = .{ .elems = elems_range } } }, env);
        },
        .parens => |parens| {
            try self.generateAnnoTypeInPlace(parens.anno, env, ctx);
            _ = try self.unify(anno_var, ModuleEnv.varFrom(parens.anno), env);
        },
        .malformed => {
            try self.unifyWith(anno_var, .err, env);
        },
    }
}

/// Set the content of anno_var to the builtin type.
///
/// Uses unifyWith to efficiently set content directly when possible,
/// avoiding the creation of an intermediate type variable.
fn setBuiltinTypeContent(
    self: *Self,
    anno_var: Var,
    anno_builtin_name: Ident.Idx,
    anno_builtin_type: CIR.TypeAnno.Builtin,
    anno_args: []Var,
    anno_region: Region,
    env: *Env,
) std.mem.Allocator.Error!void {
    switch (anno_builtin_type) {
        // Phase 5: Use nominal types from Builtin instead of special .num content
        .u8 => try self.unifyWith(anno_var, try self.mkNumberTypeContent("U8", env), env),
        .u16 => try self.unifyWith(anno_var, try self.mkNumberTypeContent("U16", env), env),
        .u32 => try self.unifyWith(anno_var, try self.mkNumberTypeContent("U32", env), env),
        .u64 => try self.unifyWith(anno_var, try self.mkNumberTypeContent("U64", env), env),
        .u128 => try self.unifyWith(anno_var, try self.mkNumberTypeContent("U128", env), env),
        .i8 => try self.unifyWith(anno_var, try self.mkNumberTypeContent("I8", env), env),
        .i16 => try self.unifyWith(anno_var, try self.mkNumberTypeContent("I16", env), env),
        .i32 => try self.unifyWith(anno_var, try self.mkNumberTypeContent("I32", env), env),
        .i64 => try self.unifyWith(anno_var, try self.mkNumberTypeContent("I64", env), env),
        .i128 => try self.unifyWith(anno_var, try self.mkNumberTypeContent("I128", env), env),
        .f32 => try self.unifyWith(anno_var, try self.mkNumberTypeContent("F32", env), env),
        .f64 => try self.unifyWith(anno_var, try self.mkNumberTypeContent("F64", env), env),
        .dec => try self.unifyWith(anno_var, try self.mkNumberTypeContent("Dec", env), env),
        .list => {
            // Then check arity
            if (anno_args.len != 1) {
                _ = try self.problems.appendProblem(self.gpa, .{ .type_apply_mismatch_arities = .{
                    .type_name = anno_builtin_name,
                    .region = anno_region,
                    .num_expected_args = 1,
                    .num_actual_args = @intCast(anno_args.len),
                } });

                // Set error
                try self.unifyWith(anno_var, .err, env);
                return;
            }

            // Create the nominal List type
            const list_content = try self.mkListContent(anno_args[0], env);
            try self.unifyWith(anno_var, list_content, env);
        },
        .box => {
            // Then check arity
            if (anno_args.len != 1) {
                _ = try self.problems.appendProblem(self.gpa, .{ .type_apply_mismatch_arities = .{
                    .type_name = anno_builtin_name,
                    .region = anno_region,
                    .num_expected_args = 1,
                    .num_actual_args = @intCast(anno_args.len),
                } });

                // Set error
                try self.unifyWith(anno_var, .err, env);
                return;
            }

            // Create the nominal Box type
            const box_content = try self.mkBoxContent(anno_args[0]);
            try self.unifyWith(anno_var, box_content, env);
        },
        // Polymorphic Num type is a module, not a type itself
        .num => {
            // Set error - Num is a module containing numeric types, not a type
            try self.unifyWith(anno_var, .err, env);
        },
    }
}

// types //

const Expected = union(enum) {
    no_expectation,
    expected: struct { var_: Var, from_annotation: bool },
};

// pattern //

/// Check the types for the provided pattern, saving the type in-place
fn checkPattern(
    self: *Self,
    pattern_idx: CIR.Pattern.Idx,
    env: *Env,
    expected: Expected,
) std.mem.Allocator.Error!void {
    _ = try self.checkPatternHelp(pattern_idx, env, expected, .in_place);
}

/// Check the types for the provided pattern, either as fresh var or in-place
fn checkPatternHelp(
    self: *Self,
    pattern_idx: CIR.Pattern.Idx,
    env: *Env,
    expected: Expected,
    comptime out_var: OutVar,
) std.mem.Allocator.Error!Var {
    const trace = tracy.trace(@src());
    defer trace.end();

    const pattern = self.cir.store.getPattern(pattern_idx);
    const pattern_region = self.cir.store.getNodeRegion(ModuleEnv.nodeIdxFrom(pattern_idx));
    const pattern_var = switch (comptime out_var) {
        .fresh => try self.fresh(env, pattern_region),
        .in_place => blk: {
            try self.setVarRank(ModuleEnv.varFrom(pattern_idx), env);
            break :blk ModuleEnv.varFrom(pattern_idx);
        },
    };

    switch (pattern) {
        .assign => |_| {
            // In the case of an assigned variable, set it to be a flex var initially.
            // This will be refined based on how it's used.
            try self.unifyWith(pattern_var, .{ .flex = Flex.init() }, env);
        },
        .underscore => |_| {
            // Underscore can be anything
            try self.unifyWith(pattern_var, .{ .flex = Flex.init() }, env);
        },
        // str //
        .str_literal => {
            const str_var = try self.freshStr(env, pattern_region);
            _ = try self.unify(pattern_var, str_var, env);
        },
        // as //
        .as => |p| {
            const var_ = try self.checkPatternHelp(p.pattern, env, expected, out_var);
            _ = try self.unify(var_, pattern_var, env);
        },
        // tuple //
        .tuple => |tuple| {
            const elem_vars_slice = blk: {
                switch (comptime out_var) {
                    .fresh => {
                        const scratch_vars_top = self.scratch_vars.top();
                        defer self.scratch_vars.clearFrom(scratch_vars_top);

                        // Check tuple elements
                        const elems_slice = self.cir.store.slicePatterns(tuple.patterns);
                        for (elems_slice) |single_elem_ptrn_idx| {
                            const elem_var = try self.checkPatternHelp(single_elem_ptrn_idx, env, .no_expectation, out_var);
                            try self.scratch_vars.append(elem_var);
                        }

                        // Add to types store
                        break :blk try self.types.appendVars(self.scratch_vars.sliceFromStart(scratch_vars_top));
                    },
                    .in_place => {
                        // Check tuple elements
                        const elems_slice = self.cir.store.slicePatterns(tuple.patterns);
                        for (elems_slice) |single_elem_ptrn_idx| {
                            _ = try self.checkPatternHelp(single_elem_ptrn_idx, env, .no_expectation, out_var);
                        }

                        // Add to types store
                        // Cast the elems idxs to vars (this works because Anno Idx are 1-1 with type Vars)
                        break :blk try self.types.appendVars(@ptrCast(elems_slice));
                    },
                }
            };

            // Set the type in the store
            try self.unifyWith(pattern_var, .{ .structure = .{
                .tuple = .{ .elems = elem_vars_slice },
            } }, env);
        },
        // list //
        .list => |list| {
            const elems = self.cir.store.slicePatterns(list.patterns);
            if (elems.len == 0) {
                // Create a nominal List with a fresh unbound element type
                const elem_var = try self.fresh(env, pattern_region);
                const list_content = try self.mkListContent(elem_var, env);
                try self.unifyWith(pattern_var, list_content, env);
            } else {

                // Here, we use the list's 1st element as the element var to
                // constrain the rest of the list

                // Check the first elem
                const elem_var = try self.checkPatternHelp(elems[0], env, .no_expectation, out_var);

                // Iterate over the remaining elements
                var last_elem_ptrn_idx = elems[0];
                for (elems[1..], 1..) |elem_ptrn_idx, i| {
                    const cur_elem_var = try self.checkPatternHelp(elem_ptrn_idx, env, .no_expectation, out_var);

                    // Unify each element's var with the list's elem var
                    const result = try self.unify(elem_var, cur_elem_var, env);
                    self.setDetailIfTypeMismatch(result, problem.TypeMismatchDetail{ .incompatible_list_elements = .{
                        .last_elem_idx = ModuleEnv.nodeIdxFrom(last_elem_ptrn_idx),
                        .incompatible_elem_index = @intCast(i),
                        .list_length = @intCast(elems.len),
                    } });

                    // If we errored, check the rest of the elements without comparing
                    // to the elem_var to catch their individual errors
                    if (!result.isOk()) {
                        for (elems[i + 1 ..]) |remaining_elem_expr_idx| {
                            _ = try self.checkPatternHelp(remaining_elem_expr_idx, env, .no_expectation, out_var);
                        }

                        // Break to avoid cascading errors
                        break;
                    }

                    last_elem_ptrn_idx = elem_ptrn_idx;
                }

                // Create a nominal List type with the inferred element type
                const list_content = try self.mkListContent(elem_var, env);
                try self.unifyWith(pattern_var, list_content, env);

                // Then, check the "rest" pattern is bound to a variable
                // This is if the pattern is like `.. as x`
                if (list.rest_info) |rest_info| {
                    if (rest_info.pattern) |rest_pattern_idx| {
                        const rest_pattern_var = try self.checkPatternHelp(rest_pattern_idx, env, .no_expectation, out_var);

                        _ = try self.unify(pattern_var, rest_pattern_var, env);
                    }
                }
            }
        },
        // applied tag //
        .applied_tag => |applied_tag| {
            // Create a tag type in the type system and assign it the expr_var

            const arg_vars_slice = blk: {
                switch (comptime out_var) {
                    .fresh => {
                        const scratch_vars_top = self.scratch_vars.top();
                        defer self.scratch_vars.clearFrom(scratch_vars_top);

                        // Check tuple elements
                        const arg_ptrn_idx_slice = self.cir.store.slicePatterns(applied_tag.args);
                        for (arg_ptrn_idx_slice) |arg_expr_idx| {
                            const arg_var = try self.checkPatternHelp(arg_expr_idx, env, .no_expectation, out_var);
                            try self.scratch_vars.append(arg_var);
                        }

                        // Add to types store
                        break :blk try self.types.appendVars(self.scratch_vars.sliceFromStart(scratch_vars_top));
                    },

                    .in_place => {
                        // Process each tag arg
                        const arg_ptrn_idx_slice = self.cir.store.slicePatterns(applied_tag.args);
                        for (arg_ptrn_idx_slice) |arg_expr_idx| {
                            _ = try self.checkPatternHelp(arg_expr_idx, env, .no_expectation, out_var);
                        }

                        // Add to types store
                        // Cast the elems idxs to vars (this works because Anno Idx are 1-1 with type Vars)
                        break :blk try self.types.appendVars(@ptrCast(arg_ptrn_idx_slice));
                    },
                }
            };

            // Create the type
            const ext_var = try self.fresh(env, pattern_region);

            const tag = types_mod.Tag{ .name = applied_tag.name, .args = arg_vars_slice };
            const tag_union_content = try self.types.mkTagUnion(&[_]types_mod.Tag{tag}, ext_var);

            // Update the expr to point to the new type
            try self.unifyWith(pattern_var, tag_union_content, env);
        },
        // nominal //
        .nominal => |nominal| {
            // Check the backing pattern first
            const actual_backing_var = try self.checkPatternHelp(nominal.backing_pattern, env, .no_expectation, out_var);

            // Use shared nominal type checking logic
            _ = try self.checkNominalTypeUsage(
                pattern_var,
                actual_backing_var,
                ModuleEnv.varFrom(nominal.nominal_type_decl),
                nominal.backing_type,
                pattern_region,
                env,
            );
        },
        .nominal_external => |nominal| {
            // Check the backing pattern first
            const actual_backing_var = try self.checkPatternHelp(nominal.backing_pattern, env, .no_expectation, out_var);

            // Resolve the external type declaration
            if (try self.resolveVarFromExternal(nominal.module_idx, nominal.target_node_idx)) |ext_ref| {
                // Use shared nominal type checking logic
                _ = try self.checkNominalTypeUsage(
                    pattern_var,
                    actual_backing_var,
                    ext_ref.local_var,
                    nominal.backing_type,
                    pattern_region,
                    env,
                );
            } else {
                try self.unifyWith(pattern_var, .err, env);
            }
        },
        // record destructure //
        .record_destructure => |destructure| {
            const scratch_records_top = self.scratch_record_fields.top();
            defer self.scratch_record_fields.clearFrom(scratch_records_top);

            for (self.cir.store.sliceRecordDestructs(destructure.destructs)) |destruct_idx| {
                const destruct = self.cir.store.getRecordDestruct(destruct_idx);
                const destruct_var = ModuleEnv.varFrom(destruct_idx);
                try self.setVarRank(destruct_var, env);

                // Check the sub pattern
                const field_pattern_var = blk: {
                    switch (destruct.kind) {
                        .Required => |sub_pattern_idx| {
                            break :blk try self.checkPatternHelp(sub_pattern_idx, env, .no_expectation, out_var);
                        },
                        .SubPattern => |sub_pattern_idx| {
                            break :blk try self.checkPatternHelp(sub_pattern_idx, env, .no_expectation, out_var);
                        },
                    }
                };

                // Set the destruct var to redirect to the field pattern var
                _ = try self.unify(destruct_var, field_pattern_var, env);

                // Append it to the scratch records array
                try self.scratch_record_fields.append(types_mod.RecordField{
                    .name = destruct.label,
                    .var_ = ModuleEnv.varFrom(destruct_var),
                });
            }

            // Copy the scratch record fields into the types store
            const record_fields_scratch = self.scratch_record_fields.sliceFromStart(scratch_records_top);
            std.mem.sort(types_mod.RecordField, record_fields_scratch, self.cir.getIdentStore(), comptime types_mod.RecordField.sortByNameAsc);
            const record_fields_range = try self.types.appendRecordFields(record_fields_scratch);

            // Update the pattern var
            try self.unifyWith(pattern_var, .{ .structure = .{
                .record_unbound = record_fields_range,
            } }, env);
        },
        // nums //
        .num_literal => |num| {
            // For unannotated literals (.num_unbound, .int_unbound), create a flex var with from_numeral constraint
            switch (num.kind) {
                .num_unbound, .int_unbound => {
                    // Create NumeralInfo for constraint checking
                    const num_literal_info = switch (num.value.kind) {
                        .u128 => types_mod.NumeralInfo.fromU128(@bitCast(num.value.bytes), false, pattern_region),
                        .i128 => types_mod.NumeralInfo.fromI128(num.value.toI128(), num.value.toI128() < 0, false, pattern_region),
                    };

                    // Create flex var with from_numeral constraint
                    const flex_var = try self.mkFlexWithFromNumeralConstraint(num_literal_info, env);
                    _ = try self.unify(pattern_var, flex_var, env);
                },
                // Phase 5: For explicitly typed literals, use nominal types from Builtin
                .u8 => try self.unifyWith(pattern_var, try self.mkNumberTypeContent("U8", env), env),
                .i8 => try self.unifyWith(pattern_var, try self.mkNumberTypeContent("I8", env), env),
                .u16 => try self.unifyWith(pattern_var, try self.mkNumberTypeContent("U16", env), env),
                .i16 => try self.unifyWith(pattern_var, try self.mkNumberTypeContent("I16", env), env),
                .u32 => try self.unifyWith(pattern_var, try self.mkNumberTypeContent("U32", env), env),
                .i32 => try self.unifyWith(pattern_var, try self.mkNumberTypeContent("I32", env), env),
                .u64 => try self.unifyWith(pattern_var, try self.mkNumberTypeContent("U64", env), env),
                .i64 => try self.unifyWith(pattern_var, try self.mkNumberTypeContent("I64", env), env),
                .u128 => try self.unifyWith(pattern_var, try self.mkNumberTypeContent("U128", env), env),
                .i128 => try self.unifyWith(pattern_var, try self.mkNumberTypeContent("I128", env), env),
                .f32 => try self.unifyWith(pattern_var, try self.mkNumberTypeContent("F32", env), env),
                .f64 => try self.unifyWith(pattern_var, try self.mkNumberTypeContent("F64", env), env),
                .dec => try self.unifyWith(pattern_var, try self.mkNumberTypeContent("Dec", env), env),
            }
        },
        .frac_f32_literal => |_| {
            // Phase 5: Use nominal F32 type
            try self.unifyWith(pattern_var, try self.mkNumberTypeContent("F32", env), env);
        },
        .frac_f64_literal => |_| {
            // Phase 5: Use nominal F64 type
            try self.unifyWith(pattern_var, try self.mkNumberTypeContent("F64", env), env);
        },
        .dec_literal => |dec| {
            if (dec.has_suffix) {
                // Explicit suffix like `3.14dec` - use nominal Dec type
                try self.unifyWith(pattern_var, try self.mkNumberTypeContent("Dec", env), env);
            } else {
                // Unannotated decimal literal - create flex var with from_numeral constraint
                const num_literal_info = types_mod.NumeralInfo.fromI128(
                    dec.value.num, // RocDec has .num field which is i128 scaled by 10^18
                    dec.value.num < 0,
                    true, // Decimal literals are always fractional
                    pattern_region,
                );

                const flex_var = try self.mkFlexWithFromNumeralConstraint(num_literal_info, env);
                _ = try self.unify(pattern_var, flex_var, env);
            }
        },
        .small_dec_literal => |dec| {
            if (dec.has_suffix) {
                // Explicit suffix - use nominal Dec type
                try self.unifyWith(pattern_var, try self.mkNumberTypeContent("Dec", env), env);
            } else {
                // Unannotated decimal literal - create flex var with from_numeral constraint
                // SmallDecValue stores a numerator (i16) and power of ten
                // We need to convert this to an i128 scaled by 10^18 for consistency
                const scaled_value = @as(i128, dec.value.numerator) * std.math.pow(i128, 10, 18 - dec.value.denominator_power_of_ten);
                const num_literal_info = types_mod.NumeralInfo.fromI128(
                    scaled_value,
                    dec.value.numerator < 0,
                    true,
                    pattern_region,
                );

                const flex_var = try self.mkFlexWithFromNumeralConstraint(num_literal_info, env);
                _ = try self.unify(pattern_var, flex_var, env);
            }
        },
        .runtime_error => {
            try self.unifyWith(pattern_var, .err, env);
        },
    }

    // If we were provided with an expected type, unify against it
    switch (expected) {
        .no_expectation => {},
        .expected => |expected_type| {
            if (expected_type.from_annotation) {
                _ = try self.unifyWithCtx(expected_type.var_, pattern_var, env, .anno);
            } else {
                _ = try self.unify(expected_type.var_, pattern_var, env);
            }
        },
    }

    return pattern_var;
}

// expr //

fn checkExpr(self: *Self, expr_idx: CIR.Expr.Idx, env: *Env, expected: Expected) std.mem.Allocator.Error!bool {
    const trace = tracy.trace(@src());
    defer trace.end();

    const expr = self.cir.store.getExpr(expr_idx);
    const expr_var = ModuleEnv.varFrom(expr_idx);
    const expr_region = self.cir.store.getNodeRegion(ModuleEnv.nodeIdxFrom(expr_idx));

    // Set the rank of the expr var, if it is not a lambda
    //
    // Lambdas push a new rank, so the var must be added to _that_ rank
    if (expr != .e_lambda) {
        try self.setVarRank(expr_var, env);
    }

    var does_fx = false; // Does this expression potentially perform any side effects?

    switch (expr) {
        // str //
        .e_str_segment => |_| {
            const str_var = try self.freshStr(env, expr_region);
            _ = try self.unify(expr_var, str_var, env);
        },
        .e_str => |str| {
            // Iterate over the string segments, checking each one
            const segment_expr_idx_slice = self.cir.store.sliceExpr(str.span);
            var did_err = false;
            for (segment_expr_idx_slice) |seg_expr_idx| {
                const seg_expr = self.cir.store.getExpr(seg_expr_idx);

                // String literal segments are already Str type
                switch (seg_expr) {
                    .e_str_segment => {
                        does_fx = try self.checkExpr(seg_expr_idx, env, .no_expectation) or does_fx;
                    },
                    else => {
                        // Interpolated expressions must be of type Str
                        const seg_region = self.cir.store.getNodeRegion(ModuleEnv.nodeIdxFrom(seg_expr_idx));
                        const expected_str_var = try self.freshStr(env, seg_region);
                        does_fx = try self.checkExpr(seg_expr_idx, env, .{ .expected = .{ .var_ = expected_str_var, .from_annotation = false } }) or does_fx;

                        // Unify the segment's type with Str to produce a type error if it doesn't match
                        const seg_var = ModuleEnv.varFrom(seg_expr_idx);
                        const unify_result = try self.unify(seg_var, expected_str_var, env);
                        if (!unify_result.isOk()) {
                            // Unification failed - mark as error
                            try self.unifyWith(seg_var, .err, env);
                            did_err = true;
                        }
                    },
                }

                // Check if it errored (for non-interpolation segments)
                if (!did_err) {
                    const seg_var = ModuleEnv.varFrom(seg_expr_idx);
                    did_err = self.types.resolveVar(seg_var).desc.content == .err;
                }
            }

            if (did_err) {
                // If any segment errored, propgate that error to the root string
                try self.unifyWith(expr_var, .err, env);
            } else {
                // Otherwise, set the type of this expr to be nominal Str
                const str_var = try self.freshStr(env, expr_region);
                _ = try self.unify(expr_var, str_var, env);
            }
        },
        // nums //
        .e_num => |num| {
            switch (num.kind) {
                .num_unbound, .int_unbound => {
                    // For unannotated literals, create a flex var with from_numeral constraint
                    const num_literal_info = switch (num.value.kind) {
                        .u128 => types_mod.NumeralInfo.fromU128(@bitCast(num.value.bytes), false, expr_region),
                        .i128 => types_mod.NumeralInfo.fromI128(num.value.toI128(), num.value.toI128() < 0, false, expr_region),
                    };

                    // Create flex var with from_numeral constraint
                    const flex_var = try self.mkFlexWithFromNumeralConstraint(num_literal_info, env);
                    _ = try self.unify(expr_var, flex_var, env);

                    const resolved = self.types.resolveVar(flex_var);
                    const constraint_range = resolved.desc.content.flex.constraints;
                    const constraint = self.types.sliceStaticDispatchConstraints(constraint_range)[0];

                    // Record this literal for deferred validation during comptime eval
                    _ = try self.cir.deferred_numeric_literals.append(self.gpa, .{
                        .expr_idx = expr_idx,
                        .type_var = flex_var,
                        .constraint = constraint,
                        .region = expr_region,
                    });
                },
                .u8 => try self.unifyWith(expr_var, try self.mkNumberTypeContent("U8", env), env),
                .i8 => try self.unifyWith(expr_var, try self.mkNumberTypeContent("I8", env), env),
                .u16 => try self.unifyWith(expr_var, try self.mkNumberTypeContent("U16", env), env),
                .i16 => try self.unifyWith(expr_var, try self.mkNumberTypeContent("I16", env), env),
                .u32 => try self.unifyWith(expr_var, try self.mkNumberTypeContent("U32", env), env),
                .i32 => try self.unifyWith(expr_var, try self.mkNumberTypeContent("I32", env), env),
                .u64 => try self.unifyWith(expr_var, try self.mkNumberTypeContent("U64", env), env),
                .i64 => try self.unifyWith(expr_var, try self.mkNumberTypeContent("I64", env), env),
                .u128 => try self.unifyWith(expr_var, try self.mkNumberTypeContent("U128", env), env),
                .i128 => try self.unifyWith(expr_var, try self.mkNumberTypeContent("I128", env), env),
                .f32 => try self.unifyWith(expr_var, try self.mkNumberTypeContent("F32", env), env),
                .f64 => try self.unifyWith(expr_var, try self.mkNumberTypeContent("F64", env), env),
                .dec => try self.unifyWith(expr_var, try self.mkNumberTypeContent("Dec", env), env),
            }
        },
        .e_frac_f32 => |frac| {
            if (frac.has_suffix) {
                try self.unifyWith(expr_var, try self.mkNumberTypeContent("F32", env), env);
            } else {
                // Unsuffixed fractional literal - create constrained flex var
                const num_literal_info = types_mod.NumeralInfo.fromI128(
                    @as(i128, @as(u32, @bitCast(frac.value))),
                    frac.value < 0,
                    true,
                    expr_region,
                );
                const flex_var = try self.mkFlexWithFromNumeralConstraint(num_literal_info, env);
                _ = try self.unify(expr_var, flex_var, env);

                const resolved = self.types.resolveVar(flex_var);
                const constraint_range = resolved.desc.content.flex.constraints;
                const constraint = self.types.sliceStaticDispatchConstraints(constraint_range)[0];

                _ = try self.cir.deferred_numeric_literals.append(self.gpa, .{
                    .expr_idx = expr_idx,
                    .type_var = flex_var,
                    .constraint = constraint,
                    .region = expr_region,
                });
            }
        },
        .e_frac_f64 => |frac| {
            if (frac.has_suffix) {
                try self.unifyWith(expr_var, try self.mkNumberTypeContent("F64", env), env);
            } else {
                // Unsuffixed fractional literal - create constrained flex var
                const num_literal_info = types_mod.NumeralInfo.fromI128(
                    @as(i128, @as(u64, @bitCast(frac.value))),
                    frac.value < 0,
                    true,
                    expr_region,
                );
                const flex_var = try self.mkFlexWithFromNumeralConstraint(num_literal_info, env);
                _ = try self.unify(expr_var, flex_var, env);

                const resolved = self.types.resolveVar(flex_var);
                const constraint_range = resolved.desc.content.flex.constraints;
                const constraint = self.types.sliceStaticDispatchConstraints(constraint_range)[0];

                _ = try self.cir.deferred_numeric_literals.append(self.gpa, .{
                    .expr_idx = expr_idx,
                    .type_var = flex_var,
                    .constraint = constraint,
                    .region = expr_region,
                });
            }
        },
        .e_dec => |frac| {
            if (frac.has_suffix) {
                try self.unifyWith(expr_var, try self.mkNumberTypeContent("Dec", env), env);
            } else {
                // Unsuffixed Dec literal - create constrained flex var
                const num_literal_info = types_mod.NumeralInfo.fromI128(
                    frac.value.num,
                    frac.value.num < 0,
                    true,
                    expr_region,
                );
                const flex_var = try self.mkFlexWithFromNumeralConstraint(num_literal_info, env);
                _ = try self.unify(expr_var, flex_var, env);

                const resolved = self.types.resolveVar(flex_var);
                const constraint_range = resolved.desc.content.flex.constraints;
                const constraint = self.types.sliceStaticDispatchConstraints(constraint_range)[0];

                _ = try self.cir.deferred_numeric_literals.append(self.gpa, .{
                    .expr_idx = expr_idx,
                    .type_var = flex_var,
                    .constraint = constraint,
                    .region = expr_region,
                });
            }
        },
        .e_dec_small => |frac| {
            if (frac.has_suffix) {
                try self.unifyWith(expr_var, try self.mkNumberTypeContent("Dec", env), env);
            } else {
                // Unsuffixed small Dec literal - create constrained flex var
                // Scale the value to i128 representation
                const scaled_value = @as(i128, frac.value.numerator) * std.math.pow(i128, 10, 18 - frac.value.denominator_power_of_ten);
                const num_literal_info = types_mod.NumeralInfo.fromI128(
                    scaled_value,
                    scaled_value < 0,
                    true,
                    expr_region,
                );
                const flex_var = try self.mkFlexWithFromNumeralConstraint(num_literal_info, env);
                _ = try self.unify(expr_var, flex_var, env);

                const resolved = self.types.resolveVar(flex_var);
                const constraint_range = resolved.desc.content.flex.constraints;
                const constraint = self.types.sliceStaticDispatchConstraints(constraint_range)[0];

                _ = try self.cir.deferred_numeric_literals.append(self.gpa, .{
                    .expr_idx = expr_idx,
                    .type_var = flex_var,
                    .constraint = constraint,
                    .region = expr_region,
                });
            }
        },
        // list //
        .e_empty_list => {
            // Create a nominal List with a fresh unbound element type
            const elem_var = try self.fresh(env, expr_region);
            const list_content = try self.mkListContent(elem_var, env);
            try self.unifyWith(expr_var, list_content, env);
        },
        .e_list => |list| {
            const elems = self.cir.store.exprSlice(list.elems);

            if (elems.len == 0) {
                // Create a nominal List with a fresh unbound element type
                const elem_var = try self.fresh(env, expr_region);
                const list_content = try self.mkListContent(elem_var, env);
                try self.unifyWith(expr_var, list_content, env);
            } else {
                // Here, we use the list's 1st element as the element var to
                // constrain the rest of the list

                // Check the first elem
                does_fx = try self.checkExpr(elems[0], env, .no_expectation) or does_fx;

                // Iterate over the remaining elements
                const elem_var = ModuleEnv.varFrom(elems[0]);
                var last_elem_expr_idx = elems[0];
                for (elems[1..], 1..) |elem_expr_idx, i| {
                    does_fx = try self.checkExpr(elem_expr_idx, env, .no_expectation) or does_fx;
                    const cur_elem_var = ModuleEnv.varFrom(elem_expr_idx);

                    // Unify each element's var with the list's elem var
                    const result = try self.unify(elem_var, cur_elem_var, env);
                    self.setDetailIfTypeMismatch(result, problem.TypeMismatchDetail{ .incompatible_list_elements = .{
                        .last_elem_idx = ModuleEnv.nodeIdxFrom(last_elem_expr_idx),
                        .incompatible_elem_index = @intCast(i),
                        .list_length = @intCast(elems.len),
                    } });

                    // If we errored, check the rest of the elements without comparing
                    // to the elem_var to catch their individual errors
                    if (!result.isOk()) {
                        for (elems[i + 1 ..]) |remaining_elem_expr_idx| {
                            does_fx = try self.checkExpr(remaining_elem_expr_idx, env, .no_expectation) or does_fx;
                        }

                        // Break to avoid cascading errors
                        break;
                    }

                    last_elem_expr_idx = elem_expr_idx;
                }

                // Create a nominal List type with the inferred element type
                const list_content = try self.mkListContent(elem_var, env);
                try self.unifyWith(expr_var, list_content, env);
            }
        },
        // tuple //
        .e_tuple => |tuple| {
            // Check tuple elements
            const elems_slice = self.cir.store.exprSlice(tuple.elems);
            for (elems_slice) |single_elem_expr_idx| {
                does_fx = try self.checkExpr(single_elem_expr_idx, env, .no_expectation) or does_fx;
            }

            // Cast the elems idxs to vars (this works because Anno Idx are 1-1 with type Vars)
            const elem_vars_slice = try self.types.appendVars(@ptrCast(elems_slice));

            // Set the type in the store
            try self.unifyWith(expr_var, .{ .structure = .{
                .tuple = .{ .elems = elem_vars_slice },
            } }, env);
        },
        // record //
        .e_record => |e| {
            // Create a record type in the type system and assign it the expr_var

            // Write down the top of the scratch records array
            const record_fields_top = self.scratch_record_fields.top();
            defer self.scratch_record_fields.clearFrom(record_fields_top);

            // Process each field
            for (self.cir.store.sliceRecordFields(e.fields)) |field_idx| {
                const field = self.cir.store.getRecordField(field_idx);

                // Check the field value expression
                does_fx = try self.checkExpr(field.value, env, .no_expectation) or does_fx;

                // Append it to the scratch records array
                try self.scratch_record_fields.append(types_mod.RecordField{
                    .name = field.name,
                    .var_ = ModuleEnv.varFrom(field.value),
                });
            }

            // Copy the scratch fields into the types store
            const record_fields_scratch = self.scratch_record_fields.sliceFromStart(record_fields_top);
            std.mem.sort(types_mod.RecordField, record_fields_scratch, self.cir.getIdentStore(), comptime types_mod.RecordField.sortByNameAsc);
            const record_fields_range = try self.types.appendRecordFields(record_fields_scratch);

            // Check if this is a record update
            if (e.ext) |record_being_updated_expr| {
                // Create an unbound record with the provided fields
                const ext_var = try self.fresh(env, expr_region);
                try self.unifyWith(expr_var, .{ .structure = .{
                    .record = .{
                        .fields = record_fields_range,
                        .ext = ext_var,
                    },
                } }, env);

                does_fx = try self.checkExpr(record_being_updated_expr, env, .no_expectation) or does_fx;
                const record_being_updated_var = ModuleEnv.varFrom(record_being_updated_expr);

                _ = try self.unify(record_being_updated_var, expr_var, env);
            } else {
                // Create an unbound record with the provided fields
                const ext_var = try self.freshFromContent(.{ .structure = .empty_record }, env, expr_region);
                try self.unifyWith(expr_var, .{ .structure = .{ .record = .{
                    .fields = record_fields_range,
                    .ext = ext_var,
                } } }, env);
            }
        },
        .e_empty_record => {
            try self.unifyWith(expr_var, .{ .structure = .empty_record }, env);
        },
        // tags //
        .e_zero_argument_tag => |e| {
            const ext_var = try self.fresh(env, expr_region);

            const tag = try self.types.mkTag(e.name, &.{});
            const tag_union_content = try self.types.mkTagUnion(&[_]types_mod.Tag{tag}, ext_var);

            // Update the expr to point to the new type
            try self.unifyWith(expr_var, tag_union_content, env);
        },
        .e_tag => |e| {
            // Create a tag type in the type system and assign it the expr_var

            // Process each tag arg
            const arg_expr_idx_slice = self.cir.store.sliceExpr(e.args);
            for (arg_expr_idx_slice) |arg_expr_idx| {
                does_fx = try self.checkExpr(arg_expr_idx, env, .no_expectation) or does_fx;
            }

            // Create the type
            const ext_var = try self.fresh(env, expr_region);

            const tag = try self.types.mkTag(e.name, @ptrCast(arg_expr_idx_slice));
            const tag_union_content = try self.types.mkTagUnion(&[_]types_mod.Tag{tag}, ext_var);

            // Update the expr to point to the new type
            try self.unifyWith(expr_var, tag_union_content, env);
        },
        // nominal //
        .e_nominal => |nominal| {
            // Check the backing expression first
            does_fx = try self.checkExpr(nominal.backing_expr, env, .no_expectation) or does_fx;
            const actual_backing_var = ModuleEnv.varFrom(nominal.backing_expr);

            // Use shared nominal type checking logic
            _ = try self.checkNominalTypeUsage(
                expr_var,
                actual_backing_var,
                ModuleEnv.varFrom(nominal.nominal_type_decl),
                nominal.backing_type,
                expr_region,
                env,
            );
        },
        .e_nominal_external => |nominal| {
            // Check the backing expression first
            does_fx = try self.checkExpr(nominal.backing_expr, env, .no_expectation) or does_fx;
            const actual_backing_var = ModuleEnv.varFrom(nominal.backing_expr);

            // Resolve the external type declaration
            if (try self.resolveVarFromExternal(nominal.module_idx, nominal.target_node_idx)) |ext_ref| {
                // Use shared nominal type checking logic
                _ = try self.checkNominalTypeUsage(
                    expr_var,
                    actual_backing_var,
                    ext_ref.local_var,
                    nominal.backing_type,
                    expr_region,
                    env,
                );
            } else {
                try self.unifyWith(expr_var, .err, env);
            }
        },
        // lookup //
        .e_lookup_local => |lookup| {
            const mb_processing_def = self.top_level_ptrns.get(lookup.pattern_idx);
            if (mb_processing_def) |processing_def| {
                switch (processing_def.status) {
                    .not_processed => {
                        var sub_env = try self.env_pool.acquire(.generalized);
                        defer self.env_pool.release(sub_env);

                        try self.checkDef(processing_def.def_idx, &sub_env);
                    },
                    .processing => {
                        // Recursive reference - the pattern variable is still at
                        // top_level rank (not generalized), so the code below will
                        // unify directly with it, which is the correct behavior.
                    },
                    .processed => {},
                }
            }

            const pat_var = ModuleEnv.varFrom(lookup.pattern_idx);
            const resolved_pat = self.types.resolveVar(pat_var);

<<<<<<< HEAD
            // Instantiate generalized types to get fresh type variables at each use site.
            //
            // However, types containing unresolved numeric literals should NOT be instantiated,
            // even if they are generalized. This is a two-part fix:
            //
            // 1. Direct numeric flex vars (like `x = 15`) are not generalized at all
            //    (handled in generalize.zig) - GitHub #8666
            //
            // 2. Types CONTAINING numeric literals (like `Box({ count: 0 })`) ARE generalized
            //    (to avoid rank mismatch panics), but we skip instantiation here so that
            //    unification propagates back to the original type variable - GitHub #8765
            //
            // This split is necessary because:
            // - Not generalizing causes rank issues when the type is used from different scopes
            // - But instantiating creates fresh copies that break constraint propagation
            const should_instantiate = blk: {
                if (resolved_pat.desc.rank != Rank.generalized) break :blk false;
                if (self.containsFromNumeralConstraint(pat_var)) break :blk false;
                break :blk true;
            };

            if (should_instantiate) {
=======
            // Only lambdas get generalized (value restriction), so we instantiate
            // if and only if the variable has been generalized. Non-lambda definitions
            // (like numeric literals, records, etc.) are NOT generalized and are
            // unified directly, allowing type constraints to propagate back.
            // This fixes GitHub issues #8666 and #8765.
            if (resolved_pat.desc.rank == Rank.generalized) {
>>>>>>> 52fd6b97
                const instantiated = try self.instantiateVar(pat_var, env, .use_last_var);
                _ = try self.unify(expr_var, instantiated, env);
            } else {
                _ = try self.unify(expr_var, pat_var, env);
            }
        },
        .e_lookup_external => |ext| {
            if (try self.resolveVarFromExternal(ext.module_idx, ext.target_node_idx)) |ext_ref| {
                const ext_instantiated_var = try self.instantiateVar(
                    ext_ref.local_var,
                    env,
                    .{ .explicit = expr_region },
                );
                _ = try self.unify(expr_var, ext_instantiated_var, env);
            } else {
                try self.unifyWith(expr_var, .err, env);
            }
        },
        .e_lookup_required => |req| {
            // Look up the type from the platform's requires clause
            const requires_items = self.cir.requires_types.items.items;
            const idx = req.requires_idx.toU32();
            if (idx < requires_items.len) {
                const required_type = requires_items[idx];
                const type_var = ModuleEnv.varFrom(required_type.type_anno);
                const instantiated_var = try self.instantiateVar(
                    type_var,
                    env,
                    .{ .explicit = expr_region },
                );
                _ = try self.unify(expr_var, instantiated_var, env);
            } else {
                try self.unifyWith(expr_var, .err, env);
            }
        },
        // block //
        .e_block => |block| {
            // Check all statements in the block
            const statements = self.cir.store.sliceStatements(block.stmts);
            const stmt_result = try self.checkBlockStatements(statements, env, expr_region);
            does_fx = stmt_result.does_fx or does_fx;

            // Check the final expression
            does_fx = try self.checkExpr(block.final_expr, env, expected) or does_fx;

            // If the block diverges (has a return/crash), use a flex var for the block's type
            // since the final expression is unreachable
            if (stmt_result.diverges) {
                try self.unifyWith(expr_var, .{ .flex = Flex.init() }, env);
            } else {
                // Link the root expr with the final expr
                _ = try self.unify(expr_var, ModuleEnv.varFrom(block.final_expr), env);
            }
        },
        // function //
        .e_lambda => |lambda| {
            // Annotation-aware lambda type checking produces much better error
            // messages, so first we have to determine if we have an expected
            // type to validate against
            const mb_expected_var: ?Var, const is_expected_from_anno: bool = blk: {
                switch (expected) {
                    .no_expectation => break :blk .{ null, false },
                    .expected => |expected_type| {
                        break :blk .{ expected_type.var_, expected_type.from_annotation };
                    },
                }
            };

            // Then, even if we have an expected type, it may not actually be a function
            const mb_expected_func: ?types_mod.Func = blk: {
                if (mb_expected_var) |expected_var| {
                    // Here, we unwrap the function, following aliases, to get
                    // the actual function we want to check against
                    var var_ = expected_var;
                    var guard = types_mod.debug.IterationGuard.init("checkExpr.lambda.unwrapExpectedFunc");
                    while (true) {
                        guard.tick();
                        switch (self.types.resolveVar(var_).desc.content) {
                            .structure => |flat_type| {
                                switch (flat_type) {
                                    .fn_pure => |func| break :blk func,
                                    .fn_unbound => |func| break :blk func,
                                    .fn_effectful => |func| break :blk func,
                                    else => break :blk null,
                                }
                            },
                            .alias => |alias| {
                                var_ = self.types.getAliasBackingVar(alias);
                            },
                            else => break :blk null,
                        }
                    }
                } else {
                    break :blk null;
                }
            };

            {
                // Enter the next rank
                try env.var_pool.pushRank();
                defer env.var_pool.popRank();

                // IMPORTANT: expr_var must be added to the new rank, not the
                // outer rank
                try self.setVarRank(expr_var, env);

                // Check the argument patterns
                // This must happen *before* checking against the expected type so
                // all the pattern types are inferred
                const arg_pattern_idxs = self.cir.store.slicePatterns(lambda.args);
                for (arg_pattern_idxs) |pattern_idx| {
                    try self.checkPattern(pattern_idx, env, .no_expectation);
                }

                // Now, check if we have an expected function to validate against
                if (mb_expected_func) |expected_func| {
                    const expected_func_args = self.types.sliceVars(expected_func.args);

                    // Next, check if the arguments arities match
                    if (expected_func_args.len == arg_pattern_idxs.len) {
                        // If so, check each argument, passing in the expected type

                        // First, find all the rigid variables in a the function's type
                        // and unify the matching corresponding lambda arguments together.
                        for (expected_func_args, 0..) |expected_arg_1, i| {
                            const expected_resolved_1 = self.types.resolveVar(expected_arg_1);

                            // The expected type is an annotation and as such,
                            // should never contain a flex var. If it did, that
                            // would indicate that the annotation is malformed
                            // std.debug.assert(expected_resolved_1.desc.content != .flex);

                            // Skip any concrete arguments
                            if (expected_resolved_1.desc.content != .rigid) {
                                continue;
                            }

                            // Look for other arguments with the same type variable
                            for (expected_func_args[i + 1 ..], i + 1..) |expected_arg_2, j| for_blk: {
                                const expected_resolved_2 = self.types.resolveVar(expected_arg_2);
                                if (expected_resolved_1.var_ == expected_resolved_2.var_) {
                                    // These two argument indexes in the called *function's*
                                    // type have the same rigid variable! So, we unify
                                    // the corresponding *lambda args*

                                    const arg_1 = @as(Var, ModuleEnv.varFrom(arg_pattern_idxs[i]));
                                    const arg_2 = @as(Var, ModuleEnv.varFrom(arg_pattern_idxs[j]));

                                    const unify_result = try self.unify(arg_1, arg_2, env);
                                    if (unify_result.isProblem()) {
                                        // Use the new error detail for bound type variable incompatibility
                                        self.setProblemTypeMismatchDetail(unify_result.problem, .{
                                            .incompatible_fn_args_bound_var = .{
                                                .fn_name = self.enclosing_func_name,
                                                .first_arg_var = arg_1,
                                                .second_arg_var = arg_2,
                                                .first_arg_index = @intCast(i),
                                                .second_arg_index = @intCast(j),
                                                .num_args = @intCast(arg_pattern_idxs.len),
                                            },
                                        });

                                        // Stop execution
                                        _ = try self.unifyWith(expr_var, .err, env);
                                        break :for_blk;
                                    }
                                }
                            }
                        }

                        // Then, lastly, we unify the annotation types against the
                        // actual type
                        for (expected_func_args, arg_pattern_idxs) |expected_arg_var, pattern_idx| {
                            if (is_expected_from_anno) {
                                _ = try self.unifyWithCtx(expected_arg_var, ModuleEnv.varFrom(pattern_idx), env, .anno);
                            } else {
                                _ = try self.unify(expected_arg_var, ModuleEnv.varFrom(pattern_idx), env);
                            }
                        }
                    } else {
                        // This means the expected type and the actual lambda have
                        // an arity mismatch. This will be caught by the regular
                        // expectation checking code at the bottom of this function
                    }
                }
                const arg_vars: []Var = @ptrCast(arg_pattern_idxs);

                // Check the the body of the expr
                // If we have an expected function, use that as the expr's expected type
                // Also track the return type so `return` expressions can use it
                const saved_return_type = self.enclosing_func_return_type;
                if (mb_expected_func) |expected_func| {
                    self.enclosing_func_return_type = expected_func.ret;
                    does_fx = try self.checkExpr(lambda.body, env, .{
                        .expected = .{ .var_ = expected_func.ret, .from_annotation = is_expected_from_anno },
                    }) or does_fx;
                } else {
                    // When no expected type, the body's type becomes the return type.
                    // We need a fresh var so early returns can unify with it.
                    const body_var = ModuleEnv.varFrom(lambda.body);
                    self.enclosing_func_return_type = body_var;
                    does_fx = try self.checkExpr(lambda.body, env, .no_expectation) or does_fx;
                }
                self.enclosing_func_return_type = saved_return_type;
                const body_var = ModuleEnv.varFrom(lambda.body);

                // Unify all early returns with the body's return type.
                // This ensures that `return x` has the same type as the implicit return.
                try self.unifyEarlyReturns(lambda.body, body_var, env);

                // Create the function type
                if (does_fx) {
                    _ = try self.unifyWith(expr_var, try self.types.mkFuncEffectful(arg_vars, body_var), env);
                } else {
                    _ = try self.unifyWith(expr_var, try self.types.mkFuncUnbound(arg_vars, body_var), env);
                }

                // This is a lambda, so we can generalize it
                try self.generalizer.generalize(self.gpa, &env.var_pool, env.rank(), true);

                // Check any accumulated static dispatch constraints
                try self.checkDeferredStaticDispatchConstraints(env);
            }

            // Note that so far, we have not yet unified against the
            // annotation's effectfulness/pureness. This is intentional!
            // Below this large switch statement, there's the regular expr
            // <-> expected unification. This will catch any difference in
            // effectfullness, and it'll link the root expected var with the
            // expr_var

        },
        .e_closure => |closure| {
            does_fx = try self.checkExpr(closure.lambda_idx, env, expected) or does_fx;
            _ = try self.unify(expr_var, ModuleEnv.varFrom(closure.lambda_idx), env);
        },
        // function calling //
        .e_call => |call| {
            switch (call.called_via) {
                .apply => blk: {
                    // First, check the function being called
                    // It could be effectful, e.g. `(mk_fn!())(arg)`
                    does_fx = try self.checkExpr(call.func, env, .no_expectation) or does_fx;
                    const func_var = ModuleEnv.varFrom(call.func);

                    // Resolve the func var
                    const resolved_func = self.types.resolveVar(func_var).desc.content;
                    var did_err = resolved_func == .err;

                    // Second, check the arguments being called
                    // It could be effectful, e.g. `fn(mk_arg!())`
                    const call_arg_expr_idxs = self.cir.store.sliceExpr(call.args);
                    for (call_arg_expr_idxs) |call_arg_idx| {
                        does_fx = try self.checkExpr(call_arg_idx, env, .no_expectation) or does_fx;

                        // Check if this arg errored
                        did_err = did_err or (self.types.resolveVar(ModuleEnv.varFrom(call_arg_idx)).desc.content == .err);
                    }

                    if (did_err) {
                        // If the fn or any args had error, propgate the error
                        // without doing any additional work
                        try self.unifyWith(expr_var, .err, env);
                    } else {
                        // From the base function type, extract the actual function info
                        // and also track whether the function is effectful
                        const FuncInfo = struct { func: types_mod.Func, is_effectful: bool };
                        const mb_func_info: ?FuncInfo = inner_blk: {
                            // Here, we unwrap the function, following aliases, to get
                            // the actual function we want to check against
                            var var_ = func_var;
                            var guard = types_mod.debug.IterationGuard.init("checkExpr.call.unwrapFuncVar");
                            while (true) {
                                guard.tick();
                                switch (self.types.resolveVar(var_).desc.content) {
                                    .structure => |flat_type| {
                                        switch (flat_type) {
                                            .fn_pure => |func| break :inner_blk FuncInfo{ .func = func, .is_effectful = false },
                                            .fn_unbound => |func| break :inner_blk FuncInfo{ .func = func, .is_effectful = false },
                                            .fn_effectful => |func| break :inner_blk FuncInfo{ .func = func, .is_effectful = true },
                                            else => break :inner_blk null,
                                        }
                                    },
                                    .alias => |alias| {
                                        var_ = self.types.getAliasBackingVar(alias);
                                    },
                                    else => break :inner_blk null,
                                }
                            }
                        };
                        const mb_func = if (mb_func_info) |info| info.func else null;

                        // If the function being called is effectful, mark this expression as effectful
                        if (mb_func_info) |info| {
                            if (info.is_effectful) {
                                does_fx = true;
                            }
                        }

                        // Get the name of the function (for error messages)
                        const func_name: ?Ident.Idx = inner_blk: {
                            const func_expr = self.cir.store.getExpr(call.func);
                            switch (func_expr) {
                                .e_lookup_local => |lookup| {
                                    // Get the pattern that defines this identifier
                                    const pattern = self.cir.store.getPattern(lookup.pattern_idx);
                                    switch (pattern) {
                                        .assign => |assign| break :inner_blk assign.ident,
                                        else => break :inner_blk null,
                                    }
                                },
                                else => break :inner_blk null,
                            }
                        };

                        // Now, check the call args against the type of function
                        if (mb_func) |func| {
                            const func_args = self.types.sliceVars(func.args);

                            if (func_args.len == call_arg_expr_idxs.len) {
                                // First, find all the "rigid" variables in a the function's type
                                // and unify the matching corresponding call arguments together.
                                //
                                // Here, "rigid" is in quotes because at this point, the expected function
                                // has been instantiated such that the rigid variables should all resolve
                                // to the same exact flex variable. So we are actually checking for flex
                                // variables here.
                                for (func_args, 0..) |expected_arg_1, i| {
                                    const expected_resolved_1 = self.types.resolveVar(expected_arg_1);

                                    // Ensure the above comment is true. That is, that all
                                    // rigid vars for this function have been instantiated to
                                    // flex vars by the time we get here.
                                    // std.debug.assert(expected_resolved_1.desc.content != .rigid);

                                    // Skip any concrete arguments
                                    if (expected_resolved_1.desc.content != .flex and expected_resolved_1.desc.content != .rigid) {
                                        continue;
                                    }

                                    // Look for other arguments with the same type variable
                                    for (func_args[i + 1 ..], i + 1..) |expected_arg_2, j| {
                                        const expected_resolved_2 = self.types.resolveVar(expected_arg_2);
                                        if (expected_resolved_1.var_ == expected_resolved_2.var_) {
                                            // These two argument indexes in the called *function's*
                                            // type have the same rigid variable! So, we unify
                                            // the corresponding *call args*

                                            const arg_1 = @as(Var, ModuleEnv.varFrom(call_arg_expr_idxs[i]));
                                            const arg_2 = @as(Var, ModuleEnv.varFrom(call_arg_expr_idxs[j]));

                                            const unify_result = try self.unify(arg_1, arg_2, env);
                                            if (unify_result.isProblem()) {
                                                // Use the new error detail for bound type variable incompatibility
                                                self.setProblemTypeMismatchDetail(unify_result.problem, .{
                                                    .incompatible_fn_args_bound_var = .{
                                                        .fn_name = func_name,
                                                        .first_arg_var = arg_1,
                                                        .second_arg_var = arg_2,
                                                        .first_arg_index = @intCast(i),
                                                        .second_arg_index = @intCast(j),
                                                        .num_args = @intCast(call_arg_expr_idxs.len),
                                                    },
                                                });

                                                // Stop execution
                                                _ = try self.unifyWith(expr_var, .err, env);
                                                break :blk;
                                            }
                                        }
                                    }
                                }

                                // Check the function's arguments against the actual
                                // called arguments, unifying each one
                                for (func_args, call_arg_expr_idxs, 0..) |expected_arg_var, call_expr_idx, arg_index| {
                                    const unify_result = try self.unify(expected_arg_var, ModuleEnv.varFrom(call_expr_idx), env);
                                    if (unify_result.isProblem()) {
                                        // Use the new error detail for bound type variable incompatibility
                                        self.setProblemTypeMismatchDetail(unify_result.problem, .{
                                            .incompatible_fn_call_arg = .{
                                                .fn_name = func_name,
                                                .arg_var = ModuleEnv.varFrom(call_expr_idx),
                                                .incompatible_arg_index = @intCast(arg_index),
                                                .num_args = @intCast(call_arg_expr_idxs.len),
                                            },
                                        });

                                        // Stop execution
                                        _ = try self.unifyWith(expr_var, .err, env);
                                        break :blk;
                                    }
                                }

                                // Redirect the expr to the function's return type
                                _ = try self.unify(expr_var, func.ret, env);
                            } else {
                                // Arity mismatch - the function expects a different
                                // number of arguments than were provided
                                const fn_snapshot = try self.snapshots.snapshotVarForError(self.types, &self.type_writer, func_var);
                                _ = try self.problems.appendProblem(self.cir.gpa, .{
                                    .fn_call_arity_mismatch = .{
                                        .fn_name = func_name,
                                        .fn_var = func_var,
                                        .fn_snapshot = fn_snapshot,
                                        .call_region = expr_region,
                                        .expected_args = @intCast(func_args.len),
                                        .actual_args = @intCast(call_arg_expr_idxs.len),
                                    },
                                });

                                // Set the expression to error type
                                try self.unifyWith(expr_var, .err, env);
                            }
                        } else {
                            // We get here if the type of expr being called
                            // (`mk_fn` in `(mk_fn())(arg)`) is NOT already
                            // inferred to be a function type.

                            // This can mean a regular type mismatch, but it can also
                            // mean that the thing being called yet has not yet been
                            // inferred (like if this is an anonymous function param)

                            // Either way, we know what the type  *should* be, based
                            // on how it's being used here. So we create that func
                            // type and unify the function being called against it

                            const call_arg_vars: []Var = @ptrCast(call_arg_expr_idxs);
                            const call_func_ret = try self.fresh(env, expr_region);
                            const call_func_content = try self.types.mkFuncUnbound(call_arg_vars, call_func_ret);
                            const call_func_var = try self.freshFromContent(call_func_content, env, expr_region);

                            _ = try self.unify(func_var, call_func_var, env);

                            // Then, we set the root expr to redirect to the return
                            // type of that function, since a call expr ultimate
                            // resolve to the  returned type
                            _ = try self.unify(expr_var, call_func_ret, env);
                        }
                    }
                },
                else => {
                    // The canonicalizer currently only produces CalledVia.apply for e_call expressions.
                    // Other call types (binop, unary_op, string_interpolation, record_builder) are
                    // represented as different expression types. If we hit this, there's a compiler bug.
                    std.debug.assert(false);
                    try self.unifyWith(expr_var, .err, env);
                },
            }
        },
        .e_if => |if_expr| {
            does_fx = try self.checkIfElseExpr(expr_idx, expr_region, env, if_expr) or does_fx;
        },
        .e_match => |match| {
            does_fx = try self.checkMatchExpr(expr_idx, env, match) or does_fx;
        },
        .e_binop => |binop| {
            does_fx = try self.checkBinopExpr(expr_idx, expr_region, env, binop, expected) or does_fx;
        },
        .e_unary_minus => |unary| {
            does_fx = try self.checkUnaryMinusExpr(expr_idx, expr_region, env, unary) or does_fx;
        },
        .e_unary_not => |unary| {
            does_fx = try self.checkUnaryNotExpr(expr_idx, expr_region, env, unary) or does_fx;
        },
        .e_dot_access => |dot_access| {
            // Dot access can either indicate record access or static dispatch

            // Check the receiver expression
            // E.g. thing.val
            //      ^^^^^
            does_fx = try self.checkExpr(dot_access.receiver, env, .no_expectation) or does_fx;
            const receiver_var = ModuleEnv.varFrom(dot_access.receiver);

            if (dot_access.args) |dispatch_args| {
                // If this dot access has args, then it's static dispatch

                // Resolve the receiver var
                const resolved_receiver = self.types.resolveVar(receiver_var);
                var did_err = resolved_receiver.desc.content == .err;

                // Check the args
                // E.g. thing.dispatch(a, b)
                //                     ^  ^
                const dispatch_arg_expr_idxs = self.cir.store.sliceExpr(dispatch_args);
                for (dispatch_arg_expr_idxs) |dispatch_arg_expr_idx| {
                    does_fx = try self.checkExpr(dispatch_arg_expr_idx, env, .no_expectation) or does_fx;

                    // Check if this arg errored
                    did_err = did_err or (self.types.resolveVar(ModuleEnv.varFrom(dispatch_arg_expr_idx)).desc.content == .err);
                }

                if (did_err) {
                    // If the receiver or any arguments are errors, then
                    // propgate the error without doing any static dispatch work
                    try self.unifyWith(expr_var, .err, env);
                } else {
                    // For static dispatch to be used like `thing.dispatch(...)` the
                    // method being dispatched on must accept the type of `thing` as
                    // it's first arg. So, we prepend the `receiver_var` to the args list
                    const first_arg_range = try self.types.appendVars(&.{receiver_var});
                    const rest_args_range = try self.types.appendVars(@ptrCast(dispatch_arg_expr_idxs));
                    const dispatch_arg_vars_range = Var.SafeList.Range{
                        .start = first_arg_range.start,
                        .count = rest_args_range.count + 1,
                    };

                    // Since the return type of this dispatch is unknown, create a
                    // flex to represent it
                    const dispatch_ret_var = try self.fresh(env, expr_region);

                    // Now, create the function being dispatched
                    // Use field_name_region so error messages point at the method name, not the whole expression
                    const constraint_fn_var = try self.freshFromContent(.{ .structure = .{ .fn_unbound = Func{
                        .args = dispatch_arg_vars_range,
                        .ret = dispatch_ret_var,
                        .needs_instantiation = false,
                    } } }, env, dot_access.field_name_region);

                    // Then, create the static dispatch constraint
                    const constraint = StaticDispatchConstraint{
                        .fn_name = dot_access.field_name,
                        .fn_var = constraint_fn_var,
                        .origin = .method_call,
                    };
                    const constraint_range = try self.types.appendStaticDispatchConstraints(&.{constraint});

                    // Create our constrained flex, and unify it with the receiver
                    // Use field_name_region so error messages point at the method name, not the whole expression
                    const constrained_var = try self.freshFromContent(
                        .{ .flex = Flex{ .name = null, .constraints = constraint_range } },
                        env,
                        dot_access.field_name_region,
                    );

                    _ = try self.unify(constrained_var, receiver_var, env);

                    // Then, set the root expr to redirect to the ret var
                    _ = try self.unify(expr_var, dispatch_ret_var, env);
                }
            } else {
                // Otherwise, this is dot access on a record

                // Create a type for the inferred type of this record access
                // E.g. foo.bar -> { bar: flex } a
                const record_field_var = try self.fresh(env, expr_region);
                const record_field_range = try self.types.appendRecordFields(&.{types_mod.RecordField{
                    .name = dot_access.field_name,
                    .var_ = record_field_var,
                }});
                const record_being_accessed = try self.freshFromContent(.{ .structure = .{
                    .record_unbound = record_field_range,
                } }, env, expr_region);

                // Then, unify the actual receiver type with the expected record
                _ = try self.unify(record_being_accessed, receiver_var, env);
                _ = try self.unify(expr_var, record_field_var, env);
            }
        },
        .e_crash => {
            try self.unifyWith(expr_var, .{ .flex = Flex.init() }, env);
        },
        .e_dbg => |dbg| {
            // dbg evaluates its inner expression but returns {} (like expect)
            _ = try self.checkExpr(dbg.expr, env, .no_expectation);
            does_fx = true;
            try self.unifyWith(expr_var, .{ .structure = .empty_record }, env);
        },
        .e_expect => |expect| {
            does_fx = try self.checkExpr(expect.body, env, expected) or does_fx;
            try self.unifyWith(expr_var, .{ .structure = .empty_record }, env);
        },
        .e_for => |for_expr| {
            // Check the pattern
            try self.checkPattern(for_expr.patt, env, .no_expectation);
            const for_ptrn_var: Var = ModuleEnv.varFrom(for_expr.patt);

            // Check the list expression
            does_fx = try self.checkExpr(for_expr.expr, env, .no_expectation) or does_fx;
            const for_expr_region = self.cir.store.getNodeRegion(ModuleEnv.nodeIdxFrom(for_expr.expr));
            const for_expr_var: Var = ModuleEnv.varFrom(for_expr.expr);

            // Check that the expr is list of the ptrn
            const list_content = try self.mkListContent(for_ptrn_var, env);
            const list_var = try self.freshFromContent(list_content, env, for_expr_region);
            _ = try self.unify(list_var, for_expr_var, env);

            // Check the body
            does_fx = try self.checkExpr(for_expr.body, env, .no_expectation) or does_fx;
            const for_body_var: Var = ModuleEnv.varFrom(for_expr.body);

            // Check that the for body evaluates to {}
            const body_ret = try self.freshFromContent(.{ .structure = .empty_record }, env, for_expr_region);
            _ = try self.unify(body_ret, for_body_var, env);

            // The for expression itself evaluates to {}
            try self.unifyWith(expr_var, .{ .structure = .empty_record }, env);
        },
        .e_ellipsis => {
            try self.unifyWith(expr_var, .{ .flex = Flex.init() }, env);
        },
        .e_anno_only => {
            // For annotation-only expressions, the type comes from the annotation.
            // This case should only occur when the expression has an annotation (which is
            // enforced during canonicalization), so the expected type should be set.
            switch (expected) {
                .no_expectation => {
                    // This shouldn't happen since we always create e_anno_only with an annotation
                    try self.unifyWith(expr_var, .err, env);
                },
                .expected => |expected_type| {
                    // Redirect expr_var to the annotation var so that lookups get the correct type
                    _ = try self.unify(expr_var, expected_type.var_, env);
                },
            }
        },
        .e_return => |ret| {
            // Early return expression - check the inner expression against enclosing function's return type
            // If we're inside a function, use its return type. Otherwise fall back to expected.
            const return_expected: Expected = if (self.enclosing_func_return_type) |ret_var|
                .{ .expected = .{ .var_ = ret_var, .from_annotation = false } }
            else
                expected;
            does_fx = try self.checkExpr(ret.expr, env, return_expected) or does_fx;
            // e_return "never returns" - it exits the function, so it can unify with any expected type.
            // This allows it to be used in if branches alongside other expressions.
            switch (expected) {
                .expected => |exp| {
                    _ = try self.unify(expr_var, exp.var_, env);
                },
                .no_expectation => {
                    // No expected type, leave expr_var as a flex var
                },
            }
        },
        .e_hosted_lambda => {
            // For hosted lambda expressions, the type comes from the annotation.
            // This is similar to e_anno_only - the implementation is provided by the host.
            switch (expected) {
                .no_expectation => {
                    // This shouldn't happen since hosted lambdas always have annotations
                    try self.unifyWith(expr_var, .err, env);
                },
                .expected => |expected_type| {
                    // Redirect expr_var to the annotation var so that lookups get the correct type
                    _ = try self.unify(expr_var, expected_type.var_, env);
                },
            }
        },
        .e_low_level_lambda => |ll| {
            // For low-level lambda expressions, treat like a lambda with a crash body.
            // Check the body (which will be e_runtime_error or similar)
            does_fx = try self.checkExpr(ll.body, env, .no_expectation) or does_fx;

            // The lambda's type comes from the annotation.
            // Like e_anno_only, this should always have an annotation.
            // The type will be unified with the expected type in the code below.
            switch (expected) {
                .no_expectation => unreachable,
                .expected => {
                    // The expr_var will be unified with the annotation var below
                },
            }
        },
        .e_type_var_dispatch => |tvd| {
            // Type variable dispatch expression: Thing.method(args) where Thing is a type var alias.
            // This is similar to static dispatch (e_dot_access with args) but dispatches on a
            // type variable rather than on the type of a receiver expression.

            // Check the args and track errors
            const dispatch_arg_expr_idxs = self.cir.store.exprSlice(tvd.args);
            var did_err = false;
            for (dispatch_arg_expr_idxs) |dispatch_arg_expr_idx| {
                does_fx = try self.checkExpr(dispatch_arg_expr_idx, env, .no_expectation) or does_fx;
                did_err = did_err or (self.types.resolveVar(ModuleEnv.varFrom(dispatch_arg_expr_idx)).desc.content == .err);
            }

            if (did_err) {
                // If any arguments are errors, propagate the error
                try self.unifyWith(expr_var, .err, env);
            } else {
                // Get the type var alias statement to access the type variable
                const type_var_alias_stmt = self.cir.store.getStatement(tvd.type_var_alias_stmt);
                const type_var_anno = type_var_alias_stmt.s_type_var_alias.type_var_anno;
                const type_var = ModuleEnv.varFrom(type_var_anno);

                // For type var dispatch, the arguments are just the explicit args (no receiver)
                const dispatch_arg_vars_range = try self.types.appendVars(@ptrCast(dispatch_arg_expr_idxs));

                // Since the return type of this dispatch is unknown, create a flex to represent it
                const dispatch_ret_var = try self.fresh(env, expr_region);

                // Create the function being dispatched
                const constraint_fn_var = try self.freshFromContent(.{ .structure = .{ .fn_unbound = Func{
                    .args = dispatch_arg_vars_range,
                    .ret = dispatch_ret_var,
                    .needs_instantiation = false,
                } } }, env, expr_region);

                // Create the static dispatch constraint
                const constraint = StaticDispatchConstraint{
                    .fn_name = tvd.method_name,
                    .fn_var = constraint_fn_var,
                    .origin = .method_call,
                };
                const constraint_range = try self.types.appendStaticDispatchConstraints(&.{constraint});

                // Create a constrained flex and unify it with the type variable
                const constrained_var = try self.freshFromContent(
                    .{ .flex = Flex{ .name = null, .constraints = constraint_range } },
                    env,
                    expr_region,
                );

                _ = try self.unify(constrained_var, type_var, env);

                // Set the expression type to the return type of the dispatch
                _ = try self.unify(expr_var, dispatch_ret_var, env);
            }
        },
        .e_runtime_error => {
            try self.unifyWith(expr_var, .err, env);
        },
    }

    // If we were provided with an expected type, unify against it
    switch (expected) {
        .no_expectation => {},
        .expected => |expected_type| {
            if (expected_type.from_annotation) {
                _ = try self.unifyWithCtx(expected_type.var_, expr_var, env, .anno);
            } else {
                _ = try self.unify(expected_type.var_, expr_var, env);
            }
        },
    }

    return does_fx;
}

// stmts //

const BlockStatementsResult = struct {
    does_fx: bool,
    diverges: bool,
};

/// Given a slice of stmts, type check each one
/// Returns whether any statement has effects and whether the block diverges (return/crash)
fn checkBlockStatements(self: *Self, statements: []const CIR.Statement.Idx, env: *Env, _: Region) std.mem.Allocator.Error!BlockStatementsResult {
    var does_fx = false;
    var diverges = false;
    for (statements) |stmt_idx| {
        const stmt = self.cir.store.getStatement(stmt_idx);
        const stmt_var = ModuleEnv.varFrom(stmt_idx);
        const stmt_region = self.cir.store.getNodeRegion(ModuleEnv.nodeIdxFrom(stmt_idx));

        try self.setVarRank(stmt_var, env);

        switch (stmt) {
            .s_decl => |decl_stmt| {
                const decl_expr_var: Var = ModuleEnv.varFrom(decl_stmt.expr);
                const decl_pattern_var: Var = ModuleEnv.varFrom(decl_stmt.pattern);

                // Check the pattern
                try self.checkPattern(decl_stmt.pattern, env, .no_expectation);

                // Extract function name from the pattern (for better error messages)
                const saved_func_name = self.enclosing_func_name;
                self.enclosing_func_name = inner_blk: {
                    const pattern = self.cir.store.getPattern(decl_stmt.pattern);
                    switch (pattern) {
                        .assign => |assign| break :inner_blk assign.ident,
                        else => break :inner_blk null,
                    }
                };
                defer self.enclosing_func_name = saved_func_name;

                // Create placeholder for the annotation, if it exists
                var mb_instantiated_anno_var: ?Var = null;

                // Evaluate the rhs of the expression
                {
                    // Enter a new rank
                    try env.var_pool.pushRank();
                    defer env.var_pool.popRank();

                    // Check the annotation, if it exists
                    const expectation = blk: {
                        if (decl_stmt.anno) |annotation_idx| {
                            // Generate the annotation type var in-place
                            try self.generateAnnotationType(annotation_idx, env);
                            const annotation_var = ModuleEnv.varFrom(annotation_idx);

                            // Here we copy the annotation before we unify against it
                            //
                            // This is so if there's an error in the expr/ptrn, we can preserve
                            // the annotation so other places that reference it still get the
                            // type of the annotation.
                            mb_instantiated_anno_var = try self.instantiateVarPreserveRigids(
                                annotation_var,
                                env,
                                .use_last_var,
                            );

                            // Return the expectation
                            break :blk Expected{
                                .expected = .{ .var_ = annotation_var, .from_annotation = true },
                            };
                        } else {
                            break :blk Expected.no_expectation;
                        }
                    };

                    does_fx = try self.checkExpr(decl_stmt.expr, env, expectation) or does_fx;

                    // Local declarations inside functions use standard let-polymorphism
                    try self.generalizer.generalize(self.gpa, &env.var_pool, env.rank(), true);

                    // Check any accumulated static dispatch constraints
                    try self.checkDeferredStaticDispatchConstraints(env);
                }

                if (mb_instantiated_anno_var != null and
                    self.types.resolveVar(decl_expr_var).desc.content == .err)
                {
                    // If there was an annotation AND the expr errored, then
                    // unify the ptrn against the annotation
                    const instantiated_anno_var = mb_instantiated_anno_var.?;
                    _ = try self.unify(decl_pattern_var, instantiated_anno_var, env);
                } else {
                    // Otherwise, unify the ptrn and expr
                    _ = try self.unify(decl_pattern_var, decl_expr_var, env);
                }

                // Unify the pattern with the expression
                _ = try self.unify(stmt_var, decl_pattern_var, env);
            },
            .s_decl_gen => |decl_stmt| {
                // Generalized declarations (let-polymorphism) - handled same as s_decl for type checking
                // Check the pattern
                try self.checkPattern(decl_stmt.pattern, env, .no_expectation);
                const decl_pattern_var: Var = ModuleEnv.varFrom(decl_stmt.pattern);

                // Extract function name from the pattern (for better error messages)
                const saved_func_name = self.enclosing_func_name;
                self.enclosing_func_name = inner_blk: {
                    const pattern = self.cir.store.getPattern(decl_stmt.pattern);
                    switch (pattern) {
                        .assign => |assign| break :inner_blk assign.ident,
                        else => break :inner_blk null,
                    }
                };
                defer self.enclosing_func_name = saved_func_name;
                // Evaluate the rhs of the expression
                const decl_expr_var: Var = ModuleEnv.varFrom(decl_stmt.expr);
                {
                    // Enter a new rank
                    try env.var_pool.pushRank();
                    defer env.var_pool.popRank();

                    // Check the annotation, if it exists
                    const expectation = blk: {
                        if (decl_stmt.anno) |annotation_idx| {
                            // Generate the annotation type var in-place
                            try self.generateAnnotationType(annotation_idx, env);
                            const annotation_var = ModuleEnv.varFrom(annotation_idx);

                            // Return the expectation
                            break :blk Expected{
                                .expected = .{ .var_ = annotation_var, .from_annotation = true },
                            };
                        } else {
                            break :blk Expected.no_expectation;
                        }
                    };

                    does_fx = try self.checkExpr(decl_stmt.expr, env, expectation) or does_fx;

                    // Local declarations inside functions use standard let-polymorphism
                    try self.generalizer.generalize(self.gpa, &env.var_pool, env.rank(), true);

                    // Check any accumulated static dispatch constraints
                    try self.checkDeferredStaticDispatchConstraints(env);
                }

                _ = try self.unify(decl_pattern_var, decl_expr_var, env);

                // Unify the pattern with the expression
                _ = try self.unify(stmt_var, decl_pattern_var, env);
            },
            .s_var => |var_stmt| {
                // Check the pattern
                try self.checkPattern(var_stmt.pattern_idx, env, .no_expectation);
                const var_pattern_var: Var = ModuleEnv.varFrom(var_stmt.pattern_idx);

                // Check the annotation, if it exists
                const expectation = blk: {
                    if (var_stmt.anno) |annotation_idx| {
                        // Generate the annotation type var in-place
                        try self.generateAnnotationType(annotation_idx, env);
                        const annotation_var = ModuleEnv.varFrom(annotation_idx);

                        // Unify the pattern with the annotation
                        _ = try self.unify(var_pattern_var, annotation_var, env);

                        // Return the expectation
                        break :blk Expected{
                            .expected = .{ .var_ = annotation_var, .from_annotation = true },
                        };
                    } else {
                        break :blk Expected.no_expectation;
                    }
                };

                does_fx = try self.checkExpr(var_stmt.expr, env, expectation) or does_fx;
                const var_expr: Var = ModuleEnv.varFrom(var_stmt.expr);

                // Unify the pattern with the expression
                _ = try self.unify(var_pattern_var, var_expr, env);

                _ = try self.unify(stmt_var, var_expr, env);
            },
            .s_reassign => |reassign| {
                // We don't need to check the pattern here since it was already
                // checked when this var was created.
                //
                // try self.checkPattern(reassign.pattern_idx, env, .no_expectation);

                const reassign_pattern_var: Var = ModuleEnv.varFrom(reassign.pattern_idx);

                does_fx = try self.checkExpr(reassign.expr, env, .no_expectation) or does_fx;
                const reassign_expr_var: Var = ModuleEnv.varFrom(reassign.expr);

                // Unify the pattern with the expression
                _ = try self.unify(reassign_pattern_var, reassign_expr_var, env);

                _ = try self.unify(stmt_var, reassign_expr_var, env);
            },
            .s_for => |for_stmt| {
                // Check the pattern
                // for item in [1,2,3] {
                //     ^^^^
                try self.checkPattern(for_stmt.patt, env, .no_expectation);
                const for_ptrn_var: Var = ModuleEnv.varFrom(for_stmt.patt);

                // Check the expr
                // for item in [1,2,3] {
                //             ^^^^^^^
                does_fx = try self.checkExpr(for_stmt.expr, env, .no_expectation) or does_fx;
                const for_expr_region = self.cir.store.getNodeRegion(ModuleEnv.nodeIdxFrom(for_stmt.expr));
                const for_expr_var: Var = ModuleEnv.varFrom(for_stmt.expr);

                // Check that the expr is list of the ptrn
                const list_content = try self.mkListContent(for_ptrn_var, env);
                const list_var = try self.freshFromContent(list_content, env, for_expr_region);
                _ = try self.unify(list_var, for_expr_var, env);

                // Check the body
                // for item in [1,2,3] {
                //     print!(item.toStr())  <<<<
                // }
                does_fx = try self.checkExpr(for_stmt.body, env, .no_expectation) or does_fx;
                const for_body_var: Var = ModuleEnv.varFrom(for_stmt.body);

                // Check that the for body evaluates to {}
                const body_ret = try self.freshFromContent(.{ .structure = .empty_record }, env, for_expr_region);
                _ = try self.unify(body_ret, for_body_var, env);

                _ = try self.unify(stmt_var, for_body_var, env);
            },
            .s_while => |while_stmt| {
                // Check the condition
                // while $count < 10 {
                //       ^^^^^^^^^^^
                does_fx = try self.checkExpr(while_stmt.cond, env, .no_expectation) or does_fx;
                const cond_var: Var = ModuleEnv.varFrom(while_stmt.cond);
                const cond_region = self.cir.store.getNodeRegion(ModuleEnv.nodeIdxFrom(while_stmt.cond));

                // Check that condition is Bool
                const bool_var = try self.freshBool(env, cond_region);
                _ = try self.unify(bool_var, cond_var, env);

                // Check the body
                // while $count < 10 {
                //     print!($count.toStr())  <<<<
                //     $count = $count + 1
                // }
                does_fx = try self.checkExpr(while_stmt.body, env, .no_expectation) or does_fx;
                const while_body_var: Var = ModuleEnv.varFrom(while_stmt.body);

                // Check that the while body evaluates to {}
                const body_ret = try self.freshFromContent(.{ .structure = .empty_record }, env, cond_region);
                _ = try self.unify(body_ret, while_body_var, env);

                _ = try self.unify(stmt_var, while_body_var, env);
            },
            .s_expr => |expr| {
                does_fx = try self.checkExpr(expr.expr, env, .no_expectation) or does_fx;
                const expr_var: Var = ModuleEnv.varFrom(expr.expr);

                const resolved = self.types.resolveVar(expr_var).desc.content;
                const is_empty_record = blk: {
                    if (resolved == .err) break :blk true;
                    if (resolved != .structure) break :blk false;
                    switch (resolved.structure) {
                        .empty_record => break :blk true,
                        .record => |record| {
                            // A record is effectively empty if it has no fields
                            const fields_slice = self.types.getRecordFieldsSlice(record.fields);
                            break :blk fields_slice.len == 0;
                        },
                        else => break :blk false,
                    }
                };
                if (!is_empty_record) {
                    const snapshot = try self.snapshots.snapshotVarForError(self.types, &self.type_writer, expr_var);
                    _ = try self.problems.appendProblem(self.cir.gpa, .{ .unused_value = .{
                        .var_ = expr_var,
                        .snapshot = snapshot,
                    } });
                }

                _ = try self.unify(stmt_var, expr_var, env);
            },
            .s_dbg => |expr| {
                does_fx = try self.checkExpr(expr.expr, env, .no_expectation) or does_fx;
                const expr_var: Var = ModuleEnv.varFrom(expr.expr);

                _ = try self.unify(stmt_var, expr_var, env);
            },
            .s_expect => |expr_stmt| {
                does_fx = try self.checkExpr(expr_stmt.body, env, .no_expectation) or does_fx;
                const body_var: Var = ModuleEnv.varFrom(expr_stmt.body);

                const bool_var = try self.freshBool(env, stmt_region);
                _ = try self.unify(bool_var, body_var, env);

                _ = try self.unify(stmt_var, body_var, env);
            },
            .s_crash => |_| {
                try self.unifyWith(stmt_var, .{ .flex = Flex.init() }, env);
                diverges = true;
            },
            .s_return => |ret| {
                // Type check the return expression
                does_fx = try self.checkExpr(ret.expr, env, .no_expectation) or does_fx;

                // A return statement's type should be a flex var so it can unify with any type.
                // This allows branches containing early returns to match any other branch type.
                // The actual unification with the function return type happens in unifyEarlyReturns.
                try self.unifyWith(stmt_var, .{ .flex = Flex.init() }, env);
                diverges = true;
            },
            .s_import, .s_alias_decl, .s_nominal_decl, .s_type_anno => {
                // These are only valid at the top level, czer reports error
                try self.unifyWith(stmt_var, .err, env);
            },
            .s_type_var_alias => {
                // Type var alias introduces no new constraints during type checking
                // The alias is already registered in scope by canonicalization
                // The type var it references is a rigid var from the enclosing function
                try self.unifyWith(stmt_var, .{ .structure = .empty_record }, env);
            },
            .s_runtime_error => {
                try self.unifyWith(stmt_var, .err, env);
            },
            .s_break => |_| {
                // Nothing to do for break
                // try self.unifyWith(stmt_var, .{ .structure = .empty_record }, env);
            },
        }
    }
    return .{ .does_fx = does_fx, .diverges = diverges };
}

/// Traverse an expression to find s_return statements and unify them with the expected return type.
/// This is called after type-checking a lambda body to ensure all early returns have matching types.
fn unifyEarlyReturns(self: *Self, expr_idx: CIR.Expr.Idx, return_var: Var, env: *Env) std.mem.Allocator.Error!void {
    const expr = self.cir.store.getExpr(expr_idx);
    switch (expr) {
        .e_block => |block| {
            // Check all statements in the block for returns
            for (self.cir.store.sliceStatements(block.stmts)) |stmt_idx| {
                try self.unifyEarlyReturnsInStmt(stmt_idx, return_var, env);
            }
            // Also recurse into the final expression
            try self.unifyEarlyReturns(block.final_expr, return_var, env);
        },
        .e_if => |if_expr| {
            // Check all branches
            for (self.cir.store.sliceIfBranches(if_expr.branches)) |branch_idx| {
                const branch = self.cir.store.getIfBranch(branch_idx);
                try self.unifyEarlyReturns(branch.body, return_var, env);
            }
            // Check the final else
            try self.unifyEarlyReturns(if_expr.final_else, return_var, env);
        },
        .e_match => |match| {
            // Check all branches
            for (self.cir.store.sliceMatchBranches(match.branches)) |branch_idx| {
                const branch = self.cir.store.getMatchBranch(branch_idx);
                try self.unifyEarlyReturns(branch.value, return_var, env);
            }
        },
        .e_for => |for_expr| {
            // Check the list expression and body for returns
            try self.unifyEarlyReturns(for_expr.expr, return_var, env);
            try self.unifyEarlyReturns(for_expr.body, return_var, env);
        },
        // Lambdas create a new scope for returns - don't recurse into them
        .e_lambda, .e_closure => {},
        // All other expressions don't contain statements
        else => {},
    }
}

/// Check a statement for s_return and unify with the expected return type.
fn unifyEarlyReturnsInStmt(self: *Self, stmt_idx: CIR.Statement.Idx, return_var: Var, env: *Env) std.mem.Allocator.Error!void {
    const stmt = self.cir.store.getStatement(stmt_idx);
    switch (stmt) {
        .s_return => |ret| {
            const return_expr_var = ModuleEnv.varFrom(ret.expr);
            _ = try self.unify(return_expr_var, return_var, env);
        },
        .s_decl => |decl| {
            // Recurse into the declaration's expression
            try self.unifyEarlyReturns(decl.expr, return_var, env);
        },
        .s_decl_gen => |decl| {
            // Recurse into the generalized declaration's expression
            try self.unifyEarlyReturns(decl.expr, return_var, env);
        },
        .s_var => |var_stmt| {
            // Recurse into the var's expression
            try self.unifyEarlyReturns(var_stmt.expr, return_var, env);
        },
        .s_reassign => |reassign| {
            try self.unifyEarlyReturns(reassign.expr, return_var, env);
        },
        .s_for => |for_stmt| {
            try self.unifyEarlyReturns(for_stmt.expr, return_var, env);
            try self.unifyEarlyReturns(for_stmt.body, return_var, env);
        },
        .s_while => |while_stmt| {
            try self.unifyEarlyReturns(while_stmt.cond, return_var, env);
            try self.unifyEarlyReturns(while_stmt.body, return_var, env);
        },
        .s_expr => |s| {
            // Recurse into the expression (could contain blocks with returns)
            try self.unifyEarlyReturns(s.expr, return_var, env);
        },
        .s_expect => |s| {
            try self.unifyEarlyReturns(s.body, return_var, env);
        },
        .s_dbg => |s| {
            try self.unifyEarlyReturns(s.expr, return_var, env);
        },
        // These statements don't contain expressions with potential returns
        .s_crash, .s_import, .s_alias_decl, .s_nominal_decl, .s_type_anno, .s_type_var_alias, .s_runtime_error, .s_break => {},
    }
}

// if-else //

/// Check the types for an if-else expr
fn checkIfElseExpr(
    self: *Self,
    if_expr_idx: CIR.Expr.Idx,
    expr_region: Region,
    env: *Env,
    if_: @FieldType(CIR.Expr, @tagName(.e_if)),
) std.mem.Allocator.Error!bool {
    const trace = tracy.trace(@src());
    defer trace.end();

    const branches = self.cir.store.sliceIfBranches(if_.branches);

    // Should never be 0
    std.debug.assert(branches.len > 0);

    // Get the first branch
    const first_branch_idx = branches[0];
    const first_branch = self.cir.store.getIfBranch(first_branch_idx);

    // Check the condition of the 1st branch
    var does_fx = try self.checkExpr(first_branch.cond, env, .no_expectation);
    const first_cond_var: Var = ModuleEnv.varFrom(first_branch.cond);
    const bool_var = try self.freshBool(env, expr_region);
    const first_cond_result = try self.unify(bool_var, first_cond_var, env);
    self.setDetailIfTypeMismatch(first_cond_result, .incompatible_if_cond);

    // Then we check the 1st branch's body
    does_fx = try self.checkExpr(first_branch.body, env, .no_expectation) or does_fx;

    // The 1st branch's body is the type all other branches must match
    const branch_var = @as(Var, ModuleEnv.varFrom(first_branch.body));

    // Total number of branches (including final else)
    const num_branches: u32 = @intCast(branches.len + 1);

    var last_if_branch = first_branch_idx;
    for (branches[1..], 1..) |branch_idx, cur_index| {
        const branch = self.cir.store.getIfBranch(branch_idx);

        // Check the branches condition
        does_fx = try self.checkExpr(branch.cond, env, .no_expectation) or does_fx;
        const cond_var: Var = ModuleEnv.varFrom(branch.cond);
        const branch_bool_var = try self.freshBool(env, expr_region);
        const cond_result = try self.unify(branch_bool_var, cond_var, env);
        self.setDetailIfTypeMismatch(cond_result, .incompatible_if_cond);

        // Check the branch body
        does_fx = try self.checkExpr(branch.body, env, .no_expectation) or does_fx;
        const body_var: Var = ModuleEnv.varFrom(branch.body);
        const body_result = try self.unify(branch_var, body_var, env);
        self.setDetailIfTypeMismatch(body_result, problem.TypeMismatchDetail{ .incompatible_if_branches = .{
            .parent_if_expr = if_expr_idx,
            .last_if_branch = last_if_branch,
            .num_branches = num_branches,
            .problem_branch_index = @intCast(cur_index),
        } });

        if (!body_result.isOk()) {
            // Check remaining branches to catch their individual errors
            for (branches[cur_index + 1 ..]) |remaining_branch_idx| {
                const remaining_branch = self.cir.store.getIfBranch(remaining_branch_idx);

                does_fx = try self.checkExpr(remaining_branch.cond, env, .no_expectation) or does_fx;
                const remaining_cond_var: Var = ModuleEnv.varFrom(remaining_branch.cond);

                const fresh_bool = try self.freshBool(env, expr_region);
                const remaining_cond_result = try self.unify(fresh_bool, remaining_cond_var, env);
                self.setDetailIfTypeMismatch(remaining_cond_result, .incompatible_if_cond);

                does_fx = try self.checkExpr(remaining_branch.body, env, .no_expectation) or does_fx;
                try self.unifyWith(ModuleEnv.varFrom(remaining_branch.body), .err, env);
            }

            // Break to avoid cascading errors
            break;
        }

        last_if_branch = branch_idx;
    }

    // Check the final else
    does_fx = try self.checkExpr(if_.final_else, env, .no_expectation) or does_fx;
    const final_else_var: Var = ModuleEnv.varFrom(if_.final_else);
    const final_else_result = try self.unify(branch_var, final_else_var, env);
    self.setDetailIfTypeMismatch(final_else_result, problem.TypeMismatchDetail{ .incompatible_if_branches = .{
        .parent_if_expr = if_expr_idx,
        .last_if_branch = last_if_branch,
        .num_branches = num_branches,
        .problem_branch_index = num_branches - 1,
    } });

    // Set the entire expr's type to be the type of the branch
    const if_expr_var: Var = ModuleEnv.varFrom(if_expr_idx);
    _ = try self.unify(if_expr_var, branch_var, env);

    return does_fx;
}

// match //

/// Check the types for an if-else expr
fn checkMatchExpr(self: *Self, expr_idx: CIR.Expr.Idx, env: *Env, match: CIR.Expr.Match) Allocator.Error!bool {
    const trace = tracy.trace(@src());
    defer trace.end();

    // Check the match's condition
    var does_fx = try self.checkExpr(match.cond, env, .no_expectation);
    const cond_var = ModuleEnv.varFrom(match.cond);

    // Assert we have at least 1 branch
    std.debug.assert(match.branches.span.len > 0);

    // Get slice of branches
    const branch_idxs = self.cir.store.sliceMatchBranches(match.branches);

    // Manually check the 1st branch
    // The type of the branch's body becomes the var other branch bodies must unify
    // against.
    const first_branch_idx = branch_idxs[0];
    const first_branch = self.cir.store.getMatchBranch(first_branch_idx);
    const first_branch_ptrn_idxs = self.cir.store.sliceMatchBranchPatterns(first_branch.patterns);

    for (first_branch_ptrn_idxs) |branch_ptrn_idx| {
        const branch_ptrn = self.cir.store.getMatchBranchPattern(branch_ptrn_idx);
        try self.checkPattern(branch_ptrn.pattern, env, .no_expectation);
        const branch_ptrn_var = ModuleEnv.varFrom(branch_ptrn.pattern);

        const ptrn_result = try self.unify(cond_var, branch_ptrn_var, env);
        self.setDetailIfTypeMismatch(ptrn_result, problem.TypeMismatchDetail{ .incompatible_match_cond_pattern = .{
            .match_expr = expr_idx,
        } });
    }

    // Check the first branch's value, then use that at the branch_var
    does_fx = try self.checkExpr(first_branch.value, env, .no_expectation) or does_fx;
    const val_var = ModuleEnv.varFrom(first_branch.value);

    // Then iterate over the rest of the branches
    for (branch_idxs[1..], 1..) |branch_idx, branch_cur_index| {
        const branch = self.cir.store.getMatchBranch(branch_idx);

        // First, check the patterns of this branch
        const branch_ptrn_idxs = self.cir.store.sliceMatchBranchPatterns(branch.patterns);
        for (branch_ptrn_idxs, 0..) |branch_ptrn_idx, cur_ptrn_index| {
            // Check the pattern's sub types
            const branch_ptrn = self.cir.store.getMatchBranchPattern(branch_ptrn_idx);
            try self.checkPattern(branch_ptrn.pattern, env, .no_expectation);

            // Check the pattern against the cond
            const branch_ptrn_var = ModuleEnv.varFrom(branch_ptrn.pattern);
            const ptrn_result = try self.unify(cond_var, branch_ptrn_var, env);
            self.setDetailIfTypeMismatch(ptrn_result, problem.TypeMismatchDetail{ .incompatible_match_patterns = .{
                .match_expr = expr_idx,
                .num_branches = @intCast(match.branches.span.len),
                .problem_branch_index = @intCast(branch_cur_index),
                .num_patterns = @intCast(branch_ptrn_idxs.len),
                .problem_pattern_index = @intCast(cur_ptrn_index),
            } });
        }

        // Then, check the body
        does_fx = try self.checkExpr(branch.value, env, .no_expectation) or does_fx;
        const branch_result = try self.unify(val_var, ModuleEnv.varFrom(branch.value), env);
        self.setDetailIfTypeMismatch(branch_result, problem.TypeMismatchDetail{ .incompatible_match_branches = .{
            .match_expr = expr_idx,
            .num_branches = @intCast(match.branches.span.len),
            .problem_branch_index = @intCast(branch_cur_index),
        } });

        if (!branch_result.isOk()) {
            // If there was a body mismatch, do not check other branches to stop
            // cascading errors. But still check each other branch's sub types
            for (branch_idxs[branch_cur_index + 1 ..], branch_cur_index + 1..) |other_branch_idx, other_branch_cur_index| {
                const other_branch = self.cir.store.getMatchBranch(other_branch_idx);

                // Still check the other patterns
                const other_branch_ptrn_idxs = self.cir.store.sliceMatchBranchPatterns(other_branch.patterns);
                for (other_branch_ptrn_idxs, 0..) |other_branch_ptrn_idx, other_cur_ptrn_index| {
                    // Check the pattern's sub types
                    const other_branch_ptrn = self.cir.store.getMatchBranchPattern(other_branch_ptrn_idx);
                    try self.checkPattern(other_branch_ptrn.pattern, env, .no_expectation);

                    // Check the pattern against the cond
                    const other_branch_ptrn_var = ModuleEnv.varFrom(other_branch_ptrn.pattern);
                    const ptrn_result = try self.unify(cond_var, other_branch_ptrn_var, env);
                    self.setDetailIfTypeMismatch(ptrn_result, problem.TypeMismatchDetail{ .incompatible_match_patterns = .{
                        .match_expr = expr_idx,
                        .num_branches = @intCast(match.branches.span.len),
                        .problem_branch_index = @intCast(other_branch_cur_index),
                        .num_patterns = @intCast(other_branch_ptrn_idxs.len),
                        .problem_pattern_index = @intCast(other_cur_ptrn_index),
                    } });
                }

                // Then check the other branch's exprs
                does_fx = try self.checkExpr(other_branch.value, env, .no_expectation) or does_fx;
                try self.unifyWith(ModuleEnv.varFrom(other_branch.value), .err, env);
            }

            // Then stop type checking for this branch
            break;
        }
    }

    // Unify the root expr with the match value
    _ = try self.unify(ModuleEnv.varFrom(expr_idx), val_var, env);

    return does_fx;
}

// unary minus //

fn checkUnaryMinusExpr(self: *Self, expr_idx: CIR.Expr.Idx, expr_region: Region, env: *Env, unary: CIR.Expr.UnaryMinus) Allocator.Error!bool {
    const trace = tracy.trace(@src());
    defer trace.end();

    // Check the operand expression
    const does_fx = try self.checkExpr(unary.expr, env, .no_expectation);

    const expr_var = ModuleEnv.varFrom(expr_idx);
    const operand_var = @as(Var, ModuleEnv.varFrom(unary.expr));

    // Desugar -a to a.negate()
    // Get the negate identifier
    const method_name = self.cir.idents.negate;

    // Create the function type: operand_type -> ret_type
    const args_range = try self.types.appendVars(&.{operand_var});

    // The return type is unknown, so create a fresh variable
    const ret_var = try self.fresh(env, expr_region);
    try env.var_pool.addVarToRank(ret_var, env.rank());

    // Create the constraint function type
    const constraint_fn_var = try self.freshFromContent(.{ .structure = .{ .fn_unbound = Func{
        .args = args_range,
        .ret = ret_var,
        .needs_instantiation = false,
    } } }, env, expr_region);
    try env.var_pool.addVarToRank(constraint_fn_var, env.rank());

    // Create the static dispatch constraint
    const constraint = StaticDispatchConstraint{
        .fn_name = method_name,
        .fn_var = constraint_fn_var,
        .origin = .desugared_binop,
    };
    const constraint_range = try self.types.appendStaticDispatchConstraints(&.{constraint});

    // Create a constrained flex and unify it with the operand
    const constrained_var = try self.freshFromContent(
        .{ .flex = Flex{ .name = null, .constraints = constraint_range } },
        env,
        expr_region,
    );
    try env.var_pool.addVarToRank(constrained_var, env.rank());

    _ = try self.unify(constrained_var, operand_var, env);

    // Set the expression to redirect to the return type
    _ = try self.unify(expr_var, ret_var, env);

    return does_fx;
}

// unary not //

fn checkUnaryNotExpr(self: *Self, expr_idx: CIR.Expr.Idx, expr_region: Region, env: *Env, unary: CIR.Expr.UnaryNot) Allocator.Error!bool {
    const trace = tracy.trace(@src());
    defer trace.end();

    const expr_var = @as(Var, ModuleEnv.varFrom(expr_idx));

    // Check the operand expression
    const does_fx = try self.checkExpr(unary.expr, env, .no_expectation);

    // For unary not, we constrain the operand and result to be booleans
    const operand_var = @as(Var, ModuleEnv.varFrom(unary.expr));

    // Create a fresh boolean variable for the operation
    const bool_var = try self.freshBool(env, expr_region);

    // Unify result with the boolean type
    _ = try self.unify(bool_var, operand_var, env);

    // Redirect the result to the boolean type
    _ = try self.unify(expr_var, bool_var, env);

    return does_fx;
}

// binop //

/// Check the types for a binary operation expression
fn checkBinopExpr(
    self: *Self,
    expr_idx: CIR.Expr.Idx,
    expr_region: Region,
    env: *Env,
    binop: CIR.Expr.Binop,
    expected: Expected,
) Allocator.Error!bool {
    const trace = tracy.trace(@src());
    defer trace.end();

    const expr_var = ModuleEnv.varFrom(expr_idx);
    const lhs_var = @as(Var, ModuleEnv.varFrom(binop.lhs));
    const rhs_var = @as(Var, ModuleEnv.varFrom(binop.rhs));

    // Check operands first
    var does_fx = false;
    does_fx = try self.checkExpr(binop.lhs, env, .no_expectation) or does_fx;
    does_fx = try self.checkExpr(binop.rhs, env, .no_expectation) or does_fx;

    switch (binop.op) {
        .add => {
            // For builtin numeric types, use the efficient special-cased numeric constraint logic
            // For user-defined nominal types, desugar `a + b` to `a.plus(b)` using static dispatch

            // Check if lhs is a nominal type
            const lhs_resolved = self.types.resolveVar(lhs_var).desc.content;
            const is_nominal = switch (lhs_resolved) {
                .structure => |s| s == .nominal_type,
                else => false,
            };

            if (is_nominal) {
                // User-defined nominal type: use static dispatch to call the plus method
                // Get the pre-cached "plus" identifier from the ModuleEnv
                const method_name = self.cir.idents.plus;

                // Unify lhs and rhs to ensure both operands have the same type
                const unify_result = try self.unify(lhs_var, rhs_var, env);

                // If unification failed, short-circuit and set the expression to error
                if (!unify_result.isOk()) {
                    try self.unifyWith(expr_var, .err, env);
                    return does_fx;
                }

                // Create the function type: lhs_type, rhs_type -> ret_type
                const args_range = try self.types.appendVars(&.{ lhs_var, rhs_var });

                // The return type is unknown, so create a fresh variable
                const ret_var = try self.fresh(env, expr_region);

                // Create the constraint function type
                const constraint_fn_var = try self.freshFromContent(.{ .structure = .{ .fn_unbound = Func{
                    .args = args_range,
                    .ret = ret_var,
                    .needs_instantiation = false,
                } } }, env, expr_region);

                // Create the static dispatch constraint
                const constraint = StaticDispatchConstraint{
                    .fn_name = method_name,
                    .fn_var = constraint_fn_var,
                    .origin = .desugared_binop,
                };
                const constraint_range = try self.types.appendStaticDispatchConstraints(&.{constraint});

                // Create a constrained flex and unify it with the lhs (receiver)
                const constrained_var = try self.freshFromContent(
                    .{ .flex = Flex{ .name = null, .constraints = constraint_range } },
                    env,
                    expr_region,
                );

                _ = try self.unify(constrained_var, lhs_var, env);

                // Set the expression to redirect to the return type
                _ = try self.unify(expr_var, ret_var, env);
            } else {
                // Builtin numeric type: use standard numeric constraints
                // This is the same as the other arithmetic operators
                switch (expected) {
                    .expected => |expectation| {
                        const lhs_instantiated = try self.instantiateVar(expectation.var_, env, .{ .explicit = expr_region });
                        const rhs_instantiated = try self.instantiateVar(expectation.var_, env, .{ .explicit = expr_region });

                        if (expectation.from_annotation) {
                            _ = try self.unifyWithCtx(lhs_instantiated, lhs_var, env, .anno);
                            _ = try self.unifyWithCtx(rhs_instantiated, rhs_var, env, .anno);
                        } else {
                            _ = try self.unify(lhs_instantiated, lhs_var, env);
                            _ = try self.unify(rhs_instantiated, rhs_var, env);
                        }
                    },
                    .no_expectation => {
                        // No expectation - operand types will be inferred
                        // The unification of lhs and rhs below will ensure they're the same type
                    },
                }

                // Unify left and right together
                const unify_result = try self.unify(lhs_var, rhs_var, env);

                // If unification failed, short-circuit
                if (!unify_result.isOk()) {
                    try self.unifyWith(expr_var, .err, env);
                    return does_fx;
                }

                // Set root expr. If unifications succeeded this will the the
                // num, otherwise the propgate error
                _ = try self.unify(expr_var, lhs_var, env);
            }
        },
        .sub, .mul, .div, .rem, .div_trunc => {
            // For now, we'll constrain both operands to be numbers
            // In the future, this will use static dispatch based on the lhs type

            // We check the lhs and the rhs independently, then unify them with
            // each other. This ensures that all errors are surfaced and the
            // operands are the same type
            switch (expected) {
                .expected => |expectation| {
                    const lhs_instantiated = try self.instantiateVar(expectation.var_, env, .{ .explicit = expr_region });
                    const rhs_instantiated = try self.instantiateVar(expectation.var_, env, .{ .explicit = expr_region });

                    if (expectation.from_annotation) {
                        _ = try self.unifyWithCtx(lhs_instantiated, lhs_var, env, .anno);
                        _ = try self.unifyWithCtx(rhs_instantiated, rhs_var, env, .anno);
                    } else {
                        _ = try self.unify(lhs_instantiated, lhs_var, env);
                        _ = try self.unify(rhs_instantiated, rhs_var, env);
                    }
                },
                .no_expectation => {
                    // No expectation - operand types will be inferred
                    // The unification of lhs and rhs below will ensure they're the same type
                },
            }

            // Unify left and right together
            _ = try self.unify(lhs_var, rhs_var, env);

            // Set root expr. If unifications succeeded this will the the
            // num, otherwise the propgate error
            _ = try self.unify(expr_var, lhs_var, env);
        },
        .lt, .gt, .le, .ge => {
            // Ensure the operands are the same type
            const result = try self.unify(lhs_var, rhs_var, env);

            if (result.isOk()) {
                const fresh_bool = try self.freshBool(env, expr_region);
                _ = try self.unify(expr_var, fresh_bool, env);
            } else {
                try self.unifyWith(expr_var, .err, env);
            }
        },
        .eq => {
            // `a == b` desugars to `a.is_eq(b)` with additional constraint that a and b have the same type
            // Constraint: a.is_eq : a, b -> ret_type (ret_type is NOT hardcoded to Bool)

            // Unify lhs and rhs to ensure both operands have the same type
            const unify_result = try self.unify(lhs_var, rhs_var, env);

            // If unification failed, short-circuit and set the expression to error
            if (!unify_result.isOk()) {
                try self.unifyWith(expr_var, .err, env);
                return does_fx;
            }

            // Create the function type: lhs_type, rhs_type -> ret_type (fresh flex var)
            const args_range = try self.types.appendVars(&.{ lhs_var, rhs_var });
            const is_eq_ret_var = try self.fresh(env, expr_region);

            const constraint_fn_var = try self.freshFromContent(.{ .structure = .{ .fn_unbound = Func{
                .args = args_range,
                .ret = is_eq_ret_var,
                .needs_instantiation = false,
            } } }, env, expr_region);

            // Create the is_eq constraint
            const is_eq_constraint = StaticDispatchConstraint{
                .fn_name = self.cir.idents.is_eq,
                .fn_var = constraint_fn_var,
                .origin = .desugared_binop,
            };
            const constraint_range = try self.types.appendStaticDispatchConstraints(&.{is_eq_constraint});

            // Create a constrained flex and unify it with the lhs (receiver)
            const constrained_var = try self.freshFromContent(
                .{ .flex = Flex{ .name = null, .constraints = constraint_range } },
                env,
                expr_region,
            );

            _ = try self.unify(constrained_var, lhs_var, env);

            // The expression type is whatever is_eq returns
            _ = try self.unify(expr_var, is_eq_ret_var, env);
        },
        .ne => {
            // `a != b` desugars to `a.is_eq(b).not()` with additional constraint that a and b have the same type
            // Constraint 1: a.is_eq : a, b -> is_eq_ret
            // Constraint 2: is_eq_ret.not : is_eq_ret -> final_ret

            // Unify lhs and rhs to ensure both operands have the same type
            const unify_result = try self.unify(lhs_var, rhs_var, env);

            // If unification failed, short-circuit and set the expression to error
            if (!unify_result.isOk()) {
                try self.unifyWith(expr_var, .err, env);
                return does_fx;
            }

            // Create fresh var for the final return type (result of not)
            const not_ret_var = try self.fresh(env, expr_region);

            // Create is_eq_ret_var as a constrained flex WITH the not constraint
            // We need to create the not constraint first, but it references is_eq_ret_var...
            // Solution: create a plain flex first for the not fn arg, then create the
            // constrained is_eq_ret_var and use it in the is_eq function type

            // Create a placeholder for is_eq_ret that we'll use in the not constraint
            const is_eq_ret_placeholder = try self.fresh(env, expr_region);

            // Create the not constraint referencing the placeholder
            const not_args_range = try self.types.appendVars(&.{is_eq_ret_placeholder});
            const not_fn_var = try self.freshFromContent(.{ .structure = .{ .fn_unbound = Func{
                .args = not_args_range,
                .ret = not_ret_var,
                .needs_instantiation = false,
            } } }, env, expr_region);

            const not_constraint = StaticDispatchConstraint{
                .fn_name = self.cir.idents.not,
                .fn_var = not_fn_var,
                .origin = .desugared_binop,
            };

            // Create is_eq_ret_var WITH the not constraint attached
            const not_constraint_range = try self.types.appendStaticDispatchConstraints(&.{not_constraint});
            const is_eq_ret_var = try self.freshFromContent(
                .{ .flex = Flex{ .name = null, .constraints = not_constraint_range } },
                env,
                expr_region,
            );

            // Unify placeholder with the real constrained var so they're the same
            _ = try self.unify(is_eq_ret_placeholder, is_eq_ret_var, env);

            // Constraint 1: is_eq method on lhs type (returns the constrained is_eq_ret_var)
            const is_eq_args_range = try self.types.appendVars(&.{ lhs_var, rhs_var });
            const is_eq_fn_var = try self.freshFromContent(.{ .structure = .{ .fn_unbound = Func{
                .args = is_eq_args_range,
                .ret = is_eq_ret_var,
                .needs_instantiation = false,
            } } }, env, expr_region);

            const is_eq_constraint = StaticDispatchConstraint{
                .fn_name = self.cir.idents.is_eq,
                .fn_var = is_eq_fn_var,
                .origin = .desugared_binop,
            };

            // Add is_eq constraint to lhs
            const is_eq_constraint_range = try self.types.appendStaticDispatchConstraints(&.{is_eq_constraint});
            const lhs_constrained_var = try self.freshFromContent(
                .{ .flex = Flex{ .name = null, .constraints = is_eq_constraint_range } },
                env,
                expr_region,
            );
            _ = try self.unify(lhs_constrained_var, lhs_var, env);

            // The expression type is the return type of not
            _ = try self.unify(expr_var, not_ret_var, env);
        },
        .@"and" => {
            const lhs_fresh_bool = try self.freshBool(env, expr_region);
            const lhs_result = try self.unify(lhs_fresh_bool, lhs_var, env);
            self.setDetailIfTypeMismatch(lhs_result, .{ .invalid_bool_binop = .{
                .binop_expr = expr_idx,
                .problem_side = .lhs,
                .binop = .@"and",
            } });

            const rhs_fresh_bool = try self.freshBool(env, expr_region);
            const rhs_result = try self.unify(rhs_fresh_bool, rhs_var, env);
            self.setDetailIfTypeMismatch(rhs_result, .{ .invalid_bool_binop = .{
                .binop_expr = expr_idx,
                .problem_side = .rhs,
                .binop = .@"and",
            } });

            // Unify left and right together
            _ = try self.unify(lhs_var, rhs_var, env);

            // Set root expr. If unifications succeeded this will the the
            // num, otherwise the propgate error
            _ = try self.unify(expr_var, lhs_var, env);
        },
        .@"or" => {
            const lhs_fresh_bool = try self.freshBool(env, expr_region);
            const lhs_result = try self.unify(lhs_fresh_bool, lhs_var, env);
            self.setDetailIfTypeMismatch(lhs_result, .{ .invalid_bool_binop = .{
                .binop_expr = expr_idx,
                .problem_side = .lhs,
                .binop = .@"and",
            } });

            const rhs_fresh_bool = try self.freshBool(env, expr_region);
            const rhs_result = try self.unify(rhs_fresh_bool, rhs_var, env);
            self.setDetailIfTypeMismatch(rhs_result, .{ .invalid_bool_binop = .{
                .binop_expr = expr_idx,
                .problem_side = .rhs,
                .binop = .@"and",
            } });

            // Unify left and right together
            _ = try self.unify(lhs_var, rhs_var, env);

            // Set root expr. If unifications succeeded this will the the
            // num, otherwise the propagate error
            _ = try self.unify(expr_var, lhs_var, env);
        },
    }

    return does_fx;
}

// problems //

/// If the provided result is a type mismatch problem, append the detail to the
/// problem in the store.
/// This allows us to show the user nice, more specific errors than a generic
/// type mismatch
fn setDetailIfTypeMismatch(self: *Self, result: unifier.Result, mismatch_detail: problem.TypeMismatchDetail) void {
    switch (result) {
        .ok => {},
        .problem => |problem_idx| {
            self.setProblemTypeMismatchDetail(problem_idx, mismatch_detail);
        },
    }
}

/// If the provided problem is a type mismatch, set the mismatch detail.
/// This allows us to show the user nice, more specific errors than a generic
/// type mismatch
fn setProblemTypeMismatchDetail(self: *Self, problem_idx: problem.Problem.Idx, mismatch_detail: problem.TypeMismatchDetail) void {
    switch (self.problems.problems.items[@intFromEnum(problem_idx)]) {
        .type_mismatch => |mismatch| {
            self.problems.problems.items[@intFromEnum(problem_idx)] = .{
                .type_mismatch = .{
                    .types = mismatch.types,
                    .detail = mismatch_detail,
                },
            };
        },
        else => {
            // For other problem types (e.g., number_does_not_fit), the
            // original problem is already more specific than our custom
            // problem, so we should keep it as-is and not replace it.
        },
    }
}

// copy type from other module //

// external type lookups //

const ExternalType = struct {
    local_var: Var,
    other_cir_node_idx: CIR.Node.Idx,
    other_cir: *const ModuleEnv,
};

/// Copy a variable from a different module into this module's types store.
///
/// IMPORTANT: The caller must instantiate this variable before unifing
/// against it. This avoid poisoning the copied variable in the types store if
/// unification fails.
fn resolveVarFromExternal(
    self: *Self,
    import_idx: CIR.Import.Idx,
    node_idx: u16,
) std.mem.Allocator.Error!?ExternalType {
    // First try to use the resolved module index from the imports store
    // This is the proper way to map import indices to module positions
    const module_idx = self.cir.imports.getResolvedModule(import_idx) orelse blk: {
        // Fallback: if not resolved, use the import index directly
        // This maintains backwards compatibility with tests that don't call resolveImports
        break :blk @intFromEnum(import_idx);
    };
    if (module_idx < self.imported_modules.len) {
        const other_module_cir = self.imported_modules[module_idx];
        const other_module_env = other_module_cir;

        // The idx of the expression in the other module
        const target_node_idx = @as(CIR.Node.Idx, @enumFromInt(node_idx));

        // Check if we've already copied this import
        const cache_key = ImportCacheKey{
            .module_idx = import_idx,
            .node_idx = target_node_idx,
        };

        const copied_var = if (self.import_cache.get(cache_key)) |cached_var|
            // Reuse the previously copied type.
            cached_var
        else blk: {
            // First time importing this type - copy it and cache the result
            const imported_var = @as(Var, @enumFromInt(@intFromEnum(target_node_idx)));

            // Every node should have a corresponding type entry
            std.debug.assert(@intFromEnum(imported_var) < other_module_env.types.len());

            const new_copy = try self.copyVar(imported_var, other_module_env, null);
            try self.import_cache.put(self.gpa, cache_key, new_copy);
            break :blk new_copy;
        };

        return .{
            .local_var = copied_var,
            .other_cir_node_idx = target_node_idx,
            .other_cir = other_module_env,
        };
    } else {
        return null;
    }
}

/// Instantiate a variable, writing su
fn copyVar(self: *Self, other_module_var: Var, other_module_env: *const ModuleEnv, mb_region: ?Region) std.mem.Allocator.Error!Var {
    // First, reset state
    self.var_map.clearRetainingCapacity();

    // Copy the var from the dest type store into this type store
    const copied_var = try copy_import.copyVar(
        &other_module_env.*.types,
        self.types,
        other_module_var,
        &self.var_map,
        other_module_env.getIdentStoreConst(),
        self.cir.getIdentStore(),
        self.gpa,
    );

    const region = if (mb_region) |region| region else base.Region.zero();

    // If we had to insert any new type variables, ensure that we have
    // corresponding regions for them. This is essential for error reporting.
    if (self.var_map.count() > 0) {
        var iterator = self.var_map.iterator();
        while (iterator.next()) |x| {
            // Get the newly created var
            const fresh_var = x.value_ptr.*;
            try self.fillInRegionsThrough(fresh_var);

            self.setRegionAt(fresh_var, region);
        }
    }

    // Assert that we have regions for every type variable
    self.debugAssertArraysInSync();

    return copied_var;
}

// nominal type checking helpers //

/// Result of checking a nominal type usage
const NominalCheckResult = enum {
    /// Successfully checked the nominal type
    ok,
    /// An error occurred (already reported and target_var set to error)
    err,
};

/// Check a nominal type usage (either in pattern or expression context).
/// This is the shared logic for `.nominal`, `.nominal_external`, `.e_nominal`, and `.e_nominal_external`.
///
/// Parameters:
/// - target_var: The type variable to unify with (pattern_var or expr_var)
/// - actual_backing_var: The type variable of the backing expression/pattern
/// - nominal_type_decl_var: The type variable from the nominal type declaration
/// - backing_type: The kind of backing type (tag, record, tuple, value)
/// - region: The source region for instantiation
/// - env: The type checking environment
fn checkNominalTypeUsage(
    self: *Self,
    target_var: Var,
    actual_backing_var: Var,
    nominal_type_decl_var: Var,
    backing_type: CIR.Expr.NominalBackingType,
    region: Region,
    env: *Env,
) std.mem.Allocator.Error!NominalCheckResult {
    // Instantiate the nominal type declaration
    const nominal_var = try self.instantiateVar(nominal_type_decl_var, env, .{ .explicit = region });
    const nominal_resolved = self.types.resolveVar(nominal_var).desc.content;

    if (nominal_resolved == .structure and nominal_resolved.structure == .nominal_type) {
        const nominal_type = nominal_resolved.structure.nominal_type;

        // If this nominal type is opaque and we're not in the defining module
        // then report an error
        if (!nominal_type.canLiftInner(self.cir.module_name_idx)) {
            _ = try self.problems.appendProblem(self.cir.gpa, .{ .cannot_access_opaque_nominal = .{
                .var_ = target_var,
                .nominal_type_name = nominal_type.ident.ident_idx,
            } });

            // Mark the entire expression as having a type error
            try self.unifyWith(target_var, .err, env);
            return .err;
        }

        // Extract the backing type variable from the nominal type
        // E.g. ConList(a) := [Cons(a, ConstList), Nil]
        //                    ^^^^^^^^^^^^^^^^^^^^^^^^^
        const nominal_backing_var = self.types.getNominalBackingVar(nominal_type);

        // Unify what the user wrote with the backing type of the nominal
        // E.g. ConList.Cons(...) <-> [Cons(a, ConsList(a)), Nil]
        //              ^^^^^^^^^     ^^^^^^^^^^^^^^^^^^^^^^^^^
        const result = try self.unify(nominal_backing_var, actual_backing_var, env);

        // Handle the result of unification
        switch (result) {
            .ok => {
                // If unification succeeded, this is a valid instance of the nominal type
                // So we set the target's type to be the nominal type
                _ = try self.unify(target_var, nominal_var, env);
                return .ok;
            },
            .problem => |problem_idx| {
                // Unification failed - the constructor is incompatible with the nominal type
                // Set a specific error message based on the backing type kind
                switch (backing_type) {
                    .tag => {
                        // Constructor doesn't exist or has wrong arity/types
                        self.setProblemTypeMismatchDetail(problem_idx, .invalid_nominal_tag);
                    },
                    .record => {
                        // Record fields don't match the nominal type's backing record
                        self.setProblemTypeMismatchDetail(problem_idx, .invalid_nominal_record);
                    },
                    .tuple => {
                        // Tuple elements don't match the nominal type's backing tuple
                        self.setProblemTypeMismatchDetail(problem_idx, .invalid_nominal_tuple);
                    },
                    .value => {
                        // Value doesn't match the nominal type's backing type
                        self.setProblemTypeMismatchDetail(problem_idx, .invalid_nominal_value);
                    },
                }

                // Mark the entire expression as having a type error
                try self.unifyWith(target_var, .err, env);
                return .err;
            },
        }
    } else {
        // If the nominal type resolves to something other than a nominal_type structure,
        // report the error and set the expression to error type
        _ = try self.problems.appendProblem(self.cir.gpa, .{ .nominal_type_resolution_failed = .{
            .var_ = target_var,
            .nominal_type_decl_var = nominal_type_decl_var,
        } });
        try self.unifyWith(target_var, .err, env);
        return .err;
    }
}

// validate static dispatch constraints //

/// Handle a recursive static dispatch constraint by creating a RecursionVar
///
/// When we detect that a constraint check would recurse (the variable is already
/// being checked in the call stack), we create a RecursionVar to represent the
/// recursive structure and prevent infinite loops.
///
/// The RecursionVar points back to the original variable structure, allowing
/// equirecursive unification to properly handle the cycle.
fn handleRecursiveConstraint(
    self: *Self,
    var_: types_mod.Var,
    depth: usize,
    env: *Env,
) std.mem.Allocator.Error!void {
    // Create the RecursionVar content that points to the original structure
    const rec_var_content = types_mod.Content{
        .recursion_var = .{
            .structure = var_,
            .name = null, // Could be enhanced to carry debug name
        },
    };

    // Create a new type variable to represent the recursion point
    // Use the current environment's rank for the recursion var
    const recursion_var = try self.freshFromContent(rec_var_content, env, self.getRegionAt(var_));

    // Create RecursionInfo to track the recursion metadata
    _ = types_mod.RecursionInfo{
        .recursion_var = recursion_var,
        .depth = depth,
    };

    // Store the recursion info in the deferred constraint
    // Note: This will be enhanced in later implementation to properly
    // update the constraint with the recursion info
}

/// Check static dispatch constraints
///
/// Note that new constraints can be added as we are processing. For example:
///
///  Test := [Val(Str)].{
///    to_str = |Test.Val(s)| s
///    to_str2 = |test| test.to_str()
///  }
///  main = Test.Val("hello").to_str2()
///
/// Initially, we only have to check constraint for `Test.to_str2`. But when we
/// process that, we then have to check `Test.to_str`.
fn checkDeferredStaticDispatchConstraints(self: *Self, env: *Env) std.mem.Allocator.Error!void {
    var deferred_constraint_len = env.deferred_static_dispatch_constraints.items.items.len;
    var deferred_constraint_index: usize = 0;
    while (deferred_constraint_index < deferred_constraint_len) : ({
        deferred_constraint_index += 1;
        deferred_constraint_len = env.deferred_static_dispatch_constraints.items.items.len;
    }) {
        const deferred_constraint = env.deferred_static_dispatch_constraints.items.items[deferred_constraint_index];
        const dispatcher_resolved = self.types.resolveVar(deferred_constraint.var_);
        const dispatcher_content = dispatcher_resolved.desc.content;

        // Detect recursive constraints
        // Check if this var is already in the constraint check stack
        for (self.constraint_check_stack.items, 0..) |stack_var, depth| {
            if (stack_var == dispatcher_resolved.var_) {
                // Found recursion! Create a RecursionVar to handle this properly
                try self.handleRecursiveConstraint(dispatcher_resolved.var_, depth, env);
                continue;
            }
        }

        // Not recursive - push to stack and proceed normally
        try self.constraint_check_stack.append(self.gpa, dispatcher_resolved.var_);
        defer _ = self.constraint_check_stack.pop();

        if (dispatcher_content == .err) {
            // If the root type is an error, then skip constraint checking
            const constraints = self.types.sliceStaticDispatchConstraints(deferred_constraint.constraints);
            for (constraints) |constraint| {
                try self.markConstraintFunctionAsError(constraint, env);
            }
            try self.unifyWith(deferred_constraint.var_, .err, env);
        } else if (dispatcher_content == .rigid) {
            // Get the rigid variable and the constraints it has defined
            const rigid = dispatcher_content.rigid;
            const rigid_constraints = self.types.sliceStaticDispatchConstraints(rigid.constraints);

            // Get the deferred constraints to validate against
            const deferred_constraints = self.types.sliceStaticDispatchConstraints(deferred_constraint.constraints);

            // First, special case if this rigid has no constraints
            if (deferred_constraints.len > 0 and rigid_constraints.len == 0) {
                const constraint = deferred_constraints[0];
                try self.reportConstraintError(
                    deferred_constraint.var_,
                    constraint,
                    .{ .missing_method = .rigid },
                    env,
                );
                continue;
            }

            // Build a map of constraints the rigid has
            self.ident_to_var_map.clearRetainingCapacity();
            try self.ident_to_var_map.ensureUnusedCapacity(@intCast(rigid_constraints.len));
            for (rigid_constraints) |rigid_constraint| {
                self.ident_to_var_map.putAssumeCapacity(rigid_constraint.fn_name, rigid_constraint.fn_var);
            }

            // Iterate over the constraints
            for (deferred_constraints) |constraint| {
                // Extract the function and return type from the constraint
                const resolved_constraint = self.types.resolveVar(constraint.fn_var);
                const mb_resolved_func = resolved_constraint.desc.content.unwrapFunc();
                std.debug.assert(mb_resolved_func != null);
                const resolved_func = mb_resolved_func.?;

                // Then, lookup the inferred constraint in the actual list of rigid constraints
                if (self.ident_to_var_map.get(constraint.fn_name)) |rigid_var| {
                    // Unify the actual function var against the inferred var
                    //
                    // TODO: For better error messages, we should check if these
                    // types are functions, unify each arg, etc. This should look
                    // similar to e_call
                    const result = try self.unify(rigid_var, constraint.fn_var, env);
                    if (result.isProblem()) {
                        try self.unifyWith(deferred_constraint.var_, .err, env);
                        try self.unifyWith(resolved_func.ret, .err, env);
                    }
                } else {
                    try self.reportConstraintError(
                        deferred_constraint.var_,
                        constraint,
                        .{ .missing_method = .nominal },
                        env,
                    );
                    continue;
                }
            }
        } else if (dispatcher_content == .flex) {
            // If the root type is aa flex, then we there's nothing to check
            continue;
        } else if (dispatcher_content == .structure and dispatcher_content.structure == .nominal_type) {
            // If the root type is a nominal type, then this is valid static dispatch
            const nominal_type = dispatcher_content.structure.nominal_type;

            // Get the module ident that this type was defined in
            const original_module_ident = nominal_type.origin_module;

            // Check if the nominal type in question is defined in this module
            const is_this_module = original_module_ident == self.builtin_ctx.module_name;

            // Get the list of exposed items to check
            const original_env: *const ModuleEnv = blk: {
                if (is_this_module) {
                    break :blk self.cir;
                } else if (original_module_ident == self.cir.idents.builtin_module) {
                    // For builtin types, use the builtin module environment directly
                    if (self.builtin_ctx.builtin_module) |builtin_env| {
                        break :blk builtin_env;
                    } else {
                        // This happens when compiling the Builtin module itself
                        break :blk self.cir;
                    }
                } else {
                    // Look up the module in auto_imported_types.
                    // Note: auto_imported_types maps TYPE names to their modules, but
                    // here we're using the origin_module (a MODULE name). This works
                    // because imported types have entries keyed by their type name.
                    std.debug.assert(self.auto_imported_types != null);
                    const auto_imported_types = self.auto_imported_types.?;

                    const mb_original_module_env = auto_imported_types.get(original_module_ident);
                    std.debug.assert(mb_original_module_env != null);
                    break :blk mb_original_module_env.?.env;
                }
            };

            // Get some data about the nominal type
            const region = self.getRegionAt(deferred_constraint.var_);

            // Iterate over the constraints
            const constraints = self.types.sliceStaticDispatchConstraints(deferred_constraint.constraints);
            for (constraints) |constraint| {
                // Extract the function and return type from the constraint
                const resolved_constraint = self.types.resolveVar(constraint.fn_var);
                const mb_resolved_func = resolved_constraint.desc.content.unwrapFunc();
                std.debug.assert(mb_resolved_func != null);
                const resolved_func = mb_resolved_func.?;

                // Look up the method in the original env using index-based lookup.
                // Methods are stored with qualified names like "Type.method" (or "Module.Type.method" for builtins).
                const method_ident = original_env.lookupMethodIdentFromEnvConst(self.cir, nominal_type.ident.ident_idx, constraint.fn_name) orelse {
                    // Method name doesn't exist in target module
                    try self.reportConstraintError(
                        deferred_constraint.var_,
                        constraint,
                        .{ .missing_method = .nominal },
                        env,
                    );
                    continue;
                };

                // Get the def index in the original env
                const node_idx_in_original_env = original_env.getExposedNodeIndexById(method_ident) orelse {
                    // The ident exists but isn't exposed as a def
                    try self.reportConstraintError(
                        deferred_constraint.var_,
                        constraint,
                        .{ .missing_method = .nominal },
                        env,
                    );
                    continue;
                };

                const def_idx: CIR.Def.Idx = @enumFromInt(@as(u32, @intCast(node_idx_in_original_env)));
                const def_var: Var = ModuleEnv.varFrom(def_idx);

                if (is_this_module) {
                    // Check if we've processed this def already.
                    const def = original_env.store.getDef(def_idx);
                    const mb_processing_def = self.top_level_ptrns.get(def.pattern);
                    if (mb_processing_def) |processing_def| {
                        std.debug.assert(processing_def.def_idx == def_idx);
                        switch (processing_def.status) {
                            .not_processed => {
                                var sub_env = try self.env_pool.acquire(.generalized);
                                defer self.env_pool.release(sub_env);

                                try self.checkDef(def_idx, &sub_env);
                            },
                            .processing => {
                                // Recursive reference during static dispatch resolution.
                                // The def is still being processed, so we'll use its
                                // current (non-generalized) type.
                            },
                            .processed => {},
                        }
                    }
                }

                // Copy the actual method from the dest module env to this module env
                const real_method_var = if (is_this_module) blk: {
                    break :blk try self.instantiateVar(def_var, env, .{ .explicit = region });
                } else blk: {
                    // Copy the method from the other module's type store
                    const copied_var = try self.copyVar(def_var, original_env, region);
                    // For builtin methods, we need to instantiate the copied var to convert
                    // rigid type variables to flex, so they can unify with the call site
                    const is_builtin = original_module_ident == self.cir.idents.builtin_module;
                    if (is_builtin) {
                        break :blk try self.instantiateVar(copied_var, env, .{ .explicit = region });
                    } else {
                        break :blk copied_var;
                    }
                };

                // Unify the actual function var against the inferred var
                // We break this down into arg-by-arg and return type unification
                // for better error messages (instead of showing the whole function types)

                // Extract the function type from the real method
                const resolved_real = self.types.resolveVar(real_method_var);
                const mb_real_func = resolved_real.desc.content.unwrapFunc();
                if (mb_real_func == null) {
                    // The looked-up definition is not a function - report as missing method
                    try self.reportConstraintError(
                        deferred_constraint.var_,
                        constraint,
                        .{ .missing_method = .nominal },
                        env,
                    );
                    continue;
                }
                const real_func = mb_real_func.?;

                // Check arity matches
                const constraint_args = self.types.sliceVars(resolved_func.args);
                const real_args = self.types.sliceVars(real_func.args);

                if (constraint_args.len != real_args.len) {
                    // Arity mismatch - the method exists but has wrong number of arguments
                    try self.reportConstraintError(
                        deferred_constraint.var_,
                        constraint,
                        .{ .missing_method = .nominal },
                        env,
                    );
                    continue;
                }

                // Unify each argument pair
                var any_arg_failed = false;
                for (constraint_args, real_args) |constraint_arg, real_arg| {
                    const arg_result = try self.unify(real_arg, constraint_arg, env);
                    if (arg_result.isProblem()) {
                        any_arg_failed = true;
                    }
                }

                // Unify return types - this will generate the error with the expression region
                const ret_result = try self.unify(real_func.ret, resolved_func.ret, env);

                if (any_arg_failed or ret_result.isProblem()) {
                    try self.unifyWith(deferred_constraint.var_, .err, env);
                    try self.unifyWith(resolved_func.ret, .err, env);
                }
                // Note: from_numeral constraint validation happens during comptime evaluation
                // in ComptimeEvaluator.validateDeferredNumericLiterals()
            }
        } else if (dispatcher_content == .structure and
            (dispatcher_content.structure == .record or
                dispatcher_content.structure == .tuple or
                dispatcher_content.structure == .tag_union or
                dispatcher_content.structure == .empty_record or
                dispatcher_content.structure == .empty_tag_union))
        {
            // Anonymous structural types (records, tuples, tag unions) have implicit is_eq
            // only if all their components also support is_eq
            const constraints = self.types.sliceStaticDispatchConstraints(deferred_constraint.constraints);
            for (constraints) |constraint| {
                // Check if this is a call to is_eq (anonymous types have implicit structural equality)
                if (constraint.fn_name == self.cir.idents.is_eq) {
                    // Check if all components of this anonymous type support is_eq
                    if (self.typeSupportsIsEq(dispatcher_content.structure)) {
                        // All components support is_eq, unify return type with Bool
                        const resolved_constraint = self.types.resolveVar(constraint.fn_var);
                        const mb_resolved_func = resolved_constraint.desc.content.unwrapFunc();
                        if (mb_resolved_func) |resolved_func| {
                            const region = self.getRegionAt(deferred_constraint.var_);
                            const bool_var = try self.freshBool(env, region);
                            _ = try self.unify(bool_var, resolved_func.ret, env);
                        }
                    } else {
                        // Some component doesn't support is_eq (e.g., contains a function)
                        try self.reportEqualityError(
                            deferred_constraint.var_,
                            constraint,
                            env,
                        );
                    }
                } else {
                    // Other methods are not supported on anonymous types
                    try self.reportConstraintError(
                        deferred_constraint.var_,
                        constraint,
                        .not_nominal,
                        env,
                    );
                }
            }
        } else {
            // If the root type is anything but a nominal type or anonymous structural type, push an error
            // This handles function types, which do not support any methods

            const constraints = self.types.sliceStaticDispatchConstraints(deferred_constraint.constraints);
            if (constraints.len > 0) {
                // Report errors for ALL failing constraints, not just the first one
                for (constraints) |constraint| {
                    // For is_eq constraints, use the specific equality error message
                    // Use ident index comparison instead of string comparison
                    if (constraint.fn_name == self.cir.idents.is_eq) {
                        try self.reportEqualityError(
                            deferred_constraint.var_,
                            constraint,
                            env,
                        );
                    } else {
                        try self.reportConstraintError(
                            deferred_constraint.var_,
                            constraint,
                            .not_nominal,
                            env,
                        );
                    }
                }
            } else {
                // Deferred constraint checks should always have at least one constraint.
                // If we hit this, there's a compiler bug in how constraints are tracked.
                std.debug.assert(false);
            }
        }
    }

    // Now that we've processed all constraints, reset the array
    env.deferred_static_dispatch_constraints.items.clearRetainingCapacity();
}

/// Check if a structural type supports is_eq.
/// A type supports is_eq if:
/// - It's not a function type
/// - All of its components (record fields, tuple elements, tag payloads) also support is_eq
/// - For nominal types, check if their backing type supports is_eq
fn typeSupportsIsEq(self: *Self, flat_type: types_mod.FlatType) bool {
    return switch (flat_type) {
        // Function types do not support is_eq
        .fn_pure, .fn_effectful, .fn_unbound => false,

        // Empty types trivially support is_eq
        .empty_record, .empty_tag_union => true,

        // Records support is_eq if all field types support is_eq
        .record => |record| {
            const fields_slice = self.types.getRecordFieldsSlice(record.fields);
            for (fields_slice.items(.var_)) |field_var| {
                if (!self.varSupportsIsEq(field_var)) return false;
            }
            return true;
        },

        // Tuples support is_eq if all element types support is_eq
        .tuple => |tuple| {
            const elems = self.types.sliceVars(tuple.elems);
            for (elems) |elem_var| {
                if (!self.varSupportsIsEq(elem_var)) return false;
            }
            return true;
        },

        // Tag unions support is_eq if all payload types support is_eq
        .tag_union => |tag_union| {
            const tags_slice = self.types.getTagsSlice(tag_union.tags);
            for (tags_slice.items(.args)) |tag_args| {
                const args = self.types.sliceVars(tag_args);
                for (args) |arg_var| {
                    if (!self.varSupportsIsEq(arg_var)) return false;
                }
            }
            return true;
        },

        // Nominal types support is_eq if their backing type supports is_eq
        .nominal_type => |nominal| {
            const backing_var = self.types.getNominalBackingVar(nominal);
            return self.varSupportsIsEq(backing_var);
        },

        // Unbound records: resolve and check the resolved type
        .record_unbound => |fields| {
            // Check each field in the unbound record
            const fields_slice = self.types.getRecordFieldsSlice(fields);
            for (fields_slice.items(.var_)) |field_var| {
                if (!self.varSupportsIsEq(field_var)) return false;
            }
            return true;
        },
    };
}

/// Check if a type variable supports is_eq by resolving it and checking its content
fn varSupportsIsEq(self: *Self, var_: Var) bool {
    const resolved = self.types.resolveVar(var_);
    return switch (resolved.desc.content) {
        .structure => |s| self.typeSupportsIsEq(s),
        // Flex/rigid vars: we optimistically assume they support is_eq.
        // This is sound because if the variable is later unified with a type
        // that doesn't support is_eq (like a function), unification will fail.
        .flex, .rigid => true,
        // Aliases: check the underlying type
        .alias => |alias| self.varSupportsIsEq(self.types.getAliasBackingVar(alias)),
        // Recursion vars: we must assume they support is_eq to avoid infinite loops.
        // Recursive types like List support is_eq if their element type does.
        .recursion_var => true,
        // Error types: allow them to proceed
        .err => true,
    };
}

/// Check if an expression represents a function definition that should be generalized.
/// This includes lambdas and function declarations (even those without bodies).
/// Value restriction: only function definitions should have their types generalized,
/// not arbitrary value definitions like records, tuples, or numerals.
fn isLambdaExpr(self: *Self, expr_idx: CIR.Expr.Idx) bool {
    const expr = self.cir.store.getExpr(expr_idx);
    return switch (expr) {
        // Actual lambda expressions
        .e_closure, .e_lambda => true,
        // Annotation-only function declarations (e.g., `is_empty : List(a) -> Bool`)
        // These represent polymorphic function signatures and should be generalized
        .e_anno_only => true,
        // Hosted/low-level lambdas also represent function declarations
        .e_hosted_lambda, .e_low_level_lambda => true,
        else => false,
    };
}

/// Check if a type variable contains any error types anywhere in its structure.
/// This is used to determine if an expression's type contains errors, in which case
/// we should use the annotation type for the pattern instead of the expression type.
/// This handles cases like `Error -> Error` where the root is a function but the
/// argument/return types are errors.
fn varContainsError(self: *Self, var_: Var, visited: *std.AutoHashMap(Var, void)) bool {
    const resolved = self.types.resolveVar(var_);

    // Check if we've already visited this var (cycle detection)
    if (visited.contains(resolved.var_)) {
        return false;
    }
    visited.put(resolved.var_, {}) catch return false;

    return switch (resolved.desc.content) {
        .err => true,
        .flex, .rigid => false,
        .alias => |alias| self.varContainsError(self.types.getAliasBackingVar(alias), visited),
        .recursion_var => |rec_var| self.varContainsError(rec_var.structure, visited),
        .structure => |flat_type| self.flatTypeContainsError(flat_type, visited),
    };
}

/// Check if a flat type contains any error types
fn flatTypeContainsError(self: *Self, flat_type: FlatType, visited: *std.AutoHashMap(Var, void)) bool {
    return switch (flat_type) {
        .tuple => |tuple| self.varsContainError(self.types.sliceVars(tuple.elems), visited),
        .nominal_type => |nominal| blk: {
            var arg_iter = self.types.iterNominalArgs(nominal);
            while (arg_iter.next()) |arg_var| {
                if (self.varContainsError(arg_var, visited)) break :blk true;
            }
            break :blk self.varContainsError(self.types.getNominalBackingVar(nominal), visited);
        },
        .fn_pure, .fn_effectful, .fn_unbound => |func| blk: {
            if (self.varsContainError(self.types.sliceVars(func.args), visited)) break :blk true;
            break :blk self.varContainsError(func.ret, visited);
        },
        .record => |record| blk: {
            const fields = self.types.getRecordFieldsSlice(record.fields);
            if (self.varsContainError(fields.items(.var_), visited)) break :blk true;
            break :blk self.varContainsError(record.ext, visited);
        },
        .record_unbound => |fields| blk: {
            const fields_slice = self.types.getRecordFieldsSlice(fields);
            break :blk self.varsContainError(fields_slice.items(.var_), visited);
        },
        .tag_union => |tag_union| blk: {
            const tags = self.types.getTagsSlice(tag_union.tags);
            for (tags.items(.args)) |tag_args| {
                if (self.varsContainError(self.types.sliceVars(tag_args), visited)) break :blk true;
            }
            break :blk self.varContainsError(tag_union.ext, visited);
        },
        .empty_record, .empty_tag_union => false,
    };
}

/// Check if any of the given vars contain errors
fn varsContainError(self: *Self, vars: []const Var, visited: *std.AutoHashMap(Var, void)) bool {
    for (vars) |v| {
        if (self.varContainsError(v, visited)) return true;
    }
    return false;
}

/// Check if a type variable contains any from_numeral constraint, either directly
/// or nested within structures like records, tuples, and Box types.
///
/// This is used to prevent instantiation of types that contain unresolved numeric
/// literals. Even though these types may be generalized (to avoid rank issues),
/// we skip instantiation so that later usages can constrain the numeric type.
///
/// See the comment in e_lookup_local for the full explanation of why this split
/// between generalization and instantiation is necessary (GitHub #8765).
fn containsFromNumeralConstraint(self: *Self, var_: Var) bool {
    var visited = std.AutoHashMap(Var, void).init(self.gpa);
    defer visited.deinit();
    return self.varContainsFromNumeral(var_, &visited);
}

fn varContainsFromNumeral(self: *Self, var_: Var, visited: *std.AutoHashMap(Var, void)) bool {
    const resolved = self.types.resolveVar(var_);

    if (visited.contains(resolved.var_)) return false;
    visited.put(resolved.var_, {}) catch return false;

    return switch (resolved.desc.content) {
        .flex => |flex| blk: {
            const constraints = self.types.sliceStaticDispatchConstraints(flex.constraints);
            for (constraints) |constraint| {
                if (constraint.origin == .from_numeral) break :blk true;
            }
            break :blk false;
        },
        .rigid, .err => false,
        .alias => |alias| self.varContainsFromNumeral(self.types.getAliasBackingVar(alias), visited),
        .recursion_var => |rec_var| self.varContainsFromNumeral(rec_var.structure, visited),
        .structure => |flat_type| self.flatTypeContainsFromNumeral(flat_type, visited),
    };
}

fn flatTypeContainsFromNumeral(self: *Self, flat_type: FlatType, visited: *std.AutoHashMap(Var, void)) bool {
    return switch (flat_type) {
        .tuple => |tuple| self.varsContainFromNumeral(self.types.sliceVars(tuple.elems), visited),
        .nominal_type => |nominal| blk: {
            var arg_iter = self.types.iterNominalArgs(nominal);
            while (arg_iter.next()) |arg_var| {
                if (self.varContainsFromNumeral(arg_var, visited)) break :blk true;
            }
            break :blk false;
        },
        .record => |record| blk: {
            const fields = self.types.getRecordFieldsSlice(record.fields);
            if (self.varsContainFromNumeral(fields.items(.var_), visited)) break :blk true;
            break :blk self.varContainsFromNumeral(record.ext, visited);
        },
        .record_unbound => |fields| blk: {
            const fields_slice = self.types.getRecordFieldsSlice(fields);
            break :blk self.varsContainFromNumeral(fields_slice.items(.var_), visited);
        },
        .fn_pure, .fn_effectful, .fn_unbound, .tag_union, .empty_record, .empty_tag_union => false,
    };
}

fn varsContainFromNumeral(self: *Self, vars: []const Var, visited: *std.AutoHashMap(Var, void)) bool {
    for (vars) |v| {
        if (self.varContainsFromNumeral(v, visited)) return true;
    }
    return false;
}

/// Mark a constraint function's return type as error
fn markConstraintFunctionAsError(self: *Self, constraint: StaticDispatchConstraint, env: *Env) !void {
    const resolved_constraint = self.types.resolveVar(constraint.fn_var);
    const mb_resolved_func = resolved_constraint.desc.content.unwrapFunc();
    std.debug.assert(mb_resolved_func != null);
    const resolved_func = mb_resolved_func.?;
    try self.unifyWith(resolved_func.ret, .err, env);
}

/// Report a constraint validation error
fn reportConstraintError(
    self: *Self,
    dispatcher_var: Var,
    constraint: StaticDispatchConstraint,
    kind: union(enum) {
        missing_method: problem.DispatcherDoesNotImplMethod.DispatcherType,
        not_nominal,
    },
    env: *Env,
) !void {
    const snapshot = try self.snapshots.snapshotVarForError(self.types, &self.type_writer, dispatcher_var);
    const constraint_problem = switch (kind) {
        .missing_method => |dispatcher_type| problem.Problem{ .static_dispatch = .{
            .dispatcher_does_not_impl_method = .{
                .dispatcher_var = dispatcher_var,
                .dispatcher_snapshot = snapshot,
                .dispatcher_type = dispatcher_type,
                .fn_var = constraint.fn_var,
                .method_name = constraint.fn_name,
                .origin = constraint.origin,
            },
        } },
        .not_nominal => problem.Problem{ .static_dispatch = .{
            .dispatcher_not_nominal = .{
                .dispatcher_var = dispatcher_var,
                .dispatcher_snapshot = snapshot,
                .fn_var = constraint.fn_var,
                .method_name = constraint.fn_name,
            },
        } },
    };
    _ = try self.problems.appendProblem(self.cir.gpa, constraint_problem);

    try self.markConstraintFunctionAsError(constraint, env);
}

/// Report an error when an anonymous type doesn't support equality
fn reportEqualityError(
    self: *Self,
    dispatcher_var: Var,
    constraint: StaticDispatchConstraint,
    env: *Env,
) !void {
    const snapshot = try self.snapshots.snapshotVarForError(self.types, &self.type_writer, dispatcher_var);
    const equality_problem = problem.Problem{ .static_dispatch = .{
        .type_does_not_support_equality = .{
            .dispatcher_var = dispatcher_var,
            .dispatcher_snapshot = snapshot,
            .fn_var = constraint.fn_var,
        },
    } };
    _ = try self.problems.appendProblem(self.cir.gpa, equality_problem);

    try self.markConstraintFunctionAsError(constraint, env);
}

/// Pool for reusing Env instances to avoid repeated allocations
const EnvPool = struct {
    available: std.ArrayList(Env),
    gpa: Allocator,

    fn init(gpa: Allocator) std.mem.Allocator.Error!EnvPool {
        var pool = try std.ArrayList(Env).initCapacity(gpa, 8);
        for (0..8) |_| {
            pool.appendAssumeCapacity(try Env.init(gpa, .generalized));
        }
        return .{
            .available = pool,
            .gpa = gpa,
        };
    }

    fn deinit(self: *EnvPool) void {
        for (self.available.items) |*env| {
            env.deinit(self.gpa);
        }
        self.available.deinit(self.gpa);
    }

    /// Acquire an Env from the pool, or create a new one if none available
    fn acquire(self: *EnvPool, at: Rank) std.mem.Allocator.Error!Env {
        const trace = tracy.trace(@src());
        defer trace.end();

        if (self.available.pop()) |env| {
            // Reset the env for reuse
            var reused_env = env;
            reused_env.reset();
            return reused_env;
        } else {
            // Otherwise init a new one and ensure there's room to put it back
            // into the pool when we're done using it
            try self.available.ensureUnusedCapacity(self.gpa, 1);
            return try Env.init(self.gpa, at);
        }
    }

    /// Return an Env to the pool for reuse.
    /// If the pool cannot fit it, then deinit the env
    ///
    /// * If we acquire an existing env from the pool, there should be a slot
    ///   available to return it
    /// * If we init a new env when we acquire, the acquire func should expand the
    ///   pool so we have room to return it
    fn release(self: *EnvPool, env: Env) void {
        const trace = tracy.trace(@src());
        defer trace.end();

        var releasable_env = env;
        releasable_env.reset();
        self.available.append(self.gpa, releasable_env) catch {
            // If we can't add to the pool, just deinit this env
            releasable_env.deinit(self.gpa);
        };
    }
};

/// Create the import mapping for type display names in error messages.
///
/// This builds a mapping from fully-qualified type identifiers to their shortest display names
/// based on what's in scope. The mapping is built from:
/// 1. Auto-imported builtin types (e.g., Bool, Str, Dec, U64, etc.)
/// 2. User import statements with their aliases
///
/// When multiple imports could refer to the same type, the shortest name wins.
/// This ensures error messages show types the way users would write them in their code.
pub fn createImportMapping(
    gpa: std.mem.Allocator,
    idents: *Ident.Store,
    cir: *const ModuleEnv,
    builtin_module: ?*const ModuleEnv,
    builtin_indices: ?CIR.BuiltinIndices,
    auto_imported_types: ?*const std.AutoHashMap(Ident.Idx, can.Can.AutoImportedType),
) std.mem.Allocator.Error!types_mod.import_mapping.ImportMapping {
    var mapping = types_mod.import_mapping.ImportMapping.init(gpa);
    errdefer mapping.deinit();

    // Step 1: Add auto-imported builtin types
    if (builtin_module) |builtin_env| {
        if (builtin_indices) |indices| {
            const fields = @typeInfo(CIR.BuiltinIndices).@"struct".fields;
            inline for (fields) |field| {
                // Only process Statement.Idx fields (skip Ident.Idx fields)
                if (field.type == CIR.Statement.Idx) {
                    const stmt_idx: CIR.Statement.Idx = @field(indices, field.name);

                    // Skip invalid statement indices (index 0 is typically invalid/sentinel)
                    const stmt_idx_int = @intFromEnum(stmt_idx);
                    if (stmt_idx_int != 0) {
                        const stmt = builtin_env.store.getStatement(stmt_idx);
                        switch (stmt) {
                            .s_nominal_decl => |decl| {
                                const header = builtin_env.store.getTypeHeader(decl.header);
                                const qualified_name = builtin_env.getIdentText(header.name);
                                const relative_name = builtin_env.getIdentText(header.relative_name);

                                // Extract display name (last component after dots)
                                const display_name = blk: {
                                    var last_dot: usize = 0;
                                    for (qualified_name, 0..) |c, i| {
                                        if (c == '.') last_dot = i + 1;
                                    }
                                    break :blk qualified_name[last_dot..];
                                };

                                const qualified_ident = try idents.insert(gpa, Ident.for_text(qualified_name));
                                const relative_ident = try idents.insert(gpa, Ident.for_text(relative_name));
                                const display_ident = try idents.insert(gpa, Ident.for_text(display_name));

                                // Add mapping for qualified_name -> display_name
                                if (mapping.get(qualified_ident)) |existing_ident| {
                                    const existing_name = idents.getText(existing_ident);
                                    if (displayNameIsBetter(display_name, existing_name)) {
                                        try mapping.put(qualified_ident, display_ident);
                                    }
                                } else {
                                    try mapping.put(qualified_ident, display_ident);
                                }

                                // Also add mapping for relative_name -> display_name
                                // This ensures types stored with relative_name (like "Num.Numeral") also map to display_name
                                if (mapping.get(relative_ident)) |existing_ident| {
                                    const existing_name = idents.getText(existing_ident);
                                    if (displayNameIsBetter(display_name, existing_name)) {
                                        try mapping.put(relative_ident, display_ident);
                                    }
                                } else {
                                    try mapping.put(relative_ident, display_ident);
                                }
                            },
                            else => {
                                // Skip non-nominal statements (e.g., nested types that aren't directly importable)
                            },
                        }
                    }
                }
            }
        }
    }

    // Step 2: Copy user import mappings from the ModuleEnv
    // These were built during canonicalization when processing import statements
    var iter = cir.import_mapping.iterator();
    while (iter.next()) |entry| {
        const qualified_ident = entry.key_ptr.*;
        const local_ident = entry.value_ptr.*;

        // Get the text for comparison
        const local_name = cir.getIdentText(local_ident);

        if (mapping.get(qualified_ident)) |existing_display| {
            // Only replace if the new name is "better"
            const existing_name = idents.getText(existing_display);
            if (displayNameIsBetter(local_name, existing_name)) {
                try mapping.put(qualified_ident, local_ident);
            }
        } else {
            try mapping.put(qualified_ident, local_ident);
        }
    }

    _ = auto_imported_types; // Not needed anymore - mapping is built during canonicalization

    return mapping;
}

/// Determine if `new_name` is a "better" display name than `existing_name`.
/// Returns true if new_name should replace existing_name.
///
/// The rules are:
/// 1. Shorter names are better (fewer characters to read in error messages)
/// 2. For equal lengths, lexicographically smaller wins (deterministic regardless of import order)
pub fn displayNameIsBetter(new_name: []const u8, existing_name: []const u8) bool {
    // Shorter is better
    if (new_name.len != existing_name.len) {
        return new_name.len < existing_name.len;
    }
    // Equal length: lexicographic comparison (lower byte value wins)
    for (new_name, existing_name) |new_byte, existing_byte| {
        if (new_byte != existing_byte) {
            return new_byte < existing_byte;
        }
    }
    // Identical strings - no replacement needed
    return false;
}<|MERGE_RESOLUTION|>--- conflicted
+++ resolved
@@ -3214,37 +3214,12 @@
             const pat_var = ModuleEnv.varFrom(lookup.pattern_idx);
             const resolved_pat = self.types.resolveVar(pat_var);
 
-<<<<<<< HEAD
-            // Instantiate generalized types to get fresh type variables at each use site.
-            //
-            // However, types containing unresolved numeric literals should NOT be instantiated,
-            // even if they are generalized. This is a two-part fix:
-            //
-            // 1. Direct numeric flex vars (like `x = 15`) are not generalized at all
-            //    (handled in generalize.zig) - GitHub #8666
-            //
-            // 2. Types CONTAINING numeric literals (like `Box({ count: 0 })`) ARE generalized
-            //    (to avoid rank mismatch panics), but we skip instantiation here so that
-            //    unification propagates back to the original type variable - GitHub #8765
-            //
-            // This split is necessary because:
-            // - Not generalizing causes rank issues when the type is used from different scopes
-            // - But instantiating creates fresh copies that break constraint propagation
-            const should_instantiate = blk: {
-                if (resolved_pat.desc.rank != Rank.generalized) break :blk false;
-                if (self.containsFromNumeralConstraint(pat_var)) break :blk false;
-                break :blk true;
-            };
-
-            if (should_instantiate) {
-=======
             // Only lambdas get generalized (value restriction), so we instantiate
             // if and only if the variable has been generalized. Non-lambda definitions
             // (like numeric literals, records, etc.) are NOT generalized and are
             // unified directly, allowing type constraints to propagate back.
             // This fixes GitHub issues #8666 and #8765.
             if (resolved_pat.desc.rank == Rank.generalized) {
->>>>>>> 52fd6b97
                 const instantiated = try self.instantiateVar(pat_var, env, .use_last_var);
                 _ = try self.unify(expr_var, instantiated, env);
             } else {
@@ -5832,72 +5807,6 @@
     return false;
 }
 
-/// Check if a type variable contains any from_numeral constraint, either directly
-/// or nested within structures like records, tuples, and Box types.
-///
-/// This is used to prevent instantiation of types that contain unresolved numeric
-/// literals. Even though these types may be generalized (to avoid rank issues),
-/// we skip instantiation so that later usages can constrain the numeric type.
-///
-/// See the comment in e_lookup_local for the full explanation of why this split
-/// between generalization and instantiation is necessary (GitHub #8765).
-fn containsFromNumeralConstraint(self: *Self, var_: Var) bool {
-    var visited = std.AutoHashMap(Var, void).init(self.gpa);
-    defer visited.deinit();
-    return self.varContainsFromNumeral(var_, &visited);
-}
-
-fn varContainsFromNumeral(self: *Self, var_: Var, visited: *std.AutoHashMap(Var, void)) bool {
-    const resolved = self.types.resolveVar(var_);
-
-    if (visited.contains(resolved.var_)) return false;
-    visited.put(resolved.var_, {}) catch return false;
-
-    return switch (resolved.desc.content) {
-        .flex => |flex| blk: {
-            const constraints = self.types.sliceStaticDispatchConstraints(flex.constraints);
-            for (constraints) |constraint| {
-                if (constraint.origin == .from_numeral) break :blk true;
-            }
-            break :blk false;
-        },
-        .rigid, .err => false,
-        .alias => |alias| self.varContainsFromNumeral(self.types.getAliasBackingVar(alias), visited),
-        .recursion_var => |rec_var| self.varContainsFromNumeral(rec_var.structure, visited),
-        .structure => |flat_type| self.flatTypeContainsFromNumeral(flat_type, visited),
-    };
-}
-
-fn flatTypeContainsFromNumeral(self: *Self, flat_type: FlatType, visited: *std.AutoHashMap(Var, void)) bool {
-    return switch (flat_type) {
-        .tuple => |tuple| self.varsContainFromNumeral(self.types.sliceVars(tuple.elems), visited),
-        .nominal_type => |nominal| blk: {
-            var arg_iter = self.types.iterNominalArgs(nominal);
-            while (arg_iter.next()) |arg_var| {
-                if (self.varContainsFromNumeral(arg_var, visited)) break :blk true;
-            }
-            break :blk false;
-        },
-        .record => |record| blk: {
-            const fields = self.types.getRecordFieldsSlice(record.fields);
-            if (self.varsContainFromNumeral(fields.items(.var_), visited)) break :blk true;
-            break :blk self.varContainsFromNumeral(record.ext, visited);
-        },
-        .record_unbound => |fields| blk: {
-            const fields_slice = self.types.getRecordFieldsSlice(fields);
-            break :blk self.varsContainFromNumeral(fields_slice.items(.var_), visited);
-        },
-        .fn_pure, .fn_effectful, .fn_unbound, .tag_union, .empty_record, .empty_tag_union => false,
-    };
-}
-
-fn varsContainFromNumeral(self: *Self, vars: []const Var, visited: *std.AutoHashMap(Var, void)) bool {
-    for (vars) |v| {
-        if (self.varContainsFromNumeral(v, visited)) return true;
-    }
-    return false;
-}
-
 /// Mark a constraint function's return type as error
 fn markConstraintFunctionAsError(self: *Self, constraint: StaticDispatchConstraint, env: *Env) !void {
     const resolved_constraint = self.types.resolveVar(constraint.fn_var);
