//! Performs Hindley-Milner type inference with constraint solving and unification on the Canonical Intermediate Representation (CIR).
//!
//! This module implements constraint-based type inference.

const std = @import("std");
const builtin = @import("builtin");
const base = @import("base");
const tracy = @import("tracy");
const collections = @import("collections");
const types_mod = @import("types");
const can = @import("can");
const builtins = @import("builtins");

const copy_import = @import("copy_import.zig");
const unifier = @import("unify.zig");
const occurs = @import("occurs.zig");
const problem = @import("problem.zig");
const snapshot_mod = @import("snapshot.zig");

const ExposedItems = collections.ExposedItems;
const CIR = can.CIR;
const CommonEnv = base.CommonEnv;
const ModuleEnv = can.ModuleEnv;
const Allocator = std.mem.Allocator;
const Ident = base.Ident;
const Region = base.Region;
const DeferredConstraintCheck = unifier.DeferredConstraintCheck;
const StaticDispatchConstraint = types_mod.StaticDispatchConstraint;
const Func = types_mod.Func;
const Var = types_mod.Var;
const Flex = types_mod.Flex;
const Rigid = types_mod.Rigid;
const Content = types_mod.Content;
const Rank = types_mod.Rank;
const Mark = types_mod.Mark;
const Num = types_mod.Num;
const testing = std.testing;
const Instantiator = types_mod.instantiate.Instantiator;
const Generalizer = types_mod.generalize.Generalizer;
const VarPool = types_mod.generalize.VarPool;
const SnapshotStore = @import("snapshot.zig").Store;
const ProblemStore = @import("problem.zig").Store;

const Self = @This();

gpa: std.mem.Allocator,
// This module's types store
types: *types_mod.Store,
/// This module's env
cir: *ModuleEnv,
/// A list of regions. Parallel with type vars & CIR nodes
regions: *Region.List,
/// List of directly imported  module. Import indexes in CIR refer to this list
imported_modules: []const *const ModuleEnv,
/// Map of module name identifiers to their env. This includes all modules
/// "below" this one in the dependency graph
module_envs: ?*const std.AutoHashMap(Ident.Idx, can.Can.AutoImportedType),
/// Common module-wide identified
common_idents: CommonIdents,

/// type snapshots used in error messages
snapshots: SnapshotStore,
/// type problems
problems: ProblemStore,
/// import mapping for auto-imported builtin types (for error display)
import_mapping: @import("types").import_mapping.ImportMapping,
/// reusable scratch arrays used in unification
unify_scratch: unifier.Scratch,
/// reusable scratch arrays used in occurs check
occurs_scratch: occurs.Scratch,
/// free vars collected when generation types from annotation
anno_free_vars: base.Scratch(FreeVar),
/// free vars collected when generation types from type decls
decl_free_vars: base.Scratch(FreeVar),
/// annos we've already seen when generation a type from an annotation
seen_annos: std.AutoHashMap(CIR.TypeAnno.Idx, Var),
/// A pool of solver envs
env_pool: EnvPool,
/// wrapper around generalization, contains some internal state used to do it's work
generalizer: Generalizer,
/// A map from one var to another. Used in instantiation and var copying
var_map: std.AutoHashMap(Var, Var),
/// A map from one var to another. Used to apply type arguments in instantiation
rigid_var_substitutions: std.AutoHashMapUnmanaged(Ident.Idx, Var),
/// scratch vars used to build up intermediate lists, used for various things
scratch_vars: base.Scratch(Var),
/// scratch tags used to build up intermediate lists, used for various things
scratch_tags: base.Scratch(types_mod.Tag),
/// scratch record fields used to build up intermediate lists, used for various things
scratch_record_fields: base.Scratch(types_mod.RecordField),
/// scratch static dispatch constraints used to build up intermediate lists, used for various things
scratch_static_dispatch_constraints: base.Scratch(ScratchStaticDispatchConstraint),
/// Stack of type variables currently being constraint-checked, used to detect recursive constraints
/// When a var appears in this stack while we're checking its constraints, we've detected recursion
constraint_check_stack: std.ArrayList(Var),
// Cache for imported types. This cache lives for the entire type-checking session
/// of a module, so the same imported type can be reused across the entire module.
import_cache: ImportCache,
/// Maps variables to the expressions that constrained them (for better error regions)
constraint_origins: std.AutoHashMap(Var, Var),
/// Copied Bool type from Bool module (for use in if conditions, etc.)
bool_var: Var,
/// Copied Str type from Builtin module (for use in string literals, etc.)
str_var: Var,
/// Used when looking up static dispatch functions
static_dispatch_method_name_buf: std.ArrayList(u8),
/// Map representation of Ident -> Var, used in checking static dispatch constraints
ident_to_var_map: std.AutoHashMap(Ident.Idx, Var),
/// Map representation all top level patterns, and if we've processed them yet
top_level_ptrns: std.AutoHashMap(CIR.Pattern.Idx, DefProcessed),

/// A map of rigid variables that we build up during a branch of type checking
const FreeVar = struct { ident: base.Ident.Idx, var_: Var };

/// A def + processing data
const DefProcessed = struct { def_idx: CIR.Def.Idx, status: HasProcessed };

/// Indicates if something has been processed or not
const HasProcessed = enum { processed, processing, not_processed };

/// A struct scratch info about a static dispatch constraint
const ScratchStaticDispatchConstraint = struct {
    var_: Var,
    constraint: types_mod.StaticDispatchConstraint,
};

/// A struct of common idents and builtin statement indices
pub const CommonIdents = struct {
    module_name: base.Ident.Idx,
    list: base.Ident.Idx,
    box: base.Ident.Idx,
    /// Statement index of Bool type in the current module (injected from Builtin.bin)
    bool_stmt: can.CIR.Statement.Idx,
    /// Statement index of Try type in the current module (injected from Builtin.bin)
    try_stmt: can.CIR.Statement.Idx,
    /// Statement index of Str type in the current module (injected from Builtin.bin)
    str_stmt: can.CIR.Statement.Idx,
    /// Direct reference to the Builtin module env (null when compiling Builtin module itself)
    builtin_module: ?*const ModuleEnv,
};

/// Init type solver
/// Does *not* own types_store or cir, but *does* own other fields
pub fn init(
    gpa: std.mem.Allocator,
    types: *types_mod.Store,
    cir: *const ModuleEnv,
    imported_modules: []const *const ModuleEnv,
    module_envs: ?*const std.AutoHashMap(Ident.Idx, can.Can.AutoImportedType),
    regions: *Region.List,
    common_idents: CommonIdents,
) std.mem.Allocator.Error!Self {
    const mutable_cir = @constCast(cir);
    var import_mapping = try @import("types").import_mapping.createImportMapping(gpa, mutable_cir.getIdentStore());
    errdefer import_mapping.deinit();

    return .{
        .gpa = gpa,
        .types = types,
        .cir = mutable_cir,
        .imported_modules = imported_modules,
        .module_envs = module_envs,
        .regions = regions,
        .common_idents = common_idents,
        .snapshots = try SnapshotStore.initCapacity(gpa, 512),
        .problems = try ProblemStore.initCapacity(gpa, 64),
        .import_mapping = import_mapping,
        .unify_scratch = try unifier.Scratch.init(gpa),
        .occurs_scratch = try occurs.Scratch.init(gpa),
        .anno_free_vars = try base.Scratch(FreeVar).init(gpa),
        .decl_free_vars = try base.Scratch(FreeVar).init(gpa),
        .seen_annos = std.AutoHashMap(CIR.TypeAnno.Idx, Var).init(gpa),
        .env_pool = try EnvPool.init(gpa),
        .generalizer = try Generalizer.init(gpa, types),
        .var_map = std.AutoHashMap(Var, Var).init(gpa),
        .rigid_var_substitutions = std.AutoHashMapUnmanaged(Ident.Idx, Var){},
        .scratch_vars = try base.Scratch(types_mod.Var).init(gpa),
        .scratch_tags = try base.Scratch(types_mod.Tag).init(gpa),
        .scratch_record_fields = try base.Scratch(types_mod.RecordField).init(gpa),
        .scratch_static_dispatch_constraints = try base.Scratch(ScratchStaticDispatchConstraint).init(gpa),
        .constraint_check_stack = try std.ArrayList(Var).initCapacity(gpa, 0),
        .import_cache = ImportCache{},
        .constraint_origins = std.AutoHashMap(Var, Var).init(gpa),
        .bool_var = undefined, // Will be initialized in copyBuiltinTypes()
        .str_var = undefined, // Will be initialized in copyBuiltinTypes()
        .static_dispatch_method_name_buf = try std.ArrayList(u8).initCapacity(gpa, 32),
        .ident_to_var_map = std.AutoHashMap(Ident.Idx, Var).init(gpa),
        .top_level_ptrns = std.AutoHashMap(CIR.Pattern.Idx, DefProcessed).init(gpa),
    };
}

/// Deinit owned fields
pub fn deinit(self: *Self) void {
    self.problems.deinit(self.gpa);
    self.snapshots.deinit();
    self.import_mapping.deinit();
    self.unify_scratch.deinit();
    self.occurs_scratch.deinit();
    self.anno_free_vars.deinit();
    self.decl_free_vars.deinit();
    self.seen_annos.deinit();
    self.env_pool.deinit();
    self.generalizer.deinit(self.gpa);
    self.var_map.deinit();
    self.rigid_var_substitutions.deinit(self.gpa);
    self.scratch_vars.deinit();
    self.scratch_tags.deinit();
    self.scratch_record_fields.deinit();
    self.scratch_static_dispatch_constraints.deinit();
    self.constraint_check_stack.deinit(self.gpa);
    self.import_cache.deinit(self.gpa);
    self.constraint_origins.deinit();
    self.static_dispatch_method_name_buf.deinit(self.gpa);
    self.ident_to_var_map.deinit();
    self.top_level_ptrns.deinit();
}

/// Assert that type vars and regions in sync
pub inline fn debugAssertArraysInSync(self: *const Self) void {
    if (builtin.mode == .Debug) {
        const region_nodes = self.regions.len();
        const type_nodes = self.types.len();
        if (!(region_nodes == type_nodes)) {
            std.debug.panic(
                "Arrays out of sync:\n type_nodes={}\n  region_nodes={}\n ",
                .{ type_nodes, region_nodes },
            );
        }
    }
}

/// Fills the type store with fresh variables up to the number of regions
inline fn ensureTypeStoreIsFilled(self: *Self) Allocator.Error!void {
    const region_nodes: usize = @intCast(self.regions.len());
    const type_nodes: usize = @intCast(self.types.len());
    try self.types.ensureTotalCapacity(region_nodes);
    for (type_nodes..region_nodes) |_| {
        _ = self.types.appendFromContentAssumeCapacity(.{ .flex = Flex.init() }, @enumFromInt(15));
    }
}

// import caches //

/// Key for the import cache: module index + expression index in that module
const ImportCacheKey = struct {
    module_idx: CIR.Import.Idx,
    node_idx: CIR.Node.Idx,
};

/// Cache for imported types to avoid repeated copying
///
/// When we import a type from another module, we need to copy it into our module's
/// type store because type variables are module-specific. However, since we use
/// "preserve" mode unification with imported types (meaning the imported type is
/// read-only and never modified), we can safely cache these copies and reuse them;
/// they will never be mutated during unification.
///
/// Benefits:
/// - Reduces memory usage by avoiding duplicate copies of the same imported type
/// - Improves performance by avoiding redundant copying operations
/// - Particularly beneficial for commonly imported values/functions
///
/// Example: If a module imports `List.map` and uses it 10 times, without caching
/// we would create 10 separate copies of the `List.map` type. With caching, we
/// create just one copy and reuse it.
const ImportCache = std.HashMapUnmanaged(ImportCacheKey, Var, struct {
    pub fn hash(_: @This(), key: ImportCacheKey) u64 {
        var hasher = std.hash.Wyhash.init(0);
        hasher.update(std.mem.asBytes(&key.module_idx));
        hasher.update(std.mem.asBytes(&key.node_idx));
        return hasher.final();
    }

    pub fn eql(_: @This(), a: ImportCacheKey, b: ImportCacheKey) bool {
        return a.module_idx == b.module_idx and a.node_idx == b.node_idx;
    }
}, 80);

// env //

/// Solver env
const Env = struct {
    /// Pool of variables created during solving, use by let-polymorphism
    var_pool: VarPool,
    /// Deferred static dispatch constraints - accumulated during type checking,
    /// then solved for at the end
    deferred_static_dispatch_constraints: DeferredConstraintCheck.SafeList,

    fn init(
        gpa: std.mem.Allocator,
        at: Rank,
    ) std.mem.Allocator.Error!Env {
        var pool = try VarPool.init(gpa);
        pool.current_rank = at;

        return .{
            .var_pool = pool,
            .deferred_static_dispatch_constraints = try DeferredConstraintCheck.SafeList.initCapacity(gpa, 32),
        };
    }

    fn deinit(self: *Env, gpa: std.mem.Allocator) void {
        self.var_pool.deinit();
        self.deferred_static_dispatch_constraints.deinit(gpa);
    }

    /// Resets internal state of env and set rank to generalized
    fn reset(self: *Env) void {
        self.var_pool.current_rank = .generalized;
        self.var_pool.clearRetainingCapacity();
        self.deferred_static_dispatch_constraints.items.clearRetainingCapacity();
    }

    fn rank(self: *const Env) Rank {
        return self.var_pool.current_rank;
    }
};

// unify //

/// Unify two types where `a` is the expected type and `b` is the actual type
fn unify(self: *Self, a: Var, b: Var, env: *Env) std.mem.Allocator.Error!unifier.Result {
    return self.unifyWithCtx(a, b, env, .anon);
}

/// Unify two types where `a` is the expected type and `b` is the actual type
/// In error messages, this function will indicate that `a` as "from an annotation"
fn unifyFromAnno(self: *Self, a: Var, b: Var, env: *Env) std.mem.Allocator.Error!unifier.Result {
    return self.unifyWithCtx(a, b, env, .anno);
}

/// Unify two types where `a` is the expected type and `b` is the actual type
/// Accepts a config that indicates if `a` is from an annotation or not
fn unifyWithCtx(self: *Self, a: Var, b: Var, env: *Env, ctx: unifier.Conf.Ctx) std.mem.Allocator.Error!unifier.Result {
    const trace = tracy.trace(@src());
    defer trace.end();

    // Before unification, check if either variable has constraint origins
    // We need to look up constraint origins by walking through the type structure
    const constraint_origin_var = self.findConstraintOriginForVars(a, b);

    // Unify
    const result = try unifier.unifyWithConf(
        self.cir,
        self.types,
        &self.problems,
        &self.snapshots,
        &self.unify_scratch,
        &self.occurs_scratch,
        unifier.ModuleEnvLookup{ .auto_imported = self.module_envs },
        a,
        b,
        unifier.Conf{
            .ctx = ctx,
            .constraint_origin_var = constraint_origin_var,
        },
    );

    // After successful unification, propagate constraint origins to both variables
    if (result == .ok) {
        if (constraint_origin_var) |origin| {
            try self.constraint_origins.put(a, origin);
            try self.constraint_origins.put(b, origin);
        }
    }

    // Set regions and add to the current rank all variables created during unification
    //
    // TODO: Setting all fresh var regions to be the same as the root var region
    // is fine if this unification doesn't go very deep (ie doesn't recurse
    // that much).
    //
    // But if it does, this region may be imprecise. We can explore
    // ways around this (like maybe capurting the origin var for each of unify's
    // fresh var) and setting region that way
    //
    // Note that we choose `b`s region here, since `b` is the "actual" type
    // (whereas `a` is the "expected" type, like from an annotation)
    const region = self.cir.store.getNodeRegion(ModuleEnv.nodeIdxFrom(b));
    for (self.unify_scratch.fresh_vars.items.items) |fresh_var| {
        // Set the rank
        const fresh_rank = self.types.resolveVar(fresh_var).desc.rank;
        try env.var_pool.addVarToRank(fresh_var, fresh_rank);

        // Set the region
        try self.fillInRegionsThrough(fresh_var);
        self.setRegionAt(fresh_var, region);
    }

    // Copy any constraints created during unification into our own array
    for (self.unify_scratch.deferred_constraints.items.items) |deferred_constraint| {
        _ = try env.deferred_static_dispatch_constraints.append(self.gpa, deferred_constraint);
    }

    // Ensure arrays are in sync
    self.debugAssertArraysInSync();

    return result;
}

/// Find constraint origins for variables, checking resolved forms
fn findConstraintOriginForVars(self: *Self, a: Var, b: Var) ?Var {
    // Check the variables directly first
    if (self.constraint_origins.get(a)) |origin| return origin;
    if (self.constraint_origins.get(b)) |origin| return origin;

    // Check resolved forms of the variables
    const a_resolved = self.types.resolveVar(a);
    const b_resolved = self.types.resolveVar(b);

    if (self.constraint_origins.get(a_resolved.var_)) |origin| return origin;
    if (self.constraint_origins.get(b_resolved.var_)) |origin| return origin;

    // Fallback: if we have any constraint origins recorded (indicating dot access expressions),
    // and we haven't found a direct match, look for constraint origins that might be related
    // if (self.constraint_origins.count() > 0) {
    //     var it = self.constraint_origins.iterator();
    //     while (it.next()) |entry| {
    //         const origin = entry.value_ptr.*;
    //         // Return the first constraint origin we find - this is specifically for the Color.md case
    //         // where constraint origins exist but don't directly match the unification variables
    //         return origin;
    //     }
    // }

    return null;
}

// instantiate  //

const InstantiateRegionBehavior = union(enum) {
    explicit: Region,
    use_root_instantiated,
    use_last_var,
};

/// Instantiate a variable, substituting any encountered rigids with flex vars
///
/// Note that the the rigid var structure will be preserved.
/// E.g. `a -> a`, `a` will reference the same new flex var
fn instantiateVar(
    self: *Self,
    var_to_instantiate: Var,
    env: *Env,
    region_behavior: InstantiateRegionBehavior,
) std.mem.Allocator.Error!Var {
    var instantiate_ctx = Instantiator{
        .store = self.types,
        .idents = self.cir.getIdentStoreConst(),
        .var_map = &self.var_map,

        .current_rank = env.rank(),
        .rigid_behavior = .fresh_flex,
    };
    return self.instantiateVarHelp(var_to_instantiate, &instantiate_ctx, env, region_behavior);
}

/// Instantiate a variable, substituting any encountered rigids with *new* rigid vars
///
/// Note that the the rigid var structure will be preserved.
/// E.g. `a -> a`, `a` will reference the same new rigid var
fn instantiateVarPreserveRigids(
    self: *Self,
    var_to_instantiate: Var,
    env: *Env,
    region_behavior: InstantiateRegionBehavior,
) std.mem.Allocator.Error!Var {
    var instantiate_ctx = Instantiator{
        .store = self.types,
        .idents = self.cir.getIdentStoreConst(),
        .var_map = &self.var_map,

        .current_rank = env.rank(),
        .rigid_behavior = .fresh_rigid,
    };
    return self.instantiateVarHelp(var_to_instantiate, &instantiate_ctx, env, region_behavior);
}

/// Instantiate a variable
fn instantiateVarWithSubs(
    self: *Self,
    var_to_instantiate: Var,
    subs: *std.AutoHashMapUnmanaged(Ident.Idx, Var),
    env: *Env,
    region_behavior: InstantiateRegionBehavior,
) std.mem.Allocator.Error!Var {
    var instantiate_ctx = Instantiator{
        .store = self.types,
        .idents = self.cir.getIdentStoreConst(),
        .var_map = &self.var_map,

        .current_rank = env.rank(),
        .rigid_behavior = .{ .substitute_rigids = subs },
    };
    return self.instantiateVarHelp(var_to_instantiate, &instantiate_ctx, env, region_behavior);
}

/// Instantiate a variable
fn instantiateVarHelp(
    self: *Self,
    var_to_instantiate: Var,
    instantiator: *Instantiator,
    env: *Env,
    region_behavior: InstantiateRegionBehavior,
) std.mem.Allocator.Error!Var {
    // First, reset state
    instantiator.var_map.clearRetainingCapacity();

    // Then, instantiate the variable with the provided context
    const instantiated_var = try instantiator.instantiateVar(var_to_instantiate);

    // If we had to insert any new type variables, ensure that we have
    // corresponding regions for them. This is essential for error reporting.
    const root_instantiated_region = self.regions.get(@enumFromInt(@intFromEnum(var_to_instantiate))).*;
    if (instantiator.var_map.count() > 0) {
        var iterator = instantiator.var_map.iterator();
        while (iterator.next()) |x| {
            // Get the newly created var
            const fresh_var = x.value_ptr.*;

            const fresh_resolved = self.types.resolveVar(fresh_var);

            // Add to pool
            try env.var_pool.addVarToRank(fresh_var, fresh_resolved.desc.rank);

            // Set the region
            try self.fillInRegionsThrough(fresh_var);
            switch (region_behavior) {
                .explicit => |region| {
                    self.setRegionAt(fresh_var, region);
                },
                .use_root_instantiated => {
                    self.setRegionAt(fresh_var, root_instantiated_region);
                },
                .use_last_var => {
                    const old_var = x.key_ptr.*;
                    const old_region = self.regions.get(@enumFromInt(@intFromEnum(old_var))).*;
                    self.setRegionAt(fresh_var, old_region);
                },
            }
        }
    }

    // Add the var to the right rank
    try env.var_pool.addVarToRank(instantiated_var, instantiator.current_rank);

    // Assert that we have regions for every type variable
    self.debugAssertArraysInSync();

    // Return the instantiated var
    return instantiated_var;
}

// regions //

/// Fill slots in the regions array up to and including the target var
fn fillInRegionsThrough(self: *Self, target_var: Var) Allocator.Error!void {
    const idx = @intFromEnum(target_var);

    if (idx >= self.regions.len()) {
        try self.regions.items.ensureTotalCapacity(self.gpa, idx + 1);

        const empty_region = Region.zero();
        while (self.regions.len() <= idx) {
            self.regions.items.appendAssumeCapacity(empty_region);
        }
    }
}

/// Set the region for a var
fn setRegionAt(self: *Self, target_var: Var, new_region: Region) void {
    self.regions.set(@enumFromInt(@intFromEnum(target_var)), new_region);
}

/// Get the region for a var
fn getRegionAt(self: *Self, target_var: Var) Region {
    return self.regions.get(@enumFromInt(@intFromEnum(target_var))).*;
}

// fresh vars //

/// Create fresh flex var
fn fresh(self: *Self, env: *Env, new_region: Region) Allocator.Error!Var {
    return self.freshFromContent(.{ .flex = Flex.init() }, env, new_region);
}

/// Create fresh var with the provided content
fn freshFromContent(self: *Self, content: Content, env: *Env, new_region: Region) Allocator.Error!Var {
    const var_ = try self.types.freshFromContentWithRank(content, env.rank());
    try self.fillInRegionsThrough(var_);
    self.setRegionAt(var_, new_region);
    try env.var_pool.addVarToRank(var_, env.rank());
    return var_;
}

/// Create a bool var
fn freshBool(self: *Self, env: *Env, new_region: Region) Allocator.Error!Var {
    // Use the copied Bool type from the type store (set by copyBuiltinTypes)
    return try self.instantiateVar(self.bool_var, env, .{ .explicit = new_region });
}

<<<<<<< HEAD
=======
/// Create a str var
fn freshStr(self: *Self, env: *Env, new_region: Region) Allocator.Error!Var {
    // Use the copied Str type from the type store (set by copyBuiltinTypes)
    return try self.instantiateVar(self.str_var, env, .{ .explicit = new_region });
}

>>>>>>> a22ff1ec
/// Create a nominal List type with the given element type
fn mkListContent(self: *Self, elem_var: Var) Allocator.Error!Content {
    // Use the cached builtin_module_ident from the current module's ident store.
    // This represents the "Builtin" module where List is defined.
    const origin_module_id = if (self.common_idents.builtin_module) |_|
        self.cir.builtin_module_ident
    else
        self.common_idents.module_name; // We're compiling Builtin module itself

    const list_ident = types_mod.TypeIdent{
        .ident_idx = self.common_idents.list,
    };

    // The backing var is the element type var
    const backing_var = elem_var;
    const type_args = [_]Var{elem_var};

    return try self.types.mkNominal(
        list_ident,
        backing_var,
        &type_args,
        origin_module_id,
    );
}

<<<<<<< HEAD
/// Create a nominal number type content (e.g., U8, I32, Dec)
/// Number types are defined in Builtin.roc nested inside Num module: Num.U8 :: [].{...}
/// They have no type parameters and their backing is the empty tag union []
fn mkNumberTypeContent(self: *Self, type_name: []const u8, env: *Env) Allocator.Error!Content {
    const origin_module_id = if (self.common_idents.builtin_module) |_|
        self.cir.builtin_module_ident
    else
        self.common_idents.module_name; // We're compiling Builtin module itself

    // Number types are nested in Num module, so the qualified name is "Num.U8", "Num.I32", etc.
    const qualified_type_name = try std.fmt.allocPrint(self.gpa, "Num.{s}", .{type_name});
    defer self.gpa.free(qualified_type_name);
    const type_name_ident = try @constCast(self.cir).insertIdent(base.Ident.for_text(qualified_type_name));
    const type_ident = types_mod.TypeIdent{
        .ident_idx = type_name_ident,
    };

    // Number types backing is [] (empty tag union with closed extension)
    const empty_record_content = Content{ .structure = .{ .empty_record = {} } };
    const ext_var = try self.freshFromContent(empty_record_content, env, Region.zero());
    const empty_tag_union = types_mod.TagUnion{
        .tags = types_mod.Tag.SafeMultiList.Range.empty(),
        .ext = ext_var,
    };
    const backing_content = Content{ .structure = .{ .tag_union = empty_tag_union } };
    const backing_var = try self.freshFromContent(backing_content, env, Region.zero());

    // Number types have no type arguments
    const no_type_args: []const Var = &.{};

    return try self.types.mkNominal(
        type_ident,
        backing_var,
        no_type_args,
        origin_module_id,
    );
}

=======
>>>>>>> a22ff1ec
// updating vars //

/// Unify the provided variable with the provided content
///
/// If the var is a flex at the current rank, skip unifcation and simply update
/// the type descriptor
///
/// This should primarily be use to set CIR node vars that were initially filled with placeholders
fn unifyWith(self: *Self, target_var: Var, content: types_mod.Content, env: *Env) std.mem.Allocator.Error!void {
    const resolved_target = self.types.resolveVar(target_var);
    if (resolved_target.is_root and resolved_target.desc.rank == env.rank() and resolved_target.desc.content == .flex) {
        // The vast majority of the time, we call unify with on a placeholder
        // CIR var. In this case, we can safely override the type descriptor
        // directly, saving a typeslot and unifcation run
        var desc = resolved_target.desc;
        desc.content = content;
        try self.types.setVarDesc(target_var, desc);
    } else {
        const fresh_var = try self.freshFromContent(content, env, self.getRegionAt(target_var));
        if (builtin.mode == .Debug) {
            const target_var_rank = self.types.resolveVar(target_var).desc.rank;
            const fresh_var_rank = self.types.resolveVar(fresh_var).desc.rank;
            if (@intFromEnum(target_var_rank) > @intFromEnum(fresh_var_rank)) {
                std.debug.panic("trying unifyWith unexpected ranks {} & {}", .{ @intFromEnum(target_var_rank), @intFromEnum(fresh_var_rank) });
            }
        }
        _ = try self.unify(target_var, fresh_var, env);
    }
}

/// Give a var, ensure it's not a redirect and set it's rank
fn setVarRank(self: *Self, target_var: Var, env: *Env) std.mem.Allocator.Error!void {
    const resolved = self.types.resolveVar(target_var);
    if (resolved.is_root) {
        self.types.setDescRank(resolved.desc_idx, env.rank());
        try env.var_pool.addVarToRank(target_var, env.rank());
    } else {
        // TODO: Unclear if this is an error or not
        // try self.unifyWith(target_var, .err, env);
    }
}

// file //

/// Check the types for all defs
/// Copy builtin types from their modules into the current module's type store
/// This is necessary because type variables are module-specific - we can't use Vars from
/// other modules directly. The Bool and Try types are used in language constructs like
/// `if` conditions and need to be available in every module's type store.
fn copyBuiltinTypes(self: *Self) !void {
    const bool_stmt_idx = self.common_idents.bool_stmt;
    const str_stmt_idx = self.common_idents.str_stmt;

    if (self.common_idents.builtin_module) |builtin_env| {
        // Copy Bool type from Builtin module using the direct reference
        const bool_type_var = ModuleEnv.varFrom(bool_stmt_idx);
        self.bool_var = try self.copyVar(bool_type_var, builtin_env, Region.zero());

        // Copy Str type from Builtin module using the direct reference
        const str_type_var = ModuleEnv.varFrom(str_stmt_idx);
        self.str_var = try self.copyVar(str_type_var, builtin_env, Region.zero());
    } else {
        // If Builtin module reference is null, use the statement from the current module
        // This happens when compiling the Builtin module itself
        self.bool_var = ModuleEnv.varFrom(bool_stmt_idx);
        self.str_var = ModuleEnv.varFrom(str_stmt_idx);
    }

    // Try type is accessed via external references, no need to copy it here
}

/// Check the types for all defs in a file
pub fn checkFile(self: *Self) std.mem.Allocator.Error!void {
    const trace = tracy.trace(@src());
    defer trace.end();

    // Fill in types store up to the size of CIR nodes
    try ensureTypeStoreIsFilled(self);

    // Create a solver env
    var env = try self.env_pool.acquire(.generalized);
    defer self.env_pool.release(env);

    // TODO: Generating type from type stmts writes types into the env, but i
    // don't think it _needs_ to. We reset before solving each def. We may be able
    // to save some perf by not passing `env` into the type stmt functions

    // Copy builtin types (Bool, Try) into this module's type store
    try self.copyBuiltinTypes();

    // First, iterate over the builtin statements, generating types for each type declaration
    const builtin_stmts_slice = self.cir.store.sliceStatements(self.cir.builtin_statements);
    for (builtin_stmts_slice) |builtin_stmt_idx| {
        // If the statement is a type declaration, then generate the it's type
        // The resulting generalized type is saved at the type var slot at `stmt_idx`
        try self.generateStmtTypeDeclType(builtin_stmt_idx, &env);
    }

    const stmts_slice = self.cir.store.sliceStatements(self.cir.all_statements);

    // First pass: generate types for each type declaration
    for (stmts_slice) |stmt_idx| {
        const stmt = self.cir.store.getStatement(stmt_idx);
        const stmt_var = ModuleEnv.varFrom(stmt_idx);
        try self.setVarRank(stmt_var, &env);

        switch (stmt) {
            .s_alias_decl => |alias| {
                try self.generateAliasDecl(stmt_idx, stmt_var, alias, &env);
            },
            .s_nominal_decl => |nominal| {
                try self.generateNominalDecl(stmt_idx, stmt_var, nominal, &env);
            },
            .s_runtime_error => {
                try self.unifyWith(stmt_var, .err, &env);
            },
            .s_type_anno => |_| {
                // TODO: Handle standalone type annotations
                try self.unifyWith(stmt_var, .err, &env);
            },
            else => {
                // All other stmt types are invalid at the top level
            },
        }
    }

    // Next, capture all top level defs
    // This is used to support out-of-order defts
    const defs_slice = self.cir.store.sliceDefs(self.cir.all_defs);
    for (defs_slice) |def_idx| {
        const def = self.cir.store.getDef(def_idx);
        try self.top_level_ptrns.put(def.pattern, .{ .def_idx = def_idx, .status = .not_processed });
    }

    // Then, iterate over defs again, inferring types
    for (defs_slice) |def_idx| {
        env.reset();
        try self.checkDef(def_idx, &env);
    }

    // Note that we can't use SCCs to determine the order to resolve defs
    // because anonymous static dispatch makes function order not knowable
    // before type inference
}

// repl //

/// Check an expr for the repl
pub fn checkExprRepl(self: *Self, expr_idx: CIR.Expr.Idx) std.mem.Allocator.Error!void {
    try ensureTypeStoreIsFilled(self);

    // Copy builtin types into this module's type store
    try self.copyBuiltinTypes();

    // Create a solver env
    var env = try self.env_pool.acquire(.generalized);
    defer self.env_pool.release(env);

    // First, iterate over the statements, generating types for each type declaration
    const stms_slice = self.cir.store.sliceStatements(self.cir.builtin_statements);
    for (stms_slice) |stmt_idx| {
        // If the statement is a type declaration, then generate the it's type
        // The resulting generalized type is saved at the type var slot at `stmt_idx`
        try self.generateStmtTypeDeclType(stmt_idx, &env);
    }

    {
        try env.var_pool.pushRank();
        defer env.var_pool.popRank();

        // Check the expr
        _ = try self.checkExpr(expr_idx, &env, .no_expectation);

        // Now that we are existing the scope, we must generalize then pop this rank
        try self.generalizer.generalize(self.gpa, &env.var_pool, env.rank());

        // Check any accumulated static dispatch constraints
        try self.checkDeferredStaticDispatchConstraints(&env);
    }
}

// defs //

/// Check the types for a single definition
fn checkDef(self: *Self, def_idx: CIR.Def.Idx, env: *Env) std.mem.Allocator.Error!void {
    const trace = tracy.trace(@src());
    defer trace.end();

    // Ensure that initiailly we're at the generalized level
    std.debug.assert(env.rank() == .generalized);

    const def = self.cir.store.getDef(def_idx);
    const def_var = ModuleEnv.varFrom(def_idx);
    const ptrn_var = ModuleEnv.varFrom(def.pattern);
    const expr_var = ModuleEnv.varFrom(def.expr);

    if (self.top_level_ptrns.get(def.pattern)) |processing_def| {
        if (processing_def.status == .processed) {
            // If we've already processed this def, return immediately
            return;
        }
    }

    // Make as processing
    try self.top_level_ptrns.put(def.pattern, .{ .def_idx = def_idx, .status = .processing });

    {
        try env.var_pool.pushRank();
        defer env.var_pool.popRank();

        std.debug.assert(env.rank() == .top_level);

        try self.setVarRank(def_var, env);
        try self.setVarRank(ptrn_var, env);
        try self.setVarRank(expr_var, env);

        // Check the pattern
        try self.checkPattern(def.pattern, env, .no_expectation);

        // Handle if there's an annotation associated with this def
        if (def.annotation) |annotation_idx| {
            // Generate the annotation type
            self.anno_free_vars.items.clearRetainingCapacity();
            try self.generateAnnotationType(annotation_idx, env);
            const annotation_var = ModuleEnv.varFrom(annotation_idx);

            // TODO: If we instantiate here, then var lookups break. But if we don't
            // then the type anno gets corrupted if we have an error in the body
            // const instantiated_anno_var = try self.instantiateVarPreserveRigids(
            //     annotation_var,
            //     rank,
            //     .use_last_var,
            // );

            // Infer types for the body, checking against the instantaited annotation
            _ = try self.checkExpr(def.expr, env, .{
                .expected = .{ .var_ = annotation_var, .from_annotation = true },
            });
        } else {
            // Check the expr
            _ = try self.checkExpr(def.expr, env, .no_expectation);
        }

        // Now that we are existing the scope, we must generalize then pop this rank
        try self.generalizer.generalize(self.gpa, &env.var_pool, env.rank());

        // Check any accumulated static dispatch constraints
        try self.checkDeferredStaticDispatchConstraints(env);

        // Check that the ptrn and the expr match
        _ = try self.unify(ptrn_var, expr_var, env);

        // Check that the def and ptrn match
        _ = try self.unify(def_var, ptrn_var, env);
    }

    // Mark as processed
    try self.top_level_ptrns.put(def.pattern, .{ .def_idx = def_idx, .status = .processed });
}

// create types for type decls //

/// Generate a type variable from the provided type statement.
/// If the stmt is not an alias or nominal dec, then do nothing
///
/// The created variable is put in-place at the var slot at `decl_idx`
/// The created variable will be generalized
fn generateStmtTypeDeclType(
    self: *Self,
    decl_idx: CIR.Statement.Idx,
    env: *Env,
) std.mem.Allocator.Error!void {
    const decl_free_vars_top = self.decl_free_vars.top();
    defer self.decl_free_vars.clearFrom(decl_free_vars_top);

    const decl = self.cir.store.getStatement(decl_idx);
    const decl_var = ModuleEnv.varFrom(decl_idx);

    switch (decl) {
        .s_alias_decl => |alias| {
            try self.generateAliasDecl(decl_idx, decl_var, alias, env);
        },
        .s_nominal_decl => |nominal| {
            try self.generateNominalDecl(decl_idx, decl_var, nominal, env);
        },
        .s_runtime_error => {
            try self.unifyWith(decl_var, .err, env);
        },
        else => {
            // Do nothing
        },
    }
}

/// Generate types for an alias type declaration
fn generateAliasDecl(
    self: *Self,
    decl_idx: CIR.Statement.Idx,
    decl_var: Var,
    alias: std.meta.fieldInfo(CIR.Statement, .s_alias_decl).type,
    env: *Env,
) std.mem.Allocator.Error!void {
    // Get the type header's args
    const header = self.cir.store.getTypeHeader(alias.header);
    const header_args = self.cir.store.sliceTypeAnnos(header.args);

    // Next, generate the provided arg types and build the map of rigid variables in the header
    const header_vars = try self.generateHeaderVars(header_args, env);

    // Now we have a built of list of rigid variables for the decl lhs (header).
    // With this in hand, we can now generate the type for the lhs (body).
    self.seen_annos.clearRetainingCapacity();
    const backing_var: Var = ModuleEnv.varFrom(alias.anno);
    try self.generateAnnoTypeInPlace(alias.anno, env, .{ .type_decl = .{
        .idx = decl_idx,
        .name = header.name,
        .type_ = .alias,
        .backing_var = backing_var,
        .num_args = @intCast(header_args.len),
    } });

    try self.unifyWith(
        decl_var,
        try self.types.mkAlias(
            .{ .ident_idx = header.name },
            backing_var,
            header_vars,
        ),
        env,
    );
}

/// Generate types for nominal type declaration
fn generateNominalDecl(
    self: *Self,
    decl_idx: CIR.Statement.Idx,
    decl_var: Var,
    nominal: std.meta.fieldInfo(CIR.Statement, .s_nominal_decl).type,
    env: *Env,
) std.mem.Allocator.Error!void {
    // Get the type header's args
    const header = self.cir.store.getTypeHeader(nominal.header);
    const header_args = self.cir.store.sliceTypeAnnos(header.args);

    // Next, generate the provided arg types and build the map of rigid variables in the header
    const header_vars = try self.generateHeaderVars(header_args, env);

    // Now we have a built of list of rigid variables for the decl lhs (header).
    // With this in hand, we can now generate the type for the lhs (body).
    self.seen_annos.clearRetainingCapacity();
    const backing_var: Var = ModuleEnv.varFrom(nominal.anno);
    try self.generateAnnoTypeInPlace(nominal.anno, env, .{ .type_decl = .{
        .idx = decl_idx,
        .name = header.name,
        .type_ = .nominal,
        .backing_var = backing_var,
        .num_args = @intCast(header_args.len),
    } });

    try self.unifyWith(
        decl_var,
        try self.types.mkNominal(
            .{ .ident_idx = header.name },
            backing_var,
            header_vars,
            self.common_idents.module_name,
        ),
        env,
    );
}

/// Generate types for type anno args
fn generateHeaderVars(
    self: *Self,
    header_args: []CIR.TypeAnno.Idx,
    env: *Env,
) std.mem.Allocator.Error![]Var {
    for (header_args) |header_arg_idx| {
        const header_arg = self.cir.store.getTypeAnno(header_arg_idx);
        const header_var = ModuleEnv.varFrom(header_arg_idx);
        try self.setVarRank(header_var, env);

        switch (header_arg) {
            .rigid_var => |rigid| {
                try self.unifyWith(header_var, .{ .rigid = Rigid.init(rigid.name) }, env);
            },
            .underscore, .malformed => {
                try self.unifyWith(header_var, .err, env);
            },
            else => {
                // This should never be possible
                std.debug.assert(false);
                try self.unifyWith(header_var, .err, env);
            },
        }
    }

    return @ptrCast(header_args);
}

// type gen config //

const OutVar = enum {
    in_place,
    fresh,

    pub fn voidOrVar(comptime out_var: OutVar) type {
        return switch (out_var) {
            .in_place => void,
            .fresh => Var,
        };
    }
};

// annotations //

/// The context use for free var generation
const GenTypeAnnoCtx = union(enum) {
    annotation,
    type_decl: struct {
        idx: CIR.Statement.Idx,
        name: Ident.Idx,
        type_: enum { nominal, alias },
        backing_var: Var,
        num_args: u32,
    },
};

fn generateAnnotationType(self: *Self, annotation_idx: CIR.Annotation.Idx, env: *Env) std.mem.Allocator.Error!void {
    const trace = tracy.trace(@src());
    defer trace.end();

    const annotation = self.cir.store.getAnnotation(annotation_idx);

    // Reset seen type annos
    self.seen_annos.clearRetainingCapacity();

    // Save top of scratch static dispatch constraints
    const scratch_static_dispatch_constraints_top = self.scratch_static_dispatch_constraints.top();
    defer self.scratch_static_dispatch_constraints.clearFrom(scratch_static_dispatch_constraints_top);

    // Iterate over where clauses (if they exist), adding them to scratch_static_dispatch_constraints
    if (annotation.where) |where_span| {
        const where_slice = self.cir.store.sliceWhereClauses(where_span);
        for (where_slice) |where_idx| {
            try self.generateStaticDispatchConstraintFromWhere(where_idx, env);
        }
    }

    // Then, generate the type for the annotation
    try self.generateAnnoTypeInPlace(annotation.anno, env, .annotation);

    // Redirect the root annotation to inner annotation
    _ = try self.unify(ModuleEnv.varFrom(annotation_idx), ModuleEnv.varFrom(annotation.anno), env);
}

/// Given a where clause, generate static dispatch constraints and add to scratch_static_dispatch_constraints
fn generateStaticDispatchConstraintFromWhere(self: *Self, where_idx: CIR.WhereClause.Idx, env: *Env) std.mem.Allocator.Error!void {
    const where = self.cir.store.getWhereClause(where_idx);
    const where_region = self.cir.store.getNodeRegion(ModuleEnv.nodeIdxFrom(where_idx));

    switch (where) {
        .w_method => |method| {
            // Generate type of the thing dispatch receiver
            try self.generateAnnoTypeInPlace(method.var_, env, .annotation);
            const method_var = ModuleEnv.varFrom(method.var_);

            // Generate the arguments
            const args_anno_slice = self.cir.store.sliceTypeAnnos(method.args);
            for (args_anno_slice) |arg_anno_idx| {
                try self.generateAnnoTypeInPlace(arg_anno_idx, env, .annotation);
            }
            const anno_arg_vars: []Var = @ptrCast(args_anno_slice);

            // Generate return type
            try self.generateAnnoTypeInPlace(method.ret, env, .annotation);
            const ret_var = ModuleEnv.varFrom(method.ret);

            // Create the function var
            const func_content = try self.types.mkFuncUnbound(anno_arg_vars, ret_var);
            const func_var = try self.freshFromContent(func_content, env, where_region);

            // Add to scratch list
            try self.scratch_static_dispatch_constraints.append(ScratchStaticDispatchConstraint{
                .var_ = method_var,
                .constraint = StaticDispatchConstraint{
                    .fn_name = method.method_name,
                    .fn_var = func_var,
                    .origin = .where_clause,
                },
            });
        },
        .w_alias => |alias| {
            _ = alias;
            // TODO: Recursively unwrap alias
        },
        .w_malformed => {
            // If it's malformed, just ignore
        },
    }
}

/// Given an annotation, generate the corresponding type based on the CIR
///
/// This is used both for generation annotation types and type declaration types
///
/// This function will write the type into the type var node at `anno_idx`
fn generateAnnoTypeInPlace(self: *Self, anno_idx: CIR.TypeAnno.Idx, env: *Env, ctx: GenTypeAnnoCtx) std.mem.Allocator.Error!void {
    const trace = tracy.trace(@src());
    defer trace.end();

    // First, check if we've seen this anno before
    // This guards against recursive types
    if (self.seen_annos.get(anno_idx)) |_| {
        return;
    }

    // Get the annotation
    const anno = self.cir.store.getTypeAnno(anno_idx);
    const anno_region = self.cir.store.getNodeRegion(ModuleEnv.nodeIdxFrom(anno_idx));
    const anno_var = ModuleEnv.varFrom(anno_idx);
    try self.setVarRank(anno_var, env);

    // Put this anno in the "seen" map immediately, to support recursive references
    try self.seen_annos.put(anno_idx, anno_var);

    switch (anno) {
        .rigid_var => |rigid| {
            const static_dispatch_constraints_start = self.types.static_dispatch_constraints.len();
            switch (ctx) {
                .annotation => {
                    // If this an annotation, then check all where constraints
                    // and see if any reference this rigid var
                    for (self.scratch_static_dispatch_constraints.items.items) |scratch_constraint| {
                        const resolved_scratch_var = self.types.resolveVar(scratch_constraint.var_).var_;
                        if (resolved_scratch_var == anno_var) {
                            _ = try self.types.static_dispatch_constraints.append(self.types.gpa, scratch_constraint.constraint);
                        }
                    }
                },
                .type_decl => {},
            }
            const static_dispatch_constraints_end = self.types.static_dispatch_constraints.len();
            const static_dispatch_constraints_range = StaticDispatchConstraint.SafeList.Range{ .start = @enumFromInt(static_dispatch_constraints_start), .count = @intCast(static_dispatch_constraints_end - static_dispatch_constraints_start) };

            try self.unifyWith(anno_var, .{ .rigid = Rigid{
                .name = rigid.name,
                .constraints = static_dispatch_constraints_range,
            } }, env);
        },
        .rigid_var_lookup => |rigid_lookup| {
            _ = try self.unify(anno_var, ModuleEnv.varFrom(rigid_lookup.ref), env);
        },
        .underscore => {
            try self.unifyWith(anno_var, .{ .flex = Flex.init() }, env);
        },
        .lookup => |lookup| {
            switch (lookup.base) {
                .builtin => |builtin_type| {
                    // TODO: Don't generate a new type var here, reuse anno var
                    const builtin_var = try self.generateBuiltinTypeInstance(lookup.name, builtin_type, &.{}, anno_region, env);
                    _ = try self.unify(anno_var, builtin_var, env);
                },
                .local => |local| {

                    // Check if we're in a declaration or an annotation
                    switch (ctx) {
                        .type_decl => |this_decl| {
                            // If so, check if this is a recursive reference
                            if (this_decl.idx == local.decl_idx) {

                                // If it is a recursive ref, check that there are
                                // no arguments (since this is a lookup, not an apply)
                                if (this_decl.num_args != 0) {
                                    _ = try self.problems.appendProblem(self.gpa, .{ .type_apply_mismatch_arities = .{
                                        .type_name = this_decl.name,
                                        .region = anno_region,
                                        .num_expected_args = this_decl.num_args,
                                        .num_actual_args = 0,
                                    } });
                                    try self.unifyWith(anno_var, .err, env);
                                    return;
                                }

                                // If so, then update this annotation to be an instance
                                // of this type using the same backing variable
                                try self.unifyWith(anno_var, blk: {
                                    switch (this_decl.type_) {
                                        .alias => {
                                            // TODO: Recursion is not allowed in aliases.
                                            //
                                            // If this type i used anywhere,
                                            // then the user _should_ get an
                                            // error, but we should proactively
                                            // emit on here too
                                            break :blk try self.types.mkAlias(
                                                .{ .ident_idx = this_decl.name },
                                                this_decl.backing_var,
                                                &.{},
                                            );
                                        },
                                        .nominal => {
                                            break :blk try self.types.mkNominal(
                                                .{ .ident_idx = this_decl.name },
                                                this_decl.backing_var,
                                                &.{},
                                                self.common_idents.module_name,
                                            );
                                        },
                                    }
                                }, env);

                                return;
                            }
                        },
                        .annotation => {
                            // Otherwise, we're in an annotation and this cannot
                            // be recursive
                        },
                    }

                    const instantiated_var = try self.instantiateVar(
                        ModuleEnv.varFrom(local.decl_idx),
                        env,
                        .{ .explicit = anno_region },
                    );
                    _ = try self.unify(anno_var, instantiated_var, env);
                },
                .external => |ext| {
                    if (try self.resolveVarFromExternal(ext.module_idx, ext.target_node_idx)) |ext_ref| {
                        const ext_instantiated_var = try self.instantiateVar(
                            ext_ref.local_var,
                            env,
                            .{ .explicit = anno_region },
                        );
                        _ = try self.unify(anno_var, ext_instantiated_var, env);
                    } else {
                        // If this external type is unresolved, can should've reported
                        // an error. So we set to error and continue
                        try self.unifyWith(anno_var, .err, env);
                    }
                },
            }
        },
        .apply => |a| {
            // Generate the types for the arguments
            const anno_args = self.cir.store.sliceTypeAnnos(a.args);
            for (anno_args) |anno_arg| {
                try self.generateAnnoTypeInPlace(anno_arg, env, ctx);
            }
            const anno_arg_vars: []Var = @ptrCast(anno_args);

            switch (a.base) {
                .builtin => |builtin_type| {
                    // TODO: Don't generate a new type var here, reuse anno var
                    const builtin_var = try self.generateBuiltinTypeInstance(a.name, builtin_type, anno_arg_vars, anno_region, env);
                    _ = try self.unify(anno_var, builtin_var, env);
                },
                .local => |local| {
                    // Check if we're in a declaration or an annotation
                    switch (ctx) {
                        .type_decl => |this_decl| {
                            // If so, check if this is a recursive reference
                            if (this_decl.idx == local.decl_idx) {

                                // If it is a recursive ref, check that the args being
                                // applied here match the number of args of the decl
                                if (anno_arg_vars.len != this_decl.num_args) {
                                    _ = try self.problems.appendProblem(self.gpa, .{ .type_apply_mismatch_arities = .{
                                        .type_name = this_decl.name,
                                        .region = anno_region,
                                        .num_expected_args = this_decl.num_args,
                                        .num_actual_args = @intCast(anno_args.len),
                                    } });
                                    try self.unifyWith(anno_var, .err, env);
                                    return;
                                }

                                // If so, then update this annotation to be an instance
                                // of this type using the same backing variable
                                try self.unifyWith(anno_var, blk: {
                                    switch (this_decl.type_) {
                                        .alias => {
                                            // TODO: Recursion is not allowed in aliases.
                                            //
                                            // If this type i used anywhere,
                                            // then the user _should_ get an
                                            // error, but we should proactively
                                            // emit on here too
                                            break :blk try self.types.mkAlias(
                                                .{ .ident_idx = this_decl.name },
                                                this_decl.backing_var,
                                                anno_arg_vars,
                                            );
                                        },
                                        .nominal => {
                                            break :blk try self.types.mkNominal(
                                                .{ .ident_idx = this_decl.name },
                                                this_decl.backing_var,
                                                anno_arg_vars,
                                                self.common_idents.module_name,
                                            );
                                        },
                                    }
                                }, env);

                                return;
                            }
                        },
                        .annotation => {
                            // Otherwise, we're in an annotation and this cannot
                            // be recursive
                        },
                    }

                    // Resolve the referenced type
                    const decl_var = ModuleEnv.varFrom(local.decl_idx);
                    const decl_resolved = self.types.resolveVar(decl_var).desc.content;

                    // Get the arguments & name the referenced type
                    const decl_arg_vars, const decl_name = blk: {
                        if (decl_resolved == .alias) {
                            const decl_alias = decl_resolved.alias;
                            break :blk .{ self.types.sliceAliasArgs(decl_alias), decl_alias.ident.ident_idx };
                        } else if (decl_resolved == .structure and decl_resolved.structure == .nominal_type) {
                            const decl_nominal = decl_resolved.structure.nominal_type;
                            break :blk .{ self.types.sliceNominalArgs(decl_nominal), decl_nominal.ident.ident_idx };
                        } else if (decl_resolved == .err) {
                            try self.unifyWith(anno_var, .err, env);
                            return;
                        } else {
                            std.debug.assert(false);
                            try self.unifyWith(anno_var, .err, env);
                            return;
                        }
                    };

                    // Check for an arity mismatch
                    if (decl_arg_vars.len != anno_arg_vars.len) {
                        _ = try self.problems.appendProblem(self.gpa, .{ .type_apply_mismatch_arities = .{
                            .type_name = decl_name,
                            .region = anno_region,
                            .num_expected_args = @intCast(decl_arg_vars.len),
                            .num_actual_args = @intCast(anno_args.len),
                        } });
                        try self.unifyWith(anno_var, .err, env);
                        return;
                    }

                    // Then, built the map of applied variables
                    self.rigid_var_substitutions.clearRetainingCapacity();
                    for (decl_arg_vars, anno_arg_vars) |decl_arg_var, anno_arg_var| {
                        const decl_arg_resolved = self.types.resolveVar(decl_arg_var).desc.content;

                        std.debug.assert(decl_arg_resolved == .rigid);
                        const decl_arg_rigid = decl_arg_resolved.rigid;

                        try self.rigid_var_substitutions.put(self.gpa, decl_arg_rigid.name, anno_arg_var);
                    }

                    // Then instantiate the variable, substituting the rigid
                    // variables in the definition with the applied args from
                    // the annotation
                    const instantiated_var = try self.instantiateVarWithSubs(
                        decl_var,
                        &self.rigid_var_substitutions,
                        env,
                        .{ .explicit = anno_region },
                    );
                    _ = try self.unify(anno_var, instantiated_var, env);
                },
                .external => |ext| {
                    if (try self.resolveVarFromExternal(ext.module_idx, ext.target_node_idx)) |ext_ref| {
                        // Resolve the referenced type
                        const ext_resolved = self.types.resolveVar(ext_ref.local_var).desc.content;

                        // Get the arguments & name the referenced type
                        const ext_arg_vars, const ext_name = blk: {
                            switch (ext_resolved) {
                                .alias => |decl_alias| {
                                    break :blk .{ self.types.sliceAliasArgs(decl_alias), decl_alias.ident.ident_idx };
                                },
                                .structure => |flat_type| {
                                    if (flat_type == .nominal_type) {
                                        const decl_nominal = flat_type.nominal_type;
                                        break :blk .{ self.types.sliceNominalArgs(decl_nominal), decl_nominal.ident.ident_idx };
                                    } else {
                                        // External type resolved to a non-nominal structure (e.g., record, func, etc.)
                                        // This shouldn't happen for type applications, treat as error
                                        try self.unifyWith(anno_var, .err, env);
                                        return;
                                    }
                                },
                                .err => {
                                    try self.unifyWith(anno_var, .err, env);
                                    return;
                                },
                                .flex, .rigid, .recursion_var => {
                                    // External type resolved to a flex, rigid, or recursion var.
                                    // This can happen when the external type is polymorphic but hasn't been
                                    // instantiated yet. We need to use the variable as-is, but this means
                                    // we can't get the arity/name information. This is likely a bug in how
                                    // the external type was set up. For now, treat it as an error.
                                    try self.unifyWith(anno_var, .err, env);
                                    return;
                                },
                            }
                        };

                        // Check for an arity mismatch
                        if (ext_arg_vars.len != anno_arg_vars.len) {
                            _ = try self.problems.appendProblem(self.gpa, .{ .type_apply_mismatch_arities = .{
                                .type_name = ext_name,
                                .region = anno_region,
                                .num_expected_args = @intCast(ext_arg_vars.len),
                                .num_actual_args = @intCast(anno_args.len),
                            } });
                            try self.unifyWith(anno_var, .err, env);
                            return;
                        }

                        // Then, built the map of applied variables
                        self.rigid_var_substitutions.clearRetainingCapacity();
                        for (ext_arg_vars, anno_arg_vars) |decl_arg_var, anno_arg_var| {
                            const decl_arg_resolved = self.types.resolveVar(decl_arg_var).desc.content;

                            std.debug.assert(decl_arg_resolved == .rigid);
                            const decl_arg_rigid = decl_arg_resolved.rigid;

                            try self.rigid_var_substitutions.put(self.gpa, decl_arg_rigid.name, anno_arg_var);
                        }

                        // Then instantiate the variable, substituting the rigid
                        // variables in the definition with the applied args from
                        // the annotation
                        const instantiated_var = try self.instantiateVarWithSubs(
                            ext_ref.local_var,
                            &self.rigid_var_substitutions,
                            env,
                            .{ .explicit = anno_region },
                        );
                        _ = try self.unify(anno_var, instantiated_var, env);
                    } else {
                        // If this external type is unresolved, can should've reported
                        // an error. So we set to error and continue
                        try self.unifyWith(anno_var, .err, env);
                    }
                },
            }
        },
        .@"fn" => |func| {
            const args_anno_slice = self.cir.store.sliceTypeAnnos(func.args);
            for (args_anno_slice) |arg_anno_idx| {
                try self.generateAnnoTypeInPlace(arg_anno_idx, env, ctx);
            }
            const args_var_slice: []Var = @ptrCast(args_anno_slice);

            try self.generateAnnoTypeInPlace(func.ret, env, ctx);

            const fn_type = inner_blk: {
                if (func.effectful) {
                    break :inner_blk try self.types.mkFuncEffectful(args_var_slice, ModuleEnv.varFrom(func.ret));
                } else {
                    break :inner_blk try self.types.mkFuncPure(args_var_slice, ModuleEnv.varFrom(func.ret));
                }
            };
            try self.unifyWith(anno_var, fn_type, env);
        },
        .tag_union => |tag_union| {
            const scratch_tags_top = self.scratch_tags.top();
            defer self.scratch_tags.clearFrom(scratch_tags_top);

            const tag_anno_slices = self.cir.store.sliceTypeAnnos(tag_union.tags);
            for (tag_anno_slices) |tag_anno_idx| {
                // Get the tag anno
                const tag_type_anno = self.cir.store.getTypeAnno(tag_anno_idx);
                try self.setVarRank(ModuleEnv.varFrom(tag_anno_idx), env);

                // If the child of the tag union is not a tag, then set as error
                // Canonicalization should have reported this error
                if (tag_type_anno != .tag) {
                    try self.unifyWith(anno_var, .err, env);
                    return;
                }
                const tag = tag_type_anno.tag;

                // Generate the types for each tag arg
                const tag_anno_args_slice = self.cir.store.sliceTypeAnnos(tag.args);
                for (tag_anno_args_slice) |tag_arg_idx| {
                    try self.generateAnnoTypeInPlace(tag_arg_idx, env, ctx);
                }
                const tag_vars_slice: []Var = @ptrCast(tag_anno_args_slice);

                // Add the processed tag to scratch
                try self.scratch_tags.append(try self.types.mkTag(
                    tag.name,
                    tag_vars_slice,
                ));
            }

            // Get the slice of tags
            const tags_slice = self.scratch_tags.sliceFromStart(scratch_tags_top);
            std.mem.sort(types_mod.Tag, tags_slice, self.cir.common.getIdentStore(), comptime types_mod.Tag.sortByNameAsc);

            // Process the ext if it exists. Absence means it's a closed union
            const ext_var = inner_blk: {
                if (tag_union.ext) |ext_anno_idx| {
                    try self.generateAnnoTypeInPlace(ext_anno_idx, env, ctx);
                    break :inner_blk ModuleEnv.varFrom(ext_anno_idx);
                } else {
                    break :inner_blk try self.freshFromContent(.{ .structure = .empty_tag_union }, env, anno_region);
                }
            };

            // Set the anno's type
            try self.unifyWith(anno_var, try self.types.mkTagUnion(tags_slice, ext_var), env);
        },
        .tag => {
            // This indicates a malformed type annotation. Tags should only
            // exist as direct children of tag_unions
            std.debug.assert(false);
            try self.unifyWith(anno_var, .err, env);
        },
        .record => |rec| {
            const scratch_record_fields_top = self.scratch_record_fields.top();
            defer self.scratch_record_fields.clearFrom(scratch_record_fields_top);

            const recs_anno_slice = self.cir.store.sliceAnnoRecordFields(rec.fields);

            for (recs_anno_slice) |rec_anno_idx| {
                const rec_field = self.cir.store.getAnnoRecordField(rec_anno_idx);

                try self.generateAnnoTypeInPlace(rec_field.ty, env, ctx);
                const record_field_var = ModuleEnv.varFrom(rec_field.ty);

                // Add the processed tag to scratch
                try self.scratch_record_fields.append(types_mod.RecordField{
                    .name = rec_field.name,
                    .var_ = record_field_var,
                });
            }

            // Get the slice of record_fields
            const record_fields_slice = self.scratch_record_fields.sliceFromStart(scratch_record_fields_top);
            std.mem.sort(types_mod.RecordField, record_fields_slice, self.cir.common.getIdentStore(), comptime types_mod.RecordField.sortByNameAsc);
            const fields_type_range = try self.types.appendRecordFields(record_fields_slice);

            // Process the ext if it exists. Absence means it's a closed union
            // TODO: Capture ext in record field CIR
            // const ext_var = inner_blk: {
            //     if (rec.ext) |ext_anno_idx| {
            //         try self.generateAnnoType(rigid_vars_ctx, ext_anno_idx);
            //         break :inner_blk ModuleEnv.varFrom(ext_anno_idx);
            //     } else {
            //         break :inner_blk try self.freshFromContent(.{ .structure = .empty_record }, rank, anno_region);
            //     }
            // };
            const ext_var = try self.freshFromContent(.{ .structure = .empty_record }, env, anno_region);

            // Create the type for the anno in the store
            try self.unifyWith(
                anno_var,
                .{ .structure = types_mod.FlatType{ .record = .{
                    .fields = fields_type_range,
                    .ext = ext_var,
                } } },
                env,
            );
        },
        .tuple => |tuple| {
            const elems_anno_slice = self.cir.store.sliceTypeAnnos(tuple.elems);
            for (elems_anno_slice) |arg_anno_idx| {
                try self.generateAnnoTypeInPlace(arg_anno_idx, env, ctx);
            }
            const elems_range = try self.types.appendVars(@ptrCast(elems_anno_slice));
            try self.unifyWith(anno_var, .{ .structure = .{ .tuple = .{ .elems = elems_range } } }, env);
        },
        .parens => |parens| {
            try self.generateAnnoTypeInPlace(parens.anno, env, ctx);
            _ = try self.unify(anno_var, ModuleEnv.varFrom(parens.anno), env);
        },
        .malformed => {
            try self.unifyWith(anno_var, .err, env);
        },
    }
}

/// Generate a type variable from the builtin
///
/// Writes the resulting type into the slot at `ret_var`
fn generateBuiltinTypeInstance(
    self: *Self,
    anno_builtin_name: Ident.Idx,
    anno_builtin_type: CIR.TypeAnno.Builtin,
    anno_args: []Var,
    anno_region: Region,
    env: *Env,
) std.mem.Allocator.Error!Var {
    switch (anno_builtin_type) {
<<<<<<< HEAD
        .str => return try self.freshFromContent(.{ .structure = .str }, env, anno_region),
        // Phase 5: Use nominal types from Builtin instead of special .num content
        .u8 => return try self.freshFromContent(try self.mkNumberTypeContent("U8", env), env, anno_region),
        .u16 => return try self.freshFromContent(try self.mkNumberTypeContent("U16", env), env, anno_region),
        .u32 => return try self.freshFromContent(try self.mkNumberTypeContent("U32", env), env, anno_region),
        .u64 => return try self.freshFromContent(try self.mkNumberTypeContent("U64", env), env, anno_region),
        .u128 => return try self.freshFromContent(try self.mkNumberTypeContent("U128", env), env, anno_region),
        .i8 => return try self.freshFromContent(try self.mkNumberTypeContent("I8", env), env, anno_region),
        .i16 => return try self.freshFromContent(try self.mkNumberTypeContent("I16", env), env, anno_region),
        .i32 => return try self.freshFromContent(try self.mkNumberTypeContent("I32", env), env, anno_region),
        .i64 => return try self.freshFromContent(try self.mkNumberTypeContent("I64", env), env, anno_region),
        .i128 => return try self.freshFromContent(try self.mkNumberTypeContent("I128", env), env, anno_region),
        .f32 => return try self.freshFromContent(try self.mkNumberTypeContent("F32", env), env, anno_region),
        .f64 => return try self.freshFromContent(try self.mkNumberTypeContent("F64", env), env, anno_region),
        .dec => return try self.freshFromContent(try self.mkNumberTypeContent("Dec", env), env, anno_region),
=======
        .u8 => return try self.freshFromContent(.{ .structure = .{ .num = types_mod.Num.int_u8 } }, env, anno_region),
        .u16 => return try self.freshFromContent(.{ .structure = .{ .num = types_mod.Num.int_u16 } }, env, anno_region),
        .u32 => return try self.freshFromContent(.{ .structure = .{ .num = types_mod.Num.int_u32 } }, env, anno_region),
        .u64 => return try self.freshFromContent(.{ .structure = .{ .num = types_mod.Num.int_u64 } }, env, anno_region),
        .u128 => return try self.freshFromContent(.{ .structure = .{ .num = types_mod.Num.int_u128 } }, env, anno_region),
        .i8 => return try self.freshFromContent(.{ .structure = .{ .num = types_mod.Num.int_i8 } }, env, anno_region),
        .i16 => return try self.freshFromContent(.{ .structure = .{ .num = types_mod.Num.int_i16 } }, env, anno_region),
        .i32 => return try self.freshFromContent(.{ .structure = .{ .num = types_mod.Num.int_i32 } }, env, anno_region),
        .i64 => return try self.freshFromContent(.{ .structure = .{ .num = types_mod.Num.int_i64 } }, env, anno_region),
        .i128 => return try self.freshFromContent(.{ .structure = .{ .num = types_mod.Num.int_i128 } }, env, anno_region),
        .f32 => return try self.freshFromContent(.{ .structure = .{ .num = types_mod.Num.frac_f32 } }, env, anno_region),
        .f64 => return try self.freshFromContent(.{ .structure = .{ .num = types_mod.Num.frac_f64 } }, env, anno_region),
        .dec => return try self.freshFromContent(.{ .structure = .{ .num = types_mod.Num.frac_dec } }, env, anno_region),
>>>>>>> a22ff1ec
        .list => {
            // Then check arity
            if (anno_args.len != 1) {
                _ = try self.problems.appendProblem(self.gpa, .{ .type_apply_mismatch_arities = .{
                    .type_name = anno_builtin_name,
                    .region = anno_region,
                    .num_expected_args = 1,
                    .num_actual_args = @intCast(anno_args.len),
                } });

                // Set error and return
                return try self.freshFromContent(.err, env, anno_region);
            }

            // Create the nominal List type
            const list_content = try self.mkListContent(anno_args[0]);
            return try self.freshFromContent(list_content, env, anno_region);
        },
        .box => {
            // Then check arity
            if (anno_args.len != 1) {
                _ = try self.problems.appendProblem(self.gpa, .{ .type_apply_mismatch_arities = .{
                    .type_name = anno_builtin_name,
                    .region = anno_region,
                    .num_expected_args = 1,
                    .num_actual_args = @intCast(anno_args.len),
                } });

                // Set error and return
                return try self.freshFromContent(.err, env, anno_region);
            }

            // Create the type
            return try self.freshFromContent(.{ .structure = .{ .box = anno_args[0] } }, env, anno_region);
        },
        // Polymorphic number types (Num, Int, Frac) are no longer supported
        // They have been replaced with concrete nominal types (U8, I32, F64, Dec, etc.)
        .num, .int, .frac => {
            // Return error - these should not be used anymore
            return try self.freshFromContent(.err, env, anno_region);
        },
    }
}

// types //

const Expected = union(enum) {
    no_expectation,
    expected: struct { var_: Var, from_annotation: bool },
};

// pattern //

/// Check the types for the provided pattern, saving the type in-place
fn checkPattern(
    self: *Self,
    pattern_idx: CIR.Pattern.Idx,
    env: *Env,
    expected: Expected,
) std.mem.Allocator.Error!void {
    _ = try self.checkPatternHelp(pattern_idx, env, expected, .in_place);
}

/// Check the types for the provided pattern, either as fresh var or in-place
fn checkPatternHelp(
    self: *Self,
    pattern_idx: CIR.Pattern.Idx,
    env: *Env,
    expected: Expected,
    comptime out_var: OutVar,
) std.mem.Allocator.Error!Var {
    const trace = tracy.trace(@src());
    defer trace.end();

    const pattern = self.cir.store.getPattern(pattern_idx);
    const pattern_region = self.cir.store.getNodeRegion(ModuleEnv.nodeIdxFrom(pattern_idx));
    const pattern_var = switch (comptime out_var) {
        .fresh => try self.fresh(env, pattern_region),
        .in_place => blk: {
            try self.setVarRank(ModuleEnv.varFrom(pattern_idx), env);
            break :blk ModuleEnv.varFrom(pattern_idx);
        },
    };

    switch (pattern) {
        .assign => |_| {
            // In the case of an assigned variable, set it to be a flex var initially.
            // This will be refined based on how it's used.
            try self.unifyWith(pattern_var, .{ .flex = Flex.init() }, env);
        },
        .underscore => |_| {
            // Underscore can be anything
            try self.unifyWith(pattern_var, .{ .flex = Flex.init() }, env);
        },
        // str //
        .str_literal => {
            const str_var = try self.freshStr(env, pattern_region);
            _ = try self.unify(pattern_var, str_var, env);
        },
        // as //
        .as => |p| {
            const var_ = try self.checkPatternHelp(p.pattern, env, expected, out_var);
            _ = try self.unify(var_, pattern_var, env);
        },
        // tuple //
        .tuple => |tuple| {
            const elem_vars_slice = blk: {
                switch (comptime out_var) {
                    .fresh => {
                        const scratch_vars_top = self.scratch_vars.top();
                        defer self.scratch_vars.clearFrom(scratch_vars_top);

                        // Check tuple elements
                        const elems_slice = self.cir.store.slicePatterns(tuple.patterns);
                        for (elems_slice) |single_elem_ptrn_idx| {
                            const elem_var = try self.checkPatternHelp(single_elem_ptrn_idx, env, .no_expectation, out_var);
                            try self.scratch_vars.append(elem_var);
                        }

                        // Add to types store
                        break :blk try self.types.appendVars(self.scratch_vars.sliceFromStart(scratch_vars_top));
                    },
                    .in_place => {
                        // Check tuple elements
                        const elems_slice = self.cir.store.slicePatterns(tuple.patterns);
                        for (elems_slice) |single_elem_ptrn_idx| {
                            _ = try self.checkPatternHelp(single_elem_ptrn_idx, env, .no_expectation, out_var);
                        }

                        // Add to types store
                        // Cast the elems idxs to vars (this works because Anno Idx are 1-1 with type Vars)
                        break :blk try self.types.appendVars(@ptrCast(elems_slice));
                    },
                }
            };

            // Set the type in the store
            try self.unifyWith(pattern_var, .{ .structure = .{
                .tuple = .{ .elems = elem_vars_slice },
            } }, env);
        },
        // list //
        .list => |list| {
            const elems = self.cir.store.slicePatterns(list.patterns);
            if (elems.len == 0) {
                // Create a nominal List with a fresh unbound element type
                const elem_var = try self.fresh(env, pattern_region);
                const list_content = try self.mkListContent(elem_var);
                try self.unifyWith(pattern_var, list_content, env);
            } else {

                // Here, we use the list's 1st element as the element var to
                // constrain the rest of the list

                // Check the first elem
                const elem_var = try self.checkPatternHelp(elems[0], env, .no_expectation, out_var);

                // Iterate over the remaining elements
                var last_elem_ptrn_idx = elems[0];
                for (elems[1..], 1..) |elem_ptrn_idx, i| {
                    const cur_elem_var = try self.checkPatternHelp(elem_ptrn_idx, env, .no_expectation, out_var);

                    // Unify each element's var with the list's elem var
                    const result = try self.unify(elem_var, cur_elem_var, env);
                    self.setDetailIfTypeMismatch(result, problem.TypeMismatchDetail{ .incompatible_list_elements = .{
                        .last_elem_idx = ModuleEnv.nodeIdxFrom(last_elem_ptrn_idx),
                        .incompatible_elem_index = @intCast(i),
                        .list_length = @intCast(elems.len),
                    } });

                    // If we errored, check the rest of the elements without comparing
                    // to the elem_var to catch their individual errors
                    if (!result.isOk()) {
                        for (elems[i + 1 ..]) |remaining_elem_expr_idx| {
                            _ = try self.checkPatternHelp(remaining_elem_expr_idx, env, .no_expectation, out_var);
                        }

                        // Break to avoid cascading errors
                        break;
                    }

                    last_elem_ptrn_idx = elem_ptrn_idx;
                }

                // Create a nominal List type with the inferred element type
                const list_content = try self.mkListContent(elem_var);
                try self.unifyWith(pattern_var, list_content, env);

                // Then, check the "rest" pattern is bound to a variable
                // This is if the pattern is like `.. as x`
                if (list.rest_info) |rest_info| {
                    if (rest_info.pattern) |rest_pattern_idx| {
                        const rest_pattern_var = try self.checkPatternHelp(rest_pattern_idx, env, .no_expectation, out_var);

                        _ = try self.unify(pattern_var, rest_pattern_var, env);
                    }
                }
            }
        },
        // applied tag //
        .applied_tag => |applied_tag| {
            // Create a tag type in the type system and assign it the expr_var

            const arg_vars_slice = blk: {
                switch (comptime out_var) {
                    .fresh => {
                        const scratch_vars_top = self.scratch_vars.top();
                        defer self.scratch_vars.clearFrom(scratch_vars_top);

                        // Check tuple elements
                        const arg_ptrn_idx_slice = self.cir.store.slicePatterns(applied_tag.args);
                        for (arg_ptrn_idx_slice) |arg_expr_idx| {
                            const arg_var = try self.checkPatternHelp(arg_expr_idx, env, .no_expectation, out_var);
                            try self.scratch_vars.append(arg_var);
                        }

                        // Add to types store
                        break :blk try self.types.appendVars(self.scratch_vars.sliceFromStart(scratch_vars_top));
                    },

                    .in_place => {
                        // Process each tag arg
                        const arg_ptrn_idx_slice = self.cir.store.slicePatterns(applied_tag.args);
                        for (arg_ptrn_idx_slice) |arg_expr_idx| {
                            _ = try self.checkPatternHelp(arg_expr_idx, env, .no_expectation, out_var);
                        }

                        // Add to types store
                        // Cast the elems idxs to vars (this works because Anno Idx are 1-1 with type Vars)
                        break :blk try self.types.appendVars(@ptrCast(arg_ptrn_idx_slice));
                    },
                }
            };

            // Create the type
            const ext_var = try self.fresh(env, pattern_region);

            const tag = types_mod.Tag{ .name = applied_tag.name, .args = arg_vars_slice };
            const tag_union_content = try self.types.mkTagUnion(&[_]types_mod.Tag{tag}, ext_var);

            // Update the expr to point to the new type
            try self.unifyWith(pattern_var, tag_union_content, env);
        },
        // nominal //
        .nominal => |nominal| {
            // TODO: Merge this with e_nominal_external

            // First, check the type inside the expr
            const actual_backing_var = try self.checkPatternHelp(nominal.backing_pattern, env, .no_expectation, out_var);

            // Then, we need an instance of the nominal type being referenced
            // E.g. ConList.Cons(...)
            //      ^^^^^^^
            const nominal_var = try self.instantiateVar(ModuleEnv.varFrom(nominal.nominal_type_decl), env, .{ .explicit = pattern_region });
            const nominal_resolved = self.types.resolveVar(nominal_var).desc.content;

            if (nominal_resolved == .structure and nominal_resolved.structure == .nominal_type) {
                // Then, we extract the variable of the nominal type
                // E.g. ConList(a) := [Cons(a, ConstList), Nil]
                //                    ^^^^^^^^^^^^^^^^^^^^^^^^^
                const nominal_backing_var = self.types.getNominalBackingVar(nominal_resolved.structure.nominal_type);

                // Now we unify what the user wrote with the backing type of the nominal was
                // E.g. ConList.Cons(...) <-> [Cons(a, ConsList(a)), Nil]
                //              ^^^^^^^^^     ^^^^^^^^^^^^^^^^^^^^^^^^^
                const result = try self.unify(nominal_backing_var, actual_backing_var, env);

                // Then, we handle the result of unification
                switch (result) {
                    .ok => {
                        // If that unify call succeeded, then we this is a valid instance
                        // of this nominal type. So we set the expr's type to be the
                        // nominal type
                        _ = try self.unify(pattern_var, nominal_var, env);
                    },
                    .problem => |problem_idx| {
                        // Unification failed - the constructor is incompatible with the nominal type
                        // Set a specific error message based on the backing type kind
                        switch (nominal.backing_type) {
                            .tag => {
                                // Constructor doesn't exist or has wrong arity/types
                                self.setProblemTypeMismatchDetail(problem_idx, .invalid_nominal_tag);
                            },
                            else => {
                                // TODO: Add specific error messages for records, tuples, etc.
                            },
                        }

                        // Mark the entire expression as having a type error
                        try self.unifyWith(pattern_var, .err, env);
                    },
                }
            } else {
                // If the nominal type is actually something else, then set the
                // whole expression to be an error.
                //
                // TODO: Report a nice problem here
                try self.unifyWith(pattern_var, .err, env);
            }
        },
        .nominal_external => |nominal| {
            // TODO: Merge this with e_nominal

            // First, check the type inside the expr
            const actual_backing_var = try self.checkPatternHelp(nominal.backing_pattern, env, .no_expectation, out_var);

            if (try self.resolveVarFromExternal(nominal.module_idx, nominal.target_node_idx)) |ext_ref| {
                // Then, we need an instance of the nominal type being referenced
                // E.g. ConList.Cons(...)
                //      ^^^^^^^
                const nominal_var = try self.instantiateVar(ext_ref.local_var, env, .{ .explicit = pattern_region });
                const nominal_resolved = self.types.resolveVar(nominal_var).desc.content;

                if (nominal_resolved == .structure and nominal_resolved.structure == .nominal_type) {
                    // Then, we extract the variable of the nominal type
                    // E.g. ConList(a) := [Cons(a, ConstList), Nil]
                    //                    ^^^^^^^^^^^^^^^^^^^^^^^^^
                    const nominal_backing_var = self.types.getNominalBackingVar(nominal_resolved.structure.nominal_type);

                    // Now we unify what the user wrote with the backing type of the nominal was
                    // E.g. ConList.Cons(...) <-> [Cons(a, ConsList(a)), Nil]
                    //              ^^^^^^^^^     ^^^^^^^^^^^^^^^^^^^^^^^^^
                    const result = try self.unify(nominal_backing_var, actual_backing_var, env);

                    // Then, we handle the result of unification
                    switch (result) {
                        .ok => {
                            // If that unify call succeeded, then we this is a valid instance
                            // of this nominal type. So we set the expr's type to be the
                            // nominal type
                            _ = try self.unify(pattern_var, nominal_var, env);
                        },
                        .problem => |problem_idx| {
                            // Unification failed - the constructor is incompatible with the nominal type
                            // Set a specific error message based on the backing type kind
                            switch (nominal.backing_type) {
                                .tag => {
                                    // Constructor doesn't exist or has wrong arity/types
                                    self.setProblemTypeMismatchDetail(problem_idx, .invalid_nominal_tag);
                                },
                                else => {
                                    // TODO: Add specific error messages for records, tuples, etc.
                                },
                            }

                            // Mark the entire expression as having a type error
                            try self.unifyWith(pattern_var, .err, env);
                        },
                    }
                } else {
                    // If the nominal type is actually something else, then set the
                    // whole expression to be an error.
                    //
                    // TODO: Report a nice problem here
                    try self.unifyWith(pattern_var, .err, env);
                }
            } else {
                try self.unifyWith(pattern_var, .err, env);
            }
        },
        // record destructure //
        .record_destructure => |destructure| {
            const scratch_records_top = self.scratch_record_fields.top();
            defer self.scratch_record_fields.clearFrom(scratch_records_top);

            for (self.cir.store.sliceRecordDestructs(destructure.destructs)) |destruct_idx| {
                const destruct = self.cir.store.getRecordDestruct(destruct_idx);
                const destruct_var = ModuleEnv.varFrom(destruct_idx);
                try self.setVarRank(destruct_var, env);

                // Check the sub pattern
                const field_pattern_var = blk: {
                    switch (destruct.kind) {
                        .Required => |sub_pattern_idx| {
                            break :blk try self.checkPatternHelp(sub_pattern_idx, env, .no_expectation, out_var);
                        },
                        .SubPattern => |sub_pattern_idx| {
                            break :blk try self.checkPatternHelp(sub_pattern_idx, env, .no_expectation, out_var);
                        },
                    }
                };

                // Set the destruct var to redirect to the field pattern var
                _ = try self.unify(destruct_var, field_pattern_var, env);

                // Append it to the scratch records array
                try self.scratch_record_fields.append(types_mod.RecordField{
                    .name = destruct.label,
                    .var_ = ModuleEnv.varFrom(destruct_var),
                });
            }

            // Copy the scratch record fields into the types store
            const record_fields_scratch = self.scratch_record_fields.sliceFromStart(scratch_records_top);
            std.mem.sort(types_mod.RecordField, record_fields_scratch, self.cir.getIdentStore(), comptime types_mod.RecordField.sortByNameAsc);
            const record_fields_range = try self.types.appendRecordFields(record_fields_scratch);

            // Update the pattern var
            try self.unifyWith(pattern_var, .{ .structure = .{
                .record_unbound = record_fields_range,
            } }, env);
        },
        // nums //
        .num_literal => |num| {
            // For unannotated literals (.num_unbound, .int_unbound), create a simple flex var
            // The layout system will default it to Dec during layout resolution
            switch (num.kind) {
                .num_unbound, .int_unbound => {
                    // Create a plain flex var with no constraints
                    // The interpreter will default this to Dec when computing layout
                    const flex_var = try self.fresh(env, pattern_region);
                    _ = try self.unify(pattern_var, flex_var, env);
                },
                // Phase 5: For explicitly typed literals, use nominal types from Builtin
                .u8 => try self.unifyWith(pattern_var, try self.mkNumberTypeContent("U8", env), env),
                .i8 => try self.unifyWith(pattern_var, try self.mkNumberTypeContent("I8", env), env),
                .u16 => try self.unifyWith(pattern_var, try self.mkNumberTypeContent("U16", env), env),
                .i16 => try self.unifyWith(pattern_var, try self.mkNumberTypeContent("I16", env), env),
                .u32 => try self.unifyWith(pattern_var, try self.mkNumberTypeContent("U32", env), env),
                .i32 => try self.unifyWith(pattern_var, try self.mkNumberTypeContent("I32", env), env),
                .u64 => try self.unifyWith(pattern_var, try self.mkNumberTypeContent("U64", env), env),
                .i64 => try self.unifyWith(pattern_var, try self.mkNumberTypeContent("I64", env), env),
                .u128 => try self.unifyWith(pattern_var, try self.mkNumberTypeContent("U128", env), env),
                .i128 => try self.unifyWith(pattern_var, try self.mkNumberTypeContent("I128", env), env),
                .f32 => try self.unifyWith(pattern_var, try self.mkNumberTypeContent("F32", env), env),
                .f64 => try self.unifyWith(pattern_var, try self.mkNumberTypeContent("F64", env), env),
                .dec => try self.unifyWith(pattern_var, try self.mkNumberTypeContent("Dec", env), env),
            }
        },
        .frac_f32_literal => |_| {
            // Phase 5: Use nominal F32 type
            try self.unifyWith(pattern_var, try self.mkNumberTypeContent("F32", env), env);
        },
        .frac_f64_literal => |_| {
            // Phase 5: Use nominal F64 type
            try self.unifyWith(pattern_var, try self.mkNumberTypeContent("F64", env), env);
        },
        .dec_literal => |dec| {
            if (dec.has_suffix) {
                // Explicit suffix like `3.14dec` - use nominal Dec type
                try self.unifyWith(pattern_var, try self.mkNumberTypeContent("Dec", env), env);
            } else {
                // Unannotated decimal literal - create flex var that will default to Dec
                const flex_var = try self.fresh(env, pattern_region);
                _ = try self.unify(pattern_var, flex_var, env);
            }
        },
        .small_dec_literal => |dec| {
            if (dec.has_suffix) {
                // Explicit suffix - use nominal Dec type
                try self.unifyWith(pattern_var, try self.mkNumberTypeContent("Dec", env), env);
            } else {
                // Unannotated decimal literal - create flex var that will default to Dec
                const flex_var = try self.fresh(env, pattern_region);
                _ = try self.unify(pattern_var, flex_var, env);
            }
        },
        .runtime_error => {
            try self.unifyWith(pattern_var, .err, env);
        },
    }

    // If we were provided with an expected type, unify against it
    switch (expected) {
        .no_expectation => {},
        .expected => |expected_type| {
            if (expected_type.from_annotation) {
                _ = try self.unifyWithCtx(expected_type.var_, pattern_var, env, .anno);
            } else {
                _ = try self.unify(expected_type.var_, pattern_var, env);
            }
        },
    }

    return pattern_var;
}

// expr //

fn checkExpr(self: *Self, expr_idx: CIR.Expr.Idx, env: *Env, expected: Expected) std.mem.Allocator.Error!bool {
    const trace = tracy.trace(@src());
    defer trace.end();

    const expr = self.cir.store.getExpr(expr_idx);
    const expr_var = ModuleEnv.varFrom(expr_idx);
    const expr_region = self.cir.store.getNodeRegion(ModuleEnv.nodeIdxFrom(expr_idx));

    // Set the rank of the expr var, if it is not a lambda
    //
    // Lambdas push a new rank, so the var must be added to _that_ rank
    if (expr != .e_lambda) {
        try self.setVarRank(expr_var, env);
    }

    var does_fx = false; // Does this expression potentially perform any side effects?

    switch (expr) {
        // str //
        .e_str_segment => |_| {
            const str_var = try self.freshStr(env, expr_region);
            _ = try self.unify(expr_var, str_var, env);
        },
        .e_str => |str| {
            // Iterate over the string segments, capturing if any error'd
            const segment_expr_idx_slice = self.cir.store.sliceExpr(str.span);
            var did_err = false;
            for (segment_expr_idx_slice) |seg_expr_idx| {
                // Check the segment
                does_fx = try self.checkExpr(seg_expr_idx, env, .no_expectation) or does_fx;

                // Check if it errored
                const seg_var = ModuleEnv.varFrom(seg_expr_idx);
                did_err = did_err or self.types.resolveVar(seg_var).desc.content == .err;
            }

            if (did_err) {
                // If any segment errored, propgate that error to the root string
                try self.unifyWith(expr_var, .err, env);
            } else {
                // Otherwise, set the type of this expr to be nominal Str
                const str_var = try self.freshStr(env, expr_region);
                _ = try self.unify(expr_var, str_var, env);
            }
        },
        // nums //
        .e_num => |num| {
            switch (num.kind) {
                .num_unbound, .int_unbound => {
                    // For unannotated literals, create a simple flex var
                    const flex_var = try self.fresh(env, expr_region);
                    _ = try self.unify(expr_var, flex_var, env);
                },
                .u8 => try self.unifyWith(expr_var, try self.mkNumberTypeContent("U8", env), env),
                .i8 => try self.unifyWith(expr_var, try self.mkNumberTypeContent("I8", env), env),
                .u16 => try self.unifyWith(expr_var, try self.mkNumberTypeContent("U16", env), env),
                .i16 => try self.unifyWith(expr_var, try self.mkNumberTypeContent("I16", env), env),
                .u32 => try self.unifyWith(expr_var, try self.mkNumberTypeContent("U32", env), env),
                .i32 => try self.unifyWith(expr_var, try self.mkNumberTypeContent("I32", env), env),
                .u64 => try self.unifyWith(expr_var, try self.mkNumberTypeContent("U64", env), env),
                .i64 => try self.unifyWith(expr_var, try self.mkNumberTypeContent("I64", env), env),
                .u128 => try self.unifyWith(expr_var, try self.mkNumberTypeContent("U128", env), env),
                .i128 => try self.unifyWith(expr_var, try self.mkNumberTypeContent("I128", env), env),
                .f32 => try self.unifyWith(expr_var, try self.mkNumberTypeContent("F32", env), env),
                .f64 => try self.unifyWith(expr_var, try self.mkNumberTypeContent("F64", env), env),
                .dec => try self.unifyWith(expr_var, try self.mkNumberTypeContent("Dec", env), env),
            }
        },
        .e_frac_f32 => |frac| {
            if (frac.has_suffix) {
                try self.unifyWith(expr_var, try self.mkNumberTypeContent("F32", env), env);
            } else {
                const flex_var = try self.fresh(env, expr_region);
                _ = try self.unify(expr_var, flex_var, env);
            }
        },
        .e_frac_f64 => |frac| {
            if (frac.has_suffix) {
                try self.unifyWith(expr_var, try self.mkNumberTypeContent("F64", env), env);
            } else {
                const flex_var = try self.fresh(env, expr_region);
                _ = try self.unify(expr_var, flex_var, env);
            }
        },
        .e_dec => |frac| {
            if (frac.has_suffix) {
                try self.unifyWith(expr_var, try self.mkNumberTypeContent("Dec", env), env);
            } else {
                const flex_var = try self.fresh(env, expr_region);
                _ = try self.unify(expr_var, flex_var, env);
            }
        },
        .e_dec_small => |frac| {
            if (frac.has_suffix) {
                try self.unifyWith(expr_var, try self.mkNumberTypeContent("Dec", env), env);
            } else {
                const flex_var = try self.fresh(env, expr_region);
                _ = try self.unify(expr_var, flex_var, env);
            }
        },
        // list //
        .e_empty_list => {
            // Create a nominal List with a fresh unbound element type
            const elem_var = try self.fresh(env, expr_region);
            const list_content = try self.mkListContent(elem_var);
            try self.unifyWith(expr_var, list_content, env);
        },
        .e_list => |list| {
            const elems = self.cir.store.exprSlice(list.elems);

            if (elems.len == 0) {
                // Create a nominal List with a fresh unbound element type
                const elem_var = try self.fresh(env, expr_region);
                const list_content = try self.mkListContent(elem_var);
                try self.unifyWith(expr_var, list_content, env);
            } else {
                // Here, we use the list's 1st element as the element var to
                // constrain the rest of the list

                // Check the first elem
                does_fx = try self.checkExpr(elems[0], env, .no_expectation) or does_fx;

                // Iterate over the remaining elements
                const elem_var = ModuleEnv.varFrom(elems[0]);
                var last_elem_expr_idx = elems[0];
                for (elems[1..], 1..) |elem_expr_idx, i| {
                    does_fx = try self.checkExpr(elem_expr_idx, env, .no_expectation) or does_fx;
                    const cur_elem_var = ModuleEnv.varFrom(elem_expr_idx);

                    // Unify each element's var with the list's elem var
                    const result = try self.unify(elem_var, cur_elem_var, env);
                    self.setDetailIfTypeMismatch(result, problem.TypeMismatchDetail{ .incompatible_list_elements = .{
                        .last_elem_idx = ModuleEnv.nodeIdxFrom(last_elem_expr_idx),
                        .incompatible_elem_index = @intCast(i),
                        .list_length = @intCast(elems.len),
                    } });

                    // If we errored, check the rest of the elements without comparing
                    // to the elem_var to catch their individual errors
                    if (!result.isOk()) {
                        for (elems[i + 1 ..]) |remaining_elem_expr_idx| {
                            does_fx = try self.checkExpr(remaining_elem_expr_idx, env, .no_expectation) or does_fx;
                        }

                        // Break to avoid cascading errors
                        break;
                    }

                    last_elem_expr_idx = elem_expr_idx;
                }

                // Create a nominal List type with the inferred element type
                const list_content = try self.mkListContent(elem_var);
                try self.unifyWith(expr_var, list_content, env);
            }
        },
        // tuple //
        .e_tuple => |tuple| {
            // Check tuple elements
            const elems_slice = self.cir.store.exprSlice(tuple.elems);
            for (elems_slice) |single_elem_expr_idx| {
                does_fx = try self.checkExpr(single_elem_expr_idx, env, .no_expectation) or does_fx;
            }

            // Cast the elems idxs to vars (this works because Anno Idx are 1-1 with type Vars)
            const elem_vars_slice = try self.types.appendVars(@ptrCast(elems_slice));

            // Set the type in the store
            try self.unifyWith(expr_var, .{ .structure = .{
                .tuple = .{ .elems = elem_vars_slice },
            } }, env);
        },
        // record //
        .e_record => |e| {
            // Create a record type in the type system and assign it the expr_var

            // Write down the top of the scratch records array
            const record_fields_top = self.scratch_record_fields.top();
            defer self.scratch_record_fields.clearFrom(record_fields_top);

            // Process each field
            for (self.cir.store.sliceRecordFields(e.fields)) |field_idx| {
                const field = self.cir.store.getRecordField(field_idx);

                // Check the field value expression
                does_fx = try self.checkExpr(field.value, env, .no_expectation) or does_fx;

                // Append it to the scratch records array
                try self.scratch_record_fields.append(types_mod.RecordField{
                    .name = field.name,
                    .var_ = ModuleEnv.varFrom(field.value),
                });
            }

            // Copy the scratch fields into the types store
            const record_fields_scratch = self.scratch_record_fields.sliceFromStart(record_fields_top);
            std.mem.sort(types_mod.RecordField, record_fields_scratch, self.cir.getIdentStore(), comptime types_mod.RecordField.sortByNameAsc);
            const record_fields_range = try self.types.appendRecordFields(record_fields_scratch);

            // Check if this is a record update
            if (e.ext) |record_being_updated_expr| {
                // Create an unbound record with the provided fields
                const ext_var = try self.fresh(env, expr_region);
                try self.unifyWith(expr_var, .{ .structure = .{
                    .record = .{
                        .fields = record_fields_range,
                        .ext = ext_var,
                    },
                } }, env);

                does_fx = try self.checkExpr(record_being_updated_expr, env, .no_expectation) or does_fx;
                const record_being_updated_var = ModuleEnv.varFrom(record_being_updated_expr);

                _ = try self.unify(record_being_updated_var, expr_var, env);
            } else {
                // Create an unbound record with the provided fields
                const ext_var = try self.freshFromContent(.{ .structure = .empty_record }, env, expr_region);
                try self.unifyWith(expr_var, .{ .structure = .{ .record = .{
                    .fields = record_fields_range,
                    .ext = ext_var,
                } } }, env);
            }
        },
        .e_empty_record => {
            try self.unifyWith(expr_var, .{ .structure = .empty_record }, env);
        },
        // tags //
        .e_zero_argument_tag => |e| {
            const ext_var = try self.fresh(env, expr_region);

            const tag = try self.types.mkTag(e.name, &.{});
            const tag_union_content = try self.types.mkTagUnion(&[_]types_mod.Tag{tag}, ext_var);

            // Update the expr to point to the new type
            try self.unifyWith(expr_var, tag_union_content, env);
        },
        .e_tag => |e| {
            // Create a tag type in the type system and assign it the expr_var

            // Process each tag arg
            const arg_expr_idx_slice = self.cir.store.sliceExpr(e.args);
            for (arg_expr_idx_slice) |arg_expr_idx| {
                does_fx = try self.checkExpr(arg_expr_idx, env, .no_expectation) or does_fx;
            }

            // Create the type
            const ext_var = try self.fresh(env, expr_region);

            const tag = try self.types.mkTag(e.name, @ptrCast(arg_expr_idx_slice));
            const tag_union_content = try self.types.mkTagUnion(&[_]types_mod.Tag{tag}, ext_var);

            // Update the expr to point to the new type
            try self.unifyWith(expr_var, tag_union_content, env);
        },
        // nominal //
        .e_nominal => |nominal| {
            // TODO: Merge this with e_nominal_external

            // First, check the type inside the expr
            does_fx = try self.checkExpr(nominal.backing_expr, env, .no_expectation) or does_fx;
            const actual_backing_var = ModuleEnv.varFrom(nominal.backing_expr);

            // Then, we need an instance of the nominal type being referenced
            // E.g. ConList.Cons(...)
            //      ^^^^^^^
            const nominal_var = try self.instantiateVar(ModuleEnv.varFrom(nominal.nominal_type_decl), env, .{ .explicit = expr_region });
            const nominal_resolved = self.types.resolveVar(nominal_var).desc.content;

            if (nominal_resolved == .structure and nominal_resolved.structure == .nominal_type) {
                // Then, we extract the variable of the nominal type
                // E.g. ConList(a) := [Cons(a, ConstList), Nil]
                //                    ^^^^^^^^^^^^^^^^^^^^^^^^^
                const nominal_backing_var = self.types.getNominalBackingVar(nominal_resolved.structure.nominal_type);

                // Now we unify what the user wrote with the backing type of the nominal was
                // E.g. ConList.Cons(...) <-> [Cons(a, ConsList(a)), Nil]
                //              ^^^^^^^^^     ^^^^^^^^^^^^^^^^^^^^^^^^^
                const result = try self.unify(nominal_backing_var, actual_backing_var, env);

                // Then, we handle the result of unification
                switch (result) {
                    .ok => {
                        // If that unify call succeeded, then we this is a valid instance
                        // of this nominal type. So we set the expr's type to be the
                        // nominal type
                        _ = try self.unify(expr_var, nominal_var, env);
                    },
                    .problem => |problem_idx| {
                        // Unification failed - the constructor is incompatible with the nominal type
                        // Set a specific error message based on the backing type kind
                        switch (nominal.backing_type) {
                            .tag => {
                                // Constructor doesn't exist or has wrong arity/types
                                self.setProblemTypeMismatchDetail(problem_idx, .invalid_nominal_tag);
                            },
                            else => {
                                // TODO: Add specific error messages for records, tuples, etc.
                            },
                        }

                        // Mark the entire expression as having a type error
                        try self.unifyWith(expr_var, .err, env);
                    },
                }
            } else {
                // If the nominal type is actually something else, then set the
                // whole expression to be an error.
                //
                // TODO: Report a nice problem here
                try self.unifyWith(expr_var, .err, env);
            }
        },
        .e_nominal_external => |nominal| {
            // TODO: Merge this with e_nominal

            // First, check the type inside the expr
            does_fx = try self.checkExpr(nominal.backing_expr, env, .no_expectation) or does_fx;
            const actual_backing_var = ModuleEnv.varFrom(nominal.backing_expr);

            if (try self.resolveVarFromExternal(nominal.module_idx, nominal.target_node_idx)) |ext_ref| {
                // Then, we need an instance of the nominal type being referenced
                // E.g. ConList.Cons(...)
                //      ^^^^^^^
                const nominal_var = try self.instantiateVar(ext_ref.local_var, env, .{ .explicit = expr_region });
                const nominal_resolved = self.types.resolveVar(nominal_var).desc.content;

                if (nominal_resolved == .structure and nominal_resolved.structure == .nominal_type) {
                    // Then, we extract the variable of the nominal type
                    // E.g. ConList(a) := [Cons(a, ConstList), Nil]
                    //                    ^^^^^^^^^^^^^^^^^^^^^^^^^
                    const nominal_backing_var = self.types.getNominalBackingVar(nominal_resolved.structure.nominal_type);

                    // Now we unify what the user wrote with the backing type of the nominal was
                    // E.g. ConList.Cons(...) <-> [Cons(a, ConsList(a)), Nil]
                    //              ^^^^^^^^^     ^^^^^^^^^^^^^^^^^^^^^^^^^
                    const result = try self.unify(nominal_backing_var, actual_backing_var, env);

                    // Then, we handle the result of unification
                    switch (result) {
                        .ok => {
                            // If that unify call succeeded, then we this is a valid instance
                            // of this nominal type. So we set the expr's type to be the
                            // nominal type
                            _ = try self.unify(expr_var, nominal_var, env);
                        },
                        .problem => |problem_idx| {
                            // Unification failed - the constructor is incompatible with the nominal type
                            // Set a specific error message based on the backing type kind
                            switch (nominal.backing_type) {
                                .tag => {
                                    // Constructor doesn't exist or has wrong arity/types
                                    self.setProblemTypeMismatchDetail(problem_idx, .invalid_nominal_tag);
                                },
                                else => {
                                    // TODO: Add specific error messages for records, tuples, etc.
                                },
                            }

                            // Mark the entire expression as having a type error
                            try self.unifyWith(expr_var, .err, env);
                        },
                    }
                } else {
                    // If the nominal type is actually something else, then set the
                    // whole expression to be an error.
                    //
                    // TODO: Report a nice problem here
                    try self.unifyWith(expr_var, .err, env);
                }
            } else {
                try self.unifyWith(expr_var, .err, env);
            }
        },
        // lookup //
        .e_lookup_local => |lookup| {
            const mb_processing_def = self.top_level_ptrns.get(lookup.pattern_idx);
            if (mb_processing_def) |processing_def| {
                switch (processing_def.status) {
                    .not_processed => {
                        var sub_env = try self.env_pool.acquire(.generalized);
                        defer self.env_pool.release(sub_env);

                        try self.checkDef(processing_def.def_idx, &sub_env);
                    },
                    .processing => {
                        // TODO: Handle recursive defs
                    },
                    .processed => {},
                }
            }

            const pat_var = ModuleEnv.varFrom(lookup.pattern_idx);
            const resolved_pat = self.types.resolveVar(pat_var).desc;

            if (resolved_pat.rank == Rank.generalized) {
                const instantiated = try self.instantiateVar(pat_var, env, .use_last_var);
                _ = try self.unify(expr_var, instantiated, env);
            } else {
                _ = try self.unify(expr_var, pat_var, env);
            }

            // Unify this expression with the referenced pattern
        },
        .e_lookup_external => |ext| {
            if (try self.resolveVarFromExternal(ext.module_idx, ext.target_node_idx)) |ext_ref| {
                const ext_instantiated_var = try self.instantiateVar(
                    ext_ref.local_var,
                    env,
                    .{ .explicit = expr_region },
                );
                _ = try self.unify(expr_var, ext_instantiated_var, env);
            } else {
                try self.unifyWith(expr_var, .err, env);
            }
        },
        // block //
        .e_block => |block| {
            const anno_free_vars_top = self.anno_free_vars.top();
            defer self.anno_free_vars.clearFrom(anno_free_vars_top);

            // Check all statements in the block
            const statements = self.cir.store.sliceStatements(block.stmts);
            does_fx = try self.checkBlockStatements(statements, env, expr_region) or does_fx;

            // Check the final expression
            does_fx = try self.checkExpr(block.final_expr, env, expected) or does_fx;

            // Link the root expr with the final expr
            _ = try self.unify(expr_var, ModuleEnv.varFrom(block.final_expr), env);
        },
        // function //
        .e_lambda => |lambda| {
            // Annotation-aware lambda type checking produces much better error
            // messages, so first we have to determine if we have an expected
            // type to validate against
            const mb_expected_var: ?Var, const is_expected_from_anno: bool = blk: {
                switch (expected) {
                    .no_expectation => break :blk .{ null, false },
                    .expected => |expected_type| {
                        break :blk .{ expected_type.var_, expected_type.from_annotation };
                    },
                }
            };

            // Then, even if we have an expected type, it may not actually be a function
            const mb_expected_func: ?types_mod.Func = blk: {
                if (mb_expected_var) |expected_var| {
                    // Here, we unwrap the function, following aliases, to get
                    // the actual function we want to check against
                    var var_ = expected_var;
                    while (true) {
                        switch (self.types.resolveVar(var_).desc.content) {
                            .structure => |flat_type| {
                                switch (flat_type) {
                                    .fn_pure => |func| break :blk func,
                                    .fn_unbound => |func| break :blk func,
                                    .fn_effectful => |func| break :blk func,
                                    else => break :blk null,
                                }
                            },
                            .alias => |alias| {
                                var_ = self.types.getAliasBackingVar(alias);
                            },
                            else => break :blk null,
                        }
                    }
                } else {
                    break :blk null;
                }
            };

            {
                // Enter the next rank
                try env.var_pool.pushRank();
                defer env.var_pool.popRank();

                // IMPORTANT: expr_var must be added to the new rank, not the
                // outer rank
                try self.setVarRank(expr_var, env);

                // Check the argument patterns
                // This must happen *before* checking against the expected type so
                // all the pattern types are inferred
                const arg_pattern_idxs = self.cir.store.slicePatterns(lambda.args);
                for (arg_pattern_idxs) |pattern_idx| {
                    try self.checkPattern(pattern_idx, env, .no_expectation);
                }

                // Now, check if we have an expected function to validate against
                if (mb_expected_func) |expected_func| {
                    const expected_func_args = self.types.sliceVars(expected_func.args);

                    // Next, check if the arguments arities match
                    if (expected_func_args.len == arg_pattern_idxs.len) {
                        // If so, check each argument, passing in the expected type

                        // First, find all the rigid variables in a the function's type
                        // and unify the matching corresponding lambda arguments together.
                        for (expected_func_args, 0..) |expected_arg_1, i| {
                            const expected_resolved_1 = self.types.resolveVar(expected_arg_1);

                            // The expected type is an annotation and as such,
                            // should never contain a flex var. If it did, that
                            // would indicate that the annotation is malformed
                            // std.debug.assert(expected_resolved_1.desc.content != .flex);

                            // Skip any concrete arguments
                            if (expected_resolved_1.desc.content != .rigid) {
                                continue;
                            }

                            // Look for other arguments with the same type variable
                            for (expected_func_args[i + 1 ..], i + 1..) |expected_arg_2, j| for_blk: {
                                const expected_resolved_2 = self.types.resolveVar(expected_arg_2);
                                if (expected_resolved_1.var_ == expected_resolved_2.var_) {
                                    // These two argument indexes in the called *function's*
                                    // type have the same rigid variable! So, we unify
                                    // the corresponding *lambda args*

                                    const arg_1 = @as(Var, ModuleEnv.varFrom(arg_pattern_idxs[i]));
                                    const arg_2 = @as(Var, ModuleEnv.varFrom(arg_pattern_idxs[j]));

                                    const unify_result = try self.unify(arg_1, arg_2, env);
                                    if (unify_result.isProblem()) {
                                        // Use the new error detail for bound type variable incompatibility
                                        self.setProblemTypeMismatchDetail(unify_result.problem, .{
                                            .incompatible_fn_args_bound_var = .{
                                                .fn_name = null, // TODO: Use function name?
                                                .first_arg_var = arg_1,
                                                .second_arg_var = arg_2,
                                                .first_arg_index = @intCast(i),
                                                .second_arg_index = @intCast(j),
                                                .num_args = @intCast(arg_pattern_idxs.len),
                                            },
                                        });

                                        // Stop execution
                                        _ = try self.unifyWith(expr_var, .err, env);
                                        break :for_blk;
                                    }
                                }
                            }
                        }

                        // Then, lastly, we unify the annotation types against the
                        // actual type
                        for (expected_func_args, arg_pattern_idxs) |expected_arg_var, pattern_idx| {
                            if (is_expected_from_anno) {
                                _ = try self.unifyWithCtx(expected_arg_var, ModuleEnv.varFrom(pattern_idx), env, .anno);
                            } else {
                                _ = try self.unify(expected_arg_var, ModuleEnv.varFrom(pattern_idx), env);
                            }
                        }
                    } else {
                        // This means the expected type and the actual lambda have
                        // an arity mismatch. This will be caught by the regular
                        // expectation checking code at the bottom of this function
                    }
                }
                const arg_vars: []Var = @ptrCast(arg_pattern_idxs);

                // Check the the body of the expr
                // If we have an expected function, use that as the expr's expected type
                if (mb_expected_func) |expected_func| {
                    does_fx = try self.checkExpr(lambda.body, env, .{
                        .expected = .{ .var_ = expected_func.ret, .from_annotation = is_expected_from_anno },
                    }) or does_fx;
                } else {
                    does_fx = try self.checkExpr(lambda.body, env, .no_expectation) or does_fx;
                }
                const body_var = ModuleEnv.varFrom(lambda.body);

                // Create the function type
                if (does_fx) {
                    _ = try self.unifyWith(expr_var, try self.types.mkFuncEffectful(arg_vars, body_var), env);
                } else {
                    _ = try self.unifyWith(expr_var, try self.types.mkFuncUnbound(arg_vars, body_var), env);
                }

                // Now that we are existing the scope, we must generalize then pop this rank
                try self.generalizer.generalize(self.gpa, &env.var_pool, env.rank());

                // Check any accumulated static dispatch constraints
                try self.checkDeferredStaticDispatchConstraints(env);
            }

            // Note that so far, we have not yet unified against the
            // annotation's effectfulness/pureness. This is intentional!
            // Below this large switch statement, there's the regular expr
            // <-> expected unification. This will catch any difference in
            // effectfullness, and it'll link the root expected var with the
            // expr_var

        },
        .e_closure => |closure| {
            does_fx = try self.checkExpr(closure.lambda_idx, env, expected) or does_fx;
            _ = try self.unify(expr_var, ModuleEnv.varFrom(closure.lambda_idx), env);
        },
        // function calling //
        .e_call => |call| {
            switch (call.called_via) {
                .apply => blk: {
                    // First, check the function being called
                    // It could be effectful, e.g. `(mk_fn!())(arg)`
                    does_fx = try self.checkExpr(call.func, env, .no_expectation) or does_fx;
                    const func_var = ModuleEnv.varFrom(call.func);

                    // Resolve the func var
                    const resolved_func = self.types.resolveVar(func_var).desc.content;
                    var did_err = resolved_func == .err;

                    // Second, check the arguments being called
                    // It could be effectful, e.g. `fn(mk_arg!())`
                    const call_arg_expr_idxs = self.cir.store.sliceExpr(call.args);
                    for (call_arg_expr_idxs) |call_arg_idx| {
                        does_fx = try self.checkExpr(call_arg_idx, env, .no_expectation) or does_fx;

                        // Check if this arg errored
                        did_err = did_err or (self.types.resolveVar(ModuleEnv.varFrom(call_arg_idx)).desc.content == .err);
                    }

                    if (did_err) {
                        // If the fn or any args had error, propgate the error
                        // without doing any additional work
                        try self.unifyWith(expr_var, .err, env);
                    } else {
                        // From the base function type, extract the actual function  info
                        const mb_func: ?types_mod.Func = inner_blk: {
                            // Here, we unwrap the function, following aliases, to get
                            // the actual function we want to check against
                            var var_ = func_var;
                            while (true) {
                                switch (self.types.resolveVar(var_).desc.content) {
                                    .structure => |flat_type| {
                                        switch (flat_type) {
                                            .fn_pure => |func| break :inner_blk func,
                                            .fn_unbound => |func| break :inner_blk func,
                                            .fn_effectful => |func| break :inner_blk func,
                                            else => break :inner_blk null,
                                        }
                                    },
                                    .alias => |alias| {
                                        var_ = self.types.getAliasBackingVar(alias);
                                    },
                                    else => break :inner_blk null,
                                }
                            }
                        };

                        // Get the name of the function (for error messages)
                        const func_name: ?Ident.Idx = inner_blk: {
                            const func_expr = self.cir.store.getExpr(call.func);
                            switch (func_expr) {
                                .e_lookup_local => |lookup| {
                                    // Get the pattern that defines this identifier
                                    const pattern = self.cir.store.getPattern(lookup.pattern_idx);
                                    switch (pattern) {
                                        .assign => |assign| break :inner_blk assign.ident,
                                        else => break :inner_blk null,
                                    }
                                },
                                else => break :inner_blk null,
                            }
                        };

                        // Now, check the call args against the type of function
                        if (mb_func) |func| {
                            const func_args = self.types.sliceVars(func.args);

                            if (func_args.len == call_arg_expr_idxs.len) {
                                // First, find all the "rigid" variables in a the function's type
                                // and unify the matching corresponding call arguments together.
                                //
                                // Here, "rigid" is in quotes because at this point, the expected function
                                // has been instantiated such that the rigid variables should all resolve
                                // to the same exact flex variable. So we are actually checking for flex
                                // variables here.
                                for (func_args, 0..) |expected_arg_1, i| {
                                    const expected_resolved_1 = self.types.resolveVar(expected_arg_1);

                                    // Ensure the above comment is true. That is, that all
                                    // rigid vars for this function have been instantiated to
                                    // flex vars by the time we get here.
                                    // std.debug.assert(expected_resolved_1.desc.content != .rigid);

                                    // Skip any concrete arguments
                                    if (expected_resolved_1.desc.content != .flex and expected_resolved_1.desc.content != .rigid) {
                                        continue;
                                    }

                                    // Look for other arguments with the same type variable
                                    for (func_args[i + 1 ..], i + 1..) |expected_arg_2, j| {
                                        const expected_resolved_2 = self.types.resolveVar(expected_arg_2);
                                        if (expected_resolved_1.var_ == expected_resolved_2.var_) {
                                            // These two argument indexes in the called *function's*
                                            // type have the same rigid variable! So, we unify
                                            // the corresponding *call args*

                                            const arg_1 = @as(Var, ModuleEnv.varFrom(call_arg_expr_idxs[i]));
                                            const arg_2 = @as(Var, ModuleEnv.varFrom(call_arg_expr_idxs[j]));

                                            const unify_result = try self.unify(arg_1, arg_2, env);
                                            if (unify_result.isProblem()) {
                                                // Use the new error detail for bound type variable incompatibility
                                                self.setProblemTypeMismatchDetail(unify_result.problem, .{
                                                    .incompatible_fn_args_bound_var = .{
                                                        .fn_name = func_name,
                                                        .first_arg_var = arg_1,
                                                        .second_arg_var = arg_2,
                                                        .first_arg_index = @intCast(i),
                                                        .second_arg_index = @intCast(j),
                                                        .num_args = @intCast(call_arg_expr_idxs.len),
                                                    },
                                                });

                                                // Stop execution
                                                _ = try self.unifyWith(expr_var, .err, env);
                                                break :blk;
                                            }
                                        }
                                    }
                                }

                                // Check the function's arguments against the actual
                                // called arguments, unifying each one
                                for (func_args, call_arg_expr_idxs, 0..) |expected_arg_var, call_expr_idx, arg_index| {
                                    const unify_result = try self.unify(expected_arg_var, ModuleEnv.varFrom(call_expr_idx), env);
                                    if (unify_result.isProblem()) {
                                        // Use the new error detail for bound type variable incompatibility
                                        self.setProblemTypeMismatchDetail(unify_result.problem, .{
                                            .incompatible_fn_call_arg = .{
                                                .fn_name = func_name,
                                                .arg_var = ModuleEnv.varFrom(call_expr_idx),
                                                .incompatible_arg_index = @intCast(arg_index),
                                                .num_args = @intCast(call_arg_expr_idxs.len),
                                            },
                                        });

                                        // Stop execution
                                        _ = try self.unifyWith(expr_var, .err, env);
                                        break :blk;
                                    }
                                }

                                // Redirect the expr to the function's return type
                                _ = try self.unify(expr_var, func.ret, env);
                            } else {
                                // TODO(jared): Better arity difference error message

                                // If the expected function's arity doesn't match
                                // the actual arguments provoided, unify the
                                // inferred function type with the expected function
                                // type to get  the regulare error message
                                const call_arg_vars: []Var = @ptrCast(call_arg_expr_idxs);
                                const call_func_ret = try self.fresh(env, expr_region);
                                const call_func_content = try self.types.mkFuncUnbound(call_arg_vars, call_func_ret);
                                const call_func_var = try self.freshFromContent(call_func_content, env, expr_region);

                                _ = try self.unify(func_var, call_func_var, env);
                                _ = try self.unify(expr_var, call_func_ret, env);
                            }
                        } else {
                            // We get here if the type of expr being called
                            // (`mk_fn` in `(mk_fn())(arg)`) is NOT already
                            // inferred to be a function type.

                            // This can mean a regular type mismatch, but it can also
                            // mean that the thing being called yet has not yet been
                            // inferred (like if this is an anonymous function param)

                            // Either way, we know what the type  *should* be, based
                            // on how it's being used here. So we create that func
                            // type and unify the function being called against it

                            const call_arg_vars: []Var = @ptrCast(call_arg_expr_idxs);
                            const call_func_ret = try self.fresh(env, expr_region);
                            const call_func_content = try self.types.mkFuncUnbound(call_arg_vars, call_func_ret);
                            const call_func_var = try self.freshFromContent(call_func_content, env, expr_region);

                            _ = try self.unify(func_var, call_func_var, env);

                            // Then, we set the root expr to redirect to the return
                            // type of that function, since a call expr ultimate
                            // resolve to the  returned type
                            _ = try self.unify(expr_var, call_func_ret, env);
                        }
                    }
                },
                else => {
                    // No other call types are currently supported in czer
                    std.debug.assert(false);
                    try self.unifyWith(expr_var, .err, env);
                },
            }
        },
        .e_if => |if_expr| {
            does_fx = try self.checkIfElseExpr(expr_idx, expr_region, env, if_expr) or does_fx;
        },
        .e_match => |match| {
            does_fx = try self.checkMatchExpr(expr_idx, env, match) or does_fx;
        },
        .e_binop => |binop| {
            does_fx = try self.checkBinopExpr(expr_idx, expr_region, env, binop, expected) or does_fx;
        },
        .e_unary_minus => |unary| {
            does_fx = try self.checkUnaryMinusExpr(expr_idx, expr_region, env, unary) or does_fx;
        },
        .e_unary_not => |unary| {
            does_fx = try self.checkUnaryNotExpr(expr_idx, expr_region, env, unary) or does_fx;
        },
        .e_dot_access => |dot_access| {
            // Dot access can either indicate record access or static dispatch

            // Check the receiver expression
            // E.g. thing.val
            //      ^^^^^
            does_fx = try self.checkExpr(dot_access.receiver, env, .no_expectation) or does_fx;
            const receiver_var = ModuleEnv.varFrom(dot_access.receiver);

            if (dot_access.args) |dispatch_args| {
                // If this dot access has args, then it's static dispatch

                // Resolve the receiver var
                const resolved_receiver = self.types.resolveVar(receiver_var);
                var did_err = resolved_receiver.desc.content == .err;

                // Check the args
                // E.g. thing.dispatch(a, b)
                //                     ^  ^
                const dispatch_arg_expr_idxs = self.cir.store.sliceExpr(dispatch_args);
                for (dispatch_arg_expr_idxs) |dispatch_arg_expr_idx| {
                    does_fx = try self.checkExpr(dispatch_arg_expr_idx, env, .no_expectation) or does_fx;

                    // Check if this arg errored
                    did_err = did_err or (self.types.resolveVar(ModuleEnv.varFrom(dispatch_arg_expr_idx)).desc.content == .err);
                }

                if (did_err) {
                    // If the receiver or any arguments are errors, then
                    // propgate the error without doing any static dispatch work
                    try self.unifyWith(expr_var, .err, env);
                } else {
                    // For static dispatch to be used like `thing.dispatch(...)` the
                    // method being dispatched on must accept the type of `thing` as
                    // it's first arg. So, we prepend the `receiver_var` to the args list
                    const first_arg_range = try self.types.appendVars(&.{receiver_var});
                    const rest_args_range = try self.types.appendVars(@ptrCast(dispatch_arg_expr_idxs));
                    const dispatch_arg_vars_range = Var.SafeList.Range{
                        .start = first_arg_range.start,
                        .count = rest_args_range.count + 1,
                    };

                    // TODO Why do we have to create the static dispatch fn at the
                    // receiver rank instead of the  cur rank?

                    // Since the return type of this dispatch is unknown, create a
                    // flex to represent it
                    const dispatch_ret_var = try self.fresh(env, expr_region);

                    // Now, create the function being dispatched
                    const constraint_fn_var = try self.freshFromContent(.{ .structure = .{ .fn_unbound = Func{
                        .args = dispatch_arg_vars_range,
                        .ret = dispatch_ret_var,
                        .needs_instantiation = false,
                    } } }, env, expr_region);

                    // Then, create the static dispatch constraint
                    const constraint = StaticDispatchConstraint{
                        .fn_name = dot_access.field_name,
                        .fn_var = constraint_fn_var,
                        .origin = .method_call,
                    };
                    const constraint_range = try self.types.appendStaticDispatchConstraints(&.{constraint});

                    // Create our constrained flex, and unify it with the receiver
                    const constrained_var = try self.freshFromContent(
                        .{ .flex = Flex{ .name = null, .constraints = constraint_range } },
                        env,
                        expr_region,
                    );

                    _ = try self.unify(constrained_var, receiver_var, env);

                    // Then, set the root expr to redirect to the ret var
                    _ = try self.unify(expr_var, dispatch_ret_var, env);
                }
            } else {
                // Otherwise, this is dot access on a record

                // Create a type for the inferred type of this record access
                // E.g. foo.bar -> { bar: flex } a
                const record_field_var = try self.fresh(env, expr_region);
                const record_field_range = try self.types.appendRecordFields(&.{types_mod.RecordField{
                    .name = dot_access.field_name,
                    .var_ = record_field_var,
                }});
                const record_being_accessed = try self.freshFromContent(.{ .structure = .{
                    .record_unbound = record_field_range,
                } }, env, expr_region);

                // Then, unify the actual receiver type with the expected record
                _ = try self.unify(record_being_accessed, receiver_var, env);
                _ = try self.unify(expr_var, record_field_var, env);
            }
        },
        .e_crash => {
            try self.unifyWith(expr_var, .{ .flex = Flex.init() }, env);
        },
        .e_dbg => |dbg| {
            does_fx = try self.checkExpr(dbg.expr, env, expected) or does_fx;
            _ = try self.unify(expr_var, ModuleEnv.varFrom(dbg.expr), env);
        },
        .e_expect => |expect| {
            does_fx = try self.checkExpr(expect.body, env, expected) or does_fx;
            try self.unifyWith(expr_var, .{ .structure = .empty_record }, env);
        },
        .e_ellipsis => {
            try self.unifyWith(expr_var, .{ .flex = Flex.init() }, env);
        },
        .e_anno_only => {
            // For annotation-only expressions, the type comes from the annotation.
            // This case should only occur when the expression has an annotation (which is
            // enforced during canonicalization), so the expected type should be set.
            switch (expected) {
                .no_expectation => {
                    // This shouldn't happen since we always create e_anno_only with an annotation
                    try self.unifyWith(expr_var, .err, env);
                },
                .expected => |expected_type| {
                    // Redirect expr_var to the annotation var so that lookups get the correct type
                    try self.types.setVarRedirect(expr_var, expected_type.var_);
                },
            }
        },
        .e_low_level_lambda => |ll| {
            // For low-level lambda expressions, treat like a lambda with a crash body.
            // Check the body (which will be e_runtime_error or similar)
            does_fx = try self.checkExpr(ll.body, env, .no_expectation) or does_fx;

            // The lambda's type comes from the annotation.
            // Like e_anno_only, this should always have an annotation.
            // The type will be unified with the expected type in the code below.
            switch (expected) {
                .no_expectation => unreachable,
                .expected => {
                    // The expr_var will be unified with the annotation var below
                },
            }
        },
        .e_runtime_error => {
            try self.unifyWith(expr_var, .err, env);
        },
    }

    // If we were provided with an expected type, unify against it
    switch (expected) {
        .no_expectation => {},
        .expected => |expected_type| {
            if (expected_type.from_annotation) {
                _ = try self.unifyWithCtx(expected_type.var_, expr_var, env, .anno);
            } else {
                _ = try self.unify(expected_type.var_, expr_var, env);
            }
        },
    }

    return does_fx;
}

// stmts //

/// Given a slice of stmts, type check each one
fn checkBlockStatements(self: *Self, statements: []const CIR.Statement.Idx, env: *Env, _: Region) std.mem.Allocator.Error!bool {
    var does_fx = false;
    for (statements) |stmt_idx| {
        const stmt = self.cir.store.getStatement(stmt_idx);
        const stmt_var = ModuleEnv.varFrom(stmt_idx);
        const stmt_region = self.cir.store.getNodeRegion(ModuleEnv.nodeIdxFrom(stmt_idx));

        try self.setVarRank(stmt_var, env);

        switch (stmt) {
            .s_decl => |decl_stmt| {
                // Check the pattern
                try self.checkPattern(decl_stmt.pattern, env, .no_expectation);
                const decl_pattern_var: Var = ModuleEnv.varFrom(decl_stmt.pattern);

                // Evaluate the rhs of the expression
                const decl_expr_var: Var = ModuleEnv.varFrom(decl_stmt.expr);
                {
                    // Check the annotation, if it exists
                    const expectation = blk: {
                        if (decl_stmt.anno) |annotation_idx| {
                            // Generate the annotation type var in-place
                            try self.generateAnnotationType(annotation_idx, env);
                            const annotation_var = ModuleEnv.varFrom(annotation_idx);

                            // TODO: If we instantiate here, then var lookups break. But if we don't
                            // then the type anno gets corrupted if we have an error in the body
                            // const instantiated_anno_var = try self.instantiateVarPreserveRigids(
                            //     annotation_var,
                            //     rank,
                            //     .use_last_var,
                            // );

                            // Return the expectation
                            break :blk Expected{
                                .expected = .{ .var_ = annotation_var, .from_annotation = true },
                            };
                        } else {
                            break :blk Expected.no_expectation;
                        }
                    };

                    // Enter a new rank
                    try env.var_pool.pushRank();
                    defer env.var_pool.popRank();

                    does_fx = try self.checkExpr(decl_stmt.expr, env, expectation) or does_fx;

                    // Now that we are existing the scope, we must generalize then pop this rank
                    try self.generalizer.generalize(self.gpa, &env.var_pool, env.rank());

                    // Check any accumulated static dispatch constraints
                    try self.checkDeferredStaticDispatchConstraints(env);
                }

                _ = try self.unify(decl_pattern_var, decl_expr_var, env);

                // Unify the pattern with the expression

                _ = try self.unify(stmt_var, decl_pattern_var, env);
            },
            .s_var => |var_stmt| {
                // Check the pattern
                try self.checkPattern(var_stmt.pattern_idx, env, .no_expectation);
                const reassign_pattern_var: Var = ModuleEnv.varFrom(var_stmt.pattern_idx);

                does_fx = try self.checkExpr(var_stmt.expr, env, .no_expectation) or does_fx;
                const var_expr: Var = ModuleEnv.varFrom(var_stmt.expr);

                // Unify the pattern with the expression
                _ = try self.unify(reassign_pattern_var, var_expr, env);

                _ = try self.unify(stmt_var, var_expr, env);
            },
            .s_reassign => |reassign| {
                // We don't need to check the pattern here since it was already
                // checked when this var was created.
                //
                // try self.checkPattern(reassign.pattern_idx, env, .no_expectation);

                const reassign_pattern_var: Var = ModuleEnv.varFrom(reassign.pattern_idx);

                does_fx = try self.checkExpr(reassign.expr, env, .no_expectation) or does_fx;
                const reassign_expr_var: Var = ModuleEnv.varFrom(reassign.expr);

                // Unify the pattern with the expression
                _ = try self.unify(reassign_pattern_var, reassign_expr_var, env);

                _ = try self.unify(stmt_var, reassign_expr_var, env);
            },
            .s_for => |for_stmt| {
                // Check the pattern
                // for item in [1,2,3] {
                //     ^^^^
                try self.checkPattern(for_stmt.patt, env, .no_expectation);
                const for_ptrn_var: Var = ModuleEnv.varFrom(for_stmt.patt);

                // Check the expr
                // for item in [1,2,3] {
                //             ^^^^^^^
                does_fx = try self.checkExpr(for_stmt.expr, env, .no_expectation) or does_fx;
                const for_expr_region = self.cir.store.getNodeRegion(ModuleEnv.nodeIdxFrom(for_stmt.expr));
                const for_expr_var: Var = ModuleEnv.varFrom(for_stmt.expr);

                // Check that the expr is list of the ptrn
                const list_content = try self.mkListContent(for_ptrn_var);
                const list_var = try self.freshFromContent(list_content, env, for_expr_region);
                _ = try self.unify(list_var, for_expr_var, env);

                // Check the body
                // for item in [1,2,3] {
                //     print!(item.toStr())  <<<<
                // }
                does_fx = try self.checkExpr(for_stmt.body, env, .no_expectation) or does_fx;
                const for_body_var: Var = ModuleEnv.varFrom(for_stmt.body);

                // Check that the for body evaluates to {}
                const body_ret = try self.freshFromContent(.{ .structure = .empty_record }, env, for_expr_region);
                _ = try self.unify(body_ret, for_body_var, env);

                _ = try self.unify(stmt_var, for_body_var, env);
            },
            .s_expr => |expr| {
                does_fx = try self.checkExpr(expr.expr, env, .no_expectation) or does_fx;
                const expr_var: Var = ModuleEnv.varFrom(expr.expr);

                const resolved = self.types.resolveVar(expr_var).desc.content;
                if (resolved == .err or (resolved == .structure and resolved.structure == .empty_record)) {
                    // If this type resolves to an empty record, then we are good!
                } else {
                    const snapshot = try self.snapshots.deepCopyVar(self.types, expr_var);
                    _ = try self.problems.appendProblem(self.cir.gpa, .{ .unused_value = .{
                        .var_ = expr_var,
                        .snapshot = snapshot,
                    } });
                }

                _ = try self.unify(stmt_var, expr_var, env);
            },
            .s_dbg => |expr| {
                does_fx = try self.checkExpr(expr.expr, env, .no_expectation) or does_fx;
                const expr_var: Var = ModuleEnv.varFrom(expr.expr);

                _ = try self.unify(stmt_var, expr_var, env);
            },
            .s_expect => |expr_stmt| {
                does_fx = try self.checkExpr(expr_stmt.body, env, .no_expectation) or does_fx;
                const body_var: Var = ModuleEnv.varFrom(expr_stmt.body);

                const bool_var = try self.freshBool(env, stmt_region);
                _ = try self.unify(bool_var, body_var, env);

                _ = try self.unify(stmt_var, body_var, env);
            },
            .s_crash => |_| {
                try self.unifyWith(stmt_var, .{ .flex = Flex.init() }, env);
            },
            .s_return => |_| {
                // To implement early returns and make them usable, we need to:
                // 1. Update the parse to allow for if statements (as opposed to if expressions)
                // 2. Track function scope in czer and capture the function for this return in `s_return`
                // 3. When type checking a lambda, capture all early returns
                //    a. Unify all early returns together
                //    b. Unify early returns with func return type

                try self.unifyWith(stmt_var, .{ .structure = .empty_record }, env);
            },
            .s_import, .s_alias_decl, .s_nominal_decl, .s_type_anno => {
                // These are only valid at the top level, czer reports error
                try self.unifyWith(stmt_var, .err, env);
            },
            .s_runtime_error => {
                try self.unifyWith(stmt_var, .err, env);
            },
        }
    }
    return does_fx;
}

// if-else //

/// Check the types for an if-else expr
fn checkIfElseExpr(
    self: *Self,
    if_expr_idx: CIR.Expr.Idx,
    expr_region: Region,
    env: *Env,
    if_: @FieldType(CIR.Expr, @tagName(.e_if)),
) std.mem.Allocator.Error!bool {
    const trace = tracy.trace(@src());
    defer trace.end();

    const branches = self.cir.store.sliceIfBranches(if_.branches);

    // Should never be 0
    std.debug.assert(branches.len > 0);

    // Get the first branch
    const first_branch_idx = branches[0];
    const first_branch = self.cir.store.getIfBranch(first_branch_idx);

    // Check the condition of the 1st branch
    var does_fx = try self.checkExpr(first_branch.cond, env, .no_expectation);
    const first_cond_var: Var = ModuleEnv.varFrom(first_branch.cond);
    const bool_var = try self.freshBool(env, expr_region);
    const first_cond_result = try self.unify(bool_var, first_cond_var, env);
    self.setDetailIfTypeMismatch(first_cond_result, .incompatible_if_cond);

    // Then we check the 1st branch's body
    does_fx = try self.checkExpr(first_branch.body, env, .no_expectation) or does_fx;

    // The 1st branch's body is the type all other branches must match
    const branch_var = @as(Var, ModuleEnv.varFrom(first_branch.body));

    // Total number of branches (including final else)
    const num_branches: u32 = @intCast(branches.len + 1);

    var last_if_branch = first_branch_idx;
    for (branches[1..], 1..) |branch_idx, cur_index| {
        const branch = self.cir.store.getIfBranch(branch_idx);

        // Check the branches condition
        does_fx = try self.checkExpr(branch.cond, env, .no_expectation) or does_fx;
        const cond_var: Var = ModuleEnv.varFrom(branch.cond);
        const branch_bool_var = try self.freshBool(env, expr_region);
        const cond_result = try self.unify(branch_bool_var, cond_var, env);
        self.setDetailIfTypeMismatch(cond_result, .incompatible_if_cond);

        // Check the branch body
        does_fx = try self.checkExpr(branch.body, env, .no_expectation) or does_fx;
        const body_var: Var = ModuleEnv.varFrom(branch.body);
        const body_result = try self.unify(branch_var, body_var, env);
        self.setDetailIfTypeMismatch(body_result, problem.TypeMismatchDetail{ .incompatible_if_branches = .{
            .parent_if_expr = if_expr_idx,
            .last_if_branch = last_if_branch,
            .num_branches = num_branches,
            .problem_branch_index = @intCast(cur_index),
        } });

        if (!body_result.isOk()) {
            // Check remaining branches to catch their individual errors
            for (branches[cur_index + 1 ..]) |remaining_branch_idx| {
                const remaining_branch = self.cir.store.getIfBranch(remaining_branch_idx);

                does_fx = try self.checkExpr(remaining_branch.cond, env, .no_expectation) or does_fx;
                const remaining_cond_var: Var = ModuleEnv.varFrom(remaining_branch.cond);

                const fresh_bool = try self.freshBool(env, expr_region);
                const remaining_cond_result = try self.unify(fresh_bool, remaining_cond_var, env);
                self.setDetailIfTypeMismatch(remaining_cond_result, .incompatible_if_cond);

                does_fx = try self.checkExpr(remaining_branch.body, env, .no_expectation) or does_fx;
                try self.unifyWith(ModuleEnv.varFrom(remaining_branch.body), .err, env);
            }

            // Break to avoid cascading errors
            break;
        }

        last_if_branch = branch_idx;
    }

    // Check the final else
    does_fx = try self.checkExpr(if_.final_else, env, .no_expectation) or does_fx;
    const final_else_var: Var = ModuleEnv.varFrom(if_.final_else);
    const final_else_result = try self.unify(branch_var, final_else_var, env);
    self.setDetailIfTypeMismatch(final_else_result, problem.TypeMismatchDetail{ .incompatible_if_branches = .{
        .parent_if_expr = if_expr_idx,
        .last_if_branch = last_if_branch,
        .num_branches = num_branches,
        .problem_branch_index = num_branches - 1,
    } });

    // Set the entire expr's type to be the type of the branch
    const if_expr_var: Var = ModuleEnv.varFrom(if_expr_idx);
    _ = try self.unify(if_expr_var, branch_var, env);

    return does_fx;
}

// match //

/// Check the types for an if-else expr
fn checkMatchExpr(self: *Self, expr_idx: CIR.Expr.Idx, env: *Env, match: CIR.Expr.Match) Allocator.Error!bool {
    const trace = tracy.trace(@src());
    defer trace.end();

    // Check the match's condition
    var does_fx = try self.checkExpr(match.cond, env, .no_expectation);
    const cond_var = ModuleEnv.varFrom(match.cond);

    // Assert we have at least 1 branch
    std.debug.assert(match.branches.span.len > 0);

    // Get slice of branches
    const branch_idxs = self.cir.store.sliceMatchBranches(match.branches);

    // Manually check the 1st branch
    // The type of the branch's body becomes the var other branch bodies must unify
    // against.
    const first_branch_idx = branch_idxs[0];
    const first_branch = self.cir.store.getMatchBranch(first_branch_idx);
    const first_branch_ptrn_idxs = self.cir.store.sliceMatchBranchPatterns(first_branch.patterns);

    for (first_branch_ptrn_idxs) |branch_ptrn_idx| {
        const branch_ptrn = self.cir.store.getMatchBranchPattern(branch_ptrn_idx);
        try self.checkPattern(branch_ptrn.pattern, env, .no_expectation);
        const branch_ptrn_var = ModuleEnv.varFrom(branch_ptrn.pattern);

        const ptrn_result = try self.unify(cond_var, branch_ptrn_var, env);
        self.setDetailIfTypeMismatch(ptrn_result, problem.TypeMismatchDetail{ .incompatible_match_cond_pattern = .{
            .match_expr = expr_idx,
        } });
    }

    // Check the first branch's value, then use that at the branch_var
    does_fx = try self.checkExpr(first_branch.value, env, .no_expectation) or does_fx;
    const val_var = ModuleEnv.varFrom(first_branch.value);

    // Then iterate over the rest of the branches
    for (branch_idxs[1..], 1..) |branch_idx, branch_cur_index| {
        const branch = self.cir.store.getMatchBranch(branch_idx);

        // First, check the patterns of this branch
        const branch_ptrn_idxs = self.cir.store.sliceMatchBranchPatterns(branch.patterns);
        for (branch_ptrn_idxs, 0..) |branch_ptrn_idx, cur_ptrn_index| {
            // Check the pattern's sub types
            const branch_ptrn = self.cir.store.getMatchBranchPattern(branch_ptrn_idx);
            try self.checkPattern(branch_ptrn.pattern, env, .no_expectation);

            // Check the pattern against the cond
            const branch_ptrn_var = ModuleEnv.varFrom(branch_ptrn.pattern);
            const ptrn_result = try self.unify(cond_var, branch_ptrn_var, env);
            self.setDetailIfTypeMismatch(ptrn_result, problem.TypeMismatchDetail{ .incompatible_match_patterns = .{
                .match_expr = expr_idx,
                .num_branches = @intCast(match.branches.span.len),
                .problem_branch_index = @intCast(branch_cur_index),
                .num_patterns = @intCast(branch_ptrn_idxs.len),
                .problem_pattern_index = @intCast(cur_ptrn_index),
            } });
        }

        // Then, check the body
        does_fx = try self.checkExpr(branch.value, env, .no_expectation) or does_fx;
        const branch_result = try self.unify(val_var, ModuleEnv.varFrom(branch.value), env);
        self.setDetailIfTypeMismatch(branch_result, problem.TypeMismatchDetail{ .incompatible_match_branches = .{
            .match_expr = expr_idx,
            .num_branches = @intCast(match.branches.span.len),
            .problem_branch_index = @intCast(branch_cur_index),
        } });

        if (!branch_result.isOk()) {
            // If there was a body mismatch, do not check other branches to stop
            // cascading errors. But still check each other branch's sub types
            for (branch_idxs[branch_cur_index + 1 ..], branch_cur_index + 1..) |other_branch_idx, other_branch_cur_index| {
                const other_branch = self.cir.store.getMatchBranch(other_branch_idx);

                // Still check the other patterns
                const other_branch_ptrn_idxs = self.cir.store.sliceMatchBranchPatterns(other_branch.patterns);
                for (other_branch_ptrn_idxs, 0..) |other_branch_ptrn_idx, other_cur_ptrn_index| {
                    // Check the pattern's sub types
                    const other_branch_ptrn = self.cir.store.getMatchBranchPattern(other_branch_ptrn_idx);
                    try self.checkPattern(other_branch_ptrn.pattern, env, .no_expectation);

                    // Check the pattern against the cond
                    const other_branch_ptrn_var = ModuleEnv.varFrom(other_branch_ptrn.pattern);
                    const ptrn_result = try self.unify(cond_var, other_branch_ptrn_var, env);
                    self.setDetailIfTypeMismatch(ptrn_result, problem.TypeMismatchDetail{ .incompatible_match_patterns = .{
                        .match_expr = expr_idx,
                        .num_branches = @intCast(match.branches.span.len),
                        .problem_branch_index = @intCast(other_branch_cur_index),
                        .num_patterns = @intCast(other_branch_ptrn_idxs.len),
                        .problem_pattern_index = @intCast(other_cur_ptrn_index),
                    } });
                }

                // Then check the other branch's exprs
                does_fx = try self.checkExpr(other_branch.value, env, .no_expectation) or does_fx;
                try self.unifyWith(ModuleEnv.varFrom(other_branch.value), .err, env);
            }

            // Then stop type checking for this branch
            break;
        }
    }

    // Unify the root expr with the match value
    _ = try self.unify(ModuleEnv.varFrom(expr_idx), val_var, env);

    return does_fx;
}

// unary minus //

fn checkUnaryMinusExpr(self: *Self, expr_idx: CIR.Expr.Idx, _: Region, env: *Env, unary: CIR.Expr.UnaryMinus) Allocator.Error!bool {
    const trace = tracy.trace(@src());
    defer trace.end();

    // Check the operand expression
    const does_fx = try self.checkExpr(unary.expr, env, .no_expectation);

    // For unary minus, unify the result with the operand
    // The type will be inferred from usage context
    const operand_var = @as(Var, ModuleEnv.varFrom(unary.expr));
    const result_var = @as(Var, ModuleEnv.varFrom(expr_idx));

    // Unify result with operand - they must be the same type
    _ = try self.unify(result_var, operand_var, env);

    return does_fx;
}

// unary not //

fn checkUnaryNotExpr(self: *Self, expr_idx: CIR.Expr.Idx, expr_region: Region, env: *Env, unary: CIR.Expr.UnaryNot) Allocator.Error!bool {
    const trace = tracy.trace(@src());
    defer trace.end();

    const expr_var = @as(Var, ModuleEnv.varFrom(expr_idx));

    // Check the operand expression
    const does_fx = try self.checkExpr(unary.expr, env, .no_expectation);

    // For unary not, we constrain the operand and result to be booleans
    const operand_var = @as(Var, ModuleEnv.varFrom(unary.expr));

    // Create a fresh boolean variable for the operation
    const bool_var = try self.freshBool(env, expr_region);

    // Unify result with the boolean type
    _ = try self.unify(bool_var, operand_var, env);

    // Redirect the result to the boolean type
    _ = try self.unify(expr_var, bool_var, env);

    return does_fx;
}

// binop //

/// Check the types for a binary operation expression
fn checkBinopExpr(
    self: *Self,
    expr_idx: CIR.Expr.Idx,
    expr_region: Region,
    env: *Env,
    binop: CIR.Expr.Binop,
    expected: Expected,
) Allocator.Error!bool {
    const trace = tracy.trace(@src());
    defer trace.end();

    const expr_var = ModuleEnv.varFrom(expr_idx);
    const lhs_var = @as(Var, ModuleEnv.varFrom(binop.lhs));
    const rhs_var = @as(Var, ModuleEnv.varFrom(binop.rhs));

    // Check operands first
    var does_fx = false;
    does_fx = try self.checkExpr(binop.lhs, env, .no_expectation) or does_fx;
    does_fx = try self.checkExpr(binop.rhs, env, .no_expectation) or does_fx;

    switch (binop.op) {
        .add => {
            // For builtin numeric types, use the efficient special-cased numeric constraint logic
            // For user-defined nominal types, desugar `a + b` to `a.plus(b)` using static dispatch

            // Check if lhs is a nominal type
            const lhs_resolved = self.types.resolveVar(lhs_var).desc.content;
            const is_nominal = switch (lhs_resolved) {
                .structure => |s| s == .nominal_type,
                else => false,
            };

            if (is_nominal) {
                // User-defined nominal type: use static dispatch to call the plus method
                // Get the pre-cached "plus" identifier from the ModuleEnv
                const method_name = self.cir.plus_ident;

                // Create the function type: lhs_type, rhs_type -> ret_type
                const args_range = try self.types.appendVars(&.{ lhs_var, rhs_var });

                // The return type is unknown, so create a fresh variable
                const ret_var = try self.fresh(env, expr_region);
                try env.var_pool.addVarToRank(ret_var, env.rank());

                // Create the constraint function type
                const constraint_fn_var = try self.freshFromContent(.{ .structure = .{ .fn_unbound = Func{
                    .args = args_range,
                    .ret = ret_var,
                    .needs_instantiation = false,
                } } }, env, expr_region);
                try env.var_pool.addVarToRank(constraint_fn_var, env.rank());

                // Create the static dispatch constraint
                const constraint = StaticDispatchConstraint{
                    .fn_name = method_name,
                    .fn_var = constraint_fn_var,
                    .origin = .desugared_binop,
                };
                const constraint_range = try self.types.appendStaticDispatchConstraints(&.{constraint});

                // Create a constrained flex and unify it with the lhs (receiver)
                const constrained_var = try self.freshFromContent(
                    .{ .flex = Flex{ .name = null, .constraints = constraint_range } },
                    env,
                    expr_region,
                );
                try env.var_pool.addVarToRank(constrained_var, env.rank());

                _ = try self.unify(constrained_var, lhs_var, env);

                // Set the expression to redirect to the return type
                try self.types.setVarRedirect(expr_var, ret_var);
            } else {
                // Builtin numeric type: use standard numeric constraints
                // This is the same as the other arithmetic operators
                switch (expected) {
                    .expected => |expectation| {
                        const lhs_instantiated = try self.instantiateVar(expectation.var_, env, .{ .explicit = expr_region });
                        const rhs_instantiated = try self.instantiateVar(expectation.var_, env, .{ .explicit = expr_region });

                        if (expectation.from_annotation) {
                            _ = try self.unifyWithCtx(lhs_instantiated, lhs_var, env, .anno);
                            _ = try self.unifyWithCtx(rhs_instantiated, rhs_var, env, .anno);
                        } else {
                            _ = try self.unify(lhs_instantiated, lhs_var, env);
                            _ = try self.unify(rhs_instantiated, rhs_var, env);
                        }
                    },
                    .no_expectation => {
                        // No expectation - operand types will be inferred
                        // The unification of lhs and rhs below will ensure they're the same type
                    },
                }

                // Unify left and right together
                _ = try self.unify(lhs_var, rhs_var, env);

                // Set root expr. If unifications succeeded this will the the
                // num, otherwise the propgate error
                try self.types.setVarRedirect(expr_var, lhs_var);
            }
        },
        .sub, .mul, .div, .rem, .pow, .div_trunc => {
            // For now, we'll constrain both operands to be numbers
            // In the future, this will use static dispatch based on the lhs type

            // We check the lhs and the rhs independently, then unify them with
            // each other. This ensures that all errors are surfaced and the
            // operands are the same type
            switch (expected) {
                .expected => |expectation| {
                    const lhs_instantiated = try self.instantiateVar(expectation.var_, env, .{ .explicit = expr_region });
                    const rhs_instantiated = try self.instantiateVar(expectation.var_, env, .{ .explicit = expr_region });

                    if (expectation.from_annotation) {
                        _ = try self.unifyWithCtx(lhs_instantiated, lhs_var, env, .anno);
                        _ = try self.unifyWithCtx(rhs_instantiated, rhs_var, env, .anno);
                    } else {
                        _ = try self.unify(lhs_instantiated, lhs_var, env);
                        _ = try self.unify(rhs_instantiated, rhs_var, env);
                    }
                },
                .no_expectation => {
                    // No expectation - operand types will be inferred
                    // The unification of lhs and rhs below will ensure they're the same type
                },
            }

            // Unify left and right together
            _ = try self.unify(lhs_var, rhs_var, env);

            // Set root expr. If unifications succeeded this will the the
            // num, otherwise the propgate error
            _ = try self.unify(expr_var, lhs_var, env);
        },
        .lt, .gt, .le, .ge, .eq, .ne => {
            // Ensure the operands are the same type
            const result = try self.unify(lhs_var, rhs_var, env);

            if (result.isOk()) {
                const fresh_bool = try self.freshBool(env, expr_region);
                _ = try self.unify(expr_var, fresh_bool, env);
            } else {
                try self.unifyWith(expr_var, .err, env);
            }
        },
        .@"and" => {
            const lhs_fresh_bool = try self.freshBool(env, expr_region);
            const lhs_result = try self.unify(lhs_fresh_bool, lhs_var, env);
            self.setDetailIfTypeMismatch(lhs_result, .{ .invalid_bool_binop = .{
                .binop_expr = expr_idx,
                .problem_side = .lhs,
                .binop = .@"and",
            } });

            const rhs_fresh_bool = try self.freshBool(env, expr_region);
            const rhs_result = try self.unify(rhs_fresh_bool, rhs_var, env);
            self.setDetailIfTypeMismatch(rhs_result, .{ .invalid_bool_binop = .{
                .binop_expr = expr_idx,
                .problem_side = .rhs,
                .binop = .@"and",
            } });

            // Unify left and right together
            _ = try self.unify(lhs_var, rhs_var, env);

            // Set root expr. If unifications succeeded this will the the
            // num, otherwise the propgate error
            _ = try self.unify(expr_var, lhs_var, env);
        },
        .@"or" => {
            const lhs_fresh_bool = try self.freshBool(env, expr_region);
            const lhs_result = try self.unify(lhs_fresh_bool, lhs_var, env);
            self.setDetailIfTypeMismatch(lhs_result, .{ .invalid_bool_binop = .{
                .binop_expr = expr_idx,
                .problem_side = .lhs,
                .binop = .@"and",
            } });

            const rhs_fresh_bool = try self.freshBool(env, expr_region);
            const rhs_result = try self.unify(rhs_fresh_bool, rhs_var, env);
            self.setDetailIfTypeMismatch(rhs_result, .{ .invalid_bool_binop = .{
                .binop_expr = expr_idx,
                .problem_side = .rhs,
                .binop = .@"and",
            } });

            // Unify left and right together
            _ = try self.unify(lhs_var, rhs_var, env);

            // Set root expr. If unifications succeeded this will the the
            // num, otherwise the propagate error
            _ = try self.unify(expr_var, lhs_var, env);
        },
        .pipe_forward => {
            // TODO
        },
        .null_coalesce => {
            // TODO
        },
    }

    return does_fx;
}

// problems //

/// If the provided result is a type mismatch problem, append the detail to the
/// problem in the store.
/// This allows us to show the user nice, more specific errors than a generic
/// type mismatch
fn setDetailIfTypeMismatch(self: *Self, result: unifier.Result, mismatch_detail: problem.TypeMismatchDetail) void {
    switch (result) {
        .ok => {},
        .problem => |problem_idx| {
            self.setProblemTypeMismatchDetail(problem_idx, mismatch_detail);
        },
    }
}

/// If the provided problem is a type mismatch, set the mismatch detail.
/// This allows us to show the user nice, more specific errors than a generic
/// type mismatch
fn setProblemTypeMismatchDetail(self: *Self, problem_idx: problem.Problem.Idx, mismatch_detail: problem.TypeMismatchDetail) void {
    switch (self.problems.problems.items[@intFromEnum(problem_idx)]) {
        .type_mismatch => |mismatch| {
            self.problems.problems.items[@intFromEnum(problem_idx)] = .{
                .type_mismatch = .{
                    .types = mismatch.types,
                    .detail = mismatch_detail,
                },
            };
        },
        else => {
            // For other problem types (e.g., number_does_not_fit), the
            // original problem is already more specific than our custom
            // problem, so we should keep it as-is and not replace it.
        },
    }
}

// copy type from other module //

// external type lookups //

const ExternalType = struct {
    local_var: Var,
    other_cir_node_idx: CIR.Node.Idx,
    other_cir: *const ModuleEnv,
};

/// Copy a variable from a different module into this module's types store.
///
/// IMPORTANT: The caller must instantiate this variable before unifing
/// against it. This avoid poisoning the copied variable in the types store if
/// unification fails.
fn resolveVarFromExternal(
    self: *Self,
    module_idx: CIR.Import.Idx,
    node_idx: u16,
) std.mem.Allocator.Error!?ExternalType {
    const module_idx_int = @intFromEnum(module_idx);
    if (module_idx_int < self.imported_modules.len) {
        const other_module_cir = self.imported_modules[module_idx_int];
        const other_module_env = other_module_cir;

        // The idx of the expression in the other module
        const target_node_idx = @as(CIR.Node.Idx, @enumFromInt(node_idx));

        // Check if we've already copied this import
        const cache_key = ImportCacheKey{
            .module_idx = module_idx,
            .node_idx = target_node_idx,
        };

        const copied_var = if (self.import_cache.get(cache_key)) |cached_var|
            // Reuse the previously copied type.
            cached_var
        else blk: {
            // First time importing this type - copy it and cache the result
            const imported_var = @as(Var, @enumFromInt(@intFromEnum(target_node_idx)));

            // Every node should have a corresponding type entry
            std.debug.assert(@intFromEnum(imported_var) < other_module_env.types.len());

            const new_copy = try self.copyVar(imported_var, other_module_env, null);
            try self.import_cache.put(self.gpa, cache_key, new_copy);
            break :blk new_copy;
        };

        return .{
            .local_var = copied_var,
            .other_cir_node_idx = target_node_idx,
            .other_cir = other_module_env,
        };
    } else {
        return null;
    }
}

/// Instantiate a variable, writing su
fn copyVar(self: *Self, other_module_var: Var, other_module_env: *const ModuleEnv, mb_region: ?Region) std.mem.Allocator.Error!Var {
    // First, reset state
    self.var_map.clearRetainingCapacity();

    // Copy the var from the dest type store into this type store
    const copied_var = try copy_import.copyVar(
        &other_module_env.*.types,
        self.types,
        other_module_var,
        &self.var_map,
        other_module_env.getIdentStoreConst(),
        self.cir.getIdentStore(),
        self.gpa,
    );

    const region = if (mb_region) |region| region else base.Region.zero();

    // If we had to insert any new type variables, ensure that we have
    // corresponding regions for them. This is essential for error reporting.
    if (self.var_map.count() > 0) {
        var iterator = self.var_map.iterator();
        while (iterator.next()) |x| {
            // Get the newly created var
            const fresh_var = x.value_ptr.*;
            try self.fillInRegionsThrough(fresh_var);

            self.setRegionAt(fresh_var, region);
        }
    }

    // Assert that we have regions for every type variable
    self.debugAssertArraysInSync();

    return copied_var;
}

// validate static dispatch constraints //

/// Handle a recursive static dispatch constraint by creating a RecursionVar
///
/// When we detect that a constraint check would recurse (the variable is already
/// being checked in the call stack), we create a RecursionVar to represent the
/// recursive structure and prevent infinite loops.
///
/// The RecursionVar points back to the original variable structure, allowing
/// equirecursive unification to properly handle the cycle.
fn handleRecursiveConstraint(
    self: *Self,
    var_: types_mod.Var,
    depth: usize,
    env: *Env,
) std.mem.Allocator.Error!void {
    // Create the RecursionVar content that points to the original structure
    const rec_var_content = types_mod.Content{
        .recursion_var = .{
            .structure = var_,
            .name = null, // Could be enhanced to carry debug name
        },
    };

    // Create a new type variable to represent the recursion point
    // Use the current environment's rank for the recursion var
    const recursion_var = try self.types.freshFromContentWithRank(rec_var_content, env.rank());

    // Create RecursionInfo to track the recursion metadata
    const recursion_info = types_mod.RecursionInfo{
        .recursion_var = recursion_var,
        .depth = depth,
    };

    // Store the recursion info in the deferred constraint
    // Note: This will be enhanced in later implementation to properly
    // update the constraint with the recursion info
    _ = recursion_info;
}

/// Check static dispatch constraints
///
/// Note that new constraints can be added as we are processing. For example:
///
///  Test := [Val(Str)].{
///    to_str = |Test.Val(s)| s
///    to_str2 = |test| test.to_str()
///  }
///  main = Test.Val("hello").to_str2()
///
/// Initially, we only have to check constraint for `Test.to_str2`. But when we
/// process that, we then have to check `Test.to_str`.
fn checkDeferredStaticDispatchConstraints(self: *Self, env: *Env) std.mem.Allocator.Error!void {
    var deferred_constraint_len = env.deferred_static_dispatch_constraints.items.items.len;
    var deferred_constraint_index: usize = 0;
    while (deferred_constraint_index < deferred_constraint_len) : ({
        deferred_constraint_index += 1;
        deferred_constraint_len = env.deferred_static_dispatch_constraints.items.items.len;
    }) {
        const deferred_constraint = env.deferred_static_dispatch_constraints.items.items[deferred_constraint_index];
        const dispatcher_resolved = self.types.resolveVar(deferred_constraint.var_);
        const dispatcher_content = dispatcher_resolved.desc.content;

        // Detect recursive constraints
        // Check if this var is already in the constraint check stack
        for (self.constraint_check_stack.items, 0..) |stack_var, depth| {
            if (stack_var == dispatcher_resolved.var_) {
                // Found recursion! Create a RecursionVar to handle this properly
                try self.handleRecursiveConstraint(dispatcher_resolved.var_, depth, env);
                continue;
            }
        }

        // Not recursive - push to stack and proceed normally
        try self.constraint_check_stack.append(self.gpa, dispatcher_resolved.var_);
        defer _ = self.constraint_check_stack.pop();

        if (dispatcher_content == .err) {
            // If the root type is an error, then skip constraint checking
            const constraints = self.types.sliceStaticDispatchConstraints(deferred_constraint.constraints);
            for (constraints) |constraint| {
                try self.markConstraintFunctionAsError(constraint, env);
            }
            try self.unifyWith(deferred_constraint.var_, .err, env);
        } else if (dispatcher_content == .rigid) {
            // Get the rigid variable and the constraints it has defined
            const rigid = dispatcher_content.rigid;
            const rigid_constraints = self.types.sliceStaticDispatchConstraints(rigid.constraints);

            // Get the deferred constraints to validate against
            const deferred_constraints = self.types.sliceStaticDispatchConstraints(deferred_constraint.constraints);

            // First, special case if this rigid has no constraints
            if (deferred_constraints.len > 0 and rigid_constraints.len == 0) {
                const constraint = deferred_constraints[0];
                try self.reportConstraintError(
                    deferred_constraint.var_,
                    constraint,
                    .{ .missing_method = .rigid },
                    env,
                );
                continue;
            }

            // Build a map of constraints the rigid has
            self.ident_to_var_map.clearRetainingCapacity();
            try self.ident_to_var_map.ensureUnusedCapacity(@intCast(rigid_constraints.len));
            for (rigid_constraints) |rigid_constraint| {
                self.ident_to_var_map.putAssumeCapacity(rigid_constraint.fn_name, rigid_constraint.fn_var);
            }

            // Iterate over the constraints
            for (deferred_constraints) |constraint| {
                // Extract the function and return type from the constraint
                const resolved_constraint = self.types.resolveVar(constraint.fn_var);
                const mb_resolved_func = resolved_constraint.desc.content.unwrapFunc();
                std.debug.assert(mb_resolved_func != null);
                const resolved_func = mb_resolved_func.?;

                // Then, lookup the inferred constraint in the actual list of rigid constraints
                if (self.ident_to_var_map.get(constraint.fn_name)) |rigid_var| {
                    // Unify the actual function var against the inferred var
                    //
                    // TODO: For better error messages, we should check if these
                    // types are functions, unify each arg, etc. This should look
                    // similar to e_call
                    const result = try self.unify(rigid_var, constraint.fn_var, env);
                    if (result.isProblem()) {
                        try self.unifyWith(deferred_constraint.var_, .err, env);
                        try self.unifyWith(resolved_func.ret, .err, env);
                    }
                } else {
                    try self.reportConstraintError(
                        deferred_constraint.var_,
                        constraint,
                        .{ .missing_method = .nominal },
                        env,
                    );
                    continue;
                }
            }
        } else if (dispatcher_content == .flex) {
            // If the root type is aa flex, then we there's nothing to check
            continue;
        } else if (dispatcher_content == .structure and dispatcher_content.structure == .nominal_type) {
            // If the root type is a nominal type, then this is valid static dispatch
            const nominal_type = dispatcher_content.structure.nominal_type;

            // Get the module ident that this type was defined in
            const original_module_ident = nominal_type.origin_module;

            // Check if the nominal type in question is defined in this module
            const is_this_module = original_module_ident == self.common_idents.module_name;

            // Get the list of exposed items to check
            const original_env: *const ModuleEnv = blk: {
                if (is_this_module) {
                    break :blk self.cir;
                } else if (original_module_ident == self.cir.builtin_module_ident) {
                    // For builtin types, use the builtin module environment directly
                    if (self.common_idents.builtin_module) |builtin_env| {
                        break :blk builtin_env;
                    } else {
                        // This happens when compiling the Builtin module itself
                        break :blk self.cir;
                    }
                } else {
                    // TODO: The name `module_envs` is misleading - it's actually a map of
                    // auto-imported TYPE NAMES to their defining modules, not a map of module names.
                    // This is because when you write `List` in user code (not `Builtin.List`), the
                    // compiler needs to quickly resolve which module defines that type name.
                    //
                    // This creates confusion here in static dispatch: we have an `origin_module`
                    // which stores the MODULE name ("Builtin"), but `module_envs` is keyed by
                    // TYPE names ("List", "Bool", etc.).
                    //
                    // The correct solution would be to have two separate maps:
                    // - auto_imported_types: HashMap(TypeName, ModuleEnv) for canonicalization
                    // - imported_modules: HashMap(ModuleName, ModuleEnv) for module lookups
                    //
                    // For now, we work around this by looking up regular imports in module_envs.
                    std.debug.assert(self.module_envs != null);
                    const module_envs = self.module_envs.?;

                    const mb_original_module_env = module_envs.get(original_module_ident);
                    std.debug.assert(mb_original_module_env != null);
                    break :blk mb_original_module_env.?.env;
                }
            };

            // Get some data about the nominal type
            const region = self.getRegionAt(deferred_constraint.var_);
            const type_name_bytes = self.cir.getIdent(nominal_type.ident.ident_idx);

            // Iterate over the constraints
            const constraints = self.types.sliceStaticDispatchConstraints(deferred_constraint.constraints);
            for (constraints) |constraint| {
                // Extract the function and return type from the constraint
                const resolved_constraint = self.types.resolveVar(constraint.fn_var);
                const mb_resolved_func = resolved_constraint.desc.content.unwrapFunc();
                std.debug.assert(mb_resolved_func != null);
                const resolved_func = mb_resolved_func.?;

                // Get the name fully qualified name of the function
                // Czer creates this as `TypeName.method_name`
                const constraint_fn_name_bytes = self.cir.getIdent(constraint.fn_name);

                // Calculate the name of the static dispatch function
                //
                // TODO: This works for top-level types, but not for deeply
                // nested types like: MyModule.A.B.C.my_func
                self.static_dispatch_method_name_buf.clearRetainingCapacity();

                // Check if type_name_bytes already starts with "module_name."
                const module_prefix = original_env.module_name;
                const already_qualified = type_name_bytes.len > module_prefix.len + 1 and
                    std.mem.startsWith(u8, type_name_bytes, module_prefix) and
                    type_name_bytes[module_prefix.len] == '.';

                if (std.mem.eql(u8, type_name_bytes, original_env.module_name)) {
                    try self.static_dispatch_method_name_buf.print(
                        self.gpa,
                        "{s}.{s}",
                        .{ type_name_bytes, constraint_fn_name_bytes },
                    );
                } else if (already_qualified) {
                    // Type name is already qualified (e.g., "Builtin.Try"), just append method
                    try self.static_dispatch_method_name_buf.print(
                        self.gpa,
                        "{s}.{s}",
                        .{ type_name_bytes, constraint_fn_name_bytes },
                    );
                } else {
                    try self.static_dispatch_method_name_buf.print(
                        self.gpa,
                        "{s}.{s}.{s}",
                        .{ original_env.module_name, type_name_bytes, constraint_fn_name_bytes },
                    );
                }
                const qualified_name_bytes = self.static_dispatch_method_name_buf.items;

                // Get the ident of this method in the original env
                const ident_in_original_env = original_env.getIdentStoreConst().findByString(qualified_name_bytes) orelse {
                    try self.reportConstraintError(
                        deferred_constraint.var_,
                        constraint,
                        .{ .missing_method = .nominal },
                        env,
                    );
                    continue;
                };

                // Get the def index in the original env
                const node_idx_in_original_env = original_env.getExposedNodeIndexById(ident_in_original_env) orelse {
                    // This can happen if the original module has an ident that
                    // matches the method/type, but it doesn't actually have
                    // that method.
                    try self.reportConstraintError(
                        deferred_constraint.var_,
                        constraint,
                        .{ .missing_method = .nominal },
                        env,
                    );
                    continue;
                };

                const def_idx: CIR.Def.Idx = @enumFromInt(@as(u32, @intCast(node_idx_in_original_env)));
                const def_var: Var = ModuleEnv.varFrom(def_idx);

                if (is_this_module) {
                    // Check if we've processed this def already.
                    const def = original_env.store.getDef(def_idx);
                    const mb_processing_def = self.top_level_ptrns.get(def.pattern);
                    if (mb_processing_def) |processing_def| {
                        std.debug.assert(processing_def.def_idx == def_idx);
                        switch (processing_def.status) {
                            .not_processed => {
                                var sub_env = try self.env_pool.acquire(.generalized);
                                defer self.env_pool.release(sub_env);

                                try self.checkDef(def_idx, &sub_env);
                            },
                            .processing => {
                                // TODO: Handle recursive defs
                            },
                            .processed => {},
                        }
                    }
                }

                // Copy the actual method from the dest module env to this module env
                const real_method_var = if (is_this_module) blk: {
                    break :blk try self.instantiateVar(def_var, env, .{ .explicit = region });
                } else blk: {
                    // Copy the method from the other module's type store
                    const copied_var = try self.copyVar(def_var, original_env, region);
                    // For builtin methods, we need to instantiate the copied var to convert
                    // rigid type variables to flex, so they can unify with the call site
                    const is_builtin = original_module_ident == self.cir.builtin_module_ident;
                    if (is_builtin) {
                        break :blk try self.instantiateVar(copied_var, env, .{ .explicit = region });
                    } else {
                        break :blk copied_var;
                    }
                };

                // Unify the actual function var against the inferred var
                // We break this down into arg-by-arg and return type unification
                // for better error messages (instead of showing the whole function types)

                // Extract the function type from the real method
                const resolved_real = self.types.resolveVar(real_method_var);
                const mb_real_func = resolved_real.desc.content.unwrapFunc();
                if (mb_real_func == null) {
                    // This shouldn't happen - the method should be a function
                    std.debug.assert(false);
                    try self.unifyWith(deferred_constraint.var_, .err, env);
                    try self.unifyWith(resolved_func.ret, .err, env);
                    continue;
                }
                const real_func = mb_real_func.?;

                // Check arity matches
                const constraint_args = self.types.sliceVars(resolved_func.args);
                const real_args = self.types.sliceVars(real_func.args);

                if (constraint_args.len != real_args.len) {
                    // Arity mismatch - shouldn't happen if method was found correctly
                    std.debug.assert(false);
                    try self.unifyWith(deferred_constraint.var_, .err, env);
                    try self.unifyWith(resolved_func.ret, .err, env);
                    continue;
                }

                // Unify each argument pair
                var any_arg_failed = false;
                for (constraint_args, real_args) |constraint_arg, real_arg| {
                    const arg_result = try self.unify(real_arg, constraint_arg, env);
                    if (arg_result.isProblem()) {
                        any_arg_failed = true;
                    }
                }

                // Unify return types - this will generate the error with the expression region
                const ret_result = try self.unify(real_func.ret, resolved_func.ret, env);

                if (any_arg_failed or ret_result.isProblem()) {
                    try self.unifyWith(deferred_constraint.var_, .err, env);
                    try self.unifyWith(resolved_func.ret, .err, env);
                }
            }
        } else {
            // If the root type is anything but a nominal type, push an error

            const constraints = self.types.sliceStaticDispatchConstraints(deferred_constraint.constraints);
            if (constraints.len > 0) {
                try self.reportConstraintError(
                    deferred_constraint.var_,
                    constraints[0],
                    .not_nominal,
                    env,
                );
            } else {
                // It should be impossible to have a deferred constraint check
                // that has no constraints.
                std.debug.assert(false);
            }
        }
    }

    // Now that we've processed all constraints, reset the array
    env.deferred_static_dispatch_constraints.items.clearRetainingCapacity();
}

/// Mark a constraint function's return type as error
fn markConstraintFunctionAsError(self: *Self, constraint: StaticDispatchConstraint, env: *Env) !void {
    const resolved_constraint = self.types.resolveVar(constraint.fn_var);
    const mb_resolved_func = resolved_constraint.desc.content.unwrapFunc();
    std.debug.assert(mb_resolved_func != null);
    const resolved_func = mb_resolved_func.?;
    try self.unifyWith(resolved_func.ret, .err, env);
}

/// Report a constraint validation error
fn reportConstraintError(
    self: *Self,
    dispatcher_var: Var,
    constraint: StaticDispatchConstraint,
    kind: union(enum) {
        missing_method: problem.DispatcherDoesNotImplMethod.DispatcherType,
        not_nominal,
    },
    env: *Env,
) !void {
    const snapshot = try self.snapshots.deepCopyVar(self.types, dispatcher_var);
    const constraint_problem = switch (kind) {
        .missing_method => |dispatcher_type| problem.Problem{ .static_dispach = .{
            .dispatcher_does_not_impl_method = .{
                .dispatcher_var = dispatcher_var,
                .dispatcher_snapshot = snapshot,
                .dispatcher_type = dispatcher_type,
                .fn_var = constraint.fn_var,
                .method_name = constraint.fn_name,
                .origin = constraint.origin,
            },
        } },
        .not_nominal => problem.Problem{ .static_dispach = .{
            .dispatcher_not_nominal = .{
                .dispatcher_var = dispatcher_var,
                .dispatcher_snapshot = snapshot,
                .fn_var = constraint.fn_var,
                .method_name = constraint.fn_name,
            },
        } },
    };
    _ = try self.problems.appendProblem(self.cir.gpa, constraint_problem);

    try self.markConstraintFunctionAsError(constraint, env);
}

/// Pool for reusing Env instances to avoid repeated allocations
const EnvPool = struct {
    available: std.ArrayList(Env),
    gpa: Allocator,

    fn init(gpa: Allocator) std.mem.Allocator.Error!EnvPool {
        var pool = try std.ArrayList(Env).initCapacity(gpa, 8);
        for (0..8) |_| {
            pool.appendAssumeCapacity(try Env.init(gpa, .generalized));
        }
        return .{
            .available = pool,
            .gpa = gpa,
        };
    }

    fn deinit(self: *EnvPool) void {
        for (self.available.items) |*env| {
            env.deinit(self.gpa);
        }
        self.available.deinit(self.gpa);
    }

    /// Acquire an Env from the pool, or create a new one if none available
    fn acquire(self: *EnvPool, at: Rank) std.mem.Allocator.Error!Env {
        const trace = tracy.trace(@src());
        defer trace.end();

        if (self.available.pop()) |env| {
            // Reset the env for reuse
            var reused_env = env;
            reused_env.reset();
            return reused_env;
        } else {
            // Otherwise init a new one and ensure there's room to put it back
            // into the pool when we're done using it
            try self.available.ensureUnusedCapacity(self.gpa, 1);
            return try Env.init(self.gpa, at);
        }
    }

    /// Return an Env to the pool for reuse.
    /// If the pool cannot fit it, then deinit the env
    ///
    /// * If we acquire an existing env from the pool, there should be a slot
    ///   available to return it
    /// * If we init a new env when we acquire, the acquire func should expand the
    ///   pool so we have room to return it
    fn release(self: *EnvPool, env: Env) void {
        const trace = tracy.trace(@src());
        defer trace.end();

        var releasable_env = env;
        releasable_env.reset();
        self.available.append(self.gpa, releasable_env) catch {
            // If we can't add to the pool, just deinit this env
            releasable_env.deinit(self.gpa);
        };
    }
};<|MERGE_RESOLUTION|>--- conflicted
+++ resolved
@@ -599,15 +599,12 @@
     return try self.instantiateVar(self.bool_var, env, .{ .explicit = new_region });
 }
 
-<<<<<<< HEAD
-=======
 /// Create a str var
 fn freshStr(self: *Self, env: *Env, new_region: Region) Allocator.Error!Var {
     // Use the copied Str type from the type store (set by copyBuiltinTypes)
     return try self.instantiateVar(self.str_var, env, .{ .explicit = new_region });
 }
 
->>>>>>> a22ff1ec
 /// Create a nominal List type with the given element type
 fn mkListContent(self: *Self, elem_var: Var) Allocator.Error!Content {
     // Use the cached builtin_module_ident from the current module's ident store.
@@ -633,7 +630,6 @@
     );
 }
 
-<<<<<<< HEAD
 /// Create a nominal number type content (e.g., U8, I32, Dec)
 /// Number types are defined in Builtin.roc nested inside Num module: Num.U8 :: [].{...}
 /// They have no type parameters and their backing is the empty tag union []
@@ -671,9 +667,6 @@
         origin_module_id,
     );
 }
-
-=======
->>>>>>> a22ff1ec
 // updating vars //
 
 /// Unify the provided variable with the provided content
@@ -1673,7 +1666,6 @@
     env: *Env,
 ) std.mem.Allocator.Error!Var {
     switch (anno_builtin_type) {
-<<<<<<< HEAD
         .str => return try self.freshFromContent(.{ .structure = .str }, env, anno_region),
         // Phase 5: Use nominal types from Builtin instead of special .num content
         .u8 => return try self.freshFromContent(try self.mkNumberTypeContent("U8", env), env, anno_region),
@@ -1689,21 +1681,6 @@
         .f32 => return try self.freshFromContent(try self.mkNumberTypeContent("F32", env), env, anno_region),
         .f64 => return try self.freshFromContent(try self.mkNumberTypeContent("F64", env), env, anno_region),
         .dec => return try self.freshFromContent(try self.mkNumberTypeContent("Dec", env), env, anno_region),
-=======
-        .u8 => return try self.freshFromContent(.{ .structure = .{ .num = types_mod.Num.int_u8 } }, env, anno_region),
-        .u16 => return try self.freshFromContent(.{ .structure = .{ .num = types_mod.Num.int_u16 } }, env, anno_region),
-        .u32 => return try self.freshFromContent(.{ .structure = .{ .num = types_mod.Num.int_u32 } }, env, anno_region),
-        .u64 => return try self.freshFromContent(.{ .structure = .{ .num = types_mod.Num.int_u64 } }, env, anno_region),
-        .u128 => return try self.freshFromContent(.{ .structure = .{ .num = types_mod.Num.int_u128 } }, env, anno_region),
-        .i8 => return try self.freshFromContent(.{ .structure = .{ .num = types_mod.Num.int_i8 } }, env, anno_region),
-        .i16 => return try self.freshFromContent(.{ .structure = .{ .num = types_mod.Num.int_i16 } }, env, anno_region),
-        .i32 => return try self.freshFromContent(.{ .structure = .{ .num = types_mod.Num.int_i32 } }, env, anno_region),
-        .i64 => return try self.freshFromContent(.{ .structure = .{ .num = types_mod.Num.int_i64 } }, env, anno_region),
-        .i128 => return try self.freshFromContent(.{ .structure = .{ .num = types_mod.Num.int_i128 } }, env, anno_region),
-        .f32 => return try self.freshFromContent(.{ .structure = .{ .num = types_mod.Num.frac_f32 } }, env, anno_region),
-        .f64 => return try self.freshFromContent(.{ .structure = .{ .num = types_mod.Num.frac_f64 } }, env, anno_region),
-        .dec => return try self.freshFromContent(.{ .structure = .{ .num = types_mod.Num.frac_dec } }, env, anno_region),
->>>>>>> a22ff1ec
         .list => {
             // Then check arity
             if (anno_args.len != 1) {
