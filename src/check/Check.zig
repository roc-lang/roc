//! Performs Hindley-Milner type inference with constraint solving and unification on the Canonical Intermediate Representation (CIR).
//!
//! This module implements constraint-based type inference.

const std = @import("std");
const builtin = @import("builtin");
const base = @import("base");
const tracy = @import("tracy");
const collections = @import("collections");
const types_mod = @import("types");
const can = @import("can");
const builtins = @import("builtins");

const copy_import = @import("copy_import.zig");
const unifier = @import("unify.zig");
const occurs = @import("occurs.zig");
const problem = @import("problem.zig");
const snapshot_mod = @import("snapshot.zig");

const ExposedItems = collections.ExposedItems;
const CIR = can.CIR;
const CommonEnv = base.CommonEnv;
const ModuleEnv = can.ModuleEnv;
const Allocator = std.mem.Allocator;
const Ident = base.Ident;
const Region = base.Region;
const DeferredConstraintCheck = unifier.DeferredConstraintCheck;
const StaticDispatchConstraint = types_mod.StaticDispatchConstraint;
const Func = types_mod.Func;
const Var = types_mod.Var;
const Flex = types_mod.Flex;
const Rigid = types_mod.Rigid;
const Content = types_mod.Content;
const Rank = types_mod.Rank;
const Mark = types_mod.Mark;
const Num = types_mod.Num;
const testing = std.testing;
const Instantiator = types_mod.instantiate.Instantiator;
const Generalizer = types_mod.generalize.Generalizer;
const VarPool = types_mod.generalize.VarPool;
const SnapshotStore = @import("snapshot.zig").Store;
const ProblemStore = @import("problem.zig").Store;

const is_freestanding = builtin.os.tag == .freestanding;

/// Deferred numeric literal for compile-time validation
/// These are collected during type checking and validated during comptime evaluation
pub const DeferredNumericLiteral = struct {
    /// The e_num expression index
    expr_idx: CIR.Expr.Idx,
    /// The type variable that the literal unified with
    type_var: Var,
    /// The from_numeral constraint attached to this literal
    constraint: StaticDispatchConstraint,
    /// Source region for error reporting
    region: Region,

    pub const SafeList = collections.SafeList(@This());
};

const Self = @This();

gpa: std.mem.Allocator,
// This module's types store
types: *types_mod.Store,
/// This module's env
cir: *ModuleEnv,
/// A list of regions. Parallel with type vars & CIR nodes
regions: *Region.List,
/// List of directly imported  module. Import indexes in CIR refer to this list
imported_modules: []const *const ModuleEnv,
/// Map of auto-imported type names (like "Str", "List", "Bool") to their defining modules.
/// This is used to resolve type names that are automatically available without explicit imports.
auto_imported_types: ?*const std.AutoHashMap(Ident.Idx, can.Can.AutoImportedType),
/// Builtin type context for the module being type-checked
builtin_ctx: BuiltinContext,
/// type snapshots used in error messages
snapshots: SnapshotStore,
/// type problems
problems: ProblemStore,
/// import mapping for auto-imported builtin types (for error display)
import_mapping: @import("types").import_mapping.ImportMapping,
/// reusable scratch arrays used in unification
unify_scratch: unifier.Scratch,
/// reusable scratch arrays used in occurs check
occurs_scratch: occurs.Scratch,
/// free vars collected when generation types from type decls
decl_free_vars: base.Scratch(FreeVar),
/// annos we've already seen when generation a type from an annotation
seen_annos: std.AutoHashMap(CIR.TypeAnno.Idx, Var),
/// A pool of solver envs
env_pool: EnvPool,
/// wrapper around generalization, contains some internal state used to do it's work
generalizer: Generalizer,
/// A map from one var to another. Used in instantiation and var copying
var_map: std.AutoHashMap(Var, Var),
/// A map from one var to another. Used to apply type arguments in instantiation
rigid_var_substitutions: std.AutoHashMapUnmanaged(Ident.Idx, Var),
/// scratch vars used to build up intermediate lists, used for various things
scratch_vars: base.Scratch(Var),
/// scratch tags used to build up intermediate lists, used for various things
scratch_tags: base.Scratch(types_mod.Tag),
/// scratch record fields used to build up intermediate lists, used for various things
scratch_record_fields: base.Scratch(types_mod.RecordField),
/// scratch static dispatch constraints used to build up intermediate lists, used for various things
scratch_static_dispatch_constraints: base.Scratch(ScratchStaticDispatchConstraint),
/// Stack of type variables currently being constraint-checked, used to detect recursive constraints
/// When a var appears in this stack while we're checking its constraints, we've detected recursion
constraint_check_stack: std.ArrayList(Var),
// Cache for imported types. This cache lives for the entire type-checking session
/// of a module, so the same imported type can be reused across the entire module.
import_cache: ImportCache,
/// Maps variables to the expressions that constrained them (for better error regions)
constraint_origins: std.AutoHashMap(Var, Var),
/// Copied Bool type from Bool module (for use in if conditions, etc.)
bool_var: Var,
/// Copied Str type from Builtin module (for use in string literals, etc.)
str_var: Var,
/// Map representation of Ident -> Var, used in checking static dispatch constraints
ident_to_var_map: std.AutoHashMap(Ident.Idx, Var),
/// Map representation all top level patterns, and if we've processed them yet
top_level_ptrns: std.AutoHashMap(CIR.Pattern.Idx, DefProcessed),
/// The expected return type of the enclosing function, if any.
/// Used to correctly type-check `return` expressions inside loops etc.
enclosing_func_return_type: ?Var,
/// The name of the enclosing function, if known.
/// Used to provide better error messages when type checking lambda arguments.
enclosing_func_name: ?Ident.Idx,
/// Type writer for formatting types at snapshot time
type_writer: types_mod.TypeWriter,

/// A map of rigid variables that we build up during a branch of type checking
const FreeVar = struct { ident: base.Ident.Idx, var_: Var };

/// A def + processing data
const DefProcessed = struct { def_idx: CIR.Def.Idx, status: HasProcessed };

/// Indicates if something has been processed or not
const HasProcessed = enum { processed, processing, not_processed };

/// A struct scratch info about a static dispatch constraint
const ScratchStaticDispatchConstraint = struct {
    var_: Var,
    constraint: types_mod.StaticDispatchConstraint,
};

/// Context for type checking: module identity, builtin type references, and the Builtin module itself.
/// This is passed to Check.init() to provide access to auto-imported types from Builtin.
pub const BuiltinContext = struct {
    /// The name of the module being type-checked
    module_name: base.Ident.Idx,
    /// Statement index of Bool type in the current module (injected from Builtin.bin)
    bool_stmt: can.CIR.Statement.Idx,
    /// Statement index of Try type in the current module (injected from Builtin.bin)
    try_stmt: can.CIR.Statement.Idx,
    /// Statement index of Str type in the current module (injected from Builtin.bin)
    str_stmt: can.CIR.Statement.Idx,
    /// Direct reference to the Builtin module env (null when compiling Builtin module itself)
    builtin_module: ?*const ModuleEnv,
    /// Indices of auto-imported types in the Builtin module (null when compiling Builtin module itself)
    builtin_indices: ?can.CIR.BuiltinIndices,
};

/// Init type solver
/// Does *not* own types_store or cir, but *does* own other fields
pub fn init(
    gpa: std.mem.Allocator,
    types: *types_mod.Store,
    cir: *const ModuleEnv,
    imported_modules: []const *const ModuleEnv,
    auto_imported_types: ?*const std.AutoHashMap(Ident.Idx, can.Can.AutoImportedType),
    regions: *Region.List,
    builtin_ctx: BuiltinContext,
) std.mem.Allocator.Error!Self {
    const mutable_cir = @constCast(cir);
    var import_mapping = try createImportMapping(
        gpa,
        mutable_cir.getIdentStore(),
        cir,
        builtin_ctx.builtin_module,
        builtin_ctx.builtin_indices,
        auto_imported_types,
    );
    errdefer import_mapping.deinit();

    return .{
        .gpa = gpa,
        .types = types,
        .cir = mutable_cir,
        .imported_modules = imported_modules,
        .auto_imported_types = auto_imported_types,
        .regions = regions,
        .builtin_ctx = builtin_ctx,
        .snapshots = try SnapshotStore.initCapacity(gpa, 512),
        .problems = try ProblemStore.initCapacity(gpa, 64),
        .import_mapping = import_mapping,
        .unify_scratch = try unifier.Scratch.init(gpa),
        .occurs_scratch = try occurs.Scratch.init(gpa),
        .decl_free_vars = try base.Scratch(FreeVar).init(gpa),
        .seen_annos = std.AutoHashMap(CIR.TypeAnno.Idx, Var).init(gpa),
        .env_pool = try EnvPool.init(gpa),
        .generalizer = try Generalizer.init(gpa, types),
        .var_map = std.AutoHashMap(Var, Var).init(gpa),
        .rigid_var_substitutions = std.AutoHashMapUnmanaged(Ident.Idx, Var){},
        .scratch_vars = try base.Scratch(types_mod.Var).init(gpa),
        .scratch_tags = try base.Scratch(types_mod.Tag).init(gpa),
        .scratch_record_fields = try base.Scratch(types_mod.RecordField).init(gpa),
        .scratch_static_dispatch_constraints = try base.Scratch(ScratchStaticDispatchConstraint).init(gpa),
        .constraint_check_stack = try std.ArrayList(Var).initCapacity(gpa, 0),
        .import_cache = ImportCache{},
        .constraint_origins = std.AutoHashMap(Var, Var).init(gpa),
        .bool_var = undefined, // Will be initialized in copyBuiltinTypes()
        .str_var = undefined, // Will be initialized in copyBuiltinTypes()
        .ident_to_var_map = std.AutoHashMap(Ident.Idx, Var).init(gpa),
        .top_level_ptrns = std.AutoHashMap(CIR.Pattern.Idx, DefProcessed).init(gpa),
        .enclosing_func_return_type = null,
        .enclosing_func_name = null,
        // Initialize with null import_mapping - caller should call fixupTypeWriter() after storing Check
        .type_writer = try types_mod.TypeWriter.initFromParts(gpa, types, mutable_cir.getIdentStore(), null),
    };
}

/// Call this after Check has been stored at its final location to set up the import_mapping pointer.
/// This is needed because returning Check by value invalidates the pointer set during init.
pub fn fixupTypeWriter(self: *Self) void {
    self.type_writer.setImportMapping(&self.import_mapping);
}

/// Deinit owned fields
pub fn deinit(self: *Self) void {
    self.problems.deinit(self.gpa);
    self.snapshots.deinit();
    self.import_mapping.deinit();
    self.unify_scratch.deinit();
    self.occurs_scratch.deinit();
    self.decl_free_vars.deinit();
    self.seen_annos.deinit();
    self.env_pool.deinit();
    self.generalizer.deinit(self.gpa);
    self.var_map.deinit();
    self.rigid_var_substitutions.deinit(self.gpa);
    self.scratch_vars.deinit();
    self.scratch_tags.deinit();
    self.scratch_record_fields.deinit();
    self.scratch_static_dispatch_constraints.deinit();
    self.constraint_check_stack.deinit(self.gpa);
    self.import_cache.deinit(self.gpa);
    self.constraint_origins.deinit();
    self.ident_to_var_map.deinit();
    self.top_level_ptrns.deinit();
    self.type_writer.deinit();
}

/// Assert that type vars and regions in sync
pub inline fn debugAssertArraysInSync(self: *const Self) void {
    if (builtin.mode == .Debug) {
        const region_nodes = self.regions.len();
        const type_nodes = self.types.len();
        if (!(region_nodes == type_nodes)) {
            std.debug.panic(
                "Arrays out of sync:\n type_nodes={}\n  region_nodes={}\n ",
                .{ type_nodes, region_nodes },
            );
        }
    }
}

/// Fills the type store with fresh variables up to the number of regions
inline fn ensureTypeStoreIsFilled(self: *Self) Allocator.Error!void {
    const region_nodes: usize = @intCast(self.regions.len());
    const type_nodes: usize = @intCast(self.types.len());
    try self.types.ensureTotalCapacity(region_nodes);
    for (type_nodes..region_nodes) |_| {
        _ = self.types.appendFromContentAssumeCapacity(.{ .flex = Flex.init() }, @enumFromInt(15));
    }
}

// import caches //

/// Key for the import cache: module index + expression index in that module
const ImportCacheKey = struct {
    module_idx: CIR.Import.Idx,
    node_idx: CIR.Node.Idx,
};

/// Cache for imported types to avoid repeated copying
///
/// When we import a type from another module, we need to copy it into our module's
/// type store because type variables are module-specific. However, since we use
/// "preserve" mode unification with imported types (meaning the imported type is
/// read-only and never modified), we can safely cache these copies and reuse them;
/// they will never be mutated during unification.
///
/// Benefits:
/// - Reduces memory usage by avoiding duplicate copies of the same imported type
/// - Improves performance by avoiding redundant copying operations
/// - Particularly beneficial for commonly imported values/functions
///
/// Example: If a module imports `List.map` and uses it 10 times, without caching
/// we would create 10 separate copies of the `List.map` type. With caching, we
/// create just one copy and reuse it.
const ImportCache = std.HashMapUnmanaged(ImportCacheKey, Var, struct {
    pub fn hash(_: @This(), key: ImportCacheKey) u64 {
        var hasher = std.hash.Wyhash.init(0);
        hasher.update(std.mem.asBytes(&key.module_idx));
        hasher.update(std.mem.asBytes(&key.node_idx));
        return hasher.final();
    }

    pub fn eql(_: @This(), a: ImportCacheKey, b: ImportCacheKey) bool {
        return a.module_idx == b.module_idx and a.node_idx == b.node_idx;
    }
}, 80);

// env //

/// Solver env
const Env = struct {
    /// Pool of variables created during solving, use by let-polymorphism
    var_pool: VarPool,
    /// Deferred static dispatch constraints - accumulated during type checking,
    /// then solved for at the end
    deferred_static_dispatch_constraints: DeferredConstraintCheck.SafeList,

    fn init(
        gpa: std.mem.Allocator,
        at: Rank,
    ) std.mem.Allocator.Error!Env {
        var pool = try VarPool.init(gpa);
        pool.current_rank = at;

        return .{
            .var_pool = pool,
            .deferred_static_dispatch_constraints = try DeferredConstraintCheck.SafeList.initCapacity(gpa, 32),
        };
    }

    fn deinit(self: *Env, gpa: std.mem.Allocator) void {
        self.var_pool.deinit();
        self.deferred_static_dispatch_constraints.deinit(gpa);
    }

    /// Resets internal state of env and set rank to generalized
    fn reset(self: *Env) void {
        self.var_pool.current_rank = .generalized;
        self.var_pool.clearRetainingCapacity();
        self.deferred_static_dispatch_constraints.items.clearRetainingCapacity();
    }

    fn rank(self: *const Env) Rank {
        return self.var_pool.current_rank;
    }
};

// unify //

/// Unify two types where `a` is the expected type and `b` is the actual type
fn unify(self: *Self, a: Var, b: Var, env: *Env) std.mem.Allocator.Error!unifier.Result {
    return self.unifyWithCtx(a, b, env, .anon);
}

/// Unify two types where `a` is the expected type and `b` is the actual type
/// In error messages, this function will indicate that `a` as "from an annotation"
fn unifyFromAnno(self: *Self, a: Var, b: Var, env: *Env) std.mem.Allocator.Error!unifier.Result {
    return self.unifyWithCtx(a, b, env, .anno);
}

/// Unify two types where `a` is the expected type and `b` is the actual type
/// Accepts a config that indicates if `a` is from an annotation or not
fn unifyWithCtx(self: *Self, a: Var, b: Var, env: *Env, ctx: unifier.Conf.Ctx) std.mem.Allocator.Error!unifier.Result {
    const trace = tracy.trace(@src());
    defer trace.end();

    // Before unification, check if either variable has constraint origins
    // We need to look up constraint origins by walking through the type structure
    const constraint_origin_var = self.findConstraintOriginForVars(a, b);

    // Unify
    const result = try unifier.unifyWithConf(
        self.cir,
        self.types,
        &self.problems,
        &self.snapshots,
        &self.type_writer,
        &self.unify_scratch,
        &self.occurs_scratch,
        a,
        b,
        unifier.Conf{
            .ctx = ctx,
            .constraint_origin_var = constraint_origin_var,
        },
    );

    // After successful unification, propagate constraint origins to both variables
    if (result == .ok) {
        if (constraint_origin_var) |origin| {
            try self.constraint_origins.put(a, origin);
            try self.constraint_origins.put(b, origin);
        }
    }

    // Set regions and add to the current rank all variables created during unification.
    //
    // We assign all fresh variables the region of `b` (the "actual" type), since `a` is
    // typically the "expected" type from an annotation. This heuristic works well for
    // most cases but can be imprecise for deeply nested unifications where fresh variables
    // are created for sub-components (e.g., record fields, tag payloads). In those cases,
    // error messages may point to the outer expression rather than the specific field.
    //
    // A more precise solution would track the origin of each fresh variable during
    // unification and propagate that back, but the current approach is sufficient for
    // typical error reporting scenarios.
    const region = self.cir.store.getNodeRegion(ModuleEnv.nodeIdxFrom(b));
    for (self.unify_scratch.fresh_vars.items.items) |fresh_var| {
        // Set the rank
        const fresh_rank = self.types.resolveVar(fresh_var).desc.rank;
        try env.var_pool.addVarToRank(fresh_var, fresh_rank);

        // Set the region
        try self.fillInRegionsThrough(fresh_var);
        self.setRegionAt(fresh_var, region);
    }

    // Copy any constraints created during unification into our own array
    for (self.unify_scratch.deferred_constraints.items.items) |deferred_constraint| {
        _ = try env.deferred_static_dispatch_constraints.append(self.gpa, deferred_constraint);
    }

    // Ensure arrays are in sync
    self.debugAssertArraysInSync();

    return result;
}

/// Find constraint origins for variables, checking resolved forms
fn findConstraintOriginForVars(self: *Self, a: Var, b: Var) ?Var {
    // Check the variables directly first
    if (self.constraint_origins.get(a)) |origin| return origin;
    if (self.constraint_origins.get(b)) |origin| return origin;

    // Check resolved forms of the variables
    const a_resolved = self.types.resolveVar(a);
    const b_resolved = self.types.resolveVar(b);

    if (self.constraint_origins.get(a_resolved.var_)) |origin| return origin;
    if (self.constraint_origins.get(b_resolved.var_)) |origin| return origin;

    // Fallback: if we have any constraint origins recorded (indicating dot access expressions),
    // and we haven't found a direct match, look for constraint origins that might be related
    // if (self.constraint_origins.count() > 0) {
    //     var it = self.constraint_origins.iterator();
    //     while (it.next()) |entry| {
    //         const origin = entry.value_ptr.*;
    //         // Return the first constraint origin we find - this is specifically for the Color.md case
    //         // where constraint origins exist but don't directly match the unification variables
    //         return origin;
    //     }
    // }

    return null;
}

// instantiate  //

const InstantiateRegionBehavior = union(enum) {
    explicit: Region,
    use_root_instantiated,
    use_last_var,
};

/// Instantiate a variable, substituting any encountered rigids with flex vars
///
/// Note that the the rigid var structure will be preserved.
/// E.g. `a -> a`, `a` will reference the same new flex var
fn instantiateVar(
    self: *Self,
    var_to_instantiate: Var,
    env: *Env,
    region_behavior: InstantiateRegionBehavior,
) std.mem.Allocator.Error!Var {
    var instantiate_ctx = Instantiator{
        .store = self.types,
        .idents = self.cir.getIdentStoreConst(),
        .var_map = &self.var_map,

        .current_rank = env.rank(),
        .rigid_behavior = .fresh_flex,
    };
    return self.instantiateVarHelp(var_to_instantiate, &instantiate_ctx, env, region_behavior);
}

/// Instantiate a variable, substituting any encountered rigids with *new* rigid vars
///
/// Note that the the rigid var structure will be preserved.
/// E.g. `a -> a`, `a` will reference the same new rigid var
fn instantiateVarPreserveRigids(
    self: *Self,
    var_to_instantiate: Var,
    env: *Env,
    region_behavior: InstantiateRegionBehavior,
) std.mem.Allocator.Error!Var {
    var instantiate_ctx = Instantiator{
        .store = self.types,
        .idents = self.cir.getIdentStoreConst(),
        .var_map = &self.var_map,

        .current_rank = env.rank(),
        .rigid_behavior = .fresh_rigid,
    };
    return self.instantiateVarHelp(var_to_instantiate, &instantiate_ctx, env, region_behavior);
}

/// Instantiate a variable
fn instantiateVarWithSubs(
    self: *Self,
    var_to_instantiate: Var,
    subs: *std.AutoHashMapUnmanaged(Ident.Idx, Var),
    env: *Env,
    region_behavior: InstantiateRegionBehavior,
) std.mem.Allocator.Error!Var {
    var instantiate_ctx = Instantiator{
        .store = self.types,
        .idents = self.cir.getIdentStoreConst(),
        .var_map = &self.var_map,

        .current_rank = env.rank(),
        .rigid_behavior = .{ .substitute_rigids = subs },
    };
    return self.instantiateVarHelp(var_to_instantiate, &instantiate_ctx, env, region_behavior);
}

/// Instantiate a variable
fn instantiateVarHelp(
    self: *Self,
    var_to_instantiate: Var,
    instantiator: *Instantiator,
    env: *Env,
    region_behavior: InstantiateRegionBehavior,
) std.mem.Allocator.Error!Var {
    // First, reset state
    instantiator.var_map.clearRetainingCapacity();

    // Then, instantiate the variable with the provided context
    const instantiated_var = try instantiator.instantiateVar(var_to_instantiate);

    // If we had to insert any new type variables, ensure that we have
    // corresponding regions for them. This is essential for error reporting.
    const root_instantiated_region = self.regions.get(@enumFromInt(@intFromEnum(var_to_instantiate))).*;
    if (instantiator.var_map.count() > 0) {
        var iterator = instantiator.var_map.iterator();
        while (iterator.next()) |x| {
            // Get the newly created var
            const fresh_var = x.value_ptr.*;

            const fresh_resolved = self.types.resolveVar(fresh_var);

            // Add to pool
            try env.var_pool.addVarToRank(fresh_var, fresh_resolved.desc.rank);

            // Set the region
            try self.fillInRegionsThrough(fresh_var);
            switch (region_behavior) {
                .explicit => |region| {
                    self.setRegionAt(fresh_var, region);
                },
                .use_root_instantiated => {
                    self.setRegionAt(fresh_var, root_instantiated_region);
                },
                .use_last_var => {
                    const old_var = x.key_ptr.*;
                    const old_region = self.regions.get(@enumFromInt(@intFromEnum(old_var))).*;
                    self.setRegionAt(fresh_var, old_region);
                },
            }
        }
    }

    // Add the var to the right rank
    try env.var_pool.addVarToRank(instantiated_var, instantiator.current_rank);

    // Assert that we have regions for every type variable
    self.debugAssertArraysInSync();

    // Return the instantiated var
    return instantiated_var;
}

// regions //

/// Fill slots in the regions array up to and including the target var
fn fillInRegionsThrough(self: *Self, target_var: Var) Allocator.Error!void {
    const idx = @intFromEnum(target_var);

    if (idx >= self.regions.len()) {
        try self.regions.items.ensureTotalCapacity(self.gpa, idx + 1);

        const empty_region = Region.zero();
        while (self.regions.len() <= idx) {
            self.regions.items.appendAssumeCapacity(empty_region);
        }
    }
}

/// Set the region for a var
fn setRegionAt(self: *Self, target_var: Var, new_region: Region) void {
    self.regions.set(@enumFromInt(@intFromEnum(target_var)), new_region);
}

/// Get the region for a var
fn getRegionAt(self: *Self, target_var: Var) Region {
    return self.regions.get(@enumFromInt(@intFromEnum(target_var))).*;
}

// fresh vars //

/// Create fresh flex var
fn fresh(self: *Self, env: *Env, new_region: Region) Allocator.Error!Var {
    return self.freshFromContent(.{ .flex = Flex.init() }, env, new_region);
}

/// Create fresh var with the provided content
fn freshFromContent(self: *Self, content: Content, env: *Env, new_region: Region) Allocator.Error!Var {
    const var_ = try self.types.freshFromContentWithRank(content, env.rank());
    try self.fillInRegionsThrough(var_);
    self.setRegionAt(var_, new_region);
    try env.var_pool.addVarToRank(var_, env.rank());
    return var_;
}

/// Create a bool var
fn freshBool(self: *Self, env: *Env, new_region: Region) Allocator.Error!Var {
    // Use the copied Bool type from the type store (set by copyBuiltinTypes)
    return try self.instantiateVar(self.bool_var, env, .{ .explicit = new_region });
}

/// Create a str var
fn freshStr(self: *Self, env: *Env, new_region: Region) Allocator.Error!Var {
    // Use the copied Str type from the type store (set by copyBuiltinTypes)
    return try self.instantiateVar(self.str_var, env, .{ .explicit = new_region });
}

/// Create a nominal List type with the given element type
fn mkListContent(self: *Self, elem_var: Var, env: *Env) Allocator.Error!Content {
    // Use the cached builtin_module_ident from the current module's ident store.
    // This represents the "Builtin" module where List is defined.
    const origin_module_id = if (self.builtin_ctx.builtin_module) |_|
        self.cir.idents.builtin_module
    else
        self.builtin_ctx.module_name; // We're compiling Builtin module itself

    const list_ident = types_mod.TypeIdent{
        .ident_idx = self.cir.idents.list,
    };

    // List's backing is [ProvidedByCompiler] with closed extension
    // The element type is a type parameter, not the backing
    const empty_tag_union_content = Content{ .structure = .empty_tag_union };
    const ext_var = try self.freshFromContent(empty_tag_union_content, env, Region.zero());

    // Create the [ProvidedByCompiler] tag
    const provided_tag_ident = try @constCast(self.cir).insertIdent(base.Ident.for_text("ProvidedByCompiler"));
    const provided_tag = try self.types.mkTag(provided_tag_ident, &.{});

    const tag_union = types_mod.TagUnion{
        .tags = try self.types.appendTags(&[_]types_mod.Tag{provided_tag}),
        .ext = ext_var,
    };
    const backing_content = Content{ .structure = .{ .tag_union = tag_union } };
    const backing_var = try self.freshFromContent(backing_content, env, Region.zero());

    const type_args = [_]Var{elem_var};

    return try self.types.mkNominal(
        list_ident,
        backing_var,
        &type_args,
        origin_module_id,
        false, // List is nominal (not opaque)
    );
}

/// Create a nominal number type content (e.g., U8, I32, Dec)
/// Number types are defined in Builtin.roc nested inside Num module: Num.U8 :: [].{...}
/// They have no type parameters and their backing is the empty tag union []
fn mkNumberTypeContent(self: *Self, type_name: []const u8, env: *Env) Allocator.Error!Content {
    const origin_module_id = if (self.builtin_ctx.builtin_module) |_|
        self.cir.idents.builtin_module
    else
        self.builtin_ctx.module_name; // We're compiling Builtin module itself

    // Use fully-qualified type name "Builtin.Num.U8" etc.
    // This allows method lookup to work correctly (getMethodIdent builds "Builtin.Num.U8.method_name")
    const qualified_type_name = try std.fmt.allocPrint(self.gpa, "Builtin.Num.{s}", .{type_name});
    defer self.gpa.free(qualified_type_name);
    const type_name_ident = try @constCast(self.cir).insertIdent(base.Ident.for_text(qualified_type_name));
    const type_ident = types_mod.TypeIdent{
        .ident_idx = type_name_ident,
    };

    // Number types backing is [] (empty tag union with closed extension)
    const empty_tag_union_content = Content{ .structure = .empty_tag_union };
    const ext_var = try self.freshFromContent(empty_tag_union_content, env, Region.zero());
    const empty_tag_union = types_mod.TagUnion{
        .tags = types_mod.Tag.SafeMultiList.Range.empty(),
        .ext = ext_var,
    };
    const backing_content = Content{ .structure = .{ .tag_union = empty_tag_union } };
    const backing_var = try self.freshFromContent(backing_content, env, Region.zero());

    // Number types have no type arguments
    const no_type_args: []const Var = &.{};

    return try self.types.mkNominal(
        type_ident,
        backing_var,
        no_type_args,
        origin_module_id,
        true, // Number types are opaque (defined with ::)
    );
}

/// Create a flex variable with a from_numeral constraint for numeric literals.
/// This constraint will be checked during deferred constraint checking to validate
/// that the numeric literal can be converted to the unified type.
/// Returns the flex var which has the constraint attached, and the dispatcher var
/// (first arg of from_numeral) is unified with the flex var so they share the same name.
fn mkFlexWithFromNumeralConstraint(
    self: *Self,
    num_literal_info: types_mod.NumeralInfo,
    env: *Env,
) !Var {
    const from_numeral_ident = self.cir.idents.from_numeral;

    // Create the flex var first - this represents the target type `a`
    const flex_var = try self.fresh(env, num_literal_info.region);

    // Create the argument type: Numeral (from Builtin.Num.Numeral)
    // For from_numeral, the actual method signature is: Numeral -> Try(a, [InvalidNumeral(Str)])
    const numeral_content = try self.mkNumeralContent(env);
    const arg_var = try self.freshFromContent(numeral_content, env, num_literal_info.region);

    // Create the error type: [InvalidNumeral(Str)] (closed tag union)
    const str_var = self.str_var;
    const invalid_numeral_tag_ident = try @constCast(self.cir).insertIdent(
        base.Ident.for_text("InvalidNumeral"),
    );
    const invalid_numeral_tag = try self.types.mkTag(
        invalid_numeral_tag_ident,
        &.{str_var},
    );
    // Use empty_tag_union as extension to create a closed tag union [InvalidNumeral(Str)]
    const err_ext_var = try self.freshFromContent(.{ .structure = .empty_tag_union }, env, num_literal_info.region);
    const err_type = try self.types.mkTagUnion(&.{invalid_numeral_tag}, err_ext_var);
    const err_var = try self.freshFromContent(err_type, env, num_literal_info.region);

    // Create Try(flex_var, err_var) as the return type
    // Try is a nominal type with two type args: the success type and the error type
    const try_type_content = try self.mkTryContent(flex_var, err_var);
    const ret_var = try self.freshFromContent(try_type_content, env, num_literal_info.region);

    const func_content = types_mod.Content{
        .structure = types_mod.FlatType{
            .fn_unbound = types_mod.Func{
                .args = try self.types.appendVars(&.{arg_var}),
                .ret = ret_var,
                .needs_instantiation = false,
            },
        },
    };
    const fn_var = try self.freshFromContent(func_content, env, num_literal_info.region);

    // Create the constraint with numeric literal info
    const constraint = types_mod.StaticDispatchConstraint{
        .fn_name = from_numeral_ident,
        .fn_var = fn_var,
        .origin = .from_numeral,
        .num_literal = num_literal_info,
    };

    // Store it in the types store
    const constraint_range = try self.types.appendStaticDispatchConstraints(&.{constraint});

    // Update the flex var to have the constraint attached
    const flex_content = types_mod.Content{
        .flex = types_mod.Flex{
            .name = null,
            .constraints = constraint_range,
        },
    };
    try self.unifyWith(flex_var, flex_content, env);

    return flex_var;
}

/// Create a nominal Box type with the given element type
fn mkBoxContent(self: *Self, elem_var: Var) Allocator.Error!Content {
    // Use the cached builtin_module_ident from the current module's ident store.
    // This represents the "Builtin" module where Box is defined.
    const origin_module_id = if (self.builtin_ctx.builtin_module) |_|
        self.cir.idents.builtin_module
    else
        self.builtin_ctx.module_name; // We're compiling Builtin module itself

    const box_ident = types_mod.TypeIdent{
        .ident_idx = self.cir.idents.box,
    };

    // The backing var is the element type var
    const backing_var = elem_var;
    const type_args = [_]Var{elem_var};

    return try self.types.mkNominal(
        box_ident,
        backing_var,
        &type_args,
        origin_module_id,
        false, // Box is nominal (not opaque)
    );
}

/// Create a nominal Try type with the given success and error types
fn mkTryContent(self: *Self, ok_var: Var, err_var: Var) Allocator.Error!Content {
    // Use the cached builtin_module_ident from the current module's ident store.
    // This represents the "Builtin" module where Try is defined.
    const origin_module_id = if (self.builtin_ctx.builtin_module) |_|
        self.cir.idents.builtin_module
    else
        self.builtin_ctx.module_name; // We're compiling Builtin module itself

    // Use the relative name "Try" (not "Builtin.Try") to match the relative_name in TypeHeader
    // The origin_module field already captures that this type is from Builtin
    const try_ident = types_mod.TypeIdent{
        .ident_idx = self.cir.idents.builtin_try,
    };

    // The backing var doesn't matter here. Nominal types unify based on their ident
    // and type args only - the backing is never examined during unification.
    // Creating the real backing type ([Ok(ok), Err(err)]) would be a waste of time.
    const backing_var = ok_var;
    const type_args = [_]Var{ ok_var, err_var };

    return try self.types.mkNominal(
        try_ident,
        backing_var,
        &type_args,
        origin_module_id,
        false, // Try is nominal (not opaque)
    );
}

/// Create a nominal Numeral type (from Builtin.Num.Numeral)
/// Numeral has no type parameters - it's a concrete record type wrapped in Self tag
fn mkNumeralContent(self: *Self, env: *Env) Allocator.Error!Content {
    // Use the cached builtin_module_ident from the current module's ident store.
    // This represents the "Builtin" module where Numeral is defined.
    const origin_module_id = if (self.builtin_ctx.builtin_module) |_|
        self.cir.idents.builtin_module
    else
        self.builtin_ctx.module_name; // We're compiling Builtin module itself

    // Use the relative name "Num.Numeral" with origin_module Builtin
    // Use the pre-interned ident from builtin_module to avoid string comparison
    const numeral_ident = types_mod.TypeIdent{
        .ident_idx = self.cir.idents.builtin_numeral,
    };

    // The backing var doesn't matter here. Nominal types unify based on their ident
    // and type args only - the backing is never examined during unification.
    // Creating the real backing type ([Self({is_negative: Bool, ...})]) would be a waste of time.
    const empty_tag_union_content = Content{ .structure = .empty_tag_union };
    const ext_var = try self.freshFromContent(empty_tag_union_content, env, Region.zero());
    const empty_tag_union = types_mod.TagUnion{
        .tags = types_mod.Tag.SafeMultiList.Range.empty(),
        .ext = ext_var,
    };
    const backing_content = Content{ .structure = .{ .tag_union = empty_tag_union } };
    const backing_var = try self.freshFromContent(backing_content, env, Region.zero());

    return try self.types.mkNominal(
        numeral_ident,
        backing_var,
        &.{}, // No type args
        origin_module_id,
        true, // Numeral is opaque (defined with ::)
    );
}

// updating vars //

/// Unify the provided variable with the provided content
///
/// If the var is a flex at the current rank, skip unifcation and simply update
/// the type descriptor
///
/// This should primarily be use to set CIR node vars that were initially filled with placeholders
fn unifyWith(self: *Self, target_var: Var, content: types_mod.Content, env: *Env) std.mem.Allocator.Error!void {
    const resolved_target = self.types.resolveVar(target_var);
    if (resolved_target.is_root and resolved_target.desc.rank == env.rank() and resolved_target.desc.content == .flex) {
        // The vast majority of the time, we call unify with on a placeholder
        // CIR var. In this case, we can safely override the type descriptor
        // directly, saving a typeslot and unifcation run
        var desc = resolved_target.desc;
        desc.content = content;
        try self.types.dangerousSetVarDesc(target_var, desc);
    } else {
        const fresh_var = try self.freshFromContent(content, env, self.getRegionAt(target_var));
        if (builtin.mode == .Debug) {
            const target_var_rank = self.types.resolveVar(target_var).desc.rank;
            const fresh_var_rank = self.types.resolveVar(fresh_var).desc.rank;
            if (@intFromEnum(target_var_rank) > @intFromEnum(fresh_var_rank)) {
                std.debug.panic("trying unifyWith unexpected ranks {} & {}", .{ @intFromEnum(target_var_rank), @intFromEnum(fresh_var_rank) });
            }
        }
        _ = try self.unify(target_var, fresh_var, env);
    }
}

/// Give a var, ensure it's not a redirect and set its rank.
/// If the var is already a redirect, this is a no-op - the root's rank was set when
/// the redirect was created during unification. This can happen when a variable is
/// unified with another before its rank is explicitly set, which is benign.
fn setVarRank(self: *Self, target_var: Var, env: *Env) std.mem.Allocator.Error!void {
    const resolved = self.types.resolveVar(target_var);
    if (resolved.is_root) {
        self.types.setDescRank(resolved.desc_idx, env.rank());
        try env.var_pool.addVarToRank(target_var, env.rank());
    }
    // If not root, the variable is a redirect - its rank is determined by the root
    // variable it points to, which was handled when the redirect was created.
}

// file //

/// Check the types for all defs
/// Copy builtin types from their modules into the current module's type store
/// This is necessary because type variables are module-specific - we can't use Vars from
/// other modules directly. The Bool and Try types are used in language constructs like
/// `if` conditions and need to be available in every module's type store.
fn copyBuiltinTypes(self: *Self) !void {
    const bool_stmt_idx = self.builtin_ctx.bool_stmt;
    const str_stmt_idx = self.builtin_ctx.str_stmt;

    if (self.builtin_ctx.builtin_module) |builtin_env| {
        // Copy Bool type from Builtin module using the direct reference
        const bool_type_var = ModuleEnv.varFrom(bool_stmt_idx);
        self.bool_var = try self.copyVar(bool_type_var, builtin_env, Region.zero());

        // Copy Str type from Builtin module using the direct reference
        const str_type_var = ModuleEnv.varFrom(str_stmt_idx);
        self.str_var = try self.copyVar(str_type_var, builtin_env, Region.zero());
    } else {
        // If Builtin module reference is null, use the statement from the current module
        // This happens when compiling the Builtin module itself
        self.bool_var = ModuleEnv.varFrom(bool_stmt_idx);
        self.str_var = ModuleEnv.varFrom(str_stmt_idx);
    }

    // Try type is accessed via external references, no need to copy it here
}

/// Check the types for all defs in a file
pub fn checkFile(self: *Self) std.mem.Allocator.Error!void {
    const trace = tracy.trace(@src());
    defer trace.end();

    // Fill in types store up to the size of CIR nodes
    try ensureTypeStoreIsFilled(self);

    // Create a solver env
    var env = try self.env_pool.acquire(.generalized);
    defer self.env_pool.release(env);

    // Copy builtin types (Bool, Try) into this module's type store
    try self.copyBuiltinTypes();

    // First, iterate over the builtin statements, generating types for each type declaration
    const builtin_stmts_slice = self.cir.store.sliceStatements(self.cir.builtin_statements);
    for (builtin_stmts_slice) |builtin_stmt_idx| {
        // If the statement is a type declaration, then generate the it's type
        // The resulting generalized type is saved at the type var slot at `stmt_idx`
        try self.generateStmtTypeDeclType(builtin_stmt_idx, &env);
    }

    // Process requires_types annotations for platforms
    // This ensures the type store has the actual types for platform requirements
    try self.processRequiresTypes(&env);

    const stmts_slice = self.cir.store.sliceStatements(self.cir.all_statements);

    // First pass: generate types for each type declaration
    for (stmts_slice) |stmt_idx| {
        const stmt = self.cir.store.getStatement(stmt_idx);
        const stmt_var = ModuleEnv.varFrom(stmt_idx);
        try self.setVarRank(stmt_var, &env);

        switch (stmt) {
            .s_alias_decl => |alias| {
                try self.generateAliasDecl(stmt_idx, stmt_var, alias, &env);
            },
            .s_nominal_decl => |nominal| {
                try self.generateNominalDecl(stmt_idx, stmt_var, nominal, &env);
            },
            .s_runtime_error => {
                try self.unifyWith(stmt_var, .err, &env);
            },
            .s_type_anno => |type_anno| {
                try self.generateStandaloneTypeAnno(stmt_var, type_anno, &env);
            },
            else => {
                // All other stmt types are invalid at the top level
            },
        }
    }

    // Next, capture all top level defs
    // This is used to support out-of-order defts
    const defs_slice = self.cir.store.sliceDefs(self.cir.all_defs);
    for (defs_slice) |def_idx| {
        const def = self.cir.store.getDef(def_idx);
        try self.top_level_ptrns.put(def.pattern, .{ .def_idx = def_idx, .status = .not_processed });
    }

    // Then, iterate over defs again, inferring types
    for (defs_slice) |def_idx| {
        env.reset();
        try self.checkDef(def_idx, &env);
    }

    // Finally, type-check top-level statements (like expect)
    // These are separate from defs and need to be checked after all defs are processed
    // so that lookups can find their definitions
    for (stmts_slice) |stmt_idx| {
        const stmt = self.cir.store.getStatement(stmt_idx);
        const stmt_var = ModuleEnv.varFrom(stmt_idx);
        const stmt_region = self.cir.store.getNodeRegion(ModuleEnv.nodeIdxFrom(stmt_idx));

        switch (stmt) {
            .s_expect => |expr_stmt| {
                env.reset();

                // Enter a new rank for this expect
                try env.var_pool.pushRank();
                defer env.var_pool.popRank();

                // Check the body expression
                _ = try self.checkExpr(expr_stmt.body, &env, .no_expectation);
                const body_var: Var = ModuleEnv.varFrom(expr_stmt.body);

                // Unify with Bool (expects must be bool expressions)
                const bool_var = try self.freshBool(&env, stmt_region);
                _ = try self.unify(bool_var, body_var, &env);

                // Unify statement var with body var
                _ = try self.unify(stmt_var, body_var, &env);

                // Generalize and check deferred constraints
                try self.generalizer.generalize(self.gpa, &env.var_pool, env.rank());
                try self.checkDeferredStaticDispatchConstraints(&env);
            },
            else => {
                // Other statement types are handled elsewhere (type decls, defs, etc.)
            },
        }
    }

    // Note that we can't use SCCs to determine the order to resolve defs
    // because anonymous static dispatch makes function order not knowable
    // before type inference

}

/// Process the requires_types annotations for platform modules, like:
///
///   { [Model : model] for main : { init : model, ... } }
///
/// For each required type, we first process the introduced alias variables:
///   { [Model : model] for main : { init : model, ... } }
///     ^^^^^^^^^^^^^^
/// Here, we create `model` as a *rigid* var, and a type alias `Model` pointing to
/// that exact rigid var.
///
/// We create this variable at the `.generalized` rank, but we have special
/// logic in `generateAnnoTypeInPlace` so places that reference `Model`
/// directly reference the underlying *uninstantiated* rigid var
///
/// Then, we generate the type for the actual required type
///   { [Model : model] for main : { init : model, ... } }
///                                ^^^^^^^^^^^^^^^^^^^^^^
///
/// Note on scoping: Type scopes are defined in czer. So in the example above,
///   { [Model : model] for main : { init : model, ... } }
///             a^^^^^                     b^^^^^
/// So `a` get the node CIR.TypeAnno.rigid_var{ .. }
/// So `b` get the node CIR.TypeAnno.rigid_var_lookup{ .ref = <a_id> }
/// Then, any reference to `b` replaced with `a` in `generateAnnoTypeInPlace`.
fn processRequiresTypes(self: *Self, env: *Env) std.mem.Allocator.Error!void {
    // Ensure we are generalized
    // This is because we do not want the type checking we do here to be let-polymorphic
    std.debug.assert(env.rank() == .generalized);

    const requires_types_slice = self.cir.requires_types.items.items;
    for (requires_types_slice) |required_type| {

        // First, processes the required type aliases
        //   { [Model : model] for main : { init : model, ... } }
        //     ^^^^^^^^^^^^^^
        const required_type_aliases_slice = self.cir.for_clause_aliases.sliceRange(required_type.type_aliases);
        for (required_type_aliases_slice) |type_alias| {
            const stmt = self.cir.store.getStatement(type_alias.alias_stmt_idx);
            const stmt_var = ModuleEnv.varFrom(type_alias.alias_stmt_idx);

            // We should only ever have alias decls here
            std.debug.assert(stmt == .s_alias_decl);
            const alias = stmt.s_alias_decl;

            // Assert that this alias header is well formed
            const alias_lhs = self.cir.store.getTypeHeader(alias.header);
            std.debug.assert(alias_lhs.name == alias_lhs.relative_name);
            std.debug.assert(alias_lhs.args.span.len == 0);

            // Assert that this alias body is well formed
            const alias_rhs_var = ModuleEnv.varFrom(alias.anno);
            const alias_rhs = self.cir.store.getTypeAnno(alias.anno);
            std.debug.assert(alias_rhs == .rigid_var);

            // Set ranks to generalized
            try self.setVarRank(stmt_var, env);
            try self.setVarRank(alias_rhs_var, env);

            // Set the rhs of the expr to be a rigid var
            try self.unifyWith(alias_rhs_var, .{
                .rigid = Rigid.init(type_alias.rigid_name),
            }, env);

            // IMPORTANT!
            // We *do not* create a real alias here. Instead, we unify the alias
            // stmt directly with the backing variable not the alias wrapper,
            // so that it can be substituted with the app's concrete type during
            // checkPlatformRequirements.
            _ = try self.unify(stmt_var, alias_rhs_var, env);
        }

        // Then, generate the type for the actual required type
        //   { [Model : model] for main : { init : model, ... } }
        //                                ^^^^^^^^^^^^^^^^^^^^^^
        try self.generateAnnoTypeInPlace(required_type.type_anno, env, .annotation);
    }
}

/// Check that the app's exported values match the platform's required types.
///
/// This should be called after checkFile() to verify that app exports conform
/// to the platform's requirements.
///
/// The `platform_to_app_idents` map translates platform ident indices to app ident indices,
/// built by the caller to avoid string lookups during type checking.
///
/// TODO: There are some non-type errors that this function produces (like
/// if the required alias or definition) are not found These errors could be
/// reporter in czer.
pub fn checkPlatformRequirements(
    self: *Self,
    platform_env: *const ModuleEnv,
    platform_to_app_idents: *const std.AutoHashMap(Ident.Idx, Ident.Idx),
) std.mem.Allocator.Error!void {
    const trace = tracy.trace(@src());
    defer trace.end();

    // Create a solver env for type operations
    var env = try self.env_pool.acquire(.generalized);
    defer self.env_pool.release(env);

    // Iterate over the platform's required types
    const requires_types_slice = platform_env.requires_types.items.items;
    for (requires_types_slice) |required_type| {
        // Look up the pre-translated app ident for this platform requirement
        const app_required_ident = platform_to_app_idents.get(required_type.ident);

        // Find the matching export in the app
        const app_exports_slice = self.cir.store.sliceDefs(self.cir.exports);
        var found_export: ?CIR.Def.Idx = null;

        for (app_exports_slice) |def_idx| {
            const def = self.cir.store.getDef(def_idx);
            const pattern = self.cir.store.getPattern(def.pattern);

            if (pattern == .assign) {
                // Compare ident indices - if app_required_ident is null, there's no match
                if (app_required_ident != null and pattern.assign.ident == app_required_ident.?) {
                    found_export = def_idx;
                    break;
                }
            }
        }

        if (found_export) |export_def_idx| {
            // Get the app export's type variable
            const export_def = self.cir.store.getDef(export_def_idx);
            const export_var = ModuleEnv.varFrom(export_def.pattern);

            // Copy the required type from the platform's type store into the app's type store
            // First, convert the type annotation to a type variable in the platform's context
            const required_type_var = ModuleEnv.varFrom(required_type.type_anno);

            // Copy the type from the platform's type store
            const copied_required_var = try self.copyVar(required_type_var, platform_env, required_type.region);

            // Instantiate the copied variable before unifying (to avoid poisoning the cached copy)
            // IMPORTANT: When we instantiate this rigid here, it is instantiated as a flex
            const instantiated_required_var = try self.instantiateVar(copied_required_var, &env, .{ .explicit = required_type.region });

            // Get the type aliases (eg [Model : model]) for this required type
            const type_aliases_range = required_type.type_aliases;
            const all_aliases = platform_env.for_clause_aliases.items.items;
            const type_aliases_slice = all_aliases[@intFromEnum(type_aliases_range.start)..][0..type_aliases_range.count];

            // Extract flex name -> instantiated var mappings from the var_map.
            var var_map_iter = self.var_map.iterator();
            while (var_map_iter.next()) |entry| {
                const fresh_var = entry.value_ptr.*;
                const resolved = self.types.resolveVar(fresh_var);
                switch (resolved.desc.content) {
                    // Note that here we match on a flex var. Because the
                    // type is instantiated any rigid in the platform
                    // required type become flex
                    .flex => |flex| {
                        // Assert flex has name (flex var should come from platform rigid vars)
                        std.debug.assert(flex.name != null);
                        const flex_name = flex.name.?;

                        // Assert that this flex var ident is in the list of
                        // rigid vars declared by the platform.
                        if (builtin.mode == .Debug) {
                            var found_in_required_aliases = false;
                            for (type_aliases_slice) |alias| {
                                const app_rigid_name = platform_to_app_idents.get(alias.rigid_name) orelse continue;
                                if (app_rigid_name == flex_name) {
                                    found_in_required_aliases = true;
                                    break;
                                }
                            }
                            if (!found_in_required_aliases) {
                                std.debug.panic("Expected type var with name {s} to be declared in platform required type aliases", .{
                                    self.cir.getIdentText(flex_name),
                                });
                            }
                        }

                        // Store the rigid (now instantiated flex) name -> instantiated var mapping in the app's module env
                        try self.cir.rigid_vars.put(self.gpa, flex_name, fresh_var);
                    },
                    else => {},
                }
            }

            // For each for-clause type alias (e.g., [Model : model]), look up the app's
            // corresponding type alias and unify it with the rigid type variable.
            // This substitutes concrete app types for platform rigid type variables.
            for (type_aliases_slice) |alias| {
                // Translate the platform's alias name to the app's namespace
                const app_alias_name = platform_to_app_idents.get(alias.alias_name) orelse {
                    const expected_alias_ident = try self.cir.insertIdent(
                        Ident.for_text(platform_env.getIdentText(alias.alias_name)),
                    );
                    _ = try self.problems.appendProblem(self.gpa, .{ .platform_alias_not_found = .{
                        .expected_alias_ident = expected_alias_ident,
                        .ctx = .not_found,
                    } });
                    _ = try self.unifyWith(instantiated_required_var, .err, &env);
                    _ = try self.unifyWith(export_var, .err, &env);
                    return;
                };

                // Look up the rigid var we stored earlier.
                // rigid_vars is keyed by the APP's ident index (the rigid name was translated when copied),
                // so we translate the platform's rigid_name to the app's ident space using the pre-built map.
                const app_rigid_name = platform_to_app_idents.get(alias.rigid_name) orelse {
                    if (builtin.mode == .Debug) {
                        std.debug.panic("Expected to find platform alias rigid var ident {s} in module", .{
                            platform_env.getIdentText(alias.rigid_name),
                        });
                    }
                    _ = try self.unifyWith(instantiated_required_var, .err, &env);
                    _ = try self.unifyWith(export_var, .err, &env);
                    return;
                };
                const rigid_var = self.cir.rigid_vars.get(app_rigid_name) orelse {
                    if (builtin.mode == .Debug) {
                        std.debug.panic("Expected to find rigid var in map {s} in instantiate platform required type", .{
                            platform_env.getIdentText(alias.rigid_name),
                        });
                    }
                    _ = try self.unifyWith(instantiated_required_var, .err, &env);
                    _ = try self.unifyWith(export_var, .err, &env);
                    return;
                };

                // Look up the app's type alias's (eg Model) body (the underlying type, not the alias wrapper)
                const app_type_var = self.findTypeAliasBodyVar(app_alias_name) orelse {
                    const expected_alias_ident = try self.cir.insertIdent(
                        Ident.for_text(platform_env.getIdentText(alias.alias_name)),
                    );
                    _ = try self.problems.appendProblem(self.gpa, .{ .platform_alias_not_found = .{
                        .expected_alias_ident = expected_alias_ident,
                        .ctx = .found_but_not_alias,
                    } });
                    _ = try self.unifyWith(instantiated_required_var, .err, &env);
                    _ = try self.unifyWith(export_var, .err, &env);
                    return;
                };

                // Now unify the (now-flex) var with the app's type alias body.
                // This properly handles rank propagation (unlike dangerousSetVarRedirect).
                _ = try self.unify(rigid_var, app_type_var, &env);
            }

            // Unify the platform's required type with the app's export type.
            // This constrains type variables in the export (e.g., closure params)
            // to match the platform's expected types. After this, the fresh vars
            // stored in rigid_vars will redirect to the concrete app types.
            _ = try self.unifyFromAnno(instantiated_required_var, export_var, &env);
        } else {
            // If we got here, it means that the the definition was not found in
            // the module's *export* list
            const expected_def_ident = try self.cir.insertIdent(
                Ident.for_text(platform_env.getIdentText(required_type.ident)),
            );
            _ = try self.problems.appendProblem(self.gpa, .{
                .platform_def_not_found = .{
                    .expected_def_ident = expected_def_ident,
                    .ctx = blk: {
                        // We know the def is not exported, but here we check
                        // if it's defined *but not exported* in the module so
                        // we can show a nicer error message

                        var found_def: ?CIR.Def.Idx = null;

                        // Check all defs in the module
                        const app_defs_slice = self.cir.store.sliceDefs(self.cir.all_defs);
                        for (app_defs_slice) |def_idx| {
                            const def = self.cir.store.getDef(def_idx);
                            const pattern = self.cir.store.getPattern(def.pattern);

                            if (pattern == .assign) {
                                // Compare ident indices - if app_required_ident is null, there's no match
                                if (app_required_ident != null and pattern.assign.ident == app_required_ident.?) {
                                    found_def = def_idx;
                                    break;
                                }
                            }
                        }

                        // Break with more specific context
                        if (found_def == null) {
                            break :blk .not_found;
                        } else {
                            break :blk .found_but_not_exported;
                        }
                    },
                },
            });
        }
        // Note: If the export is not found, the canonicalizer should have already reported an error
    }
}

/// Find a type alias declaration by name and return the var for its underlying type.
/// This returns the var for the alias's body (e.g., for `Model : { value: I64 }` returns the var for `{ value: I64 }`),
/// not the var for the alias declaration itself.
/// Returns null if no type alias declaration with the given name is found.
fn findTypeAliasBodyVar(self: *Self, name: Ident.Idx) ?Var {
    const stmts_slice = self.cir.store.sliceStatements(self.cir.all_statements);
    for (stmts_slice) |stmt_idx| {
        const stmt = self.cir.store.getStatement(stmt_idx);
        switch (stmt) {
            .s_alias_decl => |alias| {
                const header = self.cir.store.getTypeHeader(alias.header);
                if (header.relative_name == name) {
                    // Return the var for the alias body annotation, not the statement
                    return ModuleEnv.varFrom(alias.anno);
                }
            },
            else => {},
        }
    }
    return null;
}

/// Check if a statement index is a for-clause alias statement.
/// For-clause alias statements are created during platform header processing
/// for type aliases like [Model : model] in the requires clause.
///
/// When these are looked up, we need to *not* instantiate the alias, so all
/// references in the module Point to the same var.
fn isForClauseAliasStatement(self: *Self, stmt_idx: CIR.Statement.Idx) bool {
    // Slice the for-clause alias statements and check if stmt_idx is in the list
    for (self.cir.for_clause_aliases.items.items) |for_clause| {
        if (stmt_idx == for_clause.alias_stmt_idx) {
            return true;
        }
    }
    return false;
}

// repl //

/// Check an expr for the repl
pub fn checkExprRepl(self: *Self, expr_idx: CIR.Expr.Idx) std.mem.Allocator.Error!void {
    try ensureTypeStoreIsFilled(self);

    // Copy builtin types into this module's type store
    try self.copyBuiltinTypes();

    // Create a solver env
    var env = try self.env_pool.acquire(.generalized);
    defer self.env_pool.release(env);

    // First, iterate over the statements, generating types for each type declaration
    const stms_slice = self.cir.store.sliceStatements(self.cir.builtin_statements);
    for (stms_slice) |stmt_idx| {
        // If the statement is a type declaration, then generate the it's type
        // The resulting generalized type is saved at the type var slot at `stmt_idx`
        try self.generateStmtTypeDeclType(stmt_idx, &env);
    }

    {
        try env.var_pool.pushRank();
        defer env.var_pool.popRank();

        // Check the expr
        _ = try self.checkExpr(expr_idx, &env, .no_expectation);

        // Now that we are existing the scope, we must generalize then pop this rank
        try self.generalizer.generalize(self.gpa, &env.var_pool, env.rank());

        // Check any accumulated static dispatch constraints
        try self.checkDeferredStaticDispatchConstraints(&env);
    }
}

// defs //

/// Check the types for a single definition
fn checkDef(self: *Self, def_idx: CIR.Def.Idx, env: *Env) std.mem.Allocator.Error!void {
    const trace = tracy.trace(@src());
    defer trace.end();

    // Ensure that initiailly we're at the generalized level
    std.debug.assert(env.rank() == .generalized);

    const def = self.cir.store.getDef(def_idx);
    const def_var = ModuleEnv.varFrom(def_idx);
    const ptrn_var = ModuleEnv.varFrom(def.pattern);
    const expr_var = ModuleEnv.varFrom(def.expr);

    if (self.top_level_ptrns.get(def.pattern)) |processing_def| {
        if (processing_def.status == .processed) {
            // If we've already processed this def, return immediately
            return;
        }
    }

    // Make as processing
    try self.top_level_ptrns.put(def.pattern, .{ .def_idx = def_idx, .status = .processing });

    {
        try env.var_pool.pushRank();
        defer env.var_pool.popRank();

        std.debug.assert(env.rank() == .top_level);

        try self.setVarRank(def_var, env);
        try self.setVarRank(ptrn_var, env);
        try self.setVarRank(expr_var, env);

        // Check the pattern
        try self.checkPattern(def.pattern, env, .no_expectation);

<<<<<<< HEAD
        // Create placeholder for the annotation, if it exists
        var mb_instantiated_anno_var: ?Var = null;

        // Check the annotation, if it exists
        const expectation = blk: {
            if (def.annotation) |annotation_idx| {
                // Generate the annotation type var in-place
                try self.generateAnnotationType(annotation_idx, env);
                const annotation_var = ModuleEnv.varFrom(annotation_idx);

                // Here we copy the annotation before we unify against it
                //
                // This is so if there's an error in the expr/ptrn, we can preserve
                // the annotation so other places that reference it still get the
                // type of the annotation.
                mb_instantiated_anno_var = try self.instantiateVarPreserveRigids(
                    annotation_var,
                    env,
                    .use_last_var,
                );

                // Return the expectation
                break :blk Expected{
                    .expected = .{ .var_ = annotation_var, .from_annotation = true },
                };
            } else {
                break :blk Expected.no_expectation;
            }
        };

        // Infer types for the body, checking against the instantaited annotation
        _ = try self.checkExpr(def.expr, env, expectation);
=======
        // Extract function name from the pattern (for better error messages)
        const saved_func_name = self.enclosing_func_name;
        self.enclosing_func_name = blk: {
            const pattern = self.cir.store.getPattern(def.pattern);
            switch (pattern) {
                .assign => |assign| break :blk assign.ident,
                else => break :blk null,
            }
        };
        defer self.enclosing_func_name = saved_func_name;

        // Handle if there's an annotation associated with this def
        if (def.annotation) |annotation_idx| {
            // Generate the annotation type
            self.anno_free_vars.items.clearRetainingCapacity();
            try self.generateAnnotationType(annotation_idx, env);
            const annotation_var = ModuleEnv.varFrom(annotation_idx);

            // TODO: If we instantiate here, then var lookups break. But if we don't
            // then the type anno gets corrupted if we have an error in the body
            // const instantiated_anno_var = try self.instantiateVarPreserveRigids(
            //     annotation_var,
            //     rank,
            //     .use_last_var,
            // );

            // Infer types for the body, checking against the instantaited annotation
            _ = try self.checkExpr(def.expr, env, .{
                .expected = .{ .var_ = annotation_var, .from_annotation = true },
            });

            // Check that the annotation matches the definition
            _ = try self.unify(annotation_var, def_var, env);
        } else {
            // Check the expr
            _ = try self.checkExpr(def.expr, env, .no_expectation);
        }
>>>>>>> c1e53a05

        // Now that we are exiting the scope, we must generalize then pop this rank
        try self.generalizer.generalize(self.gpa, &env.var_pool, env.rank());

        // Check any accumulated static dispatch constraints
        try self.checkDeferredStaticDispatchConstraints(env);

        // TODO: This currently only works if the root type is an error, but we
        // should later expand this to use the annotation if there's _any_ error.
        //
        // For example, if the expr resolves to `Error -> Error` does not
        // trigger this codepath
        if (mb_instantiated_anno_var != null and
            self.types.resolveVar(expr_var).desc.content == .err)
        {
            // If there was an annotation AND the expr errored, then unify the
            // ptrn against the annotation
            const instantiated_anno_var = mb_instantiated_anno_var.?;
            _ = try self.unify(ptrn_var, instantiated_anno_var, env);
        } else {
            // Otherwise, unify the ptrn and expr
            _ = try self.unify(ptrn_var, expr_var, env);
        }

        // Check that the def and ptrn match
        _ = try self.unify(def_var, ptrn_var, env);
    }

    // Mark as processed
    try self.top_level_ptrns.put(def.pattern, .{ .def_idx = def_idx, .status = .processed });
}

// create types for type decls //

/// Generate a type variable from the provided type statement.
/// If the stmt is not an alias or nominal dec, then do nothing
///
/// The created variable is put in-place at the var slot at `decl_idx`
/// The created variable will be generalized
fn generateStmtTypeDeclType(
    self: *Self,
    decl_idx: CIR.Statement.Idx,
    env: *Env,
) std.mem.Allocator.Error!void {
    const decl_free_vars_top = self.decl_free_vars.top();
    defer self.decl_free_vars.clearFrom(decl_free_vars_top);

    const decl = self.cir.store.getStatement(decl_idx);
    const decl_var = ModuleEnv.varFrom(decl_idx);

    switch (decl) {
        .s_alias_decl => |alias| {
            try self.generateAliasDecl(decl_idx, decl_var, alias, env);
        },
        .s_nominal_decl => |nominal| {
            try self.generateNominalDecl(decl_idx, decl_var, nominal, env);
        },
        .s_runtime_error => {
            try self.unifyWith(decl_var, .err, env);
        },
        else => {
            // Do nothing
        },
    }
}

/// Generate types for an alias type declaration
fn generateAliasDecl(
    self: *Self,
    decl_idx: CIR.Statement.Idx,
    decl_var: Var,
    alias: std.meta.fieldInfo(CIR.Statement, .s_alias_decl).type,
    env: *Env,
) std.mem.Allocator.Error!void {
    // Get the type header's args
    const header = self.cir.store.getTypeHeader(alias.header);
    const header_args = self.cir.store.sliceTypeAnnos(header.args);

    // Next, generate the provided arg types and build the map of rigid variables in the header
    const header_vars = try self.generateHeaderVars(header_args, env);

    // Now we have a built of list of rigid variables for the decl lhs (header).
    // With this in hand, we can now generate the type for the lhs (body).
    self.seen_annos.clearRetainingCapacity();
    const backing_var: Var = ModuleEnv.varFrom(alias.anno);
    try self.generateAnnoTypeInPlace(alias.anno, env, .{ .type_decl = .{
        .idx = decl_idx,
        .name = header.relative_name,
        .type_ = .alias,
        .backing_var = backing_var,
        .num_args = @intCast(header_args.len),
    } });

    try self.unifyWith(
        decl_var,
        try self.types.mkAlias(
            .{ .ident_idx = header.relative_name },
            backing_var,
            header_vars,
        ),
        env,
    );
}

/// Generate types for nominal type declaration
fn generateNominalDecl(
    self: *Self,
    decl_idx: CIR.Statement.Idx,
    decl_var: Var,
    nominal: std.meta.fieldInfo(CIR.Statement, .s_nominal_decl).type,
    env: *Env,
) std.mem.Allocator.Error!void {
    // Get the type header's args
    const header = self.cir.store.getTypeHeader(nominal.header);
    const header_args = self.cir.store.sliceTypeAnnos(header.args);

    // Next, generate the provided arg types and build the map of rigid variables in the header
    const header_vars = try self.generateHeaderVars(header_args, env);

    // Now we have a built of list of rigid variables for the decl lhs (header).
    // With this in hand, we can now generate the type for the lhs (body).
    self.seen_annos.clearRetainingCapacity();
    const backing_var: Var = ModuleEnv.varFrom(nominal.anno);
    try self.generateAnnoTypeInPlace(nominal.anno, env, .{ .type_decl = .{
        .idx = decl_idx,
        .name = header.relative_name,
        .type_ = .nominal,
        .backing_var = backing_var,
        .num_args = @intCast(header_args.len),
    } });

    try self.unifyWith(
        decl_var,
        try self.types.mkNominal(
            .{ .ident_idx = header.relative_name },
            backing_var,
            header_vars,
            self.builtin_ctx.module_name,
            nominal.is_opaque,
        ),
        env,
    );
}

/// Generate types for a standalone type annotation (one without a corresponding definition).
/// These are typically used for FFI function declarations or forward declarations.
fn generateStandaloneTypeAnno(
    self: *Self,
    stmt_var: Var,
    type_anno: std.meta.fieldInfo(CIR.Statement, .s_type_anno).type,
    env: *Env,
) std.mem.Allocator.Error!void {
    // Reset seen type annos
    self.seen_annos.clearRetainingCapacity();

    // Save top of scratch static dispatch constraints
    const scratch_static_dispatch_constraints_top = self.scratch_static_dispatch_constraints.top();
    defer self.scratch_static_dispatch_constraints.clearFrom(scratch_static_dispatch_constraints_top);

    // Iterate over where clauses (if they exist), adding them to scratch_static_dispatch_constraints
    if (type_anno.where) |where_span| {
        const where_slice = self.cir.store.sliceWhereClauses(where_span);
        for (where_slice) |where_idx| {
            try self.generateStaticDispatchConstraintFromWhere(where_idx, env);
        }
    }

    // Generate the type from the annotation
    const anno_var: Var = ModuleEnv.varFrom(type_anno.anno);
    try self.generateAnnoTypeInPlace(type_anno.anno, env, .annotation);

    // Unify the statement variable with the generated annotation type
    _ = try self.unify(stmt_var, anno_var, env);
}

/// Generate types for type anno args
fn generateHeaderVars(
    self: *Self,
    header_args: []CIR.TypeAnno.Idx,
    env: *Env,
) std.mem.Allocator.Error![]Var {
    for (header_args) |header_arg_idx| {
        const header_arg = self.cir.store.getTypeAnno(header_arg_idx);
        const header_var = ModuleEnv.varFrom(header_arg_idx);
        try self.setVarRank(header_var, env);

        switch (header_arg) {
            .rigid_var => |rigid| {
                try self.unifyWith(header_var, .{ .rigid = Rigid.init(rigid.name) }, env);
            },
            .underscore, .malformed => {
                try self.unifyWith(header_var, .err, env);
            },
            else => {
                // The canonicalizer should only produce rigid_var, underscore, or malformed
                // for header args. If we hit this, there's a compiler bug.
                std.debug.assert(false);
                try self.unifyWith(header_var, .err, env);
            },
        }
    }

    return @ptrCast(header_args);
}

// type gen config //

const OutVar = enum {
    in_place,
    fresh,

    pub fn voidOrVar(comptime out_var: OutVar) type {
        return switch (out_var) {
            .in_place => void,
            .fresh => Var,
        };
    }
};

// annotations //

/// The context use for free var generation
const GenTypeAnnoCtx = union(enum) {
    annotation,
    type_decl: struct {
        idx: CIR.Statement.Idx,
        name: Ident.Idx,
        type_: enum { nominal, alias },
        backing_var: Var,
        num_args: u32,
    },
};

fn generateAnnotationType(self: *Self, annotation_idx: CIR.Annotation.Idx, env: *Env) std.mem.Allocator.Error!void {
    const trace = tracy.trace(@src());
    defer trace.end();

    const annotation_var = ModuleEnv.varFrom(annotation_idx);
    try self.setVarRank(annotation_var, env);

    const annotation = self.cir.store.getAnnotation(annotation_idx);

    // Reset seen type annos
    self.seen_annos.clearRetainingCapacity();

    // Save top of scratch static dispatch constraints
    const scratch_static_dispatch_constraints_top = self.scratch_static_dispatch_constraints.top();
    defer self.scratch_static_dispatch_constraints.clearFrom(scratch_static_dispatch_constraints_top);

    // Iterate over where clauses (if they exist), adding them to scratch_static_dispatch_constraints
    if (annotation.where) |where_span| {
        const where_slice = self.cir.store.sliceWhereClauses(where_span);
        for (where_slice) |where_idx| {
            try self.generateStaticDispatchConstraintFromWhere(where_idx, env);
        }
    }

    // Then, generate the type for the annotation
    try self.generateAnnoTypeInPlace(annotation.anno, env, .annotation);

    // Redirect the root annotation to inner annotation
    _ = try self.unify(annotation_var, ModuleEnv.varFrom(annotation.anno), env);
}

/// Given a where clause, generate static dispatch constraints and add to scratch_static_dispatch_constraints
fn generateStaticDispatchConstraintFromWhere(self: *Self, where_idx: CIR.WhereClause.Idx, env: *Env) std.mem.Allocator.Error!void {
    const where = self.cir.store.getWhereClause(where_idx);
    const where_region = self.cir.store.getNodeRegion(ModuleEnv.nodeIdxFrom(where_idx));

    switch (where) {
        .w_method => |method| {
            // Generate type of the thing dispatch receiver
            try self.generateAnnoTypeInPlace(method.var_, env, .annotation);
            const method_var = ModuleEnv.varFrom(method.var_);

            // Generate the arguments
            const args_anno_slice = self.cir.store.sliceTypeAnnos(method.args);
            for (args_anno_slice) |arg_anno_idx| {
                try self.generateAnnoTypeInPlace(arg_anno_idx, env, .annotation);
            }
            const anno_arg_vars: []Var = @ptrCast(args_anno_slice);

            // Generate return type
            try self.generateAnnoTypeInPlace(method.ret, env, .annotation);
            const ret_var = ModuleEnv.varFrom(method.ret);

            // Create the function var
            const func_content = try self.types.mkFuncUnbound(anno_arg_vars, ret_var);
            const func_var = try self.freshFromContent(func_content, env, where_region);

            // Add to scratch list
            try self.scratch_static_dispatch_constraints.append(ScratchStaticDispatchConstraint{
                .var_ = method_var,
                .constraint = StaticDispatchConstraint{
                    .fn_name = method.method_name,
                    .fn_var = func_var,
                    .origin = .where_clause,
                },
            });
        },
        .w_alias => |alias| {
            // Alias syntax in where clauses (e.g., `where [a.Decode]`) was used for abilities,
            // which have been removed from Roc. Emit an error.
            _ = try self.problems.appendProblem(self.gpa, .{ .unsupported_alias_where_clause = .{
                .alias_name = alias.alias_name,
                .region = where_region,
            } });
        },
        .w_malformed => {
            // If it's malformed, just ignore
        },
    }
}

/// Given an annotation, generate the corresponding type based on the CIR
///
/// This is used both for generation annotation types and type declaration types
///
/// This function will write the type into the type var node at `anno_idx`
///
/// Note on scoping for type decls: Type scopes are defined in czer
///   Point(x) : [Point(x, x)]
///        a^          b^  ^c
///
/// So `a` get the node CIR.TypeAnno.rigid_var{ .. }
/// And `b` & `c` get the node CIR.TypeAnno.rigid_var_lookup{ .ref = <a_id> }
/// Then, any reference to `b` or `c` are replaced with `a` in `generateAnnoTypeInPlace`.
fn generateAnnoTypeInPlace(self: *Self, anno_idx: CIR.TypeAnno.Idx, env: *Env, ctx: GenTypeAnnoCtx) std.mem.Allocator.Error!void {
    const trace = tracy.trace(@src());
    defer trace.end();

    // First, check if we've seen this anno before
    // This guards against recursive types
    if (self.seen_annos.get(anno_idx)) |_| {
        return;
    }

    // Get the annotation
    const anno = self.cir.store.getTypeAnno(anno_idx);
    const anno_region = self.cir.store.getNodeRegion(ModuleEnv.nodeIdxFrom(anno_idx));
    const anno_var = ModuleEnv.varFrom(anno_idx);
    try self.setVarRank(anno_var, env);

    // Put this anno in the "seen" map immediately, to support recursive references
    try self.seen_annos.put(anno_idx, anno_var);

    switch (anno) {
        .rigid_var => |rigid| {
            const static_dispatch_constraints_start = self.types.static_dispatch_constraints.len();
            switch (ctx) {
                .annotation => {
                    // If this an annotation, then check all where constraints
                    // and see if any reference this rigid var
                    for (self.scratch_static_dispatch_constraints.items.items) |scratch_constraint| {
                        const resolved_scratch_var = self.types.resolveVar(scratch_constraint.var_).var_;
                        if (resolved_scratch_var == anno_var) {
                            _ = try self.types.static_dispatch_constraints.append(self.types.gpa, scratch_constraint.constraint);
                        }
                    }
                },
                .type_decl => {},
            }
            const static_dispatch_constraints_end = self.types.static_dispatch_constraints.len();
            const static_dispatch_constraints_range = StaticDispatchConstraint.SafeList.Range{ .start = @enumFromInt(static_dispatch_constraints_start), .count = @intCast(static_dispatch_constraints_end - static_dispatch_constraints_start) };

            try self.unifyWith(anno_var, .{ .rigid = Rigid{
                .name = rigid.name,
                .constraints = static_dispatch_constraints_range,
            } }, env);
        },
        .rigid_var_lookup => |rigid_lookup| {
            _ = try self.unify(anno_var, ModuleEnv.varFrom(rigid_lookup.ref), env);
        },
        .underscore => {
            try self.unifyWith(anno_var, .{ .flex = Flex.init() }, env);
        },
        .lookup => |lookup| {
            switch (lookup.base) {
                .builtin => |builtin_type| {
                    try self.setBuiltinTypeContent(anno_var, lookup.name, builtin_type, &.{}, anno_region, env);
                },
                .local => |local| {

                    // Check if we're in a declaration or an annotation
                    switch (ctx) {
                        .type_decl => |this_decl| {
                            // If so, check if this is a recursive reference
                            if (this_decl.idx == local.decl_idx) {

                                // If it is a recursive ref, check that there are
                                // no arguments (since this is a lookup, not an apply)
                                if (this_decl.num_args != 0) {
                                    _ = try self.problems.appendProblem(self.gpa, .{ .type_apply_mismatch_arities = .{
                                        .type_name = this_decl.name,
                                        .region = anno_region,
                                        .num_expected_args = this_decl.num_args,
                                        .num_actual_args = 0,
                                    } });
                                    try self.unifyWith(anno_var, .err, env);
                                    return;
                                }

                                // If so, then update this annotation to be an instance
                                // of this type using the same backing variable
                                switch (this_decl.type_) {
                                    .alias => {
                                        // Recursion is not allowed in aliases - emit error
                                        _ = try self.problems.appendProblem(self.gpa, .{ .recursive_alias = .{
                                            .type_name = this_decl.name,
                                            .region = anno_region,
                                        } });
                                        try self.unifyWith(anno_var, .err, env);
                                        return;
                                    },
                                    .nominal => {
                                        // Nominal types can be recursive
                                        try self.unifyWith(anno_var, try self.types.mkNominal(
                                            .{ .ident_idx = this_decl.name },
                                            this_decl.backing_var,
                                            &.{},
                                            self.builtin_ctx.module_name,
                                            false, // Default to non-opaque for error case
                                        ), env);
                                    },
                                }

                                return;
                            }
                        },
                        .annotation => {
                            // Otherwise, we're in an annotation and this cannot
                            // be recursive
                        },
                    }

                    const local_decl_var = ModuleEnv.varFrom(local.decl_idx);

                    // Check if this is a for-clause alias (eg Model [Model : model]).
                    // For for-clause aliases, we do not want to instantiate the
                    // variable - each place that references it should reference
                    // the same var.
                    const is_for_clause_alias = self.isForClauseAliasStatement(local.decl_idx);
                    if (is_for_clause_alias) {
                        _ = try self.unify(anno_var, local_decl_var, env);
                    } else {
                        const instantiated_var = try self.instantiateVar(local_decl_var, env, .{ .explicit = anno_region });
                        _ = try self.unify(anno_var, instantiated_var, env);
                    }
                },
                .external => |ext| {
                    if (try self.resolveVarFromExternal(ext.module_idx, ext.target_node_idx)) |ext_ref| {
                        const ext_instantiated_var = try self.instantiateVar(
                            ext_ref.local_var,
                            env,
                            .{ .explicit = anno_region },
                        );
                        _ = try self.unify(anno_var, ext_instantiated_var, env);
                    } else {
                        // If this external type is unresolved, can should've reported
                        // an error. So we set to error and continue
                        try self.unifyWith(anno_var, .err, env);
                    }
                },
            }
        },
        .apply => |a| {
            // Generate the types for the arguments
            const anno_args = self.cir.store.sliceTypeAnnos(a.args);
            for (anno_args) |anno_arg| {
                try self.generateAnnoTypeInPlace(anno_arg, env, ctx);
            }
            const anno_arg_vars: []Var = @ptrCast(anno_args);

            switch (a.base) {
                .builtin => |builtin_type| {
                    try self.setBuiltinTypeContent(anno_var, a.name, builtin_type, anno_arg_vars, anno_region, env);
                },
                .local => |local| {
                    // Check if we're in a declaration or an annotation
                    switch (ctx) {
                        .type_decl => |this_decl| {
                            // If so, check if this is a recursive reference
                            if (this_decl.idx == local.decl_idx) {

                                // If it is a recursive ref, check that the args being
                                // applied here match the number of args of the decl
                                if (anno_arg_vars.len != this_decl.num_args) {
                                    _ = try self.problems.appendProblem(self.gpa, .{ .type_apply_mismatch_arities = .{
                                        .type_name = this_decl.name,
                                        .region = anno_region,
                                        .num_expected_args = this_decl.num_args,
                                        .num_actual_args = @intCast(anno_args.len),
                                    } });
                                    try self.unifyWith(anno_var, .err, env);
                                    return;
                                }

                                // If so, then update this annotation to be an instance
                                // of this type using the same backing variable
                                switch (this_decl.type_) {
                                    .alias => {
                                        // Recursion is not allowed in aliases - emit error
                                        _ = try self.problems.appendProblem(self.gpa, .{ .recursive_alias = .{
                                            .type_name = this_decl.name,
                                            .region = anno_region,
                                        } });
                                        try self.unifyWith(anno_var, .err, env);
                                        return;
                                    },
                                    .nominal => {
                                        // Nominal types can be recursive
                                        try self.unifyWith(anno_var, try self.types.mkNominal(
                                            .{ .ident_idx = this_decl.name },
                                            this_decl.backing_var,
                                            anno_arg_vars,
                                            self.builtin_ctx.module_name,
                                            false, // Default to non-opaque for error case
                                        ), env);
                                    },
                                }

                                return;
                            }
                        },
                        .annotation => {
                            // Otherwise, we're in an annotation and this cannot
                            // be recursive
                        },
                    }

                    // Resolve the referenced type
                    const decl_var = ModuleEnv.varFrom(local.decl_idx);
                    const decl_resolved = self.types.resolveVar(decl_var).desc.content;

                    // Get the arguments & name the referenced type
                    const decl_arg_vars, const decl_name = blk: {
                        if (decl_resolved == .alias) {
                            const decl_alias = decl_resolved.alias;
                            break :blk .{ self.types.sliceAliasArgs(decl_alias), decl_alias.ident.ident_idx };
                        } else if (decl_resolved == .structure and decl_resolved.structure == .nominal_type) {
                            const decl_nominal = decl_resolved.structure.nominal_type;
                            break :blk .{ self.types.sliceNominalArgs(decl_nominal), decl_nominal.ident.ident_idx };
                        } else if (decl_resolved == .err) {
                            try self.unifyWith(anno_var, .err, env);
                            return;
                        } else {
                            // Type applications should only reference aliases or nominal types.
                            // If we hit this, there's a compiler bug.
                            std.debug.assert(false);
                            try self.unifyWith(anno_var, .err, env);
                            return;
                        }
                    };

                    // Check for an arity mismatch
                    if (decl_arg_vars.len != anno_arg_vars.len) {
                        _ = try self.problems.appendProblem(self.gpa, .{ .type_apply_mismatch_arities = .{
                            .type_name = decl_name,
                            .region = anno_region,
                            .num_expected_args = @intCast(decl_arg_vars.len),
                            .num_actual_args = @intCast(anno_args.len),
                        } });
                        try self.unifyWith(anno_var, .err, env);
                        return;
                    }

                    // Then, built the map of applied variables
                    self.rigid_var_substitutions.clearRetainingCapacity();
                    for (decl_arg_vars, anno_arg_vars) |decl_arg_var, anno_arg_var| {
                        const decl_arg_resolved = self.types.resolveVar(decl_arg_var).desc.content;

                        std.debug.assert(decl_arg_resolved == .rigid);
                        const decl_arg_rigid = decl_arg_resolved.rigid;

                        try self.rigid_var_substitutions.put(self.gpa, decl_arg_rigid.name, anno_arg_var);
                    }

                    // Then instantiate the variable, substituting the rigid
                    // variables in the definition with the applied args from
                    // the annotation
                    const instantiated_var = try self.instantiateVarWithSubs(
                        decl_var,
                        &self.rigid_var_substitutions,
                        env,
                        .{ .explicit = anno_region },
                    );
                    _ = try self.unify(anno_var, instantiated_var, env);
                },
                .external => |ext| {
                    if (try self.resolveVarFromExternal(ext.module_idx, ext.target_node_idx)) |ext_ref| {
                        // Resolve the referenced type
                        const ext_resolved = self.types.resolveVar(ext_ref.local_var).desc.content;

                        // Get the arguments & name the referenced type
                        const ext_arg_vars, const ext_name = blk: {
                            switch (ext_resolved) {
                                .alias => |decl_alias| {
                                    break :blk .{ self.types.sliceAliasArgs(decl_alias), decl_alias.ident.ident_idx };
                                },
                                .structure => |flat_type| {
                                    if (flat_type == .nominal_type) {
                                        const decl_nominal = flat_type.nominal_type;
                                        break :blk .{ self.types.sliceNominalArgs(decl_nominal), decl_nominal.ident.ident_idx };
                                    } else {
                                        // External type resolved to a non-nominal structure (e.g., record, func, etc.)
                                        // This shouldn't happen for type applications, treat as error
                                        try self.unifyWith(anno_var, .err, env);
                                        return;
                                    }
                                },
                                .err => {
                                    try self.unifyWith(anno_var, .err, env);
                                    return;
                                },
                                .flex, .rigid, .recursion_var => {
                                    // External type resolved to a flex, rigid, or recursion var.
                                    // This can happen when the external type is polymorphic but hasn't been
                                    // instantiated yet. We need to use the variable as-is, but this means
                                    // we can't get the arity/name information. This is likely a bug in how
                                    // the external type was set up. For now, treat it as an error.
                                    try self.unifyWith(anno_var, .err, env);
                                    return;
                                },
                            }
                        };

                        // Check for an arity mismatch
                        if (ext_arg_vars.len != anno_arg_vars.len) {
                            _ = try self.problems.appendProblem(self.gpa, .{ .type_apply_mismatch_arities = .{
                                .type_name = ext_name,
                                .region = anno_region,
                                .num_expected_args = @intCast(ext_arg_vars.len),
                                .num_actual_args = @intCast(anno_args.len),
                            } });
                            try self.unifyWith(anno_var, .err, env);
                            return;
                        }

                        // Then, built the map of applied variables
                        self.rigid_var_substitutions.clearRetainingCapacity();
                        for (ext_arg_vars, anno_arg_vars) |decl_arg_var, anno_arg_var| {
                            const decl_arg_resolved = self.types.resolveVar(decl_arg_var).desc.content;

                            std.debug.assert(decl_arg_resolved == .rigid);
                            const decl_arg_rigid = decl_arg_resolved.rigid;

                            try self.rigid_var_substitutions.put(self.gpa, decl_arg_rigid.name, anno_arg_var);
                        }

                        // Then instantiate the variable, substituting the rigid
                        // variables in the definition with the applied args from
                        // the annotation
                        const instantiated_var = try self.instantiateVarWithSubs(
                            ext_ref.local_var,
                            &self.rigid_var_substitutions,
                            env,
                            .{ .explicit = anno_region },
                        );
                        _ = try self.unify(anno_var, instantiated_var, env);
                    } else {
                        // If this external type is unresolved, can should've reported
                        // an error. So we set to error and continue
                        try self.unifyWith(anno_var, .err, env);
                    }
                },
            }
        },
        .@"fn" => |func| {
            const args_anno_slice = self.cir.store.sliceTypeAnnos(func.args);
            for (args_anno_slice) |arg_anno_idx| {
                try self.generateAnnoTypeInPlace(arg_anno_idx, env, ctx);
            }
            const args_var_slice: []Var = @ptrCast(args_anno_slice);

            try self.generateAnnoTypeInPlace(func.ret, env, ctx);

            const fn_type = inner_blk: {
                if (func.effectful) {
                    break :inner_blk try self.types.mkFuncEffectful(args_var_slice, ModuleEnv.varFrom(func.ret));
                } else {
                    break :inner_blk try self.types.mkFuncPure(args_var_slice, ModuleEnv.varFrom(func.ret));
                }
            };
            try self.unifyWith(anno_var, fn_type, env);
        },
        .tag_union => |tag_union| {
            const scratch_tags_top = self.scratch_tags.top();
            defer self.scratch_tags.clearFrom(scratch_tags_top);

            const tag_anno_slices = self.cir.store.sliceTypeAnnos(tag_union.tags);
            for (tag_anno_slices) |tag_anno_idx| {
                // Get the tag anno
                const tag_type_anno = self.cir.store.getTypeAnno(tag_anno_idx);
                try self.setVarRank(ModuleEnv.varFrom(tag_anno_idx), env);

                // If the child of the tag union is not a tag, then set as error
                // Canonicalization should have reported this error
                if (tag_type_anno != .tag) {
                    try self.unifyWith(anno_var, .err, env);
                    return;
                }
                const tag = tag_type_anno.tag;

                // Generate the types for each tag arg
                const tag_anno_args_slice = self.cir.store.sliceTypeAnnos(tag.args);
                for (tag_anno_args_slice) |tag_arg_idx| {
                    try self.generateAnnoTypeInPlace(tag_arg_idx, env, ctx);
                }
                const tag_vars_slice: []Var = @ptrCast(tag_anno_args_slice);

                // Add the processed tag to scratch
                try self.scratch_tags.append(try self.types.mkTag(
                    tag.name,
                    tag_vars_slice,
                ));
            }

            // Get the slice of tags
            const tags_slice = self.scratch_tags.sliceFromStart(scratch_tags_top);
            std.mem.sort(types_mod.Tag, tags_slice, self.cir.common.getIdentStore(), comptime types_mod.Tag.sortByNameAsc);

            // Process the ext if it exists. Absence means it's a closed union
            const ext_var = inner_blk: {
                if (tag_union.ext) |ext_anno_idx| {
                    try self.generateAnnoTypeInPlace(ext_anno_idx, env, ctx);
                    break :inner_blk ModuleEnv.varFrom(ext_anno_idx);
                } else {
                    break :inner_blk try self.freshFromContent(.{ .structure = .empty_tag_union }, env, anno_region);
                }
            };

            // Set the anno's type
            try self.unifyWith(anno_var, try self.types.mkTagUnion(tags_slice, ext_var), env);
        },
        .tag => {
            // Tags should only exist as direct children of tag_unions in type annotations.
            // If we encounter a standalone tag here, it's a compiler bug in canonicalization.
            std.debug.assert(false);
            try self.unifyWith(anno_var, .err, env);
        },
        .record => |rec| {
            const scratch_record_fields_top = self.scratch_record_fields.top();
            defer self.scratch_record_fields.clearFrom(scratch_record_fields_top);

            const recs_anno_slice = self.cir.store.sliceAnnoRecordFields(rec.fields);

            for (recs_anno_slice) |rec_anno_idx| {
                const rec_field = self.cir.store.getAnnoRecordField(rec_anno_idx);

                try self.generateAnnoTypeInPlace(rec_field.ty, env, ctx);
                const record_field_var = ModuleEnv.varFrom(rec_field.ty);

                // Add the processed tag to scratch
                try self.scratch_record_fields.append(types_mod.RecordField{
                    .name = rec_field.name,
                    .var_ = record_field_var,
                });
            }

            // Get the slice of record_fields
            const record_fields_slice = self.scratch_record_fields.sliceFromStart(scratch_record_fields_top);
            std.mem.sort(types_mod.RecordField, record_fields_slice, self.cir.common.getIdentStore(), comptime types_mod.RecordField.sortByNameAsc);
            const fields_type_range = try self.types.appendRecordFields(record_fields_slice);

            // Process the ext if it exists. Absence (null) means it's a closed record.
            const ext_var = if (rec.ext) |ext_anno_idx| blk: {
                try self.generateAnnoTypeInPlace(ext_anno_idx, env, ctx);
                break :blk ModuleEnv.varFrom(ext_anno_idx);
            } else blk: {
                break :blk try self.freshFromContent(.{ .structure = .empty_record }, env, anno_region);
            };

            // Create the type for the anno in the store
            try self.unifyWith(
                anno_var,
                .{ .structure = types_mod.FlatType{ .record = .{
                    .fields = fields_type_range,
                    .ext = ext_var,
                } } },
                env,
            );
        },
        .tuple => |tuple| {
            const elems_anno_slice = self.cir.store.sliceTypeAnnos(tuple.elems);
            for (elems_anno_slice) |arg_anno_idx| {
                try self.generateAnnoTypeInPlace(arg_anno_idx, env, ctx);
            }
            const elems_range = try self.types.appendVars(@ptrCast(elems_anno_slice));
            try self.unifyWith(anno_var, .{ .structure = .{ .tuple = .{ .elems = elems_range } } }, env);
        },
        .parens => |parens| {
            try self.generateAnnoTypeInPlace(parens.anno, env, ctx);
            _ = try self.unify(anno_var, ModuleEnv.varFrom(parens.anno), env);
        },
        .malformed => {
            try self.unifyWith(anno_var, .err, env);
        },
    }
}

/// Set the content of anno_var to the builtin type.
///
/// Uses unifyWith to efficiently set content directly when possible,
/// avoiding the creation of an intermediate type variable.
fn setBuiltinTypeContent(
    self: *Self,
    anno_var: Var,
    anno_builtin_name: Ident.Idx,
    anno_builtin_type: CIR.TypeAnno.Builtin,
    anno_args: []Var,
    anno_region: Region,
    env: *Env,
) std.mem.Allocator.Error!void {
    switch (anno_builtin_type) {
        // Phase 5: Use nominal types from Builtin instead of special .num content
        .u8 => try self.unifyWith(anno_var, try self.mkNumberTypeContent("U8", env), env),
        .u16 => try self.unifyWith(anno_var, try self.mkNumberTypeContent("U16", env), env),
        .u32 => try self.unifyWith(anno_var, try self.mkNumberTypeContent("U32", env), env),
        .u64 => try self.unifyWith(anno_var, try self.mkNumberTypeContent("U64", env), env),
        .u128 => try self.unifyWith(anno_var, try self.mkNumberTypeContent("U128", env), env),
        .i8 => try self.unifyWith(anno_var, try self.mkNumberTypeContent("I8", env), env),
        .i16 => try self.unifyWith(anno_var, try self.mkNumberTypeContent("I16", env), env),
        .i32 => try self.unifyWith(anno_var, try self.mkNumberTypeContent("I32", env), env),
        .i64 => try self.unifyWith(anno_var, try self.mkNumberTypeContent("I64", env), env),
        .i128 => try self.unifyWith(anno_var, try self.mkNumberTypeContent("I128", env), env),
        .f32 => try self.unifyWith(anno_var, try self.mkNumberTypeContent("F32", env), env),
        .f64 => try self.unifyWith(anno_var, try self.mkNumberTypeContent("F64", env), env),
        .dec => try self.unifyWith(anno_var, try self.mkNumberTypeContent("Dec", env), env),
        .list => {
            // Then check arity
            if (anno_args.len != 1) {
                _ = try self.problems.appendProblem(self.gpa, .{ .type_apply_mismatch_arities = .{
                    .type_name = anno_builtin_name,
                    .region = anno_region,
                    .num_expected_args = 1,
                    .num_actual_args = @intCast(anno_args.len),
                } });

                // Set error
                try self.unifyWith(anno_var, .err, env);
                return;
            }

            // Create the nominal List type
            const list_content = try self.mkListContent(anno_args[0], env);
            try self.unifyWith(anno_var, list_content, env);
        },
        .box => {
            // Then check arity
            if (anno_args.len != 1) {
                _ = try self.problems.appendProblem(self.gpa, .{ .type_apply_mismatch_arities = .{
                    .type_name = anno_builtin_name,
                    .region = anno_region,
                    .num_expected_args = 1,
                    .num_actual_args = @intCast(anno_args.len),
                } });

                // Set error
                try self.unifyWith(anno_var, .err, env);
                return;
            }

            // Create the nominal Box type
            const box_content = try self.mkBoxContent(anno_args[0]);
            try self.unifyWith(anno_var, box_content, env);
        },
        // Polymorphic Num type is a module, not a type itself
        .num => {
            // Set error - Num is a module containing numeric types, not a type
            try self.unifyWith(anno_var, .err, env);
        },
    }
}

// types //

const Expected = union(enum) {
    no_expectation,
    expected: struct { var_: Var, from_annotation: bool },
};

// pattern //

/// Check the types for the provided pattern, saving the type in-place
fn checkPattern(
    self: *Self,
    pattern_idx: CIR.Pattern.Idx,
    env: *Env,
    expected: Expected,
) std.mem.Allocator.Error!void {
    _ = try self.checkPatternHelp(pattern_idx, env, expected, .in_place);
}

/// Check the types for the provided pattern, either as fresh var or in-place
fn checkPatternHelp(
    self: *Self,
    pattern_idx: CIR.Pattern.Idx,
    env: *Env,
    expected: Expected,
    comptime out_var: OutVar,
) std.mem.Allocator.Error!Var {
    const trace = tracy.trace(@src());
    defer trace.end();

    const pattern = self.cir.store.getPattern(pattern_idx);
    const pattern_region = self.cir.store.getNodeRegion(ModuleEnv.nodeIdxFrom(pattern_idx));
    const pattern_var = switch (comptime out_var) {
        .fresh => try self.fresh(env, pattern_region),
        .in_place => blk: {
            try self.setVarRank(ModuleEnv.varFrom(pattern_idx), env);
            break :blk ModuleEnv.varFrom(pattern_idx);
        },
    };

    switch (pattern) {
        .assign => |_| {
            // In the case of an assigned variable, set it to be a flex var initially.
            // This will be refined based on how it's used.
            try self.unifyWith(pattern_var, .{ .flex = Flex.init() }, env);
        },
        .underscore => |_| {
            // Underscore can be anything
            try self.unifyWith(pattern_var, .{ .flex = Flex.init() }, env);
        },
        // str //
        .str_literal => {
            const str_var = try self.freshStr(env, pattern_region);
            _ = try self.unify(pattern_var, str_var, env);
        },
        // as //
        .as => |p| {
            const var_ = try self.checkPatternHelp(p.pattern, env, expected, out_var);
            _ = try self.unify(var_, pattern_var, env);
        },
        // tuple //
        .tuple => |tuple| {
            const elem_vars_slice = blk: {
                switch (comptime out_var) {
                    .fresh => {
                        const scratch_vars_top = self.scratch_vars.top();
                        defer self.scratch_vars.clearFrom(scratch_vars_top);

                        // Check tuple elements
                        const elems_slice = self.cir.store.slicePatterns(tuple.patterns);
                        for (elems_slice) |single_elem_ptrn_idx| {
                            const elem_var = try self.checkPatternHelp(single_elem_ptrn_idx, env, .no_expectation, out_var);
                            try self.scratch_vars.append(elem_var);
                        }

                        // Add to types store
                        break :blk try self.types.appendVars(self.scratch_vars.sliceFromStart(scratch_vars_top));
                    },
                    .in_place => {
                        // Check tuple elements
                        const elems_slice = self.cir.store.slicePatterns(tuple.patterns);
                        for (elems_slice) |single_elem_ptrn_idx| {
                            _ = try self.checkPatternHelp(single_elem_ptrn_idx, env, .no_expectation, out_var);
                        }

                        // Add to types store
                        // Cast the elems idxs to vars (this works because Anno Idx are 1-1 with type Vars)
                        break :blk try self.types.appendVars(@ptrCast(elems_slice));
                    },
                }
            };

            // Set the type in the store
            try self.unifyWith(pattern_var, .{ .structure = .{
                .tuple = .{ .elems = elem_vars_slice },
            } }, env);
        },
        // list //
        .list => |list| {
            const elems = self.cir.store.slicePatterns(list.patterns);
            if (elems.len == 0) {
                // Create a nominal List with a fresh unbound element type
                const elem_var = try self.fresh(env, pattern_region);
                const list_content = try self.mkListContent(elem_var, env);
                try self.unifyWith(pattern_var, list_content, env);
            } else {

                // Here, we use the list's 1st element as the element var to
                // constrain the rest of the list

                // Check the first elem
                const elem_var = try self.checkPatternHelp(elems[0], env, .no_expectation, out_var);

                // Iterate over the remaining elements
                var last_elem_ptrn_idx = elems[0];
                for (elems[1..], 1..) |elem_ptrn_idx, i| {
                    const cur_elem_var = try self.checkPatternHelp(elem_ptrn_idx, env, .no_expectation, out_var);

                    // Unify each element's var with the list's elem var
                    const result = try self.unify(elem_var, cur_elem_var, env);
                    self.setDetailIfTypeMismatch(result, problem.TypeMismatchDetail{ .incompatible_list_elements = .{
                        .last_elem_idx = ModuleEnv.nodeIdxFrom(last_elem_ptrn_idx),
                        .incompatible_elem_index = @intCast(i),
                        .list_length = @intCast(elems.len),
                    } });

                    // If we errored, check the rest of the elements without comparing
                    // to the elem_var to catch their individual errors
                    if (!result.isOk()) {
                        for (elems[i + 1 ..]) |remaining_elem_expr_idx| {
                            _ = try self.checkPatternHelp(remaining_elem_expr_idx, env, .no_expectation, out_var);
                        }

                        // Break to avoid cascading errors
                        break;
                    }

                    last_elem_ptrn_idx = elem_ptrn_idx;
                }

                // Create a nominal List type with the inferred element type
                const list_content = try self.mkListContent(elem_var, env);
                try self.unifyWith(pattern_var, list_content, env);

                // Then, check the "rest" pattern is bound to a variable
                // This is if the pattern is like `.. as x`
                if (list.rest_info) |rest_info| {
                    if (rest_info.pattern) |rest_pattern_idx| {
                        const rest_pattern_var = try self.checkPatternHelp(rest_pattern_idx, env, .no_expectation, out_var);

                        _ = try self.unify(pattern_var, rest_pattern_var, env);
                    }
                }
            }
        },
        // applied tag //
        .applied_tag => |applied_tag| {
            // Create a tag type in the type system and assign it the expr_var

            const arg_vars_slice = blk: {
                switch (comptime out_var) {
                    .fresh => {
                        const scratch_vars_top = self.scratch_vars.top();
                        defer self.scratch_vars.clearFrom(scratch_vars_top);

                        // Check tuple elements
                        const arg_ptrn_idx_slice = self.cir.store.slicePatterns(applied_tag.args);
                        for (arg_ptrn_idx_slice) |arg_expr_idx| {
                            const arg_var = try self.checkPatternHelp(arg_expr_idx, env, .no_expectation, out_var);
                            try self.scratch_vars.append(arg_var);
                        }

                        // Add to types store
                        break :blk try self.types.appendVars(self.scratch_vars.sliceFromStart(scratch_vars_top));
                    },

                    .in_place => {
                        // Process each tag arg
                        const arg_ptrn_idx_slice = self.cir.store.slicePatterns(applied_tag.args);
                        for (arg_ptrn_idx_slice) |arg_expr_idx| {
                            _ = try self.checkPatternHelp(arg_expr_idx, env, .no_expectation, out_var);
                        }

                        // Add to types store
                        // Cast the elems idxs to vars (this works because Anno Idx are 1-1 with type Vars)
                        break :blk try self.types.appendVars(@ptrCast(arg_ptrn_idx_slice));
                    },
                }
            };

            // Create the type
            const ext_var = try self.fresh(env, pattern_region);

            const tag = types_mod.Tag{ .name = applied_tag.name, .args = arg_vars_slice };
            const tag_union_content = try self.types.mkTagUnion(&[_]types_mod.Tag{tag}, ext_var);

            // Update the expr to point to the new type
            try self.unifyWith(pattern_var, tag_union_content, env);
        },
        // nominal //
        .nominal => |nominal| {
            // Check the backing pattern first
            const actual_backing_var = try self.checkPatternHelp(nominal.backing_pattern, env, .no_expectation, out_var);

            // Use shared nominal type checking logic
            _ = try self.checkNominalTypeUsage(
                pattern_var,
                actual_backing_var,
                ModuleEnv.varFrom(nominal.nominal_type_decl),
                nominal.backing_type,
                pattern_region,
                env,
            );
        },
        .nominal_external => |nominal| {
            // Check the backing pattern first
            const actual_backing_var = try self.checkPatternHelp(nominal.backing_pattern, env, .no_expectation, out_var);

            // Resolve the external type declaration
            if (try self.resolveVarFromExternal(nominal.module_idx, nominal.target_node_idx)) |ext_ref| {
                // Use shared nominal type checking logic
                _ = try self.checkNominalTypeUsage(
                    pattern_var,
                    actual_backing_var,
                    ext_ref.local_var,
                    nominal.backing_type,
                    pattern_region,
                    env,
                );
            } else {
                try self.unifyWith(pattern_var, .err, env);
            }
        },
        // record destructure //
        .record_destructure => |destructure| {
            const scratch_records_top = self.scratch_record_fields.top();
            defer self.scratch_record_fields.clearFrom(scratch_records_top);

            for (self.cir.store.sliceRecordDestructs(destructure.destructs)) |destruct_idx| {
                const destruct = self.cir.store.getRecordDestruct(destruct_idx);
                const destruct_var = ModuleEnv.varFrom(destruct_idx);
                try self.setVarRank(destruct_var, env);

                // Check the sub pattern
                const field_pattern_var = blk: {
                    switch (destruct.kind) {
                        .Required => |sub_pattern_idx| {
                            break :blk try self.checkPatternHelp(sub_pattern_idx, env, .no_expectation, out_var);
                        },
                        .SubPattern => |sub_pattern_idx| {
                            break :blk try self.checkPatternHelp(sub_pattern_idx, env, .no_expectation, out_var);
                        },
                    }
                };

                // Set the destruct var to redirect to the field pattern var
                _ = try self.unify(destruct_var, field_pattern_var, env);

                // Append it to the scratch records array
                try self.scratch_record_fields.append(types_mod.RecordField{
                    .name = destruct.label,
                    .var_ = ModuleEnv.varFrom(destruct_var),
                });
            }

            // Copy the scratch record fields into the types store
            const record_fields_scratch = self.scratch_record_fields.sliceFromStart(scratch_records_top);
            std.mem.sort(types_mod.RecordField, record_fields_scratch, self.cir.getIdentStore(), comptime types_mod.RecordField.sortByNameAsc);
            const record_fields_range = try self.types.appendRecordFields(record_fields_scratch);

            // Update the pattern var
            try self.unifyWith(pattern_var, .{ .structure = .{
                .record_unbound = record_fields_range,
            } }, env);
        },
        // nums //
        .num_literal => |num| {
            // For unannotated literals (.num_unbound, .int_unbound), create a flex var with from_numeral constraint
            switch (num.kind) {
                .num_unbound, .int_unbound => {
                    // Create NumeralInfo for constraint checking
                    const num_literal_info = switch (num.value.kind) {
                        .u128 => types_mod.NumeralInfo.fromU128(@bitCast(num.value.bytes), false, pattern_region),
                        .i128 => types_mod.NumeralInfo.fromI128(num.value.toI128(), num.value.toI128() < 0, false, pattern_region),
                    };

                    // Create flex var with from_numeral constraint
                    const flex_var = try self.mkFlexWithFromNumeralConstraint(num_literal_info, env);
                    _ = try self.unify(pattern_var, flex_var, env);
                },
                // Phase 5: For explicitly typed literals, use nominal types from Builtin
                .u8 => try self.unifyWith(pattern_var, try self.mkNumberTypeContent("U8", env), env),
                .i8 => try self.unifyWith(pattern_var, try self.mkNumberTypeContent("I8", env), env),
                .u16 => try self.unifyWith(pattern_var, try self.mkNumberTypeContent("U16", env), env),
                .i16 => try self.unifyWith(pattern_var, try self.mkNumberTypeContent("I16", env), env),
                .u32 => try self.unifyWith(pattern_var, try self.mkNumberTypeContent("U32", env), env),
                .i32 => try self.unifyWith(pattern_var, try self.mkNumberTypeContent("I32", env), env),
                .u64 => try self.unifyWith(pattern_var, try self.mkNumberTypeContent("U64", env), env),
                .i64 => try self.unifyWith(pattern_var, try self.mkNumberTypeContent("I64", env), env),
                .u128 => try self.unifyWith(pattern_var, try self.mkNumberTypeContent("U128", env), env),
                .i128 => try self.unifyWith(pattern_var, try self.mkNumberTypeContent("I128", env), env),
                .f32 => try self.unifyWith(pattern_var, try self.mkNumberTypeContent("F32", env), env),
                .f64 => try self.unifyWith(pattern_var, try self.mkNumberTypeContent("F64", env), env),
                .dec => try self.unifyWith(pattern_var, try self.mkNumberTypeContent("Dec", env), env),
            }
        },
        .frac_f32_literal => |_| {
            // Phase 5: Use nominal F32 type
            try self.unifyWith(pattern_var, try self.mkNumberTypeContent("F32", env), env);
        },
        .frac_f64_literal => |_| {
            // Phase 5: Use nominal F64 type
            try self.unifyWith(pattern_var, try self.mkNumberTypeContent("F64", env), env);
        },
        .dec_literal => |dec| {
            if (dec.has_suffix) {
                // Explicit suffix like `3.14dec` - use nominal Dec type
                try self.unifyWith(pattern_var, try self.mkNumberTypeContent("Dec", env), env);
            } else {
                // Unannotated decimal literal - create flex var with from_numeral constraint
                const num_literal_info = types_mod.NumeralInfo.fromI128(
                    dec.value.num, // RocDec has .num field which is i128 scaled by 10^18
                    dec.value.num < 0,
                    true, // Decimal literals are always fractional
                    pattern_region,
                );

                const flex_var = try self.mkFlexWithFromNumeralConstraint(num_literal_info, env);
                _ = try self.unify(pattern_var, flex_var, env);
            }
        },
        .small_dec_literal => |dec| {
            if (dec.has_suffix) {
                // Explicit suffix - use nominal Dec type
                try self.unifyWith(pattern_var, try self.mkNumberTypeContent("Dec", env), env);
            } else {
                // Unannotated decimal literal - create flex var with from_numeral constraint
                // SmallDecValue stores a numerator (i16) and power of ten
                // We need to convert this to an i128 scaled by 10^18 for consistency
                const scaled_value = @as(i128, dec.value.numerator) * std.math.pow(i128, 10, 18 - dec.value.denominator_power_of_ten);
                const num_literal_info = types_mod.NumeralInfo.fromI128(
                    scaled_value,
                    dec.value.numerator < 0,
                    true,
                    pattern_region,
                );

                const flex_var = try self.mkFlexWithFromNumeralConstraint(num_literal_info, env);
                _ = try self.unify(pattern_var, flex_var, env);
            }
        },
        .runtime_error => {
            try self.unifyWith(pattern_var, .err, env);
        },
    }

    // If we were provided with an expected type, unify against it
    switch (expected) {
        .no_expectation => {},
        .expected => |expected_type| {
            if (expected_type.from_annotation) {
                _ = try self.unifyWithCtx(expected_type.var_, pattern_var, env, .anno);
            } else {
                _ = try self.unify(expected_type.var_, pattern_var, env);
            }
        },
    }

    return pattern_var;
}

// expr //

fn checkExpr(self: *Self, expr_idx: CIR.Expr.Idx, env: *Env, expected: Expected) std.mem.Allocator.Error!bool {
    const trace = tracy.trace(@src());
    defer trace.end();

    const expr = self.cir.store.getExpr(expr_idx);
    const expr_var = ModuleEnv.varFrom(expr_idx);
    const expr_region = self.cir.store.getNodeRegion(ModuleEnv.nodeIdxFrom(expr_idx));

    // Set the rank of the expr var, if it is not a lambda
    //
    // Lambdas push a new rank, so the var must be added to _that_ rank
    if (expr != .e_lambda) {
        try self.setVarRank(expr_var, env);
    }

    var does_fx = false; // Does this expression potentially perform any side effects?

    switch (expr) {
        // str //
        .e_str_segment => |_| {
            const str_var = try self.freshStr(env, expr_region);
            _ = try self.unify(expr_var, str_var, env);
        },
        .e_str => |str| {
            // Iterate over the string segments, checking each one
            const segment_expr_idx_slice = self.cir.store.sliceExpr(str.span);
            var did_err = false;
            for (segment_expr_idx_slice) |seg_expr_idx| {
                const seg_expr = self.cir.store.getExpr(seg_expr_idx);

                // String literal segments are already Str type
                switch (seg_expr) {
                    .e_str_segment => {
                        does_fx = try self.checkExpr(seg_expr_idx, env, .no_expectation) or does_fx;
                    },
                    else => {
                        // Interpolated expressions must be of type Str
                        const seg_region = self.cir.store.getNodeRegion(ModuleEnv.nodeIdxFrom(seg_expr_idx));
                        const expected_str_var = try self.freshStr(env, seg_region);
                        does_fx = try self.checkExpr(seg_expr_idx, env, .{ .expected = .{ .var_ = expected_str_var, .from_annotation = false } }) or does_fx;

                        // Unify the segment's type with Str to produce a type error if it doesn't match
                        const seg_var = ModuleEnv.varFrom(seg_expr_idx);
                        const unify_result = try self.unify(seg_var, expected_str_var, env);
                        if (!unify_result.isOk()) {
                            // Unification failed - mark as error
                            try self.unifyWith(seg_var, .err, env);
                            did_err = true;
                        }
                    },
                }

                // Check if it errored (for non-interpolation segments)
                if (!did_err) {
                    const seg_var = ModuleEnv.varFrom(seg_expr_idx);
                    did_err = self.types.resolveVar(seg_var).desc.content == .err;
                }
            }

            if (did_err) {
                // If any segment errored, propgate that error to the root string
                try self.unifyWith(expr_var, .err, env);
            } else {
                // Otherwise, set the type of this expr to be nominal Str
                const str_var = try self.freshStr(env, expr_region);
                _ = try self.unify(expr_var, str_var, env);
            }
        },
        // nums //
        .e_num => |num| {
            switch (num.kind) {
                .num_unbound, .int_unbound => {
                    // For unannotated literals, create a flex var with from_numeral constraint
                    const num_literal_info = switch (num.value.kind) {
                        .u128 => types_mod.NumeralInfo.fromU128(@bitCast(num.value.bytes), false, expr_region),
                        .i128 => types_mod.NumeralInfo.fromI128(num.value.toI128(), num.value.toI128() < 0, false, expr_region),
                    };

                    // Create flex var with from_numeral constraint
                    const flex_var = try self.mkFlexWithFromNumeralConstraint(num_literal_info, env);
                    _ = try self.unify(expr_var, flex_var, env);

                    const resolved = self.types.resolveVar(flex_var);
                    const constraint_range = resolved.desc.content.flex.constraints;
                    const constraint = self.types.sliceStaticDispatchConstraints(constraint_range)[0];

                    // Record this literal for deferred validation during comptime eval
                    _ = try self.cir.deferred_numeric_literals.append(self.gpa, .{
                        .expr_idx = expr_idx,
                        .type_var = flex_var,
                        .constraint = constraint,
                        .region = expr_region,
                    });
                },
                .u8 => try self.unifyWith(expr_var, try self.mkNumberTypeContent("U8", env), env),
                .i8 => try self.unifyWith(expr_var, try self.mkNumberTypeContent("I8", env), env),
                .u16 => try self.unifyWith(expr_var, try self.mkNumberTypeContent("U16", env), env),
                .i16 => try self.unifyWith(expr_var, try self.mkNumberTypeContent("I16", env), env),
                .u32 => try self.unifyWith(expr_var, try self.mkNumberTypeContent("U32", env), env),
                .i32 => try self.unifyWith(expr_var, try self.mkNumberTypeContent("I32", env), env),
                .u64 => try self.unifyWith(expr_var, try self.mkNumberTypeContent("U64", env), env),
                .i64 => try self.unifyWith(expr_var, try self.mkNumberTypeContent("I64", env), env),
                .u128 => try self.unifyWith(expr_var, try self.mkNumberTypeContent("U128", env), env),
                .i128 => try self.unifyWith(expr_var, try self.mkNumberTypeContent("I128", env), env),
                .f32 => try self.unifyWith(expr_var, try self.mkNumberTypeContent("F32", env), env),
                .f64 => try self.unifyWith(expr_var, try self.mkNumberTypeContent("F64", env), env),
                .dec => try self.unifyWith(expr_var, try self.mkNumberTypeContent("Dec", env), env),
            }
        },
        .e_frac_f32 => |frac| {
            if (frac.has_suffix) {
                try self.unifyWith(expr_var, try self.mkNumberTypeContent("F32", env), env);
            } else {
                // Unsuffixed fractional literal - create constrained flex var
                const num_literal_info = types_mod.NumeralInfo.fromI128(
                    @as(i128, @as(u32, @bitCast(frac.value))),
                    frac.value < 0,
                    true,
                    expr_region,
                );
                const flex_var = try self.mkFlexWithFromNumeralConstraint(num_literal_info, env);
                _ = try self.unify(expr_var, flex_var, env);

                const resolved = self.types.resolveVar(flex_var);
                const constraint_range = resolved.desc.content.flex.constraints;
                const constraint = self.types.sliceStaticDispatchConstraints(constraint_range)[0];

                _ = try self.cir.deferred_numeric_literals.append(self.gpa, .{
                    .expr_idx = expr_idx,
                    .type_var = flex_var,
                    .constraint = constraint,
                    .region = expr_region,
                });
            }
        },
        .e_frac_f64 => |frac| {
            if (frac.has_suffix) {
                try self.unifyWith(expr_var, try self.mkNumberTypeContent("F64", env), env);
            } else {
                // Unsuffixed fractional literal - create constrained flex var
                const num_literal_info = types_mod.NumeralInfo.fromI128(
                    @as(i128, @as(u64, @bitCast(frac.value))),
                    frac.value < 0,
                    true,
                    expr_region,
                );
                const flex_var = try self.mkFlexWithFromNumeralConstraint(num_literal_info, env);
                _ = try self.unify(expr_var, flex_var, env);

                const resolved = self.types.resolveVar(flex_var);
                const constraint_range = resolved.desc.content.flex.constraints;
                const constraint = self.types.sliceStaticDispatchConstraints(constraint_range)[0];

                _ = try self.cir.deferred_numeric_literals.append(self.gpa, .{
                    .expr_idx = expr_idx,
                    .type_var = flex_var,
                    .constraint = constraint,
                    .region = expr_region,
                });
            }
        },
        .e_dec => |frac| {
            if (frac.has_suffix) {
                try self.unifyWith(expr_var, try self.mkNumberTypeContent("Dec", env), env);
            } else {
                // Unsuffixed Dec literal - create constrained flex var
                const num_literal_info = types_mod.NumeralInfo.fromI128(
                    frac.value.num,
                    frac.value.num < 0,
                    true,
                    expr_region,
                );
                const flex_var = try self.mkFlexWithFromNumeralConstraint(num_literal_info, env);
                _ = try self.unify(expr_var, flex_var, env);

                const resolved = self.types.resolveVar(flex_var);
                const constraint_range = resolved.desc.content.flex.constraints;
                const constraint = self.types.sliceStaticDispatchConstraints(constraint_range)[0];

                _ = try self.cir.deferred_numeric_literals.append(self.gpa, .{
                    .expr_idx = expr_idx,
                    .type_var = flex_var,
                    .constraint = constraint,
                    .region = expr_region,
                });
            }
        },
        .e_dec_small => |frac| {
            if (frac.has_suffix) {
                try self.unifyWith(expr_var, try self.mkNumberTypeContent("Dec", env), env);
            } else {
                // Unsuffixed small Dec literal - create constrained flex var
                // Scale the value to i128 representation
                const scaled_value = @as(i128, frac.value.numerator) * std.math.pow(i128, 10, 18 - frac.value.denominator_power_of_ten);
                const num_literal_info = types_mod.NumeralInfo.fromI128(
                    scaled_value,
                    scaled_value < 0,
                    true,
                    expr_region,
                );
                const flex_var = try self.mkFlexWithFromNumeralConstraint(num_literal_info, env);
                _ = try self.unify(expr_var, flex_var, env);

                const resolved = self.types.resolveVar(flex_var);
                const constraint_range = resolved.desc.content.flex.constraints;
                const constraint = self.types.sliceStaticDispatchConstraints(constraint_range)[0];

                _ = try self.cir.deferred_numeric_literals.append(self.gpa, .{
                    .expr_idx = expr_idx,
                    .type_var = flex_var,
                    .constraint = constraint,
                    .region = expr_region,
                });
            }
        },
        // list //
        .e_empty_list => {
            // Create a nominal List with a fresh unbound element type
            const elem_var = try self.fresh(env, expr_region);
            const list_content = try self.mkListContent(elem_var, env);
            try self.unifyWith(expr_var, list_content, env);
        },
        .e_list => |list| {
            const elems = self.cir.store.exprSlice(list.elems);

            if (elems.len == 0) {
                // Create a nominal List with a fresh unbound element type
                const elem_var = try self.fresh(env, expr_region);
                const list_content = try self.mkListContent(elem_var, env);
                try self.unifyWith(expr_var, list_content, env);
            } else {
                // Here, we use the list's 1st element as the element var to
                // constrain the rest of the list

                // Check the first elem
                does_fx = try self.checkExpr(elems[0], env, .no_expectation) or does_fx;

                // Iterate over the remaining elements
                const elem_var = ModuleEnv.varFrom(elems[0]);
                var last_elem_expr_idx = elems[0];
                for (elems[1..], 1..) |elem_expr_idx, i| {
                    does_fx = try self.checkExpr(elem_expr_idx, env, .no_expectation) or does_fx;
                    const cur_elem_var = ModuleEnv.varFrom(elem_expr_idx);

                    // Unify each element's var with the list's elem var
                    const result = try self.unify(elem_var, cur_elem_var, env);
                    self.setDetailIfTypeMismatch(result, problem.TypeMismatchDetail{ .incompatible_list_elements = .{
                        .last_elem_idx = ModuleEnv.nodeIdxFrom(last_elem_expr_idx),
                        .incompatible_elem_index = @intCast(i),
                        .list_length = @intCast(elems.len),
                    } });

                    // If we errored, check the rest of the elements without comparing
                    // to the elem_var to catch their individual errors
                    if (!result.isOk()) {
                        for (elems[i + 1 ..]) |remaining_elem_expr_idx| {
                            does_fx = try self.checkExpr(remaining_elem_expr_idx, env, .no_expectation) or does_fx;
                        }

                        // Break to avoid cascading errors
                        break;
                    }

                    last_elem_expr_idx = elem_expr_idx;
                }

                // Create a nominal List type with the inferred element type
                const list_content = try self.mkListContent(elem_var, env);
                try self.unifyWith(expr_var, list_content, env);
            }
        },
        // tuple //
        .e_tuple => |tuple| {
            // Check tuple elements
            const elems_slice = self.cir.store.exprSlice(tuple.elems);
            for (elems_slice) |single_elem_expr_idx| {
                does_fx = try self.checkExpr(single_elem_expr_idx, env, .no_expectation) or does_fx;
            }

            // Cast the elems idxs to vars (this works because Anno Idx are 1-1 with type Vars)
            const elem_vars_slice = try self.types.appendVars(@ptrCast(elems_slice));

            // Set the type in the store
            try self.unifyWith(expr_var, .{ .structure = .{
                .tuple = .{ .elems = elem_vars_slice },
            } }, env);
        },
        // record //
        .e_record => |e| {
            // Create a record type in the type system and assign it the expr_var

            // Write down the top of the scratch records array
            const record_fields_top = self.scratch_record_fields.top();
            defer self.scratch_record_fields.clearFrom(record_fields_top);

            // Process each field
            for (self.cir.store.sliceRecordFields(e.fields)) |field_idx| {
                const field = self.cir.store.getRecordField(field_idx);

                // Check the field value expression
                does_fx = try self.checkExpr(field.value, env, .no_expectation) or does_fx;

                // Append it to the scratch records array
                try self.scratch_record_fields.append(types_mod.RecordField{
                    .name = field.name,
                    .var_ = ModuleEnv.varFrom(field.value),
                });
            }

            // Copy the scratch fields into the types store
            const record_fields_scratch = self.scratch_record_fields.sliceFromStart(record_fields_top);
            std.mem.sort(types_mod.RecordField, record_fields_scratch, self.cir.getIdentStore(), comptime types_mod.RecordField.sortByNameAsc);
            const record_fields_range = try self.types.appendRecordFields(record_fields_scratch);

            // Check if this is a record update
            if (e.ext) |record_being_updated_expr| {
                // Create an unbound record with the provided fields
                const ext_var = try self.fresh(env, expr_region);
                try self.unifyWith(expr_var, .{ .structure = .{
                    .record = .{
                        .fields = record_fields_range,
                        .ext = ext_var,
                    },
                } }, env);

                does_fx = try self.checkExpr(record_being_updated_expr, env, .no_expectation) or does_fx;
                const record_being_updated_var = ModuleEnv.varFrom(record_being_updated_expr);

                _ = try self.unify(record_being_updated_var, expr_var, env);
            } else {
                // Create an unbound record with the provided fields
                const ext_var = try self.freshFromContent(.{ .structure = .empty_record }, env, expr_region);
                try self.unifyWith(expr_var, .{ .structure = .{ .record = .{
                    .fields = record_fields_range,
                    .ext = ext_var,
                } } }, env);
            }
        },
        .e_empty_record => {
            try self.unifyWith(expr_var, .{ .structure = .empty_record }, env);
        },
        // tags //
        .e_zero_argument_tag => |e| {
            const ext_var = try self.fresh(env, expr_region);

            const tag = try self.types.mkTag(e.name, &.{});
            const tag_union_content = try self.types.mkTagUnion(&[_]types_mod.Tag{tag}, ext_var);

            // Update the expr to point to the new type
            try self.unifyWith(expr_var, tag_union_content, env);
        },
        .e_tag => |e| {
            // Create a tag type in the type system and assign it the expr_var

            // Process each tag arg
            const arg_expr_idx_slice = self.cir.store.sliceExpr(e.args);
            for (arg_expr_idx_slice) |arg_expr_idx| {
                does_fx = try self.checkExpr(arg_expr_idx, env, .no_expectation) or does_fx;
            }

            // Create the type
            const ext_var = try self.fresh(env, expr_region);

            const tag = try self.types.mkTag(e.name, @ptrCast(arg_expr_idx_slice));
            const tag_union_content = try self.types.mkTagUnion(&[_]types_mod.Tag{tag}, ext_var);

            // Update the expr to point to the new type
            try self.unifyWith(expr_var, tag_union_content, env);
        },
        // nominal //
        .e_nominal => |nominal| {
            // Check the backing expression first
            does_fx = try self.checkExpr(nominal.backing_expr, env, .no_expectation) or does_fx;
            const actual_backing_var = ModuleEnv.varFrom(nominal.backing_expr);

            // Use shared nominal type checking logic
            _ = try self.checkNominalTypeUsage(
                expr_var,
                actual_backing_var,
                ModuleEnv.varFrom(nominal.nominal_type_decl),
                nominal.backing_type,
                expr_region,
                env,
            );
        },
        .e_nominal_external => |nominal| {
            // Check the backing expression first
            does_fx = try self.checkExpr(nominal.backing_expr, env, .no_expectation) or does_fx;
            const actual_backing_var = ModuleEnv.varFrom(nominal.backing_expr);

            // Resolve the external type declaration
            if (try self.resolveVarFromExternal(nominal.module_idx, nominal.target_node_idx)) |ext_ref| {
                // Use shared nominal type checking logic
                _ = try self.checkNominalTypeUsage(
                    expr_var,
                    actual_backing_var,
                    ext_ref.local_var,
                    nominal.backing_type,
                    expr_region,
                    env,
                );
            } else {
                try self.unifyWith(expr_var, .err, env);
            }
        },
        // lookup //
        .e_lookup_local => |lookup| {
            const mb_processing_def = self.top_level_ptrns.get(lookup.pattern_idx);
            if (mb_processing_def) |processing_def| {
                switch (processing_def.status) {
                    .not_processed => {
                        var sub_env = try self.env_pool.acquire(.generalized);
                        defer self.env_pool.release(sub_env);

                        try self.checkDef(processing_def.def_idx, &sub_env);
                    },
                    .processing => {
                        // Recursive reference - the pattern variable is still at
                        // top_level rank (not generalized), so the code below will
                        // unify directly with it, which is the correct behavior.
                    },
                    .processed => {},
                }
            }

            const pat_var = ModuleEnv.varFrom(lookup.pattern_idx);
            const resolved_pat = self.types.resolveVar(pat_var);

            // Check if this is a generalized var that should NOT be instantiated.
            // Numeric literals with from_numeral constraints should unify directly
            // so that the concrete type propagates back to the definition site.
            // This fixes GitHub issue #8666 where polymorphic numerics defaulted to Dec.
            const should_instantiate = blk: {
                if (resolved_pat.desc.rank != Rank.generalized) break :blk false;
                // Don't instantiate if this has a from_numeral constraint
                if (resolved_pat.desc.content == .flex) {
                    const flex = resolved_pat.desc.content.flex;
                    const constraints = self.types.sliceStaticDispatchConstraints(flex.constraints);
                    for (constraints) |constraint| {
                        if (constraint.origin == .from_numeral) {
                            break :blk false;
                        }
                    }
                }
                break :blk true;
            };

            if (should_instantiate) {
                const instantiated = try self.instantiateVar(pat_var, env, .use_last_var);
                _ = try self.unify(expr_var, instantiated, env);
            } else {
                _ = try self.unify(expr_var, pat_var, env);
            }

            // Unify this expression with the referenced pattern
        },
        .e_lookup_external => |ext| {
            if (try self.resolveVarFromExternal(ext.module_idx, ext.target_node_idx)) |ext_ref| {
                const ext_instantiated_var = try self.instantiateVar(
                    ext_ref.local_var,
                    env,
                    .{ .explicit = expr_region },
                );
                _ = try self.unify(expr_var, ext_instantiated_var, env);
            } else {
                try self.unifyWith(expr_var, .err, env);
            }
        },
        .e_lookup_required => |req| {
            // Look up the type from the platform's requires clause
            const requires_items = self.cir.requires_types.items.items;
            const idx = req.requires_idx.toU32();
            if (idx < requires_items.len) {
                const required_type = requires_items[idx];
                const type_var = ModuleEnv.varFrom(required_type.type_anno);
                const instantiated_var = try self.instantiateVar(
                    type_var,
                    env,
                    .{ .explicit = expr_region },
                );
                _ = try self.unify(expr_var, instantiated_var, env);
            } else {
                try self.unifyWith(expr_var, .err, env);
            }
        },
        // block //
        .e_block => |block| {
            // Check all statements in the block
            const statements = self.cir.store.sliceStatements(block.stmts);
            const stmt_result = try self.checkBlockStatements(statements, env, expr_region);
            does_fx = stmt_result.does_fx or does_fx;

            // Check the final expression
            does_fx = try self.checkExpr(block.final_expr, env, expected) or does_fx;

            // If the block diverges (has a return/crash), use a flex var for the block's type
            // since the final expression is unreachable
            if (stmt_result.diverges) {
                try self.unifyWith(expr_var, .{ .flex = Flex.init() }, env);
            } else {
                // Link the root expr with the final expr
                _ = try self.unify(expr_var, ModuleEnv.varFrom(block.final_expr), env);
            }
        },
        // function //
        .e_lambda => |lambda| {
            // Annotation-aware lambda type checking produces much better error
            // messages, so first we have to determine if we have an expected
            // type to validate against
            const mb_expected_var: ?Var, const is_expected_from_anno: bool = blk: {
                switch (expected) {
                    .no_expectation => break :blk .{ null, false },
                    .expected => |expected_type| {
                        break :blk .{ expected_type.var_, expected_type.from_annotation };
                    },
                }
            };

            // Then, even if we have an expected type, it may not actually be a function
            const mb_expected_func: ?types_mod.Func = blk: {
                if (mb_expected_var) |expected_var| {
                    // Here, we unwrap the function, following aliases, to get
                    // the actual function we want to check against
                    var var_ = expected_var;
                    var guard = types_mod.debug.IterationGuard.init("checkExpr.lambda.unwrapExpectedFunc");
                    while (true) {
                        guard.tick();
                        switch (self.types.resolveVar(var_).desc.content) {
                            .structure => |flat_type| {
                                switch (flat_type) {
                                    .fn_pure => |func| break :blk func,
                                    .fn_unbound => |func| break :blk func,
                                    .fn_effectful => |func| break :blk func,
                                    else => break :blk null,
                                }
                            },
                            .alias => |alias| {
                                var_ = self.types.getAliasBackingVar(alias);
                            },
                            else => break :blk null,
                        }
                    }
                } else {
                    break :blk null;
                }
            };

            {
                // Enter the next rank
                try env.var_pool.pushRank();
                defer env.var_pool.popRank();

                // IMPORTANT: expr_var must be added to the new rank, not the
                // outer rank
                try self.setVarRank(expr_var, env);

                // Check the argument patterns
                // This must happen *before* checking against the expected type so
                // all the pattern types are inferred
                const arg_pattern_idxs = self.cir.store.slicePatterns(lambda.args);
                for (arg_pattern_idxs) |pattern_idx| {
                    try self.checkPattern(pattern_idx, env, .no_expectation);
                }

                // Now, check if we have an expected function to validate against
                if (mb_expected_func) |expected_func| {
                    const expected_func_args = self.types.sliceVars(expected_func.args);

                    // Next, check if the arguments arities match
                    if (expected_func_args.len == arg_pattern_idxs.len) {
                        // If so, check each argument, passing in the expected type

                        // First, find all the rigid variables in a the function's type
                        // and unify the matching corresponding lambda arguments together.
                        for (expected_func_args, 0..) |expected_arg_1, i| {
                            const expected_resolved_1 = self.types.resolveVar(expected_arg_1);

                            // The expected type is an annotation and as such,
                            // should never contain a flex var. If it did, that
                            // would indicate that the annotation is malformed
                            // std.debug.assert(expected_resolved_1.desc.content != .flex);

                            // Skip any concrete arguments
                            if (expected_resolved_1.desc.content != .rigid) {
                                continue;
                            }

                            // Look for other arguments with the same type variable
                            for (expected_func_args[i + 1 ..], i + 1..) |expected_arg_2, j| for_blk: {
                                const expected_resolved_2 = self.types.resolveVar(expected_arg_2);
                                if (expected_resolved_1.var_ == expected_resolved_2.var_) {
                                    // These two argument indexes in the called *function's*
                                    // type have the same rigid variable! So, we unify
                                    // the corresponding *lambda args*

                                    const arg_1 = @as(Var, ModuleEnv.varFrom(arg_pattern_idxs[i]));
                                    const arg_2 = @as(Var, ModuleEnv.varFrom(arg_pattern_idxs[j]));

                                    const unify_result = try self.unify(arg_1, arg_2, env);
                                    if (unify_result.isProblem()) {
                                        // Use the new error detail for bound type variable incompatibility
                                        self.setProblemTypeMismatchDetail(unify_result.problem, .{
                                            .incompatible_fn_args_bound_var = .{
                                                .fn_name = self.enclosing_func_name,
                                                .first_arg_var = arg_1,
                                                .second_arg_var = arg_2,
                                                .first_arg_index = @intCast(i),
                                                .second_arg_index = @intCast(j),
                                                .num_args = @intCast(arg_pattern_idxs.len),
                                            },
                                        });

                                        // Stop execution
                                        _ = try self.unifyWith(expr_var, .err, env);
                                        break :for_blk;
                                    }
                                }
                            }
                        }

                        // Then, lastly, we unify the annotation types against the
                        // actual type
                        for (expected_func_args, arg_pattern_idxs) |expected_arg_var, pattern_idx| {
                            if (is_expected_from_anno) {
                                _ = try self.unifyWithCtx(expected_arg_var, ModuleEnv.varFrom(pattern_idx), env, .anno);
                            } else {
                                _ = try self.unify(expected_arg_var, ModuleEnv.varFrom(pattern_idx), env);
                            }
                        }
                    } else {
                        // This means the expected type and the actual lambda have
                        // an arity mismatch. This will be caught by the regular
                        // expectation checking code at the bottom of this function
                    }
                }
                const arg_vars: []Var = @ptrCast(arg_pattern_idxs);

                // Check the the body of the expr
                // If we have an expected function, use that as the expr's expected type
                // Also track the return type so `return` expressions can use it
                const saved_return_type = self.enclosing_func_return_type;
                if (mb_expected_func) |expected_func| {
                    self.enclosing_func_return_type = expected_func.ret;
                    does_fx = try self.checkExpr(lambda.body, env, .{
                        .expected = .{ .var_ = expected_func.ret, .from_annotation = is_expected_from_anno },
                    }) or does_fx;
                } else {
                    // When no expected type, the body's type becomes the return type.
                    // We need a fresh var so early returns can unify with it.
                    const body_var = ModuleEnv.varFrom(lambda.body);
                    self.enclosing_func_return_type = body_var;
                    does_fx = try self.checkExpr(lambda.body, env, .no_expectation) or does_fx;
                }
                self.enclosing_func_return_type = saved_return_type;
                const body_var = ModuleEnv.varFrom(lambda.body);

                // Unify all early returns with the body's return type.
                // This ensures that `return x` has the same type as the implicit return.
                try self.unifyEarlyReturns(lambda.body, body_var, env);

                // Create the function type
                if (does_fx) {
                    _ = try self.unifyWith(expr_var, try self.types.mkFuncEffectful(arg_vars, body_var), env);
                } else {
                    _ = try self.unifyWith(expr_var, try self.types.mkFuncUnbound(arg_vars, body_var), env);
                }

                // Now that we are existing the scope, we must generalize then pop this rank
                try self.generalizer.generalize(self.gpa, &env.var_pool, env.rank());

                // Check any accumulated static dispatch constraints
                try self.checkDeferredStaticDispatchConstraints(env);
            }

            // Note that so far, we have not yet unified against the
            // annotation's effectfulness/pureness. This is intentional!
            // Below this large switch statement, there's the regular expr
            // <-> expected unification. This will catch any difference in
            // effectfullness, and it'll link the root expected var with the
            // expr_var

        },
        .e_closure => |closure| {
            does_fx = try self.checkExpr(closure.lambda_idx, env, expected) or does_fx;
            _ = try self.unify(expr_var, ModuleEnv.varFrom(closure.lambda_idx), env);
        },
        // function calling //
        .e_call => |call| {
            switch (call.called_via) {
                .apply => blk: {
                    // First, check the function being called
                    // It could be effectful, e.g. `(mk_fn!())(arg)`
                    does_fx = try self.checkExpr(call.func, env, .no_expectation) or does_fx;
                    const func_var = ModuleEnv.varFrom(call.func);

                    // Resolve the func var
                    const resolved_func = self.types.resolveVar(func_var).desc.content;
                    var did_err = resolved_func == .err;

                    // Second, check the arguments being called
                    // It could be effectful, e.g. `fn(mk_arg!())`
                    const call_arg_expr_idxs = self.cir.store.sliceExpr(call.args);
                    for (call_arg_expr_idxs) |call_arg_idx| {
                        does_fx = try self.checkExpr(call_arg_idx, env, .no_expectation) or does_fx;

                        // Check if this arg errored
                        did_err = did_err or (self.types.resolveVar(ModuleEnv.varFrom(call_arg_idx)).desc.content == .err);
                    }

                    if (did_err) {
                        // If the fn or any args had error, propgate the error
                        // without doing any additional work
                        try self.unifyWith(expr_var, .err, env);
                    } else {
                        // From the base function type, extract the actual function info
                        // and also track whether the function is effectful
                        const FuncInfo = struct { func: types_mod.Func, is_effectful: bool };
                        const mb_func_info: ?FuncInfo = inner_blk: {
                            // Here, we unwrap the function, following aliases, to get
                            // the actual function we want to check against
                            var var_ = func_var;
                            var guard = types_mod.debug.IterationGuard.init("checkExpr.call.unwrapFuncVar");
                            while (true) {
                                guard.tick();
                                switch (self.types.resolveVar(var_).desc.content) {
                                    .structure => |flat_type| {
                                        switch (flat_type) {
                                            .fn_pure => |func| break :inner_blk FuncInfo{ .func = func, .is_effectful = false },
                                            .fn_unbound => |func| break :inner_blk FuncInfo{ .func = func, .is_effectful = false },
                                            .fn_effectful => |func| break :inner_blk FuncInfo{ .func = func, .is_effectful = true },
                                            else => break :inner_blk null,
                                        }
                                    },
                                    .alias => |alias| {
                                        var_ = self.types.getAliasBackingVar(alias);
                                    },
                                    else => break :inner_blk null,
                                }
                            }
                        };
                        const mb_func = if (mb_func_info) |info| info.func else null;

                        // If the function being called is effectful, mark this expression as effectful
                        if (mb_func_info) |info| {
                            if (info.is_effectful) {
                                does_fx = true;
                            }
                        }

                        // Get the name of the function (for error messages)
                        const func_name: ?Ident.Idx = inner_blk: {
                            const func_expr = self.cir.store.getExpr(call.func);
                            switch (func_expr) {
                                .e_lookup_local => |lookup| {
                                    // Get the pattern that defines this identifier
                                    const pattern = self.cir.store.getPattern(lookup.pattern_idx);
                                    switch (pattern) {
                                        .assign => |assign| break :inner_blk assign.ident,
                                        else => break :inner_blk null,
                                    }
                                },
                                else => break :inner_blk null,
                            }
                        };

                        // Now, check the call args against the type of function
                        if (mb_func) |func| {
                            const func_args = self.types.sliceVars(func.args);

                            if (func_args.len == call_arg_expr_idxs.len) {
                                // First, find all the "rigid" variables in a the function's type
                                // and unify the matching corresponding call arguments together.
                                //
                                // Here, "rigid" is in quotes because at this point, the expected function
                                // has been instantiated such that the rigid variables should all resolve
                                // to the same exact flex variable. So we are actually checking for flex
                                // variables here.
                                for (func_args, 0..) |expected_arg_1, i| {
                                    const expected_resolved_1 = self.types.resolveVar(expected_arg_1);

                                    // Ensure the above comment is true. That is, that all
                                    // rigid vars for this function have been instantiated to
                                    // flex vars by the time we get here.
                                    // std.debug.assert(expected_resolved_1.desc.content != .rigid);

                                    // Skip any concrete arguments
                                    if (expected_resolved_1.desc.content != .flex and expected_resolved_1.desc.content != .rigid) {
                                        continue;
                                    }

                                    // Look for other arguments with the same type variable
                                    for (func_args[i + 1 ..], i + 1..) |expected_arg_2, j| {
                                        const expected_resolved_2 = self.types.resolveVar(expected_arg_2);
                                        if (expected_resolved_1.var_ == expected_resolved_2.var_) {
                                            // These two argument indexes in the called *function's*
                                            // type have the same rigid variable! So, we unify
                                            // the corresponding *call args*

                                            const arg_1 = @as(Var, ModuleEnv.varFrom(call_arg_expr_idxs[i]));
                                            const arg_2 = @as(Var, ModuleEnv.varFrom(call_arg_expr_idxs[j]));

                                            const unify_result = try self.unify(arg_1, arg_2, env);
                                            if (unify_result.isProblem()) {
                                                // Use the new error detail for bound type variable incompatibility
                                                self.setProblemTypeMismatchDetail(unify_result.problem, .{
                                                    .incompatible_fn_args_bound_var = .{
                                                        .fn_name = func_name,
                                                        .first_arg_var = arg_1,
                                                        .second_arg_var = arg_2,
                                                        .first_arg_index = @intCast(i),
                                                        .second_arg_index = @intCast(j),
                                                        .num_args = @intCast(call_arg_expr_idxs.len),
                                                    },
                                                });

                                                // Stop execution
                                                _ = try self.unifyWith(expr_var, .err, env);
                                                break :blk;
                                            }
                                        }
                                    }
                                }

                                // Check the function's arguments against the actual
                                // called arguments, unifying each one
                                for (func_args, call_arg_expr_idxs, 0..) |expected_arg_var, call_expr_idx, arg_index| {
                                    const unify_result = try self.unify(expected_arg_var, ModuleEnv.varFrom(call_expr_idx), env);
                                    if (unify_result.isProblem()) {
                                        // Use the new error detail for bound type variable incompatibility
                                        self.setProblemTypeMismatchDetail(unify_result.problem, .{
                                            .incompatible_fn_call_arg = .{
                                                .fn_name = func_name,
                                                .arg_var = ModuleEnv.varFrom(call_expr_idx),
                                                .incompatible_arg_index = @intCast(arg_index),
                                                .num_args = @intCast(call_arg_expr_idxs.len),
                                            },
                                        });

                                        // Stop execution
                                        _ = try self.unifyWith(expr_var, .err, env);
                                        break :blk;
                                    }
                                }

                                // Redirect the expr to the function's return type
                                _ = try self.unify(expr_var, func.ret, env);
                            } else {
                                // Arity mismatch - the function expects a different
                                // number of arguments than were provided
                                const fn_snapshot = try self.snapshots.snapshotVarForError(self.types, &self.type_writer, func_var);
                                _ = try self.problems.appendProblem(self.cir.gpa, .{
                                    .fn_call_arity_mismatch = .{
                                        .fn_name = func_name,
                                        .fn_var = func_var,
                                        .fn_snapshot = fn_snapshot,
                                        .call_region = expr_region,
                                        .expected_args = @intCast(func_args.len),
                                        .actual_args = @intCast(call_arg_expr_idxs.len),
                                    },
                                });

                                // Set the expression to error type
                                try self.unifyWith(expr_var, .err, env);
                            }
                        } else {
                            // We get here if the type of expr being called
                            // (`mk_fn` in `(mk_fn())(arg)`) is NOT already
                            // inferred to be a function type.

                            // This can mean a regular type mismatch, but it can also
                            // mean that the thing being called yet has not yet been
                            // inferred (like if this is an anonymous function param)

                            // Either way, we know what the type  *should* be, based
                            // on how it's being used here. So we create that func
                            // type and unify the function being called against it

                            const call_arg_vars: []Var = @ptrCast(call_arg_expr_idxs);
                            const call_func_ret = try self.fresh(env, expr_region);
                            const call_func_content = try self.types.mkFuncUnbound(call_arg_vars, call_func_ret);
                            const call_func_var = try self.freshFromContent(call_func_content, env, expr_region);

                            _ = try self.unify(func_var, call_func_var, env);

                            // Then, we set the root expr to redirect to the return
                            // type of that function, since a call expr ultimate
                            // resolve to the  returned type
                            _ = try self.unify(expr_var, call_func_ret, env);
                        }
                    }
                },
                else => {
                    // The canonicalizer currently only produces CalledVia.apply for e_call expressions.
                    // Other call types (binop, unary_op, string_interpolation, record_builder) are
                    // represented as different expression types. If we hit this, there's a compiler bug.
                    std.debug.assert(false);
                    try self.unifyWith(expr_var, .err, env);
                },
            }
        },
        .e_if => |if_expr| {
            does_fx = try self.checkIfElseExpr(expr_idx, expr_region, env, if_expr) or does_fx;
        },
        .e_match => |match| {
            does_fx = try self.checkMatchExpr(expr_idx, env, match) or does_fx;
        },
        .e_binop => |binop| {
            does_fx = try self.checkBinopExpr(expr_idx, expr_region, env, binop, expected) or does_fx;
        },
        .e_unary_minus => |unary| {
            does_fx = try self.checkUnaryMinusExpr(expr_idx, expr_region, env, unary) or does_fx;
        },
        .e_unary_not => |unary| {
            does_fx = try self.checkUnaryNotExpr(expr_idx, expr_region, env, unary) or does_fx;
        },
        .e_dot_access => |dot_access| {
            // Dot access can either indicate record access or static dispatch

            // Check the receiver expression
            // E.g. thing.val
            //      ^^^^^
            does_fx = try self.checkExpr(dot_access.receiver, env, .no_expectation) or does_fx;
            const receiver_var = ModuleEnv.varFrom(dot_access.receiver);

            if (dot_access.args) |dispatch_args| {
                // If this dot access has args, then it's static dispatch

                // Resolve the receiver var
                const resolved_receiver = self.types.resolveVar(receiver_var);
                var did_err = resolved_receiver.desc.content == .err;

                // Check the args
                // E.g. thing.dispatch(a, b)
                //                     ^  ^
                const dispatch_arg_expr_idxs = self.cir.store.sliceExpr(dispatch_args);
                for (dispatch_arg_expr_idxs) |dispatch_arg_expr_idx| {
                    does_fx = try self.checkExpr(dispatch_arg_expr_idx, env, .no_expectation) or does_fx;

                    // Check if this arg errored
                    did_err = did_err or (self.types.resolveVar(ModuleEnv.varFrom(dispatch_arg_expr_idx)).desc.content == .err);
                }

                if (did_err) {
                    // If the receiver or any arguments are errors, then
                    // propgate the error without doing any static dispatch work
                    try self.unifyWith(expr_var, .err, env);
                } else {
                    // For static dispatch to be used like `thing.dispatch(...)` the
                    // method being dispatched on must accept the type of `thing` as
                    // it's first arg. So, we prepend the `receiver_var` to the args list
                    const first_arg_range = try self.types.appendVars(&.{receiver_var});
                    const rest_args_range = try self.types.appendVars(@ptrCast(dispatch_arg_expr_idxs));
                    const dispatch_arg_vars_range = Var.SafeList.Range{
                        .start = first_arg_range.start,
                        .count = rest_args_range.count + 1,
                    };

                    // Since the return type of this dispatch is unknown, create a
                    // flex to represent it
                    const dispatch_ret_var = try self.fresh(env, expr_region);

                    // Now, create the function being dispatched
                    // Use field_name_region so error messages point at the method name, not the whole expression
                    const constraint_fn_var = try self.freshFromContent(.{ .structure = .{ .fn_unbound = Func{
                        .args = dispatch_arg_vars_range,
                        .ret = dispatch_ret_var,
                        .needs_instantiation = false,
                    } } }, env, dot_access.field_name_region);

                    // Then, create the static dispatch constraint
                    const constraint = StaticDispatchConstraint{
                        .fn_name = dot_access.field_name,
                        .fn_var = constraint_fn_var,
                        .origin = .method_call,
                    };
                    const constraint_range = try self.types.appendStaticDispatchConstraints(&.{constraint});

                    // Create our constrained flex, and unify it with the receiver
                    // Use field_name_region so error messages point at the method name, not the whole expression
                    const constrained_var = try self.freshFromContent(
                        .{ .flex = Flex{ .name = null, .constraints = constraint_range } },
                        env,
                        dot_access.field_name_region,
                    );

                    _ = try self.unify(constrained_var, receiver_var, env);

                    // Then, set the root expr to redirect to the ret var
                    _ = try self.unify(expr_var, dispatch_ret_var, env);
                }
            } else {
                // Otherwise, this is dot access on a record

                // Create a type for the inferred type of this record access
                // E.g. foo.bar -> { bar: flex } a
                const record_field_var = try self.fresh(env, expr_region);
                const record_field_range = try self.types.appendRecordFields(&.{types_mod.RecordField{
                    .name = dot_access.field_name,
                    .var_ = record_field_var,
                }});
                const record_being_accessed = try self.freshFromContent(.{ .structure = .{
                    .record_unbound = record_field_range,
                } }, env, expr_region);

                // Then, unify the actual receiver type with the expected record
                _ = try self.unify(record_being_accessed, receiver_var, env);
                _ = try self.unify(expr_var, record_field_var, env);
            }
        },
        .e_crash => {
            try self.unifyWith(expr_var, .{ .flex = Flex.init() }, env);
        },
        .e_dbg => |dbg| {
            // dbg evaluates its inner expression but returns {} (like expect)
            _ = try self.checkExpr(dbg.expr, env, .no_expectation);
            does_fx = true;
            try self.unifyWith(expr_var, .{ .structure = .empty_record }, env);
        },
        .e_expect => |expect| {
            does_fx = try self.checkExpr(expect.body, env, expected) or does_fx;
            try self.unifyWith(expr_var, .{ .structure = .empty_record }, env);
        },
        .e_for => |for_expr| {
            // Check the pattern
            try self.checkPattern(for_expr.patt, env, .no_expectation);
            const for_ptrn_var: Var = ModuleEnv.varFrom(for_expr.patt);

            // Check the list expression
            does_fx = try self.checkExpr(for_expr.expr, env, .no_expectation) or does_fx;
            const for_expr_region = self.cir.store.getNodeRegion(ModuleEnv.nodeIdxFrom(for_expr.expr));
            const for_expr_var: Var = ModuleEnv.varFrom(for_expr.expr);

            // Check that the expr is list of the ptrn
            const list_content = try self.mkListContent(for_ptrn_var, env);
            const list_var = try self.freshFromContent(list_content, env, for_expr_region);
            _ = try self.unify(list_var, for_expr_var, env);

            // Check the body
            does_fx = try self.checkExpr(for_expr.body, env, .no_expectation) or does_fx;
            const for_body_var: Var = ModuleEnv.varFrom(for_expr.body);

            // Check that the for body evaluates to {}
            const body_ret = try self.freshFromContent(.{ .structure = .empty_record }, env, for_expr_region);
            _ = try self.unify(body_ret, for_body_var, env);

            // The for expression itself evaluates to {}
            try self.unifyWith(expr_var, .{ .structure = .empty_record }, env);
        },
        .e_ellipsis => {
            try self.unifyWith(expr_var, .{ .flex = Flex.init() }, env);
        },
        .e_anno_only => {
            // For annotation-only expressions, the type comes from the annotation.
            // This case should only occur when the expression has an annotation (which is
            // enforced during canonicalization), so the expected type should be set.
            switch (expected) {
                .no_expectation => {
                    // This shouldn't happen since we always create e_anno_only with an annotation
                    try self.unifyWith(expr_var, .err, env);
                },
                .expected => |expected_type| {
                    // Redirect expr_var to the annotation var so that lookups get the correct type
                    _ = try self.unify(expr_var, expected_type.var_, env);
                },
            }
        },
        .e_return => |ret| {
            // Early return expression - check the inner expression against enclosing function's return type
            // If we're inside a function, use its return type. Otherwise fall back to expected.
            const return_expected: Expected = if (self.enclosing_func_return_type) |ret_var|
                .{ .expected = .{ .var_ = ret_var, .from_annotation = false } }
            else
                expected;
            does_fx = try self.checkExpr(ret.expr, env, return_expected) or does_fx;
            // e_return "never returns" - it exits the function, so it can unify with any expected type.
            // This allows it to be used in if branches alongside other expressions.
            switch (expected) {
                .expected => |exp| {
                    _ = try self.unify(expr_var, exp.var_, env);
                },
                .no_expectation => {
                    // No expected type, leave expr_var as a flex var
                },
            }
        },
        .e_hosted_lambda => {
            // For hosted lambda expressions, the type comes from the annotation.
            // This is similar to e_anno_only - the implementation is provided by the host.
            switch (expected) {
                .no_expectation => {
                    // This shouldn't happen since hosted lambdas always have annotations
                    try self.unifyWith(expr_var, .err, env);
                },
                .expected => |expected_type| {
                    // Redirect expr_var to the annotation var so that lookups get the correct type
                    _ = try self.unify(expr_var, expected_type.var_, env);
                },
            }
        },
        .e_low_level_lambda => |ll| {
            // For low-level lambda expressions, treat like a lambda with a crash body.
            // Check the body (which will be e_runtime_error or similar)
            does_fx = try self.checkExpr(ll.body, env, .no_expectation) or does_fx;

            // The lambda's type comes from the annotation.
            // Like e_anno_only, this should always have an annotation.
            // The type will be unified with the expected type in the code below.
            switch (expected) {
                .no_expectation => unreachable,
                .expected => {
                    // The expr_var will be unified with the annotation var below
                },
            }
        },
        .e_type_var_dispatch => |tvd| {
            // Type variable dispatch expression: Thing.method(args) where Thing is a type var alias.
            // This is similar to static dispatch (e_dot_access with args) but dispatches on a
            // type variable rather than on the type of a receiver expression.

            // Check the args and track errors
            const dispatch_arg_expr_idxs = self.cir.store.exprSlice(tvd.args);
            var did_err = false;
            for (dispatch_arg_expr_idxs) |dispatch_arg_expr_idx| {
                does_fx = try self.checkExpr(dispatch_arg_expr_idx, env, .no_expectation) or does_fx;
                did_err = did_err or (self.types.resolveVar(ModuleEnv.varFrom(dispatch_arg_expr_idx)).desc.content == .err);
            }

            if (did_err) {
                // If any arguments are errors, propagate the error
                try self.unifyWith(expr_var, .err, env);
            } else {
                // Get the type var alias statement to access the type variable
                const type_var_alias_stmt = self.cir.store.getStatement(tvd.type_var_alias_stmt);
                const type_var_anno = type_var_alias_stmt.s_type_var_alias.type_var_anno;
                const type_var = ModuleEnv.varFrom(type_var_anno);

                // For type var dispatch, the arguments are just the explicit args (no receiver)
                const dispatch_arg_vars_range = try self.types.appendVars(@ptrCast(dispatch_arg_expr_idxs));

                // Since the return type of this dispatch is unknown, create a flex to represent it
                const dispatch_ret_var = try self.fresh(env, expr_region);

                // Create the function being dispatched
                const constraint_fn_var = try self.freshFromContent(.{ .structure = .{ .fn_unbound = Func{
                    .args = dispatch_arg_vars_range,
                    .ret = dispatch_ret_var,
                    .needs_instantiation = false,
                } } }, env, expr_region);

                // Create the static dispatch constraint
                const constraint = StaticDispatchConstraint{
                    .fn_name = tvd.method_name,
                    .fn_var = constraint_fn_var,
                    .origin = .method_call,
                };
                const constraint_range = try self.types.appendStaticDispatchConstraints(&.{constraint});

                // Create a constrained flex and unify it with the type variable
                const constrained_var = try self.freshFromContent(
                    .{ .flex = Flex{ .name = null, .constraints = constraint_range } },
                    env,
                    expr_region,
                );

                _ = try self.unify(constrained_var, type_var, env);

                // Set the expression type to the return type of the dispatch
                _ = try self.unify(expr_var, dispatch_ret_var, env);
            }
        },
        .e_runtime_error => {
            try self.unifyWith(expr_var, .err, env);
        },
    }

    // If we were provided with an expected type, unify against it
    switch (expected) {
        .no_expectation => {},
        .expected => |expected_type| {
            if (expected_type.from_annotation) {
                _ = try self.unifyWithCtx(expected_type.var_, expr_var, env, .anno);
            } else {
                _ = try self.unify(expected_type.var_, expr_var, env);
            }
        },
    }

    return does_fx;
}

// stmts //

const BlockStatementsResult = struct {
    does_fx: bool,
    diverges: bool,
};

/// Given a slice of stmts, type check each one
/// Returns whether any statement has effects and whether the block diverges (return/crash)
fn checkBlockStatements(self: *Self, statements: []const CIR.Statement.Idx, env: *Env, _: Region) std.mem.Allocator.Error!BlockStatementsResult {
    var does_fx = false;
    var diverges = false;
    for (statements) |stmt_idx| {
        const stmt = self.cir.store.getStatement(stmt_idx);
        const stmt_var = ModuleEnv.varFrom(stmt_idx);
        const stmt_region = self.cir.store.getNodeRegion(ModuleEnv.nodeIdxFrom(stmt_idx));

        try self.setVarRank(stmt_var, env);

        switch (stmt) {
            .s_decl => |decl_stmt| {
                const decl_expr_var: Var = ModuleEnv.varFrom(decl_stmt.expr);
                const decl_pattern_var: Var = ModuleEnv.varFrom(decl_stmt.pattern);

                // Check the pattern
                try self.checkPattern(decl_stmt.pattern, env, .no_expectation);

                // Create placeholder for the annotation, if it exists
                var mb_instantiated_anno_var: ?Var = null;

                // Extract function name from the pattern (for better error messages)
                const saved_func_name = self.enclosing_func_name;
                self.enclosing_func_name = inner_blk: {
                    const pattern = self.cir.store.getPattern(decl_stmt.pattern);
                    switch (pattern) {
                        .assign => |assign| break :inner_blk assign.ident,
                        else => break :inner_blk null,
                    }
                };
                defer self.enclosing_func_name = saved_func_name;

                // Evaluate the rhs of the expression
                {
                    // Enter a new rank
                    try env.var_pool.pushRank();
                    defer env.var_pool.popRank();

                    // Check the annotation, if it exists
                    const expectation = blk: {
                        if (decl_stmt.anno) |annotation_idx| {
                            // Generate the annotation type var in-place
                            try self.generateAnnotationType(annotation_idx, env);
                            const annotation_var = ModuleEnv.varFrom(annotation_idx);

                            // Here we copy the annotation before we unify against it
                            //
                            // This is so if there's an error in the expr/ptrn, we can preserve
                            // the annotation so other places that reference it still get the
                            // type of the annotation.
                            mb_instantiated_anno_var = try self.instantiateVarPreserveRigids(
                                annotation_var,
                                env,
                                .use_last_var,
                            );

                            // Return the expectation
                            break :blk Expected{
                                .expected = .{ .var_ = annotation_var, .from_annotation = true },
                            };
                        } else {
                            break :blk Expected.no_expectation;
                        }
                    };

                    does_fx = try self.checkExpr(decl_stmt.expr, env, expectation) or does_fx;

                    // Now that we are existing the scope, we must generalize then pop this rank
                    try self.generalizer.generalize(self.gpa, &env.var_pool, env.rank());

                    // Check any accumulated static dispatch constraints
                    try self.checkDeferredStaticDispatchConstraints(env);
                }

                if (mb_instantiated_anno_var != null and
                    self.types.resolveVar(decl_expr_var).desc.content == .err)
                {
                    // If there was an annotation AND the expr errored, then
                    // unify the ptrn against the annotation
                    const instantiated_anno_var = mb_instantiated_anno_var.?;
                    _ = try self.unify(decl_pattern_var, instantiated_anno_var, env);
                } else {
                    // Otherwise, unify the ptrn and expr
                    _ = try self.unify(decl_pattern_var, decl_expr_var, env);
                }

                // Unify the pattern with the expression
                _ = try self.unify(stmt_var, decl_pattern_var, env);
            },
            .s_decl_gen => |decl_stmt| {
                // Generalized declarations (let-polymorphism) - handled same as s_decl for type checking
                // Check the pattern
                try self.checkPattern(decl_stmt.pattern, env, .no_expectation);
                const decl_pattern_var: Var = ModuleEnv.varFrom(decl_stmt.pattern);

                // Extract function name from the pattern (for better error messages)
                const saved_func_name = self.enclosing_func_name;
                self.enclosing_func_name = inner_blk: {
                    const pattern = self.cir.store.getPattern(decl_stmt.pattern);
                    switch (pattern) {
                        .assign => |assign| break :inner_blk assign.ident,
                        else => break :inner_blk null,
                    }
                };
                defer self.enclosing_func_name = saved_func_name;
                // Evaluate the rhs of the expression
                const decl_expr_var: Var = ModuleEnv.varFrom(decl_stmt.expr);
                {
                    // Enter a new rank
                    try env.var_pool.pushRank();
                    defer env.var_pool.popRank();

                    // Check the annotation, if it exists
                    const expectation = blk: {
                        if (decl_stmt.anno) |annotation_idx| {
                            // Generate the annotation type var in-place
                            try self.generateAnnotationType(annotation_idx, env);
                            const annotation_var = ModuleEnv.varFrom(annotation_idx);

                            // Return the expectation
                            break :blk Expected{
                                .expected = .{ .var_ = annotation_var, .from_annotation = true },
                            };
                        } else {
                            break :blk Expected.no_expectation;
                        }
                    };

                    does_fx = try self.checkExpr(decl_stmt.expr, env, expectation) or does_fx;

                    // Now that we are existing the scope, we must generalize then pop this rank
                    try self.generalizer.generalize(self.gpa, &env.var_pool, env.rank());

                    // Check any accumulated static dispatch constraints
                    try self.checkDeferredStaticDispatchConstraints(env);
                }

                _ = try self.unify(decl_pattern_var, decl_expr_var, env);

                // Unify the pattern with the expression
                _ = try self.unify(stmt_var, decl_pattern_var, env);
            },
            .s_var => |var_stmt| {
                // Check the pattern
                try self.checkPattern(var_stmt.pattern_idx, env, .no_expectation);
                const var_pattern_var: Var = ModuleEnv.varFrom(var_stmt.pattern_idx);

                // Check the annotation, if it exists
                const expectation = blk: {
                    if (var_stmt.anno) |annotation_idx| {
                        // Generate the annotation type var in-place
                        try self.generateAnnotationType(annotation_idx, env);
                        const annotation_var = ModuleEnv.varFrom(annotation_idx);

                        // Unify the pattern with the annotation
                        _ = try self.unify(var_pattern_var, annotation_var, env);

                        // Return the expectation
                        break :blk Expected{
                            .expected = .{ .var_ = annotation_var, .from_annotation = true },
                        };
                    } else {
                        break :blk Expected.no_expectation;
                    }
                };

                does_fx = try self.checkExpr(var_stmt.expr, env, expectation) or does_fx;
                const var_expr: Var = ModuleEnv.varFrom(var_stmt.expr);

                // Unify the pattern with the expression
                _ = try self.unify(var_pattern_var, var_expr, env);

                _ = try self.unify(stmt_var, var_expr, env);
            },
            .s_reassign => |reassign| {
                // We don't need to check the pattern here since it was already
                // checked when this var was created.
                //
                // try self.checkPattern(reassign.pattern_idx, env, .no_expectation);

                const reassign_pattern_var: Var = ModuleEnv.varFrom(reassign.pattern_idx);

                does_fx = try self.checkExpr(reassign.expr, env, .no_expectation) or does_fx;
                const reassign_expr_var: Var = ModuleEnv.varFrom(reassign.expr);

                // Unify the pattern with the expression
                _ = try self.unify(reassign_pattern_var, reassign_expr_var, env);

                _ = try self.unify(stmt_var, reassign_expr_var, env);
            },
            .s_for => |for_stmt| {
                // Check the pattern
                // for item in [1,2,3] {
                //     ^^^^
                try self.checkPattern(for_stmt.patt, env, .no_expectation);
                const for_ptrn_var: Var = ModuleEnv.varFrom(for_stmt.patt);

                // Check the expr
                // for item in [1,2,3] {
                //             ^^^^^^^
                does_fx = try self.checkExpr(for_stmt.expr, env, .no_expectation) or does_fx;
                const for_expr_region = self.cir.store.getNodeRegion(ModuleEnv.nodeIdxFrom(for_stmt.expr));
                const for_expr_var: Var = ModuleEnv.varFrom(for_stmt.expr);

                // Check that the expr is list of the ptrn
                const list_content = try self.mkListContent(for_ptrn_var, env);
                const list_var = try self.freshFromContent(list_content, env, for_expr_region);
                _ = try self.unify(list_var, for_expr_var, env);

                // Check the body
                // for item in [1,2,3] {
                //     print!(item.toStr())  <<<<
                // }
                does_fx = try self.checkExpr(for_stmt.body, env, .no_expectation) or does_fx;
                const for_body_var: Var = ModuleEnv.varFrom(for_stmt.body);

                // Check that the for body evaluates to {}
                const body_ret = try self.freshFromContent(.{ .structure = .empty_record }, env, for_expr_region);
                _ = try self.unify(body_ret, for_body_var, env);

                _ = try self.unify(stmt_var, for_body_var, env);
            },
            .s_while => |while_stmt| {
                // Check the condition
                // while $count < 10 {
                //       ^^^^^^^^^^^
                does_fx = try self.checkExpr(while_stmt.cond, env, .no_expectation) or does_fx;
                const cond_var: Var = ModuleEnv.varFrom(while_stmt.cond);
                const cond_region = self.cir.store.getNodeRegion(ModuleEnv.nodeIdxFrom(while_stmt.cond));

                // Check that condition is Bool
                const bool_var = try self.freshBool(env, cond_region);
                _ = try self.unify(bool_var, cond_var, env);

                // Check the body
                // while $count < 10 {
                //     print!($count.toStr())  <<<<
                //     $count = $count + 1
                // }
                does_fx = try self.checkExpr(while_stmt.body, env, .no_expectation) or does_fx;
                const while_body_var: Var = ModuleEnv.varFrom(while_stmt.body);

                // Check that the while body evaluates to {}
                const body_ret = try self.freshFromContent(.{ .structure = .empty_record }, env, cond_region);
                _ = try self.unify(body_ret, while_body_var, env);

                _ = try self.unify(stmt_var, while_body_var, env);
            },
            .s_expr => |expr| {
                does_fx = try self.checkExpr(expr.expr, env, .no_expectation) or does_fx;
                const expr_var: Var = ModuleEnv.varFrom(expr.expr);

                const resolved = self.types.resolveVar(expr_var).desc.content;
                const is_empty_record = blk: {
                    if (resolved == .err) break :blk true;
                    if (resolved != .structure) break :blk false;
                    switch (resolved.structure) {
                        .empty_record => break :blk true,
                        .record => |record| {
                            // A record is effectively empty if it has no fields
                            const fields_slice = self.types.getRecordFieldsSlice(record.fields);
                            break :blk fields_slice.len == 0;
                        },
                        else => break :blk false,
                    }
                };
                if (!is_empty_record) {
                    const snapshot = try self.snapshots.snapshotVarForError(self.types, &self.type_writer, expr_var);
                    _ = try self.problems.appendProblem(self.cir.gpa, .{ .unused_value = .{
                        .var_ = expr_var,
                        .snapshot = snapshot,
                    } });
                }

                _ = try self.unify(stmt_var, expr_var, env);
            },
            .s_dbg => |expr| {
                does_fx = try self.checkExpr(expr.expr, env, .no_expectation) or does_fx;
                const expr_var: Var = ModuleEnv.varFrom(expr.expr);

                _ = try self.unify(stmt_var, expr_var, env);
            },
            .s_expect => |expr_stmt| {
                does_fx = try self.checkExpr(expr_stmt.body, env, .no_expectation) or does_fx;
                const body_var: Var = ModuleEnv.varFrom(expr_stmt.body);

                const bool_var = try self.freshBool(env, stmt_region);
                _ = try self.unify(bool_var, body_var, env);

                _ = try self.unify(stmt_var, body_var, env);
            },
            .s_crash => |_| {
                try self.unifyWith(stmt_var, .{ .flex = Flex.init() }, env);
                diverges = true;
            },
            .s_return => |ret| {
                // Type check the return expression
                does_fx = try self.checkExpr(ret.expr, env, .no_expectation) or does_fx;

                // A return statement's type should be a flex var so it can unify with any type.
                // This allows branches containing early returns to match any other branch type.
                // The actual unification with the function return type happens in unifyEarlyReturns.
                try self.unifyWith(stmt_var, .{ .flex = Flex.init() }, env);
                diverges = true;
            },
            .s_import, .s_alias_decl, .s_nominal_decl, .s_type_anno => {
                // These are only valid at the top level, czer reports error
                try self.unifyWith(stmt_var, .err, env);
            },
            .s_type_var_alias => {
                // Type var alias introduces no new constraints during type checking
                // The alias is already registered in scope by canonicalization
                // The type var it references is a rigid var from the enclosing function
                try self.unifyWith(stmt_var, .{ .structure = .empty_record }, env);
            },
            .s_runtime_error => {
                try self.unifyWith(stmt_var, .err, env);
            },
        }
    }
    return .{ .does_fx = does_fx, .diverges = diverges };
}

/// Traverse an expression to find s_return statements and unify them with the expected return type.
/// This is called after type-checking a lambda body to ensure all early returns have matching types.
fn unifyEarlyReturns(self: *Self, expr_idx: CIR.Expr.Idx, return_var: Var, env: *Env) std.mem.Allocator.Error!void {
    const expr = self.cir.store.getExpr(expr_idx);
    switch (expr) {
        .e_block => |block| {
            // Check all statements in the block for returns
            for (self.cir.store.sliceStatements(block.stmts)) |stmt_idx| {
                try self.unifyEarlyReturnsInStmt(stmt_idx, return_var, env);
            }
            // Also recurse into the final expression
            try self.unifyEarlyReturns(block.final_expr, return_var, env);
        },
        .e_if => |if_expr| {
            // Check all branches
            for (self.cir.store.sliceIfBranches(if_expr.branches)) |branch_idx| {
                const branch = self.cir.store.getIfBranch(branch_idx);
                try self.unifyEarlyReturns(branch.body, return_var, env);
            }
            // Check the final else
            try self.unifyEarlyReturns(if_expr.final_else, return_var, env);
        },
        .e_match => |match| {
            // Check all branches
            for (self.cir.store.sliceMatchBranches(match.branches)) |branch_idx| {
                const branch = self.cir.store.getMatchBranch(branch_idx);
                try self.unifyEarlyReturns(branch.value, return_var, env);
            }
        },
        .e_for => |for_expr| {
            // Check the list expression and body for returns
            try self.unifyEarlyReturns(for_expr.expr, return_var, env);
            try self.unifyEarlyReturns(for_expr.body, return_var, env);
        },
        // Lambdas create a new scope for returns - don't recurse into them
        .e_lambda, .e_closure => {},
        // All other expressions don't contain statements
        else => {},
    }
}

/// Check a statement for s_return and unify with the expected return type.
fn unifyEarlyReturnsInStmt(self: *Self, stmt_idx: CIR.Statement.Idx, return_var: Var, env: *Env) std.mem.Allocator.Error!void {
    const stmt = self.cir.store.getStatement(stmt_idx);
    switch (stmt) {
        .s_return => |ret| {
            const return_expr_var = ModuleEnv.varFrom(ret.expr);
            _ = try self.unify(return_expr_var, return_var, env);
        },
        .s_decl => |decl| {
            // Recurse into the declaration's expression
            try self.unifyEarlyReturns(decl.expr, return_var, env);
        },
        .s_decl_gen => |decl| {
            // Recurse into the generalized declaration's expression
            try self.unifyEarlyReturns(decl.expr, return_var, env);
        },
        .s_var => |var_stmt| {
            // Recurse into the var's expression
            try self.unifyEarlyReturns(var_stmt.expr, return_var, env);
        },
        .s_reassign => |reassign| {
            try self.unifyEarlyReturns(reassign.expr, return_var, env);
        },
        .s_for => |for_stmt| {
            try self.unifyEarlyReturns(for_stmt.expr, return_var, env);
            try self.unifyEarlyReturns(for_stmt.body, return_var, env);
        },
        .s_while => |while_stmt| {
            try self.unifyEarlyReturns(while_stmt.cond, return_var, env);
            try self.unifyEarlyReturns(while_stmt.body, return_var, env);
        },
        .s_expr => |s| {
            // Recurse into the expression (could contain blocks with returns)
            try self.unifyEarlyReturns(s.expr, return_var, env);
        },
        .s_expect => |s| {
            try self.unifyEarlyReturns(s.body, return_var, env);
        },
        .s_dbg => |s| {
            try self.unifyEarlyReturns(s.expr, return_var, env);
        },
        // These statements don't contain expressions with potential returns
        .s_crash, .s_import, .s_alias_decl, .s_nominal_decl, .s_type_anno, .s_type_var_alias, .s_runtime_error => {},
    }
}

// if-else //

/// Check the types for an if-else expr
fn checkIfElseExpr(
    self: *Self,
    if_expr_idx: CIR.Expr.Idx,
    expr_region: Region,
    env: *Env,
    if_: @FieldType(CIR.Expr, @tagName(.e_if)),
) std.mem.Allocator.Error!bool {
    const trace = tracy.trace(@src());
    defer trace.end();

    const branches = self.cir.store.sliceIfBranches(if_.branches);

    // Should never be 0
    std.debug.assert(branches.len > 0);

    // Get the first branch
    const first_branch_idx = branches[0];
    const first_branch = self.cir.store.getIfBranch(first_branch_idx);

    // Check the condition of the 1st branch
    var does_fx = try self.checkExpr(first_branch.cond, env, .no_expectation);
    const first_cond_var: Var = ModuleEnv.varFrom(first_branch.cond);
    const bool_var = try self.freshBool(env, expr_region);
    const first_cond_result = try self.unify(bool_var, first_cond_var, env);
    self.setDetailIfTypeMismatch(first_cond_result, .incompatible_if_cond);

    // Then we check the 1st branch's body
    does_fx = try self.checkExpr(first_branch.body, env, .no_expectation) or does_fx;

    // The 1st branch's body is the type all other branches must match
    const branch_var = @as(Var, ModuleEnv.varFrom(first_branch.body));

    // Total number of branches (including final else)
    const num_branches: u32 = @intCast(branches.len + 1);

    var last_if_branch = first_branch_idx;
    for (branches[1..], 1..) |branch_idx, cur_index| {
        const branch = self.cir.store.getIfBranch(branch_idx);

        // Check the branches condition
        does_fx = try self.checkExpr(branch.cond, env, .no_expectation) or does_fx;
        const cond_var: Var = ModuleEnv.varFrom(branch.cond);
        const branch_bool_var = try self.freshBool(env, expr_region);
        const cond_result = try self.unify(branch_bool_var, cond_var, env);
        self.setDetailIfTypeMismatch(cond_result, .incompatible_if_cond);

        // Check the branch body
        does_fx = try self.checkExpr(branch.body, env, .no_expectation) or does_fx;
        const body_var: Var = ModuleEnv.varFrom(branch.body);
        const body_result = try self.unify(branch_var, body_var, env);
        self.setDetailIfTypeMismatch(body_result, problem.TypeMismatchDetail{ .incompatible_if_branches = .{
            .parent_if_expr = if_expr_idx,
            .last_if_branch = last_if_branch,
            .num_branches = num_branches,
            .problem_branch_index = @intCast(cur_index),
        } });

        if (!body_result.isOk()) {
            // Check remaining branches to catch their individual errors
            for (branches[cur_index + 1 ..]) |remaining_branch_idx| {
                const remaining_branch = self.cir.store.getIfBranch(remaining_branch_idx);

                does_fx = try self.checkExpr(remaining_branch.cond, env, .no_expectation) or does_fx;
                const remaining_cond_var: Var = ModuleEnv.varFrom(remaining_branch.cond);

                const fresh_bool = try self.freshBool(env, expr_region);
                const remaining_cond_result = try self.unify(fresh_bool, remaining_cond_var, env);
                self.setDetailIfTypeMismatch(remaining_cond_result, .incompatible_if_cond);

                does_fx = try self.checkExpr(remaining_branch.body, env, .no_expectation) or does_fx;
                try self.unifyWith(ModuleEnv.varFrom(remaining_branch.body), .err, env);
            }

            // Break to avoid cascading errors
            break;
        }

        last_if_branch = branch_idx;
    }

    // Check the final else
    does_fx = try self.checkExpr(if_.final_else, env, .no_expectation) or does_fx;
    const final_else_var: Var = ModuleEnv.varFrom(if_.final_else);
    const final_else_result = try self.unify(branch_var, final_else_var, env);
    self.setDetailIfTypeMismatch(final_else_result, problem.TypeMismatchDetail{ .incompatible_if_branches = .{
        .parent_if_expr = if_expr_idx,
        .last_if_branch = last_if_branch,
        .num_branches = num_branches,
        .problem_branch_index = num_branches - 1,
    } });

    // Set the entire expr's type to be the type of the branch
    const if_expr_var: Var = ModuleEnv.varFrom(if_expr_idx);
    _ = try self.unify(if_expr_var, branch_var, env);

    return does_fx;
}

// match //

/// Check the types for an if-else expr
fn checkMatchExpr(self: *Self, expr_idx: CIR.Expr.Idx, env: *Env, match: CIR.Expr.Match) Allocator.Error!bool {
    const trace = tracy.trace(@src());
    defer trace.end();

    // Check the match's condition
    var does_fx = try self.checkExpr(match.cond, env, .no_expectation);
    const cond_var = ModuleEnv.varFrom(match.cond);

    // Assert we have at least 1 branch
    std.debug.assert(match.branches.span.len > 0);

    // Get slice of branches
    const branch_idxs = self.cir.store.sliceMatchBranches(match.branches);

    // Manually check the 1st branch
    // The type of the branch's body becomes the var other branch bodies must unify
    // against.
    const first_branch_idx = branch_idxs[0];
    const first_branch = self.cir.store.getMatchBranch(first_branch_idx);
    const first_branch_ptrn_idxs = self.cir.store.sliceMatchBranchPatterns(first_branch.patterns);

    for (first_branch_ptrn_idxs) |branch_ptrn_idx| {
        const branch_ptrn = self.cir.store.getMatchBranchPattern(branch_ptrn_idx);
        try self.checkPattern(branch_ptrn.pattern, env, .no_expectation);
        const branch_ptrn_var = ModuleEnv.varFrom(branch_ptrn.pattern);

        const ptrn_result = try self.unify(cond_var, branch_ptrn_var, env);
        self.setDetailIfTypeMismatch(ptrn_result, problem.TypeMismatchDetail{ .incompatible_match_cond_pattern = .{
            .match_expr = expr_idx,
        } });
    }

    // Check the first branch's value, then use that at the branch_var
    does_fx = try self.checkExpr(first_branch.value, env, .no_expectation) or does_fx;
    const val_var = ModuleEnv.varFrom(first_branch.value);

    // Then iterate over the rest of the branches
    for (branch_idxs[1..], 1..) |branch_idx, branch_cur_index| {
        const branch = self.cir.store.getMatchBranch(branch_idx);

        // First, check the patterns of this branch
        const branch_ptrn_idxs = self.cir.store.sliceMatchBranchPatterns(branch.patterns);
        for (branch_ptrn_idxs, 0..) |branch_ptrn_idx, cur_ptrn_index| {
            // Check the pattern's sub types
            const branch_ptrn = self.cir.store.getMatchBranchPattern(branch_ptrn_idx);
            try self.checkPattern(branch_ptrn.pattern, env, .no_expectation);

            // Check the pattern against the cond
            const branch_ptrn_var = ModuleEnv.varFrom(branch_ptrn.pattern);
            const ptrn_result = try self.unify(cond_var, branch_ptrn_var, env);
            self.setDetailIfTypeMismatch(ptrn_result, problem.TypeMismatchDetail{ .incompatible_match_patterns = .{
                .match_expr = expr_idx,
                .num_branches = @intCast(match.branches.span.len),
                .problem_branch_index = @intCast(branch_cur_index),
                .num_patterns = @intCast(branch_ptrn_idxs.len),
                .problem_pattern_index = @intCast(cur_ptrn_index),
            } });
        }

        // Then, check the body
        does_fx = try self.checkExpr(branch.value, env, .no_expectation) or does_fx;
        const branch_result = try self.unify(val_var, ModuleEnv.varFrom(branch.value), env);
        self.setDetailIfTypeMismatch(branch_result, problem.TypeMismatchDetail{ .incompatible_match_branches = .{
            .match_expr = expr_idx,
            .num_branches = @intCast(match.branches.span.len),
            .problem_branch_index = @intCast(branch_cur_index),
        } });

        if (!branch_result.isOk()) {
            // If there was a body mismatch, do not check other branches to stop
            // cascading errors. But still check each other branch's sub types
            for (branch_idxs[branch_cur_index + 1 ..], branch_cur_index + 1..) |other_branch_idx, other_branch_cur_index| {
                const other_branch = self.cir.store.getMatchBranch(other_branch_idx);

                // Still check the other patterns
                const other_branch_ptrn_idxs = self.cir.store.sliceMatchBranchPatterns(other_branch.patterns);
                for (other_branch_ptrn_idxs, 0..) |other_branch_ptrn_idx, other_cur_ptrn_index| {
                    // Check the pattern's sub types
                    const other_branch_ptrn = self.cir.store.getMatchBranchPattern(other_branch_ptrn_idx);
                    try self.checkPattern(other_branch_ptrn.pattern, env, .no_expectation);

                    // Check the pattern against the cond
                    const other_branch_ptrn_var = ModuleEnv.varFrom(other_branch_ptrn.pattern);
                    const ptrn_result = try self.unify(cond_var, other_branch_ptrn_var, env);
                    self.setDetailIfTypeMismatch(ptrn_result, problem.TypeMismatchDetail{ .incompatible_match_patterns = .{
                        .match_expr = expr_idx,
                        .num_branches = @intCast(match.branches.span.len),
                        .problem_branch_index = @intCast(other_branch_cur_index),
                        .num_patterns = @intCast(other_branch_ptrn_idxs.len),
                        .problem_pattern_index = @intCast(other_cur_ptrn_index),
                    } });
                }

                // Then check the other branch's exprs
                does_fx = try self.checkExpr(other_branch.value, env, .no_expectation) or does_fx;
                try self.unifyWith(ModuleEnv.varFrom(other_branch.value), .err, env);
            }

            // Then stop type checking for this branch
            break;
        }
    }

    // Unify the root expr with the match value
    _ = try self.unify(ModuleEnv.varFrom(expr_idx), val_var, env);

    return does_fx;
}

// unary minus //

fn checkUnaryMinusExpr(self: *Self, expr_idx: CIR.Expr.Idx, expr_region: Region, env: *Env, unary: CIR.Expr.UnaryMinus) Allocator.Error!bool {
    const trace = tracy.trace(@src());
    defer trace.end();

    // Check the operand expression
    const does_fx = try self.checkExpr(unary.expr, env, .no_expectation);

    const expr_var = ModuleEnv.varFrom(expr_idx);
    const operand_var = @as(Var, ModuleEnv.varFrom(unary.expr));

    // Desugar -a to a.negate()
    // Get the negate identifier
    const method_name = self.cir.idents.negate;

    // Create the function type: operand_type -> ret_type
    const args_range = try self.types.appendVars(&.{operand_var});

    // The return type is unknown, so create a fresh variable
    const ret_var = try self.fresh(env, expr_region);
    try env.var_pool.addVarToRank(ret_var, env.rank());

    // Create the constraint function type
    const constraint_fn_var = try self.freshFromContent(.{ .structure = .{ .fn_unbound = Func{
        .args = args_range,
        .ret = ret_var,
        .needs_instantiation = false,
    } } }, env, expr_region);
    try env.var_pool.addVarToRank(constraint_fn_var, env.rank());

    // Create the static dispatch constraint
    const constraint = StaticDispatchConstraint{
        .fn_name = method_name,
        .fn_var = constraint_fn_var,
        .origin = .desugared_binop,
    };
    const constraint_range = try self.types.appendStaticDispatchConstraints(&.{constraint});

    // Create a constrained flex and unify it with the operand
    const constrained_var = try self.freshFromContent(
        .{ .flex = Flex{ .name = null, .constraints = constraint_range } },
        env,
        expr_region,
    );
    try env.var_pool.addVarToRank(constrained_var, env.rank());

    _ = try self.unify(constrained_var, operand_var, env);

    // Set the expression to redirect to the return type
    _ = try self.unify(expr_var, ret_var, env);

    return does_fx;
}

// unary not //

fn checkUnaryNotExpr(self: *Self, expr_idx: CIR.Expr.Idx, expr_region: Region, env: *Env, unary: CIR.Expr.UnaryNot) Allocator.Error!bool {
    const trace = tracy.trace(@src());
    defer trace.end();

    const expr_var = @as(Var, ModuleEnv.varFrom(expr_idx));

    // Check the operand expression
    const does_fx = try self.checkExpr(unary.expr, env, .no_expectation);

    // For unary not, we constrain the operand and result to be booleans
    const operand_var = @as(Var, ModuleEnv.varFrom(unary.expr));

    // Create a fresh boolean variable for the operation
    const bool_var = try self.freshBool(env, expr_region);

    // Unify result with the boolean type
    _ = try self.unify(bool_var, operand_var, env);

    // Redirect the result to the boolean type
    _ = try self.unify(expr_var, bool_var, env);

    return does_fx;
}

// binop //

/// Check the types for a binary operation expression
fn checkBinopExpr(
    self: *Self,
    expr_idx: CIR.Expr.Idx,
    expr_region: Region,
    env: *Env,
    binop: CIR.Expr.Binop,
    expected: Expected,
) Allocator.Error!bool {
    const trace = tracy.trace(@src());
    defer trace.end();

    const expr_var = ModuleEnv.varFrom(expr_idx);
    const lhs_var = @as(Var, ModuleEnv.varFrom(binop.lhs));
    const rhs_var = @as(Var, ModuleEnv.varFrom(binop.rhs));

    // Check operands first
    var does_fx = false;
    does_fx = try self.checkExpr(binop.lhs, env, .no_expectation) or does_fx;
    does_fx = try self.checkExpr(binop.rhs, env, .no_expectation) or does_fx;

    switch (binop.op) {
        .add => {
            // For builtin numeric types, use the efficient special-cased numeric constraint logic
            // For user-defined nominal types, desugar `a + b` to `a.plus(b)` using static dispatch

            // Check if lhs is a nominal type
            const lhs_resolved = self.types.resolveVar(lhs_var).desc.content;
            const is_nominal = switch (lhs_resolved) {
                .structure => |s| s == .nominal_type,
                else => false,
            };

            if (is_nominal) {
                // User-defined nominal type: use static dispatch to call the plus method
                // Get the pre-cached "plus" identifier from the ModuleEnv
                const method_name = self.cir.idents.plus;

                // Unify lhs and rhs to ensure both operands have the same type
                const unify_result = try self.unify(lhs_var, rhs_var, env);

                // If unification failed, short-circuit and set the expression to error
                if (!unify_result.isOk()) {
                    try self.unifyWith(expr_var, .err, env);
                    return does_fx;
                }

                // Create the function type: lhs_type, rhs_type -> ret_type
                const args_range = try self.types.appendVars(&.{ lhs_var, rhs_var });

                // The return type is unknown, so create a fresh variable
                const ret_var = try self.fresh(env, expr_region);

                // Create the constraint function type
                const constraint_fn_var = try self.freshFromContent(.{ .structure = .{ .fn_unbound = Func{
                    .args = args_range,
                    .ret = ret_var,
                    .needs_instantiation = false,
                } } }, env, expr_region);

                // Create the static dispatch constraint
                const constraint = StaticDispatchConstraint{
                    .fn_name = method_name,
                    .fn_var = constraint_fn_var,
                    .origin = .desugared_binop,
                };
                const constraint_range = try self.types.appendStaticDispatchConstraints(&.{constraint});

                // Create a constrained flex and unify it with the lhs (receiver)
                const constrained_var = try self.freshFromContent(
                    .{ .flex = Flex{ .name = null, .constraints = constraint_range } },
                    env,
                    expr_region,
                );

                _ = try self.unify(constrained_var, lhs_var, env);

                // Set the expression to redirect to the return type
                _ = try self.unify(expr_var, ret_var, env);
            } else {
                // Builtin numeric type: use standard numeric constraints
                // This is the same as the other arithmetic operators
                switch (expected) {
                    .expected => |expectation| {
                        const lhs_instantiated = try self.instantiateVar(expectation.var_, env, .{ .explicit = expr_region });
                        const rhs_instantiated = try self.instantiateVar(expectation.var_, env, .{ .explicit = expr_region });

                        if (expectation.from_annotation) {
                            _ = try self.unifyWithCtx(lhs_instantiated, lhs_var, env, .anno);
                            _ = try self.unifyWithCtx(rhs_instantiated, rhs_var, env, .anno);
                        } else {
                            _ = try self.unify(lhs_instantiated, lhs_var, env);
                            _ = try self.unify(rhs_instantiated, rhs_var, env);
                        }
                    },
                    .no_expectation => {
                        // No expectation - operand types will be inferred
                        // The unification of lhs and rhs below will ensure they're the same type
                    },
                }

                // Unify left and right together
                const unify_result = try self.unify(lhs_var, rhs_var, env);

                // If unification failed, short-circuit
                if (!unify_result.isOk()) {
                    try self.unifyWith(expr_var, .err, env);
                    return does_fx;
                }

                // Set root expr. If unifications succeeded this will the the
                // num, otherwise the propgate error
                _ = try self.unify(expr_var, lhs_var, env);
            }
        },
        .sub, .mul, .div, .rem, .div_trunc => {
            // For now, we'll constrain both operands to be numbers
            // In the future, this will use static dispatch based on the lhs type

            // We check the lhs and the rhs independently, then unify them with
            // each other. This ensures that all errors are surfaced and the
            // operands are the same type
            switch (expected) {
                .expected => |expectation| {
                    const lhs_instantiated = try self.instantiateVar(expectation.var_, env, .{ .explicit = expr_region });
                    const rhs_instantiated = try self.instantiateVar(expectation.var_, env, .{ .explicit = expr_region });

                    if (expectation.from_annotation) {
                        _ = try self.unifyWithCtx(lhs_instantiated, lhs_var, env, .anno);
                        _ = try self.unifyWithCtx(rhs_instantiated, rhs_var, env, .anno);
                    } else {
                        _ = try self.unify(lhs_instantiated, lhs_var, env);
                        _ = try self.unify(rhs_instantiated, rhs_var, env);
                    }
                },
                .no_expectation => {
                    // No expectation - operand types will be inferred
                    // The unification of lhs and rhs below will ensure they're the same type
                },
            }

            // Unify left and right together
            _ = try self.unify(lhs_var, rhs_var, env);

            // Set root expr. If unifications succeeded this will the the
            // num, otherwise the propgate error
            _ = try self.unify(expr_var, lhs_var, env);
        },
        .lt, .gt, .le, .ge => {
            // Ensure the operands are the same type
            const result = try self.unify(lhs_var, rhs_var, env);

            if (result.isOk()) {
                const fresh_bool = try self.freshBool(env, expr_region);
                _ = try self.unify(expr_var, fresh_bool, env);
            } else {
                try self.unifyWith(expr_var, .err, env);
            }
        },
        .eq => {
            // `a == b` desugars to `a.is_eq(b)` with additional constraint that a and b have the same type
            // Constraint: a.is_eq : a, b -> ret_type (ret_type is NOT hardcoded to Bool)

            // Unify lhs and rhs to ensure both operands have the same type
            const unify_result = try self.unify(lhs_var, rhs_var, env);

            // If unification failed, short-circuit and set the expression to error
            if (!unify_result.isOk()) {
                try self.unifyWith(expr_var, .err, env);
                return does_fx;
            }

            // Create the function type: lhs_type, rhs_type -> ret_type (fresh flex var)
            const args_range = try self.types.appendVars(&.{ lhs_var, rhs_var });
            const is_eq_ret_var = try self.fresh(env, expr_region);

            const constraint_fn_var = try self.freshFromContent(.{ .structure = .{ .fn_unbound = Func{
                .args = args_range,
                .ret = is_eq_ret_var,
                .needs_instantiation = false,
            } } }, env, expr_region);

            // Create the is_eq constraint
            const is_eq_constraint = StaticDispatchConstraint{
                .fn_name = self.cir.idents.is_eq,
                .fn_var = constraint_fn_var,
                .origin = .desugared_binop,
            };
            const constraint_range = try self.types.appendStaticDispatchConstraints(&.{is_eq_constraint});

            // Create a constrained flex and unify it with the lhs (receiver)
            const constrained_var = try self.freshFromContent(
                .{ .flex = Flex{ .name = null, .constraints = constraint_range } },
                env,
                expr_region,
            );

            _ = try self.unify(constrained_var, lhs_var, env);

            // The expression type is whatever is_eq returns
            _ = try self.unify(expr_var, is_eq_ret_var, env);
        },
        .ne => {
            // `a != b` desugars to `a.is_eq(b).not()` with additional constraint that a and b have the same type
            // Constraint 1: a.is_eq : a, b -> is_eq_ret
            // Constraint 2: is_eq_ret.not : is_eq_ret -> final_ret

            // Unify lhs and rhs to ensure both operands have the same type
            const unify_result = try self.unify(lhs_var, rhs_var, env);

            // If unification failed, short-circuit and set the expression to error
            if (!unify_result.isOk()) {
                try self.unifyWith(expr_var, .err, env);
                return does_fx;
            }

            // Create fresh var for the final return type (result of not)
            const not_ret_var = try self.fresh(env, expr_region);

            // Create is_eq_ret_var as a constrained flex WITH the not constraint
            // We need to create the not constraint first, but it references is_eq_ret_var...
            // Solution: create a plain flex first for the not fn arg, then create the
            // constrained is_eq_ret_var and use it in the is_eq function type

            // Create a placeholder for is_eq_ret that we'll use in the not constraint
            const is_eq_ret_placeholder = try self.fresh(env, expr_region);

            // Create the not constraint referencing the placeholder
            const not_args_range = try self.types.appendVars(&.{is_eq_ret_placeholder});
            const not_fn_var = try self.freshFromContent(.{ .structure = .{ .fn_unbound = Func{
                .args = not_args_range,
                .ret = not_ret_var,
                .needs_instantiation = false,
            } } }, env, expr_region);

            const not_constraint = StaticDispatchConstraint{
                .fn_name = self.cir.idents.not,
                .fn_var = not_fn_var,
                .origin = .desugared_binop,
            };

            // Create is_eq_ret_var WITH the not constraint attached
            const not_constraint_range = try self.types.appendStaticDispatchConstraints(&.{not_constraint});
            const is_eq_ret_var = try self.freshFromContent(
                .{ .flex = Flex{ .name = null, .constraints = not_constraint_range } },
                env,
                expr_region,
            );

            // Unify placeholder with the real constrained var so they're the same
            _ = try self.unify(is_eq_ret_placeholder, is_eq_ret_var, env);

            // Constraint 1: is_eq method on lhs type (returns the constrained is_eq_ret_var)
            const is_eq_args_range = try self.types.appendVars(&.{ lhs_var, rhs_var });
            const is_eq_fn_var = try self.freshFromContent(.{ .structure = .{ .fn_unbound = Func{
                .args = is_eq_args_range,
                .ret = is_eq_ret_var,
                .needs_instantiation = false,
            } } }, env, expr_region);

            const is_eq_constraint = StaticDispatchConstraint{
                .fn_name = self.cir.idents.is_eq,
                .fn_var = is_eq_fn_var,
                .origin = .desugared_binop,
            };

            // Add is_eq constraint to lhs
            const is_eq_constraint_range = try self.types.appendStaticDispatchConstraints(&.{is_eq_constraint});
            const lhs_constrained_var = try self.freshFromContent(
                .{ .flex = Flex{ .name = null, .constraints = is_eq_constraint_range } },
                env,
                expr_region,
            );
            _ = try self.unify(lhs_constrained_var, lhs_var, env);

            // The expression type is the return type of not
            _ = try self.unify(expr_var, not_ret_var, env);
        },
        .@"and" => {
            const lhs_fresh_bool = try self.freshBool(env, expr_region);
            const lhs_result = try self.unify(lhs_fresh_bool, lhs_var, env);
            self.setDetailIfTypeMismatch(lhs_result, .{ .invalid_bool_binop = .{
                .binop_expr = expr_idx,
                .problem_side = .lhs,
                .binop = .@"and",
            } });

            const rhs_fresh_bool = try self.freshBool(env, expr_region);
            const rhs_result = try self.unify(rhs_fresh_bool, rhs_var, env);
            self.setDetailIfTypeMismatch(rhs_result, .{ .invalid_bool_binop = .{
                .binop_expr = expr_idx,
                .problem_side = .rhs,
                .binop = .@"and",
            } });

            // Unify left and right together
            _ = try self.unify(lhs_var, rhs_var, env);

            // Set root expr. If unifications succeeded this will the the
            // num, otherwise the propgate error
            _ = try self.unify(expr_var, lhs_var, env);
        },
        .@"or" => {
            const lhs_fresh_bool = try self.freshBool(env, expr_region);
            const lhs_result = try self.unify(lhs_fresh_bool, lhs_var, env);
            self.setDetailIfTypeMismatch(lhs_result, .{ .invalid_bool_binop = .{
                .binop_expr = expr_idx,
                .problem_side = .lhs,
                .binop = .@"and",
            } });

            const rhs_fresh_bool = try self.freshBool(env, expr_region);
            const rhs_result = try self.unify(rhs_fresh_bool, rhs_var, env);
            self.setDetailIfTypeMismatch(rhs_result, .{ .invalid_bool_binop = .{
                .binop_expr = expr_idx,
                .problem_side = .rhs,
                .binop = .@"and",
            } });

            // Unify left and right together
            _ = try self.unify(lhs_var, rhs_var, env);

            // Set root expr. If unifications succeeded this will the the
            // num, otherwise the propagate error
            _ = try self.unify(expr_var, lhs_var, env);
        },
    }

    return does_fx;
}

// problems //

/// If the provided result is a type mismatch problem, append the detail to the
/// problem in the store.
/// This allows us to show the user nice, more specific errors than a generic
/// type mismatch
fn setDetailIfTypeMismatch(self: *Self, result: unifier.Result, mismatch_detail: problem.TypeMismatchDetail) void {
    switch (result) {
        .ok => {},
        .problem => |problem_idx| {
            self.setProblemTypeMismatchDetail(problem_idx, mismatch_detail);
        },
    }
}

/// If the provided problem is a type mismatch, set the mismatch detail.
/// This allows us to show the user nice, more specific errors than a generic
/// type mismatch
fn setProblemTypeMismatchDetail(self: *Self, problem_idx: problem.Problem.Idx, mismatch_detail: problem.TypeMismatchDetail) void {
    switch (self.problems.problems.items[@intFromEnum(problem_idx)]) {
        .type_mismatch => |mismatch| {
            self.problems.problems.items[@intFromEnum(problem_idx)] = .{
                .type_mismatch = .{
                    .types = mismatch.types,
                    .detail = mismatch_detail,
                },
            };
        },
        else => {
            // For other problem types (e.g., number_does_not_fit), the
            // original problem is already more specific than our custom
            // problem, so we should keep it as-is and not replace it.
        },
    }
}

// copy type from other module //

// external type lookups //

const ExternalType = struct {
    local_var: Var,
    other_cir_node_idx: CIR.Node.Idx,
    other_cir: *const ModuleEnv,
};

/// Copy a variable from a different module into this module's types store.
///
/// IMPORTANT: The caller must instantiate this variable before unifing
/// against it. This avoid poisoning the copied variable in the types store if
/// unification fails.
fn resolveVarFromExternal(
    self: *Self,
    import_idx: CIR.Import.Idx,
    node_idx: u16,
) std.mem.Allocator.Error!?ExternalType {
    // First try to use the resolved module index from the imports store
    // This is the proper way to map import indices to module positions
    const module_idx = self.cir.imports.getResolvedModule(import_idx) orelse blk: {
        // Fallback: if not resolved, use the import index directly
        // This maintains backwards compatibility with tests that don't call resolveImports
        break :blk @intFromEnum(import_idx);
    };
    if (module_idx < self.imported_modules.len) {
        const other_module_cir = self.imported_modules[module_idx];
        const other_module_env = other_module_cir;

        // The idx of the expression in the other module
        const target_node_idx = @as(CIR.Node.Idx, @enumFromInt(node_idx));

        // Check if we've already copied this import
        const cache_key = ImportCacheKey{
            .module_idx = import_idx,
            .node_idx = target_node_idx,
        };

        const copied_var = if (self.import_cache.get(cache_key)) |cached_var|
            // Reuse the previously copied type.
            cached_var
        else blk: {
            // First time importing this type - copy it and cache the result
            const imported_var = @as(Var, @enumFromInt(@intFromEnum(target_node_idx)));

            // Every node should have a corresponding type entry
            std.debug.assert(@intFromEnum(imported_var) < other_module_env.types.len());

            const new_copy = try self.copyVar(imported_var, other_module_env, null);
            try self.import_cache.put(self.gpa, cache_key, new_copy);
            break :blk new_copy;
        };

        return .{
            .local_var = copied_var,
            .other_cir_node_idx = target_node_idx,
            .other_cir = other_module_env,
        };
    } else {
        return null;
    }
}

/// Instantiate a variable, writing su
fn copyVar(self: *Self, other_module_var: Var, other_module_env: *const ModuleEnv, mb_region: ?Region) std.mem.Allocator.Error!Var {
    // First, reset state
    self.var_map.clearRetainingCapacity();

    // Copy the var from the dest type store into this type store
    const copied_var = try copy_import.copyVar(
        &other_module_env.*.types,
        self.types,
        other_module_var,
        &self.var_map,
        other_module_env.getIdentStoreConst(),
        self.cir.getIdentStore(),
        self.gpa,
    );

    const region = if (mb_region) |region| region else base.Region.zero();

    // If we had to insert any new type variables, ensure that we have
    // corresponding regions for them. This is essential for error reporting.
    if (self.var_map.count() > 0) {
        var iterator = self.var_map.iterator();
        while (iterator.next()) |x| {
            // Get the newly created var
            const fresh_var = x.value_ptr.*;
            try self.fillInRegionsThrough(fresh_var);

            self.setRegionAt(fresh_var, region);
        }
    }

    // Assert that we have regions for every type variable
    self.debugAssertArraysInSync();

    return copied_var;
}

// nominal type checking helpers //

/// Result of checking a nominal type usage
const NominalCheckResult = enum {
    /// Successfully checked the nominal type
    ok,
    /// An error occurred (already reported and target_var set to error)
    err,
};

/// Check a nominal type usage (either in pattern or expression context).
/// This is the shared logic for `.nominal`, `.nominal_external`, `.e_nominal`, and `.e_nominal_external`.
///
/// Parameters:
/// - target_var: The type variable to unify with (pattern_var or expr_var)
/// - actual_backing_var: The type variable of the backing expression/pattern
/// - nominal_type_decl_var: The type variable from the nominal type declaration
/// - backing_type: The kind of backing type (tag, record, tuple, value)
/// - region: The source region for instantiation
/// - env: The type checking environment
fn checkNominalTypeUsage(
    self: *Self,
    target_var: Var,
    actual_backing_var: Var,
    nominal_type_decl_var: Var,
    backing_type: CIR.Expr.NominalBackingType,
    region: Region,
    env: *Env,
) std.mem.Allocator.Error!NominalCheckResult {
    // Instantiate the nominal type declaration
    const nominal_var = try self.instantiateVar(nominal_type_decl_var, env, .{ .explicit = region });
    const nominal_resolved = self.types.resolveVar(nominal_var).desc.content;

    if (nominal_resolved == .structure and nominal_resolved.structure == .nominal_type) {
        const nominal_type = nominal_resolved.structure.nominal_type;

        // If this nominal type is opaque and we're not in the defining module
        // then report an error
        if (!nominal_type.canLiftInner(self.cir.module_name_idx)) {
            _ = try self.problems.appendProblem(self.cir.gpa, .{ .cannot_access_opaque_nominal = .{
                .var_ = target_var,
                .nominal_type_name = nominal_type.ident.ident_idx,
            } });

            // Mark the entire expression as having a type error
            try self.unifyWith(target_var, .err, env);
            return .err;
        }

        // Extract the backing type variable from the nominal type
        // E.g. ConList(a) := [Cons(a, ConstList), Nil]
        //                    ^^^^^^^^^^^^^^^^^^^^^^^^^
        const nominal_backing_var = self.types.getNominalBackingVar(nominal_type);

        // Unify what the user wrote with the backing type of the nominal
        // E.g. ConList.Cons(...) <-> [Cons(a, ConsList(a)), Nil]
        //              ^^^^^^^^^     ^^^^^^^^^^^^^^^^^^^^^^^^^
        const result = try self.unify(nominal_backing_var, actual_backing_var, env);

        // Handle the result of unification
        switch (result) {
            .ok => {
                // If unification succeeded, this is a valid instance of the nominal type
                // So we set the target's type to be the nominal type
                _ = try self.unify(target_var, nominal_var, env);
                return .ok;
            },
            .problem => |problem_idx| {
                // Unification failed - the constructor is incompatible with the nominal type
                // Set a specific error message based on the backing type kind
                switch (backing_type) {
                    .tag => {
                        // Constructor doesn't exist or has wrong arity/types
                        self.setProblemTypeMismatchDetail(problem_idx, .invalid_nominal_tag);
                    },
                    .record => {
                        // Record fields don't match the nominal type's backing record
                        self.setProblemTypeMismatchDetail(problem_idx, .invalid_nominal_record);
                    },
                    .tuple => {
                        // Tuple elements don't match the nominal type's backing tuple
                        self.setProblemTypeMismatchDetail(problem_idx, .invalid_nominal_tuple);
                    },
                    .value => {
                        // Value doesn't match the nominal type's backing type
                        self.setProblemTypeMismatchDetail(problem_idx, .invalid_nominal_value);
                    },
                }

                // Mark the entire expression as having a type error
                try self.unifyWith(target_var, .err, env);
                return .err;
            },
        }
    } else {
        // If the nominal type resolves to something other than a nominal_type structure,
        // report the error and set the expression to error type
        _ = try self.problems.appendProblem(self.cir.gpa, .{ .nominal_type_resolution_failed = .{
            .var_ = target_var,
            .nominal_type_decl_var = nominal_type_decl_var,
        } });
        try self.unifyWith(target_var, .err, env);
        return .err;
    }
}

// validate static dispatch constraints //

/// Handle a recursive static dispatch constraint by creating a RecursionVar
///
/// When we detect that a constraint check would recurse (the variable is already
/// being checked in the call stack), we create a RecursionVar to represent the
/// recursive structure and prevent infinite loops.
///
/// The RecursionVar points back to the original variable structure, allowing
/// equirecursive unification to properly handle the cycle.
fn handleRecursiveConstraint(
    self: *Self,
    var_: types_mod.Var,
    depth: usize,
    env: *Env,
) std.mem.Allocator.Error!void {
    // Create the RecursionVar content that points to the original structure
    const rec_var_content = types_mod.Content{
        .recursion_var = .{
            .structure = var_,
            .name = null, // Could be enhanced to carry debug name
        },
    };

    // Create a new type variable to represent the recursion point
    // Use the current environment's rank for the recursion var
    const recursion_var = try self.freshFromContent(rec_var_content, env, self.getRegionAt(var_));

    // Create RecursionInfo to track the recursion metadata
    _ = types_mod.RecursionInfo{
        .recursion_var = recursion_var,
        .depth = depth,
    };

    // Store the recursion info in the deferred constraint
    // Note: This will be enhanced in later implementation to properly
    // update the constraint with the recursion info
}

/// Check static dispatch constraints
///
/// Note that new constraints can be added as we are processing. For example:
///
///  Test := [Val(Str)].{
///    to_str = |Test.Val(s)| s
///    to_str2 = |test| test.to_str()
///  }
///  main = Test.Val("hello").to_str2()
///
/// Initially, we only have to check constraint for `Test.to_str2`. But when we
/// process that, we then have to check `Test.to_str`.
fn checkDeferredStaticDispatchConstraints(self: *Self, env: *Env) std.mem.Allocator.Error!void {
    var deferred_constraint_len = env.deferred_static_dispatch_constraints.items.items.len;
    var deferred_constraint_index: usize = 0;
    while (deferred_constraint_index < deferred_constraint_len) : ({
        deferred_constraint_index += 1;
        deferred_constraint_len = env.deferred_static_dispatch_constraints.items.items.len;
    }) {
        const deferred_constraint = env.deferred_static_dispatch_constraints.items.items[deferred_constraint_index];
        const dispatcher_resolved = self.types.resolveVar(deferred_constraint.var_);
        const dispatcher_content = dispatcher_resolved.desc.content;

        // Detect recursive constraints
        // Check if this var is already in the constraint check stack
        for (self.constraint_check_stack.items, 0..) |stack_var, depth| {
            if (stack_var == dispatcher_resolved.var_) {
                // Found recursion! Create a RecursionVar to handle this properly
                try self.handleRecursiveConstraint(dispatcher_resolved.var_, depth, env);
                continue;
            }
        }

        // Not recursive - push to stack and proceed normally
        try self.constraint_check_stack.append(self.gpa, dispatcher_resolved.var_);
        defer _ = self.constraint_check_stack.pop();

        if (dispatcher_content == .err) {
            // If the root type is an error, then skip constraint checking
            const constraints = self.types.sliceStaticDispatchConstraints(deferred_constraint.constraints);
            for (constraints) |constraint| {
                try self.markConstraintFunctionAsError(constraint, env);
            }
            try self.unifyWith(deferred_constraint.var_, .err, env);
        } else if (dispatcher_content == .rigid) {
            // Get the rigid variable and the constraints it has defined
            const rigid = dispatcher_content.rigid;
            const rigid_constraints = self.types.sliceStaticDispatchConstraints(rigid.constraints);

            // Get the deferred constraints to validate against
            const deferred_constraints = self.types.sliceStaticDispatchConstraints(deferred_constraint.constraints);

            // First, special case if this rigid has no constraints
            if (deferred_constraints.len > 0 and rigid_constraints.len == 0) {
                const constraint = deferred_constraints[0];
                try self.reportConstraintError(
                    deferred_constraint.var_,
                    constraint,
                    .{ .missing_method = .rigid },
                    env,
                );
                continue;
            }

            // Build a map of constraints the rigid has
            self.ident_to_var_map.clearRetainingCapacity();
            try self.ident_to_var_map.ensureUnusedCapacity(@intCast(rigid_constraints.len));
            for (rigid_constraints) |rigid_constraint| {
                self.ident_to_var_map.putAssumeCapacity(rigid_constraint.fn_name, rigid_constraint.fn_var);
            }

            // Iterate over the constraints
            for (deferred_constraints) |constraint| {
                // Extract the function and return type from the constraint
                const resolved_constraint = self.types.resolveVar(constraint.fn_var);
                const mb_resolved_func = resolved_constraint.desc.content.unwrapFunc();
                std.debug.assert(mb_resolved_func != null);
                const resolved_func = mb_resolved_func.?;

                // Then, lookup the inferred constraint in the actual list of rigid constraints
                if (self.ident_to_var_map.get(constraint.fn_name)) |rigid_var| {
                    // Unify the actual function var against the inferred var
                    //
                    // TODO: For better error messages, we should check if these
                    // types are functions, unify each arg, etc. This should look
                    // similar to e_call
                    const result = try self.unify(rigid_var, constraint.fn_var, env);
                    if (result.isProblem()) {
                        try self.unifyWith(deferred_constraint.var_, .err, env);
                        try self.unifyWith(resolved_func.ret, .err, env);
                    }
                } else {
                    try self.reportConstraintError(
                        deferred_constraint.var_,
                        constraint,
                        .{ .missing_method = .nominal },
                        env,
                    );
                    continue;
                }
            }
        } else if (dispatcher_content == .flex) {
            // If the root type is aa flex, then we there's nothing to check
            continue;
        } else if (dispatcher_content == .structure and dispatcher_content.structure == .nominal_type) {
            // If the root type is a nominal type, then this is valid static dispatch
            const nominal_type = dispatcher_content.structure.nominal_type;

            // Get the module ident that this type was defined in
            const original_module_ident = nominal_type.origin_module;

            // Check if the nominal type in question is defined in this module
            const is_this_module = original_module_ident == self.builtin_ctx.module_name;

            // Get the list of exposed items to check
            const original_env: *const ModuleEnv = blk: {
                if (is_this_module) {
                    break :blk self.cir;
                } else if (original_module_ident == self.cir.idents.builtin_module) {
                    // For builtin types, use the builtin module environment directly
                    if (self.builtin_ctx.builtin_module) |builtin_env| {
                        break :blk builtin_env;
                    } else {
                        // This happens when compiling the Builtin module itself
                        break :blk self.cir;
                    }
                } else {
                    // Look up the module in auto_imported_types.
                    // Note: auto_imported_types maps TYPE names to their modules, but
                    // here we're using the origin_module (a MODULE name). This works
                    // because imported types have entries keyed by their type name.
                    std.debug.assert(self.auto_imported_types != null);
                    const auto_imported_types = self.auto_imported_types.?;

                    const mb_original_module_env = auto_imported_types.get(original_module_ident);
                    std.debug.assert(mb_original_module_env != null);
                    break :blk mb_original_module_env.?.env;
                }
            };

            // Get some data about the nominal type
            const region = self.getRegionAt(deferred_constraint.var_);

            // Iterate over the constraints
            const constraints = self.types.sliceStaticDispatchConstraints(deferred_constraint.constraints);
            for (constraints) |constraint| {
                // Extract the function and return type from the constraint
                const resolved_constraint = self.types.resolveVar(constraint.fn_var);
                const mb_resolved_func = resolved_constraint.desc.content.unwrapFunc();
                std.debug.assert(mb_resolved_func != null);
                const resolved_func = mb_resolved_func.?;

                // Look up the method in the original env using index-based lookup.
                // Methods are stored with qualified names like "Type.method" (or "Module.Type.method" for builtins).
                const method_ident = original_env.lookupMethodIdentFromEnvConst(self.cir, nominal_type.ident.ident_idx, constraint.fn_name) orelse {
                    // Method name doesn't exist in target module
                    try self.reportConstraintError(
                        deferred_constraint.var_,
                        constraint,
                        .{ .missing_method = .nominal },
                        env,
                    );
                    continue;
                };

                // Get the def index in the original env
                const node_idx_in_original_env = original_env.getExposedNodeIndexById(method_ident) orelse {
                    // The ident exists but isn't exposed as a def
                    try self.reportConstraintError(
                        deferred_constraint.var_,
                        constraint,
                        .{ .missing_method = .nominal },
                        env,
                    );
                    continue;
                };

                const def_idx: CIR.Def.Idx = @enumFromInt(@as(u32, @intCast(node_idx_in_original_env)));
                const def_var: Var = ModuleEnv.varFrom(def_idx);

                if (is_this_module) {
                    // Check if we've processed this def already.
                    const def = original_env.store.getDef(def_idx);
                    const mb_processing_def = self.top_level_ptrns.get(def.pattern);
                    if (mb_processing_def) |processing_def| {
                        std.debug.assert(processing_def.def_idx == def_idx);
                        switch (processing_def.status) {
                            .not_processed => {
                                var sub_env = try self.env_pool.acquire(.generalized);
                                defer self.env_pool.release(sub_env);

                                try self.checkDef(def_idx, &sub_env);
                            },
                            .processing => {
                                // Recursive reference during static dispatch resolution.
                                // The def is still being processed, so we'll use its
                                // current (non-generalized) type.
                            },
                            .processed => {},
                        }
                    }
                }

                // Copy the actual method from the dest module env to this module env
                const real_method_var = if (is_this_module) blk: {
                    break :blk try self.instantiateVar(def_var, env, .{ .explicit = region });
                } else blk: {
                    // Copy the method from the other module's type store
                    const copied_var = try self.copyVar(def_var, original_env, region);
                    // For builtin methods, we need to instantiate the copied var to convert
                    // rigid type variables to flex, so they can unify with the call site
                    const is_builtin = original_module_ident == self.cir.idents.builtin_module;
                    if (is_builtin) {
                        break :blk try self.instantiateVar(copied_var, env, .{ .explicit = region });
                    } else {
                        break :blk copied_var;
                    }
                };

                // Unify the actual function var against the inferred var
                // We break this down into arg-by-arg and return type unification
                // for better error messages (instead of showing the whole function types)

                // Extract the function type from the real method
                const resolved_real = self.types.resolveVar(real_method_var);
                const mb_real_func = resolved_real.desc.content.unwrapFunc();
                if (mb_real_func == null) {
                    // The looked-up definition is not a function - report as missing method
                    try self.reportConstraintError(
                        deferred_constraint.var_,
                        constraint,
                        .{ .missing_method = .nominal },
                        env,
                    );
                    continue;
                }
                const real_func = mb_real_func.?;

                // Check arity matches
                const constraint_args = self.types.sliceVars(resolved_func.args);
                const real_args = self.types.sliceVars(real_func.args);

                if (constraint_args.len != real_args.len) {
                    // Arity mismatch - the method exists but has wrong number of arguments
                    try self.reportConstraintError(
                        deferred_constraint.var_,
                        constraint,
                        .{ .missing_method = .nominal },
                        env,
                    );
                    continue;
                }

                // Unify each argument pair
                var any_arg_failed = false;
                for (constraint_args, real_args) |constraint_arg, real_arg| {
                    const arg_result = try self.unify(real_arg, constraint_arg, env);
                    if (arg_result.isProblem()) {
                        any_arg_failed = true;
                    }
                }

                // Unify return types - this will generate the error with the expression region
                const ret_result = try self.unify(real_func.ret, resolved_func.ret, env);

                if (any_arg_failed or ret_result.isProblem()) {
                    try self.unifyWith(deferred_constraint.var_, .err, env);
                    try self.unifyWith(resolved_func.ret, .err, env);
                }
                // Note: from_numeral constraint validation happens during comptime evaluation
                // in ComptimeEvaluator.validateDeferredNumericLiterals()
            }
        } else if (dispatcher_content == .structure and
            (dispatcher_content.structure == .record or
                dispatcher_content.structure == .tuple or
                dispatcher_content.structure == .tag_union or
                dispatcher_content.structure == .empty_record or
                dispatcher_content.structure == .empty_tag_union))
        {
            // Anonymous structural types (records, tuples, tag unions) have implicit is_eq
            // only if all their components also support is_eq
            const constraints = self.types.sliceStaticDispatchConstraints(deferred_constraint.constraints);
            for (constraints) |constraint| {
                // Check if this is a call to is_eq (anonymous types have implicit structural equality)
                if (constraint.fn_name == self.cir.idents.is_eq) {
                    // Check if all components of this anonymous type support is_eq
                    if (self.typeSupportsIsEq(dispatcher_content.structure)) {
                        // All components support is_eq, unify return type with Bool
                        const resolved_constraint = self.types.resolveVar(constraint.fn_var);
                        const mb_resolved_func = resolved_constraint.desc.content.unwrapFunc();
                        if (mb_resolved_func) |resolved_func| {
                            const region = self.getRegionAt(deferred_constraint.var_);
                            const bool_var = try self.freshBool(env, region);
                            _ = try self.unify(bool_var, resolved_func.ret, env);
                        }
                    } else {
                        // Some component doesn't support is_eq (e.g., contains a function)
                        try self.reportEqualityError(
                            deferred_constraint.var_,
                            constraint,
                            env,
                        );
                    }
                } else {
                    // Other methods are not supported on anonymous types
                    try self.reportConstraintError(
                        deferred_constraint.var_,
                        constraint,
                        .not_nominal,
                        env,
                    );
                }
            }
        } else {
            // If the root type is anything but a nominal type or anonymous structural type, push an error
            // This handles function types, which do not support any methods

            const constraints = self.types.sliceStaticDispatchConstraints(deferred_constraint.constraints);
            if (constraints.len > 0) {
                // Report errors for ALL failing constraints, not just the first one
                for (constraints) |constraint| {
                    // For is_eq constraints, use the specific equality error message
                    // Use ident index comparison instead of string comparison
                    if (constraint.fn_name == self.cir.idents.is_eq) {
                        try self.reportEqualityError(
                            deferred_constraint.var_,
                            constraint,
                            env,
                        );
                    } else {
                        try self.reportConstraintError(
                            deferred_constraint.var_,
                            constraint,
                            .not_nominal,
                            env,
                        );
                    }
                }
            } else {
                // Deferred constraint checks should always have at least one constraint.
                // If we hit this, there's a compiler bug in how constraints are tracked.
                std.debug.assert(false);
            }
        }
    }

    // Now that we've processed all constraints, reset the array
    env.deferred_static_dispatch_constraints.items.clearRetainingCapacity();
}

/// Check if a structural type supports is_eq.
/// A type supports is_eq if:
/// - It's not a function type
/// - All of its components (record fields, tuple elements, tag payloads) also support is_eq
/// - For nominal types, check if their backing type supports is_eq
fn typeSupportsIsEq(self: *Self, flat_type: types_mod.FlatType) bool {
    return switch (flat_type) {
        // Function types do not support is_eq
        .fn_pure, .fn_effectful, .fn_unbound => false,

        // Empty types trivially support is_eq
        .empty_record, .empty_tag_union => true,

        // Records support is_eq if all field types support is_eq
        .record => |record| {
            const fields_slice = self.types.getRecordFieldsSlice(record.fields);
            for (fields_slice.items(.var_)) |field_var| {
                if (!self.varSupportsIsEq(field_var)) return false;
            }
            return true;
        },

        // Tuples support is_eq if all element types support is_eq
        .tuple => |tuple| {
            const elems = self.types.sliceVars(tuple.elems);
            for (elems) |elem_var| {
                if (!self.varSupportsIsEq(elem_var)) return false;
            }
            return true;
        },

        // Tag unions support is_eq if all payload types support is_eq
        .tag_union => |tag_union| {
            const tags_slice = self.types.getTagsSlice(tag_union.tags);
            for (tags_slice.items(.args)) |tag_args| {
                const args = self.types.sliceVars(tag_args);
                for (args) |arg_var| {
                    if (!self.varSupportsIsEq(arg_var)) return false;
                }
            }
            return true;
        },

        // Nominal types support is_eq if their backing type supports is_eq
        .nominal_type => |nominal| {
            const backing_var = self.types.getNominalBackingVar(nominal);
            return self.varSupportsIsEq(backing_var);
        },

        // Unbound records: resolve and check the resolved type
        .record_unbound => |fields| {
            // Check each field in the unbound record
            const fields_slice = self.types.getRecordFieldsSlice(fields);
            for (fields_slice.items(.var_)) |field_var| {
                if (!self.varSupportsIsEq(field_var)) return false;
            }
            return true;
        },
    };
}

/// Check if a type variable supports is_eq by resolving it and checking its content
fn varSupportsIsEq(self: *Self, var_: Var) bool {
    const resolved = self.types.resolveVar(var_);
    return switch (resolved.desc.content) {
        .structure => |s| self.typeSupportsIsEq(s),
        // Flex/rigid vars: we optimistically assume they support is_eq.
        // This is sound because if the variable is later unified with a type
        // that doesn't support is_eq (like a function), unification will fail.
        .flex, .rigid => true,
        // Aliases: check the underlying type
        .alias => |alias| self.varSupportsIsEq(self.types.getAliasBackingVar(alias)),
        // Recursion vars: we must assume they support is_eq to avoid infinite loops.
        // Recursive types like List support is_eq if their element type does.
        .recursion_var => true,
        // Error types: allow them to proceed
        .err => true,
    };
}

/// Mark a constraint function's return type as error
fn markConstraintFunctionAsError(self: *Self, constraint: StaticDispatchConstraint, env: *Env) !void {
    const resolved_constraint = self.types.resolveVar(constraint.fn_var);
    const mb_resolved_func = resolved_constraint.desc.content.unwrapFunc();
    std.debug.assert(mb_resolved_func != null);
    const resolved_func = mb_resolved_func.?;
    try self.unifyWith(resolved_func.ret, .err, env);
}

/// Report a constraint validation error
fn reportConstraintError(
    self: *Self,
    dispatcher_var: Var,
    constraint: StaticDispatchConstraint,
    kind: union(enum) {
        missing_method: problem.DispatcherDoesNotImplMethod.DispatcherType,
        not_nominal,
    },
    env: *Env,
) !void {
    const snapshot = try self.snapshots.snapshotVarForError(self.types, &self.type_writer, dispatcher_var);
    const constraint_problem = switch (kind) {
        .missing_method => |dispatcher_type| problem.Problem{ .static_dispach = .{
            .dispatcher_does_not_impl_method = .{
                .dispatcher_var = dispatcher_var,
                .dispatcher_snapshot = snapshot,
                .dispatcher_type = dispatcher_type,
                .fn_var = constraint.fn_var,
                .method_name = constraint.fn_name,
                .origin = constraint.origin,
            },
        } },
        .not_nominal => problem.Problem{ .static_dispach = .{
            .dispatcher_not_nominal = .{
                .dispatcher_var = dispatcher_var,
                .dispatcher_snapshot = snapshot,
                .fn_var = constraint.fn_var,
                .method_name = constraint.fn_name,
            },
        } },
    };
    _ = try self.problems.appendProblem(self.cir.gpa, constraint_problem);

    try self.markConstraintFunctionAsError(constraint, env);
}

/// Report an error when an anonymous type doesn't support equality
fn reportEqualityError(
    self: *Self,
    dispatcher_var: Var,
    constraint: StaticDispatchConstraint,
    env: *Env,
) !void {
    const snapshot = try self.snapshots.snapshotVarForError(self.types, &self.type_writer, dispatcher_var);
    const equality_problem = problem.Problem{ .static_dispach = .{
        .type_does_not_support_equality = .{
            .dispatcher_var = dispatcher_var,
            .dispatcher_snapshot = snapshot,
            .fn_var = constraint.fn_var,
        },
    } };
    _ = try self.problems.appendProblem(self.cir.gpa, equality_problem);

    try self.markConstraintFunctionAsError(constraint, env);
}

/// Pool for reusing Env instances to avoid repeated allocations
const EnvPool = struct {
    available: std.ArrayList(Env),
    gpa: Allocator,

    fn init(gpa: Allocator) std.mem.Allocator.Error!EnvPool {
        var pool = try std.ArrayList(Env).initCapacity(gpa, 8);
        for (0..8) |_| {
            pool.appendAssumeCapacity(try Env.init(gpa, .generalized));
        }
        return .{
            .available = pool,
            .gpa = gpa,
        };
    }

    fn deinit(self: *EnvPool) void {
        for (self.available.items) |*env| {
            env.deinit(self.gpa);
        }
        self.available.deinit(self.gpa);
    }

    /// Acquire an Env from the pool, or create a new one if none available
    fn acquire(self: *EnvPool, at: Rank) std.mem.Allocator.Error!Env {
        const trace = tracy.trace(@src());
        defer trace.end();

        if (self.available.pop()) |env| {
            // Reset the env for reuse
            var reused_env = env;
            reused_env.reset();
            return reused_env;
        } else {
            // Otherwise init a new one and ensure there's room to put it back
            // into the pool when we're done using it
            try self.available.ensureUnusedCapacity(self.gpa, 1);
            return try Env.init(self.gpa, at);
        }
    }

    /// Return an Env to the pool for reuse.
    /// If the pool cannot fit it, then deinit the env
    ///
    /// * If we acquire an existing env from the pool, there should be a slot
    ///   available to return it
    /// * If we init a new env when we acquire, the acquire func should expand the
    ///   pool so we have room to return it
    fn release(self: *EnvPool, env: Env) void {
        const trace = tracy.trace(@src());
        defer trace.end();

        var releasable_env = env;
        releasable_env.reset();
        self.available.append(self.gpa, releasable_env) catch {
            // If we can't add to the pool, just deinit this env
            releasable_env.deinit(self.gpa);
        };
    }
};

/// Create the import mapping for type display names in error messages.
///
/// This builds a mapping from fully-qualified type identifiers to their shortest display names
/// based on what's in scope. The mapping is built from:
/// 1. Auto-imported builtin types (e.g., Bool, Str, Dec, U64, etc.)
/// 2. User import statements with their aliases
///
/// When multiple imports could refer to the same type, the shortest name wins.
/// This ensures error messages show types the way users would write them in their code.
pub fn createImportMapping(
    gpa: std.mem.Allocator,
    idents: *Ident.Store,
    cir: *const ModuleEnv,
    builtin_module: ?*const ModuleEnv,
    builtin_indices: ?CIR.BuiltinIndices,
    auto_imported_types: ?*const std.AutoHashMap(Ident.Idx, can.Can.AutoImportedType),
) std.mem.Allocator.Error!types_mod.import_mapping.ImportMapping {
    var mapping = types_mod.import_mapping.ImportMapping.init(gpa);
    errdefer mapping.deinit();

    // Step 1: Add auto-imported builtin types
    if (builtin_module) |builtin_env| {
        if (builtin_indices) |indices| {
            const fields = @typeInfo(CIR.BuiltinIndices).@"struct".fields;
            inline for (fields) |field| {
                // Only process Statement.Idx fields (skip Ident.Idx fields)
                if (field.type == CIR.Statement.Idx) {
                    const stmt_idx: CIR.Statement.Idx = @field(indices, field.name);

                    // Skip invalid statement indices (index 0 is typically invalid/sentinel)
                    const stmt_idx_int = @intFromEnum(stmt_idx);
                    if (stmt_idx_int != 0) {
                        const stmt = builtin_env.store.getStatement(stmt_idx);
                        switch (stmt) {
                            .s_nominal_decl => |decl| {
                                const header = builtin_env.store.getTypeHeader(decl.header);
                                const qualified_name = builtin_env.getIdentText(header.name);
                                const relative_name = builtin_env.getIdentText(header.relative_name);

                                // Extract display name (last component after dots)
                                const display_name = blk: {
                                    var last_dot: usize = 0;
                                    for (qualified_name, 0..) |c, i| {
                                        if (c == '.') last_dot = i + 1;
                                    }
                                    break :blk qualified_name[last_dot..];
                                };

                                const qualified_ident = try idents.insert(gpa, Ident.for_text(qualified_name));
                                const relative_ident = try idents.insert(gpa, Ident.for_text(relative_name));
                                const display_ident = try idents.insert(gpa, Ident.for_text(display_name));

                                // Add mapping for qualified_name -> display_name
                                if (mapping.get(qualified_ident)) |existing_ident| {
                                    const existing_name = idents.getText(existing_ident);
                                    if (displayNameIsBetter(display_name, existing_name)) {
                                        try mapping.put(qualified_ident, display_ident);
                                    }
                                } else {
                                    try mapping.put(qualified_ident, display_ident);
                                }

                                // Also add mapping for relative_name -> display_name
                                // This ensures types stored with relative_name (like "Num.Numeral") also map to display_name
                                if (mapping.get(relative_ident)) |existing_ident| {
                                    const existing_name = idents.getText(existing_ident);
                                    if (displayNameIsBetter(display_name, existing_name)) {
                                        try mapping.put(relative_ident, display_ident);
                                    }
                                } else {
                                    try mapping.put(relative_ident, display_ident);
                                }
                            },
                            else => {
                                // Skip non-nominal statements (e.g., nested types that aren't directly importable)
                            },
                        }
                    }
                }
            }
        }
    }

    // Step 2: Copy user import mappings from the ModuleEnv
    // These were built during canonicalization when processing import statements
    var iter = cir.import_mapping.iterator();
    while (iter.next()) |entry| {
        const qualified_ident = entry.key_ptr.*;
        const local_ident = entry.value_ptr.*;

        // Get the text for comparison
        const local_name = cir.getIdentText(local_ident);

        if (mapping.get(qualified_ident)) |existing_display| {
            // Only replace if the new name is "better"
            const existing_name = idents.getText(existing_display);
            if (displayNameIsBetter(local_name, existing_name)) {
                try mapping.put(qualified_ident, local_ident);
            }
        } else {
            try mapping.put(qualified_ident, local_ident);
        }
    }

    _ = auto_imported_types; // Not needed anymore - mapping is built during canonicalization

    return mapping;
}

/// Determine if `new_name` is a "better" display name than `existing_name`.
/// Returns true if new_name should replace existing_name.
///
/// The rules are:
/// 1. Shorter names are better (fewer characters to read in error messages)
/// 2. For equal lengths, lexicographically smaller wins (deterministic regardless of import order)
pub fn displayNameIsBetter(new_name: []const u8, existing_name: []const u8) bool {
    // Shorter is better
    if (new_name.len != existing_name.len) {
        return new_name.len < existing_name.len;
    }
    // Equal length: lexicographic comparison (lower byte value wins)
    for (new_name, existing_name) |new_byte, existing_byte| {
        if (new_byte != existing_byte) {
            return new_byte < existing_byte;
        }
    }
    // Identical strings - no replacement needed
    return false;
}<|MERGE_RESOLUTION|>--- conflicted
+++ resolved
@@ -1477,7 +1477,17 @@
         // Check the pattern
         try self.checkPattern(def.pattern, env, .no_expectation);
 
-<<<<<<< HEAD
+        // Extract function name from the pattern (for better error messages)
+        const saved_func_name = self.enclosing_func_name;
+        self.enclosing_func_name = blk: {
+            const pattern = self.cir.store.getPattern(def.pattern);
+            switch (pattern) {
+                .assign => |assign| break :blk assign.ident,
+                else => break :blk null,
+            }
+        };
+        defer self.enclosing_func_name = saved_func_name;
+
         // Create placeholder for the annotation, if it exists
         var mb_instantiated_anno_var: ?Var = null;
 
@@ -1510,45 +1520,6 @@
 
         // Infer types for the body, checking against the instantaited annotation
         _ = try self.checkExpr(def.expr, env, expectation);
-=======
-        // Extract function name from the pattern (for better error messages)
-        const saved_func_name = self.enclosing_func_name;
-        self.enclosing_func_name = blk: {
-            const pattern = self.cir.store.getPattern(def.pattern);
-            switch (pattern) {
-                .assign => |assign| break :blk assign.ident,
-                else => break :blk null,
-            }
-        };
-        defer self.enclosing_func_name = saved_func_name;
-
-        // Handle if there's an annotation associated with this def
-        if (def.annotation) |annotation_idx| {
-            // Generate the annotation type
-            self.anno_free_vars.items.clearRetainingCapacity();
-            try self.generateAnnotationType(annotation_idx, env);
-            const annotation_var = ModuleEnv.varFrom(annotation_idx);
-
-            // TODO: If we instantiate here, then var lookups break. But if we don't
-            // then the type anno gets corrupted if we have an error in the body
-            // const instantiated_anno_var = try self.instantiateVarPreserveRigids(
-            //     annotation_var,
-            //     rank,
-            //     .use_last_var,
-            // );
-
-            // Infer types for the body, checking against the instantaited annotation
-            _ = try self.checkExpr(def.expr, env, .{
-                .expected = .{ .var_ = annotation_var, .from_annotation = true },
-            });
-
-            // Check that the annotation matches the definition
-            _ = try self.unify(annotation_var, def_var, env);
-        } else {
-            // Check the expr
-            _ = try self.checkExpr(def.expr, env, .no_expectation);
-        }
->>>>>>> c1e53a05
 
         // Now that we are exiting the scope, we must generalize then pop this rank
         try self.generalizer.generalize(self.gpa, &env.var_pool, env.rank());
@@ -4013,9 +3984,6 @@
                 // Check the pattern
                 try self.checkPattern(decl_stmt.pattern, env, .no_expectation);
 
-                // Create placeholder for the annotation, if it exists
-                var mb_instantiated_anno_var: ?Var = null;
-
                 // Extract function name from the pattern (for better error messages)
                 const saved_func_name = self.enclosing_func_name;
                 self.enclosing_func_name = inner_blk: {
@@ -4026,6 +3994,9 @@
                     }
                 };
                 defer self.enclosing_func_name = saved_func_name;
+
+                // Create placeholder for the annotation, if it exists
+                var mb_instantiated_anno_var: ?Var = null;
 
                 // Evaluate the rhs of the expression
                 {
