--- conflicted
+++ resolved
@@ -1776,25 +1776,8 @@
                 }
             };
 
-<<<<<<< HEAD
-                // We didn't handle the function call above (either because it wasn't a function
-                // or it didn't need instantiation), so fall back on this logic.
-                const arg_vars: []Var = @ptrCast(@alignCast(@constCast(call_args)));
-
-                // Create an unbound function type with the call result as return type
-                // The unification will propagate the actual return type to the call
-                //
-                // TODO: Do we need to insert a CIR placeholder node here as well?
-                // What happens if later this type variable has a problem, and we
-                // try to look up its region in CIR?
-                const func_content = try self.types.mkFuncUnbound(arg_vars, call_var);
-                const expected_func_var = try self.freshFromContent(func_content, expr_region);
-                _ = try self.unify(expected_func_var, cur_call_func_var);
-            }
-=======
             // Update the pattern var
             try self.updateVar(expr_var, .{ .structure = .{ .num = num_type } }, rank);
->>>>>>> 6c91c303
         },
         .e_frac_f32 => |frac| {
             if (frac.has_suffix) {
@@ -1979,14 +1962,8 @@
             const ext_var = try self.fresh(rank, expr_region);
             try self.var_pool.addVarToRank(ext_var, rank);
 
-<<<<<<< HEAD
-                                    // Create argument list for the function call
-                                    var args = std.array_list.Managed(Var).init(self.gpa);
-                                    defer args.deinit();
-=======
             const tag = try self.types.mkTag(e.name, &.{});
             const tag_union_content = try self.types.mkTagUnion(&[_]types_mod.Tag{tag}, ext_var);
->>>>>>> 6c91c303
 
             // Update the expr to point to the new type
             try self.updateVar(expr_var, tag_union_content, rank);
@@ -2199,31 +2176,6 @@
                             try self.generalizer.generalize(&self.var_pool, next_rank);
                         }
 
-<<<<<<< HEAD
-            const arg_result = try self.unify(expected_arg, arg_to_unify);
-            self.setDetailIfTypeMismatch(arg_result, .{
-                .incompatible_fn_call_arg = .{
-                    .fn_name = null, // Get function name for better error message
-                    .arg_var = actual_arg,
-                    .incompatible_arg_index = arg_index,
-                    .num_args = @intCast(call_args.len),
-                },
-            });
-            arg_index += 1;
-        }
-        // The call's type is the instantiated return type
-        _ = try self.unify(call_var, expected_func.ret);
-    } else {
-        // Arity mismatch - arguments already checked
-
-        // Fall back to normal unification to get proper error message
-        // Use the original func_var to avoid issues with instantiated variables in error reporting
-        const actual_arg_vars: []Var = @ptrCast(@alignCast(@constCast(call_args)));
-        const func_content = try self.types.mkFuncUnbound(actual_arg_vars, call_var);
-        const expected_func_var = try self.freshFromContent(func_content, region);
-        _ = try self.unify(call_func_var, expected_func_var);
-    }
-=======
                         // Unify the pattern with the expression
                         const decl_expr_var: Var = ModuleEnv.varFrom(decl_stmt.expr);
                         _ = try self.unify(decl_pattern_var, decl_expr_var, rank);
@@ -2232,51 +2184,14 @@
                         // Check the pattern
                         try self.checkPattern(reassign.pattern_idx, rank, .no_expectation);
                         const reassign_pattern_var: Var = ModuleEnv.varFrom(reassign.pattern_idx);
->>>>>>> 6c91c303
 
                         {
                             // Enter a new rank
                             try self.var_pool.pushRank();
                             defer self.var_pool.popRank();
 
-<<<<<<< HEAD
-/// Performs bidirectional type checking for lambda expressions with optional type annotations.
-///
-/// ## Constraint Ordering
-///
-/// Parameter constraints from annotations are applied BEFORE checking the lambda body.
-/// This ensures rigid variables are properly constrained during body analysis, causing
-/// type errors to surface at their actual source rather than during later unification.
-///
-/// **Why this ordering matters:**
-/// ```
-/// Pair(a) := [Pair(a, a)]
-/// mk_pair_invalid : a, b -> Pair(a)
-/// mk_pair_invalid = |x, y| Pair.Pair(x, y)
-///
-/// // Step 1: Constrain parameters from annotation first
-/// x := a[rigid], y := b[rigid]
-///
-/// // Step 2: Check body - error detected immediately at constructor
-/// Pair.Pair(x, y)  // ERROR: Pair requires same type, but x=a[rigid], y=b[rigid]
-/// ```
-///
-/// Without upfront constraints, the error would only surface during final annotation
-/// validation, making it harder to locate the actual problem in the source code.
-/// Similar to checkLambdaWithAnno but only validates return type, not the entire function.
-/// This is used for lambdas to preserve error locations while still catching type errors.
-fn checkLambdaForClosure(
-    self: *Self,
-    expr_idx: CIR.Expr.Idx,
-    lambda: @FieldType(CIR.Expr, "e_lambda"),
-    anno_type: ?Var,
-) std.mem.Allocator.Error!bool {
-    const trace = tracy.trace(@src());
-    defer trace.end();
-=======
                             const next_rank = rank.next();
                             std.debug.assert(next_rank == self.var_pool.current_rank);
->>>>>>> 6c91c303
 
                             does_fx = try self.checkExpr(reassign.expr, next_rank, .no_expectation) or does_fx;
 
@@ -2370,21 +2285,9 @@
             if (mb_expected_func) |expected_func| {
                 const expected_func_args = self.types.sliceVars(expected_func.args);
 
-<<<<<<< HEAD
-fn checkLambdaWithAnno(
-    self: *Self,
-    expr_idx: CIR.Expr.Idx,
-    _: Region,
-    lambda: @FieldType(CIR.Expr, "e_lambda"),
-    anno_type: ?Var,
-) std.mem.Allocator.Error!bool {
-    const trace = tracy.trace(@src());
-    defer trace.end();
-=======
                 // Next, check if the arguments arities match
                 if (expected_func_args.len == arg_pattern_idxs.len) {
                     // If so, check each argument, passing in the expected type
->>>>>>> 6c91c303
 
                     // First, find all the rigid variables in a the function's type
                     // and unify the matching corresponding lambda arguments together.
@@ -2866,12 +2769,8 @@
     self: *Self,
     if_expr_idx: CIR.Expr.Idx,
     expr_region: Region,
-<<<<<<< HEAD
-    if_: @FieldType(CIR.Expr, "e_if"),
-=======
     rank: types_mod.Rank,
     if_: std.meta.FieldType(CIR.Expr, .e_if),
->>>>>>> 6c91c303
 ) std.mem.Allocator.Error!bool {
     const trace = tracy.trace(@src());
     defer trace.end();
