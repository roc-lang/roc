//! Performs Hindley-Milner type inference with constraint solving and unification on the Canonical Intermediate Representation (CIR).
//!
//! This module implements constraint-based type inference.

const std = @import("std");
const builtin = @import("builtin");
const base = @import("base");
const tracy = @import("tracy");
const collections = @import("collections");
const types_mod = @import("types");
const can = @import("can");
const builtins = @import("builtins");

const copy_import = @import("copy_import.zig");
const unifier = @import("unify.zig");
const occurs = @import("occurs.zig");
const problem = @import("problem.zig");
const snapshot_mod = @import("snapshot.zig");

const ExposedItems = collections.ExposedItems;
const CIR = can.CIR;
const CommonEnv = base.CommonEnv;
const ModuleEnv = can.ModuleEnv;
const Allocator = std.mem.Allocator;
const Ident = base.Ident;
const Region = base.Region;
const DeferredConstraintCheck = unifier.DeferredConstraintCheck;
const StaticDispatchConstraint = types_mod.StaticDispatchConstraint;
const Func = types_mod.Func;
const Var = types_mod.Var;
const Flex = types_mod.Flex;
const Rigid = types_mod.Rigid;
const Content = types_mod.Content;
const Rank = types_mod.Rank;
const Mark = types_mod.Mark;
const Num = types_mod.Num;
const testing = std.testing;
const Instantiator = types_mod.instantiate.Instantiator;
const Generalizer = types_mod.generalize.Generalizer;
const VarPool = types_mod.generalize.VarPool;
const SnapshotStore = @import("snapshot.zig").Store;
const ProblemStore = @import("problem.zig").Store;

const Self = @This();

gpa: std.mem.Allocator,
// This module's types store
types: *types_mod.Store,
/// This module's env
cir: *ModuleEnv,
/// A list of regions. Parallel with type vars & CIR nodes
regions: *Region.List,
/// List of directly imported  module. Import indexes in CIR refer to this list
imported_modules: []const *const ModuleEnv,
/// Map of module name identifiers to their env. This includes all modules
/// "below" this one in the dependency graph
module_envs: ?*const std.AutoHashMap(Ident.Idx, can.Can.AutoImportedType),
/// Common module-wide identified
common_idents: CommonIdents,

/// type snapshots used in error messages
snapshots: SnapshotStore,
/// type problems
problems: ProblemStore,
/// import mapping for auto-imported builtin types (for error display)
import_mapping: @import("types").import_mapping.ImportMapping,
/// reusable scratch arrays used in unification
unify_scratch: unifier.Scratch,
/// reusable scratch arrays used in occurs check
occurs_scratch: occurs.Scratch,
/// free vars collected when generation types from annotation
anno_free_vars: base.Scratch(FreeVar),
/// free vars collected when generation types from type decls
decl_free_vars: base.Scratch(FreeVar),
/// annos we've already seen when generation a type from an annotation
seen_annos: std.AutoHashMap(CIR.TypeAnno.Idx, Var),
/// A pool of solver envs
env_pool: EnvPool,
/// wrapper around generalization, contains some internal state used to do it's work
generalizer: Generalizer,
/// A map from one var to another. Used in instantiation and var copying
var_map: std.AutoHashMap(Var, Var),
/// A map from one var to another. Used to apply type arguments in instantiation
rigid_var_substitutions: std.AutoHashMapUnmanaged(Ident.Idx, Var),
/// scratch vars used to build up intermediate lists, used for various things
scratch_vars: base.Scratch(Var),
/// scratch tags used to build up intermediate lists, used for various things
scratch_tags: base.Scratch(types_mod.Tag),
/// scratch record fields used to build up intermediate lists, used for various things
scratch_record_fields: base.Scratch(types_mod.RecordField),
/// scratch static dispatch constraints used to build up intermediate lists, used for various things
scratch_static_dispatch_constraints: base.Scratch(ScratchStaticDispatchConstraint),
/// Stack of type variables currently being constraint-checked, used to detect recursive constraints
/// When a var appears in this stack while we're checking its constraints, we've detected recursion
constraint_check_stack: std.ArrayList(Var),
// Cache for imported types. This cache lives for the entire type-checking session
/// of a module, so the same imported type can be reused across the entire module.
import_cache: ImportCache,
/// Maps variables to the expressions that constrained them (for better error regions)
constraint_origins: std.AutoHashMap(Var, Var),
/// Copied Bool type from Bool module (for use in if conditions, etc.)
bool_var: Var,
/// Copied Str type from Builtin module (for use in string literals, etc.)
str_var: Var,
/// Used when looking up static dispatch functions
static_dispatch_method_name_buf: std.ArrayList(u8),
/// Map representation of Ident -> Var, used in checking static dispatch constraints
ident_to_var_map: std.AutoHashMap(Ident.Idx, Var),
/// Map representation all top level patterns, and if we've processed them yet
top_level_ptrns: std.AutoHashMap(CIR.Pattern.Idx, DefProcessed),

/// A map of rigid variables that we build up during a branch of type checking
const FreeVar = struct { ident: base.Ident.Idx, var_: Var };

/// A def + processing data
const DefProcessed = struct { def_idx: CIR.Def.Idx, status: HasProcessed };

/// Indicates if something has been processed or not
const HasProcessed = enum { processed, processing, not_processed };

/// A struct scratch info about a static dispatch constraint
const ScratchStaticDispatchConstraint = struct {
    var_: Var,
    constraint: types_mod.StaticDispatchConstraint,
};

/// A struct of common idents and builtin statement indices
pub const CommonIdents = struct {
    module_name: base.Ident.Idx,
    list: base.Ident.Idx,
    box: base.Ident.Idx,
    /// Statement index of Bool type in the current module (injected from Builtin.bin)
    bool_stmt: can.CIR.Statement.Idx,
    /// Statement index of Try type in the current module (injected from Builtin.bin)
    try_stmt: can.CIR.Statement.Idx,
    /// Statement index of Str type in the current module (injected from Builtin.bin)
    str_stmt: can.CIR.Statement.Idx,
    /// Direct reference to the Builtin module env (null when compiling Builtin module itself)
    builtin_module: ?*const ModuleEnv,
};

/// Init type solver
/// Does *not* own types_store or cir, but *does* own other fields
pub fn init(
    gpa: std.mem.Allocator,
    types: *types_mod.Store,
    cir: *const ModuleEnv,
    imported_modules: []const *const ModuleEnv,
    module_envs: ?*const std.AutoHashMap(Ident.Idx, can.Can.AutoImportedType),
    regions: *Region.List,
    common_idents: CommonIdents,
) std.mem.Allocator.Error!Self {
    const mutable_cir = @constCast(cir);
    var import_mapping = try @import("types").import_mapping.createImportMapping(gpa, mutable_cir.getIdentStore());
    errdefer import_mapping.deinit();

    return .{
        .gpa = gpa,
        .types = types,
        .cir = mutable_cir,
        .imported_modules = imported_modules,
        .module_envs = module_envs,
        .regions = regions,
        .common_idents = common_idents,
        .snapshots = try SnapshotStore.initCapacity(gpa, 512),
        .problems = try ProblemStore.initCapacity(gpa, 64),
        .import_mapping = import_mapping,
        .unify_scratch = try unifier.Scratch.init(gpa),
        .occurs_scratch = try occurs.Scratch.init(gpa),
        .anno_free_vars = try base.Scratch(FreeVar).init(gpa),
        .decl_free_vars = try base.Scratch(FreeVar).init(gpa),
        .seen_annos = std.AutoHashMap(CIR.TypeAnno.Idx, Var).init(gpa),
        .env_pool = try EnvPool.init(gpa),
        .generalizer = try Generalizer.init(gpa, types),
        .var_map = std.AutoHashMap(Var, Var).init(gpa),
        .rigid_var_substitutions = std.AutoHashMapUnmanaged(Ident.Idx, Var){},
        .scratch_vars = try base.Scratch(types_mod.Var).init(gpa),
        .scratch_tags = try base.Scratch(types_mod.Tag).init(gpa),
        .scratch_record_fields = try base.Scratch(types_mod.RecordField).init(gpa),
        .scratch_static_dispatch_constraints = try base.Scratch(ScratchStaticDispatchConstraint).init(gpa),
        .constraint_check_stack = try std.ArrayList(Var).initCapacity(gpa, 0),
        .import_cache = ImportCache{},
        .constraint_origins = std.AutoHashMap(Var, Var).init(gpa),
        .bool_var = undefined, // Will be initialized in copyBuiltinTypes()
        .str_var = undefined, // Will be initialized in copyBuiltinTypes()
        .static_dispatch_method_name_buf = try std.ArrayList(u8).initCapacity(gpa, 32),
        .ident_to_var_map = std.AutoHashMap(Ident.Idx, Var).init(gpa),
        .top_level_ptrns = std.AutoHashMap(CIR.Pattern.Idx, DefProcessed).init(gpa),
    };
}

/// Deinit owned fields
pub fn deinit(self: *Self) void {
    self.problems.deinit(self.gpa);
    self.snapshots.deinit();
    self.import_mapping.deinit();
    self.unify_scratch.deinit();
    self.occurs_scratch.deinit();
    self.anno_free_vars.deinit();
    self.decl_free_vars.deinit();
    self.seen_annos.deinit();
    self.env_pool.deinit();
    self.generalizer.deinit(self.gpa);
    self.var_map.deinit();
    self.rigid_var_substitutions.deinit(self.gpa);
    self.scratch_vars.deinit();
    self.scratch_tags.deinit();
    self.scratch_record_fields.deinit();
    self.scratch_static_dispatch_constraints.deinit();
    self.constraint_check_stack.deinit(self.gpa);
    self.import_cache.deinit(self.gpa);
    self.constraint_origins.deinit();
    self.static_dispatch_method_name_buf.deinit(self.gpa);
    self.ident_to_var_map.deinit();
    self.top_level_ptrns.deinit();
}

/// Assert that type vars and regions in sync
pub inline fn debugAssertArraysInSync(self: *const Self) void {
    if (builtin.mode == .Debug) {
        const region_nodes = self.regions.len();
        const type_nodes = self.types.len();
        if (!(region_nodes == type_nodes)) {
            std.debug.panic(
                "Arrays out of sync:\n type_nodes={}\n  region_nodes={}\n ",
                .{ type_nodes, region_nodes },
            );
        }
    }
}

/// Fills the type store with fresh variables up to the number of regions
inline fn ensureTypeStoreIsFilled(self: *Self) Allocator.Error!void {
    const region_nodes: usize = @intCast(self.regions.len());
    const type_nodes: usize = @intCast(self.types.len());
    try self.types.ensureTotalCapacity(region_nodes);
    for (type_nodes..region_nodes) |_| {
        _ = self.types.appendFromContentAssumeCapacity(.{ .flex = Flex.init() }, @enumFromInt(15));
    }
}

// import caches //

/// Key for the import cache: module index + expression index in that module
const ImportCacheKey = struct {
    module_idx: CIR.Import.Idx,
    node_idx: CIR.Node.Idx,
};

/// Cache for imported types to avoid repeated copying
///
/// When we import a type from another module, we need to copy it into our module's
/// type store because type variables are module-specific. However, since we use
/// "preserve" mode unification with imported types (meaning the imported type is
/// read-only and never modified), we can safely cache these copies and reuse them;
/// they will never be mutated during unification.
///
/// Benefits:
/// - Reduces memory usage by avoiding duplicate copies of the same imported type
/// - Improves performance by avoiding redundant copying operations
/// - Particularly beneficial for commonly imported values/functions
///
/// Example: If a module imports `List.map` and uses it 10 times, without caching
/// we would create 10 separate copies of the `List.map` type. With caching, we
/// create just one copy and reuse it.
const ImportCache = std.HashMapUnmanaged(ImportCacheKey, Var, struct {
    pub fn hash(_: @This(), key: ImportCacheKey) u64 {
        var hasher = std.hash.Wyhash.init(0);
        hasher.update(std.mem.asBytes(&key.module_idx));
        hasher.update(std.mem.asBytes(&key.node_idx));
        return hasher.final();
    }

    pub fn eql(_: @This(), a: ImportCacheKey, b: ImportCacheKey) bool {
        return a.module_idx == b.module_idx and a.node_idx == b.node_idx;
    }
}, 80);

// env //

/// Solver env
const Env = struct {
    /// Pool of variables created during solving, use by let-polymorphism
    var_pool: VarPool,
    /// Deferred static dispatch constraints - accumulated during type checking,
    /// then solved for at the end
    deferred_static_dispatch_constraints: DeferredConstraintCheck.SafeList,

    fn init(
        gpa: std.mem.Allocator,
        at: Rank,
    ) std.mem.Allocator.Error!Env {
        var pool = try VarPool.init(gpa);
        pool.current_rank = at;

        return .{
            .var_pool = pool,
            .deferred_static_dispatch_constraints = try DeferredConstraintCheck.SafeList.initCapacity(gpa, 32),
        };
    }

    fn deinit(self: *Env, gpa: std.mem.Allocator) void {
        self.var_pool.deinit();
        self.deferred_static_dispatch_constraints.deinit(gpa);
    }

    /// Resets internal state of env and set rank to generalized
    fn reset(self: *Env) void {
        self.var_pool.current_rank = .generalized;
        self.var_pool.clearRetainingCapacity();
        self.deferred_static_dispatch_constraints.items.clearRetainingCapacity();
    }

    fn rank(self: *const Env) Rank {
        return self.var_pool.current_rank;
    }
};

// unify //

/// Unify two types where `a` is the expected type and `b` is the actual type
fn unify(self: *Self, a: Var, b: Var, env: *Env) std.mem.Allocator.Error!unifier.Result {
    return self.unifyWithCtx(a, b, env, .anon);
}

/// Unify two types where `a` is the expected type and `b` is the actual type
/// In error messages, this function will indicate that `a` as "from an annotation"
fn unifyFromAnno(self: *Self, a: Var, b: Var, env: *Env) std.mem.Allocator.Error!unifier.Result {
    return self.unifyWithCtx(a, b, env, .anno);
}

/// Unify two types where `a` is the expected type and `b` is the actual type
/// Accepts a config that indicates if `a` is from an annotation or not
fn unifyWithCtx(self: *Self, a: Var, b: Var, env: *Env, ctx: unifier.Conf.Ctx) std.mem.Allocator.Error!unifier.Result {
    const trace = tracy.trace(@src());
    defer trace.end();

    // Before unification, check if either variable has constraint origins
    // We need to look up constraint origins by walking through the type structure
    const constraint_origin_var = self.findConstraintOriginForVars(a, b);

    // Unify
    const result = try unifier.unifyWithConf(
        self.cir,
        self.types,
        &self.problems,
        &self.snapshots,
        &self.unify_scratch,
        &self.occurs_scratch,
        unifier.ModuleEnvLookup{ .auto_imported = self.module_envs },
        a,
        b,
        unifier.Conf{
            .ctx = ctx,
            .constraint_origin_var = constraint_origin_var,
        },
    );

    // After successful unification, propagate constraint origins to both variables
    if (result == .ok) {
        if (constraint_origin_var) |origin| {
            try self.constraint_origins.put(a, origin);
            try self.constraint_origins.put(b, origin);
        }
    }

    // Set regions and add to the current rank all variables created during unification
    //
    // TODO: Setting all fresh var regions to be the same as the root var region
    // is fine if this unification doesn't go very deep (ie doesn't recurse
    // that much).
    //
    // But if it does, this region may be imprecise. We can explore
    // ways around this (like maybe capurting the origin var for each of unify's
    // fresh var) and setting region that way
    //
    // Note that we choose `b`s region here, since `b` is the "actual" type
    // (whereas `a` is the "expected" type, like from an annotation)
    const region = self.cir.store.getNodeRegion(ModuleEnv.nodeIdxFrom(b));
    for (self.unify_scratch.fresh_vars.items.items) |fresh_var| {
        // Set the rank
        const fresh_rank = self.types.resolveVar(fresh_var).desc.rank;
        try env.var_pool.addVarToRank(fresh_var, fresh_rank);

        // Set the region
        try self.fillInRegionsThrough(fresh_var);
        self.setRegionAt(fresh_var, region);
    }

    // Copy any constraints created during unification into our own array
    for (self.unify_scratch.deferred_constraints.items.items) |deferred_constraint| {
        _ = try env.deferred_static_dispatch_constraints.append(self.gpa, deferred_constraint);
    }

    // Ensure arrays are in sync
    self.debugAssertArraysInSync();

    return result;
}

/// Find constraint origins for variables, checking resolved forms
fn findConstraintOriginForVars(self: *Self, a: Var, b: Var) ?Var {
    // Check the variables directly first
    if (self.constraint_origins.get(a)) |origin| return origin;
    if (self.constraint_origins.get(b)) |origin| return origin;

    // Check resolved forms of the variables
    const a_resolved = self.types.resolveVar(a);
    const b_resolved = self.types.resolveVar(b);

    if (self.constraint_origins.get(a_resolved.var_)) |origin| return origin;
    if (self.constraint_origins.get(b_resolved.var_)) |origin| return origin;

    // Fallback: if we have any constraint origins recorded (indicating dot access expressions),
    // and we haven't found a direct match, look for constraint origins that might be related
    // if (self.constraint_origins.count() > 0) {
    //     var it = self.constraint_origins.iterator();
    //     while (it.next()) |entry| {
    //         const origin = entry.value_ptr.*;
    //         // Return the first constraint origin we find - this is specifically for the Color.md case
    //         // where constraint origins exist but don't directly match the unification variables
    //         return origin;
    //     }
    // }

    return null;
}

// instantiate  //

const InstantiateRegionBehavior = union(enum) {
    explicit: Region,
    use_root_instantiated,
    use_last_var,
};

/// Instantiate a variable, substituting any encountered rigids with flex vars
///
/// Note that the the rigid var structure will be preserved.
/// E.g. `a -> a`, `a` will reference the same new flex var
fn instantiateVar(
    self: *Self,
    var_to_instantiate: Var,
    env: *Env,
    region_behavior: InstantiateRegionBehavior,
) std.mem.Allocator.Error!Var {
    var instantiate_ctx = Instantiator{
        .store = self.types,
        .idents = self.cir.getIdentStoreConst(),
        .var_map = &self.var_map,

        .current_rank = env.rank(),
        .rigid_behavior = .fresh_flex,
    };
    return self.instantiateVarHelp(var_to_instantiate, &instantiate_ctx, env, region_behavior);
}

/// Instantiate a variable, substituting any encountered rigids with *new* rigid vars
///
/// Note that the the rigid var structure will be preserved.
/// E.g. `a -> a`, `a` will reference the same new rigid var
fn instantiateVarPreserveRigids(
    self: *Self,
    var_to_instantiate: Var,
    env: *Env,
    region_behavior: InstantiateRegionBehavior,
) std.mem.Allocator.Error!Var {
    var instantiate_ctx = Instantiator{
        .store = self.types,
        .idents = self.cir.getIdentStoreConst(),
        .var_map = &self.var_map,

        .current_rank = env.rank(),
        .rigid_behavior = .fresh_rigid,
    };
    return self.instantiateVarHelp(var_to_instantiate, &instantiate_ctx, env, region_behavior);
}

/// Instantiate a variable
fn instantiateVarWithSubs(
    self: *Self,
    var_to_instantiate: Var,
    subs: *std.AutoHashMapUnmanaged(Ident.Idx, Var),
    env: *Env,
    region_behavior: InstantiateRegionBehavior,
) std.mem.Allocator.Error!Var {
    var instantiate_ctx = Instantiator{
        .store = self.types,
        .idents = self.cir.getIdentStoreConst(),
        .var_map = &self.var_map,

        .current_rank = env.rank(),
        .rigid_behavior = .{ .substitute_rigids = subs },
    };
    return self.instantiateVarHelp(var_to_instantiate, &instantiate_ctx, env, region_behavior);
}

/// Instantiate a variable
fn instantiateVarHelp(
    self: *Self,
    var_to_instantiate: Var,
    instantiator: *Instantiator,
    env: *Env,
    region_behavior: InstantiateRegionBehavior,
) std.mem.Allocator.Error!Var {
    // First, reset state
    instantiator.var_map.clearRetainingCapacity();

    // Then, instantiate the variable with the provided context
    const instantiated_var = try instantiator.instantiateVar(var_to_instantiate);

    // If we had to insert any new type variables, ensure that we have
    // corresponding regions for them. This is essential for error reporting.
    const root_instantiated_region = self.regions.get(@enumFromInt(@intFromEnum(var_to_instantiate))).*;
    if (instantiator.var_map.count() > 0) {
        var iterator = instantiator.var_map.iterator();
        while (iterator.next()) |x| {
            // Get the newly created var
            const fresh_var = x.value_ptr.*;

            const fresh_resolved = self.types.resolveVar(fresh_var);

            // Add to pool
            try env.var_pool.addVarToRank(fresh_var, fresh_resolved.desc.rank);

            // Set the region
            try self.fillInRegionsThrough(fresh_var);
            switch (region_behavior) {
                .explicit => |region| {
                    self.setRegionAt(fresh_var, region);
                },
                .use_root_instantiated => {
                    self.setRegionAt(fresh_var, root_instantiated_region);
                },
                .use_last_var => {
                    const old_var = x.key_ptr.*;
                    const old_region = self.regions.get(@enumFromInt(@intFromEnum(old_var))).*;
                    self.setRegionAt(fresh_var, old_region);
                },
            }
        }
    }

    // Add the var to the right rank
    try env.var_pool.addVarToRank(instantiated_var, instantiator.current_rank);

    // Assert that we have regions for every type variable
    self.debugAssertArraysInSync();

    // Return the instantiated var
    return instantiated_var;
}

// regions //

/// Fill slots in the regions array up to and including the target var
fn fillInRegionsThrough(self: *Self, target_var: Var) Allocator.Error!void {
    const idx = @intFromEnum(target_var);

    if (idx >= self.regions.len()) {
        try self.regions.items.ensureTotalCapacity(self.gpa, idx + 1);

        const empty_region = Region.zero();
        while (self.regions.len() <= idx) {
            self.regions.items.appendAssumeCapacity(empty_region);
        }
    }
}

/// Set the region for a var
fn setRegionAt(self: *Self, target_var: Var, new_region: Region) void {
    self.regions.set(@enumFromInt(@intFromEnum(target_var)), new_region);
}

/// Get the region for a var
fn getRegionAt(self: *Self, target_var: Var) Region {
    return self.regions.get(@enumFromInt(@intFromEnum(target_var))).*;
}

// fresh vars //

/// Create fresh flex var
fn fresh(self: *Self, env: *Env, new_region: Region) Allocator.Error!Var {
    return self.freshFromContent(.{ .flex = Flex.init() }, env, new_region);
}

/// Create fresh var with the provided content
fn freshFromContent(self: *Self, content: Content, env: *Env, new_region: Region) Allocator.Error!Var {
    const var_ = try self.types.freshFromContentWithRank(content, env.rank());
    try self.fillInRegionsThrough(var_);
    self.setRegionAt(var_, new_region);
    try env.var_pool.addVarToRank(var_, env.rank());
    return var_;
}

/// Create a bool var
fn freshBool(self: *Self, env: *Env, new_region: Region) Allocator.Error!Var {
    // Use the copied Bool type from the type store (set by copyBuiltinTypes)
    return try self.instantiateVar(self.bool_var, env, .{ .explicit = new_region });
}

<<<<<<< HEAD
/// Create a str var
fn freshStr(self: *Self, env: *Env, new_region: Region) Allocator.Error!Var {
    // Use the copied Str type from the type store (set by copyBuiltinTypes)
    return try self.instantiateVar(self.str_var, env, .{ .explicit = new_region });
=======
/// Create a nominal List type with the given element type
fn mkListContent(self: *Self, elem_var: Var) Allocator.Error!Content {
    // Use the cached builtin_module_ident from the current module's ident store.
    // This represents the "Builtin" module where List is defined.
    const origin_module_id = if (self.common_idents.builtin_module) |_|
        self.cir.builtin_module_ident
    else
        self.common_idents.module_name; // We're compiling Builtin module itself

    const list_ident = types_mod.TypeIdent{
        .ident_idx = self.common_idents.list,
    };

    // The backing var is the element type var
    const backing_var = elem_var;
    const type_args = [_]Var{elem_var};

    return try self.types.mkNominal(
        list_ident,
        backing_var,
        &type_args,
        origin_module_id,
    );
>>>>>>> 0d1cd674
}

// updating vars //

/// Unify the provided variable with the provided content
///
/// If the var is a flex at the current rank, skip unifcation and simply update
/// the type descriptor
///
/// This should primarily be use to set CIR node vars that were initially filled with placeholders
fn unifyWith(self: *Self, target_var: Var, content: types_mod.Content, env: *Env) std.mem.Allocator.Error!void {
    const resolved_target = self.types.resolveVar(target_var);
    if (resolved_target.is_root and resolved_target.desc.rank == env.rank() and resolved_target.desc.content == .flex) {
        // The vast majority of the time, we call unify with on a placeholder
        // CIR var. In this case, we can safely override the type descriptor
        // directly, saving a typeslot and unifcation run
        var desc = resolved_target.desc;
        desc.content = content;
        try self.types.setVarDesc(target_var, desc);
    } else {
        const fresh_var = try self.freshFromContent(content, env, self.getRegionAt(target_var));
        if (builtin.mode == .Debug) {
            const target_var_rank = self.types.resolveVar(target_var).desc.rank;
            const fresh_var_rank = self.types.resolveVar(fresh_var).desc.rank;
            if (@intFromEnum(target_var_rank) > @intFromEnum(fresh_var_rank)) {
                std.debug.panic("trying unifyWith unexpected ranks {} & {}", .{ @intFromEnum(target_var_rank), @intFromEnum(fresh_var_rank) });
            }
        }
        _ = try self.unify(target_var, fresh_var, env);
    }
}

/// Give a var, ensure it's not a redirect and set it's rank
fn setVarRank(self: *Self, target_var: Var, env: *Env) std.mem.Allocator.Error!void {
    const resolved = self.types.resolveVar(target_var);
    if (resolved.is_root) {
        self.types.setDescRank(resolved.desc_idx, env.rank());
        try env.var_pool.addVarToRank(target_var, env.rank());
    } else {
        // TODO: Unclear if this is an error or not
        // try self.unifyWith(target_var, .err, env);
    }
}

// file //

/// Check the types for all defs
/// Copy builtin types from their modules into the current module's type store
/// This is necessary because type variables are module-specific - we can't use Vars from
/// other modules directly. The Bool and Try types are used in language constructs like
/// `if` conditions and need to be available in every module's type store.
fn copyBuiltinTypes(self: *Self) !void {
    const bool_stmt_idx = self.common_idents.bool_stmt;
    const str_stmt_idx = self.common_idents.str_stmt;

    if (self.common_idents.builtin_module) |builtin_env| {
        // Copy Bool type from Builtin module using the direct reference
        const bool_type_var = ModuleEnv.varFrom(bool_stmt_idx);
        self.bool_var = try self.copyVar(bool_type_var, builtin_env, Region.zero());

        // Copy Str type from Builtin module using the direct reference
        const str_type_var = ModuleEnv.varFrom(str_stmt_idx);
        self.str_var = try self.copyVar(str_type_var, builtin_env, Region.zero());
    } else {
        // If Builtin module reference is null, use the statement from the current module
        // This happens when compiling the Builtin module itself
        self.bool_var = ModuleEnv.varFrom(bool_stmt_idx);
        self.str_var = ModuleEnv.varFrom(str_stmt_idx);
    }

    // Try type is accessed via external references, no need to copy it here
}

/// Check the types for all defs in a file
pub fn checkFile(self: *Self) std.mem.Allocator.Error!void {
    const trace = tracy.trace(@src());
    defer trace.end();

    // Fill in types store up to the size of CIR nodes
    try ensureTypeStoreIsFilled(self);

    // Create a solver env
    var env = try self.env_pool.acquire(.generalized);
    defer self.env_pool.release(env);

    // TODO: Generating type from type stmts writes types into the env, but i
    // don't think it _needs_ to. We reset before solving each def. We may be able
    // to save some perf by not passing `env` into the type stmt functions

    // Copy builtin types (Bool, Try) into this module's type store
    try self.copyBuiltinTypes();

    // First, iterate over the builtin statements, generating types for each type declaration
    const builtin_stmts_slice = self.cir.store.sliceStatements(self.cir.builtin_statements);
    for (builtin_stmts_slice) |builtin_stmt_idx| {
        // If the statement is a type declaration, then generate the it's type
        // The resulting generalized type is saved at the type var slot at `stmt_idx`
        try self.generateStmtTypeDeclType(builtin_stmt_idx, &env);
    }

    const stmts_slice = self.cir.store.sliceStatements(self.cir.all_statements);

    // First pass: generate types for each type declaration
    for (stmts_slice) |stmt_idx| {
        const stmt = self.cir.store.getStatement(stmt_idx);
        const stmt_var = ModuleEnv.varFrom(stmt_idx);
        try self.setVarRank(stmt_var, &env);

        switch (stmt) {
            .s_alias_decl => |alias| {
                try self.generateAliasDecl(stmt_idx, stmt_var, alias, &env);
            },
            .s_nominal_decl => |nominal| {
                try self.generateNominalDecl(stmt_idx, stmt_var, nominal, &env);
            },
            .s_runtime_error => {
                try self.unifyWith(stmt_var, .err, &env);
            },
            .s_type_anno => |_| {
                // TODO: Handle standalone type annotations
                try self.unifyWith(stmt_var, .err, &env);
            },
            else => {
                // All other stmt types are invalid at the top level
            },
        }
    }

    // Next, capture all top level defs
    // This is used to support out-of-order defts
    const defs_slice = self.cir.store.sliceDefs(self.cir.all_defs);
    for (defs_slice) |def_idx| {
        const def = self.cir.store.getDef(def_idx);
        try self.top_level_ptrns.put(def.pattern, .{ .def_idx = def_idx, .status = .not_processed });
    }

    // Then, iterate over defs again, inferring types
    for (defs_slice) |def_idx| {
        env.reset();
        try self.checkDef(def_idx, &env);
    }

    // Note that we can't use SCCs to determine the order to resolve defs
    // because anonymous static dispatch makes function order not knowable
    // before type inference
}

// repl //

/// Check an expr for the repl
pub fn checkExprRepl(self: *Self, expr_idx: CIR.Expr.Idx) std.mem.Allocator.Error!void {
    try ensureTypeStoreIsFilled(self);

    // Copy builtin types into this module's type store
    try self.copyBuiltinTypes();

    // Create a solver env
    var env = try self.env_pool.acquire(.generalized);
    defer self.env_pool.release(env);

    // First, iterate over the statements, generating types for each type declaration
    const stms_slice = self.cir.store.sliceStatements(self.cir.builtin_statements);
    for (stms_slice) |stmt_idx| {
        // If the statement is a type declaration, then generate the it's type
        // The resulting generalized type is saved at the type var slot at `stmt_idx`
        try self.generateStmtTypeDeclType(stmt_idx, &env);
    }

    {
        try env.var_pool.pushRank();
        defer env.var_pool.popRank();

        // Check the expr
        _ = try self.checkExpr(expr_idx, &env, .no_expectation);

        // Now that we are existing the scope, we must generalize then pop this rank
        try self.generalizer.generalize(self.gpa, &env.var_pool, env.rank());

        // Check any accumulated static dispatch constraints
        try self.checkDeferredStaticDispatchConstraints(&env);
    }
}

// defs //

/// Check the types for a single definition
fn checkDef(self: *Self, def_idx: CIR.Def.Idx, env: *Env) std.mem.Allocator.Error!void {
    const trace = tracy.trace(@src());
    defer trace.end();

    // Ensure that initiailly we're at the generalized level
    std.debug.assert(env.rank() == .generalized);

    const def = self.cir.store.getDef(def_idx);
    const def_var = ModuleEnv.varFrom(def_idx);
    const ptrn_var = ModuleEnv.varFrom(def.pattern);
    const expr_var = ModuleEnv.varFrom(def.expr);

    if (self.top_level_ptrns.get(def.pattern)) |processing_def| {
        if (processing_def.status == .processed) {
            // If we've already processed this def, return immediately
            return;
        }
    }

    // Make as processing
    try self.top_level_ptrns.put(def.pattern, .{ .def_idx = def_idx, .status = .processing });

    {
        try env.var_pool.pushRank();
        defer env.var_pool.popRank();

        std.debug.assert(env.rank() == .top_level);

        try self.setVarRank(def_var, env);
        try self.setVarRank(ptrn_var, env);
        try self.setVarRank(expr_var, env);

        // Check the pattern
        try self.checkPattern(def.pattern, env, .no_expectation);

        // Handle if there's an annotation associated with this def
        if (def.annotation) |annotation_idx| {
            // Generate the annotation type
            self.anno_free_vars.items.clearRetainingCapacity();
            try self.generateAnnotationType(annotation_idx, env);
            const annotation_var = ModuleEnv.varFrom(annotation_idx);

            // TODO: If we instantiate here, then var lookups break. But if we don't
            // then the type anno gets corrupted if we have an error in the body
            // const instantiated_anno_var = try self.instantiateVarPreserveRigids(
            //     annotation_var,
            //     rank,
            //     .use_last_var,
            // );

            // Infer types for the body, checking against the instantaited annotation
            _ = try self.checkExpr(def.expr, env, .{
                .expected = .{ .var_ = annotation_var, .from_annotation = true },
            });
        } else {
            // Check the expr
            _ = try self.checkExpr(def.expr, env, .no_expectation);
        }

        // Now that we are existing the scope, we must generalize then pop this rank
        try self.generalizer.generalize(self.gpa, &env.var_pool, env.rank());

        // Check any accumulated static dispatch constraints
        try self.checkDeferredStaticDispatchConstraints(env);

        // Check that the ptrn and the expr match
        _ = try self.unify(ptrn_var, expr_var, env);

        // Check that the def and ptrn match
        _ = try self.unify(def_var, ptrn_var, env);
    }

    // Mark as processed
    try self.top_level_ptrns.put(def.pattern, .{ .def_idx = def_idx, .status = .processed });
}

// create types for type decls //

/// Generate a type variable from the provided type statement.
/// If the stmt is not an alias or nominal dec, then do nothing
///
/// The created variable is put in-place at the var slot at `decl_idx`
/// The created variable will be generalized
fn generateStmtTypeDeclType(
    self: *Self,
    decl_idx: CIR.Statement.Idx,
    env: *Env,
) std.mem.Allocator.Error!void {
    const decl_free_vars_top = self.decl_free_vars.top();
    defer self.decl_free_vars.clearFrom(decl_free_vars_top);

    const decl = self.cir.store.getStatement(decl_idx);
    const decl_var = ModuleEnv.varFrom(decl_idx);

    switch (decl) {
        .s_alias_decl => |alias| {
            try self.generateAliasDecl(decl_idx, decl_var, alias, env);
        },
        .s_nominal_decl => |nominal| {
            try self.generateNominalDecl(decl_idx, decl_var, nominal, env);
        },
        .s_runtime_error => {
            try self.unifyWith(decl_var, .err, env);
        },
        else => {
            // Do nothing
        },
    }
}

/// Generate types for an alias type declaration
fn generateAliasDecl(
    self: *Self,
    decl_idx: CIR.Statement.Idx,
    decl_var: Var,
    alias: std.meta.fieldInfo(CIR.Statement, .s_alias_decl).type,
    env: *Env,
) std.mem.Allocator.Error!void {
    // Get the type header's args
    const header = self.cir.store.getTypeHeader(alias.header);
    const header_args = self.cir.store.sliceTypeAnnos(header.args);

    // Next, generate the provided arg types and build the map of rigid variables in the header
    const header_vars = try self.generateHeaderVars(header_args, env);

    // Now we have a built of list of rigid variables for the decl lhs (header).
    // With this in hand, we can now generate the type for the lhs (body).
    self.seen_annos.clearRetainingCapacity();
    const backing_var: Var = ModuleEnv.varFrom(alias.anno);
    try self.generateAnnoTypeInPlace(alias.anno, env, .{ .type_decl = .{
        .idx = decl_idx,
        .name = header.name,
        .type_ = .alias,
        .backing_var = backing_var,
        .num_args = @intCast(header_args.len),
    } });

    try self.unifyWith(
        decl_var,
        try self.types.mkAlias(
            .{ .ident_idx = header.name },
            backing_var,
            header_vars,
        ),
        env,
    );
}

/// Generate types for nominal type declaration
fn generateNominalDecl(
    self: *Self,
    decl_idx: CIR.Statement.Idx,
    decl_var: Var,
    nominal: std.meta.fieldInfo(CIR.Statement, .s_nominal_decl).type,
    env: *Env,
) std.mem.Allocator.Error!void {
    // Get the type header's args
    const header = self.cir.store.getTypeHeader(nominal.header);
    const header_args = self.cir.store.sliceTypeAnnos(header.args);

    // Next, generate the provided arg types and build the map of rigid variables in the header
    const header_vars = try self.generateHeaderVars(header_args, env);

    // Now we have a built of list of rigid variables for the decl lhs (header).
    // With this in hand, we can now generate the type for the lhs (body).
    self.seen_annos.clearRetainingCapacity();
    const backing_var: Var = ModuleEnv.varFrom(nominal.anno);
    try self.generateAnnoTypeInPlace(nominal.anno, env, .{ .type_decl = .{
        .idx = decl_idx,
        .name = header.name,
        .type_ = .nominal,
        .backing_var = backing_var,
        .num_args = @intCast(header_args.len),
    } });

    try self.unifyWith(
        decl_var,
        try self.types.mkNominal(
            .{ .ident_idx = header.name },
            backing_var,
            header_vars,
            self.common_idents.module_name,
        ),
        env,
    );
}

/// Generate types for type anno args
fn generateHeaderVars(
    self: *Self,
    header_args: []CIR.TypeAnno.Idx,
    env: *Env,
) std.mem.Allocator.Error![]Var {
    for (header_args) |header_arg_idx| {
        const header_arg = self.cir.store.getTypeAnno(header_arg_idx);
        const header_var = ModuleEnv.varFrom(header_arg_idx);
        try self.setVarRank(header_var, env);

        switch (header_arg) {
            .rigid_var => |rigid| {
                try self.unifyWith(header_var, .{ .rigid = Rigid.init(rigid.name) }, env);
            },
            .underscore, .malformed => {
                try self.unifyWith(header_var, .err, env);
            },
            else => {
                // This should never be possible
                std.debug.assert(false);
                try self.unifyWith(header_var, .err, env);
            },
        }
    }

    return @ptrCast(header_args);
}

// type gen config //

const OutVar = enum {
    in_place,
    fresh,

    pub fn voidOrVar(comptime out_var: OutVar) type {
        return switch (out_var) {
            .in_place => void,
            .fresh => Var,
        };
    }
};

// annotations //

/// The context use for free var generation
const GenTypeAnnoCtx = union(enum) {
    annotation,
    type_decl: struct {
        idx: CIR.Statement.Idx,
        name: Ident.Idx,
        type_: enum { nominal, alias },
        backing_var: Var,
        num_args: u32,
    },
};

fn generateAnnotationType(self: *Self, annotation_idx: CIR.Annotation.Idx, env: *Env) std.mem.Allocator.Error!void {
    const trace = tracy.trace(@src());
    defer trace.end();

    const annotation = self.cir.store.getAnnotation(annotation_idx);

    // Reset seen type annos
    self.seen_annos.clearRetainingCapacity();

    // Save top of scratch static dispatch constraints
    const scratch_static_dispatch_constraints_top = self.scratch_static_dispatch_constraints.top();
    defer self.scratch_static_dispatch_constraints.clearFrom(scratch_static_dispatch_constraints_top);

    // Iterate over where clauses (if they exist), adding them to scratch_static_dispatch_constraints
    if (annotation.where) |where_span| {
        const where_slice = self.cir.store.sliceWhereClauses(where_span);
        for (where_slice) |where_idx| {
            try self.generateStaticDispatchConstraintFromWhere(where_idx, env);
        }
    }

    // Then, generate the type for the annotation
    try self.generateAnnoTypeInPlace(annotation.anno, env, .annotation);

    // Redirect the root annotation to inner annotation
    _ = try self.unify(ModuleEnv.varFrom(annotation_idx), ModuleEnv.varFrom(annotation.anno), env);
}

/// Given a where clause, generate static dispatch constraints and add to scratch_static_dispatch_constraints
fn generateStaticDispatchConstraintFromWhere(self: *Self, where_idx: CIR.WhereClause.Idx, env: *Env) std.mem.Allocator.Error!void {
    const where = self.cir.store.getWhereClause(where_idx);
    const where_region = self.cir.store.getNodeRegion(ModuleEnv.nodeIdxFrom(where_idx));

    switch (where) {
        .w_method => |method| {
            // Generate type of the thing dispatch receiver
            try self.generateAnnoTypeInPlace(method.var_, env, .annotation);
            const method_var = ModuleEnv.varFrom(method.var_);

            // Generate the arguments
            const args_anno_slice = self.cir.store.sliceTypeAnnos(method.args);
            for (args_anno_slice) |arg_anno_idx| {
                try self.generateAnnoTypeInPlace(arg_anno_idx, env, .annotation);
            }
            const anno_arg_vars: []Var = @ptrCast(args_anno_slice);

            // Generate return type
            try self.generateAnnoTypeInPlace(method.ret, env, .annotation);
            const ret_var = ModuleEnv.varFrom(method.ret);

            // Create the function var
            const func_content = try self.types.mkFuncUnbound(anno_arg_vars, ret_var);
            const func_var = try self.freshFromContent(func_content, env, where_region);

            // Add to scratch list
            try self.scratch_static_dispatch_constraints.append(ScratchStaticDispatchConstraint{
                .var_ = method_var,
                .constraint = StaticDispatchConstraint{
                    .fn_name = method.method_name,
                    .fn_var = func_var,
                    .origin = .where_clause,
                },
            });
        },
        .w_alias => |alias| {
            _ = alias;
            // TODO: Recursively unwrap alias
        },
        .w_malformed => {
            // If it's malformed, just ignore
        },
    }
}

/// Given an annotation, generate the corresponding type based on the CIR
///
/// This is used both for generation annotation types and type declaration types
///
/// This function will write the type into the type var node at `anno_idx`
fn generateAnnoTypeInPlace(self: *Self, anno_idx: CIR.TypeAnno.Idx, env: *Env, ctx: GenTypeAnnoCtx) std.mem.Allocator.Error!void {
    const trace = tracy.trace(@src());
    defer trace.end();

    // First, check if we've seen this anno before
    // This guards against recursive types
    if (self.seen_annos.get(anno_idx)) |_| {
        return;
    }

    // Get the annotation
    const anno = self.cir.store.getTypeAnno(anno_idx);
    const anno_region = self.cir.store.getNodeRegion(ModuleEnv.nodeIdxFrom(anno_idx));
    const anno_var = ModuleEnv.varFrom(anno_idx);
    try self.setVarRank(anno_var, env);

    // Put this anno in the "seen" map immediately, to support recursive references
    try self.seen_annos.put(anno_idx, anno_var);

    switch (anno) {
        .rigid_var => |rigid| {
            const static_dispatch_constraints_start = self.types.static_dispatch_constraints.len();
            switch (ctx) {
                .annotation => {
                    // If this an annotation, then check all where constraints
                    // and see if any reference this rigid var
                    for (self.scratch_static_dispatch_constraints.items.items) |scratch_constraint| {
                        const resolved_scratch_var = self.types.resolveVar(scratch_constraint.var_).var_;
                        if (resolved_scratch_var == anno_var) {
                            _ = try self.types.static_dispatch_constraints.append(self.types.gpa, scratch_constraint.constraint);
                        }
                    }
                },
                .type_decl => {},
            }
            const static_dispatch_constraints_end = self.types.static_dispatch_constraints.len();
            const static_dispatch_constraints_range = StaticDispatchConstraint.SafeList.Range{ .start = @enumFromInt(static_dispatch_constraints_start), .count = @intCast(static_dispatch_constraints_end - static_dispatch_constraints_start) };

            try self.unifyWith(anno_var, .{ .rigid = Rigid{
                .name = rigid.name,
                .constraints = static_dispatch_constraints_range,
            } }, env);
        },
        .rigid_var_lookup => |rigid_lookup| {
            _ = try self.unify(anno_var, ModuleEnv.varFrom(rigid_lookup.ref), env);
        },
        .underscore => {
            try self.unifyWith(anno_var, .{ .flex = Flex.init() }, env);
        },
        .lookup => |lookup| {
            switch (lookup.base) {
                .builtin => |builtin_type| {
                    // TODO: Don't generate a new type var here, reuse anno var
                    const builtin_var = try self.generateBuiltinTypeInstance(lookup.name, builtin_type, &.{}, anno_region, env);
                    _ = try self.unify(anno_var, builtin_var, env);
                },
                .local => |local| {

                    // Check if we're in a declaration or an annotation
                    switch (ctx) {
                        .type_decl => |this_decl| {
                            // If so, check if this is a recursive reference
                            if (this_decl.idx == local.decl_idx) {

                                // If it is a recursive ref, check that there are
                                // no arguments (since this is a lookup, not an apply)
                                if (this_decl.num_args != 0) {
                                    _ = try self.problems.appendProblem(self.gpa, .{ .type_apply_mismatch_arities = .{
                                        .type_name = this_decl.name,
                                        .region = anno_region,
                                        .num_expected_args = this_decl.num_args,
                                        .num_actual_args = 0,
                                    } });
                                    try self.unifyWith(anno_var, .err, env);
                                    return;
                                }

                                // If so, then update this annotation to be an instance
                                // of this type using the same backing variable
                                try self.unifyWith(anno_var, blk: {
                                    switch (this_decl.type_) {
                                        .alias => {
                                            // TODO: Recursion is not allowed in aliases.
                                            //
                                            // If this type i used anywhere,
                                            // then the user _should_ get an
                                            // error, but we should proactively
                                            // emit on here too
                                            break :blk try self.types.mkAlias(
                                                .{ .ident_idx = this_decl.name },
                                                this_decl.backing_var,
                                                &.{},
                                            );
                                        },
                                        .nominal => {
                                            break :blk try self.types.mkNominal(
                                                .{ .ident_idx = this_decl.name },
                                                this_decl.backing_var,
                                                &.{},
                                                self.common_idents.module_name,
                                            );
                                        },
                                    }
                                }, env);

                                return;
                            }
                        },
                        .annotation => {
                            // Otherwise, we're in an annotation and this cannot
                            // be recursive
                        },
                    }

                    const instantiated_var = try self.instantiateVar(
                        ModuleEnv.varFrom(local.decl_idx),
                        env,
                        .{ .explicit = anno_region },
                    );
                    _ = try self.unify(anno_var, instantiated_var, env);
                },
                .external => |ext| {
                    if (try self.resolveVarFromExternal(ext.module_idx, ext.target_node_idx)) |ext_ref| {
                        const ext_instantiated_var = try self.instantiateVar(
                            ext_ref.local_var,
                            env,
                            .{ .explicit = anno_region },
                        );
                        _ = try self.unify(anno_var, ext_instantiated_var, env);
                    } else {
                        // If this external type is unresolved, can should've reported
                        // an error. So we set to error and continue
                        try self.unifyWith(anno_var, .err, env);
                    }
                },
            }
        },
        .apply => |a| {
            // Generate the types for the arguments
            const anno_args = self.cir.store.sliceTypeAnnos(a.args);
            for (anno_args) |anno_arg| {
                try self.generateAnnoTypeInPlace(anno_arg, env, ctx);
            }
            const anno_arg_vars: []Var = @ptrCast(anno_args);

            switch (a.base) {
                .builtin => |builtin_type| {
                    // TODO: Don't generate a new type var here, reuse anno var
                    const builtin_var = try self.generateBuiltinTypeInstance(a.name, builtin_type, anno_arg_vars, anno_region, env);
                    _ = try self.unify(anno_var, builtin_var, env);
                },
                .local => |local| {
                    // Check if we're in a declaration or an annotation
                    switch (ctx) {
                        .type_decl => |this_decl| {
                            // If so, check if this is a recursive reference
                            if (this_decl.idx == local.decl_idx) {

                                // If it is a recursive ref, check that the args being
                                // applied here match the number of args of the decl
                                if (anno_arg_vars.len != this_decl.num_args) {
                                    _ = try self.problems.appendProblem(self.gpa, .{ .type_apply_mismatch_arities = .{
                                        .type_name = this_decl.name,
                                        .region = anno_region,
                                        .num_expected_args = this_decl.num_args,
                                        .num_actual_args = @intCast(anno_args.len),
                                    } });
                                    try self.unifyWith(anno_var, .err, env);
                                    return;
                                }

                                // If so, then update this annotation to be an instance
                                // of this type using the same backing variable
                                try self.unifyWith(anno_var, blk: {
                                    switch (this_decl.type_) {
                                        .alias => {
                                            // TODO: Recursion is not allowed in aliases.
                                            //
                                            // If this type i used anywhere,
                                            // then the user _should_ get an
                                            // error, but we should proactively
                                            // emit on here too
                                            break :blk try self.types.mkAlias(
                                                .{ .ident_idx = this_decl.name },
                                                this_decl.backing_var,
                                                anno_arg_vars,
                                            );
                                        },
                                        .nominal => {
                                            break :blk try self.types.mkNominal(
                                                .{ .ident_idx = this_decl.name },
                                                this_decl.backing_var,
                                                anno_arg_vars,
                                                self.common_idents.module_name,
                                            );
                                        },
                                    }
                                }, env);

                                return;
                            }
                        },
                        .annotation => {
                            // Otherwise, we're in an annotation and this cannot
                            // be recursive
                        },
                    }

                    // Resolve the referenced type
                    const decl_var = ModuleEnv.varFrom(local.decl_idx);
                    const decl_resolved = self.types.resolveVar(decl_var).desc.content;

                    // Get the arguments & name the referenced type
                    const decl_arg_vars, const decl_name = blk: {
                        if (decl_resolved == .alias) {
                            const decl_alias = decl_resolved.alias;
                            break :blk .{ self.types.sliceAliasArgs(decl_alias), decl_alias.ident.ident_idx };
                        } else if (decl_resolved == .structure and decl_resolved.structure == .nominal_type) {
                            const decl_nominal = decl_resolved.structure.nominal_type;
                            break :blk .{ self.types.sliceNominalArgs(decl_nominal), decl_nominal.ident.ident_idx };
                        } else if (decl_resolved == .err) {
                            try self.unifyWith(anno_var, .err, env);
                            return;
                        } else {
                            std.debug.assert(false);
                            try self.unifyWith(anno_var, .err, env);
                            return;
                        }
                    };

                    // Check for an arity mismatch
                    if (decl_arg_vars.len != anno_arg_vars.len) {
                        _ = try self.problems.appendProblem(self.gpa, .{ .type_apply_mismatch_arities = .{
                            .type_name = decl_name,
                            .region = anno_region,
                            .num_expected_args = @intCast(decl_arg_vars.len),
                            .num_actual_args = @intCast(anno_args.len),
                        } });
                        try self.unifyWith(anno_var, .err, env);
                        return;
                    }

                    // Then, built the map of applied variables
                    self.rigid_var_substitutions.clearRetainingCapacity();
                    for (decl_arg_vars, anno_arg_vars) |decl_arg_var, anno_arg_var| {
                        const decl_arg_resolved = self.types.resolveVar(decl_arg_var).desc.content;

                        std.debug.assert(decl_arg_resolved == .rigid);
                        const decl_arg_rigid = decl_arg_resolved.rigid;

                        try self.rigid_var_substitutions.put(self.gpa, decl_arg_rigid.name, anno_arg_var);
                    }

                    // Then instantiate the variable, substituting the rigid
                    // variables in the definition with the applied args from
                    // the annotation
                    const instantiated_var = try self.instantiateVarWithSubs(
                        decl_var,
                        &self.rigid_var_substitutions,
                        env,
                        .{ .explicit = anno_region },
                    );
                    _ = try self.unify(anno_var, instantiated_var, env);
                },
                .external => |ext| {
                    if (try self.resolveVarFromExternal(ext.module_idx, ext.target_node_idx)) |ext_ref| {
                        // Resolve the referenced type
                        const ext_resolved = self.types.resolveVar(ext_ref.local_var).desc.content;

                        // Get the arguments & name the referenced type
                        const ext_arg_vars, const ext_name = blk: {
                            switch (ext_resolved) {
                                .alias => |decl_alias| {
                                    break :blk .{ self.types.sliceAliasArgs(decl_alias), decl_alias.ident.ident_idx };
                                },
                                .structure => |flat_type| {
                                    if (flat_type == .nominal_type) {
                                        const decl_nominal = flat_type.nominal_type;
                                        break :blk .{ self.types.sliceNominalArgs(decl_nominal), decl_nominal.ident.ident_idx };
                                    } else {
                                        // External type resolved to a non-nominal structure (e.g., record, func, etc.)
                                        // This shouldn't happen for type applications, treat as error
                                        try self.unifyWith(anno_var, .err, env);
                                        return;
                                    }
                                },
                                .err => {
                                    try self.unifyWith(anno_var, .err, env);
                                    return;
                                },
                                .flex, .rigid, .recursion_var => {
                                    // External type resolved to a flex, rigid, or recursion var.
                                    // This can happen when the external type is polymorphic but hasn't been
                                    // instantiated yet. We need to use the variable as-is, but this means
                                    // we can't get the arity/name information. This is likely a bug in how
                                    // the external type was set up. For now, treat it as an error.
                                    try self.unifyWith(anno_var, .err, env);
                                    return;
                                },
                            }
                        };

                        // Check for an arity mismatch
                        if (ext_arg_vars.len != anno_arg_vars.len) {
                            _ = try self.problems.appendProblem(self.gpa, .{ .type_apply_mismatch_arities = .{
                                .type_name = ext_name,
                                .region = anno_region,
                                .num_expected_args = @intCast(ext_arg_vars.len),
                                .num_actual_args = @intCast(anno_args.len),
                            } });
                            try self.unifyWith(anno_var, .err, env);
                            return;
                        }

                        // Then, built the map of applied variables
                        self.rigid_var_substitutions.clearRetainingCapacity();
                        for (ext_arg_vars, anno_arg_vars) |decl_arg_var, anno_arg_var| {
                            const decl_arg_resolved = self.types.resolveVar(decl_arg_var).desc.content;

                            std.debug.assert(decl_arg_resolved == .rigid);
                            const decl_arg_rigid = decl_arg_resolved.rigid;

                            try self.rigid_var_substitutions.put(self.gpa, decl_arg_rigid.name, anno_arg_var);
                        }

                        // Then instantiate the variable, substituting the rigid
                        // variables in the definition with the applied args from
                        // the annotation
                        const instantiated_var = try self.instantiateVarWithSubs(
                            ext_ref.local_var,
                            &self.rigid_var_substitutions,
                            env,
                            .{ .explicit = anno_region },
                        );
                        _ = try self.unify(anno_var, instantiated_var, env);
                    } else {
                        // If this external type is unresolved, can should've reported
                        // an error. So we set to error and continue
                        try self.unifyWith(anno_var, .err, env);
                    }
                },
            }
        },
        .@"fn" => |func| {
            const args_anno_slice = self.cir.store.sliceTypeAnnos(func.args);
            for (args_anno_slice) |arg_anno_idx| {
                try self.generateAnnoTypeInPlace(arg_anno_idx, env, ctx);
            }
            const args_var_slice: []Var = @ptrCast(args_anno_slice);

            try self.generateAnnoTypeInPlace(func.ret, env, ctx);

            const fn_type = inner_blk: {
                if (func.effectful) {
                    break :inner_blk try self.types.mkFuncEffectful(args_var_slice, ModuleEnv.varFrom(func.ret));
                } else {
                    break :inner_blk try self.types.mkFuncPure(args_var_slice, ModuleEnv.varFrom(func.ret));
                }
            };
            try self.unifyWith(anno_var, fn_type, env);
        },
        .tag_union => |tag_union| {
            const scratch_tags_top = self.scratch_tags.top();
            defer self.scratch_tags.clearFrom(scratch_tags_top);

            const tag_anno_slices = self.cir.store.sliceTypeAnnos(tag_union.tags);
            for (tag_anno_slices) |tag_anno_idx| {
                // Get the tag anno
                const tag_type_anno = self.cir.store.getTypeAnno(tag_anno_idx);
                try self.setVarRank(ModuleEnv.varFrom(tag_anno_idx), env);

                // If the child of the tag union is not a tag, then set as error
                // Canonicalization should have reported this error
                if (tag_type_anno != .tag) {
                    try self.unifyWith(anno_var, .err, env);
                    return;
                }
                const tag = tag_type_anno.tag;

                // Generate the types for each tag arg
                const tag_anno_args_slice = self.cir.store.sliceTypeAnnos(tag.args);
                for (tag_anno_args_slice) |tag_arg_idx| {
                    try self.generateAnnoTypeInPlace(tag_arg_idx, env, ctx);
                }
                const tag_vars_slice: []Var = @ptrCast(tag_anno_args_slice);

                // Add the processed tag to scratch
                try self.scratch_tags.append(try self.types.mkTag(
                    tag.name,
                    tag_vars_slice,
                ));
            }

            // Get the slice of tags
            const tags_slice = self.scratch_tags.sliceFromStart(scratch_tags_top);
            std.mem.sort(types_mod.Tag, tags_slice, self.cir.common.getIdentStore(), comptime types_mod.Tag.sortByNameAsc);

            // Process the ext if it exists. Absence means it's a closed union
            const ext_var = inner_blk: {
                if (tag_union.ext) |ext_anno_idx| {
                    try self.generateAnnoTypeInPlace(ext_anno_idx, env, ctx);
                    break :inner_blk ModuleEnv.varFrom(ext_anno_idx);
                } else {
                    break :inner_blk try self.freshFromContent(.{ .structure = .empty_tag_union }, env, anno_region);
                }
            };

            // Set the anno's type
            try self.unifyWith(anno_var, try self.types.mkTagUnion(tags_slice, ext_var), env);
        },
        .tag => {
            // This indicates a malformed type annotation. Tags should only
            // exist as direct children of tag_unions
            std.debug.assert(false);
            try self.unifyWith(anno_var, .err, env);
        },
        .record => |rec| {
            const scratch_record_fields_top = self.scratch_record_fields.top();
            defer self.scratch_record_fields.clearFrom(scratch_record_fields_top);

            const recs_anno_slice = self.cir.store.sliceAnnoRecordFields(rec.fields);

            for (recs_anno_slice) |rec_anno_idx| {
                const rec_field = self.cir.store.getAnnoRecordField(rec_anno_idx);

                try self.generateAnnoTypeInPlace(rec_field.ty, env, ctx);
                const record_field_var = ModuleEnv.varFrom(rec_field.ty);

                // Add the processed tag to scratch
                try self.scratch_record_fields.append(types_mod.RecordField{
                    .name = rec_field.name,
                    .var_ = record_field_var,
                });
            }

            // Get the slice of record_fields
            const record_fields_slice = self.scratch_record_fields.sliceFromStart(scratch_record_fields_top);
            std.mem.sort(types_mod.RecordField, record_fields_slice, self.cir.common.getIdentStore(), comptime types_mod.RecordField.sortByNameAsc);
            const fields_type_range = try self.types.appendRecordFields(record_fields_slice);

            // Process the ext if it exists. Absence means it's a closed union
            // TODO: Capture ext in record field CIR
            // const ext_var = inner_blk: {
            //     if (rec.ext) |ext_anno_idx| {
            //         try self.generateAnnoType(rigid_vars_ctx, ext_anno_idx);
            //         break :inner_blk ModuleEnv.varFrom(ext_anno_idx);
            //     } else {
            //         break :inner_blk try self.freshFromContent(.{ .structure = .empty_record }, rank, anno_region);
            //     }
            // };
            const ext_var = try self.freshFromContent(.{ .structure = .empty_record }, env, anno_region);

            // Create the type for the anno in the store
            try self.unifyWith(
                anno_var,
                .{ .structure = types_mod.FlatType{ .record = .{
                    .fields = fields_type_range,
                    .ext = ext_var,
                } } },
                env,
            );
        },
        .tuple => |tuple| {
            const elems_anno_slice = self.cir.store.sliceTypeAnnos(tuple.elems);
            for (elems_anno_slice) |arg_anno_idx| {
                try self.generateAnnoTypeInPlace(arg_anno_idx, env, ctx);
            }
            const elems_range = try self.types.appendVars(@ptrCast(elems_anno_slice));
            try self.unifyWith(anno_var, .{ .structure = .{ .tuple = .{ .elems = elems_range } } }, env);
        },
        .parens => |parens| {
            try self.generateAnnoTypeInPlace(parens.anno, env, ctx);
            _ = try self.unify(anno_var, ModuleEnv.varFrom(parens.anno), env);
        },
        .malformed => {
            try self.unifyWith(anno_var, .err, env);
        },
    }
}

/// Generate a type variable from the builtin
///
/// Writes the resulting type into the slot at `ret_var`
fn generateBuiltinTypeInstance(
    self: *Self,
    anno_builtin_name: Ident.Idx,
    anno_builtin_type: CIR.TypeAnno.Builtin,
    anno_args: []Var,
    anno_region: Region,
    env: *Env,
) std.mem.Allocator.Error!Var {
    switch (anno_builtin_type) {
        .u8 => return try self.freshFromContent(.{ .structure = .{ .num = types_mod.Num.int_u8 } }, env, anno_region),
        .u16 => return try self.freshFromContent(.{ .structure = .{ .num = types_mod.Num.int_u16 } }, env, anno_region),
        .u32 => return try self.freshFromContent(.{ .structure = .{ .num = types_mod.Num.int_u32 } }, env, anno_region),
        .u64 => return try self.freshFromContent(.{ .structure = .{ .num = types_mod.Num.int_u64 } }, env, anno_region),
        .u128 => return try self.freshFromContent(.{ .structure = .{ .num = types_mod.Num.int_u128 } }, env, anno_region),
        .i8 => return try self.freshFromContent(.{ .structure = .{ .num = types_mod.Num.int_i8 } }, env, anno_region),
        .i16 => return try self.freshFromContent(.{ .structure = .{ .num = types_mod.Num.int_i16 } }, env, anno_region),
        .i32 => return try self.freshFromContent(.{ .structure = .{ .num = types_mod.Num.int_i32 } }, env, anno_region),
        .i64 => return try self.freshFromContent(.{ .structure = .{ .num = types_mod.Num.int_i64 } }, env, anno_region),
        .i128 => return try self.freshFromContent(.{ .structure = .{ .num = types_mod.Num.int_i128 } }, env, anno_region),
        .f32 => return try self.freshFromContent(.{ .structure = .{ .num = types_mod.Num.frac_f32 } }, env, anno_region),
        .f64 => return try self.freshFromContent(.{ .structure = .{ .num = types_mod.Num.frac_f64 } }, env, anno_region),
        .dec => return try self.freshFromContent(.{ .structure = .{ .num = types_mod.Num.frac_dec } }, env, anno_region),
        .list => {
            // Then check arity
            if (anno_args.len != 1) {
                _ = try self.problems.appendProblem(self.gpa, .{ .type_apply_mismatch_arities = .{
                    .type_name = anno_builtin_name,
                    .region = anno_region,
                    .num_expected_args = 1,
                    .num_actual_args = @intCast(anno_args.len),
                } });

                // Set error and return
                return try self.freshFromContent(.err, env, anno_region);
            }

            // Create the nominal List type
            const list_content = try self.mkListContent(anno_args[0]);
            return try self.freshFromContent(list_content, env, anno_region);
        },
        .box => {
            // Then check arity
            if (anno_args.len != 1) {
                _ = try self.problems.appendProblem(self.gpa, .{ .type_apply_mismatch_arities = .{
                    .type_name = anno_builtin_name,
                    .region = anno_region,
                    .num_expected_args = 1,
                    .num_actual_args = @intCast(anno_args.len),
                } });

                // Set error and return
                return try self.freshFromContent(.err, env, anno_region);
            }

            // Create the type
            return try self.freshFromContent(.{ .structure = .{ .box = anno_args[0] } }, env, anno_region);
        },
        .num => {
            // Then check arity
            if (anno_args.len != 1) {
                _ = try self.problems.appendProblem(self.gpa, .{ .type_apply_mismatch_arities = .{
                    .type_name = anno_builtin_name,
                    .region = anno_region,
                    .num_expected_args = 1,
                    .num_actual_args = @intCast(anno_args.len),
                } });

                // Set error and return
                return try self.freshFromContent(.err, env, anno_region);
            }

            // Create the type
            return try self.freshFromContent(.{ .structure = .{
                .num = .{ .num_poly = anno_args[0] },
            } }, env, anno_region);
        },
        .frac => {
            // Then check arity
            if (anno_args.len != 1) {
                _ = try self.problems.appendProblem(self.gpa, .{ .type_apply_mismatch_arities = .{
                    .type_name = anno_builtin_name,
                    .region = anno_region,
                    .num_expected_args = 1,
                    .num_actual_args = @intCast(anno_args.len),
                } });

                // Set error and return
                return try self.freshFromContent(.err, env, anno_region);
            }

            // Create the type
            const frac_var = try self.freshFromContent(.{ .structure = .{ .num = .{
                .frac_unbound = Num.FracRequirements.init(),
            } } }, env, anno_region);
            return try self.freshFromContent(.{ .structure = .{ .num = .{
                .num_poly = frac_var,
            } } }, env, anno_region);
        },
        .int => {
            // Then check arity
            if (anno_args.len != 1) {
                _ = try self.problems.appendProblem(self.gpa, .{ .type_apply_mismatch_arities = .{
                    .type_name = anno_builtin_name,
                    .region = anno_region,
                    .num_expected_args = 1,
                    .num_actual_args = @intCast(anno_args.len),
                } });

                // Set error and return
                return try self.freshFromContent(.err, env, anno_region);
            }

            // Create the type
            const int_var = try self.freshFromContent(.{ .structure = .{ .num = .{
                .int_unbound = Num.IntRequirements.init(),
            } } }, env, anno_region);
            return try self.freshFromContent(.{ .structure = .{ .num = .{
                .num_poly = int_var,
            } } }, env, anno_region);
        },
    }
}

// types //

const Expected = union(enum) {
    no_expectation,
    expected: struct { var_: Var, from_annotation: bool },
};

// pattern //

/// Check the types for the provided pattern, saving the type in-place
fn checkPattern(
    self: *Self,
    pattern_idx: CIR.Pattern.Idx,
    env: *Env,
    expected: Expected,
) std.mem.Allocator.Error!void {
    _ = try self.checkPatternHelp(pattern_idx, env, expected, .in_place);
}

/// Check the types for the provided pattern, either as fresh var or in-place
fn checkPatternHelp(
    self: *Self,
    pattern_idx: CIR.Pattern.Idx,
    env: *Env,
    expected: Expected,
    comptime out_var: OutVar,
) std.mem.Allocator.Error!Var {
    const trace = tracy.trace(@src());
    defer trace.end();

    const pattern = self.cir.store.getPattern(pattern_idx);
    const pattern_region = self.cir.store.getNodeRegion(ModuleEnv.nodeIdxFrom(pattern_idx));
    const pattern_var = switch (comptime out_var) {
        .fresh => try self.fresh(env, pattern_region),
        .in_place => blk: {
            try self.setVarRank(ModuleEnv.varFrom(pattern_idx), env);
            break :blk ModuleEnv.varFrom(pattern_idx);
        },
    };

    switch (pattern) {
        .assign => |_| {
            // In the case of an assigned variable, set it to be a flex var initially.
            // This will be refined based on how it's used.
            try self.unifyWith(pattern_var, .{ .flex = Flex.init() }, env);
        },
        .underscore => |_| {
            // Underscore can be anything
            try self.unifyWith(pattern_var, .{ .flex = Flex.init() }, env);
        },
        // str //
        .str_literal => {
            const str_var = try self.freshStr(env, pattern_region);
            _ = try self.unify(pattern_var, str_var, env);
        },
        // as //
        .as => |p| {
            const var_ = try self.checkPatternHelp(p.pattern, env, expected, out_var);
            _ = try self.unify(var_, pattern_var, env);
        },
        // tuple //
        .tuple => |tuple| {
            const elem_vars_slice = blk: {
                switch (comptime out_var) {
                    .fresh => {
                        const scratch_vars_top = self.scratch_vars.top();
                        defer self.scratch_vars.clearFrom(scratch_vars_top);

                        // Check tuple elements
                        const elems_slice = self.cir.store.slicePatterns(tuple.patterns);
                        for (elems_slice) |single_elem_ptrn_idx| {
                            const elem_var = try self.checkPatternHelp(single_elem_ptrn_idx, env, .no_expectation, out_var);
                            try self.scratch_vars.append(elem_var);
                        }

                        // Add to types store
                        break :blk try self.types.appendVars(self.scratch_vars.sliceFromStart(scratch_vars_top));
                    },
                    .in_place => {
                        // Check tuple elements
                        const elems_slice = self.cir.store.slicePatterns(tuple.patterns);
                        for (elems_slice) |single_elem_ptrn_idx| {
                            _ = try self.checkPatternHelp(single_elem_ptrn_idx, env, .no_expectation, out_var);
                        }

                        // Add to types store
                        // Cast the elems idxs to vars (this works because Anno Idx are 1-1 with type Vars)
                        break :blk try self.types.appendVars(@ptrCast(elems_slice));
                    },
                }
            };

            // Set the type in the store
            try self.unifyWith(pattern_var, .{ .structure = .{
                .tuple = .{ .elems = elem_vars_slice },
            } }, env);
        },
        // list //
        .list => |list| {
            const elems = self.cir.store.slicePatterns(list.patterns);
            if (elems.len == 0) {
                // Create a nominal List with a fresh unbound element type
                const elem_var = try self.fresh(env, pattern_region);
                const list_content = try self.mkListContent(elem_var);
                try self.unifyWith(pattern_var, list_content, env);
            } else {

                // Here, we use the list's 1st element as the element var to
                // constrain the rest of the list

                // Check the first elem
                const elem_var = try self.checkPatternHelp(elems[0], env, .no_expectation, out_var);

                // Iterate over the remaining elements
                var last_elem_ptrn_idx = elems[0];
                for (elems[1..], 1..) |elem_ptrn_idx, i| {
                    const cur_elem_var = try self.checkPatternHelp(elem_ptrn_idx, env, .no_expectation, out_var);

                    // Unify each element's var with the list's elem var
                    const result = try self.unify(elem_var, cur_elem_var, env);
                    self.setDetailIfTypeMismatch(result, problem.TypeMismatchDetail{ .incompatible_list_elements = .{
                        .last_elem_idx = ModuleEnv.nodeIdxFrom(last_elem_ptrn_idx),
                        .incompatible_elem_index = @intCast(i),
                        .list_length = @intCast(elems.len),
                    } });

                    // If we errored, check the rest of the elements without comparing
                    // to the elem_var to catch their individual errors
                    if (!result.isOk()) {
                        for (elems[i + 1 ..]) |remaining_elem_expr_idx| {
                            _ = try self.checkPatternHelp(remaining_elem_expr_idx, env, .no_expectation, out_var);
                        }

                        // Break to avoid cascading errors
                        break;
                    }

                    last_elem_ptrn_idx = elem_ptrn_idx;
                }

                // Create a nominal List type with the inferred element type
                const list_content = try self.mkListContent(elem_var);
                try self.unifyWith(pattern_var, list_content, env);

                // Then, check the "rest" pattern is bound to a variable
                // This is if the pattern is like `.. as x`
                if (list.rest_info) |rest_info| {
                    if (rest_info.pattern) |rest_pattern_idx| {
                        const rest_pattern_var = try self.checkPatternHelp(rest_pattern_idx, env, .no_expectation, out_var);

                        _ = try self.unify(pattern_var, rest_pattern_var, env);
                    }
                }
            }
        },
        // applied tag //
        .applied_tag => |applied_tag| {
            // Create a tag type in the type system and assign it the expr_var

            const arg_vars_slice = blk: {
                switch (comptime out_var) {
                    .fresh => {
                        const scratch_vars_top = self.scratch_vars.top();
                        defer self.scratch_vars.clearFrom(scratch_vars_top);

                        // Check tuple elements
                        const arg_ptrn_idx_slice = self.cir.store.slicePatterns(applied_tag.args);
                        for (arg_ptrn_idx_slice) |arg_expr_idx| {
                            const arg_var = try self.checkPatternHelp(arg_expr_idx, env, .no_expectation, out_var);
                            try self.scratch_vars.append(arg_var);
                        }

                        // Add to types store
                        break :blk try self.types.appendVars(self.scratch_vars.sliceFromStart(scratch_vars_top));
                    },

                    .in_place => {
                        // Process each tag arg
                        const arg_ptrn_idx_slice = self.cir.store.slicePatterns(applied_tag.args);
                        for (arg_ptrn_idx_slice) |arg_expr_idx| {
                            _ = try self.checkPatternHelp(arg_expr_idx, env, .no_expectation, out_var);
                        }

                        // Add to types store
                        // Cast the elems idxs to vars (this works because Anno Idx are 1-1 with type Vars)
                        break :blk try self.types.appendVars(@ptrCast(arg_ptrn_idx_slice));
                    },
                }
            };

            // Create the type
            const ext_var = try self.fresh(env, pattern_region);

            const tag = types_mod.Tag{ .name = applied_tag.name, .args = arg_vars_slice };
            const tag_union_content = try self.types.mkTagUnion(&[_]types_mod.Tag{tag}, ext_var);

            // Update the expr to point to the new type
            try self.unifyWith(pattern_var, tag_union_content, env);
        },
        // nominal //
        .nominal => |nominal| {
            // TODO: Merge this with e_nominal_external

            // First, check the type inside the expr
            const actual_backing_var = try self.checkPatternHelp(nominal.backing_pattern, env, .no_expectation, out_var);

            // Then, we need an instance of the nominal type being referenced
            // E.g. ConList.Cons(...)
            //      ^^^^^^^
            const nominal_var = try self.instantiateVar(ModuleEnv.varFrom(nominal.nominal_type_decl), env, .{ .explicit = pattern_region });
            const nominal_resolved = self.types.resolveVar(nominal_var).desc.content;

            if (nominal_resolved == .structure and nominal_resolved.structure == .nominal_type) {
                // Then, we extract the variable of the nominal type
                // E.g. ConList(a) := [Cons(a, ConstList), Nil]
                //                    ^^^^^^^^^^^^^^^^^^^^^^^^^
                const nominal_backing_var = self.types.getNominalBackingVar(nominal_resolved.structure.nominal_type);

                // Now we unify what the user wrote with the backing type of the nominal was
                // E.g. ConList.Cons(...) <-> [Cons(a, ConsList(a)), Nil]
                //              ^^^^^^^^^     ^^^^^^^^^^^^^^^^^^^^^^^^^
                const result = try self.unify(nominal_backing_var, actual_backing_var, env);

                // Then, we handle the result of unification
                switch (result) {
                    .ok => {
                        // If that unify call succeeded, then we this is a valid instance
                        // of this nominal type. So we set the expr's type to be the
                        // nominal type
                        _ = try self.unify(pattern_var, nominal_var, env);
                    },
                    .problem => |problem_idx| {
                        // Unification failed - the constructor is incompatible with the nominal type
                        // Set a specific error message based on the backing type kind
                        switch (nominal.backing_type) {
                            .tag => {
                                // Constructor doesn't exist or has wrong arity/types
                                self.setProblemTypeMismatchDetail(problem_idx, .invalid_nominal_tag);
                            },
                            else => {
                                // TODO: Add specific error messages for records, tuples, etc.
                            },
                        }

                        // Mark the entire expression as having a type error
                        try self.unifyWith(pattern_var, .err, env);
                    },
                }
            } else {
                // If the nominal type is actually something else, then set the
                // whole expression to be an error.
                //
                // TODO: Report a nice problem here
                try self.unifyWith(pattern_var, .err, env);
            }
        },
        .nominal_external => |nominal| {
            // TODO: Merge this with e_nominal

            // First, check the type inside the expr
            const actual_backing_var = try self.checkPatternHelp(nominal.backing_pattern, env, .no_expectation, out_var);

            if (try self.resolveVarFromExternal(nominal.module_idx, nominal.target_node_idx)) |ext_ref| {
                // Then, we need an instance of the nominal type being referenced
                // E.g. ConList.Cons(...)
                //      ^^^^^^^
                const nominal_var = try self.instantiateVar(ext_ref.local_var, env, .{ .explicit = pattern_region });
                const nominal_resolved = self.types.resolveVar(nominal_var).desc.content;

                if (nominal_resolved == .structure and nominal_resolved.structure == .nominal_type) {
                    // Then, we extract the variable of the nominal type
                    // E.g. ConList(a) := [Cons(a, ConstList), Nil]
                    //                    ^^^^^^^^^^^^^^^^^^^^^^^^^
                    const nominal_backing_var = self.types.getNominalBackingVar(nominal_resolved.structure.nominal_type);

                    // Now we unify what the user wrote with the backing type of the nominal was
                    // E.g. ConList.Cons(...) <-> [Cons(a, ConsList(a)), Nil]
                    //              ^^^^^^^^^     ^^^^^^^^^^^^^^^^^^^^^^^^^
                    const result = try self.unify(nominal_backing_var, actual_backing_var, env);

                    // Then, we handle the result of unification
                    switch (result) {
                        .ok => {
                            // If that unify call succeeded, then we this is a valid instance
                            // of this nominal type. So we set the expr's type to be the
                            // nominal type
                            _ = try self.unify(pattern_var, nominal_var, env);
                        },
                        .problem => |problem_idx| {
                            // Unification failed - the constructor is incompatible with the nominal type
                            // Set a specific error message based on the backing type kind
                            switch (nominal.backing_type) {
                                .tag => {
                                    // Constructor doesn't exist or has wrong arity/types
                                    self.setProblemTypeMismatchDetail(problem_idx, .invalid_nominal_tag);
                                },
                                else => {
                                    // TODO: Add specific error messages for records, tuples, etc.
                                },
                            }

                            // Mark the entire expression as having a type error
                            try self.unifyWith(pattern_var, .err, env);
                        },
                    }
                } else {
                    // If the nominal type is actually something else, then set the
                    // whole expression to be an error.
                    //
                    // TODO: Report a nice problem here
                    try self.unifyWith(pattern_var, .err, env);
                }
            } else {
                try self.unifyWith(pattern_var, .err, env);
            }
        },
        // record destructure //
        .record_destructure => |destructure| {
            const scratch_records_top = self.scratch_record_fields.top();
            defer self.scratch_record_fields.clearFrom(scratch_records_top);

            for (self.cir.store.sliceRecordDestructs(destructure.destructs)) |destruct_idx| {
                const destruct = self.cir.store.getRecordDestruct(destruct_idx);
                const destruct_var = ModuleEnv.varFrom(destruct_idx);
                try self.setVarRank(destruct_var, env);

                // Check the sub pattern
                const field_pattern_var = blk: {
                    switch (destruct.kind) {
                        .Required => |sub_pattern_idx| {
                            break :blk try self.checkPatternHelp(sub_pattern_idx, env, .no_expectation, out_var);
                        },
                        .SubPattern => |sub_pattern_idx| {
                            break :blk try self.checkPatternHelp(sub_pattern_idx, env, .no_expectation, out_var);
                        },
                    }
                };

                // Set the destruct var to redirect to the field pattern var
                _ = try self.unify(destruct_var, field_pattern_var, env);

                // Append it to the scratch records array
                try self.scratch_record_fields.append(types_mod.RecordField{
                    .name = destruct.label,
                    .var_ = ModuleEnv.varFrom(destruct_var),
                });
            }

            // Copy the scratch record fields into the types store
            const record_fields_scratch = self.scratch_record_fields.sliceFromStart(scratch_records_top);
            std.mem.sort(types_mod.RecordField, record_fields_scratch, self.cir.getIdentStore(), comptime types_mod.RecordField.sortByNameAsc);
            const record_fields_range = try self.types.appendRecordFields(record_fields_scratch);

            // Update the pattern var
            try self.unifyWith(pattern_var, .{ .structure = .{
                .record_unbound = record_fields_range,
            } }, env);
        },
        // nums //
        .num_literal => |num| {
            const num_type = blk: {
                switch (num.kind) {
                    .num_unbound => {
                        const int_reqs = num.value.toIntRequirements();
                        const frac_reqs = num.value.toFracRequirements();
                        break :blk Num{ .num_unbound = .{ .int_requirements = int_reqs, .frac_requirements = frac_reqs } };
                    },
                    .int_unbound => {
                        const int_reqs = num.value.toIntRequirements();
                        const int_var = try self.freshFromContent(.{ .structure = .{ .num = .{ .int_unbound = int_reqs } } }, env, pattern_region);
                        break :blk Num{ .num_poly = int_var };
                    },
                    .u8 => break :blk Num{ .num_compact = Num.Compact{ .int = .u8 } },
                    .i8 => break :blk Num{ .num_compact = Num.Compact{ .int = .i8 } },
                    .u16 => break :blk Num{ .num_compact = Num.Compact{ .int = .u16 } },
                    .i16 => break :blk Num{ .num_compact = Num.Compact{ .int = .i16 } },
                    .u32 => break :blk Num{ .num_compact = Num.Compact{ .int = .u32 } },
                    .i32 => break :blk Num{ .num_compact = Num.Compact{ .int = .i32 } },
                    .u64 => break :blk Num{ .num_compact = Num.Compact{ .int = .u64 } },
                    .i64 => break :blk Num{ .num_compact = Num.Compact{ .int = .i64 } },
                    .u128 => break :blk Num{ .num_compact = Num.Compact{ .int = .u128 } },
                    .i128 => break :blk Num{ .num_compact = Num.Compact{ .int = .i128 } },
                    .f32 => break :blk Num{ .num_compact = Num.Compact{ .frac = .f32 } },
                    .f64 => break :blk Num{ .num_compact = Num.Compact{ .frac = .f64 } },
                    .dec => break :blk Num{ .num_compact = Num.Compact{ .frac = .dec } },
                }
            };

            // Update the pattern var
            try self.unifyWith(pattern_var, .{ .structure = .{ .num = num_type } }, env);
        },
        .frac_f32_literal => |_| {
            try self.unifyWith(pattern_var, .{ .structure = .{ .num = .{ .num_compact = .{ .frac = .f32 } } } }, env);
        },
        .frac_f64_literal => |_| {
            try self.unifyWith(pattern_var, .{ .structure = .{ .num = .{ .num_compact = .{ .frac = .f64 } } } }, env);
        },
        .dec_literal => |dec| {
            if (dec.has_suffix) {
                try self.unifyWith(pattern_var, .{ .structure = .{ .num = .{ .num_compact = .{ .frac = .dec } } } }, env);
            } else {
                const f64_val = dec.value.toF64();
                const requirements = types_mod.Num.FracRequirements{
                    .fits_in_f32 = can.CIR.fitsInF32(f64_val),
                    .fits_in_dec = can.CIR.fitsInDec(f64_val),
                };
                const frac_var = try self.freshFromContent(.{ .structure = .{ .num = .{
                    .frac_unbound = requirements,
                } } }, env, pattern_region);

                try self.unifyWith(pattern_var, .{ .structure = .{ .num = .{
                    .num_poly = frac_var,
                } } }, env);
            }
        },
        .small_dec_literal => |dec| {
            if (dec.has_suffix) {
                try self.unifyWith(pattern_var, .{ .structure = .{ .num = .{ .num_compact = .{ .frac = .dec } } } }, env);
            } else {
                const reqs = dec.value.toFracRequirements();
                const frac_var = try self.freshFromContent(.{ .structure = .{ .num = .{
                    .frac_unbound = reqs,
                } } }, env, pattern_region);

                try self.unifyWith(pattern_var, .{ .structure = .{ .num = .{
                    .num_poly = frac_var,
                } } }, env);
            }
        },
        .runtime_error => {
            try self.unifyWith(pattern_var, .err, env);
        },
    }

    // If we were provided with an expected type, unify against it
    switch (expected) {
        .no_expectation => {},
        .expected => |expected_type| {
            if (expected_type.from_annotation) {
                _ = try self.unifyWithCtx(expected_type.var_, pattern_var, env, .anno);
            } else {
                _ = try self.unify(expected_type.var_, pattern_var, env);
            }
        },
    }

    return pattern_var;
}

// expr //

fn checkExpr(self: *Self, expr_idx: CIR.Expr.Idx, env: *Env, expected: Expected) std.mem.Allocator.Error!bool {
    const trace = tracy.trace(@src());
    defer trace.end();

    const expr = self.cir.store.getExpr(expr_idx);
    const expr_var = ModuleEnv.varFrom(expr_idx);
    const expr_region = self.cir.store.getNodeRegion(ModuleEnv.nodeIdxFrom(expr_idx));

    // Set the rank of the expr var, if it is not a lambda
    //
    // Lambdas push a new rank, so the var must be added to _that_ rank
    if (expr != .e_lambda) {
        try self.setVarRank(expr_var, env);
    }

    var does_fx = false; // Does this expression potentially perform any side effects?

    switch (expr) {
        // str //
        .e_str_segment => |_| {
            const str_var = try self.freshStr(env, expr_region);
            _ = try self.unify(expr_var, str_var, env);
        },
        .e_str => |str| {
            // Iterate over the string segments, capturing if any error'd
            const segment_expr_idx_slice = self.cir.store.sliceExpr(str.span);
            var did_err = false;
            for (segment_expr_idx_slice) |seg_expr_idx| {
                // Check the segment
                does_fx = try self.checkExpr(seg_expr_idx, env, .no_expectation) or does_fx;

                // Check if it errored
                const seg_var = ModuleEnv.varFrom(seg_expr_idx);
                did_err = did_err or self.types.resolveVar(seg_var).desc.content == .err;
            }

            if (did_err) {
                // If any segment errored, propgate that error to the root string
                try self.unifyWith(expr_var, .err, env);
            } else {
                // Otherwise, set the type of this expr to be nominal Str
                const str_var = try self.freshStr(env, expr_region);
                _ = try self.unify(expr_var, str_var, env);
            }
        },
        // nums //
        .e_num => |num| {
            const num_type = blk: {
                switch (num.kind) {
                    .num_unbound => {
                        const int_reqs = num.value.toIntRequirements();
                        const frac_reqs = num.value.toFracRequirements();
                        break :blk Num{ .num_unbound = .{ .int_requirements = int_reqs, .frac_requirements = frac_reqs } };
                    },
                    .int_unbound => {
                        const int_reqs = num.value.toIntRequirements();
                        const int_var = try self.freshFromContent(.{ .structure = .{ .num = .{ .int_unbound = int_reqs } } }, env, expr_region);
                        break :blk Num{ .num_poly = int_var };
                    },
                    .u8 => break :blk Num{ .num_compact = Num.Compact{ .int = .u8 } },
                    .i8 => break :blk Num{ .num_compact = Num.Compact{ .int = .i8 } },
                    .u16 => break :blk Num{ .num_compact = Num.Compact{ .int = .u16 } },
                    .i16 => break :blk Num{ .num_compact = Num.Compact{ .int = .i16 } },
                    .u32 => break :blk Num{ .num_compact = Num.Compact{ .int = .u32 } },
                    .i32 => break :blk Num{ .num_compact = Num.Compact{ .int = .i32 } },
                    .u64 => break :blk Num{ .num_compact = Num.Compact{ .int = .u64 } },
                    .i64 => break :blk Num{ .num_compact = Num.Compact{ .int = .i64 } },
                    .u128 => break :blk Num{ .num_compact = Num.Compact{ .int = .u128 } },
                    .i128 => break :blk Num{ .num_compact = Num.Compact{ .int = .i128 } },
                    .f32 => break :blk Num{ .num_compact = Num.Compact{ .frac = .f32 } },
                    .f64 => break :blk Num{ .num_compact = Num.Compact{ .frac = .f64 } },
                    .dec => break :blk Num{ .num_compact = Num.Compact{ .frac = .dec } },
                }
            };

            // Update the pattern var
            try self.unifyWith(expr_var, .{ .structure = .{ .num = num_type } }, env);
        },
        .e_frac_f32 => |frac| {
            if (frac.has_suffix) {
                try self.unifyWith(expr_var, .{ .structure = .{ .num = .{ .num_compact = .{ .frac = .f32 } } } }, env);
            } else {
                const requirements = types_mod.Num.FracRequirements{
                    .fits_in_f32 = true,
                    .fits_in_dec = can.CIR.fitsInDec(@floatCast(frac.value)),
                };
                const frac_var = try self.freshFromContent(.{ .structure = .{ .num = .{
                    .frac_unbound = requirements,
                } } }, env, expr_region);

                try self.unifyWith(expr_var, .{ .structure = .{ .num = .{
                    .num_poly = frac_var,
                } } }, env);
            }
        },
        .e_frac_f64 => |frac| {
            if (frac.has_suffix) {
                try self.unifyWith(expr_var, .{ .structure = .{ .num = .{ .num_compact = .{ .frac = .f64 } } } }, env);
            } else {
                const requirements = types_mod.Num.FracRequirements{
                    .fits_in_f32 = can.CIR.fitsInF32(@floatCast(frac.value)),
                    .fits_in_dec = can.CIR.fitsInDec(@floatCast(frac.value)),
                };
                const frac_var = try self.freshFromContent(.{ .structure = .{ .num = .{
                    .frac_unbound = requirements,
                } } }, env, expr_region);

                try self.unifyWith(expr_var, .{ .structure = .{ .num = .{
                    .num_poly = frac_var,
                } } }, env);
            }
        },
        .e_dec => |frac| {
            if (frac.has_suffix) {
                try self.unifyWith(expr_var, .{ .structure = .{ .num = .{ .num_compact = .{ .frac = .dec } } } }, env);
            } else {
                const f64_val = frac.value.toF64();
                const requirements = types_mod.Num.FracRequirements{
                    .fits_in_f32 = can.CIR.fitsInF32(f64_val),
                    .fits_in_dec = can.CIR.fitsInDec(f64_val),
                };
                const frac_var = try self.freshFromContent(.{ .structure = .{ .num = .{
                    .frac_unbound = requirements,
                } } }, env, expr_region);

                try self.unifyWith(expr_var, .{ .structure = .{ .num = .{
                    .num_poly = frac_var,
                } } }, env);
            }
        },
        .e_dec_small => |frac| {
            if (frac.has_suffix) {
                try self.unifyWith(expr_var, .{ .structure = .{ .num = .{ .num_compact = .{ .frac = .dec } } } }, env);
            } else {
                const reqs = frac.value.toFracRequirements();
                const frac_var = try self.freshFromContent(.{ .structure = .{ .num = .{
                    .frac_unbound = reqs,
                } } }, env, expr_region);

                try self.unifyWith(expr_var, .{ .structure = .{ .num = .{
                    .num_poly = frac_var,
                } } }, env);
            }
        },
        // list //
        .e_empty_list => {
            // Create a nominal List with a fresh unbound element type
            const elem_var = try self.fresh(env, expr_region);
            const list_content = try self.mkListContent(elem_var);
            try self.unifyWith(expr_var, list_content, env);
        },
        .e_list => |list| {
            const elems = self.cir.store.exprSlice(list.elems);

            if (elems.len == 0) {
                // Create a nominal List with a fresh unbound element type
                const elem_var = try self.fresh(env, expr_region);
                const list_content = try self.mkListContent(elem_var);
                try self.unifyWith(expr_var, list_content, env);
            } else {
                // Here, we use the list's 1st element as the element var to
                // constrain the rest of the list

                // Check the first elem
                does_fx = try self.checkExpr(elems[0], env, .no_expectation) or does_fx;

                // Iterate over the remaining elements
                const elem_var = ModuleEnv.varFrom(elems[0]);
                var last_elem_expr_idx = elems[0];
                for (elems[1..], 1..) |elem_expr_idx, i| {
                    does_fx = try self.checkExpr(elem_expr_idx, env, .no_expectation) or does_fx;
                    const cur_elem_var = ModuleEnv.varFrom(elem_expr_idx);

                    // Unify each element's var with the list's elem var
                    const result = try self.unify(elem_var, cur_elem_var, env);
                    self.setDetailIfTypeMismatch(result, problem.TypeMismatchDetail{ .incompatible_list_elements = .{
                        .last_elem_idx = ModuleEnv.nodeIdxFrom(last_elem_expr_idx),
                        .incompatible_elem_index = @intCast(i),
                        .list_length = @intCast(elems.len),
                    } });

                    // If we errored, check the rest of the elements without comparing
                    // to the elem_var to catch their individual errors
                    if (!result.isOk()) {
                        for (elems[i + 1 ..]) |remaining_elem_expr_idx| {
                            does_fx = try self.checkExpr(remaining_elem_expr_idx, env, .no_expectation) or does_fx;
                        }

                        // Break to avoid cascading errors
                        break;
                    }

                    last_elem_expr_idx = elem_expr_idx;
                }

                // Create a nominal List type with the inferred element type
                const list_content = try self.mkListContent(elem_var);
                try self.unifyWith(expr_var, list_content, env);
            }
        },
        // tuple //
        .e_tuple => |tuple| {
            // Check tuple elements
            const elems_slice = self.cir.store.exprSlice(tuple.elems);
            for (elems_slice) |single_elem_expr_idx| {
                does_fx = try self.checkExpr(single_elem_expr_idx, env, .no_expectation) or does_fx;
            }

            // Cast the elems idxs to vars (this works because Anno Idx are 1-1 with type Vars)
            const elem_vars_slice = try self.types.appendVars(@ptrCast(elems_slice));

            // Set the type in the store
            try self.unifyWith(expr_var, .{ .structure = .{
                .tuple = .{ .elems = elem_vars_slice },
            } }, env);
        },
        // record //
        .e_record => |e| {
            // Create a record type in the type system and assign it the expr_var

            // Write down the top of the scratch records array
            const record_fields_top = self.scratch_record_fields.top();
            defer self.scratch_record_fields.clearFrom(record_fields_top);

            // Process each field
            for (self.cir.store.sliceRecordFields(e.fields)) |field_idx| {
                const field = self.cir.store.getRecordField(field_idx);

                // Check the field value expression
                does_fx = try self.checkExpr(field.value, env, .no_expectation) or does_fx;

                // Append it to the scratch records array
                try self.scratch_record_fields.append(types_mod.RecordField{
                    .name = field.name,
                    .var_ = ModuleEnv.varFrom(field.value),
                });
            }

            // Copy the scratch fields into the types store
            const record_fields_scratch = self.scratch_record_fields.sliceFromStart(record_fields_top);
            std.mem.sort(types_mod.RecordField, record_fields_scratch, self.cir.getIdentStore(), comptime types_mod.RecordField.sortByNameAsc);
            const record_fields_range = try self.types.appendRecordFields(record_fields_scratch);

            // Check if this is a record update
            if (e.ext) |record_being_updated_expr| {
                // Create an unbound record with the provided fields
                const ext_var = try self.fresh(env, expr_region);
                try self.unifyWith(expr_var, .{ .structure = .{
                    .record = .{
                        .fields = record_fields_range,
                        .ext = ext_var,
                    },
                } }, env);

                does_fx = try self.checkExpr(record_being_updated_expr, env, .no_expectation) or does_fx;
                const record_being_updated_var = ModuleEnv.varFrom(record_being_updated_expr);

                _ = try self.unify(record_being_updated_var, expr_var, env);
            } else {
                // Create an unbound record with the provided fields
                const ext_var = try self.freshFromContent(.{ .structure = .empty_record }, env, expr_region);
                try self.unifyWith(expr_var, .{ .structure = .{ .record = .{
                    .fields = record_fields_range,
                    .ext = ext_var,
                } } }, env);
            }
        },
        .e_empty_record => {
            try self.unifyWith(expr_var, .{ .structure = .empty_record }, env);
        },
        // tags //
        .e_zero_argument_tag => |e| {
            const ext_var = try self.fresh(env, expr_region);

            const tag = try self.types.mkTag(e.name, &.{});
            const tag_union_content = try self.types.mkTagUnion(&[_]types_mod.Tag{tag}, ext_var);

            // Update the expr to point to the new type
            try self.unifyWith(expr_var, tag_union_content, env);
        },
        .e_tag => |e| {
            // Create a tag type in the type system and assign it the expr_var

            // Process each tag arg
            const arg_expr_idx_slice = self.cir.store.sliceExpr(e.args);
            for (arg_expr_idx_slice) |arg_expr_idx| {
                does_fx = try self.checkExpr(arg_expr_idx, env, .no_expectation) or does_fx;
            }

            // Create the type
            const ext_var = try self.fresh(env, expr_region);

            const tag = try self.types.mkTag(e.name, @ptrCast(arg_expr_idx_slice));
            const tag_union_content = try self.types.mkTagUnion(&[_]types_mod.Tag{tag}, ext_var);

            // Update the expr to point to the new type
            try self.unifyWith(expr_var, tag_union_content, env);
        },
        // nominal //
        .e_nominal => |nominal| {
            // TODO: Merge this with e_nominal_external

            // First, check the type inside the expr
            does_fx = try self.checkExpr(nominal.backing_expr, env, .no_expectation) or does_fx;
            const actual_backing_var = ModuleEnv.varFrom(nominal.backing_expr);

            // Then, we need an instance of the nominal type being referenced
            // E.g. ConList.Cons(...)
            //      ^^^^^^^
            const nominal_var = try self.instantiateVar(ModuleEnv.varFrom(nominal.nominal_type_decl), env, .{ .explicit = expr_region });
            const nominal_resolved = self.types.resolveVar(nominal_var).desc.content;

            if (nominal_resolved == .structure and nominal_resolved.structure == .nominal_type) {
                // Then, we extract the variable of the nominal type
                // E.g. ConList(a) := [Cons(a, ConstList), Nil]
                //                    ^^^^^^^^^^^^^^^^^^^^^^^^^
                const nominal_backing_var = self.types.getNominalBackingVar(nominal_resolved.structure.nominal_type);

                // Now we unify what the user wrote with the backing type of the nominal was
                // E.g. ConList.Cons(...) <-> [Cons(a, ConsList(a)), Nil]
                //              ^^^^^^^^^     ^^^^^^^^^^^^^^^^^^^^^^^^^
                const result = try self.unify(nominal_backing_var, actual_backing_var, env);

                // Then, we handle the result of unification
                switch (result) {
                    .ok => {
                        // If that unify call succeeded, then we this is a valid instance
                        // of this nominal type. So we set the expr's type to be the
                        // nominal type
                        _ = try self.unify(expr_var, nominal_var, env);
                    },
                    .problem => |problem_idx| {
                        // Unification failed - the constructor is incompatible with the nominal type
                        // Set a specific error message based on the backing type kind
                        switch (nominal.backing_type) {
                            .tag => {
                                // Constructor doesn't exist or has wrong arity/types
                                self.setProblemTypeMismatchDetail(problem_idx, .invalid_nominal_tag);
                            },
                            else => {
                                // TODO: Add specific error messages for records, tuples, etc.
                            },
                        }

                        // Mark the entire expression as having a type error
                        try self.unifyWith(expr_var, .err, env);
                    },
                }
            } else {
                // If the nominal type is actually something else, then set the
                // whole expression to be an error.
                //
                // TODO: Report a nice problem here
                try self.unifyWith(expr_var, .err, env);
            }
        },
        .e_nominal_external => |nominal| {
            // TODO: Merge this with e_nominal

            // First, check the type inside the expr
            does_fx = try self.checkExpr(nominal.backing_expr, env, .no_expectation) or does_fx;
            const actual_backing_var = ModuleEnv.varFrom(nominal.backing_expr);

            if (try self.resolveVarFromExternal(nominal.module_idx, nominal.target_node_idx)) |ext_ref| {
                // Then, we need an instance of the nominal type being referenced
                // E.g. ConList.Cons(...)
                //      ^^^^^^^
                const nominal_var = try self.instantiateVar(ext_ref.local_var, env, .{ .explicit = expr_region });
                const nominal_resolved = self.types.resolveVar(nominal_var).desc.content;

                if (nominal_resolved == .structure and nominal_resolved.structure == .nominal_type) {
                    // Then, we extract the variable of the nominal type
                    // E.g. ConList(a) := [Cons(a, ConstList), Nil]
                    //                    ^^^^^^^^^^^^^^^^^^^^^^^^^
                    const nominal_backing_var = self.types.getNominalBackingVar(nominal_resolved.structure.nominal_type);

                    // Now we unify what the user wrote with the backing type of the nominal was
                    // E.g. ConList.Cons(...) <-> [Cons(a, ConsList(a)), Nil]
                    //              ^^^^^^^^^     ^^^^^^^^^^^^^^^^^^^^^^^^^
                    const result = try self.unify(nominal_backing_var, actual_backing_var, env);

                    // Then, we handle the result of unification
                    switch (result) {
                        .ok => {
                            // If that unify call succeeded, then we this is a valid instance
                            // of this nominal type. So we set the expr's type to be the
                            // nominal type
                            _ = try self.unify(expr_var, nominal_var, env);
                        },
                        .problem => |problem_idx| {
                            // Unification failed - the constructor is incompatible with the nominal type
                            // Set a specific error message based on the backing type kind
                            switch (nominal.backing_type) {
                                .tag => {
                                    // Constructor doesn't exist or has wrong arity/types
                                    self.setProblemTypeMismatchDetail(problem_idx, .invalid_nominal_tag);
                                },
                                else => {
                                    // TODO: Add specific error messages for records, tuples, etc.
                                },
                            }

                            // Mark the entire expression as having a type error
                            try self.unifyWith(expr_var, .err, env);
                        },
                    }
                } else {
                    // If the nominal type is actually something else, then set the
                    // whole expression to be an error.
                    //
                    // TODO: Report a nice problem here
                    try self.unifyWith(expr_var, .err, env);
                }
            } else {
                try self.unifyWith(expr_var, .err, env);
            }
        },
        // lookup //
        .e_lookup_local => |lookup| {
            const mb_processing_def = self.top_level_ptrns.get(lookup.pattern_idx);
            if (mb_processing_def) |processing_def| {
                switch (processing_def.status) {
                    .not_processed => {
                        var sub_env = try self.env_pool.acquire(.generalized);
                        defer self.env_pool.release(sub_env);

                        try self.checkDef(processing_def.def_idx, &sub_env);
                    },
                    .processing => {
                        // TODO: Handle recursive defs
                    },
                    .processed => {},
                }
            }

            const pat_var = ModuleEnv.varFrom(lookup.pattern_idx);
            const resolved_pat = self.types.resolveVar(pat_var).desc;

            if (resolved_pat.rank == Rank.generalized) {
                const instantiated = try self.instantiateVar(pat_var, env, .use_last_var);
                _ = try self.unify(expr_var, instantiated, env);
            } else {
                _ = try self.unify(expr_var, pat_var, env);
            }

            // Unify this expression with the referenced pattern
        },
        .e_lookup_external => |ext| {
            if (try self.resolveVarFromExternal(ext.module_idx, ext.target_node_idx)) |ext_ref| {
                const ext_instantiated_var = try self.instantiateVar(
                    ext_ref.local_var,
                    env,
                    .{ .explicit = expr_region },
                );
                _ = try self.unify(expr_var, ext_instantiated_var, env);
            } else {
                try self.unifyWith(expr_var, .err, env);
            }
        },
        // block //
        .e_block => |block| {
            const anno_free_vars_top = self.anno_free_vars.top();
            defer self.anno_free_vars.clearFrom(anno_free_vars_top);

            // Check all statements in the block
            const statements = self.cir.store.sliceStatements(block.stmts);
            does_fx = try self.checkBlockStatements(statements, env, expr_region) or does_fx;

            // Check the final expression
            does_fx = try self.checkExpr(block.final_expr, env, expected) or does_fx;

            // Link the root expr with the final expr
            _ = try self.unify(expr_var, ModuleEnv.varFrom(block.final_expr), env);
        },
        // function //
        .e_lambda => |lambda| {
            // Annotation-aware lambda type checking produces much better error
            // messages, so first we have to determine if we have an expected
            // type to validate against
            const mb_expected_var: ?Var, const is_expected_from_anno: bool = blk: {
                switch (expected) {
                    .no_expectation => break :blk .{ null, false },
                    .expected => |expected_type| {
                        break :blk .{ expected_type.var_, expected_type.from_annotation };
                    },
                }
            };

            // Then, even if we have an expected type, it may not actually be a function
            const mb_expected_func: ?types_mod.Func = blk: {
                if (mb_expected_var) |expected_var| {
                    // Here, we unwrap the function, following aliases, to get
                    // the actual function we want to check against
                    var var_ = expected_var;
                    while (true) {
                        switch (self.types.resolveVar(var_).desc.content) {
                            .structure => |flat_type| {
                                switch (flat_type) {
                                    .fn_pure => |func| break :blk func,
                                    .fn_unbound => |func| break :blk func,
                                    .fn_effectful => |func| break :blk func,
                                    else => break :blk null,
                                }
                            },
                            .alias => |alias| {
                                var_ = self.types.getAliasBackingVar(alias);
                            },
                            else => break :blk null,
                        }
                    }
                } else {
                    break :blk null;
                }
            };

            {
                // Enter the next rank
                try env.var_pool.pushRank();
                defer env.var_pool.popRank();

                // IMPORTANT: expr_var must be added to the new rank, not the
                // outer rank
                try self.setVarRank(expr_var, env);

                // Check the argument patterns
                // This must happen *before* checking against the expected type so
                // all the pattern types are inferred
                const arg_pattern_idxs = self.cir.store.slicePatterns(lambda.args);
                for (arg_pattern_idxs) |pattern_idx| {
                    try self.checkPattern(pattern_idx, env, .no_expectation);
                }

                // Now, check if we have an expected function to validate against
                if (mb_expected_func) |expected_func| {
                    const expected_func_args = self.types.sliceVars(expected_func.args);

                    // Next, check if the arguments arities match
                    if (expected_func_args.len == arg_pattern_idxs.len) {
                        // If so, check each argument, passing in the expected type

                        // First, find all the rigid variables in a the function's type
                        // and unify the matching corresponding lambda arguments together.
                        for (expected_func_args, 0..) |expected_arg_1, i| {
                            const expected_resolved_1 = self.types.resolveVar(expected_arg_1);

                            // The expected type is an annotation and as such,
                            // should never contain a flex var. If it did, that
                            // would indicate that the annotation is malformed
                            // std.debug.assert(expected_resolved_1.desc.content != .flex);

                            // Skip any concrete arguments
                            if (expected_resolved_1.desc.content != .rigid) {
                                continue;
                            }

                            // Look for other arguments with the same type variable
                            for (expected_func_args[i + 1 ..], i + 1..) |expected_arg_2, j| for_blk: {
                                const expected_resolved_2 = self.types.resolveVar(expected_arg_2);
                                if (expected_resolved_1.var_ == expected_resolved_2.var_) {
                                    // These two argument indexes in the called *function's*
                                    // type have the same rigid variable! So, we unify
                                    // the corresponding *lambda args*

                                    const arg_1 = @as(Var, ModuleEnv.varFrom(arg_pattern_idxs[i]));
                                    const arg_2 = @as(Var, ModuleEnv.varFrom(arg_pattern_idxs[j]));

                                    const unify_result = try self.unify(arg_1, arg_2, env);
                                    if (unify_result.isProblem()) {
                                        // Use the new error detail for bound type variable incompatibility
                                        self.setProblemTypeMismatchDetail(unify_result.problem, .{
                                            .incompatible_fn_args_bound_var = .{
                                                .fn_name = null, // TODO: Use function name?
                                                .first_arg_var = arg_1,
                                                .second_arg_var = arg_2,
                                                .first_arg_index = @intCast(i),
                                                .second_arg_index = @intCast(j),
                                                .num_args = @intCast(arg_pattern_idxs.len),
                                            },
                                        });

                                        // Stop execution
                                        _ = try self.unifyWith(expr_var, .err, env);
                                        break :for_blk;
                                    }
                                }
                            }
                        }

                        // Then, lastly, we unify the annotation types against the
                        // actual type
                        for (expected_func_args, arg_pattern_idxs) |expected_arg_var, pattern_idx| {
                            if (is_expected_from_anno) {
                                _ = try self.unifyWithCtx(expected_arg_var, ModuleEnv.varFrom(pattern_idx), env, .anno);
                            } else {
                                _ = try self.unify(expected_arg_var, ModuleEnv.varFrom(pattern_idx), env);
                            }
                        }
                    } else {
                        // This means the expected type and the actual lambda have
                        // an arity mismatch. This will be caught by the regular
                        // expectation checking code at the bottom of this function
                    }
                }
                const arg_vars: []Var = @ptrCast(arg_pattern_idxs);

                // Check the the body of the expr
                // If we have an expected function, use that as the expr's expected type
                if (mb_expected_func) |expected_func| {
                    does_fx = try self.checkExpr(lambda.body, env, .{
                        .expected = .{ .var_ = expected_func.ret, .from_annotation = is_expected_from_anno },
                    }) or does_fx;
                } else {
                    does_fx = try self.checkExpr(lambda.body, env, .no_expectation) or does_fx;
                }
                const body_var = ModuleEnv.varFrom(lambda.body);

                // Create the function type
                if (does_fx) {
                    _ = try self.unifyWith(expr_var, try self.types.mkFuncEffectful(arg_vars, body_var), env);
                } else {
                    _ = try self.unifyWith(expr_var, try self.types.mkFuncUnbound(arg_vars, body_var), env);
                }

                // Now that we are existing the scope, we must generalize then pop this rank
                try self.generalizer.generalize(self.gpa, &env.var_pool, env.rank());

                // Check any accumulated static dispatch constraints
                try self.checkDeferredStaticDispatchConstraints(env);
            }

            // Note that so far, we have not yet unified against the
            // annotation's effectfulness/pureness. This is intentional!
            // Below this large switch statement, there's the regular expr
            // <-> expected unification. This will catch any difference in
            // effectfullness, and it'll link the root expected var with the
            // expr_var

        },
        .e_closure => |closure| {
            does_fx = try self.checkExpr(closure.lambda_idx, env, expected) or does_fx;
            _ = try self.unify(expr_var, ModuleEnv.varFrom(closure.lambda_idx), env);
        },
        // function calling //
        .e_call => |call| {
            switch (call.called_via) {
                .apply => blk: {
                    // First, check the function being called
                    // It could be effectful, e.g. `(mk_fn!())(arg)`
                    does_fx = try self.checkExpr(call.func, env, .no_expectation) or does_fx;
                    const func_var = ModuleEnv.varFrom(call.func);

                    // Resolve the func var
                    const resolved_func = self.types.resolveVar(func_var).desc.content;
                    var did_err = resolved_func == .err;

                    // Second, check the arguments being called
                    // It could be effectful, e.g. `fn(mk_arg!())`
                    const call_arg_expr_idxs = self.cir.store.sliceExpr(call.args);
                    for (call_arg_expr_idxs) |call_arg_idx| {
                        does_fx = try self.checkExpr(call_arg_idx, env, .no_expectation) or does_fx;

                        // Check if this arg errored
                        did_err = did_err or (self.types.resolveVar(ModuleEnv.varFrom(call_arg_idx)).desc.content == .err);
                    }

                    if (did_err) {
                        // If the fn or any args had error, propgate the error
                        // without doing any additional work
                        try self.unifyWith(expr_var, .err, env);
                    } else {
                        // From the base function type, extract the actual function  info
                        const mb_func: ?types_mod.Func = inner_blk: {
                            // Here, we unwrap the function, following aliases, to get
                            // the actual function we want to check against
                            var var_ = func_var;
                            while (true) {
                                switch (self.types.resolveVar(var_).desc.content) {
                                    .structure => |flat_type| {
                                        switch (flat_type) {
                                            .fn_pure => |func| break :inner_blk func,
                                            .fn_unbound => |func| break :inner_blk func,
                                            .fn_effectful => |func| break :inner_blk func,
                                            else => break :inner_blk null,
                                        }
                                    },
                                    .alias => |alias| {
                                        var_ = self.types.getAliasBackingVar(alias);
                                    },
                                    else => break :inner_blk null,
                                }
                            }
                        };

                        // Get the name of the function (for error messages)
                        const func_name: ?Ident.Idx = inner_blk: {
                            const func_expr = self.cir.store.getExpr(call.func);
                            switch (func_expr) {
                                .e_lookup_local => |lookup| {
                                    // Get the pattern that defines this identifier
                                    const pattern = self.cir.store.getPattern(lookup.pattern_idx);
                                    switch (pattern) {
                                        .assign => |assign| break :inner_blk assign.ident,
                                        else => break :inner_blk null,
                                    }
                                },
                                else => break :inner_blk null,
                            }
                        };

                        // Now, check the call args against the type of function
                        if (mb_func) |func| {
                            const func_args = self.types.sliceVars(func.args);

                            if (func_args.len == call_arg_expr_idxs.len) {
                                // First, find all the "rigid" variables in a the function's type
                                // and unify the matching corresponding call arguments together.
                                //
                                // Here, "rigid" is in quotes because at this point, the expected function
                                // has been instantiated such that the rigid variables should all resolve
                                // to the same exact flex variable. So we are actually checking for flex
                                // variables here.
                                for (func_args, 0..) |expected_arg_1, i| {
                                    const expected_resolved_1 = self.types.resolveVar(expected_arg_1);

                                    // Ensure the above comment is true. That is, that all
                                    // rigid vars for this function have been instantiated to
                                    // flex vars by the time we get here.
                                    // std.debug.assert(expected_resolved_1.desc.content != .rigid);

                                    // Skip any concrete arguments
                                    if (expected_resolved_1.desc.content != .flex and expected_resolved_1.desc.content != .rigid) {
                                        continue;
                                    }

                                    // Look for other arguments with the same type variable
                                    for (func_args[i + 1 ..], i + 1..) |expected_arg_2, j| {
                                        const expected_resolved_2 = self.types.resolveVar(expected_arg_2);
                                        if (expected_resolved_1.var_ == expected_resolved_2.var_) {
                                            // These two argument indexes in the called *function's*
                                            // type have the same rigid variable! So, we unify
                                            // the corresponding *call args*

                                            const arg_1 = @as(Var, ModuleEnv.varFrom(call_arg_expr_idxs[i]));
                                            const arg_2 = @as(Var, ModuleEnv.varFrom(call_arg_expr_idxs[j]));

                                            const unify_result = try self.unify(arg_1, arg_2, env);
                                            if (unify_result.isProblem()) {
                                                // Use the new error detail for bound type variable incompatibility
                                                self.setProblemTypeMismatchDetail(unify_result.problem, .{
                                                    .incompatible_fn_args_bound_var = .{
                                                        .fn_name = func_name,
                                                        .first_arg_var = arg_1,
                                                        .second_arg_var = arg_2,
                                                        .first_arg_index = @intCast(i),
                                                        .second_arg_index = @intCast(j),
                                                        .num_args = @intCast(call_arg_expr_idxs.len),
                                                    },
                                                });

                                                // Stop execution
                                                _ = try self.unifyWith(expr_var, .err, env);
                                                break :blk;
                                            }
                                        }
                                    }
                                }

                                // Check the function's arguments against the actual
                                // called arguments, unifying each one
                                for (func_args, call_arg_expr_idxs, 0..) |expected_arg_var, call_expr_idx, arg_index| {
                                    const unify_result = try self.unify(expected_arg_var, ModuleEnv.varFrom(call_expr_idx), env);
                                    if (unify_result.isProblem()) {
                                        // Use the new error detail for bound type variable incompatibility
                                        self.setProblemTypeMismatchDetail(unify_result.problem, .{
                                            .incompatible_fn_call_arg = .{
                                                .fn_name = func_name,
                                                .arg_var = ModuleEnv.varFrom(call_expr_idx),
                                                .incompatible_arg_index = @intCast(arg_index),
                                                .num_args = @intCast(call_arg_expr_idxs.len),
                                            },
                                        });

                                        // Stop execution
                                        _ = try self.unifyWith(expr_var, .err, env);
                                        break :blk;
                                    }
                                }

                                // Redirect the expr to the function's return type
                                _ = try self.unify(expr_var, func.ret, env);
                            } else {
                                // TODO(jared): Better arity difference error message

                                // If the expected function's arity doesn't match
                                // the actual arguments provoided, unify the
                                // inferred function type with the expected function
                                // type to get  the regulare error message
                                const call_arg_vars: []Var = @ptrCast(call_arg_expr_idxs);
                                const call_func_ret = try self.fresh(env, expr_region);
                                const call_func_content = try self.types.mkFuncUnbound(call_arg_vars, call_func_ret);
                                const call_func_var = try self.freshFromContent(call_func_content, env, expr_region);

                                _ = try self.unify(func_var, call_func_var, env);
                                _ = try self.unify(expr_var, call_func_ret, env);
                            }
                        } else {
                            // We get here if the type of expr being called
                            // (`mk_fn` in `(mk_fn())(arg)`) is NOT already
                            // inferred to be a function type.

                            // This can mean a regular type mismatch, but it can also
                            // mean that the thing being called yet has not yet been
                            // inferred (like if this is an anonymous function param)

                            // Either way, we know what the type  *should* be, based
                            // on how it's being used here. So we create that func
                            // type and unify the function being called against it

                            const call_arg_vars: []Var = @ptrCast(call_arg_expr_idxs);
                            const call_func_ret = try self.fresh(env, expr_region);
                            const call_func_content = try self.types.mkFuncUnbound(call_arg_vars, call_func_ret);
                            const call_func_var = try self.freshFromContent(call_func_content, env, expr_region);

                            _ = try self.unify(func_var, call_func_var, env);

                            // Then, we set the root expr to redirect to the return
                            // type of that function, since a call expr ultimate
                            // resolve to the  returned type
                            _ = try self.unify(expr_var, call_func_ret, env);
                        }
                    }
                },
                else => {
                    // No other call types are currently supported in czer
                    std.debug.assert(false);
                    try self.unifyWith(expr_var, .err, env);
                },
            }
        },
        .e_if => |if_expr| {
            does_fx = try self.checkIfElseExpr(expr_idx, expr_region, env, if_expr) or does_fx;
        },
        .e_match => |match| {
            does_fx = try self.checkMatchExpr(expr_idx, env, match) or does_fx;
        },
        .e_binop => |binop| {
            does_fx = try self.checkBinopExpr(expr_idx, expr_region, env, binop, expected) or does_fx;
        },
        .e_unary_minus => |unary| {
            does_fx = try self.checkUnaryMinusExpr(expr_idx, expr_region, env, unary) or does_fx;
        },
        .e_unary_not => |unary| {
            does_fx = try self.checkUnaryNotExpr(expr_idx, expr_region, env, unary) or does_fx;
        },
        .e_dot_access => |dot_access| {
            // Dot access can either indicate record access or static dispatch

            // Check the receiver expression
            // E.g. thing.val
            //      ^^^^^
            does_fx = try self.checkExpr(dot_access.receiver, env, .no_expectation) or does_fx;
            const receiver_var = ModuleEnv.varFrom(dot_access.receiver);

            if (dot_access.args) |dispatch_args| {
                // If this dot access has args, then it's static dispatch

                // Resolve the receiver var
                const resolved_receiver = self.types.resolveVar(receiver_var);
                var did_err = resolved_receiver.desc.content == .err;

                // Check the args
                // E.g. thing.dispatch(a, b)
                //                     ^  ^
                const dispatch_arg_expr_idxs = self.cir.store.sliceExpr(dispatch_args);
                for (dispatch_arg_expr_idxs) |dispatch_arg_expr_idx| {
                    does_fx = try self.checkExpr(dispatch_arg_expr_idx, env, .no_expectation) or does_fx;

                    // Check if this arg errored
                    did_err = did_err or (self.types.resolveVar(ModuleEnv.varFrom(dispatch_arg_expr_idx)).desc.content == .err);
                }

                if (did_err) {
                    // If the receiver or any arguments are errors, then
                    // propgate the error without doing any static dispatch work
                    try self.unifyWith(expr_var, .err, env);
                } else {
                    // For static dispatch to be used like `thing.dispatch(...)` the
                    // method being dispatched on must accept the type of `thing` as
                    // it's first arg. So, we prepend the `receiver_var` to the args list
                    const first_arg_range = try self.types.appendVars(&.{receiver_var});
                    const rest_args_range = try self.types.appendVars(@ptrCast(dispatch_arg_expr_idxs));
                    const dispatch_arg_vars_range = Var.SafeList.Range{
                        .start = first_arg_range.start,
                        .count = rest_args_range.count + 1,
                    };

                    // TODO Why do we have to create the static dispatch fn at the
                    // receiver rank instead of the  cur rank?

                    // Since the return type of this dispatch is unknown, create a
                    // flex to represent it
                    const dispatch_ret_var = try self.fresh(env, expr_region);

                    // Now, create the function being dispatched
                    const constraint_fn_var = try self.freshFromContent(.{ .structure = .{ .fn_unbound = Func{
                        .args = dispatch_arg_vars_range,
                        .ret = dispatch_ret_var,
                        .needs_instantiation = false,
                    } } }, env, expr_region);

                    // Then, create the static dispatch constraint
                    const constraint = StaticDispatchConstraint{
                        .fn_name = dot_access.field_name,
                        .fn_var = constraint_fn_var,
                        .origin = .method_call,
                    };
                    const constraint_range = try self.types.appendStaticDispatchConstraints(&.{constraint});

                    // Create our constrained flex, and unify it with the receiver
                    const constrained_var = try self.freshFromContent(
                        .{ .flex = Flex{ .name = null, .constraints = constraint_range } },
                        env,
                        expr_region,
                    );

                    _ = try self.unify(constrained_var, receiver_var, env);

                    // Then, set the root expr to redirect to the ret var
                    _ = try self.unify(expr_var, dispatch_ret_var, env);
                }
            } else {
                // Otherwise, this is dot access on a record

                // Create a type for the inferred type of this record access
                // E.g. foo.bar -> { bar: flex } a
                const record_field_var = try self.fresh(env, expr_region);
                const record_field_range = try self.types.appendRecordFields(&.{types_mod.RecordField{
                    .name = dot_access.field_name,
                    .var_ = record_field_var,
                }});
                const record_being_accessed = try self.freshFromContent(.{ .structure = .{
                    .record_unbound = record_field_range,
                } }, env, expr_region);

                // Then, unify the actual receiver type with the expected record
                _ = try self.unify(record_being_accessed, receiver_var, env);
                _ = try self.unify(expr_var, record_field_var, env);
            }
        },
        .e_crash => {
            try self.unifyWith(expr_var, .{ .flex = Flex.init() }, env);
        },
        .e_dbg => |dbg| {
            does_fx = try self.checkExpr(dbg.expr, env, expected) or does_fx;
            _ = try self.unify(expr_var, ModuleEnv.varFrom(dbg.expr), env);
        },
        .e_expect => |expect| {
            does_fx = try self.checkExpr(expect.body, env, expected) or does_fx;
            try self.unifyWith(expr_var, .{ .structure = .empty_record }, env);
        },
        .e_ellipsis => {
            try self.unifyWith(expr_var, .{ .flex = Flex.init() }, env);
        },
        .e_anno_only => {
            // For annotation-only expressions, the type comes from the annotation.
            // This case should only occur when the expression has an annotation (which is
            // enforced during canonicalization), so the expected type should be set.
            switch (expected) {
                .no_expectation => {
                    // This shouldn't happen since we always create e_anno_only with an annotation
                    try self.unifyWith(expr_var, .err, env);
                },
                .expected => |expected_type| {
                    // Redirect expr_var to the annotation var so that lookups get the correct type
                    try self.types.setVarRedirect(expr_var, expected_type.var_);
                },
            }
        },
        .e_low_level_lambda => |ll| {
            // For low-level lambda expressions, treat like a lambda with a crash body.
            // Check the body (which will be e_runtime_error or similar)
            does_fx = try self.checkExpr(ll.body, env, .no_expectation) or does_fx;

            // The lambda's type comes from the annotation.
            // Like e_anno_only, this should always have an annotation.
            // The type will be unified with the expected type in the code below.
            switch (expected) {
                .no_expectation => unreachable,
                .expected => {
                    // The expr_var will be unified with the annotation var below
                },
            }
        },
        .e_runtime_error => {
            try self.unifyWith(expr_var, .err, env);
        },
    }

    // If we were provided with an expected type, unify against it
    switch (expected) {
        .no_expectation => {},
        .expected => |expected_type| {
            if (expected_type.from_annotation) {
                _ = try self.unifyWithCtx(expected_type.var_, expr_var, env, .anno);
            } else {
                _ = try self.unify(expected_type.var_, expr_var, env);
            }
        },
    }

    return does_fx;
}

// stmts //

/// Given a slice of stmts, type check each one
fn checkBlockStatements(self: *Self, statements: []const CIR.Statement.Idx, env: *Env, _: Region) std.mem.Allocator.Error!bool {
    var does_fx = false;
    for (statements) |stmt_idx| {
        const stmt = self.cir.store.getStatement(stmt_idx);
        const stmt_var = ModuleEnv.varFrom(stmt_idx);
        const stmt_region = self.cir.store.getNodeRegion(ModuleEnv.nodeIdxFrom(stmt_idx));

        try self.setVarRank(stmt_var, env);

        switch (stmt) {
            .s_decl => |decl_stmt| {
                // Check the pattern
                try self.checkPattern(decl_stmt.pattern, env, .no_expectation);
                const decl_pattern_var: Var = ModuleEnv.varFrom(decl_stmt.pattern);

                // Evaluate the rhs of the expression
                const decl_expr_var: Var = ModuleEnv.varFrom(decl_stmt.expr);
                {
                    // Check the annotation, if it exists
                    const expectation = blk: {
                        if (decl_stmt.anno) |annotation_idx| {
                            // Generate the annotation type var in-place
                            try self.generateAnnotationType(annotation_idx, env);
                            const annotation_var = ModuleEnv.varFrom(annotation_idx);

                            // TODO: If we instantiate here, then var lookups break. But if we don't
                            // then the type anno gets corrupted if we have an error in the body
                            // const instantiated_anno_var = try self.instantiateVarPreserveRigids(
                            //     annotation_var,
                            //     rank,
                            //     .use_last_var,
                            // );

                            // Return the expectation
                            break :blk Expected{
                                .expected = .{ .var_ = annotation_var, .from_annotation = true },
                            };
                        } else {
                            break :blk Expected.no_expectation;
                        }
                    };

                    // Enter a new rank
                    try env.var_pool.pushRank();
                    defer env.var_pool.popRank();

                    does_fx = try self.checkExpr(decl_stmt.expr, env, expectation) or does_fx;

                    // Now that we are existing the scope, we must generalize then pop this rank
                    try self.generalizer.generalize(self.gpa, &env.var_pool, env.rank());

                    // Check any accumulated static dispatch constraints
                    try self.checkDeferredStaticDispatchConstraints(env);
                }

                _ = try self.unify(decl_pattern_var, decl_expr_var, env);

                // Unify the pattern with the expression

                _ = try self.unify(stmt_var, decl_pattern_var, env);
            },
            .s_var => |var_stmt| {
                // Check the pattern
                try self.checkPattern(var_stmt.pattern_idx, env, .no_expectation);
                const reassign_pattern_var: Var = ModuleEnv.varFrom(var_stmt.pattern_idx);

                does_fx = try self.checkExpr(var_stmt.expr, env, .no_expectation) or does_fx;
                const var_expr: Var = ModuleEnv.varFrom(var_stmt.expr);

                // Unify the pattern with the expression
                _ = try self.unify(reassign_pattern_var, var_expr, env);

                _ = try self.unify(stmt_var, var_expr, env);
            },
            .s_reassign => |reassign| {
                // We don't need to check the pattern here since it was already
                // checked when this var was created.
                //
                // try self.checkPattern(reassign.pattern_idx, env, .no_expectation);

                const reassign_pattern_var: Var = ModuleEnv.varFrom(reassign.pattern_idx);

                does_fx = try self.checkExpr(reassign.expr, env, .no_expectation) or does_fx;
                const reassign_expr_var: Var = ModuleEnv.varFrom(reassign.expr);

                // Unify the pattern with the expression
                _ = try self.unify(reassign_pattern_var, reassign_expr_var, env);

                _ = try self.unify(stmt_var, reassign_expr_var, env);
            },
            .s_for => |for_stmt| {
                // Check the pattern
                // for item in [1,2,3] {
                //     ^^^^
                try self.checkPattern(for_stmt.patt, env, .no_expectation);
                const for_ptrn_var: Var = ModuleEnv.varFrom(for_stmt.patt);

                // Check the expr
                // for item in [1,2,3] {
                //             ^^^^^^^
                does_fx = try self.checkExpr(for_stmt.expr, env, .no_expectation) or does_fx;
                const for_expr_region = self.cir.store.getNodeRegion(ModuleEnv.nodeIdxFrom(for_stmt.expr));
                const for_expr_var: Var = ModuleEnv.varFrom(for_stmt.expr);

                // Check that the expr is list of the ptrn
                const list_content = try self.mkListContent(for_ptrn_var);
                const list_var = try self.freshFromContent(list_content, env, for_expr_region);
                _ = try self.unify(list_var, for_expr_var, env);

                // Check the body
                // for item in [1,2,3] {
                //     print!(item.toStr())  <<<<
                // }
                does_fx = try self.checkExpr(for_stmt.body, env, .no_expectation) or does_fx;
                const for_body_var: Var = ModuleEnv.varFrom(for_stmt.body);

                // Check that the for body evaluates to {}
                const body_ret = try self.freshFromContent(.{ .structure = .empty_record }, env, for_expr_region);
                _ = try self.unify(body_ret, for_body_var, env);

                _ = try self.unify(stmt_var, for_body_var, env);
            },
            .s_expr => |expr| {
                does_fx = try self.checkExpr(expr.expr, env, .no_expectation) or does_fx;
                const expr_var: Var = ModuleEnv.varFrom(expr.expr);

                const resolved = self.types.resolveVar(expr_var).desc.content;
                if (resolved == .err or (resolved == .structure and resolved.structure == .empty_record)) {
                    // If this type resolves to an empty record, then we are good!
                } else {
                    const snapshot = try self.snapshots.deepCopyVar(self.types, expr_var);
                    _ = try self.problems.appendProblem(self.cir.gpa, .{ .unused_value = .{
                        .var_ = expr_var,
                        .snapshot = snapshot,
                    } });
                }

                _ = try self.unify(stmt_var, expr_var, env);
            },
            .s_dbg => |expr| {
                does_fx = try self.checkExpr(expr.expr, env, .no_expectation) or does_fx;
                const expr_var: Var = ModuleEnv.varFrom(expr.expr);

                _ = try self.unify(stmt_var, expr_var, env);
            },
            .s_expect => |expr_stmt| {
                does_fx = try self.checkExpr(expr_stmt.body, env, .no_expectation) or does_fx;
                const body_var: Var = ModuleEnv.varFrom(expr_stmt.body);

                const bool_var = try self.freshBool(env, stmt_region);
                _ = try self.unify(bool_var, body_var, env);

                _ = try self.unify(stmt_var, body_var, env);
            },
            .s_crash => |_| {
                try self.unifyWith(stmt_var, .{ .flex = Flex.init() }, env);
            },
            .s_return => |_| {
                // To implement early returns and make them usable, we need to:
                // 1. Update the parse to allow for if statements (as opposed to if expressions)
                // 2. Track function scope in czer and capture the function for this return in `s_return`
                // 3. When type checking a lambda, capture all early returns
                //    a. Unify all early returns together
                //    b. Unify early returns with func return type

                try self.unifyWith(stmt_var, .{ .structure = .empty_record }, env);
            },
            .s_import, .s_alias_decl, .s_nominal_decl, .s_type_anno => {
                // These are only valid at the top level, czer reports error
                try self.unifyWith(stmt_var, .err, env);
            },
            .s_runtime_error => {
                try self.unifyWith(stmt_var, .err, env);
            },
        }
    }
    return does_fx;
}

// if-else //

/// Check the types for an if-else expr
fn checkIfElseExpr(
    self: *Self,
    if_expr_idx: CIR.Expr.Idx,
    expr_region: Region,
    env: *Env,
    if_: @FieldType(CIR.Expr, @tagName(.e_if)),
) std.mem.Allocator.Error!bool {
    const trace = tracy.trace(@src());
    defer trace.end();

    const branches = self.cir.store.sliceIfBranches(if_.branches);

    // Should never be 0
    std.debug.assert(branches.len > 0);

    // Get the first branch
    const first_branch_idx = branches[0];
    const first_branch = self.cir.store.getIfBranch(first_branch_idx);

    // Check the condition of the 1st branch
    var does_fx = try self.checkExpr(first_branch.cond, env, .no_expectation);
    const first_cond_var: Var = ModuleEnv.varFrom(first_branch.cond);
    const bool_var = try self.freshBool(env, expr_region);
    const first_cond_result = try self.unify(bool_var, first_cond_var, env);
    self.setDetailIfTypeMismatch(first_cond_result, .incompatible_if_cond);

    // Then we check the 1st branch's body
    does_fx = try self.checkExpr(first_branch.body, env, .no_expectation) or does_fx;

    // The 1st branch's body is the type all other branches must match
    const branch_var = @as(Var, ModuleEnv.varFrom(first_branch.body));

    // Total number of branches (including final else)
    const num_branches: u32 = @intCast(branches.len + 1);

    var last_if_branch = first_branch_idx;
    for (branches[1..], 1..) |branch_idx, cur_index| {
        const branch = self.cir.store.getIfBranch(branch_idx);

        // Check the branches condition
        does_fx = try self.checkExpr(branch.cond, env, .no_expectation) or does_fx;
        const cond_var: Var = ModuleEnv.varFrom(branch.cond);
        const branch_bool_var = try self.freshBool(env, expr_region);
        const cond_result = try self.unify(branch_bool_var, cond_var, env);
        self.setDetailIfTypeMismatch(cond_result, .incompatible_if_cond);

        // Check the branch body
        does_fx = try self.checkExpr(branch.body, env, .no_expectation) or does_fx;
        const body_var: Var = ModuleEnv.varFrom(branch.body);
        const body_result = try self.unify(branch_var, body_var, env);
        self.setDetailIfTypeMismatch(body_result, problem.TypeMismatchDetail{ .incompatible_if_branches = .{
            .parent_if_expr = if_expr_idx,
            .last_if_branch = last_if_branch,
            .num_branches = num_branches,
            .problem_branch_index = @intCast(cur_index),
        } });

        if (!body_result.isOk()) {
            // Check remaining branches to catch their individual errors
            for (branches[cur_index + 1 ..]) |remaining_branch_idx| {
                const remaining_branch = self.cir.store.getIfBranch(remaining_branch_idx);

                does_fx = try self.checkExpr(remaining_branch.cond, env, .no_expectation) or does_fx;
                const remaining_cond_var: Var = ModuleEnv.varFrom(remaining_branch.cond);

                const fresh_bool = try self.freshBool(env, expr_region);
                const remaining_cond_result = try self.unify(fresh_bool, remaining_cond_var, env);
                self.setDetailIfTypeMismatch(remaining_cond_result, .incompatible_if_cond);

                does_fx = try self.checkExpr(remaining_branch.body, env, .no_expectation) or does_fx;
                try self.unifyWith(ModuleEnv.varFrom(remaining_branch.body), .err, env);
            }

            // Break to avoid cascading errors
            break;
        }

        last_if_branch = branch_idx;
    }

    // Check the final else
    does_fx = try self.checkExpr(if_.final_else, env, .no_expectation) or does_fx;
    const final_else_var: Var = ModuleEnv.varFrom(if_.final_else);
    const final_else_result = try self.unify(branch_var, final_else_var, env);
    self.setDetailIfTypeMismatch(final_else_result, problem.TypeMismatchDetail{ .incompatible_if_branches = .{
        .parent_if_expr = if_expr_idx,
        .last_if_branch = last_if_branch,
        .num_branches = num_branches,
        .problem_branch_index = num_branches - 1,
    } });

    // Set the entire expr's type to be the type of the branch
    const if_expr_var: Var = ModuleEnv.varFrom(if_expr_idx);
    _ = try self.unify(if_expr_var, branch_var, env);

    return does_fx;
}

// match //

/// Check the types for an if-else expr
fn checkMatchExpr(self: *Self, expr_idx: CIR.Expr.Idx, env: *Env, match: CIR.Expr.Match) Allocator.Error!bool {
    const trace = tracy.trace(@src());
    defer trace.end();

    // Check the match's condition
    var does_fx = try self.checkExpr(match.cond, env, .no_expectation);
    const cond_var = ModuleEnv.varFrom(match.cond);

    // Assert we have at least 1 branch
    std.debug.assert(match.branches.span.len > 0);

    // Get slice of branches
    const branch_idxs = self.cir.store.sliceMatchBranches(match.branches);

    // Manually check the 1st branch
    // The type of the branch's body becomes the var other branch bodies must unify
    // against.
    const first_branch_idx = branch_idxs[0];
    const first_branch = self.cir.store.getMatchBranch(first_branch_idx);
    const first_branch_ptrn_idxs = self.cir.store.sliceMatchBranchPatterns(first_branch.patterns);

    for (first_branch_ptrn_idxs) |branch_ptrn_idx| {
        const branch_ptrn = self.cir.store.getMatchBranchPattern(branch_ptrn_idx);
        try self.checkPattern(branch_ptrn.pattern, env, .no_expectation);
        const branch_ptrn_var = ModuleEnv.varFrom(branch_ptrn.pattern);

        const ptrn_result = try self.unify(cond_var, branch_ptrn_var, env);
        self.setDetailIfTypeMismatch(ptrn_result, problem.TypeMismatchDetail{ .incompatible_match_cond_pattern = .{
            .match_expr = expr_idx,
        } });
    }

    // Check the first branch's value, then use that at the branch_var
    does_fx = try self.checkExpr(first_branch.value, env, .no_expectation) or does_fx;
    const val_var = ModuleEnv.varFrom(first_branch.value);

    // Then iterate over the rest of the branches
    for (branch_idxs[1..], 1..) |branch_idx, branch_cur_index| {
        const branch = self.cir.store.getMatchBranch(branch_idx);

        // First, check the patterns of this branch
        const branch_ptrn_idxs = self.cir.store.sliceMatchBranchPatterns(branch.patterns);
        for (branch_ptrn_idxs, 0..) |branch_ptrn_idx, cur_ptrn_index| {
            // Check the pattern's sub types
            const branch_ptrn = self.cir.store.getMatchBranchPattern(branch_ptrn_idx);
            try self.checkPattern(branch_ptrn.pattern, env, .no_expectation);

            // Check the pattern against the cond
            const branch_ptrn_var = ModuleEnv.varFrom(branch_ptrn.pattern);
            const ptrn_result = try self.unify(cond_var, branch_ptrn_var, env);
            self.setDetailIfTypeMismatch(ptrn_result, problem.TypeMismatchDetail{ .incompatible_match_patterns = .{
                .match_expr = expr_idx,
                .num_branches = @intCast(match.branches.span.len),
                .problem_branch_index = @intCast(branch_cur_index),
                .num_patterns = @intCast(branch_ptrn_idxs.len),
                .problem_pattern_index = @intCast(cur_ptrn_index),
            } });
        }

        // Then, check the body
        does_fx = try self.checkExpr(branch.value, env, .no_expectation) or does_fx;
        const branch_result = try self.unify(val_var, ModuleEnv.varFrom(branch.value), env);
        self.setDetailIfTypeMismatch(branch_result, problem.TypeMismatchDetail{ .incompatible_match_branches = .{
            .match_expr = expr_idx,
            .num_branches = @intCast(match.branches.span.len),
            .problem_branch_index = @intCast(branch_cur_index),
        } });

        if (!branch_result.isOk()) {
            // If there was a body mismatch, do not check other branches to stop
            // cascading errors. But still check each other branch's sub types
            for (branch_idxs[branch_cur_index + 1 ..], branch_cur_index + 1..) |other_branch_idx, other_branch_cur_index| {
                const other_branch = self.cir.store.getMatchBranch(other_branch_idx);

                // Still check the other patterns
                const other_branch_ptrn_idxs = self.cir.store.sliceMatchBranchPatterns(other_branch.patterns);
                for (other_branch_ptrn_idxs, 0..) |other_branch_ptrn_idx, other_cur_ptrn_index| {
                    // Check the pattern's sub types
                    const other_branch_ptrn = self.cir.store.getMatchBranchPattern(other_branch_ptrn_idx);
                    try self.checkPattern(other_branch_ptrn.pattern, env, .no_expectation);

                    // Check the pattern against the cond
                    const other_branch_ptrn_var = ModuleEnv.varFrom(other_branch_ptrn.pattern);
                    const ptrn_result = try self.unify(cond_var, other_branch_ptrn_var, env);
                    self.setDetailIfTypeMismatch(ptrn_result, problem.TypeMismatchDetail{ .incompatible_match_patterns = .{
                        .match_expr = expr_idx,
                        .num_branches = @intCast(match.branches.span.len),
                        .problem_branch_index = @intCast(other_branch_cur_index),
                        .num_patterns = @intCast(other_branch_ptrn_idxs.len),
                        .problem_pattern_index = @intCast(other_cur_ptrn_index),
                    } });
                }

                // Then check the other branch's exprs
                does_fx = try self.checkExpr(other_branch.value, env, .no_expectation) or does_fx;
                try self.unifyWith(ModuleEnv.varFrom(other_branch.value), .err, env);
            }

            // Then stop type checking for this branch
            break;
        }
    }

    // Unify the root expr with the match value
    _ = try self.unify(ModuleEnv.varFrom(expr_idx), val_var, env);

    return does_fx;
}

// unary minus //

fn checkUnaryMinusExpr(self: *Self, expr_idx: CIR.Expr.Idx, expr_region: Region, env: *Env, unary: CIR.Expr.UnaryMinus) Allocator.Error!bool {
    const trace = tracy.trace(@src());
    defer trace.end();

    // Check the operand expression
    const does_fx = try self.checkExpr(unary.expr, env, .no_expectation);

    // For unary minus, we constrain the operand and result to be numbers
    const operand_var = @as(Var, ModuleEnv.varFrom(unary.expr));
    const result_var = @as(Var, ModuleEnv.varFrom(expr_idx));

    // Create a fresh number variable for the operation
    const num_content = Content{ .structure = .{ .num = .{
        .num_unbound = .{
            .int_requirements = Num.IntRequirements.init(),
            .frac_requirements = Num.FracRequirements.init(),
        },
    } } };
    const num_var = try self.freshFromContent(num_content, env, expr_region);

    // Redirect the result to the number type
    _ = try self.unify(result_var, num_var, env);

    // Unify result with the number type
    _ = try self.unify(num_var, operand_var, env);

    return does_fx;
}

// unary not //

fn checkUnaryNotExpr(self: *Self, expr_idx: CIR.Expr.Idx, expr_region: Region, env: *Env, unary: CIR.Expr.UnaryNot) Allocator.Error!bool {
    const trace = tracy.trace(@src());
    defer trace.end();

    const expr_var = @as(Var, ModuleEnv.varFrom(expr_idx));

    // Check the operand expression
    const does_fx = try self.checkExpr(unary.expr, env, .no_expectation);

    // For unary not, we constrain the operand and result to be booleans
    const operand_var = @as(Var, ModuleEnv.varFrom(unary.expr));

    // Create a fresh boolean variable for the operation
    const bool_var = try self.freshBool(env, expr_region);

    // Unify result with the boolean type
    _ = try self.unify(bool_var, operand_var, env);

    // Redirect the result to the boolean type
    _ = try self.unify(expr_var, bool_var, env);

    return does_fx;
}

// binop //

/// Check the types for a binary operation expression
fn checkBinopExpr(
    self: *Self,
    expr_idx: CIR.Expr.Idx,
    expr_region: Region,
    env: *Env,
    binop: CIR.Expr.Binop,
    expected: Expected,
) Allocator.Error!bool {
    const trace = tracy.trace(@src());
    defer trace.end();

    const expr_var = ModuleEnv.varFrom(expr_idx);
    const lhs_var = @as(Var, ModuleEnv.varFrom(binop.lhs));
    const rhs_var = @as(Var, ModuleEnv.varFrom(binop.rhs));

    // Check operands first
    var does_fx = false;
    does_fx = try self.checkExpr(binop.lhs, env, .no_expectation) or does_fx;
    does_fx = try self.checkExpr(binop.rhs, env, .no_expectation) or does_fx;

    switch (binop.op) {
        .add => {
            // For builtin numeric types, use the efficient special-cased numeric constraint logic
            // For user-defined nominal types, desugar `a + b` to `a.plus(b)` using static dispatch

            // Check if lhs is a nominal type
            const lhs_resolved = self.types.resolveVar(lhs_var).desc.content;
            const is_nominal = switch (lhs_resolved) {
                .structure => |s| s == .nominal_type,
                else => false,
            };

            if (is_nominal) {
                // User-defined nominal type: use static dispatch to call the plus method
                // Get the pre-cached "plus" identifier from the ModuleEnv
                const method_name = self.cir.plus_ident;

                // Create the function type: lhs_type, rhs_type -> ret_type
                const args_range = try self.types.appendVars(&.{ lhs_var, rhs_var });

                // The return type is unknown, so create a fresh variable
                const ret_var = try self.fresh(env, expr_region);
                try env.var_pool.addVarToRank(ret_var, env.rank());

                // Create the constraint function type
                const constraint_fn_var = try self.freshFromContent(.{ .structure = .{ .fn_unbound = Func{
                    .args = args_range,
                    .ret = ret_var,
                    .needs_instantiation = false,
                } } }, env, expr_region);
                try env.var_pool.addVarToRank(constraint_fn_var, env.rank());

                // Create the static dispatch constraint
                const constraint = StaticDispatchConstraint{
                    .fn_name = method_name,
                    .fn_var = constraint_fn_var,
                    .origin = .desugared_binop,
                };
                const constraint_range = try self.types.appendStaticDispatchConstraints(&.{constraint});

                // Create a constrained flex and unify it with the lhs (receiver)
                const constrained_var = try self.freshFromContent(
                    .{ .flex = Flex{ .name = null, .constraints = constraint_range } },
                    env,
                    expr_region,
                );
                try env.var_pool.addVarToRank(constrained_var, env.rank());

                _ = try self.unify(constrained_var, lhs_var, env);

                // Set the expression to redirect to the return type
                try self.types.setVarRedirect(expr_var, ret_var);
            } else {
                // Builtin numeric type: use standard numeric constraints
                // This is the same as the other arithmetic operators
                switch (expected) {
                    .expected => |expectation| {
                        const lhs_instantiated = try self.instantiateVar(expectation.var_, env, .{ .explicit = expr_region });
                        const rhs_instantiated = try self.instantiateVar(expectation.var_, env, .{ .explicit = expr_region });

                        if (expectation.from_annotation) {
                            _ = try self.unifyWithCtx(lhs_instantiated, lhs_var, env, .anno);
                            _ = try self.unifyWithCtx(rhs_instantiated, rhs_var, env, .anno);
                        } else {
                            _ = try self.unify(lhs_instantiated, lhs_var, env);
                            _ = try self.unify(rhs_instantiated, rhs_var, env);
                        }
                    },
                    .no_expectation => {
                        // Start with empty requirements that can be constrained by operands
                        const num_content = Content{ .structure = .{ .num = .{
                            .num_unbound = .{
                                .int_requirements = Num.IntRequirements.init(),
                                .frac_requirements = Num.FracRequirements.init(),
                            },
                        } } };
                        const lhs_num_var = try self.freshFromContent(num_content, env, expr_region);
                        const rhs_num_var = try self.freshFromContent(num_content, env, expr_region);

                        // Unify left and right operands with num
                        _ = try self.unify(lhs_num_var, lhs_var, env);
                        _ = try self.unify(rhs_num_var, rhs_var, env);
                    },
                }

                // Unify left and right together
                _ = try self.unify(lhs_var, rhs_var, env);

                // Set root expr. If unifications succeeded this will the the
                // num, otherwise the propgate error
                try self.types.setVarRedirect(expr_var, lhs_var);
            }
        },
        .sub, .mul, .div, .rem, .pow, .div_trunc => {
            // For now, we'll constrain both operands to be numbers
            // In the future, this will use static dispatch based on the lhs type

            // We check the lhs and the rhs independently, then unify them with
            // each other. This ensures that all errors are surfaced and the
            // operands are the same type
            switch (expected) {
                .expected => |expectation| {
                    const lhs_instantiated = try self.instantiateVar(expectation.var_, env, .{ .explicit = expr_region });
                    const rhs_instantiated = try self.instantiateVar(expectation.var_, env, .{ .explicit = expr_region });

                    if (expectation.from_annotation) {
                        _ = try self.unifyWithCtx(lhs_instantiated, lhs_var, env, .anno);
                        _ = try self.unifyWithCtx(rhs_instantiated, rhs_var, env, .anno);
                    } else {
                        _ = try self.unify(lhs_instantiated, lhs_var, env);
                        _ = try self.unify(rhs_instantiated, rhs_var, env);
                    }
                },
                .no_expectation => {
                    // Start with empty requirements that can be constrained by operands
                    const num_content = Content{ .structure = .{ .num = .{
                        .num_unbound = .{
                            .int_requirements = Num.IntRequirements.init(),
                            .frac_requirements = Num.FracRequirements.init(),
                        },
                    } } };
                    const lhs_num_var = try self.freshFromContent(num_content, env, expr_region);
                    const rhs_num_var = try self.freshFromContent(num_content, env, expr_region);

                    // Unify left and right operands with num
                    _ = try self.unify(lhs_num_var, lhs_var, env);
                    _ = try self.unify(rhs_num_var, rhs_var, env);
                },
            }

            // Unify left and right together
            _ = try self.unify(lhs_var, rhs_var, env);

            // Set root expr. If unifications succeeded this will the the
            // num, otherwise the propgate error
            _ = try self.unify(expr_var, lhs_var, env);
        },
        .lt, .gt, .le, .ge, .eq, .ne => {
            // Ensure the operands are the same type
            const result = try self.unify(lhs_var, rhs_var, env);

            if (result.isOk()) {
                const fresh_bool = try self.freshBool(env, expr_region);
                _ = try self.unify(expr_var, fresh_bool, env);
            } else {
                try self.unifyWith(expr_var, .err, env);
            }
        },
        .@"and" => {
            const lhs_fresh_bool = try self.freshBool(env, expr_region);
            const lhs_result = try self.unify(lhs_fresh_bool, lhs_var, env);
            self.setDetailIfTypeMismatch(lhs_result, .{ .invalid_bool_binop = .{
                .binop_expr = expr_idx,
                .problem_side = .lhs,
                .binop = .@"and",
            } });

            const rhs_fresh_bool = try self.freshBool(env, expr_region);
            const rhs_result = try self.unify(rhs_fresh_bool, rhs_var, env);
            self.setDetailIfTypeMismatch(rhs_result, .{ .invalid_bool_binop = .{
                .binop_expr = expr_idx,
                .problem_side = .rhs,
                .binop = .@"and",
            } });

            // Unify left and right together
            _ = try self.unify(lhs_var, rhs_var, env);

            // Set root expr. If unifications succeeded this will the the
            // num, otherwise the propgate error
            _ = try self.unify(expr_var, lhs_var, env);
        },
        .@"or" => {
            const lhs_fresh_bool = try self.freshBool(env, expr_region);
            const lhs_result = try self.unify(lhs_fresh_bool, lhs_var, env);
            self.setDetailIfTypeMismatch(lhs_result, .{ .invalid_bool_binop = .{
                .binop_expr = expr_idx,
                .problem_side = .lhs,
                .binop = .@"and",
            } });

            const rhs_fresh_bool = try self.freshBool(env, expr_region);
            const rhs_result = try self.unify(rhs_fresh_bool, rhs_var, env);
            self.setDetailIfTypeMismatch(rhs_result, .{ .invalid_bool_binop = .{
                .binop_expr = expr_idx,
                .problem_side = .rhs,
                .binop = .@"and",
            } });

            // Unify left and right together
            _ = try self.unify(lhs_var, rhs_var, env);

            // Set root expr. If unifications succeeded this will the the
            // num, otherwise the propagate error
            _ = try self.unify(expr_var, lhs_var, env);
        },
        .pipe_forward => {
            // TODO
        },
        .null_coalesce => {
            // TODO
        },
    }

    return does_fx;
}

// problems //

/// If the provided result is a type mismatch problem, append the detail to the
/// problem in the store.
/// This allows us to show the user nice, more specific errors than a generic
/// type mismatch
fn setDetailIfTypeMismatch(self: *Self, result: unifier.Result, mismatch_detail: problem.TypeMismatchDetail) void {
    switch (result) {
        .ok => {},
        .problem => |problem_idx| {
            self.setProblemTypeMismatchDetail(problem_idx, mismatch_detail);
        },
    }
}

/// If the provided problem is a type mismatch, set the mismatch detail.
/// This allows us to show the user nice, more specific errors than a generic
/// type mismatch
fn setProblemTypeMismatchDetail(self: *Self, problem_idx: problem.Problem.Idx, mismatch_detail: problem.TypeMismatchDetail) void {
    switch (self.problems.problems.items[@intFromEnum(problem_idx)]) {
        .type_mismatch => |mismatch| {
            self.problems.problems.items[@intFromEnum(problem_idx)] = .{
                .type_mismatch = .{
                    .types = mismatch.types,
                    .detail = mismatch_detail,
                },
            };
        },
        else => {
            // For other problem types (e.g., number_does_not_fit), the
            // original problem is already more specific than our custom
            // problem, so we should keep it as-is and not replace it.
        },
    }
}

// copy type from other module //

// external type lookups //

const ExternalType = struct {
    local_var: Var,
    other_cir_node_idx: CIR.Node.Idx,
    other_cir: *const ModuleEnv,
};

/// Copy a variable from a different module into this module's types store.
///
/// IMPORTANT: The caller must instantiate this variable before unifing
/// against it. This avoid poisoning the copied variable in the types store if
/// unification fails.
fn resolveVarFromExternal(
    self: *Self,
    module_idx: CIR.Import.Idx,
    node_idx: u16,
) std.mem.Allocator.Error!?ExternalType {
    const module_idx_int = @intFromEnum(module_idx);
    if (module_idx_int < self.imported_modules.len) {
        const other_module_cir = self.imported_modules[module_idx_int];
        const other_module_env = other_module_cir;

        // The idx of the expression in the other module
        const target_node_idx = @as(CIR.Node.Idx, @enumFromInt(node_idx));

        // Check if we've already copied this import
        const cache_key = ImportCacheKey{
            .module_idx = module_idx,
            .node_idx = target_node_idx,
        };

        const copied_var = if (self.import_cache.get(cache_key)) |cached_var|
            // Reuse the previously copied type.
            cached_var
        else blk: {
            // First time importing this type - copy it and cache the result
            const imported_var = @as(Var, @enumFromInt(@intFromEnum(target_node_idx)));

            // Every node should have a corresponding type entry
            std.debug.assert(@intFromEnum(imported_var) < other_module_env.types.len());

            const new_copy = try self.copyVar(imported_var, other_module_env, null);
            try self.import_cache.put(self.gpa, cache_key, new_copy);
            break :blk new_copy;
        };

        return .{
            .local_var = copied_var,
            .other_cir_node_idx = target_node_idx,
            .other_cir = other_module_env,
        };
    } else {
        return null;
    }
}

/// Instantiate a variable, writing su
fn copyVar(self: *Self, other_module_var: Var, other_module_env: *const ModuleEnv, mb_region: ?Region) std.mem.Allocator.Error!Var {
    // First, reset state
    self.var_map.clearRetainingCapacity();

    // Copy the var from the dest type store into this type store
    const copied_var = try copy_import.copyVar(
        &other_module_env.*.types,
        self.types,
        other_module_var,
        &self.var_map,
        other_module_env.getIdentStoreConst(),
        self.cir.getIdentStore(),
        self.gpa,
    );

    const region = if (mb_region) |region| region else base.Region.zero();

    // If we had to insert any new type variables, ensure that we have
    // corresponding regions for them. This is essential for error reporting.
    if (self.var_map.count() > 0) {
        var iterator = self.var_map.iterator();
        while (iterator.next()) |x| {
            // Get the newly created var
            const fresh_var = x.value_ptr.*;
            try self.fillInRegionsThrough(fresh_var);

            self.setRegionAt(fresh_var, region);
        }
    }

    // Assert that we have regions for every type variable
    self.debugAssertArraysInSync();

    return copied_var;
}

// validate static dispatch constraints //

/// Handle a recursive static dispatch constraint by creating a RecursionVar
///
/// When we detect that a constraint check would recurse (the variable is already
/// being checked in the call stack), we create a RecursionVar to represent the
/// recursive structure and prevent infinite loops.
///
/// The RecursionVar points back to the original variable structure, allowing
/// equirecursive unification to properly handle the cycle.
fn handleRecursiveConstraint(
    self: *Self,
    var_: types_mod.Var,
    depth: usize,
    env: *Env,
) std.mem.Allocator.Error!void {
    // Create the RecursionVar content that points to the original structure
    const rec_var_content = types_mod.Content{
        .recursion_var = .{
            .structure = var_,
            .name = null, // Could be enhanced to carry debug name
        },
    };

    // Create a new type variable to represent the recursion point
    // Use the current environment's rank for the recursion var
    const recursion_var = try self.types.freshFromContentWithRank(rec_var_content, env.rank());

    // Create RecursionInfo to track the recursion metadata
    const recursion_info = types_mod.RecursionInfo{
        .recursion_var = recursion_var,
        .depth = depth,
    };

    // Store the recursion info in the deferred constraint
    // Note: This will be enhanced in later implementation to properly
    // update the constraint with the recursion info
    _ = recursion_info;
}

/// Check static dispatch constraints
///
/// Note that new constraints can be added as we are processing. For example:
///
///  Test := [Val(Str)].{
///    to_str = |Test.Val(s)| s
///    to_str2 = |test| test.to_str()
///  }
///  main = Test.Val("hello").to_str2()
///
/// Initially, we only have to check constraint for `Test.to_str2`. But when we
/// process that, we then have to check `Test.to_str`.
fn checkDeferredStaticDispatchConstraints(self: *Self, env: *Env) std.mem.Allocator.Error!void {
    var deferred_constraint_len = env.deferred_static_dispatch_constraints.items.items.len;
    var deferred_constraint_index: usize = 0;
    while (deferred_constraint_index < deferred_constraint_len) : ({
        deferred_constraint_index += 1;
        deferred_constraint_len = env.deferred_static_dispatch_constraints.items.items.len;
    }) {
        const deferred_constraint = env.deferred_static_dispatch_constraints.items.items[deferred_constraint_index];
        const dispatcher_resolved = self.types.resolveVar(deferred_constraint.var_);
        const dispatcher_content = dispatcher_resolved.desc.content;

        // Detect recursive constraints
        // Check if this var is already in the constraint check stack
        for (self.constraint_check_stack.items, 0..) |stack_var, depth| {
            if (stack_var == dispatcher_resolved.var_) {
                // Found recursion! Create a RecursionVar to handle this properly
                try self.handleRecursiveConstraint(dispatcher_resolved.var_, depth, env);
                continue;
            }
        }

        // Not recursive - push to stack and proceed normally
        try self.constraint_check_stack.append(self.gpa, dispatcher_resolved.var_);
        defer _ = self.constraint_check_stack.pop();

        if (dispatcher_content == .err) {
            // If the root type is an error, then skip constraint checking
            const constraints = self.types.sliceStaticDispatchConstraints(deferred_constraint.constraints);
            for (constraints) |constraint| {
                try self.markConstraintFunctionAsError(constraint, env);
            }
            try self.unifyWith(deferred_constraint.var_, .err, env);
        } else if (dispatcher_content == .rigid) {
            // Get the rigid variable and the constraints it has defined
            const rigid = dispatcher_content.rigid;
            const rigid_constraints = self.types.sliceStaticDispatchConstraints(rigid.constraints);

            // Get the deferred constraints to validate against
            const deferred_constraints = self.types.sliceStaticDispatchConstraints(deferred_constraint.constraints);

            // First, special case if this rigid has no constraints
            if (deferred_constraints.len > 0 and rigid_constraints.len == 0) {
                const constraint = deferred_constraints[0];
                try self.reportConstraintError(
                    deferred_constraint.var_,
                    constraint,
                    .{ .missing_method = .rigid },
                    env,
                );
                continue;
            }

            // Build a map of constraints the rigid has
            self.ident_to_var_map.clearRetainingCapacity();
            try self.ident_to_var_map.ensureUnusedCapacity(@intCast(rigid_constraints.len));
            for (rigid_constraints) |rigid_constraint| {
                self.ident_to_var_map.putAssumeCapacity(rigid_constraint.fn_name, rigid_constraint.fn_var);
            }

            // Iterate over the constraints
            for (deferred_constraints) |constraint| {
                // Extract the function and return type from the constraint
                const resolved_constraint = self.types.resolveVar(constraint.fn_var);
                const mb_resolved_func = resolved_constraint.desc.content.unwrapFunc();
                std.debug.assert(mb_resolved_func != null);
                const resolved_func = mb_resolved_func.?;

                // Then, lookup the inferred constraint in the actual list of rigid constraints
                if (self.ident_to_var_map.get(constraint.fn_name)) |rigid_var| {
                    // Unify the actual function var against the inferred var
                    //
                    // TODO: For better error messages, we should check if these
                    // types are functions, unify each arg, etc. This should look
                    // similar to e_call
                    const result = try self.unify(rigid_var, constraint.fn_var, env);
                    if (result.isProblem()) {
                        try self.unifyWith(deferred_constraint.var_, .err, env);
                        try self.unifyWith(resolved_func.ret, .err, env);
                    }
                } else {
                    try self.reportConstraintError(
                        deferred_constraint.var_,
                        constraint,
                        .{ .missing_method = .nominal },
                        env,
                    );
                    continue;
                }
            }
        } else if (dispatcher_content == .flex) {
            // If the root type is aa flex, then we there's nothing to check
            continue;
        } else if (dispatcher_content == .structure and dispatcher_content.structure == .nominal_type) {
            // If the root type is a nominal type, then this is valid static dispatch
            const nominal_type = dispatcher_content.structure.nominal_type;

            // Get the module ident that this type was defined in
            const original_module_ident = nominal_type.origin_module;

            // Check if the nominal type in question is defined in this module
            const is_this_module = original_module_ident == self.common_idents.module_name;

            // Get the list of exposed items to check
            const original_env: *const ModuleEnv = blk: {
                if (is_this_module) {
                    break :blk self.cir;
                } else if (original_module_ident == self.cir.builtin_module_ident) {
                    // For builtin types, use the builtin module environment directly
                    if (self.common_idents.builtin_module) |builtin_env| {
                        break :blk builtin_env;
                    } else {
                        // This happens when compiling the Builtin module itself
                        break :blk self.cir;
                    }
                } else {
                    // TODO: The name `module_envs` is misleading - it's actually a map of
                    // auto-imported TYPE NAMES to their defining modules, not a map of module names.
                    // This is because when you write `List` in user code (not `Builtin.List`), the
                    // compiler needs to quickly resolve which module defines that type name.
                    //
                    // This creates confusion here in static dispatch: we have an `origin_module`
                    // which stores the MODULE name ("Builtin"), but `module_envs` is keyed by
                    // TYPE names ("List", "Bool", etc.).
                    //
                    // The correct solution would be to have two separate maps:
                    // - auto_imported_types: HashMap(TypeName, ModuleEnv) for canonicalization
                    // - imported_modules: HashMap(ModuleName, ModuleEnv) for module lookups
                    //
<<<<<<< HEAD
                    // For now, we work around this by detecting builtin types and using the type
                    // name as the lookup key instead of the module name.
                    std.debug.assert(self.module_envs != null);
                    const module_envs = self.module_envs.?;

                    const lookup_key = if (original_module_ident == self.cir.builtin_module_ident) lookup_blk: {
                        // For Builtin types, the nominal_type.ident contains the fully qualified name
                        // like "Builtin.Str", but module_envs is keyed by just the unqualified name "Str".
                        // We need to extract just the type name without the module prefix.
                        const full_name = self.cir.getIdent(nominal_type.ident.ident_idx);
                        const dot_index = std.mem.indexOfScalar(u8, full_name, '.') orelse {
                            // No dot found - use as-is (shouldn't happen for Builtin types, but handle gracefully)
                            break :lookup_blk nominal_type.ident.ident_idx;
                        };
                        const unqualified_name = full_name[dot_index + 1 ..];
                        // Look up the unqualified name in the identifier store
                        const unqualified_ident = self.cir.common.findIdent(unqualified_name) orelse {
                            // If we can't find it, fall back to the original (will likely fail the assertion below)
                            break :lookup_blk nominal_type.ident.ident_idx;
                        };
                        break :lookup_blk unqualified_ident;
                    } else original_module_ident; // Use module name for user-defined modules

                    const mb_original_module_env = module_envs.get(lookup_key);
=======
                    // For now, we work around this by looking up regular imports in module_envs.
                    std.debug.assert(self.module_envs != null);
                    const module_envs = self.module_envs.?;

                    const mb_original_module_env = module_envs.get(original_module_ident);
>>>>>>> 0d1cd674
                    std.debug.assert(mb_original_module_env != null);
                    break :blk mb_original_module_env.?.env;
                }
            };

            // Get some data about the nominal type
            const region = self.getRegionAt(deferred_constraint.var_);
            const type_name_bytes = self.cir.getIdent(nominal_type.ident.ident_idx);

            // Iterate over the constraints
            const constraints = self.types.sliceStaticDispatchConstraints(deferred_constraint.constraints);
            for (constraints) |constraint| {
                // Extract the function and return type from the constraint
                const resolved_constraint = self.types.resolveVar(constraint.fn_var);
                const mb_resolved_func = resolved_constraint.desc.content.unwrapFunc();
                std.debug.assert(mb_resolved_func != null);
                const resolved_func = mb_resolved_func.?;

                // Get the name fully qualified name of the function
                // Czer creates this as `TypeName.method_name`
                const constraint_fn_name_bytes = self.cir.getIdent(constraint.fn_name);

                // Calculate the name of the static dispatch function
                //
                // TODO: This works for top-level types, but not for deeply
                // nested types like: MyModule.A.B.C.my_func
                self.static_dispatch_method_name_buf.clearRetainingCapacity();

                // Check if type_name_bytes already starts with "module_name."
                const module_prefix = original_env.module_name;
                const already_qualified = type_name_bytes.len > module_prefix.len + 1 and
                    std.mem.startsWith(u8, type_name_bytes, module_prefix) and
                    type_name_bytes[module_prefix.len] == '.';

                if (std.mem.eql(u8, type_name_bytes, original_env.module_name)) {
                    try self.static_dispatch_method_name_buf.print(
                        self.gpa,
                        "{s}.{s}",
                        .{ type_name_bytes, constraint_fn_name_bytes },
                    );
                } else if (already_qualified) {
                    // Type name is already qualified (e.g., "Builtin.Try"), just append method
                    try self.static_dispatch_method_name_buf.print(
                        self.gpa,
                        "{s}.{s}",
                        .{ type_name_bytes, constraint_fn_name_bytes },
                    );
                } else {
                    try self.static_dispatch_method_name_buf.print(
                        self.gpa,
                        "{s}.{s}.{s}",
                        .{ original_env.module_name, type_name_bytes, constraint_fn_name_bytes },
                    );
                }
                const qualified_name_bytes = self.static_dispatch_method_name_buf.items;

                // Get the ident of this method in the original env
                const ident_in_original_env = original_env.getIdentStoreConst().findByString(qualified_name_bytes) orelse {
                    try self.reportConstraintError(
                        deferred_constraint.var_,
                        constraint,
                        .{ .missing_method = .nominal },
                        env,
                    );
                    continue;
                };

                // Get the def index in the original env
                const node_idx_in_original_env = original_env.getExposedNodeIndexById(ident_in_original_env) orelse {
                    // This can happen if the original module has an ident that
                    // matches the method/type, but it doesn't actually have
                    // that method.
                    try self.reportConstraintError(
                        deferred_constraint.var_,
                        constraint,
                        .{ .missing_method = .nominal },
                        env,
                    );
                    continue;
                };

                const def_idx: CIR.Def.Idx = @enumFromInt(@as(u32, @intCast(node_idx_in_original_env)));
                const def_var: Var = ModuleEnv.varFrom(def_idx);

                if (is_this_module) {
                    // Check if we've processed this def already.
                    const def = original_env.store.getDef(def_idx);
                    const mb_processing_def = self.top_level_ptrns.get(def.pattern);
                    if (mb_processing_def) |processing_def| {
                        std.debug.assert(processing_def.def_idx == def_idx);
                        switch (processing_def.status) {
                            .not_processed => {
                                var sub_env = try self.env_pool.acquire(.generalized);
                                defer self.env_pool.release(sub_env);

                                try self.checkDef(def_idx, &sub_env);
                            },
                            .processing => {
                                // TODO: Handle recursive defs
                            },
                            .processed => {},
                        }
                    }
                }

                // Copy the actual method from the dest module env to this module env
                const real_method_var = if (is_this_module) blk: {
                    break :blk try self.instantiateVar(def_var, env, .{ .explicit = region });
                } else blk: {
                    // Copy the method from the other module's type store
                    const copied_var = try self.copyVar(def_var, original_env, region);
                    // For builtin methods, we need to instantiate the copied var to convert
                    // rigid type variables to flex, so they can unify with the call site
                    const is_builtin = original_module_ident == self.cir.builtin_module_ident;
                    if (is_builtin) {
                        break :blk try self.instantiateVar(copied_var, env, .{ .explicit = region });
                    } else {
                        break :blk copied_var;
                    }
                };

                // Unify the actual function var against the inferred var
                // We break this down into arg-by-arg and return type unification
                // for better error messages (instead of showing the whole function types)

                // Extract the function type from the real method
                const resolved_real = self.types.resolveVar(real_method_var);
                const mb_real_func = resolved_real.desc.content.unwrapFunc();
                if (mb_real_func == null) {
                    // This shouldn't happen - the method should be a function
                    std.debug.assert(false);
                    try self.unifyWith(deferred_constraint.var_, .err, env);
                    try self.unifyWith(resolved_func.ret, .err, env);
                    continue;
                }
                const real_func = mb_real_func.?;

                // Check arity matches
                const constraint_args = self.types.sliceVars(resolved_func.args);
                const real_args = self.types.sliceVars(real_func.args);

                if (constraint_args.len != real_args.len) {
                    // Arity mismatch - shouldn't happen if method was found correctly
                    std.debug.assert(false);
                    try self.unifyWith(deferred_constraint.var_, .err, env);
                    try self.unifyWith(resolved_func.ret, .err, env);
                    continue;
                }

                // Unify each argument pair
                var any_arg_failed = false;
                for (constraint_args, real_args) |constraint_arg, real_arg| {
                    const arg_result = try self.unify(real_arg, constraint_arg, env);
                    if (arg_result.isProblem()) {
                        any_arg_failed = true;
                    }
                }

                // Unify return types - this will generate the error with the expression region
                const ret_result = try self.unify(real_func.ret, resolved_func.ret, env);

                if (any_arg_failed or ret_result.isProblem()) {
                    try self.unifyWith(deferred_constraint.var_, .err, env);
                    try self.unifyWith(resolved_func.ret, .err, env);
                }
            }
        } else {
            // If the root type is anything but a nominal type, push an error

            const constraints = self.types.sliceStaticDispatchConstraints(deferred_constraint.constraints);
            if (constraints.len > 0) {
                try self.reportConstraintError(
                    deferred_constraint.var_,
                    constraints[0],
                    .not_nominal,
                    env,
                );
            } else {
                // It should be impossible to have a deferred constraint check
                // that has no constraints.
                std.debug.assert(false);
            }
        }
    }

    // Now that we've processed all constraints, reset the array
    env.deferred_static_dispatch_constraints.items.clearRetainingCapacity();
}

/// Mark a constraint function's return type as error
fn markConstraintFunctionAsError(self: *Self, constraint: StaticDispatchConstraint, env: *Env) !void {
    const resolved_constraint = self.types.resolveVar(constraint.fn_var);
    const mb_resolved_func = resolved_constraint.desc.content.unwrapFunc();
    std.debug.assert(mb_resolved_func != null);
    const resolved_func = mb_resolved_func.?;
    try self.unifyWith(resolved_func.ret, .err, env);
}

/// Report a constraint validation error
fn reportConstraintError(
    self: *Self,
    dispatcher_var: Var,
    constraint: StaticDispatchConstraint,
    kind: union(enum) {
        missing_method: problem.DispatcherDoesNotImplMethod.DispatcherType,
        not_nominal,
    },
    env: *Env,
) !void {
    const snapshot = try self.snapshots.deepCopyVar(self.types, dispatcher_var);
    const constraint_problem = switch (kind) {
        .missing_method => |dispatcher_type| problem.Problem{ .static_dispach = .{
            .dispatcher_does_not_impl_method = .{
                .dispatcher_var = dispatcher_var,
                .dispatcher_snapshot = snapshot,
                .dispatcher_type = dispatcher_type,
                .fn_var = constraint.fn_var,
                .method_name = constraint.fn_name,
                .origin = constraint.origin,
            },
        } },
        .not_nominal => problem.Problem{ .static_dispach = .{
            .dispatcher_not_nominal = .{
                .dispatcher_var = dispatcher_var,
                .dispatcher_snapshot = snapshot,
                .fn_var = constraint.fn_var,
                .method_name = constraint.fn_name,
            },
        } },
    };
    _ = try self.problems.appendProblem(self.cir.gpa, constraint_problem);

    try self.markConstraintFunctionAsError(constraint, env);
}

/// Pool for reusing Env instances to avoid repeated allocations
const EnvPool = struct {
    available: std.ArrayList(Env),
    gpa: Allocator,

    fn init(gpa: Allocator) std.mem.Allocator.Error!EnvPool {
        var pool = try std.ArrayList(Env).initCapacity(gpa, 8);
        for (0..8) |_| {
            pool.appendAssumeCapacity(try Env.init(gpa, .generalized));
        }
        return .{
            .available = pool,
            .gpa = gpa,
        };
    }

    fn deinit(self: *EnvPool) void {
        for (self.available.items) |*env| {
            env.deinit(self.gpa);
        }
        self.available.deinit(self.gpa);
    }

    /// Acquire an Env from the pool, or create a new one if none available
    fn acquire(self: *EnvPool, at: Rank) std.mem.Allocator.Error!Env {
        const trace = tracy.trace(@src());
        defer trace.end();

        if (self.available.pop()) |env| {
            // Reset the env for reuse
            var reused_env = env;
            reused_env.reset();
            return reused_env;
        } else {
            // Otherwise init a new one and ensure there's room to put it back
            // into the pool when we're done using it
            try self.available.ensureUnusedCapacity(self.gpa, 1);
            return try Env.init(self.gpa, at);
        }
    }

    /// Return an Env to the pool for reuse.
    /// If the pool cannot fit it, then deinit the env
    ///
    /// * If we acquire an existing env from the pool, there should be a slot
    ///   available to return it
    /// * If we init a new env when we acquire, the acquire func should expand the
    ///   pool so we have room to return it
    fn release(self: *EnvPool, env: Env) void {
        const trace = tracy.trace(@src());
        defer trace.end();

        var releasable_env = env;
        releasable_env.reset();
        self.available.append(self.gpa, releasable_env) catch {
            // If we can't add to the pool, just deinit this env
            releasable_env.deinit(self.gpa);
        };
    }
};<|MERGE_RESOLUTION|>--- conflicted
+++ resolved
@@ -599,12 +599,12 @@
     return try self.instantiateVar(self.bool_var, env, .{ .explicit = new_region });
 }
 
-<<<<<<< HEAD
 /// Create a str var
 fn freshStr(self: *Self, env: *Env, new_region: Region) Allocator.Error!Var {
     // Use the copied Str type from the type store (set by copyBuiltinTypes)
     return try self.instantiateVar(self.str_var, env, .{ .explicit = new_region });
-=======
+}
+
 /// Create a nominal List type with the given element type
 fn mkListContent(self: *Self, elem_var: Var) Allocator.Error!Content {
     // Use the cached builtin_module_ident from the current module's ident store.
@@ -628,7 +628,6 @@
         &type_args,
         origin_module_id,
     );
->>>>>>> 0d1cd674
 }
 
 // updating vars //
@@ -4202,38 +4201,11 @@
                     // - auto_imported_types: HashMap(TypeName, ModuleEnv) for canonicalization
                     // - imported_modules: HashMap(ModuleName, ModuleEnv) for module lookups
                     //
-<<<<<<< HEAD
-                    // For now, we work around this by detecting builtin types and using the type
-                    // name as the lookup key instead of the module name.
-                    std.debug.assert(self.module_envs != null);
-                    const module_envs = self.module_envs.?;
-
-                    const lookup_key = if (original_module_ident == self.cir.builtin_module_ident) lookup_blk: {
-                        // For Builtin types, the nominal_type.ident contains the fully qualified name
-                        // like "Builtin.Str", but module_envs is keyed by just the unqualified name "Str".
-                        // We need to extract just the type name without the module prefix.
-                        const full_name = self.cir.getIdent(nominal_type.ident.ident_idx);
-                        const dot_index = std.mem.indexOfScalar(u8, full_name, '.') orelse {
-                            // No dot found - use as-is (shouldn't happen for Builtin types, but handle gracefully)
-                            break :lookup_blk nominal_type.ident.ident_idx;
-                        };
-                        const unqualified_name = full_name[dot_index + 1 ..];
-                        // Look up the unqualified name in the identifier store
-                        const unqualified_ident = self.cir.common.findIdent(unqualified_name) orelse {
-                            // If we can't find it, fall back to the original (will likely fail the assertion below)
-                            break :lookup_blk nominal_type.ident.ident_idx;
-                        };
-                        break :lookup_blk unqualified_ident;
-                    } else original_module_ident; // Use module name for user-defined modules
-
-                    const mb_original_module_env = module_envs.get(lookup_key);
-=======
                     // For now, we work around this by looking up regular imports in module_envs.
                     std.debug.assert(self.module_envs != null);
                     const module_envs = self.module_envs.?;
 
                     const mb_original_module_env = module_envs.get(original_module_ident);
->>>>>>> 0d1cd674
                     std.debug.assert(mb_original_module_env != null);
                     break :blk mb_original_module_env.?.env;
                 }
