--- conflicted
+++ resolved
@@ -1376,13 +1376,8 @@
         try self.types.mkNominal(
             .{ .ident_idx = header.name },
             backing_var,
-<<<<<<< HEAD
             self.scratch_header_vars.items,
-            self.common_idents.module_name,
-=======
-            header_vars,
             self.builtin_ctx.module_name,
->>>>>>> 4b811d2d
         ),
         env,
     );
@@ -4907,20 +4902,9 @@
                 } else blk: {
                     // Copy the method from the other module's type store
                     const copied_var = try self.copyVar(def_var, original_env, region);
-<<<<<<< HEAD
                     // Instantiate the copied var to convert rigid type variables to flex,
                     // so they can unify with the call site
                     break :blk try self.instantiateVar(copied_var, env, .{ .explicit = region });
-=======
-                    // For builtin methods, we need to instantiate the copied var to convert
-                    // rigid type variables to flex, so they can unify with the call site
-                    const is_builtin = original_module_ident == self.cir.idents.builtin_module;
-                    if (is_builtin) {
-                        break :blk try self.instantiateVar(copied_var, env, .{ .explicit = region });
-                    } else {
-                        break :blk copied_var;
-                    }
->>>>>>> 4b811d2d
                 };
 
                 // Unify the actual function var against the inferred var
