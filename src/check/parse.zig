--- conflicted
+++ resolved
@@ -91,13 +91,8 @@
 }
 
 // TODO move this somewhere better, for now it's here to keep it simple.
-fn testSExprHelper(allocator: std.mem.Allocator, source: []const u8, expected: []const u8) !void {
-
-    // arena for the env
-    var arena = std.heap.ArenaAllocator.init(allocator);
-    defer arena.deinit();
-
-    var env = base.ModuleEnv.init(&arena);
+fn testSExprHelper(source: []const u8, expected: []const u8) !void {
+    var env = base.ModuleEnv.init(testing.allocator);
 
     // parse our source
     var parse_ast = parse(&env, testing.allocator, source);
@@ -111,7 +106,8 @@
     defer buf.deinit();
 
     // convert the AST to our SExpr
-    try parse_ast.toSExprStr(&env, buf.writer().any());
+    try parse_ast.toSExprStr(testing.allocator, &env, buf.writer().any());
+    defer parse_ast.deinit();
 
     // TODO in future we should just write the SExpr to a file and snapshot it
     // for now we are comparing strings to keep it simple
@@ -125,17 +121,10 @@
         \\foo = "hey"
         \\bar = "yo"
     ;
+
     const expected =
         \\(file (header 'foo' 'bar') (decl (ident 'foo') (body (expr '"hey"'))) (decl (ident 'bar') (body (expr '"yo"'))))
     ;
-<<<<<<< HEAD
-=======
-    const gpa = testing.allocator;
-    var env = base.ModuleEnv.init(gpa);
-    defer env.deinit();
-    var parse_ir = parse(&env, gpa, source);
-    defer parse_ir.deinit();
->>>>>>> 99701f13
 
-    try testSExprHelper(testing.allocator, source, expected);
+    try testSExprHelper(source, expected);
 }