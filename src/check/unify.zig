--- conflicted
+++ resolved
@@ -985,13 +985,9 @@
             return error.TypeMismatch;
         }
 
-<<<<<<< HEAD
         // Merge BEFORE recursing into children to enable cycle detection.
         // If we encounter these same vars again during recursion, checkVarsEquiv
         // will see they're now equivalent and skip, preventing infinite recursion.
-=======
-        // Early merge so self-referential types don't infinitely recurse
->>>>>>> f2a41afe
         self.merge(vars, vars.b.desc.content);
 
         const a_elems = self.types_store.sliceVars(a_tuple.elems);
@@ -1727,7 +1723,6 @@
         const trace = tracy.trace(@src());
         defer trace.end();
 
-<<<<<<< HEAD
         // Merge BEFORE recursing into tag arguments to enable cycle detection.
         // If we encounter these same vars again during recursion (e.g., in a
         // self-referential tag union like [A a] where a is the tag union),
@@ -1737,9 +1732,6 @@
 
         // First, unwrap all fields for tag unions, erroring if we encounter an
         // invalid record ext var
-=======
-        // Unwrap all fields for tag unions, erroring on invalid ext var
->>>>>>> f2a41afe
         const a_gathered_tags = try self.gatherTagUnionTags(a_tag_union);
         const b_gathered_tags = try self.gatherTagUnionTags(b_tag_union);
 
