--- conflicted
+++ resolved
@@ -1068,13 +1068,7 @@
             return error.TypeMismatch;
         }
 
-<<<<<<< HEAD
-        // Merge BEFORE recursing into children to enable cycle detection.
-        // If we encounter these same vars again during recursion, checkVarsEquiv
-        // will see they're now equivalent and skip, preventing infinite recursion.
-=======
         // Early merge so self-referential types don't infinitely recurse
->>>>>>> 2ee5cc61
         self.merge(vars, vars.b.desc.content);
 
         const a_elems = self.types_store.sliceVars(a_tuple.elems);
@@ -1810,19 +1804,7 @@
         const trace = tracy.trace(@src());
         defer trace.end();
 
-<<<<<<< HEAD
-        // Merge BEFORE recursing into tag arguments to enable cycle detection.
-        // If we encounter these same vars again during recursion (e.g., in a
-        // self-referential tag union like [A a] where a is the tag union),
-        // checkVarsEquiv will see they're now equivalent and skip.
-        // We'll update the merged content at the end with the final tag union.
-        self.merge(vars, vars.b.desc.content);
-
-        // First, unwrap all fields for tag unions, erroring if we encounter an
-        // invalid record ext var
-=======
         // Unwrap all fields for tag unions, erroring on invalid ext var
->>>>>>> 2ee5cc61
         const a_gathered_tags = try self.gatherTagUnionTags(a_tag_union);
         const b_gathered_tags = try self.gatherTagUnionTags(b_tag_union);
 
