//! This module implements Hindley-Milner style type unification with extensions for:
//! * flex/rigid variables
//! * type aliases
//! * tuples
//! * builtins (List, Str, Box, etc)
//! * functions
//! * extensible row-based record types
//! * extensible tag unions
//! * custom, nominal types
//! * numbers (polymorphic & compacted)
//! * effect and purity tracking
//!
//! The primary entrypoint is `unify`, which takes two type variables (`Var`) and attempts
//! to unify their structure in the given `Store`, using a mutable `Scratch` context
//! to hold intermediate buffers and allocations.
//!
//! The `Scratch` struct is designed to be reused across many unification calls.
//! It owns internal scratch buffers for record fields, shared fields, and fresh variables.
//!
//! Each call to `unify` will reset the scratch buffer. If the unification succeeds,
//! the caller can access `scratch.fresh_vars` to retrieve all type variables created
//! during that unification pass. These fresh variables are useful for later type
//! generalization, let-binding, or monomorphization.
//!
//! NOTE: Subsequent calls to `unify` will reset `fresh_vars`. It is up to the caller
//! to use/store them if necessary.
//!
//! ### Example
//!
//! ```zig
//! const result = unify(&types_store, &scratch, a_var, b_var);
//! if (result == .ok) {
//!     for (scratch.fresh_vars.items) |v| {
//!         // handle fresh type variable `v`
//!     }
//! }
//! ```
//!
//! After use, the scratch buffer should either be deinited or reused in
//! subsequent unification runs.

const std = @import("std");

const base = @import("../../base.zig");
const collections = @import("../../collections.zig");
const types_root_mod = @import("../../types.zig");
const types_mod = @import("../../types/types.zig");
const store = @import("../../types/store.zig");
const problem_mod = @import("./problem.zig");
const occurs = @import("./occurs.zig");
const snapshot_mod = @import("./snapshot.zig");

const Region = base.Region;
const Ident = base.Ident;

const exitOnOutOfMemory = collections.utils.exitOnOom;
const SmallStringInterner = collections.SmallStringInterner;

const Slot = store.Slot;
const ResolvedVarDesc = store.ResolvedVarDesc;
const ResolvedVarDescs = store.ResolvedVarDescs;

const TypeIdent = types_mod.TypeIdent;
const Var = types_mod.Var;
const Desc = types_mod.Descriptor;
const Rank = types_mod.Rank;
const Mark = types_mod.Mark;
const Content = types_mod.Content;
const Alias = types_mod.Alias;
const CustomType = types_mod.CustomType;
const FlatType = types_mod.FlatType;
const Builtin = types_mod.Builtin;
const Tuple = types_mod.Tuple;
const Num = types_mod.Num;
const NumCompact = types_mod.Num.Compact;
const Func = types_mod.Func;
const Record = types_mod.Record;
const RecordField = types_mod.RecordField;
const TwoRecordFields = types_mod.TwoRecordFields;
const TagUnion = types_mod.TagUnion;
const Tag = types_mod.Tag;
const TwoTags = types_mod.TwoTags;

const VarSafeList = Var.SafeList;
const RecordFieldSafeMultiList = RecordField.SafeMultiList;
const RecordFieldSafeList = RecordField.SafeList;
const TwoRecordFieldsSafeMultiList = TwoRecordFields.SafeMultiList;
const TwoRecordFieldsSafeList = TwoRecordFields.SafeList;
const TagSafeList = Tag.SafeList;
const TagSafeMultiList = Tag.SafeMultiList;
const TwoTagsSafeList = TwoTags.SafeList;

const Problem = problem_mod.Problem;
const ProblemStore = problem_mod.Store;

/// Unify two type variables
///
/// This function
/// * Resolves type variables & compresses paths
/// * Compares variable contents for equality
/// * Merges unified variables so 1 is "root" and the other is "redirect"
pub fn unify(
    module_env: *const base.ModuleEnv,
    types: *types_root_mod.Store,
    problems: *problem_mod.Store,
    snapshots: *snapshot_mod.Store,
    unify_scratch: *Scratch,
    occurs_scratch: *occurs.Scratch,
    a: Var,
    b: Var,
) Result {
    // First reset the scratch store
    unify_scratch.reset();

    // Unify
    var unifier = Unifier.init(module_env, types, unify_scratch, occurs_scratch);
    unifier.unifyGuarded(a, b) catch |err| {
        const problem: Problem = blk: {
            switch (err) {
                error.TypeMismatch => {
                    const expected_snapshot = snapshots.createSnapshot(types, a);
                    const actual_snapshot = snapshots.createSnapshot(types, b);
                    break :blk .{ .type_mismatch = .{
                        .expected_var = a,
                        .expected = expected_snapshot,
                        .actual_var = b,
                        .actual = actual_snapshot,
                    } };
                },
                error.NumberDoesNotFit => {
                    // For number literal errors, we need to determine which var is the literal
                    // and which is the expected type
                    const a_resolved = types.resolveVar(a);

                    // Check if 'a' is the literal (has int_poly/num_poly/unbound types) or 'b' is
                    const literal_is_a = switch (a_resolved.desc.content) {
                        .structure => |structure| switch (structure) {
                            .num => |num| switch (num) {
                                .int_poly, .num_poly, .int_unbound, .num_unbound, .frac_unbound => true,
                                else => false,
                            },
                            .list_unbound => true,
                            .record_unbound => true,
                            else => false,
                        },
                        else => false,
                    };

                    const literal_var = if (literal_is_a) a else b;
                    const expected_var = if (literal_is_a) b else a;
                    const expected_snapshot = snapshots.createSnapshot(types, expected_var);

                    break :blk .{ .number_does_not_fit = .{
                        .literal_var = literal_var,
                        .expected_type = expected_snapshot,
                    } };
                },
                error.NegativeUnsignedInt => {
                    // For number literal errors, we need to determine which var is the literal
                    // and which is the expected type
                    const a_resolved = types.resolveVar(a);

                    // Check if 'a' is the literal (has int_poly/num_poly/unbound types) or 'b' is
                    const literal_is_a = switch (a_resolved.desc.content) {
                        .structure => |structure| switch (structure) {
                            .num => |num| switch (num) {
                                .int_poly, .num_poly, .int_unbound, .num_unbound, .frac_unbound => true,
                                else => false,
                            },
                            .list_unbound => true,
                            .record_unbound => true,
                            else => false,
                        },
                        else => false,
                    };

                    const literal_var = if (literal_is_a) a else b;
                    const expected_var = if (literal_is_a) b else a;
                    const expected_snapshot = snapshots.createSnapshot(types, expected_var);

                    break :blk .{ .negative_unsigned_int = .{
                        .literal_var = literal_var,
                        .expected_type = expected_snapshot,
                    } };
                },
                error.UnifyErr => {
                    // Unify can error in the following ways:
                    //
                    // 1. Encountering illegal recursion (infinite or anonymous)
                    // 2. Encountering an invalid polymorphic number type
                    // 2. Encountering an invalid record extensible type
                    // 2. Encountering an invalid tag union extensible type
                    //
                    // In these cases, before throwing, we set error state in
                    // `scratch.occurs_err`. This is necessary because you cannot
                    // associated an error payload when throwing.
                    //
                    // If we threw but there is no error data, it is a bug
                    if (unify_scratch.err) |unify_err| {
                        switch (unify_err) {
                            .recursion_anonymous => |var_| {
                                // TODO: Snapshot infinite recursion
                                // const snapshot = snapshots.createSnapshot(types, var_);
                                break :blk .{ .anonymous_recursion = .{
                                    .var_ = var_,
                                } };
                            },
                            .recursion_infinite => |var_| {
                                // TODO: Snapshot infinite recursion
                                // const snapshot = snapshots.createSnapshot(types, var_);
                                break :blk .{ .infinite_recursion = .{
                                    .var_ = var_,
                                } };
                            },
                            .invalid_number_type => |var_| {
                                const snapshot = snapshots.createSnapshot(types, var_);
                                break :blk .{ .invalid_number_type = .{
                                    .var_ = var_,
                                    .snapshot = snapshot,
                                } };
                            },
                            .invalid_record_ext => |var_| {
                                const snapshot = snapshots.createSnapshot(types, var_);
                                break :blk .{ .invalid_record_ext = .{
                                    .var_ = var_,
                                    .snapshot = snapshot,
                                } };
                            },
                            .invalid_tag_union_ext => |var_| {
                                const snapshot = snapshots.createSnapshot(types, var_);
                                break :blk .{ .invalid_tag_union_ext = .{
                                    .var_ = var_,
                                    .snapshot = snapshot,
                                } };
                            },
                        }
                    } else {
                        break :blk .{ .bug = .{
                            .expected_var = a,
                            .expected = snapshots.createSnapshot(types, a),
                            .actual_var = b,
                            .actual = snapshots.createSnapshot(types, b),
                        } };
                    }
                },
            }
        };
        const problem_idx = problems.appendProblem(module_env.gpa, problem);
        types.union_(a, b, .{
            .content = .err,
            .rank = Rank.generalized,
            .mark = Mark.none,
        });
        return Result{ .problem = problem_idx };
    };

    return .ok;
}

/// The result of unification
pub const Result = union(enum) {
    const Self = @This();

    ok,
    problem: Problem.SafeMultiList.Idx,

    pub fn isOk(self: Self) bool {
        return self == .ok;
    }

    pub fn isProblem(self: Self) bool {
        switch (self) {
            .ok => return false,
            .problem => return true,
        }
    }
};

/// A temporary unification context used to unify two type variables within a `Store`.
///
/// `Unifier` is created per unification call and:
/// * Resolves and compresses type variables
/// * Applies unification logic across all supported `Content` variants
/// * Allocates new variables into the store (via `fresh`)
/// * Writes unified structure back into the store (via `merge`)
///
/// It works in tandem with `Scratch`, which owns reusable memory buffers
/// for intermediate field lists, shared record partitions, and fresh variables.
///
/// `Unifier` supports:
/// * flexible and rigid type variables
/// * type aliases
/// * extensible records with row polymorphism
/// * basic support for function, tuple, and number types
///
/// Callers are not expected to construct `Unifier`. Instead  call `unify(...)`.
const Unifier = struct {
    const Self = @This();

    module_env: *const base.ModuleEnv,
    types_store: *store.Store,
    scratch: *Scratch,
    occurs_scratch: *occurs.Scratch,
    depth: u8,
    skip_depth_check: bool,

    /// Init a unifier
    /// Caller owns the memory of the provided values
    fn init(
        module_env: *const base.ModuleEnv,
        types_store: *store.Store,
        scratch: *Scratch,
        occurs_scratch: *occurs.Scratch,
    ) Self {
        return .{
            .module_env = module_env,
            .types_store = types_store,
            .scratch = scratch,
            .occurs_scratch = occurs_scratch,
            .depth = 0,
            .skip_depth_check = false,
        };
    }

    // merge

    /// Link the variables & updated the content in the type_store
    /// In the old compiler, this function was called "merge"
    fn merge(self: *Self, vars: *const ResolvedVarDescs, new_content: Content) void {
        self.types_store.union_(vars.a.var_, vars.b.var_, .{
            .content = new_content,
            .rank = Rank.min(vars.a.desc.rank, vars.b.desc.rank),
            .mark = Mark.none,
        });
    }

    /// Create a new type variable *in this pool*
    fn fresh(self: *Self, vars: *const ResolvedVarDescs, new_content: Content) Var {
        const var_ = self.types_store.register(.{
            .content = new_content,
            .rank = Rank.min(vars.a.desc.rank, vars.b.desc.rank),
            .mark = Mark.none,
        });
        _ = self.scratch.fresh_vars.append(self.scratch.gpa, var_);
        return var_;
    }

    // unification

    /// Error thrown during unification when there's a type mismatch
    const Error = error{
        TypeMismatch,
        UnifyErr,
        NumberDoesNotFit,
        NegativeUnsignedInt,
    };

    /// TODO: What should this be?
    const max_depth_before_occurs: u8 = 8;

    /// Unify checking for equivalence
    fn unifyGuarded(self: *Self, a_var: Var, b_var: Var) Error!void {
        switch (self.types_store.checkVarsEquiv(a_var, b_var)) {
            .equiv => {
                // this means that the vars point to the same exact type
                // descriptor, so nothing needs to happen
                return;
            },
            .not_equiv => |vars| {
                if (self.skip_depth_check or self.depth < max_depth_before_occurs) {
                    self.depth += 1;
                    const result = self.unifyVars(&vars);
                    self.depth -= 1;
                    _ = try result;
                } else {
                    try self.checkRecursive(&vars);

                    self.skip_depth_check = true;
                    try self.unifyVars(&vars);
                    self.skip_depth_check = false;
                }
            },
        }
    }

    /// Unify two vars
    /// Internal entry point for unification logic. Use `unifyGuarded` to ensure
    /// proper depth tracking and occurs checking.
    fn unifyVars(self: *Self, vars: *const ResolvedVarDescs) Error!void {
        switch (vars.a.desc.content) {
            .flex_var => |mb_a_ident| {
                self.unifyFlex(vars, mb_a_ident, vars.b.desc.content);
            },
            .rigid_var => |_| {
                try self.unifyRigid(vars, vars.b.desc.content);
            },
            .alias => |a_alias| {
                try self.unifyAlias(vars, a_alias, vars.b.desc.content);
            },
            .effectful => {
                try self.unifyEffectful(vars, vars.b.desc.content);
            },
            .pure => {
                try self.unifyPure(vars, vars.b.desc.content);
            },
            .structure => |a_flat_type| {
                try self.unifyStructure(vars, a_flat_type, vars.b.desc.content);
            },
            .err => return error.TypeMismatch,
        }
    }

    /// Run a full occurs check on each variable, erroring if it is infinite
    /// or anonymous recursion
    ///
    /// This function is called when unify has recursed a sufficient depth that
    /// a recursive type seems likely.
    fn checkRecursive(self: *Self, vars: *const ResolvedVarDescs) Error!void {
        const a_occurs = occurs.occurs(self.types_store, self.occurs_scratch, vars.a.var_);
        switch (a_occurs) {
            .not_recursive => {},
            .recursive_nominal => {},
            .recursive_anonymous => {
                return self.setUnifyErrAndThrow(UnifyErrCtx{ .recursion_anonymous = vars.a.var_ });
            },
            .infinite => {
                return self.setUnifyErrAndThrow(UnifyErrCtx{ .recursion_infinite = vars.a.var_ });
            },
        }

        const b_occurs = occurs.occurs(self.types_store, self.occurs_scratch, vars.b.var_);
        switch (b_occurs) {
            .not_recursive => {},
            .recursive_nominal => {},
            .recursive_anonymous => {
                return self.setUnifyErrAndThrow(UnifyErrCtx{ .recursion_anonymous = vars.b.var_ });
            },
            .infinite => {
                return self.setUnifyErrAndThrow(UnifyErrCtx{ .recursion_infinite = vars.b.var_ });
            },
        }
    }

    // Unify flex //

    /// Unify when `a` was a flex
    fn unifyFlex(self: *Self, vars: *const ResolvedVarDescs, mb_a_ident: ?Ident.Idx, b_content: Content) void {
        switch (b_content) {
            .flex_var => |mb_b_ident| {
                if (mb_a_ident) |a_ident| {
                    self.merge(vars, Content{ .flex_var = a_ident });
                } else {
                    self.merge(vars, Content{ .flex_var = mb_b_ident });
                }
            },
            .rigid_var => self.merge(vars, b_content),
            .alias => self.merge(vars, b_content),
            .effectful => self.merge(vars, b_content),
            .pure => self.merge(vars, b_content),
            .structure => self.merge(vars, b_content),
            .err => self.merge(vars, .err),
        }
    }

    // Unify rigid //

    /// Unify when `a` was a rigid
    fn unifyRigid(self: *Self, vars: *const ResolvedVarDescs, b_content: Content) Error!void {
        switch (b_content) {
            .flex_var => self.merge(vars, vars.a.desc.content),
            .rigid_var => return error.TypeMismatch,
            .alias => return error.TypeMismatch,
            .effectful => return error.TypeMismatch,
            .pure => return error.TypeMismatch,
            .structure => return error.TypeMismatch,
            .err => self.merge(vars, .err),
        }
    }

    // Unify alias //

    /// Unify when `a` was a alias
    fn unifyAlias(self: *Self, vars: *const ResolvedVarDescs, a_alias: Alias, b_content: Content) Error!void {
        switch (b_content) {
            .flex_var => |_| {
                self.merge(vars, Content{ .alias = a_alias });
            },
            .rigid_var => |_| {
                try self.unifyGuarded(a_alias.backing_var, vars.b.var_);
            },
            .alias => |b_alias| {
                if (TypeIdent.eql(&self.module_env.idents, a_alias.ident, b_alias.ident)) {
                    try self.unifyTwoAliases(vars, a_alias, b_alias);
                } else {
                    try self.unifyGuarded(a_alias.backing_var, b_alias.backing_var);
                }
            },
            .effectful => return error.TypeMismatch,
            .pure => return error.TypeMismatch,
            .structure => try self.unifyGuarded(a_alias.backing_var, vars.b.var_),
            .err => self.merge(vars, .err),
        }
    }

    /// Unify two aliases
    ///
    /// This function assumes the caller has already checked that the alias names match
    ///
    /// this checks:
    /// * that the arities are the same
    /// * that parallel arguments unify
    ///
    /// NOTE: the rust version of this function `unify_two_aliases` is *significantly* more
    /// complicated than the version here
    fn unifyTwoAliases(self: *Self, vars: *const ResolvedVarDescs, a_alias: Alias, b_alias: Alias) Error!void {
        if (a_alias.args.len() != b_alias.args.len()) {
            return error.TypeMismatch;
        }

        const a_args = self.types_store.getAliasArgsSlice(a_alias.args);
        const b_args = self.types_store.getAliasArgsSlice(b_alias.args);
        for (a_args, b_args) |a_arg, b_arg| {
            try self.unifyGuarded(a_arg, b_arg);
        }

        // Rust compiler comment:
        // Don't report real_var mismatches, because they must always be surfaced higher, from the argument types.
        self.unifyGuarded(a_alias.backing_var, b_alias.backing_var) catch {};

        self.merge(vars, vars.b.desc.content);
    }

    // Unify effectful //

    /// Unify when `a` was a effectful
    fn unifyEffectful(self: *Self, vars: *const ResolvedVarDescs, b_content: Content) Error!void {
        switch (b_content) {
            .flex_var => self.merge(vars, .effectful),
            .effectful => self.merge(vars, .effectful),
            .err => self.merge(vars, .err),
            else => return error.TypeMismatch,
        }
    }

    // Unify pure //

    /// Unify when `a` was a pure
    fn unifyPure(self: *Self, vars: *const ResolvedVarDescs, b_content: Content) Error!void {
        switch (b_content) {
            .flex_var => self.merge(vars, .pure),
            .pure => self.merge(vars, .pure),
            .effectful => self.merge(vars, .effectful),
            .err => self.merge(vars, .err),
            else => return error.TypeMismatch,
        }
    }

    // Unify structure //

    /// Unify when `a` is a structure type
    fn unifyStructure(
        self: *Self,
        vars: *const ResolvedVarDescs,
        a_flat_type: FlatType,
        b_content: Content,
    ) Error!void {
        switch (b_content) {
            .flex_var => |_| {
                self.merge(vars, Content{ .structure = a_flat_type });
            },
            .rigid_var => return error.TypeMismatch,
            .alias => |alias| {
                try self.unifyGuarded(vars.a.var_, alias.backing_var);
            },
            .effectful => return error.TypeMismatch,
            .pure => return error.TypeMismatch,
            .structure => |b_flat_type| {
                try self.unifyFlatType(vars, a_flat_type, b_flat_type);
            },
            .err => self.merge(vars, .err),
        }
    }

    /// Unify when `a` is a structure type
    fn unifyFlatType(
        self: *Self,
        vars: *const ResolvedVarDescs,
        a_flat_type: FlatType,
        b_flat_type: FlatType,
    ) Error!void {
        switch (a_flat_type) {
            .str => {
                switch (b_flat_type) {
                    .str => self.merge(vars, vars.b.desc.content),
                    else => return error.TypeMismatch,
                }
            },
            .box => |a_var| {
                switch (b_flat_type) {
                    .box => |b_var| {
                        try self.unifyGuarded(a_var, b_var);
                        self.merge(vars, vars.b.desc.content);
                    },
                    else => return error.TypeMismatch,
                }
            },
            .list => |a_var| {
                switch (b_flat_type) {
                    .list => |b_var| {
                        try self.unifyGuarded(a_var, b_var);
                        self.merge(vars, vars.b.desc.content);
                    },
                    .list_unbound => {
                        // When unifying list with list_unbound, list wins
                        self.merge(vars, vars.a.desc.content);
                    },
                    else => return error.TypeMismatch,
                }
            },
            .list_unbound => {
                switch (b_flat_type) {
                    .list => |_| {
                        // When unifying list_unbound with list, list wins
                        self.merge(vars, vars.b.desc.content);
                    },
                    .list_unbound => {
<<<<<<< HEAD
                        // Both are list_unbound - stay unbound
                        self.merge(vars, vars.a.desc.content);
=======
                        // Both are list_unbound - stay unbound, no merge needed
>>>>>>> ee3f8ff9
                    },
                    else => return error.TypeMismatch,
                }
            },
            .tuple => |a_tuple| {
                switch (b_flat_type) {
                    .tuple => |b_tuple| {
                        try self.unifyTuple(vars, a_tuple, b_tuple);
                    },
                    .tuple_unbound => |b_tuple| {
                        // When unifying tuple with tuple_unbound, tuple wins
                        try self.unifyTuple(vars, a_tuple, b_tuple);
                    },
                    else => return error.TypeMismatch,
                }
            },
            .tuple_unbound => |a_tuple| {
                switch (b_flat_type) {
                    .tuple => |b_tuple| {
                        // When unifying tuple_unbound with tuple, tuple wins
                        try self.unifyTuple(vars, a_tuple, b_tuple);
                        self.merge(vars, vars.b.desc.content);
                    },
                    .tuple_unbound => |b_tuple| {
                        // Both are tuple_unbound - unify elements and stay unbound
                        try self.unifyTuple(vars, a_tuple, b_tuple);
                        // Explicitly merge to keep as tuple_unbound
                        self.merge(vars, vars.a.desc.content);
                    },
                    else => return error.TypeMismatch,
                }
            },
            .num => |a_num| {
                switch (b_flat_type) {
                    .num => |b_num| {
                        try self.unifyNum(vars, a_num, b_num);
                    },
                    else => return error.TypeMismatch,
                }
            },
            .custom_type => |a_type| {
                switch (b_flat_type) {
                    .custom_type => |b_type| {
                        try self.unifyCustomType(vars, a_type, b_type);
                    },
                    else => return error.TypeMismatch,
                }
            },
            .func => |a_func| {
                switch (b_flat_type) {
                    .func => |b_func| {
                        try self.unifyFunc(vars, a_func, b_func);
                    },
                    else => return error.TypeMismatch,
                }
            },
            .record => |a_record| {
                switch (b_flat_type) {
                    .empty_record => {
                        if (a_record.fields.len() == 0) {
                            try self.unifyGuarded(a_record.ext, vars.b.var_);
                        } else {
                            return error.TypeMismatch;
                        }
                    },
                    .record => |b_record| {
                        try self.unifyTwoRecords(vars, a_record, b_record);
                    },
                    .record_unbound => |b_record| {
                        // When unifying record with record_unbound, record wins
                        try self.unifyTwoRecords(vars, a_record, b_record);
                    },
                    else => return error.TypeMismatch,
                }
            },
            .record_unbound => |a_record| {
                switch (b_flat_type) {
                    .empty_record => {
                        if (a_record.fields.len() == 0) {
                            try self.unifyGuarded(a_record.ext, vars.b.var_);
                        } else {
                            return error.TypeMismatch;
                        }
                    },
                    .record => |b_record| {
                        // When unifying record_unbound with record, record wins
                        try self.unifyTwoRecords(vars, a_record, b_record);
                        self.merge(vars, vars.b.desc.content);
                    },
                    .record_unbound => |b_record| {
                        // Both are record_unbound - unify fields and stay unbound
                        try self.unifyTwoRecords(vars, a_record, b_record);
                        // Explicitly merge to keep as record_unbound
                        self.merge(vars, vars.a.desc.content);
                    },
                    else => return error.TypeMismatch,
                }
            },
            .empty_record => {
                switch (b_flat_type) {
                    .empty_record => {
                        self.merge(vars, Content{ .structure = .empty_record });
                    },
                    .record => |b_record| {
                        if (b_record.fields.len() == 0) {
                            try self.unifyGuarded(vars.a.var_, b_record.ext);
                        } else {
                            return error.TypeMismatch;
                        }
                    },
                    else => return error.TypeMismatch,
                }
            },
            .tag_union => |a_tag_union| {
                switch (b_flat_type) {
                    .empty_tag_union => {
                        if (a_tag_union.tags.len() == 0) {
                            try self.unifyGuarded(a_tag_union.ext, vars.b.var_);
                        } else {
                            return error.TypeMismatch;
                        }
                    },
                    .tag_union => |b_tag_union| {
                        try self.unifyTwoTagUnions(vars, a_tag_union, b_tag_union);
                    },
                    else => return error.TypeMismatch,
                }
            },
            .empty_tag_union => {
                switch (b_flat_type) {
                    .empty_tag_union => {
                        self.merge(vars, Content{ .structure = .empty_tag_union });
                    },
                    .tag_union => |b_tag_union| {
                        if (b_tag_union.tags.len() == 0) {
                            try self.unifyGuarded(vars.a.var_, b_tag_union.ext);
                        } else {
                            return error.TypeMismatch;
                        }
                    },
                    else => return error.TypeMismatch,
                }
            },
        }
    }

    /// unify tuples
    ///
    /// this checks:
    /// * that the arities are the same
    /// * that parallel arguments unify
    fn unifyTuple(
        self: *Self,
        vars: *const ResolvedVarDescs,
        a_tuple: Tuple,
        b_tuple: Tuple,
    ) Error!void {
        if (a_tuple.elems.len() != b_tuple.elems.len()) {
            return error.TypeMismatch;
        }

        const a_elems = self.types_store.getTupleElemsSlice(a_tuple.elems);
        const b_elems = self.types_store.getTupleElemsSlice(b_tuple.elems);
        for (a_elems, b_elems) |a_elem, b_elem| {
            try self.unifyGuarded(a_elem, b_elem);
        }

        self.merge(vars, vars.b.desc.content);
    }

    fn unifyNum(
        self: *Self,
        vars: *const ResolvedVarDescs,
        a_num: Num,
        b_num: Num,
    ) Error!void {
        switch (a_num) {
            .num_poly => |a_poly| {
                switch (b_num) {
                    .num_poly => |b_poly| {
                        // Unify the variables
                        try self.unifyGuarded(a_poly.var_, b_poly.var_);

                        // num_poly always contains IntRequirements
                        self.merge(vars, Content{ .structure = .{ .num = .{ .num_poly = .{
                            .var_ = a_poly.var_,
                            .requirements = a_poly.requirements.unify(b_poly.requirements),
                        } } } });
                    },
                    .num_unbound => |b_requirements| {
                        // When unifying num_poly with num_unbound, the unbound picks up the poly's var
                        self.merge(vars, Content{ .structure = .{ .num = .{ .num_poly = .{
                            .var_ = a_poly.var_,
                            .requirements = a_poly.requirements.unify(b_requirements),
                        } } } });
                    },
                    .num_compact => |b_num_compact| {
                        // num_poly always contains IntRequirements
                        switch (b_num_compact) {
                            .int => |prec| {
                                const result = self.checkIntPrecisionRequirements(prec, a_poly.requirements);
                                switch (result) {
                                    .ok => {},
                                    .negative_unsigned => return error.NegativeUnsignedInt,
                                    .too_large => return error.NumberDoesNotFit,
                                }
                            },
                            .frac => return error.TypeMismatch,
                        }
                        self.merge(vars, vars.b.desc.content);
                    },
                    .int_poly => |b_poly| {
                        // Both are int requirements - unify and merge
                        try self.unifyGuarded(a_poly.var_, b_poly.var_);
                        self.merge(vars, Content{ .structure = .{ .num = .{ .int_poly = .{
                            .var_ = a_poly.var_,
                            .requirements = a_poly.requirements.unify(b_poly.requirements),
                        } } } });
                    },
                    .int_unbound => |b_requirements| {
                        // When unifying int_poly with int_unbound, keep as int_poly
                        self.merge(vars, Content{ .structure = .{ .num = .{ .int_poly = .{
                            .var_ = a_poly.var_,
                            .requirements = a_poly.requirements.unify(b_requirements),
                        } } } });
                    },
                    .frac_poly => {
                        // num_poly has IntRequirements, frac_poly has FracRequirements - incompatible
                        return error.TypeMismatch;
                    },
                    .frac_unbound => {
                        // num_poly has IntRequirements, frac_unbound has FracRequirements - incompatible
                        return error.TypeMismatch;
                    },
                    .int_precision => |prec| {
                        // num_poly always contains IntRequirements
                        const result = self.checkIntPrecisionRequirements(prec, a_poly.requirements);
                        switch (result) {
                            .ok => {},
                            .negative_unsigned => return error.NegativeUnsignedInt,
                            .too_large => return error.NumberDoesNotFit,
                        }
                        self.merge(vars, vars.b.desc.content);
                    },
                    .frac_precision => {
                        // num_poly has IntRequirements, frac_precision is for fractions - incompatible
                        return error.TypeMismatch;
                    },
                }
            },
            .int_poly => |a_poly| {
                switch (b_num) {
                    .num_poly => |b_poly| {
                        // Both are int requirements - unify and merge
                        try self.unifyGuarded(a_poly.var_, b_poly.var_);
                        self.merge(vars, Content{ .structure = .{ .num = .{ .int_poly = .{
                            .var_ = a_poly.var_,
                            .requirements = a_poly.requirements.unify(b_poly.requirements),
                        } } } });
                    },
                    .num_unbound => |b_requirements| {
                        // When unifying int_poly with num_unbound, keep as int_poly
                        self.merge(vars, Content{ .structure = .{ .num = .{ .int_poly = .{
                            .var_ = a_poly.var_,
                            .requirements = a_poly.requirements.unify(b_requirements),
                        } } } });
                    },
                    .int_poly => |b_poly| {
                        try self.unifyGuarded(a_poly.var_, b_poly.var_);
                        self.merge(vars, Content{ .structure = .{ .num = .{ .int_poly = .{
                            .var_ = a_poly.var_,
                            .requirements = a_poly.requirements.unify(b_poly.requirements),
                        } } } });
                    },
                    .int_unbound => |b_requirements| {
                        // When unifying int_poly with int_unbound, keep as int_poly
                        self.merge(vars, Content{ .structure = .{ .num = .{ .int_poly = .{
                            .var_ = a_poly.var_,
                            .requirements = a_poly.requirements.unify(b_requirements),
                        } } } });
                    },
                    .int_precision => |prec| {
                        // Check if the requirements variable is rigid
                        const req_var_desc = self.module_env.types.resolveVar(a_poly.var_).desc;
                        if (req_var_desc.content == .rigid_var) {
                            return error.TypeMismatch;
                        }
                        // Check if the precision satisfies the requirements
                        const result = self.checkIntPrecisionRequirements(prec, a_poly.requirements);
                        switch (result) {
                            .ok => {},
                            .negative_unsigned => return error.NegativeUnsignedInt,
                            .too_large => return error.NumberDoesNotFit,
                        }
                        self.merge(vars, vars.b.desc.content);
                    },

                    else => return error.TypeMismatch,
                }
            },
            .frac_poly => |a_poly| {
                switch (b_num) {
                    .frac_poly => |b_poly| {
                        try self.unifyGuarded(a_poly.var_, b_poly.var_);
                        self.merge(vars, Content{ .structure = .{ .num = .{ .frac_poly = .{
                            .var_ = a_poly.var_,
                            .requirements = a_poly.requirements.unify(b_poly.requirements),
                        } } } });
                    },
                    .frac_unbound => |b_requirements| {
                        // When unifying frac_poly with frac_unbound, keep as frac_poly
                        self.merge(vars, Content{ .structure = .{ .num = .{ .frac_poly = .{
                            .var_ = a_poly.var_,
                            .requirements = a_poly.requirements.unify(b_requirements),
                        } } } });
                    },
                    .frac_precision => |prec| {
                        // Check if the precision satisfies the requirements
                        if (!self.fracPrecisionSatisfiesRequirements(prec, a_poly.requirements)) {
                            return error.TypeMismatch;
                        }
                        self.merge(vars, vars.b.desc.content);
                    },
                    .num_poly => {
                        // num_poly has IntRequirements, frac_poly has FracRequirements - incompatible
                        return error.TypeMismatch;
                    },
                    .num_compact => |b_compact| {
                        // Check if the requirements variable is rigid
                        const req_var_desc = self.module_env.types.resolveVar(a_poly.var_).desc;
                        if (req_var_desc.content == .rigid_var) {
                            return error.TypeMismatch;
                        }
                        // Check if the compact frac type satisfies the requirements
                        switch (b_compact) {
                            .frac => |prec| {
                                if (!self.fracPrecisionSatisfiesRequirements(prec, a_poly.requirements)) {
                                    return error.TypeMismatch;
                                }
                                self.merge(vars, vars.b.desc.content);
                            },
                            .int => return error.TypeMismatch,
                        }
                    },
                    else => return error.TypeMismatch,
                }
            },
            .num_unbound => |a_requirements| {
                switch (b_num) {
                    .num_poly => |b_poly| {
                        // When unifying num_unbound with num_poly, the unbound picks up the poly's var
                        self.merge(vars, Content{ .structure = .{ .num = .{ .num_poly = .{
                            .var_ = b_poly.var_,
                            .requirements = a_requirements.unify(b_poly.requirements),
                        } } } });
                    },
                    .num_unbound => |b_requirements| {
                        // Both unbound - merge requirements, stay unbound
                        self.merge(vars, Content{ .structure = .{ .num = .{ .num_unbound = a_requirements.unify(b_requirements) } } });
                    },
                    .int_poly => |b_poly| {
                        // When unifying num_unbound with int_poly, keep as int_poly
                        self.merge(vars, Content{ .structure = .{ .num = .{ .int_poly = .{
                            .var_ = b_poly.var_,
                            .requirements = a_requirements.unify(b_poly.requirements),
                        } } } });
                    },
                    .int_unbound => |b_requirements| {
                        // When unifying num_unbound with int_unbound, keep as int_unbound
                        self.merge(vars, Content{ .structure = .{ .num = .{ .int_unbound = a_requirements.unify(b_requirements) } } });
                    },
                    .num_compact => |b_num_compact| {
                        // Check if the compact type satisfies the requirements
                        switch (b_num_compact) {
                            .int => |int_prec| {
                                const result = self.checkIntPrecisionRequirements(int_prec, a_requirements);
                                switch (result) {
                                    .ok => {},
                                    .negative_unsigned => return error.NegativeUnsignedInt,
                                    .too_large => return error.NumberDoesNotFit,
                                }
                            },
                            .frac => return error.TypeMismatch,
                        }
                        self.merge(vars, vars.b.desc.content);
                    },
                    .int_precision => |prec| {
                        // Check if the precision satisfies the requirements
                        const result = self.checkIntPrecisionRequirements(prec, a_requirements);
                        switch (result) {
                            .ok => {},
                            .negative_unsigned => return error.NegativeUnsignedInt,
                            .too_large => return error.NumberDoesNotFit,
                        }
                        self.merge(vars, vars.b.desc.content);
                    },
<<<<<<< HEAD
=======
                    .frac_unbound => |b_requirements| {
                        // When unifying num_unbound with frac_unbound, frac wins
                        self.merge(vars, Content{ .structure = .{ .num = .{ .frac_unbound = b_requirements } } });
                    },
>>>>>>> ee3f8ff9
                    else => return error.TypeMismatch,
                }
            },
            .int_unbound => |a_requirements| {
                switch (b_num) {
                    .num_poly => |b_poly| {
                        // When unifying int_unbound with num_poly, keep as int_poly
                        self.merge(vars, Content{ .structure = .{ .num = .{ .int_poly = .{
                            .var_ = b_poly.var_,
                            .requirements = a_requirements.unify(b_poly.requirements),
                        } } } });
                    },
                    .num_unbound => |b_requirements| {
                        // When unifying int_unbound with num_unbound, keep as int_unbound
                        self.merge(vars, Content{ .structure = .{ .num = .{ .int_unbound = a_requirements.unify(b_requirements) } } });
                    },
                    .int_poly => |b_poly| {
                        // When unifying int_unbound with int_poly, keep as int_poly
                        self.merge(vars, Content{ .structure = .{ .num = .{ .int_poly = .{
                            .var_ = b_poly.var_,
                            .requirements = a_requirements.unify(b_poly.requirements),
                        } } } });
                    },
                    .int_unbound => |b_requirements| {
                        // Both int_unbound - merge requirements
                        self.merge(vars, Content{ .structure = .{ .num = .{ .int_unbound = a_requirements.unify(b_requirements) } } });
                    },
                    .num_compact => |b_num_compact| {
                        // Check if it's an int
                        switch (b_num_compact) {
                            .int => |int_prec| {
                                const result = self.checkIntPrecisionRequirements(int_prec, a_requirements);
                                switch (result) {
                                    .ok => {},
                                    .negative_unsigned => return error.NegativeUnsignedInt,
                                    .too_large => return error.NumberDoesNotFit,
                                }
                            },
                            .frac => return error.TypeMismatch,
                        }
                        self.merge(vars, vars.b.desc.content);
                    },
                    .int_precision => |prec| {
                        // Check if the precision satisfies the requirements
                        const result = self.checkIntPrecisionRequirements(prec, a_requirements);
                        switch (result) {
                            .ok => {},
                            .negative_unsigned => return error.NegativeUnsignedInt,
                            .too_large => return error.NumberDoesNotFit,
                        }
                        self.merge(vars, vars.b.desc.content);
                    },
                    else => return error.TypeMismatch,
                }
            },
            .frac_unbound => |a_requirements| {
                switch (b_num) {
                    .frac_poly => |b_poly| {
                        // When unifying frac_unbound with frac_poly, keep as frac_poly
                        self.merge(vars, Content{ .structure = .{ .num = .{ .frac_poly = .{
                            .var_ = b_poly.var_,
                            .requirements = a_requirements.unify(b_poly.requirements),
                        } } } });
                    },
                    .frac_unbound => |b_requirements| {
                        // Both frac_unbound - merge requirements
                        self.merge(vars, Content{ .structure = .{ .num = .{ .frac_unbound = a_requirements.unify(b_requirements) } } });
                    },
                    .num_compact => |b_num_compact| {
                        // Check if it's a frac
                        switch (b_num_compact) {
                            .frac => |frac_prec| {
                                if (!self.fracPrecisionSatisfiesRequirements(frac_prec, a_requirements)) {
                                    return error.TypeMismatch;
                                }
                            },
                            .int => return error.TypeMismatch,
                        }
                        self.merge(vars, vars.b.desc.content);
                    },
                    .frac_precision => |prec| {
                        // Check if the precision satisfies the requirements
                        if (!self.fracPrecisionSatisfiesRequirements(prec, a_requirements)) {
                            return error.TypeMismatch;
                        }
                        self.merge(vars, vars.b.desc.content);
                    },
<<<<<<< HEAD
=======
                    .num_unbound => |b_requirements| {
                        // When unifying frac_unbound with num_unbound, frac wins
                        // Note: b_requirements are IntRequirements, we just keep our FracRequirements
                        _ = b_requirements;
                        self.merge(vars, Content{ .structure = .{ .num = .{ .frac_unbound = a_requirements } } });
                    },
>>>>>>> ee3f8ff9
                    else => return error.TypeMismatch,
                }
            },
            .int_precision => |a_prec| {
                switch (b_num) {
                    .int_precision => |b_prec| {
                        if (a_prec == b_prec) {
                            self.merge(vars, vars.b.desc.content);
                        } else {
                            return error.TypeMismatch;
                        }
                    },
                    .num_compact => |b_compact| {
                        switch (b_compact) {
                            .int => |b_prec| {
                                if (a_prec == b_prec) {
                                    self.merge(vars, vars.b.desc.content);
                                } else {
                                    return error.TypeMismatch;
                                }
                            },
                            .frac => return error.TypeMismatch,
                        }
                    },
                    else => return error.TypeMismatch,
                }
            },
            .frac_precision => |a_prec| {
                switch (b_num) {
                    .frac_precision => |b_prec| {
                        if (a_prec == b_prec) {
                            self.merge(vars, vars.b.desc.content);
                        } else {
                            return error.TypeMismatch;
                        }
                    },
                    .num_compact => |b_compact| {
                        switch (b_compact) {
                            .frac => |b_prec| {
                                if (a_prec == b_prec) {
                                    self.merge(vars, vars.b.desc.content);
                                } else {
                                    return error.TypeMismatch;
                                }
                            },
                            .int => return error.TypeMismatch,
                        }
                    },
                    else => return error.TypeMismatch,
                }
            },
            .num_compact => |a_num_compact| {
                switch (b_num) {
                    .num_compact => |b_num_compact| {
                        try self.unifyTwoCompactNums(vars, a_num_compact, b_num_compact);
                    },
                    .num_poly => |b_poly| {
                        // num_poly always contains IntRequirements
                        switch (a_num_compact) {
                            .int => |prec| {
                                const result = self.checkIntPrecisionRequirements(prec, b_poly.requirements);
                                switch (result) {
                                    .ok => {},
                                    .negative_unsigned => return error.NegativeUnsignedInt,
                                    .too_large => return error.NumberDoesNotFit,
                                }
                            },
                            .frac => return error.TypeMismatch,
                        }
                        self.merge(vars, vars.a.desc.content);
                    },
                    .int_precision => |b_prec| {
                        switch (a_num_compact) {
                            .int => |a_prec| {
                                if (a_prec == b_prec) {
                                    self.merge(vars, vars.a.desc.content);
                                } else {
                                    return error.TypeMismatch;
                                }
                            },
                            .frac => return error.TypeMismatch,
                        }
                    },
                    .frac_precision => |b_prec| {
                        switch (a_num_compact) {
                            .frac => |a_prec| {
                                if (a_prec == b_prec) {
                                    self.merge(vars, vars.a.desc.content);
                                } else {
                                    return error.TypeMismatch;
                                }
                            },
                            .int => return error.TypeMismatch,
                        }
                    },
                    .frac_poly => |b_poly| {
                        // Check if the requirements variable is rigid
                        const req_var_desc = self.module_env.types.resolveVar(b_poly.var_).desc;
                        if (req_var_desc.content == .rigid_var) {
                            return error.TypeMismatch;
                        }
                        // Check if the compact frac type satisfies the requirements
                        switch (a_num_compact) {
                            .frac => |prec| {
                                if (!self.fracPrecisionSatisfiesRequirements(prec, b_poly.requirements)) {
                                    return error.TypeMismatch;
                                }
                                self.merge(vars, vars.a.desc.content);
                            },
                            .int => return error.TypeMismatch,
                        }
                    },
                    else => return error.TypeMismatch,
                }
            },
        }
    }

    const IntPrecisionCheckResult = enum {
        ok,
        negative_unsigned,
        too_large,
    };

    fn checkIntPrecisionRequirements(self: *Self, prec: Num.Int.Precision, requirements: Num.IntRequirements) IntPrecisionCheckResult {
        _ = self;

        // Check sign requirement
        const is_signed = switch (prec) {
            .i8, .i16, .i32, .i64, .i128 => true,
            .u8, .u16, .u32, .u64, .u128 => false,
        };

        // If we need signed values but have unsigned type, it's a negative literal error
        if (requirements.sign_needed and !is_signed) {
            return .negative_unsigned;
        }

        // Check bits requirement
        const available_bits: u8 = switch (prec) {
            .i8, .u8 => 8,
            .i16, .u16 => 16,
            .i32, .u32 => 32,
            .i64, .u64 => 64,
            .i128, .u128 => 128,
        };

        // Map requirements.bits_needed to actual bit count
        const required_bits: u8 = switch (@as(Num.Int.BitsNeeded, @enumFromInt(requirements.bits_needed))) {
            .@"7" => 7,
            .@"8" => 8,
            .@"9_to_15" => 15,
            .@"16" => 16,
            .@"17_to_31" => 31,
            .@"32" => 32,
            .@"33_to_63" => 63,
            .@"64" => 64,
            .@"65_to_127" => 127,
            .@"128" => 128,
        };

        // For unsigned types, we need exactly the required bits
        if (!is_signed) {
            return if (available_bits >= required_bits) .ok else .too_large;
        }

        // For signed types, we lose one bit to the sign
        const usable_bits = if (is_signed) available_bits - 1 else available_bits;

        return if (usable_bits >= required_bits) .ok else .too_large;
    }

    fn intPrecisionSatisfiesRequirements(self: *Self, prec: Num.Int.Precision, requirements: Num.IntRequirements) bool {
        return self.checkIntPrecisionRequirements(prec, requirements) == .ok;
    }

    fn fracPrecisionSatisfiesRequirements(self: *Self, prec: Num.Frac.Precision, requirements: Num.FracRequirements) bool {
        _ = self;

        switch (prec) {
            .f32 => return requirements.fits_in_f32,
            .f64 => return true, // F64 can always hold values
            .dec => return requirements.fits_in_dec,
        }
    }

    fn unifyTwoCompactNums(
        self: *Self,
        vars: *const ResolvedVarDescs,
        a_num: NumCompact,
        b_num: NumCompact,
    ) Error!void {
        switch (a_num) {
            .int => |a_int| {
                switch (b_num) {
                    .int => |b_int| if (a_int == b_int) {
                        self.merge(vars, vars.b.desc.content);
                    } else {
                        return error.TypeMismatch;
                    },
                    else => return error.TypeMismatch,
                }
            },
            .frac => |a_frac| {
                switch (b_num) {
                    .frac => |b_frac| if (a_frac == b_frac) {
                        self.merge(vars, vars.b.desc.content);
                    } else {
                        return error.TypeMismatch;
                    },
                    else => return error.TypeMismatch,
                }
            },
        }
    }

    /// The result of attempting to resolve a polymorphic number
    const ResolvedNum = union(enum) {
        flex_resolved,
        int_resolved: Num.Int.Precision,
        frac_resolved: Num.Frac.Precision,
        err: Var,
    };

    /// Attempts to resolve a polymorphic number variable to a concrete precision.
    ///
    /// This function recursively follows the structure of a number type,
    /// unwrapping any intermediate `.num_poly`, `.int_poly`, or `.frac_poly`
    /// variants until it reaches a concrete representation:
    /// either `.int_precision` or `.frac_precision`.
    ///
    /// For example:
    ///   Given a type like `Num(Int(U8))`, this function returns `.int_resolved(.u8)`.
    ///
    /// If resolution reaches a `.flex_var`, it returns `.flex_resolved`,
    /// indicating the number is still unspecialized.
    ///
    /// If the chain ends in an invalid structure (e.g. `Num(Str)`),
    /// it returns `.err`, along with the offending variable.
    /// TODO: Do we want the chain of offending variables on error?
    ///
    /// Note that this function will work on the "tail" of a polymorphic number.
    /// That is, if you pass in `Frac(Dec)` (without the outer `Num`), this
    /// function will still resolve successfully.
    fn resolvePolyNum(
        self: *Self,
        initial_num_var: Var,
    ) ResolvedNum {
        var num_var = initial_num_var;
        while (true) {
            const resolved = self.types_store.resolveVar(num_var);
            switch (resolved.desc.content) {
                .flex_var => return .flex_resolved,
                .structure => |flat_type| {
                    switch (flat_type) {
                        .num => |num| switch (num) {
                            .num_poly => |requirements| {
                                num_var = requirements.var_;
                            },
                            .int_poly => |requirements| {
                                num_var = requirements.var_;
                            },
                            .frac_poly => |requirements| {
                                num_var = requirements.var_;
                            },
                            .int_precision => |prec| {
                                return .{ .int_resolved = prec };
                            },
                            .frac_precision => |prec| {
                                return .{ .frac_resolved = prec };
                            },
                            .num_compact => return .{ .err = num_var },
                        },
                        else => return .{ .err = num_var },
                    }
                },
                else => return .{ .err = num_var },
            }
        }
    }

    // Unify custom type //

    /// Unify when `a` was a custom type
    fn unifyCustomType(self: *Self, vars: *const ResolvedVarDescs, a_type: CustomType, b_type: CustomType) Error!void {
        if (!TypeIdent.eql(&self.module_env.idents, a_type.ident, b_type.ident)) {
            return error.TypeMismatch;
        }

        const a_args = self.types_store.getCustomTypeArgsSlice(a_type.args);
        const b_args = self.types_store.getCustomTypeArgsSlice(b_type.args);
        for (a_args, b_args) |a_arg, b_arg| {
            try self.unifyGuarded(a_arg, b_arg);
        }

        // Note that we *do not* unify backing variable

        self.merge(vars, vars.b.desc.content);
    }

    /// unify func
    ///
    /// this checks:
    /// * that the arg arities are the same
    /// * that parallel args unify
    /// * that ret unifies
    fn unifyFunc(
        self: *Self,
        vars: *const ResolvedVarDescs,
        a_func: Func,
        b_func: Func,
    ) Error!void {
        if (a_func.args.len() != b_func.args.len()) {
            return error.TypeMismatch;
        }

        const a_args = self.types_store.getFuncArgsSlice(a_func.args);
        const b_args = self.types_store.getFuncArgsSlice(b_func.args);
        for (a_args, b_args) |a_arg, b_arg| {
            try self.unifyGuarded(a_arg, b_arg);
        }

        try self.unifyGuarded(a_func.ret, b_func.ret);
        try self.unifyGuarded(a_func.eff, b_func.eff);

        self.merge(vars, vars.b.desc.content);
    }

    /// Unify two extensible records.
    ///
    /// This function implements Elm-style record unification.
    ///
    /// Each record consists of:
    /// - a fixed set of known fields (`fields`)
    /// - an extensible tail variable (`ext`) that may point to additional unknown fields
    ///
    /// Given two records `a` and `b`, we:
    ///   1. Collect all known fields by unwrapping their `ext` chains.
    ///   2. Partition the field sets into:
    ///      - `in_both`: shared fields present in both `a` and `b`
    ///      - `only_in_a`: fields only present in `a`
    ///      - `only_in_b`: fields only present in `b`
    ///   3. Determine the relationship between the two records based on these partitions.
    ///
    /// Four cases follow:
    ///
    /// ---
    ///
    /// **Case 1: Exactly the Same Fields**
    ///
    /// a = { x, y }ext_a
    /// b = { x, y }ext_b
    ///
    /// - All fields are shared
    /// - We unify `ext_a ~ ext_b`
    /// - Then unify each shared field pair
    ///
    /// ---
    ///
    /// **Case 2: `a` Extends `b`**
    ///
    /// a = { x, y, z }ext_a
    /// b = { x, y }ext_b
    ///
    /// - `a` has additional fields not in `b`
    /// - We generate a new var `only_in_a_var = { z }ext_a`
    /// - Unify `only_in_a_var ~ ext_b`
    /// - Then unify shared fields
    ///
    /// ---
    ///
    /// **Case 3: `b` Extends `a`**
    ///
    /// a = { x, y }ext_a
    /// b = { x, y, z }ext_b
    ///
    /// - Same as Case 2, but reversed
    /// - `b` has additional fields not in `a`
    /// - We generate a new var `only_in_b_var = { z }ext_b`
    /// - Unify `ext_a ~ only_in_b_var`
    /// - Then unify shared fields
    ///
    /// ---
    ///
    /// **Case 4: Both Extend Each Other**
    ///
    /// a = { x, y, z }ext_a
    /// b = { x, y, w }ext_b
    ///
    /// - Each has unique fields the other lacks
    /// - Generate:
    ///     - shared_ext = fresh flex_var
    ///     - only_in_a_var = { z }shared_ext
    ///     - only_in_b_var = { w }shared_ext
    /// - Unify:
    ///     - `ext_a ~ only_in_b_var`
    ///     - `only_in_a_var ~ ext_b`
    /// - Then unify shared fields into `{ x, y }shared_ext`
    ///
    /// ---
    ///
    /// All field unification is done using `unifySharedFields`, and new variables are created using `fresh`.
    ///
    /// This function does not attempt to deduplicate fields or reorder them — callers are responsible
    /// for providing consistent field names.
    fn unifyTwoRecords(
        self: *Self,
        vars: *const ResolvedVarDescs,
        a_record: Record,
        b_record: Record,
    ) Error!void {

        // First, unwrap all fields for record, erroring if we encounter an
        // invalid record ext var
        const a_gathered_fields = try self.gatherRecordFields(a_record);
        const b_gathered_fields = try self.gatherRecordFields(b_record);

        // Then partition the fields
        const partitioned = partitionFields(
            &self.module_env.idents,
            self.scratch,
            a_gathered_fields.range,
            b_gathered_fields.range,
        );

        // Determine how the fields of a & b extend
        const a_has_uniq_fields = partitioned.only_in_a.len() > 0;
        const b_has_uniq_fields = partitioned.only_in_b.len() > 0;

        var fields_ext: FieldsExtension = .exactly_the_same;
        if (a_has_uniq_fields and b_has_uniq_fields) {
            fields_ext = .both_extend;
        } else if (a_has_uniq_fields) {
            fields_ext = .a_extends_b;
        } else if (b_has_uniq_fields) {
            fields_ext = .b_extends_a;
        }

        // Unify fields
        switch (fields_ext) {
            .exactly_the_same => {
                // Unify exts
                try self.unifyGuarded(a_gathered_fields.ext, b_gathered_fields.ext);

                // Unify shared fields
                // This copies fields from scratch into type_store
                try self.unifySharedFields(
                    vars,
                    self.scratch.in_both_fields.rangeToSlice(partitioned.in_both),
                    null,
                    null,
                    a_gathered_fields.ext,
                );
            },
            .a_extends_b => {
                // Create a new variable of a record with only a's uniq fields
                // This copies fields from scratch into type_store
                const only_in_a_fields_range = self.types_store.appendRecordFields(
                    self.scratch.only_in_a_fields.rangeToSlice(partitioned.only_in_a),
                );
                const only_in_a_var = self.fresh(vars, Content{ .structure = FlatType{ .record = .{
                    .fields = only_in_a_fields_range,
                    .ext = a_gathered_fields.ext,
                } } });

                // Unify the sub record with b's ext
                try self.unifyGuarded(only_in_a_var, b_gathered_fields.ext);

                // Unify shared fields
                // This copies fields from scratch into type_store
                try self.unifySharedFields(
                    vars,
                    self.scratch.in_both_fields.rangeToSlice(partitioned.in_both),
                    null,
                    null,
                    only_in_a_var,
                );
            },
            .b_extends_a => {
                // Create a new variable of a record with only b's uniq fields
                // This copies fields from scratch into type_store
                const only_in_b_fields_range = self.types_store.appendRecordFields(
                    self.scratch.only_in_b_fields.rangeToSlice(partitioned.only_in_b),
                );
                const only_in_b_var = self.fresh(vars, Content{ .structure = FlatType{ .record = .{
                    .fields = only_in_b_fields_range,
                    .ext = b_gathered_fields.ext,
                } } });

                // Unify the sub record with a's ext
                try self.unifyGuarded(a_gathered_fields.ext, only_in_b_var);

                // Unify shared fields
                // This copies fields from scratch into type_store
                try self.unifySharedFields(
                    vars,
                    self.scratch.in_both_fields.rangeToSlice(partitioned.in_both),
                    null,
                    null,
                    only_in_b_var,
                );
            },
            .both_extend => {
                // Create a new variable of a record with only a's uniq fields
                // This copies fields from scratch into type_store
                const only_in_a_fields_range = self.types_store.appendRecordFields(
                    self.scratch.only_in_a_fields.rangeToSlice(partitioned.only_in_a),
                );
                const only_in_a_var = self.fresh(vars, Content{ .structure = FlatType{ .record = .{
                    .fields = only_in_a_fields_range,
                    .ext = a_gathered_fields.ext,
                } } });

                // Create a new variable of a record with only b's uniq fields
                // This copies fields from scratch into type_store
                const only_in_b_fields_range = self.types_store.appendRecordFields(
                    self.scratch.only_in_b_fields.rangeToSlice(partitioned.only_in_b),
                );
                const only_in_b_var = self.fresh(vars, Content{ .structure = FlatType{ .record = .{
                    .fields = only_in_b_fields_range,
                    .ext = b_gathered_fields.ext,
                } } });

                // Create a new ext var
                const new_ext_var = self.fresh(vars, .{ .flex_var = null });

                // Unify the sub records with exts
                try self.unifyGuarded(a_gathered_fields.ext, only_in_b_var);
                try self.unifyGuarded(only_in_a_var, b_gathered_fields.ext);

                // Unify shared fields
                // This copies fields from scratch into type_store
                try self.unifySharedFields(
                    vars,
                    self.scratch.in_both_fields.rangeToSlice(partitioned.in_both),
                    self.scratch.only_in_a_fields.rangeToSlice(partitioned.only_in_a),
                    self.scratch.only_in_b_fields.rangeToSlice(partitioned.only_in_b),
                    new_ext_var,
                );
            },
        }
    }

    const FieldsExtension = enum { exactly_the_same, a_extends_b, b_extends_a, both_extend };

    const GatheredFields = struct { ext: Var, range: RecordFieldSafeList.Range };

    /// Recursively unwraps the fields of an extensible record, flattening all visible fields
    /// into `scratch.gathered_fields` and following through:
    /// * aliases (by chasing `.backing_var`)
    /// * record extension chains (via nested `.record.ext`)
    ///
    /// Returns:
    /// * a `Range` indicating the location of the gathered fields in `gathered_fields`
    /// * the final tail extension variable, which is either a flex var or an empty record
    ///
    /// Errors if it encounters a malformed or invalid extension (e.g. a non-record type).
    fn gatherRecordFields(self: *Self, record: Record) Error!GatheredFields {
        // first, copy from the store's MultiList record fields array into scratch's
        // regular list, capturing the insertion range
        var range = self.scratch.copyGatherFieldsFromMultiList(
            &self.types_store.record_fields,
            record.fields,
        );

        // then recursiv
        var ext_var = record.ext;
        while (true) {
            switch (self.types_store.resolveVar(ext_var).desc.content) {
                .flex_var => {
                    return .{ .ext = ext_var, .range = range };
                },
                .rigid_var => {
                    return .{ .ext = ext_var, .range = range };
                },
                .alias => |alias| {
                    ext_var = alias.backing_var;
                },
                .structure => |flat_type| {
                    switch (flat_type) {
                        .record => |ext_record| {
                            const next_range = self.scratch.copyGatherFieldsFromMultiList(
                                &self.types_store.record_fields,
                                ext_record.fields,
                            );
                            range.end = next_range.end;
                            ext_var = ext_record.ext;
                        },
                        .record_unbound => |ext_record| {
                            const next_range = self.scratch.copyGatherFieldsFromMultiList(
                                &self.types_store.record_fields,
                                ext_record.fields,
                            );
                            range.end = next_range.end;
                            ext_var = ext_record.ext;
                        },
                        .empty_record => {
                            return .{ .ext = ext_var, .range = range };
                        },
                        else => try self.setUnifyErrAndThrow(.{ .invalid_record_ext = ext_var }),
                    }
                },
                else => try self.setUnifyErrAndThrow(.{ .invalid_record_ext = ext_var }),
            }
        }
    }

    const PartitionedRecordFields = struct {
        only_in_a: RecordFieldSafeList.Range,
        only_in_b: RecordFieldSafeList.Range,
        in_both: TwoRecordFieldsSafeList.Range,
    };

    /// Given two ranges of record fields stored in `scratch.gathered_fields`, this function:
    /// * sorts both slices in-place by field name
    /// * partitions them into three disjoint groups:
    ///     - fields only in `a`
    ///     - fields only in `b`
    ///     - fields present in both (by name)
    ///
    /// These groups are stored into dedicated scratch buffers:
    /// * `only_in_a_fields`
    /// * `only_in_b_fields`
    /// * `in_both_fields`
    ///
    /// The result is a set of ranges that can be used to slice those buffers.
    ///
    /// The caller must not mutate the field ranges between `gatherRecordFields` and `partitionFields`.
    pub fn partitionFields(
        ident_store: *const Ident.Store,
        scratch: *Scratch,
        a_fields_range: RecordFieldSafeList.Range,
        b_fields_range: RecordFieldSafeList.Range,
    ) PartitionedRecordFields {
        // First sort the fields
        const a_fields = scratch.gathered_fields.rangeToSlice(a_fields_range);
        std.mem.sort(RecordField, a_fields, ident_store, comptime RecordField.sortByNameAsc);
        const b_fields = scratch.gathered_fields.rangeToSlice(b_fields_range);
        std.mem.sort(RecordField, b_fields, ident_store, comptime RecordField.sortByNameAsc);

        // Get the start of index of the new range
        const a_fields_start: RecordFieldSafeList.Idx = @enumFromInt(scratch.only_in_a_fields.len());
        const b_fields_start: RecordFieldSafeList.Idx = @enumFromInt(scratch.only_in_b_fields.len());
        const both_fields_start: RecordFieldSafeList.Idx = @enumFromInt(scratch.in_both_fields.len());

        // Iterate over the fields in order, grouping them
        var a_i: usize = 0;
        var b_i: usize = 0;
        while (a_i < a_fields.len and b_i < b_fields.len) {
            const a_next = a_fields[a_i];
            const b_next = b_fields[b_i];
            const ord = RecordField.orderByName(ident_store, a_next, b_next);
            switch (ord) {
                .eq => {
                    _ = scratch.in_both_fields.append(scratch.gpa, TwoRecordFields{
                        .a = a_next,
                        .b = b_next,
                    });
                    a_i = a_i + 1;
                    b_i = b_i + 1;
                },
                .lt => {
                    _ = scratch.only_in_a_fields.append(scratch.gpa, a_next);
                    a_i = a_i + 1;
                },
                .gt => {
                    _ = scratch.only_in_b_fields.append(scratch.gpa, b_next);
                    b_i = b_i + 1;
                },
            }
        }

        // If b was shorter, add the extra a elems
        while (a_i < a_fields.len) {
            const a_next = a_fields[a_i];
            _ = scratch.only_in_a_fields.append(scratch.gpa, a_next);
            a_i = a_i + 1;
        }

        // If a was shorter, add the extra b elems
        while (b_i < b_fields.len) {
            const b_next = b_fields[b_i];
            _ = scratch.only_in_b_fields.append(scratch.gpa, b_next);
            b_i = b_i + 1;
        }

        // Get the end index of the new range
        const a_fields_end: RecordFieldSafeList.Idx = @enumFromInt(scratch.only_in_a_fields.len());
        const b_fields_end: RecordFieldSafeList.Idx = @enumFromInt(scratch.only_in_b_fields.len());
        const both_fields_end: RecordFieldSafeList.Idx = @enumFromInt(scratch.in_both_fields.len());

        // Return the ranges
        return .{
            .only_in_a = .{ .start = a_fields_start, .end = a_fields_end },
            .only_in_b = .{ .start = b_fields_start, .end = b_fields_end },
            .in_both = .{ .start = both_fields_start, .end = both_fields_end },
        };
    }

    /// Given a list of shared fields & a list of extended fields, unify the shared
    /// Then merge a new record with both shared+extended fields
    fn unifySharedFields(
        self: *Self,
        vars: *const ResolvedVarDescs,
        shared_fields: TwoRecordFieldsSafeList.Slice,
        mb_a_extended_fields: ?RecordFieldSafeList.Slice,
        mb_b_extended_fields: ?RecordFieldSafeList.Slice,
        ext: Var,
    ) Error!void {
        const range_start: RecordFieldSafeMultiList.Idx = @enumFromInt(self.types_store.record_fields.len());

        // Here, iterate over shared fields, sub unifying the field variables.
        // At this point, the fields are know to be identical, so we arbitrary choose b
        for (shared_fields) |shared| {
            try self.unifyGuarded(shared.a.var_, shared.b.var_);
            _ = self.types_store.appendRecordFields(&[_]RecordField{.{
                .name = shared.b.name,
                .var_ = shared.b.var_,
            }});
        }

        // Append combined fields
        if (mb_a_extended_fields) |extended_fields| {
            _ = self.types_store.appendRecordFields(extended_fields);
        }
        if (mb_b_extended_fields) |extended_fields| {
            _ = self.types_store.appendRecordFields(extended_fields);
        }

        const range_end: RecordFieldSafeMultiList.Idx = @enumFromInt(self.types_store.record_fields.len());

        // Merge vars
        self.merge(vars, Content{ .structure = FlatType{ .record = .{
            .fields = .{ .start = range_start, .end = range_end },
            .ext = ext,
        } } });
    }

    /// Unify two extensible tag union.
    ///
    /// This function implements Elm-style record unification, but for tag unions.
    ///
    /// Each tag union consists of:
    /// - a fixed set of known tags (`tags`)
    /// - an extensible tail variable (`ext`) that may point to additional unknown tags
    ///
    /// Given two tag unions `a` and `b`, we:
    ///   1. Collect all known tags by unwrapping their `ext` chains.
    ///   2. Partition the tags sets into:
    ///      - `in_both`: shared fields present in both `a` and `b`
    ///      - `only_in_a`: fields only present in `a`
    ///      - `only_in_b`: fields only present in `b`
    ///   3. Determine the relationship between the two tag unions based on these partitions.
    ///
    /// Four cases follow:
    ///
    /// ---
    ///
    /// **Case 1: Exactly the Same Tags**
    ///
    /// a = [ X ]ext_a
    /// b = [ X ]ext_b
    ///
    /// - All tags are shared
    /// - We unify `ext_a ~ ext_b`
    /// - Then unify each shared tag pair
    ///
    /// ---
    ///
    /// **Case 2: `a` Extends `b`**
    ///
    /// a = [ X, Y, Z ]ext_a
    /// b = [ X, Y ]ext_b
    ///
    /// - `a` has additional tags not in `b`
    /// - We generate a new var `only_in_a_var = [ Z ]ext_a`
    /// - Unify `only_in_a_var ~ ext_b`
    /// - Then unify shared tags into `[ X, Y ]only_in_a_var`
    ///
    /// ---
    ///
    /// **Case 3: `b` Extends `a`**
    ///
    /// a = [ X, Y ]ext_a
    /// b = [ X, Y, Z ]ext_b
    ///
    /// - Same as Case 2, but reversed
    /// - `b` has additional tags not in `a`
    /// - We generate a new var `only_in_b_var = [ Z ]ext_b`
    /// - Unify `ext_a ~ only_in_b_var`
    /// - Then unify shared tags into `[ X, Y ]only_in_b_var`
    ///
    /// ---
    ///
    /// **Case 4: Both Extend Each Other**
    ///
    /// a = [ X, Y, Z ]ext_a
    /// b = [ X, Y, W ]ext_b
    ///
    /// - Each has unique tags the other lacks
    /// - Generate:
    ///     - shared_ext = fresh flex_var
    ///     - only_in_a_var = [ Z ]shared_ext
    ///     - only_in_b_var = [ W ]shared_ext
    /// - Unify:
    ///     - `ext_a ~ only_in_b_var`
    ///     - `only_in_a_var ~ ext_b`
    /// - Then unify shared tags into `[ X, Y ]shared_ext`
    ///
    /// ---
    ///
    /// All tag unification is done using `unifySharedTags`, and new variables are created using `fresh`.
    ///
    /// This function does not attempt to deduplicate tags or reorder them — callers are responsible
    /// for providing consistent tag names.
    fn unifyTwoTagUnions(
        self: *Self,
        vars: *const ResolvedVarDescs,
        a_tag_union: TagUnion,
        b_tag_union: TagUnion,
    ) Error!void {

        // First, unwrap all fields for tag unions, erroring if we encounter an
        // invalid record ext var
        const a_gathered_tags = try self.gatherTagUnionTags(a_tag_union);
        const b_gathered_tags = try self.gatherTagUnionTags(b_tag_union);

        // Then partition the tags
        const partitioned = partitionTags(
            &self.module_env.idents,
            self.scratch,
            a_gathered_tags.range,
            b_gathered_tags.range,
        );

        // Determine how the tags of a & b extend
        const a_has_uniq_tags = partitioned.only_in_a.len() > 0;
        const b_has_uniq_tags = partitioned.only_in_b.len() > 0;

        var tags_ext: TagsExtension = .exactly_the_same;
        if (a_has_uniq_tags and b_has_uniq_tags) {
            tags_ext = .both_extend;
        } else if (a_has_uniq_tags) {
            tags_ext = .a_extends_b;
        } else if (b_has_uniq_tags) {
            tags_ext = .b_extends_a;
        }

        // Unify tags
        switch (tags_ext) {
            .exactly_the_same => {
                // Unify exts
                try self.unifyGuarded(a_gathered_tags.ext, b_gathered_tags.ext);

                // Unify shared tags
                // This copies tags from scratch into type_store
                try self.unifySharedTags(
                    vars,
                    self.scratch.in_both_tags.rangeToSlice(partitioned.in_both),
                    null,
                    null,
                    a_gathered_tags.ext,
                );
            },
            .a_extends_b => {
                // Create a new variable of a tag_union with only a's uniq tags
                // This copies tags from scratch into type_store
                const only_in_a_tags_range = self.types_store.appendTags(
                    self.scratch.only_in_a_tags.rangeToSlice(partitioned.only_in_a),
                );
                const only_in_a_var = self.fresh(vars, Content{ .structure = FlatType{ .tag_union = .{
                    .tags = only_in_a_tags_range,
                    .ext = a_gathered_tags.ext,
                } } });

                // Unify the sub tag_union with b's ext
                try self.unifyGuarded(only_in_a_var, b_gathered_tags.ext);

                // Unify shared tags
                // This copies tags from scratch into type_store
                try self.unifySharedTags(
                    vars,
                    self.scratch.in_both_tags.rangeToSlice(partitioned.in_both),
                    null,
                    null,
                    only_in_a_var,
                );
            },
            .b_extends_a => {
                // Create a new variable of a tag_union with only b's uniq tags
                // This copies tags from scratch into type_store
                const only_in_b_tags_range = self.types_store.appendTags(
                    self.scratch.only_in_b_tags.rangeToSlice(partitioned.only_in_b),
                );
                const only_in_b_var = self.fresh(vars, Content{ .structure = FlatType{ .tag_union = .{
                    .tags = only_in_b_tags_range,
                    .ext = b_gathered_tags.ext,
                } } });

                // Unify the sub tag_union with a's ext
                try self.unifyGuarded(a_gathered_tags.ext, only_in_b_var);

                // Unify shared tags
                // This copies tags from scratch into type_store
                try self.unifySharedTags(
                    vars,
                    self.scratch.in_both_tags.rangeToSlice(partitioned.in_both),
                    null,
                    null,
                    only_in_b_var,
                );
            },
            .both_extend => {
                // Create a new variable of a tag_union with only a's uniq tags
                // This copies tags from scratch into type_store
                const only_in_a_tags_range = self.types_store.appendTags(
                    self.scratch.only_in_a_tags.rangeToSlice(partitioned.only_in_a),
                );
                const only_in_a_var = self.fresh(vars, Content{ .structure = FlatType{ .tag_union = .{
                    .tags = only_in_a_tags_range,
                    .ext = a_gathered_tags.ext,
                } } });

                // Create a new variable of a tag_union with only b's uniq tags
                // This copies tags from scratch into type_store
                const only_in_b_tags_range = self.types_store.appendTags(
                    self.scratch.only_in_b_tags.rangeToSlice(partitioned.only_in_b),
                );
                const only_in_b_var = self.fresh(vars, Content{ .structure = FlatType{ .tag_union = .{
                    .tags = only_in_b_tags_range,
                    .ext = b_gathered_tags.ext,
                } } });

                // Create a new ext var
                const new_ext_var = self.fresh(vars, .{ .flex_var = null });

                // Unify the sub tag_unions with exts
                try self.unifyGuarded(a_gathered_tags.ext, only_in_b_var);
                try self.unifyGuarded(only_in_a_var, b_gathered_tags.ext);

                // Unify shared tags
                // This copies tags from scratch into type_store
                try self.unifySharedTags(
                    vars,
                    self.scratch.in_both_tags.rangeToSlice(partitioned.in_both),
                    self.scratch.only_in_a_tags.rangeToSlice(partitioned.only_in_a),
                    self.scratch.only_in_b_tags.rangeToSlice(partitioned.only_in_b),
                    new_ext_var,
                );
            },
        }
    }

    const TagsExtension = enum { exactly_the_same, a_extends_b, b_extends_a, both_extend };

    const GatheredTags = struct { ext: Var, range: TagSafeList.Range };

    /// Recursively unwraps the tags of an extensible tag_union, flattening all visible tags
    /// into `scratch.gathered_tags` and following through:
    /// * aliases (by chasing `.backing_var`)
    /// * tag_union extension chains (via nested `.tag_union.ext`)
    ///
    /// Returns:
    /// * a `Range` indicating the location of the gathered tags in `gathered_tags`
    /// * the final tail extension variable, which is either a flex var or an empty tag_union
    ///
    /// Errors if it encounters a malformed or invalid extension (e.g. a non-tag_union type).
    fn gatherTagUnionTags(self: *Self, tag_union: TagUnion) Error!GatheredTags {
        // first, copy from the store's MultiList record fields array into scratch's
        // regular list, capturing the insertion range
        var range = self.scratch.copyGatherTagsFromMultiList(
            &self.types_store.tags,
            tag_union.tags,
        );

        // then loop gathering extensible tags
        var ext_var = tag_union.ext;
        while (true) {
            switch (self.types_store.resolveVar(ext_var).desc.content) {
                .flex_var => {
                    return .{ .ext = ext_var, .range = range };
                },
                .rigid_var => {
                    return .{ .ext = ext_var, .range = range };
                },
                .alias => |alias| {
                    ext_var = alias.backing_var;
                },
                .structure => |flat_type| {
                    switch (flat_type) {
                        .tag_union => |ext_tag_union| {
                            const next_range = self.scratch.copyGatherTagsFromMultiList(
                                &self.types_store.tags,
                                ext_tag_union.tags,
                            );
                            range.end = next_range.end;
                            ext_var = ext_tag_union.ext;
                        },
                        .empty_tag_union => {
                            return .{ .ext = ext_var, .range = range };
                        },
                        else => try self.setUnifyErrAndThrow(.{ .invalid_tag_union_ext = ext_var }),
                    }
                },
                else => try self.setUnifyErrAndThrow(.{ .invalid_tag_union_ext = ext_var }),
            }
        }
    }

    const PartitionedTags = struct {
        only_in_a: TagSafeList.Range,
        only_in_b: TagSafeList.Range,
        in_both: TwoTagsSafeList.Range,
    };

    /// Given two ranges of tag_union tags stored in `scratch.gathered_tags`, this function:
    /// * sorts both slices in-place by field name
    /// * partitions them into three disjoint groups:
    ///     - tags only in `a`
    ///     - tags only in `b`
    ///     - tags present in both (by name)
    ///
    /// These groups are stored into dedicated scratch buffers:
    /// * `only_in_a_tags`
    /// * `only_in_b_tags`
    /// * `in_both_tags`
    ///
    /// The result is a set of ranges that can be used to slice those buffers.
    ///
    /// The caller must not mutate the field ranges between `gatherTagUnionTags` and `partitionTags`.
    pub fn partitionTags(
        ident_store: *const Ident.Store,
        scratch: *Scratch,
        a_tags_range: TagSafeList.Range,
        b_tags_range: TagSafeList.Range,
    ) PartitionedTags {
        // First sort the tags
        const a_tags = scratch.gathered_tags.rangeToSlice(a_tags_range);
        std.mem.sort(Tag, a_tags, ident_store, comptime Tag.sortByNameAsc);
        const b_tags = scratch.gathered_tags.rangeToSlice(b_tags_range);
        std.mem.sort(Tag, b_tags, ident_store, comptime Tag.sortByNameAsc);

        // Get the start of index of the new range
        const a_tags_start: TagSafeList.Idx = @enumFromInt(scratch.only_in_a_tags.len());
        const b_tags_start: TagSafeList.Idx = @enumFromInt(scratch.only_in_b_tags.len());
        const both_tags_start: TagSafeList.Idx = @enumFromInt(scratch.in_both_tags.len());

        // Iterate over the tags in order, grouping them
        var a_i: usize = 0;
        var b_i: usize = 0;
        while (a_i < a_tags.len and b_i < b_tags.len) {
            const a_next = a_tags[a_i];
            const b_next = b_tags[b_i];
            const ord = Tag.orderByName(ident_store, a_next, b_next);
            switch (ord) {
                .eq => {
                    _ = scratch.in_both_tags.append(scratch.gpa, TwoTags{ .a = a_next, .b = b_next });
                    a_i = a_i + 1;
                    b_i = b_i + 1;
                },
                .lt => {
                    _ = scratch.only_in_a_tags.append(scratch.gpa, a_next);
                    a_i = a_i + 1;
                },
                .gt => {
                    _ = scratch.only_in_b_tags.append(scratch.gpa, b_next);
                    b_i = b_i + 1;
                },
            }
        }

        // If b was shorter, add the extra a elems
        while (a_i < a_tags.len) {
            const a_next = a_tags[a_i];
            _ = scratch.only_in_a_tags.append(scratch.gpa, a_next);
            a_i = a_i + 1;
        }

        // If a was shorter, add the extra b elems
        while (b_i < b_tags.len) {
            const b_next = b_tags[b_i];
            _ = scratch.only_in_b_tags.append(scratch.gpa, b_next);
            b_i = b_i + 1;
        }

        // Get the end index of the new range
        const a_tags_end: TagSafeList.Idx = @enumFromInt(scratch.only_in_a_tags.len());
        const b_tags_end: TagSafeList.Idx = @enumFromInt(scratch.only_in_b_tags.len());
        const both_tags_end: TagSafeList.Idx = @enumFromInt(scratch.in_both_tags.len());

        // Return the ranges
        return .{
            .only_in_a = .{ .start = a_tags_start, .end = a_tags_end },
            .only_in_b = .{ .start = b_tags_start, .end = b_tags_end },
            .in_both = .{ .start = both_tags_start, .end = both_tags_end },
        };
    }

    /// Given a list of shared tags & a list of extended tags, unify the shared tags.
    /// Then merge a new tag_union with both shared+extended tags
    fn unifySharedTags(
        self: *Self,
        vars: *const ResolvedVarDescs,
        shared_tags: []TwoTags,
        mb_a_extended_tags: ?[]Tag,
        mb_b_extended_tags: ?[]Tag,
        ext: Var,
    ) Error!void {
        const range_start: TagSafeMultiList.Idx = @enumFromInt(self.types_store.tags.len());

        for (shared_tags) |tags| {
            const tag_a_args = self.types_store.getTagArgsSlice(tags.a.args);
            const tag_b_args = self.types_store.getTagArgsSlice(tags.b.args);

            if (tag_a_args.len != tag_b_args.len) return error.TypeMismatch;

            for (tag_a_args, tag_b_args) |a_arg, b_arg| {
                try self.unifyGuarded(a_arg, b_arg);
            }

            _ = self.types_store.appendTags(&[_]Tag{.{
                .name = tags.b.name,
                .args = tags.b.args,
            }});
        }

        // Append combined tags
        if (mb_a_extended_tags) |extended_tags| {
            _ = self.types_store.appendTags(extended_tags);
        }
        if (mb_b_extended_tags) |extended_tags| {
            _ = self.types_store.appendTags(extended_tags);
        }

        const range_end: TagSafeMultiList.Idx = @enumFromInt(self.types_store.tags.len());

        // Merge vars
        self.merge(vars, Content{ .structure = FlatType{ .tag_union = .{
            .tags = .{ .start = range_start, .end = range_end },
            .ext = ext,
        } } });
    }

    /// Set error data in scratch & throw
    fn setUnifyErrAndThrow(self: *Self, err: UnifyErrCtx) Error!void {
        self.scratch.setUnifyErr(err);
        return error.UnifyErr;
    }
};

/// A fatal occurs error
pub const UnifyErrCtx = union(enum) {
    recursion_infinite: Var,
    recursion_anonymous: Var,
    invalid_number_type: Var,
    invalid_record_ext: Var,
    invalid_tag_union_ext: Var,
};

/// A reusable memory arena used across unification calls to avoid per-call allocations.
///
/// `Scratch` owns several typed scratch arrays, each designed to hold a specific type of
/// temporary data needed during unification. These include:
///
/// * `fresh_vars`: type variables created during a unification pass
/// * For records
///   * `gathered_fields`: accumulated record fields from recursive extensions
///   * `only_in_a_fields`, `only_in_b_fields`: disjoint fields after `partitionFields`
///   * `in_both_fields`: shared fields with matching names
/// * For tag unions
///   * `gathered_tags`: accumulated tags from recursive extensions
///   * `only_in_a_tags`, `only_in_b_tags`: disjoint tags after `partitionTags`
///   * `in_both_tags`: shared tags with matching names
/// * For occurs:
///   * `occurs_scratch`: Scratch data need by occurs
/// * For errors:
///   * `err`: Data about the error thrown
///
/// `Scratch` should be initialized once and reused for many unification runs.
/// Each call to `unify` will reset the scratch buffer at the start.
///
/// Note that while the types store uses MultiLists for record fields & tags, this
/// struct uses regular safe list. There are several reasons for this:
/// 1. We have to sort tags/fields during unification, and MultiList doesn't
///    have a great way to do this
/// 2. These allocations are freed after this stage of compilation completes, so
///    while SafeLists waste some space compared to MultiList, the cost isn't too
///    high
///
/// TODO: If canonicalization can ensure that record fields/tags are always sorted
/// then we could switch these to use multi lists.
pub const Scratch = struct {
    const Self = @This();

    // a scratch allocator.
    gpa: std.mem.Allocator,

    // used by caller of unify
    fresh_vars: VarSafeList,

    // records - used internal by unification
    gathered_fields: RecordFieldSafeList,
    only_in_a_fields: RecordFieldSafeList,
    only_in_b_fields: RecordFieldSafeList,
    in_both_fields: TwoRecordFieldsSafeList,

    // records - used internal by unification
    gathered_tags: TagSafeList,
    only_in_a_tags: TagSafeList,
    only_in_b_tags: TagSafeList,
    in_both_tags: TwoTagsSafeList,

    // occurs
    occurs_scratch: occurs.Scratch,

    // err
    err: ?UnifyErrCtx,

    /// Init scratch
    pub fn init(gpa: std.mem.Allocator) Self {
        // TODO: Set these based on the heuristics
        return .{
            .gpa = gpa,
            .fresh_vars = VarSafeList.initCapacity(gpa, 8),
            .gathered_fields = RecordFieldSafeList.initCapacity(gpa, 32),
            .only_in_a_fields = RecordFieldSafeList.initCapacity(gpa, 32),
            .only_in_b_fields = RecordFieldSafeList.initCapacity(gpa, 32),
            .in_both_fields = TwoRecordFieldsSafeList.initCapacity(gpa, 32),
            .gathered_tags = TagSafeList.initCapacity(gpa, 32),
            .only_in_a_tags = TagSafeList.initCapacity(gpa, 32),
            .only_in_b_tags = TagSafeList.initCapacity(gpa, 32),
            .in_both_tags = TwoTagsSafeList.initCapacity(gpa, 32),
            .occurs_scratch = occurs.Scratch.init(gpa),
            .err = null,
        };
    }

    /// Deinit scratch
    pub fn deinit(self: *Self) void {
        self.fresh_vars.deinit(self.gpa);
        self.gathered_fields.deinit(self.gpa);
        self.only_in_a_fields.deinit(self.gpa);
        self.only_in_b_fields.deinit(self.gpa);
        self.in_both_fields.deinit(self.gpa);
        self.gathered_tags.deinit(self.gpa);
        self.only_in_a_tags.deinit(self.gpa);
        self.only_in_b_tags.deinit(self.gpa);
        self.in_both_tags.deinit(self.gpa);
        self.occurs_scratch.deinit();
    }

    /// Reset the scratch arrays, retaining the allocated memory
    pub fn reset(self: *Scratch) void {
        self.gathered_fields.items.clearRetainingCapacity();
        self.only_in_a_fields.items.clearRetainingCapacity();
        self.only_in_b_fields.items.clearRetainingCapacity();
        self.in_both_fields.items.clearRetainingCapacity();
        self.gathered_tags.items.clearRetainingCapacity();
        self.only_in_a_tags.items.clearRetainingCapacity();
        self.only_in_b_tags.items.clearRetainingCapacity();
        self.in_both_tags.items.clearRetainingCapacity();
        self.occurs_scratch.reset();
    }

    // helpers //

    /// Given a multi list of record fields and a range, copy from the multi list
    /// into scratch's gathered fields array
    fn copyGatherFieldsFromMultiList(
        self: *Self,
        multi_list: *const RecordFieldSafeMultiList,
        range: RecordFieldSafeMultiList.Range,
    ) RecordFieldSafeList.Range {
        const start: RecordFieldSafeList.Idx = @enumFromInt(self.gathered_fields.len());
        const record_fields_slice = multi_list.rangeToSlice(range);
        for (record_fields_slice.items(.name), record_fields_slice.items(.var_)) |name, var_| {
            _ = self.gathered_fields.append(
                self.gpa,
                RecordField{ .name = name, .var_ = var_ },
            );
        }
        const end: RecordFieldSafeList.Idx = @enumFromInt(self.gathered_fields.len());
        return .{ .start = start, .end = end };
    }
    /// Given a multi list of tag and a range, copy from the multi list
    /// into scratch's gathered fields array
    fn copyGatherTagsFromMultiList(
        self: *Self,
        multi_list: *const TagSafeMultiList,
        range: TagSafeMultiList.Range,
    ) TagSafeList.Range {
        const start: TagSafeList.Idx = @enumFromInt(self.gathered_tags.len());
        const tag_slice = multi_list.rangeToSlice(range);
        for (tag_slice.items(.name), tag_slice.items(.args)) |ident, args| {
            _ = self.gathered_tags.append(
                self.gpa,
                Tag{ .name = ident, .args = args },
            );
        }
        const end: TagSafeList.Idx = @enumFromInt(self.gathered_tags.len());
        return .{ .start = start, .end = end };
    }

    fn appendSliceGatheredFields(self: *Self, fields: []const RecordField) RecordFieldSafeList.Range {
        return self.gathered_fields.appendSlice(self.gpa, fields);
    }

    fn appendSliceGatheredTags(self: *Self, fields: []const Tag) TagSafeList.Range {
        return self.gathered_tags.appendSlice(self.gpa, fields);
    }

    fn setUnifyErr(self: *Self, err: UnifyErrCtx) void {
        self.err = err;
    }
};

// tests //

const RootModule = @This();

/// A lightweight test harness used in unification and type inference tests.
///
/// `TestEnv` bundles together the following components:
/// * a module env for holding things like idents
/// * a type store for registering and resolving types
/// * a reusable `Scratch` buffer for managing field partitions and temporary variables
///
/// This is intended to simplify unit test setup, particularly for unifying records,
/// functions, aliases, and other structured types.
const TestEnv = struct {
    const Self = @This();

    module_env: *base.ModuleEnv,
    snapshots: snapshot_mod.Store,
    problems: problem_mod.Store,
    scratch: Scratch,
    occurs_scratch: occurs.Scratch,

    /// Init everything needed to test unify
    /// This includes allocating module_env on the heap
    ///
    /// TODO: Is heap allocation unideal here? If we want to optimize tests, we
    /// could pull module_env's initialization out of here, but this results in
    /// slight more verbose setup for each test
    fn init(gpa: std.mem.Allocator) Self {
        const module_env = gpa.create(base.ModuleEnv) catch |e| exitOnOutOfMemory(e);
        module_env.* = base.ModuleEnv.init(gpa);
        return .{
            .module_env = module_env,
            .snapshots = snapshot_mod.Store.initCapacity(gpa, 16),
            .problems = problem_mod.Store.initCapacity(gpa, 16),
            .scratch = Scratch.init(module_env.gpa),
            .occurs_scratch = occurs.Scratch.init(module_env.gpa),
        };
    }

    /// Deinit the test env, including deallocing the module_env from the heap
    fn deinit(self: *Self) void {
        self.module_env.deinit();
        self.module_env.gpa.destroy(self.module_env);
        self.snapshots.deinit();
        self.problems.deinit(self.module_env.gpa);
        self.scratch.deinit();
        self.occurs_scratch.deinit();
    }

    /// Helper function to call unify with args from TestEnv
    fn unify(self: *Self, a: Var, b: Var) Result {
        return RootModule.unify(
            self.module_env,
            &self.module_env.types,
            &self.problems,
            &self.snapshots,
            &self.scratch,
            &self.occurs_scratch,
            a,
            b,
        );
    }

    const Error = error{ VarIsNotRoot, IsNotRecord, IsNotTagUnion };

    /// Get a desc from a root var
    fn getDescForRootVar(self: *Self, var_: Var) error{VarIsNotRoot}!Desc {
        switch (self.module_env.types.getSlot(var_)) {
            .root => |desc_idx| return self.module_env.types.getDesc(desc_idx),
            .redirect => return error.VarIsNotRoot,
        }
    }

    /// Unwrap a record or throw
    fn getRecordOrErr(desc: Desc) error{IsNotRecord}!Record {
        return desc.content.unwrapRecord() orelse error.IsNotRecord;
    }

    /// Unwrap a record or throw
    fn getTagUnionOrErr(desc: Desc) error{IsNotTagUnion}!TagUnion {
        return desc.content.unwrapTagUnion() orelse error.IsNotTagUnion;
    }

    fn mkTypeIdent(self: *Self, name: []const u8) TypeIdent {
        const ident_idx = self.module_env.idents.insert(self.module_env.gpa, Ident.for_text(name), Region.zero());
        return TypeIdent{ .ident_idx = ident_idx };
    }

    // helpers - rigid var

    fn mkRigidVar(self: *Self, name: []const u8) Content {
        const ident_idx = self.module_env.idents.insert(self.module_env.gpa, Ident.for_text(name), Region.zero());
        return Self.mkRigidVarFromIdent(ident_idx);
    }

    fn mkRigidVarFromIdent(ident_idx: Ident.Idx) Content {
        return .{ .rigid_var = ident_idx };
    }

    // helpers - alias

    fn mkAlias(self: *Self, name: []const u8, args: []const Var, backing_var: Var) Alias {
        const args_range = self.module_env.types.appendAliasArgs(args);
        return .{
            .ident = self.mkTypeIdent(name),
            .args = args_range,
            .backing_var = backing_var,
        };
    }

    // helpers - nums

    fn mkNum(self: *Self, var_: Var) Var {
        const requirements = Num.IntRequirements{
            .sign_needed = false,
            .bits_needed = 0,
        };
        return self.module_env.types.freshFromContent(Content{ .structure = .{ .num = .{ .num_poly = .{ .var_ = var_, .requirements = requirements } } } });
    }

    fn mkNumFlex(self: *Self) Var {
        // Create a true flex var that can unify with any numeric type
        return self.module_env.types.fresh();
    }

    fn mkFrac(self: *Self, var_: Var) Var {
        const frac_requirements = Num.FracRequirements{
            .var_ = var_,
            .fits_in_f32 = true,
            .fits_in_dec = true,
        };
        return self.module_env.types.freshFromContent(Content{ .structure = .{ .num = .{ .frac_poly = frac_requirements } } });
    }

    fn mkFracFlex(self: *Self) Var {
        const prec_var = self.module_env.types.fresh();
        const frac_requirements = Num.FracRequirements{
            .fits_in_f32 = true,
            .fits_in_dec = true,
        };
        return self.module_env.types.freshFromContent(Content{ .structure = .{ .num = .{ .frac_poly = .{ .var_ = prec_var, .requirements = frac_requirements } } } });
    }

    fn mkFracRigid(self: *Self, name: []const u8) Var {
        const rigid = self.module_env.types.freshFromContent(self.mkRigidVar(name));
        const frac_requirements = Num.FracRequirements{
            .fits_in_f32 = true,
            .fits_in_dec = true,
        };
        return self.module_env.types.freshFromContent(Content{ .structure = .{ .num = .{ .frac_poly = .{ .var_ = rigid, .requirements = frac_requirements } } } });
    }

    fn mkFracPoly(self: *Self, prec: Num.Frac.Precision) Var {
        const prec_var = self.module_env.types.freshFromContent(Content{ .structure = .{ .num = .{ .frac_precision = prec } } });
        const frac_requirements = Num.FracRequirements{
            .fits_in_f32 = true,
            .fits_in_dec = true,
        };
        return self.module_env.types.freshFromContent(Content{ .structure = .{ .num = .{ .frac_poly = .{ .var_ = prec_var, .requirements = frac_requirements } } } });
    }

    fn mkFracExact(self: *Self, prec: Num.Frac.Precision) Var {
        // Create an exact fraction type that only unifies with the same precision
        return self.module_env.types.freshFromContent(Content{ .structure = .{ .num = .{ .frac_precision = prec } } });
    }

    fn mkInt(self: *Self, var_: Var) Var {
        const int_requirements = Num.IntRequirements{
            .sign_needed = false,
            .bits_needed = 0, // 7 bits, the minimum
        };
        return self.module_env.types.freshFromContent(Content{ .structure = .{ .num = .{ .num_poly = .{ .var_ = var_, .requirements = int_requirements } } } });
    }

    fn mkIntFlex(self: *Self) Var {
        const prec_var = self.module_env.types.fresh();
        const int_requirements = Num.IntRequirements{
            .sign_needed = false,
            .bits_needed = 0, // 7 bits, the minimum
        };
        return self.module_env.types.freshFromContent(Content{ .structure = .{ .num = .{ .num_poly = .{ .var_ = prec_var, .requirements = int_requirements } } } });
    }

    fn mkIntRigid(self: *Self, name: []const u8) Var {
        const rigid = self.module_env.types.freshFromContent(self.mkRigidVar(name));
        const int_requirements = Num.IntRequirements{
            .sign_needed = false,
            .bits_needed = 0, // 7 bits, the minimum
        };
        return self.module_env.types.freshFromContent(Content{ .structure = .{ .num = .{ .num_poly = .{ .var_ = rigid, .requirements = int_requirements } } } });
    }

    fn mkIntPoly(self: *Self, prec: Num.Int.Precision) Var {
        const prec_var = self.module_env.types.freshFromContent(Content{ .structure = .{ .num = .{ .int_precision = prec } } });
        const int_requirements = Num.IntRequirements{
            .sign_needed = false,
            .bits_needed = 0, // 7 bits, the minimum
        };
        return self.module_env.types.freshFromContent(Content{ .structure = .{ .num = .{ .int_poly = .{ .var_ = prec_var, .requirements = int_requirements } } } });
    }

    fn mkIntExact(self: *Self, prec: Num.Int.Precision) Var {
        // Create an exact integer type that only unifies with the same precision
        return self.module_env.types.freshFromContent(Content{ .structure = .{ .num = .{ .int_precision = prec } } });
    }

    // helpers - structure - tuple

    fn mkTuple(self: *Self, slice: []const Var) Content {
        const elems_range = self.module_env.types.appendTupleElems(slice);
        return Content{ .structure = .{ .tuple = .{ .elems = elems_range } } };
    }

    // helpers - custom type

    fn mkCustomType(self: *Self, name: []const u8, args: []const Var, backing_var: Var) Content {
        const args_range = self.module_env.types.appendCustomTypeArgs(args);
        return Content{ .structure = .{ .custom_type = .{
            .ident = self.mkTypeIdent(name),
            .args = args_range,
            .backing_var = backing_var,
        } } };
    }

    // helpers - structure - func

    fn mkFunc(self: *Self, args: []const Var, ret: Var, eff: Var) Content {
        const args_range = self.module_env.types.appendFuncArgs(args);
        return Content{ .structure = .{ .func = .{ .args = args_range, .ret = ret, .eff = eff } } };
    }

    fn mkFuncFlex(self: *Self, args: []const Var, ret: Var) Content {
        const eff_var = self.module_env.types.freshFromContent(.{ .flex_var = null });
        return self.mkFunc(args, ret, eff_var);
    }

    fn mkFuncPure(self: *Self, args: []const Var, ret: Var) Content {
        const eff_var = self.module_env.types.freshFromContent(.pure);
        return self.mkFunc(args, ret, eff_var);
    }

    fn mkFuncEff(self: *Self, args: []const Var, ret: Var) Content {
        const eff_var = self.module_env.types.freshFromContent(.effectful);
        return self.mkFunc(args, ret, eff_var);
    }

    // helpers - structure - records

    fn mkRecordField(self: *Self, name: []const u8, var_: Var) RecordField {
        const ident_idx = self.module_env.idents.insert(self.module_env.gpa, Ident.for_text(name), Region.zero());
        return Self.mkRecordFieldFromIdent(ident_idx, var_);
    }

    fn mkRecordFieldFromIdent(ident_idx: Ident.Idx, var_: Var) RecordField {
        return RecordField{ .name = ident_idx, .var_ = var_ };
    }

    const RecordInfo = struct { record: Record, content: Content };

    fn mkRecord(self: *Self, fields: []const RecordField, ext_var: Var) RecordInfo {
        const fields_range = self.module_env.types.appendRecordFields(fields);
        const record = Record{ .fields = fields_range, .ext = ext_var };
        return .{ .content = Content{ .structure = .{ .record = record } }, .record = record };
    }

    fn mkRecordOpen(self: *Self, fields: []const RecordField) RecordInfo {
        const ext_var = self.module_env.types.freshFromContent(.{ .flex_var = null });
        return self.mkRecord(fields, ext_var);
    }

    fn mkRecordClosed(self: *Self, fields: []const RecordField) RecordInfo {
        const ext_var = self.module_env.types.freshFromContent(.{ .structure = .empty_record });
        return self.mkRecord(fields, ext_var);
    }

    // helpers - structure - tag union

    const TagUnionInfo = struct { tag_union: TagUnion, content: Content };

    fn mkTagArgs(self: *Self, args: []const Var) VarSafeList.Range {
        return self.module_env.types.appendTagArgs(args);
    }

    fn mkTag(self: *Self, name: []const u8, args: []const Var) Tag {
        const ident_idx = self.module_env.idents.insert(self.module_env.gpa, Ident.for_text(name), Region.zero());
        return Tag{ .name = ident_idx, .args = self.module_env.types.appendTagArgs(args) };
    }

    fn mkTagUnion(self: *Self, tags: []const Tag, ext_var: Var) TagUnionInfo {
        const tags_range = self.module_env.types.appendTags(tags);
        const tag_union = TagUnion{ .tags = tags_range, .ext = ext_var };
        return .{ .content = Content{ .structure = .{ .tag_union = tag_union } }, .tag_union = tag_union };
    }

    fn mkTagUnionOpen(self: *Self, tags: []const Tag) TagUnionInfo {
        const ext_var = self.module_env.types.freshFromContent(.{ .flex_var = null });
        return self.mkTagUnion(tags, ext_var);
    }

    fn mkTagUnionClosed(self: *Self, tags: []const Tag) TagUnionInfo {
        const ext_var = self.module_env.types.freshFromContent(.{ .structure = .empty_tag_union });
        return self.mkTagUnion(tags, ext_var);
    }
};

// unification - flex_vars

test "unify - identical" {
    const gpa = std.testing.allocator;

    var env = TestEnv.init(gpa);
    defer env.deinit();

    const a = env.module_env.types.fresh();
    const desc = try env.getDescForRootVar(a);

    const result = env.unify(a, a);

    try std.testing.expectEqual(.ok, result);
    try std.testing.expectEqual(desc, try env.getDescForRootVar(a));
}

test "unify - both flex vars" {
    const gpa = std.testing.allocator;

    var env = TestEnv.init(gpa);
    defer env.deinit();

    const a = env.module_env.types.fresh();
    const b = env.module_env.types.fresh();

    const result = env.unify(a, b);

    try std.testing.expectEqual(.ok, result);
    try std.testing.expectEqual(Slot{ .redirect = b }, env.module_env.types.getSlot(a));
}

test "unify - a is flex_var and b is not" {
    const gpa = std.testing.allocator;

    var env = TestEnv.init(gpa);
    defer env.deinit();

    const a = env.module_env.types.fresh();
    const b = env.module_env.types.freshFromContent(Content{ .structure = .{ .num = Num.int_i8 } });

    const result = env.unify(a, b);

    try std.testing.expectEqual(.ok, result);
    try std.testing.expectEqual(Slot{ .redirect = b }, env.module_env.types.getSlot(a));
}

// unification - rigid

test "rigid_var - unifies with flex_var" {
    const gpa = std.testing.allocator;
    var env = TestEnv.init(gpa);
    defer env.deinit();

    const rigid = env.mkRigidVar("a");
    const a = env.module_env.types.freshFromContent(.{ .flex_var = null });
    const b = env.module_env.types.freshFromContent(rigid);

    const result = env.unify(a, b);
    try std.testing.expectEqual(true, result.isOk());
    try std.testing.expectEqual(Slot{ .redirect = b }, env.module_env.types.getSlot(a));
    try std.testing.expectEqual(rigid, (try env.getDescForRootVar(b)).content);
}

test "rigid_var - unifies with flex_var (other way)" {
    const gpa = std.testing.allocator;
    var env = TestEnv.init(gpa);
    defer env.deinit();

    const rigid = env.mkRigidVar("a");
    const a = env.module_env.types.freshFromContent(rigid);
    const b = env.module_env.types.freshFromContent(.{ .flex_var = null });

    const result = env.unify(a, b);
    try std.testing.expectEqual(true, result.isOk());
    try std.testing.expectEqual(Slot{ .redirect = b }, env.module_env.types.getSlot(a));
    try std.testing.expectEqual(rigid, (try env.getDescForRootVar(b)).content);
}

test "rigid_var - cannot unify with alias (fail)" {
    const gpa = std.testing.allocator;
    var env = TestEnv.init(gpa);
    defer env.deinit();

    const alias = env.module_env.types.freshFromContent(Content{ .structure = .str });
    const rigid = env.module_env.types.freshFromContent(env.mkRigidVar("a"));

    const result = env.unify(alias, rigid);
    try std.testing.expectEqual(false, result.isOk());
}

test "rigid_var - cannot unify with identical ident str (fail)" {
    const gpa = std.testing.allocator;
    var env = TestEnv.init(gpa);
    defer env.deinit();

    const rigid1 = env.module_env.types.freshFromContent(env.mkRigidVar("a"));
    const rigid2 = env.module_env.types.freshFromContent(env.mkRigidVar("a"));

    const result = env.unify(rigid1, rigid2);
    try std.testing.expectEqual(false, result.isOk());
}

// unification - aliases

test "unify - alias with same args" {
    const gpa = std.testing.allocator;
    var env = TestEnv.init(gpa);
    defer env.deinit();

    const str = env.module_env.types.freshFromContent(Content{ .structure = .str });
    const bool_ = env.module_env.types.freshFromContent(Content{ .structure = .{ .num = Num.int_i8 } });

    const backing = env.module_env.types.freshFromContent(env.mkTuple(&[_]Var{ str, bool_ }));
    const alias = Content{ .alias = env.mkAlias("AliasName", &[_]Var{ str, bool_ }, backing) };

    const a = env.module_env.types.freshFromContent(alias);
    const b = env.module_env.types.freshFromContent(alias);

    const result = env.unify(a, b);

    try std.testing.expectEqual(.ok, result);
    try std.testing.expectEqual(Slot{ .redirect = b }, env.module_env.types.getSlot(a));
    try std.testing.expectEqual(alias, (try env.getDescForRootVar(b)).content);
}

test "unify - aliases with different names but same backing" {
    const gpa = std.testing.allocator;
    var env = TestEnv.init(gpa);
    defer env.deinit();

    const str = env.module_env.types.freshFromContent(Content{ .structure = .str });

    const backing = env.module_env.types.freshFromContent(env.mkTuple(&[_]Var{str}));
    const a_alias = Content{ .alias = env.mkAlias("AliasA", &[_]Var{str}, backing) };
    const b_alias = Content{ .alias = env.mkAlias("AliasB", &[_]Var{str}, backing) };

    const a = env.module_env.types.freshFromContent(a_alias);
    const b = env.module_env.types.freshFromContent(b_alias);

    const result = env.unify(a, b);

    try std.testing.expectEqual(.ok, result);
    try std.testing.expectEqual(a_alias, (try env.getDescForRootVar(a)).content);
    try std.testing.expectEqual(b_alias, (try env.getDescForRootVar(b)).content);
}

test "unify - alias with different args (fail)" {
    const gpa = std.testing.allocator;
    var env = TestEnv.init(gpa);
    defer env.deinit();

    const str = env.module_env.types.freshFromContent(Content{ .structure = .str });
    const bool_ = env.module_env.types.freshFromContent(Content{ .structure = .{ .num = Num.int_i8 } });

    const backing = env.module_env.types.freshFromContent(env.mkTuple(&[_]Var{ str, bool_ }));

    const a_alias = Content{ .alias = env.mkAlias("Alias", &[_]Var{str}, backing) };
    const b_alias = Content{ .alias = env.mkAlias("Alias", &[_]Var{bool_}, backing) };

    const a = env.module_env.types.freshFromContent(a_alias);
    const b = env.module_env.types.freshFromContent(b_alias);

    const result = env.unify(a, b);

    try std.testing.expectEqual(false, result.isOk());
    try std.testing.expectEqual(Slot{ .redirect = b }, env.module_env.types.getSlot(a));
    try std.testing.expectEqual(.err, (try env.getDescForRootVar(b)).content);
}

test "unify - alias with flex" {
    const gpa = std.testing.allocator;
    var env = TestEnv.init(gpa);
    defer env.deinit();

    const str = env.module_env.types.freshFromContent(Content{ .structure = .str });
    const bool_ = env.module_env.types.freshFromContent(Content{ .structure = .{ .num = Num.int_i8 } });
    const backing = env.module_env.types.freshFromContent(env.mkTuple(&[_]Var{ str, bool_ }));

    const a_alias = Content{ .alias = env.mkAlias("Alias", &[_]Var{bool_}, backing) };

    const a = env.module_env.types.freshFromContent(a_alias);
    const b = env.module_env.types.fresh();

    const result = env.unify(a, b);

    try std.testing.expectEqual(.ok, result);
    try std.testing.expectEqual(Slot{ .redirect = b }, env.module_env.types.getSlot(a));
    try std.testing.expectEqual(a_alias, (try env.getDescForRootVar(b)).content);
}

// unification - pure/effectful

test "unify - pure with pure" {
    const gpa = std.testing.allocator;
    var env = TestEnv.init(gpa);
    defer env.deinit();

    const a = env.module_env.types.freshFromContent(.pure);
    const b = env.module_env.types.freshFromContent(.pure);

    const result = env.unify(a, b);

    try std.testing.expectEqual(.ok, result);
    try std.testing.expectEqual(Slot{ .redirect = b }, env.module_env.types.getSlot(a));
    try std.testing.expectEqual(.pure, (try env.getDescForRootVar(b)).content);
}

test "unify - effectful with effectful" {
    const gpa = std.testing.allocator;
    var env = TestEnv.init(gpa);
    defer env.deinit();

    const a = env.module_env.types.freshFromContent(.effectful);
    const b = env.module_env.types.freshFromContent(.effectful);

    const result = env.unify(a, b);

    try std.testing.expectEqual(.ok, result);
    try std.testing.expectEqual(Slot{ .redirect = b }, env.module_env.types.getSlot(a));
    try std.testing.expectEqual(.effectful, (try env.getDescForRootVar(b)).content);
}

test "unify - pure with flex_var" {
    const gpa = std.testing.allocator;
    var env = TestEnv.init(gpa);
    defer env.deinit();

    const a = env.module_env.types.freshFromContent(.pure);
    const b = env.module_env.types.fresh();

    const result = env.unify(a, b);

    try std.testing.expectEqual(.ok, result);
    try std.testing.expectEqual(Slot{ .redirect = b }, env.module_env.types.getSlot(a));
    try std.testing.expectEqual(.pure, (try env.getDescForRootVar(b)).content);
}

test "unify - effectful with flex_var" {
    const gpa = std.testing.allocator;
    var env = TestEnv.init(gpa);
    defer env.deinit();

    const a = env.module_env.types.freshFromContent(.effectful);
    const b = env.module_env.types.fresh();

    const result = env.unify(a, b);

    try std.testing.expectEqual(.ok, result);
    try std.testing.expectEqual(Slot{ .redirect = b }, env.module_env.types.getSlot(a));
    try std.testing.expectEqual(.effectful, (try env.getDescForRootVar(b)).content);
}

test "unify - pure with effectful" {
    const gpa = std.testing.allocator;
    var env = TestEnv.init(gpa);
    defer env.deinit();

    const a = env.module_env.types.freshFromContent(.pure);
    const b = env.module_env.types.freshFromContent(.effectful);

    const result = env.unify(a, b);

    try std.testing.expectEqual(.ok, result);
    try std.testing.expectEqual(Slot{ .redirect = b }, env.module_env.types.getSlot(a));
    try std.testing.expectEqual(.effectful, (try env.getDescForRootVar(b)).content);
}

test "unify - effectful with pure (fail)" {
    const gpa = std.testing.allocator;
    var env = TestEnv.init(gpa);
    defer env.deinit();

    const a = env.module_env.types.freshFromContent(.effectful);
    const b = env.module_env.types.freshFromContent(.pure);

    const result = env.unify(a, b);

    try std.testing.expectEqual(false, result.isOk());
    try std.testing.expectEqual(Slot{ .redirect = b }, env.module_env.types.getSlot(a));
    try std.testing.expectEqual(.err, (try env.getDescForRootVar(b)).content);
}

test "unify - pure with err (fail)" {
    const gpa = std.testing.allocator;
    var env = TestEnv.init(gpa);
    defer env.deinit();

    const a = env.module_env.types.freshFromContent(.pure);
    const b = env.module_env.types.freshFromContent(.err);

    const result = env.unify(a, b);

    try std.testing.expectEqual(.ok, result);
    try std.testing.expectEqual(Slot{ .redirect = b }, env.module_env.types.getSlot(a));
    try std.testing.expectEqual(.err, (try env.getDescForRootVar(b)).content);
}

test "unify - effectful with err (fail)" {
    const gpa = std.testing.allocator;
    var env = TestEnv.init(gpa);
    defer env.deinit();

    const a = env.module_env.types.freshFromContent(.effectful);
    const b = env.module_env.types.freshFromContent(.err);

    const result = env.unify(a, b);

    try std.testing.expectEqual(.ok, result);
    try std.testing.expectEqual(Slot{ .redirect = b }, env.module_env.types.getSlot(a));
    try std.testing.expectEqual(.err, (try env.getDescForRootVar(b)).content);
}

test "unify - pure with structure type fails" {
    const gpa = std.testing.allocator;
    var env = TestEnv.init(gpa);
    defer env.deinit();

    const str = Content{ .structure = .str };
    const a = env.module_env.types.freshFromContent(.pure);
    const b = env.module_env.types.freshFromContent(str);

    const result = env.unify(a, b);

    try std.testing.expectEqual(false, result.isOk());
}

test "unify - effectful with structure type fails" {
    const gpa = std.testing.allocator;
    var env = TestEnv.init(gpa);
    defer env.deinit();

    const str = Content{ .structure = .str };
    const a = env.module_env.types.freshFromContent(.effectful);
    const b = env.module_env.types.freshFromContent(str);

    const result = env.unify(a, b);

    try std.testing.expectEqual(false, result.isOk());
}

// unification - structure/flex_vars

test "unify - a is builtin and b is flex_var" {
    const gpa = std.testing.allocator;

    var env = TestEnv.init(gpa);
    defer env.deinit();

    const str = Content{ .structure = .str };

    const a = env.module_env.types.freshFromContent(str);
    const b = env.module_env.types.fresh();

    const result = env.unify(a, b);

    try std.testing.expectEqual(.ok, result);
    try std.testing.expectEqual(Slot{ .redirect = b }, env.module_env.types.getSlot(a));
    try std.testing.expectEqual(str, (try env.getDescForRootVar(b)).content);
}

test "unify - a is flex_var and b is builtin" {
    const gpa = std.testing.allocator;

    var env = TestEnv.init(gpa);
    defer env.deinit();

    const str = Content{ .structure = .str };

    const a = env.module_env.types.fresh();
    const b = env.module_env.types.freshFromContent(str);

    const result = env.unify(a, b);

    try std.testing.expectEqual(.ok, result);
    try std.testing.expectEqual(Slot{ .redirect = b }, env.module_env.types.getSlot(a));
    try std.testing.expectEqual(str, (try env.getDescForRootVar(b)).content);
}

// unification - structure/structure - builtin

test "unify - a & b are both str" {
    const gpa = std.testing.allocator;

    var env = TestEnv.init(gpa);
    defer env.deinit();

    const str = Content{ .structure = .str };

    const a = env.module_env.types.freshFromContent(str);
    const b = env.module_env.types.freshFromContent(str);

    const result = env.unify(a, b);

    try std.testing.expectEqual(.ok, result);
    try std.testing.expectEqual(Slot{ .redirect = b }, env.module_env.types.getSlot(a));
    try std.testing.expectEqual(str, (try env.getDescForRootVar(b)).content);
}

test "unify - a & b are diff (fail)" {
    const gpa = std.testing.allocator;

    var env = TestEnv.init(gpa);
    defer env.deinit();

    const str = Content{ .structure = .str };
    const int = Content{ .structure = .{ .num = Num.int_i8 } };

    const a = env.module_env.types.freshFromContent(int);
    const b = env.module_env.types.freshFromContent(str);

    const result = env.unify(a, b);

    try std.testing.expectEqual(false, result.isOk());
    try std.testing.expectEqual(Slot{ .redirect = b }, env.module_env.types.getSlot(a));
    try std.testing.expectEqual(.err, (try env.getDescForRootVar(b)).content);
}

test "unify - a & b box with same arg unify" {
    const gpa = std.testing.allocator;

    var env = TestEnv.init(gpa);
    defer env.deinit();

    const str = Content{ .structure = .str };
    const str_var = env.module_env.types.freshFromContent(str);

    const box_str = Content{ .structure = .{ .box = str_var } };

    const a = env.module_env.types.freshFromContent(box_str);
    const b = env.module_env.types.freshFromContent(box_str);

    const result = env.unify(a, b);

    try std.testing.expectEqual(.ok, result);
    try std.testing.expectEqual(Slot{ .redirect = b }, env.module_env.types.getSlot(a));
    try std.testing.expectEqual(box_str, (try env.getDescForRootVar(b)).content);
}

test "unify - a & b box with diff args (fail)" {
    const gpa = std.testing.allocator;

    var env = TestEnv.init(gpa);
    defer env.deinit();

    const str = Content{ .structure = .str };
    const str_var = env.module_env.types.freshFromContent(str);

    const i64_ = Content{ .structure = .{ .num = Num.int_i64 } };
    const i64_var = env.module_env.types.freshFromContent(i64_);

    const box_str = Content{ .structure = .{ .box = str_var } };
    const box_i64 = Content{ .structure = .{ .box = i64_var } };

    const a = env.module_env.types.freshFromContent(box_str);
    const b = env.module_env.types.freshFromContent(box_i64);

    const result = env.unify(a, b);

    try std.testing.expectEqual(false, result.isOk());
    try std.testing.expectEqual(Slot{ .redirect = b }, env.module_env.types.getSlot(a));
    try std.testing.expectEqual(.err, (try env.getDescForRootVar(b)).content);
}

test "unify - a & b list with same arg unify" {
    const gpa = std.testing.allocator;

    var env = TestEnv.init(gpa);
    defer env.deinit();

    const str = Content{ .structure = .str };
    const str_var = env.module_env.types.freshFromContent(str);

    const list_str = Content{ .structure = .{ .list = str_var } };

    const a = env.module_env.types.freshFromContent(list_str);
    const b = env.module_env.types.freshFromContent(list_str);

    const result = env.unify(a, b);

    try std.testing.expectEqual(.ok, result);
    try std.testing.expectEqual(Slot{ .redirect = b }, env.module_env.types.getSlot(a));
    try std.testing.expectEqual(list_str, (try env.getDescForRootVar(b)).content);
}

test "unify - a & b list with diff args (fail)" {
    const gpa = std.testing.allocator;

    var env = TestEnv.init(gpa);
    defer env.deinit();

    const str = Content{ .structure = .str };
    const str_var = env.module_env.types.freshFromContent(str);

    const u8_ = Content{ .structure = .{ .num = Num.int_u8 } };
    const u8_var = env.module_env.types.freshFromContent(u8_);

    const list_str = Content{ .structure = .{ .list = str_var } };
    const list_u8 = Content{ .structure = .{ .list = u8_var } };

    const a = env.module_env.types.freshFromContent(list_str);
    const b = env.module_env.types.freshFromContent(list_u8);

    const result = env.unify(a, b);

    try std.testing.expectEqual(false, result.isOk());
    try std.testing.expectEqual(Slot{ .redirect = b }, env.module_env.types.getSlot(a));
    try std.testing.expectEqual(.err, (try env.getDescForRootVar(b)).content);
}

// unification - structure/structure - tuple

test "unify - a & b are same tuple" {
    const gpa = std.testing.allocator;

    var env = TestEnv.init(gpa);
    defer env.deinit();

    const str = Content{ .structure = .str };
    const str_var = env.module_env.types.freshFromContent(str);

    const bool_ = Content{ .structure = .{ .num = Num.int_i8 } };
    const bool_var = env.module_env.types.freshFromContent(bool_);

    const tuple_str_bool = env.mkTuple(&[_]Var{ str_var, bool_var });

    const a = env.module_env.types.freshFromContent(tuple_str_bool);
    const b = env.module_env.types.freshFromContent(tuple_str_bool);

    const result = env.unify(a, b);

    try std.testing.expectEqual(.ok, result);
    try std.testing.expectEqual(Slot{ .redirect = b }, env.module_env.types.getSlot(a));
    try std.testing.expectEqual(tuple_str_bool, (try env.getDescForRootVar(b)).content);
}

test "unify - a & b are tuples with args flipped (fail)" {
    const gpa = std.testing.allocator;

    var env = TestEnv.init(gpa);
    defer env.deinit();

    const str = Content{ .structure = .str };
    const str_var = env.module_env.types.freshFromContent(str);

    const bool_ = Content{ .structure = .{ .num = Num.int_i8 } };
    const bool_var = env.module_env.types.freshFromContent(bool_);

    const tuple_str_bool = env.mkTuple(&[_]Var{ str_var, bool_var });
    const tuple_bool_str = env.mkTuple(&[_]Var{ bool_var, str_var });

    const a = env.module_env.types.freshFromContent(tuple_str_bool);
    const b = env.module_env.types.freshFromContent(tuple_bool_str);

    const result = env.unify(a, b);

    try std.testing.expectEqual(false, result.isOk());
    try std.testing.expectEqual(Slot{ .redirect = b }, env.module_env.types.getSlot(a));
    try std.testing.expectEqual(.err, (try env.getDescForRootVar(b)).content);
}

test "unify - tuple_unbound unifies with tuple" {
    const gpa = std.testing.allocator;

    var env = TestEnv.init(gpa);
    defer env.deinit();

    // Create element type variables
    const num_var = env.module_env.types.fresh();
    _ = env.module_env.types.setVarContent(num_var, Content{ .structure = .{ .num = .{ .num_unbound = .{ .sign_needed = false, .bits_needed = 0 } } } });

    const str_var = env.module_env.types.fresh();
    _ = env.module_env.types.setVarContent(str_var, Content{ .structure = .str });

    // Create tuple elements
    const elems = [_]types_mod.Var{ num_var, str_var };
    const elems_range = env.module_env.types.appendTupleElems(&elems);

    // Create a tuple_unbound
    const tuple_unbound = Content{ .structure = .{ .tuple_unbound = .{ .elems = elems_range } } };
    const tuple_unbound_var = env.module_env.types.freshFromContent(tuple_unbound);

    // Create a regular tuple with same structure
    const tuple = Content{ .structure = .{ .tuple = .{ .elems = elems_range } } };
    const tuple_var = env.module_env.types.freshFromContent(tuple);

    // Unify tuple_unbound with tuple
    const result = env.unify(tuple_unbound_var, tuple_var);
    try std.testing.expect(result.isOk());

    // Check that tuple_unbound_var now points to tuple_var
    const resolved = env.module_env.types.resolveVar(tuple_unbound_var);
    const resolved_tuple = env.module_env.types.resolveVar(tuple_var);
    try std.testing.expectEqual(resolved.var_, resolved_tuple.var_);
}

test "unify - multiple tuple_unbounds stay unbound" {
    const gpa = std.testing.allocator;

    var env = TestEnv.init(gpa);
    defer env.deinit();

    // Create element type variables for first tuple
    const num_var1 = env.module_env.types.fresh();
    _ = env.module_env.types.setVarContent(num_var1, Content{ .structure = .{ .num = .{ .num_unbound = .{ .sign_needed = false, .bits_needed = 0 } } } });

    // Create tuple elements for first tuple
    const elems1 = [_]types_mod.Var{num_var1};
    const elems_range1 = env.module_env.types.appendTupleElems(&elems1);

    // Create element type variables for second tuple
    const num_var2 = env.module_env.types.fresh();
    _ = env.module_env.types.setVarContent(num_var2, Content{ .structure = .{ .num = .{ .num_unbound = .{ .sign_needed = false, .bits_needed = 0 } } } });

    // Create tuple elements for second tuple
    const elems2 = [_]types_mod.Var{num_var2};
    const elems_range2 = env.module_env.types.appendTupleElems(&elems2);

    // Create two tuple_unbounds
    const tuple_unbound1 = Content{ .structure = .{ .tuple_unbound = .{ .elems = elems_range1 } } };
    const tuple_unbound1_var = env.module_env.types.freshFromContent(tuple_unbound1);

    const tuple_unbound2 = Content{ .structure = .{ .tuple_unbound = .{ .elems = elems_range2 } } };
    const tuple_unbound2_var = env.module_env.types.freshFromContent(tuple_unbound2);

    // Unify the two tuple_unbounds
    const result = env.unify(tuple_unbound1_var, tuple_unbound2_var);
    try std.testing.expect(result.isOk());

    // Check that the result is still tuple_unbound
    const resolved = env.module_env.types.resolveVar(tuple_unbound1_var);
    switch (resolved.desc.content) {
        .structure => |structure| {
            switch (structure) {
                .tuple_unbound => {}, // Expected
                else => return error.ExpectedTupleUnbound,
            }
        },
        else => return error.ExpectedStructure,
    }
}

// unification - structure/structure - compact/compact

test "unify - two compact ints" {
    const gpa = std.testing.allocator;

    var env = TestEnv.init(gpa);
    defer env.deinit();

    const int_i32 = Content{ .structure = .{ .num = Num.int_i32 } };
    const a = env.module_env.types.freshFromContent(int_i32);
    const b = env.module_env.types.freshFromContent(int_i32);

    const result = env.unify(a, b);

    try std.testing.expectEqual(.ok, result);
    try std.testing.expectEqual(Slot{ .redirect = b }, env.module_env.types.getSlot(a));
    try std.testing.expectEqual(int_i32, (try env.getDescForRootVar(b)).content);
}

test "unify - two compact ints (fail)" {
    const gpa = std.testing.allocator;

    var env = TestEnv.init(gpa);
    defer env.deinit();

    const a = env.module_env.types.freshFromContent(Content{ .structure = .{ .num = Num.int_i32 } });
    const b = env.module_env.types.freshFromContent(Content{ .structure = .{ .num = Num.int_u8 } });

    const result = env.unify(a, b);

    try std.testing.expectEqual(false, result.isOk());
    try std.testing.expectEqual(Slot{ .redirect = b }, env.module_env.types.getSlot(a));
    try std.testing.expectEqual(.err, (try env.getDescForRootVar(b)).content);
}

test "unify - two compact fracs" {
    const gpa = std.testing.allocator;

    var env = TestEnv.init(gpa);
    defer env.deinit();

    const frac_f32 = Content{ .structure = .{ .num = Num.frac_f32 } };
    const a = env.module_env.types.freshFromContent(frac_f32);
    const b = env.module_env.types.freshFromContent(frac_f32);

    const result = env.unify(a, b);

    try std.testing.expectEqual(.ok, result);
    try std.testing.expectEqual(Slot{ .redirect = b }, env.module_env.types.getSlot(a));
    try std.testing.expectEqual(frac_f32, (try env.getDescForRootVar(b)).content);
}

test "unify - two compact fracs (fail)" {
    const gpa = std.testing.allocator;

    var env = TestEnv.init(gpa);
    defer env.deinit();

    const a = env.module_env.types.freshFromContent(Content{ .structure = .{ .num = Num.frac_f32 } });
    const b = env.module_env.types.freshFromContent(Content{ .structure = .{ .num = Num.frac_dec } });

    const result = env.unify(a, b);

    try std.testing.expectEqual(false, result.isOk());
    try std.testing.expectEqual(Slot{ .redirect = b }, env.module_env.types.getSlot(a));
    try std.testing.expectEqual(.err, (try env.getDescForRootVar(b)).content);
}

// unification - structure/structure - poly/poly

test "unify - two poly ints" {
    const gpa = std.testing.allocator;

    var env = TestEnv.init(gpa);
    defer env.deinit();

    const a = env.mkIntPoly(Num.Int.Precision.u8);
    const b = env.mkIntPoly(Num.Int.Precision.u8);

    const result = env.unify(a, b);

    try std.testing.expectEqual(.ok, result);
    try std.testing.expectEqual(Slot{ .redirect = b }, env.module_env.types.getSlot(a));
}

test "unify - two poly ints (fail)" {
    const gpa = std.testing.allocator;

    var env = TestEnv.init(gpa);
    defer env.deinit();

    const a = env.mkIntPoly(Num.Int.Precision.u8);
    const b = env.mkIntPoly(Num.Int.Precision.i128);

    const result = env.unify(a, b);

    try std.testing.expectEqual(false, result.isOk());
    try std.testing.expectEqual(Slot{ .redirect = b }, env.module_env.types.getSlot(a));
    try std.testing.expectEqual(.err, (try env.getDescForRootVar(b)).content);
}

test "unify - two poly fracs" {
    const gpa = std.testing.allocator;

    var env = TestEnv.init(gpa);
    defer env.deinit();

    const a = env.mkFracPoly(Num.Frac.Precision.f64);
    const b = env.mkFracPoly(Num.Frac.Precision.f64);

    const result = env.unify(a, b);

    try std.testing.expectEqual(.ok, result);
    try std.testing.expectEqual(Slot{ .redirect = b }, env.module_env.types.getSlot(a));
}

test "unify - two poly fracs (fail)" {
    const gpa = std.testing.allocator;

    var env = TestEnv.init(gpa);
    defer env.deinit();

    const a = env.mkFracPoly(Num.Frac.Precision.f32);
    const b = env.mkFracPoly(Num.Frac.Precision.f64);

    const result = env.unify(a, b);

    try std.testing.expectEqual(false, result.isOk());
    try std.testing.expectEqual(Slot{ .redirect = b }, env.module_env.types.getSlot(a));
    try std.testing.expectEqual(.err, (try env.getDescForRootVar(b)).content);
}

// unification - structure/structure - poly/compact_int

test "unify - Num(flex) and compact int" {
    const gpa = std.testing.allocator;

    var env = TestEnv.init(gpa);
    defer env.deinit();

    const int_i32 = Content{ .structure = .{ .num = Num.int_i32 } };
    const a = env.mkNumFlex();
    const b = env.module_env.types.freshFromContent(int_i32);

    const result = env.unify(a, b);

    try std.testing.expectEqual(.ok, result);
    try std.testing.expectEqual(Slot{ .redirect = b }, env.module_env.types.getSlot(a));
    try std.testing.expectEqual(int_i32, (try env.getDescForRootVar(b)).content);
}

test "unify - Num(Int(flex)) and compact int" {
    const gpa = std.testing.allocator;

    var env = TestEnv.init(gpa);
    defer env.deinit();

    const int_i32 = Content{ .structure = .{ .num = Num.int_i32 } };
    const a = env.mkIntFlex();
    const b = env.module_env.types.freshFromContent(int_i32);

    const result = env.unify(a, b);

    try std.testing.expectEqual(.ok, result);
    try std.testing.expectEqual(Slot{ .redirect = b }, env.module_env.types.getSlot(a));
    try std.testing.expectEqual(int_i32, (try env.getDescForRootVar(b)).content);
}

test "unify - Num(Int(U8)) and compact int U8" {
    const gpa = std.testing.allocator;

    var env = TestEnv.init(gpa);
    defer env.deinit();

    const int_u8 = Content{ .structure = .{ .num = Num.int_u8 } };
    const a = env.mkIntExact(Num.Int.Precision.u8);
    const b = env.module_env.types.freshFromContent(int_u8);

    const result = env.unify(a, b);

    try std.testing.expectEqual(.ok, result);
    try std.testing.expectEqual(Slot{ .redirect = b }, env.module_env.types.getSlot(a));
    try std.testing.expectEqual(int_u8, (try env.getDescForRootVar(b)).content);
}

test "unify - Num(Int(U8)) and compact int I32 (fails)" {
    const gpa = std.testing.allocator;

    var env = TestEnv.init(gpa);
    defer env.deinit();

    const int_i32 = Content{ .structure = .{ .num = Num.int_i32 } };
    const a = env.mkIntExact(Num.Int.Precision.u8);
    const b = env.module_env.types.freshFromContent(int_i32);

    const result = env.unify(a, b);

    try std.testing.expectEqual(false, result.isOk());
    try std.testing.expectEqual(Slot{ .redirect = b }, env.module_env.types.getSlot(a));
    try std.testing.expectEqual(.err, (try env.getDescForRootVar(b)).content);
}

// unification - structure/structure - poly/compact_frac

test "unify - Num(flex) and compact frac" {
    const gpa = std.testing.allocator;

    var env = TestEnv.init(gpa);
    defer env.deinit();

    const frac_f32 = Content{ .structure = .{ .num = Num.frac_f32 } };
    const a = env.mkNumFlex();
    const b = env.module_env.types.freshFromContent(frac_f32);

    const result = env.unify(a, b);

    try std.testing.expectEqual(.ok, result);
    try std.testing.expectEqual(Slot{ .redirect = b }, env.module_env.types.getSlot(a));
    try std.testing.expectEqual(frac_f32, (try env.getDescForRootVar(b)).content);
}

test "unify - Num(Frac(flex)) and compact frac" {
    const gpa = std.testing.allocator;

    var env = TestEnv.init(gpa);
    defer env.deinit();

    const frac_f32 = Content{ .structure = .{ .num = Num.frac_f32 } };
    const a = env.mkFracFlex();
    const b = env.module_env.types.freshFromContent(frac_f32);

    const result = env.unify(a, b);

    try std.testing.expectEqual(.ok, result);
    try std.testing.expectEqual(Slot{ .redirect = b }, env.module_env.types.getSlot(a));
    try std.testing.expectEqual(frac_f32, (try env.getDescForRootVar(b)).content);
}

test "unify - Num(Frac(Dec)) and compact frac Dec" {
    const gpa = std.testing.allocator;

    var env = TestEnv.init(gpa);
    defer env.deinit();

    const frac_dec = Content{ .structure = .{ .num = Num.frac_dec } };
    const a = env.mkFracExact(Num.Frac.Precision.dec);
    const b = env.module_env.types.freshFromContent(frac_dec);

    const result = env.unify(a, b);

    try std.testing.expectEqual(.ok, result);
    try std.testing.expectEqual(Slot{ .redirect = b }, env.module_env.types.getSlot(a));
    try std.testing.expectEqual(frac_dec, (try env.getDescForRootVar(b)).content);
}

test "unify - Num(Frac(F32)) and compact frac Dec (fails)" {
    const gpa = std.testing.allocator;

    var env = TestEnv.init(gpa);
    defer env.deinit();

    const frac_f32 = Content{ .structure = .{ .num = Num.frac_f32 } };
    const a = env.mkFracExact(Num.Frac.Precision.dec);
    const b = env.module_env.types.freshFromContent(frac_f32);

    const result = env.unify(a, b);

    try std.testing.expectEqual(false, result.isOk());
    try std.testing.expectEqual(Slot{ .redirect = b }, env.module_env.types.getSlot(a));
    try std.testing.expectEqual(.err, (try env.getDescForRootVar(b)).content);
}

// unification - structure/structure - compact_int/poly

test "unify - compact int and Num(flex)" {
    const gpa = std.testing.allocator;

    var env = TestEnv.init(gpa);
    defer env.deinit();

    const int_i32 = Content{ .structure = .{ .num = Num.int_i32 } };
    const a = env.module_env.types.freshFromContent(int_i32);
    const b = env.mkNumFlex();

    const result = env.unify(a, b);

    try std.testing.expectEqual(.ok, result);
    try std.testing.expectEqual(Slot{ .redirect = b }, env.module_env.types.getSlot(a));
    try std.testing.expectEqual(int_i32, (try env.getDescForRootVar(b)).content);
}

test "unify - compact int and Num(Int(flex))" {
    const gpa = std.testing.allocator;

    var env = TestEnv.init(gpa);
    defer env.deinit();

    const int_i32 = Content{ .structure = .{ .num = Num.int_i32 } };
    const a = env.module_env.types.freshFromContent(int_i32);
    const b = env.mkIntFlex();

    const result = env.unify(a, b);

    try std.testing.expectEqual(.ok, result);
    try std.testing.expectEqual(Slot{ .redirect = b }, env.module_env.types.getSlot(a));
    try std.testing.expectEqual(int_i32, (try env.getDescForRootVar(b)).content);
}

test "unify - compact int and U8 Num(Int(U8))" {
    const gpa = std.testing.allocator;

    var env = TestEnv.init(gpa);
    defer env.deinit();

    const int_u8 = Content{ .structure = .{ .num = Num.int_u8 } };
    const a = env.module_env.types.freshFromContent(int_u8);
    const b = env.mkIntExact(Num.Int.Precision.u8);

    const result = env.unify(a, b);

    try std.testing.expectEqual(.ok, result);
    try std.testing.expectEqual(Slot{ .redirect = b }, env.module_env.types.getSlot(a));
    try std.testing.expectEqual(int_u8, (try env.getDescForRootVar(b)).content);
}

test "unify - compact int U8 and  Num(Int(I32)) (fails)" {
    const gpa = std.testing.allocator;

    var env = TestEnv.init(gpa);
    defer env.deinit();

    const int_i32 = Content{ .structure = .{ .num = Num.int_i32 } };
    const a = env.module_env.types.freshFromContent(int_i32);
    const b = env.mkIntExact(Num.Int.Precision.u8);

    const result = env.unify(a, b);

    try std.testing.expectEqual(false, result.isOk());
    try std.testing.expectEqual(Slot{ .redirect = b }, env.module_env.types.getSlot(a));
    try std.testing.expectEqual(.err, (try env.getDescForRootVar(b)).content);
}

// unification - structure/structure - compact_frac/poly

test "unify - compact frac and Num(flex)" {
    const gpa = std.testing.allocator;

    var env = TestEnv.init(gpa);
    defer env.deinit();

    const frac_f32 = Content{ .structure = .{ .num = Num.frac_f32 } };
    const a = env.module_env.types.freshFromContent(frac_f32);
    const b = env.mkNumFlex();

    const result = env.unify(a, b);

    try std.testing.expectEqual(.ok, result);
    try std.testing.expectEqual(Slot{ .redirect = b }, env.module_env.types.getSlot(a));
    try std.testing.expectEqual(frac_f32, (try env.getDescForRootVar(b)).content);
}

test "unify - compact frac and Num(Frac(flex))" {
    const gpa = std.testing.allocator;

    var env = TestEnv.init(gpa);
    defer env.deinit();

    const frac_f32 = Content{ .structure = .{ .num = Num.frac_f32 } };
    const a = env.module_env.types.freshFromContent(frac_f32);
    const b = env.mkFracFlex();

    const result = env.unify(a, b);

    try std.testing.expectEqual(.ok, result);
    try std.testing.expectEqual(Slot{ .redirect = b }, env.module_env.types.getSlot(a));
    try std.testing.expectEqual(frac_f32, (try env.getDescForRootVar(b)).content);
}

test "unify - compact frac and Dec Num(Frac(Dec))" {
    const gpa = std.testing.allocator;

    var env = TestEnv.init(gpa);
    defer env.deinit();

    const frac_dec = Content{ .structure = .{ .num = Num.frac_dec } };
    const a = env.module_env.types.freshFromContent(frac_dec);
    const b = env.mkFracExact(Num.Frac.Precision.dec);

    const result = env.unify(a, b);

    try std.testing.expectEqual(.ok, result);
    try std.testing.expectEqual(Slot{ .redirect = b }, env.module_env.types.getSlot(a));
    try std.testing.expectEqual(frac_dec, (try env.getDescForRootVar(b)).content);
}

test "unify - compact frac Dec and Num(Frac(F32)) (fails)" {
    const gpa = std.testing.allocator;

    var env = TestEnv.init(gpa);
    defer env.deinit();

    const frac_f32 = Content{ .structure = .{ .num = Num.frac_f32 } };
    const a = env.module_env.types.freshFromContent(frac_f32);
    const b = env.mkFracExact(Num.Frac.Precision.dec);

    const result = env.unify(a, b);

    try std.testing.expectEqual(false, result.isOk());
    try std.testing.expectEqual(Slot{ .redirect = b }, env.module_env.types.getSlot(a));
    try std.testing.expectEqual(.err, (try env.getDescForRootVar(b)).content);
}

// unification - structure/structure - poly/poly rigid

test "unify - Num(rigid) and Num(rigid)" {
    const gpa = std.testing.allocator;

    var env = TestEnv.init(gpa);
    defer env.deinit();

    const rigid = env.module_env.types.freshFromContent(env.mkRigidVar("b"));
    const requirements = Num.IntRequirements{
        .sign_needed = false,
        .bits_needed = 0,
    };
    const num = Content{ .structure = .{ .num = .{ .num_poly = .{ .var_ = rigid, .requirements = requirements } } } };
    const a = env.module_env.types.freshFromContent(num);
    const b = env.module_env.types.freshFromContent(num);

    const result = env.unify(a, b);

    try std.testing.expectEqual(true, result.isOk());
    try std.testing.expectEqual(Slot{ .redirect = b }, env.module_env.types.getSlot(a));
    try std.testing.expectEqual(num, (try env.getDescForRootVar(b)).content);
}

test "unify - Num(rigid_a) and Num(rigid_b)" {
    const gpa = std.testing.allocator;

    var env = TestEnv.init(gpa);
    defer env.deinit();

    const rigid_a = env.module_env.types.freshFromContent(env.mkRigidVar("a"));
    const rigid_b = env.module_env.types.freshFromContent(env.mkRigidVar("b"));

    const int_requirements = Num.IntRequirements{
        .sign_needed = false,
        .bits_needed = 0,
    };
    const a = env.module_env.types.freshFromContent(Content{ .structure = .{ .num = .{ .num_poly = .{ .var_ = rigid_a, .requirements = int_requirements } } } });
    const b = env.module_env.types.freshFromContent(Content{ .structure = .{ .num = .{ .num_poly = .{ .var_ = rigid_b, .requirements = int_requirements } } } });

    const result = env.unify(a, b);

    try std.testing.expectEqual(false, result.isOk());
    try std.testing.expectEqual(Slot{ .redirect = b }, env.module_env.types.getSlot(a));
    try std.testing.expectEqual(.err, (try env.getDescForRootVar(b)).content);
}

test "unify - Num(Int(rigid)) and Num(Int(rigid))" {
    const gpa = std.testing.allocator;

    var env = TestEnv.init(gpa);
    defer env.deinit();

    const rigid = env.module_env.types.freshFromContent(env.mkRigidVar("b"));
    const int_requirements = Num.IntRequirements{
        .sign_needed = false,
        .bits_needed = 0,
    };
    _ = env.module_env.types.freshFromContent(Content{ .structure = .{ .num = .{ .int_poly = .{ .var_ = rigid, .requirements = int_requirements } } } });
    const num = Content{ .structure = .{ .num = .{ .num_poly = .{ .var_ = rigid, .requirements = int_requirements } } } };
    const a = env.module_env.types.freshFromContent(num);
    const b = env.module_env.types.freshFromContent(num);

    const result = env.unify(a, b);

    try std.testing.expectEqual(true, result.isOk());
    try std.testing.expectEqual(Slot{ .redirect = b }, env.module_env.types.getSlot(a));
    try std.testing.expectEqual(num, (try env.getDescForRootVar(b)).content);
}

test "unify - Num(Frac(rigid)) and Num(Frac(rigid))" {
    const gpa = std.testing.allocator;

    var env = TestEnv.init(gpa);
    defer env.deinit();

    const rigid = env.module_env.types.freshFromContent(env.mkRigidVar("b"));
    const frac_requirements = Num.FracRequirements{
        .fits_in_f32 = true,
        .fits_in_dec = true,
    };
    const frac_var = env.module_env.types.freshFromContent(Content{ .structure = .{ .num = .{ .frac_poly = .{ .var_ = rigid, .requirements = frac_requirements } } } });
    const int_requirements = Num.IntRequirements{
        .sign_needed = false,
        .bits_needed = 0,
    };
    const num = Content{ .structure = .{ .num = .{ .num_poly = .{ .var_ = frac_var, .requirements = int_requirements } } } };
    const a = env.module_env.types.freshFromContent(num);
    const b = env.module_env.types.freshFromContent(num);

    const result = env.unify(a, b);

    try std.testing.expectEqual(true, result.isOk());
    try std.testing.expectEqual(Slot{ .redirect = b }, env.module_env.types.getSlot(a));
    try std.testing.expectEqual(num, (try env.getDescForRootVar(b)).content);
}

// unification - structure/structure - compact/poly rigid

test "unify - compact int U8 and Num(Int(rigid)) (fails)" {
    const gpa = std.testing.allocator;

    var env = TestEnv.init(gpa);
    defer env.deinit();

    const int_u8 = Content{ .structure = .{ .num = Num.int_u8 } };
    const a = env.module_env.types.freshFromContent(int_u8);
    const b = env.mkFracRigid("a");

    const result = env.unify(a, b);

    try std.testing.expectEqual(false, result.isOk());
    try std.testing.expectEqual(Slot{ .redirect = b }, env.module_env.types.getSlot(a));
    try std.testing.expectEqual(.err, (try env.getDescForRootVar(b)).content);
}

test "unify - compact frac Dec and Num(Frac(rigid)) (fails)" {
    const gpa = std.testing.allocator;

    var env = TestEnv.init(gpa);
    defer env.deinit();

    const frac_f32 = Content{ .structure = .{ .num = Num.frac_f32 } };
    const a = env.module_env.types.freshFromContent(frac_f32);
    const b = env.mkFracRigid("a");

    const result = env.unify(a, b);

    try std.testing.expectEqual(false, result.isOk());
    try std.testing.expectEqual(Slot{ .redirect = b }, env.module_env.types.getSlot(a));
    try std.testing.expectEqual(.err, (try env.getDescForRootVar(b)).content);
}

// unification - structure/structure - poly/compact rigid

test "unify - Num(Int(rigid)) and compact int U8 (fails)" {
    const gpa = std.testing.allocator;

    var env = TestEnv.init(gpa);
    defer env.deinit();

    const int_u8 = Content{ .structure = .{ .num = Num.int_u8 } };
    const a = env.mkFracRigid("a");
    const b = env.module_env.types.freshFromContent(int_u8);

    const result = env.unify(a, b);

    try std.testing.expectEqual(false, result.isOk());
    try std.testing.expectEqual(Slot{ .redirect = b }, env.module_env.types.getSlot(a));
    try std.testing.expectEqual(.err, (try env.getDescForRootVar(b)).content);
}

test "unify - Num(Frac(rigid)) and compact frac Dec (fails)" {
    const gpa = std.testing.allocator;

    var env = TestEnv.init(gpa);
    defer env.deinit();

    const frac_f32 = Content{ .structure = .{ .num = Num.frac_f32 } };
    const a = env.mkFracRigid("a");
    const b = env.module_env.types.freshFromContent(frac_f32);

    const result = env.unify(a, b);

    try std.testing.expectEqual(false, result.isOk());
    try std.testing.expectEqual(Slot{ .redirect = b }, env.module_env.types.getSlot(a));
    try std.testing.expectEqual(.err, (try env.getDescForRootVar(b)).content);
}

// unification - structure/structure - func

test "unify - func are same" {
    const gpa = std.testing.allocator;

    var env = TestEnv.init(gpa);
    defer env.deinit();

    const int_i32 = env.module_env.types.freshFromContent(Content{ .structure = .{ .num = Num.int_i32 } });
    const num_flex = env.module_env.types.fresh();
    const requirements = Num.IntRequirements{
        .sign_needed = false,
        .bits_needed = 0,
    };
    const num = env.module_env.types.freshFromContent(types_mod.Content{ .structure = .{ .num = .{ .num_poly = .{ .var_ = num_flex, .requirements = requirements } } } });
    const str = env.module_env.types.freshFromContent(Content{ .structure = .str });
    const func = env.mkFuncFlex(&[_]Var{ str, num }, int_i32);

    const a = env.module_env.types.freshFromContent(func);
    const b = env.module_env.types.freshFromContent(func);

    const result = env.unify(a, b);

    try std.testing.expectEqual(.ok, result);
    try std.testing.expectEqual(Slot{ .redirect = b }, env.module_env.types.getSlot(a));
    try std.testing.expectEqual(func, (try env.getDescForRootVar(b)).content);
}

test "unify - funcs have diff return args (fail)" {
    const gpa = std.testing.allocator;

    var env = TestEnv.init(gpa);
    defer env.deinit();

    const int_i32 = env.module_env.types.freshFromContent(Content{ .structure = .{ .num = Num.int_i32 } });
    const str = env.module_env.types.freshFromContent(Content{ .structure = .str });

    const a = env.module_env.types.freshFromContent(env.mkFuncFlex(&[_]Var{int_i32}, str));
    const b = env.module_env.types.freshFromContent(env.mkFuncFlex(&[_]Var{str}, str));

    const result = env.unify(a, b);

    try std.testing.expectEqual(false, result.isOk());
    try std.testing.expectEqual(Slot{ .redirect = b }, env.module_env.types.getSlot(a));
    try std.testing.expectEqual(.err, (try env.getDescForRootVar(b)).content);
}

test "unify - funcs have diff return types (fail)" {
    const gpa = std.testing.allocator;

    var env = TestEnv.init(gpa);
    defer env.deinit();

    const int_i32 = env.module_env.types.freshFromContent(Content{ .structure = .{ .num = Num.int_i32 } });
    const str = env.module_env.types.freshFromContent(Content{ .structure = .str });

    const a = env.module_env.types.freshFromContent(env.mkFuncFlex(&[_]Var{str}, int_i32));
    const b = env.module_env.types.freshFromContent(env.mkFuncFlex(&[_]Var{str}, str));

    const result = env.unify(a, b);

    try std.testing.expectEqual(false, result.isOk());
    try std.testing.expectEqual(Slot{ .redirect = b }, env.module_env.types.getSlot(a));
    try std.testing.expectEqual(.err, (try env.getDescForRootVar(b)).content);
}

test "unify - same funcs pure" {
    const gpa = std.testing.allocator;

    var env = TestEnv.init(gpa);
    defer env.deinit();

    const int_i32 = env.module_env.types.freshFromContent(Content{ .structure = .{ .num = Num.int_i32 } });
    const int_poly_var = env.module_env.types.fresh();
    const int_requirements = Num.IntRequirements{
        .sign_needed = false,
        .bits_needed = 0,
    };
    const int_poly = env.module_env.types.freshFromContent(Content{ .structure = .{ .num = .{ .int_poly = .{ .var_ = int_poly_var, .requirements = int_requirements } } } });
    const str = env.module_env.types.freshFromContent(Content{ .structure = .str });
    const func = env.mkFuncPure(&[_]Var{ str, int_poly }, int_i32);

    const a = env.module_env.types.freshFromContent(func);
    const b = env.module_env.types.freshFromContent(func);

    const result = env.unify(a, b);

    try std.testing.expectEqual(.ok, result);
    try std.testing.expectEqual(Slot{ .redirect = b }, env.module_env.types.getSlot(a));
    try std.testing.expectEqual(func, (try env.getDescForRootVar(b)).content);
}

test "unify - same funcs effectful" {
    const gpa = std.testing.allocator;

    var env = TestEnv.init(gpa);
    defer env.deinit();

    const int_i32 = env.module_env.types.freshFromContent(Content{ .structure = .{ .num = Num.int_i32 } });
    const int_poly_var = env.module_env.types.fresh();
    const int_requirements = Num.IntRequirements{
        .sign_needed = false,
        .bits_needed = 0,
    };
    const int_poly = env.module_env.types.freshFromContent(Content{ .structure = .{ .num = .{ .int_poly = .{ .var_ = int_poly_var, .requirements = int_requirements } } } });
    const str = env.module_env.types.freshFromContent(Content{ .structure = .str });
    const func = env.mkFuncEff(&[_]Var{ str, int_poly }, int_i32);

    const a = env.module_env.types.freshFromContent(func);
    const b = env.module_env.types.freshFromContent(func);

    const result = env.unify(a, b);

    try std.testing.expectEqual(.ok, result);
    try std.testing.expectEqual(Slot{ .redirect = b }, env.module_env.types.getSlot(a));
    try std.testing.expectEqual(func, (try env.getDescForRootVar(b)).content);
}

test "unify - same funcs first eff, second pure (fail)" {
    const gpa = std.testing.allocator;

    var env = TestEnv.init(gpa);
    defer env.deinit();

    const int_i32 = env.module_env.types.freshFromContent(Content{ .structure = .{ .num = Num.int_i32 } });
    const int_poly_var = env.module_env.types.fresh();
    const int_requirements = Num.IntRequirements{
        .sign_needed = false,
        .bits_needed = 0,
    };
    const int_poly = env.module_env.types.freshFromContent(Content{ .structure = .{ .num = .{ .int_poly = .{ .var_ = int_poly_var, .requirements = int_requirements } } } });
    const str = env.module_env.types.freshFromContent(Content{ .structure = .str });
    const pure_func = env.mkFuncPure(&[_]Var{ str, int_poly }, int_i32);
    const eff_func = env.mkFuncEff(&[_]Var{ str, int_poly }, int_i32);

    const a = env.module_env.types.freshFromContent(eff_func);
    const b = env.module_env.types.freshFromContent(pure_func);

    const result = env.unify(a, b);

    try std.testing.expectEqual(false, result.isOk());
    try std.testing.expectEqual(Slot{ .redirect = b }, env.module_env.types.getSlot(a));
    try std.testing.expectEqual(.err, (try env.getDescForRootVar(b)).content);
}

test "unify - same funcs first pure, second eff" {
    const gpa = std.testing.allocator;

    var env = TestEnv.init(gpa);
    defer env.deinit();

    const int_i32 = env.module_env.types.freshFromContent(Content{ .structure = .{ .num = Num.int_i32 } });
    const int_poly_var = env.module_env.types.fresh();
    const int_requirements = Num.IntRequirements{
        .sign_needed = false,
        .bits_needed = 0,
    };
    const int_poly = env.module_env.types.freshFromContent(Content{ .structure = .{ .num = .{ .int_poly = .{ .var_ = int_poly_var, .requirements = int_requirements } } } });
    const str = env.module_env.types.freshFromContent(Content{ .structure = .str });
    const pure_func = env.mkFuncPure(&[_]Var{ str, int_poly }, int_i32);
    const eff_func = env.mkFuncEff(&[_]Var{ str, int_poly }, int_i32);

    const a = env.module_env.types.freshFromContent(pure_func);
    const b = env.module_env.types.freshFromContent(eff_func);

    const result = env.unify(a, b);

    try std.testing.expectEqual(.ok, result);
    try std.testing.expectEqual(Slot{ .redirect = b }, env.module_env.types.getSlot(a));
    try std.testing.expectEqual(eff_func, (try env.getDescForRootVar(b)).content);
}

// unification - structure/structure - custom type

test "unify - a & b are both the same custom type" {
    const gpa = std.testing.allocator;

    var env = TestEnv.init(gpa);
    defer env.deinit();

    const backing_var = env.module_env.types.freshFromContent(Content{ .structure = .str });
    const arg_var = env.module_env.types.freshFromContent(Content{ .structure = .{ .num = Num.int_u8 } });
    const custom_type = env.mkCustomType("MyType", &[_]Var{arg_var}, backing_var);

    const a = env.module_env.types.freshFromContent(custom_type);
    const b = env.module_env.types.freshFromContent(custom_type);
    const result = env.unify(a, b);

    try std.testing.expectEqual(.ok, result);
    try std.testing.expectEqual(Slot{ .redirect = b }, env.module_env.types.getSlot(a));
    try std.testing.expectEqual(custom_type, (try env.getDescForRootVar(b)).content);
}

test "unify - a & b are diff custom types (fail)" {
    const gpa = std.testing.allocator;

    var env = TestEnv.init(gpa);
    defer env.deinit();

    const backing_var = env.module_env.types.freshFromContent(Content{ .structure = .str });
    const arg_var = env.module_env.types.freshFromContent(Content{ .structure = .{ .num = Num.int_u8 } });

    const custom_type_a = env.mkCustomType("MyType", &[_]Var{arg_var}, backing_var);
    const a = env.module_env.types.freshFromContent(custom_type_a);

    const custom_type_b = env.mkCustomType("AnotherType", &[_]Var{arg_var}, backing_var);
    const b = env.module_env.types.freshFromContent(custom_type_b);

    const result = env.unify(a, b);

    try std.testing.expectEqual(false, result.isOk());
    try std.testing.expectEqual(Slot{ .redirect = b }, env.module_env.types.getSlot(a));
    try std.testing.expectEqual(.err, (try env.getDescForRootVar(b)).content);
}

test "unify - a & b are both the same custom type with diff args (fail)" {
    const gpa = std.testing.allocator;

    var env = TestEnv.init(gpa);
    defer env.deinit();

    const backing_var = env.module_env.types.freshFromContent(Content{ .structure = .str });
    const arg_var = env.module_env.types.freshFromContent(Content{ .structure = .{ .num = Num.int_u8 } });

    const custom_type_a = env.mkCustomType("MyType", &[_]Var{arg_var}, backing_var);
    const a = env.module_env.types.freshFromContent(custom_type_a);

    const custom_type_b = env.mkCustomType("MyType", &[_]Var{backing_var}, backing_var);
    const b = env.module_env.types.freshFromContent(custom_type_b);

    const result = env.unify(a, b);

    try std.testing.expectEqual(false, result.isOk());
    try std.testing.expectEqual(Slot{ .redirect = b }, env.module_env.types.getSlot(a));
    try std.testing.expectEqual(.err, (try env.getDescForRootVar(b)).content);
}

// unification - records - partition fields

test "partitionFields - same record" {
    const gpa = std.testing.allocator;
    var env = TestEnv.init(gpa);
    defer env.deinit();

    const field_x = env.mkRecordField("field_x", @enumFromInt(0));
    const field_y = env.mkRecordField("field_y", @enumFromInt(1));

    const range = env.scratch.appendSliceGatheredFields(&[_]RecordField{ field_x, field_y });

    const result = Unifier.partitionFields(&env.module_env.idents, &env.scratch, range, range);

    try std.testing.expectEqual(0, result.only_in_a.len());
    try std.testing.expectEqual(0, result.only_in_b.len());
    try std.testing.expectEqual(2, result.in_both.len());

    const both_slice = env.scratch.in_both_fields.rangeToSlice(result.in_both);
    try std.testing.expectEqual(field_x, both_slice[0].a);
    try std.testing.expectEqual(field_x, both_slice[0].b);
    try std.testing.expectEqual(field_y, both_slice[1].a);
    try std.testing.expectEqual(field_y, both_slice[1].b);
}

test "partitionFields - disjoint fields" {
    const gpa = std.testing.allocator;
    var env = TestEnv.init(gpa);
    defer env.deinit();

    const a1 = env.mkRecordField("a1", @enumFromInt(0));
    const a2 = env.mkRecordField("a2", @enumFromInt(1));
    const b1 = env.mkRecordField("b1", @enumFromInt(2));

    const a_range = env.scratch.appendSliceGatheredFields(&[_]RecordField{ a1, a2 });
    const b_range = env.scratch.appendSliceGatheredFields(&[_]RecordField{b1});

    const result = Unifier.partitionFields(&env.module_env.idents, &env.scratch, a_range, b_range);

    try std.testing.expectEqual(2, result.only_in_a.len());
    try std.testing.expectEqual(1, result.only_in_b.len());
    try std.testing.expectEqual(0, result.in_both.len());

    const only_in_a_slice = env.scratch.only_in_a_fields.rangeToSlice(result.only_in_a);
    try std.testing.expectEqual(a1, only_in_a_slice[0]);
    try std.testing.expectEqual(a2, only_in_a_slice[1]);

    const only_in_b_slice = env.scratch.only_in_b_fields.rangeToSlice(result.only_in_b);
    try std.testing.expectEqual(b1, only_in_b_slice[0]);
}

test "partitionFields - overlapping fields" {
    const gpa = std.testing.allocator;
    var env = TestEnv.init(gpa);
    defer env.deinit();

    const a1 = env.mkRecordField("a1", @enumFromInt(0));
    const both = env.mkRecordField("both", @enumFromInt(1));
    const b1 = env.mkRecordField("b1", @enumFromInt(2));

    const a_range = env.scratch.appendSliceGatheredFields(&[_]RecordField{ a1, both });
    const b_range = env.scratch.appendSliceGatheredFields(&[_]RecordField{ b1, both });

    const result = Unifier.partitionFields(&env.module_env.idents, &env.scratch, a_range, b_range);

    try std.testing.expectEqual(1, result.only_in_a.len());
    try std.testing.expectEqual(1, result.only_in_b.len());
    try std.testing.expectEqual(1, result.in_both.len());

    const both_slice = env.scratch.in_both_fields.rangeToSlice(result.in_both);
    try std.testing.expectEqual(both, both_slice[0].a);
    try std.testing.expectEqual(both, both_slice[0].b);

    const only_in_a_slice = env.scratch.only_in_a_fields.rangeToSlice(result.only_in_a);
    try std.testing.expectEqual(a1, only_in_a_slice[0]);

    const only_in_b_slice = env.scratch.only_in_b_fields.rangeToSlice(result.only_in_b);
    try std.testing.expectEqual(b1, only_in_b_slice[0]);
}

test "partitionFields - reordering is normalized" {
    const gpa = std.testing.allocator;
    var env = TestEnv.init(gpa);
    defer env.deinit();

    const f1 = env.mkRecordField("f1", @enumFromInt(0));
    const f2 = env.mkRecordField("f2", @enumFromInt(1));
    const f3 = env.mkRecordField("f3", @enumFromInt(2));

    const a_range = env.scratch.appendSliceGatheredFields(&[_]RecordField{ f3, f1, f2 });
    const b_range = env.scratch.appendSliceGatheredFields(&[_]RecordField{ f1, f2, f3 });

    const result = Unifier.partitionFields(&env.module_env.idents, &env.scratch, a_range, b_range);

    try std.testing.expectEqual(0, result.only_in_a.len());
    try std.testing.expectEqual(0, result.only_in_b.len());
    try std.testing.expectEqual(3, result.in_both.len());

    const both = env.scratch.in_both_fields.rangeToSlice(result.in_both);
    try std.testing.expectEqual(f1, both[0].a);
    try std.testing.expectEqual(f1, both[0].b);
    try std.testing.expectEqual(f2, both[1].a);
    try std.testing.expectEqual(f2, both[1].b);
    try std.testing.expectEqual(f3, both[2].a);
    try std.testing.expectEqual(f3, both[2].b);
}

// unification - structure/structure - records closed

test "unify - identical closed records" {
    const gpa = std.testing.allocator;
    var env = TestEnv.init(gpa);
    defer env.deinit();

    const str = env.module_env.types.freshFromContent(Content{ .structure = .str });

    const fields = [_]RecordField{env.mkRecordField("a", str)};
    const record_data = env.mkRecordClosed(&fields);
    const record_data_fields = env.module_env.types.record_fields.rangeToSlice(record_data.record.fields);

    const a = env.module_env.types.freshFromContent(record_data.content);
    const b = env.module_env.types.freshFromContent(record_data.content);

    const result = env.unify(a, b);

    try std.testing.expectEqual(.ok, result);
    try std.testing.expectEqual(Slot{ .redirect = b }, env.module_env.types.getSlot(a));

    const b_record = try TestEnv.getRecordOrErr(try env.getDescForRootVar(b));
    const b_record_fields = env.module_env.types.record_fields.rangeToSlice(b_record.fields);
    try std.testing.expectEqualSlices(Ident.Idx, record_data_fields.items(.name), b_record_fields.items(.name));
    try std.testing.expectEqualSlices(Var, record_data_fields.items(.var_), b_record_fields.items(.var_));
}

test "unify - closed record mismatch on diff fields (fail)" {
    const gpa = std.testing.allocator;
    var env = TestEnv.init(gpa);
    defer env.deinit();

    const str = env.module_env.types.freshFromContent(Content{ .structure = .str });

    const field1 = env.mkRecordField("field1", str);
    const field2 = env.mkRecordField("field2", str);

    const a_record_data = env.mkRecordClosed(&[_]RecordField{ field1, field2 });
    const a = env.module_env.types.freshFromContent(a_record_data.content);

    const b_record_data = env.mkRecordClosed(&[_]RecordField{field1});
    const b = env.module_env.types.freshFromContent(b_record_data.content);

    const result = env.unify(a, b);

    try std.testing.expectEqual(false, result.isOk());
    try std.testing.expectEqual(Slot{ .redirect = b }, env.module_env.types.getSlot(a));

    const desc_b = try env.getDescForRootVar(b);
    try std.testing.expectEqual(Content.err, desc_b.content);
}

// unification - structure/structure - records open

test "unify - identical open records" {
    const gpa = std.testing.allocator;
    var env = TestEnv.init(gpa);
    defer env.deinit();

    const str = env.module_env.types.freshFromContent(Content{ .structure = .str });

    const field_shared = env.mkRecordField("x", str);

    const a_rec_data = env.mkRecordOpen(&[_]RecordField{field_shared});
    const a = env.module_env.types.freshFromContent(a_rec_data.content);
    const b_rec_data = env.mkRecordOpen(&[_]RecordField{field_shared});
    const b = env.module_env.types.freshFromContent(b_rec_data.content);

    const result = env.unify(a, b);

    try std.testing.expectEqual(.ok, result);
    try std.testing.expectEqual(Slot{ .redirect = b }, env.module_env.types.getSlot(a));

    // check that the update var at b is correct

    const b_record = try TestEnv.getRecordOrErr(try env.getDescForRootVar(b));
    try std.testing.expectEqual(1, b_record.fields.len());
    const b_record_fields = env.module_env.types.getRecordFieldsSlice(b_record.fields);
    try std.testing.expectEqual(field_shared.name, b_record_fields.items(.name)[0]);
    try std.testing.expectEqual(field_shared.var_, b_record_fields.items(.var_)[0]);

    const b_ext = env.module_env.types.resolveVar(b_record.ext).desc.content;
    try std.testing.expectEqual(Content{ .flex_var = null }, b_ext);

    // check that fresh vars are correct

    try std.testing.expectEqual(0, env.scratch.fresh_vars.len());
}

test "unify - open record a extends b" {
    const gpa = std.testing.allocator;
    var env = TestEnv.init(gpa);
    defer env.deinit();

    const str = env.module_env.types.freshFromContent(Content{ .structure = .str });
    const int = env.module_env.types.freshFromContent(Content{ .structure = .{ .num = Num.int_u8 } });

    const field_shared = env.mkRecordField("x", str);
    const field_a_only = env.mkRecordField("y", int);

    const a_rec_data = env.mkRecordOpen(&[_]RecordField{ field_shared, field_a_only });
    const a = env.module_env.types.freshFromContent(a_rec_data.content);
    const b_rec_data = env.mkRecordOpen(&[_]RecordField{field_shared});
    const b = env.module_env.types.freshFromContent(b_rec_data.content);

    const result = env.unify(a, b);

    try std.testing.expectEqual(.ok, result);
    try std.testing.expectEqual(Slot{ .redirect = b }, env.module_env.types.getSlot(a));

    // check that the update var at b is correct

    const b_record = try TestEnv.getRecordOrErr(try env.getDescForRootVar(b));
    try std.testing.expectEqual(1, b_record.fields.len());
    const b_record_fields = env.module_env.types.getRecordFieldsSlice(b_record.fields);
    try std.testing.expectEqual(field_shared.name, b_record_fields.items(.name)[0]);
    try std.testing.expectEqual(field_shared.var_, b_record_fields.items(.var_)[0]);

    try std.testing.expectEqual(1, env.scratch.fresh_vars.len());
    try std.testing.expectEqual(env.scratch.fresh_vars.get(@enumFromInt(0)).*, b_record.ext);

    const b_ext_record = try TestEnv.getRecordOrErr(env.module_env.types.resolveVar(b_record.ext).desc);
    try std.testing.expectEqual(1, b_ext_record.fields.len());
    const b_ext_record_fields = env.module_env.types.getRecordFieldsSlice(b_ext_record.fields);
    try std.testing.expectEqual(field_a_only.name, b_ext_record_fields.items(.name)[0]);
    try std.testing.expectEqual(field_a_only.var_, b_ext_record_fields.items(.var_)[0]);

    const b_ext_ext = env.module_env.types.resolveVar(b_ext_record.ext).desc.content;
    try std.testing.expectEqual(Content{ .flex_var = null }, b_ext_ext);

    // check that fresh vars are correct

    try std.testing.expectEqual(1, env.scratch.fresh_vars.len());
    try std.testing.expectEqual(b_record.ext, env.scratch.fresh_vars.items.items[0]);
}

test "unify - open record b extends a" {
    const gpa = std.testing.allocator;
    var env = TestEnv.init(gpa);
    defer env.deinit();

    const str = env.module_env.types.freshFromContent(Content{ .structure = .str });
    const int = env.module_env.types.freshFromContent(Content{ .structure = .{ .num = Num.int_u8 } });

    const field_shared = env.mkRecordField("field_shared", str);
    const field_b_only = env.mkRecordField("field_b_only", int);

    const a_rec_data = env.mkRecordOpen(&[_]RecordField{field_shared});
    const a = env.module_env.types.freshFromContent(a_rec_data.content);
    const b_rec_data = env.mkRecordOpen(&[_]RecordField{ field_shared, field_b_only });
    const b = env.module_env.types.freshFromContent(b_rec_data.content);

    const result = env.unify(a, b);

    try std.testing.expectEqual(.ok, result);
    try std.testing.expectEqual(Slot{ .redirect = b }, env.module_env.types.getSlot(a));

    // check that the update var at b is correct

    const b_record = try TestEnv.getRecordOrErr(try env.getDescForRootVar(b));
    try std.testing.expectEqual(1, b_record.fields.len());
    const b_record_fields = env.module_env.types.getRecordFieldsSlice(b_record.fields);
    try std.testing.expectEqual(field_shared.name, b_record_fields.items(.name)[0]);
    try std.testing.expectEqual(field_shared.var_, b_record_fields.items(.var_)[0]);

    const b_ext_record = try TestEnv.getRecordOrErr(env.module_env.types.resolveVar(b_record.ext).desc);
    try std.testing.expectEqual(1, b_ext_record.fields.len());
    const b_ext_record_fields = env.module_env.types.getRecordFieldsSlice(b_ext_record.fields);
    try std.testing.expectEqual(field_b_only.name, b_ext_record_fields.items(.name)[0]);
    try std.testing.expectEqual(field_b_only.var_, b_ext_record_fields.items(.var_)[0]);

    const b_ext_ext = env.module_env.types.resolveVar(b_ext_record.ext).desc.content;
    try std.testing.expectEqual(Content{ .flex_var = null }, b_ext_ext);

    // check that fresh vars are correct

    try std.testing.expectEqual(1, env.scratch.fresh_vars.len());
    try std.testing.expectEqual(b_record.ext, env.scratch.fresh_vars.items.items[0]);
}

test "unify - both extend open record" {
    const gpa = std.testing.allocator;
    var env = TestEnv.init(gpa);
    defer env.deinit();

    const str = env.module_env.types.freshFromContent(Content{ .structure = .str });
    const int = env.module_env.types.freshFromContent(Content{ .structure = .{ .num = Num.int_u8 } });
    const bool_ = env.module_env.types.freshFromContent(Content{ .structure = .{ .num = Num.int_i8 } });

    const field_shared = env.mkRecordField("x", str);
    const field_a_only = env.mkRecordField("y", int);
    const field_b_only = env.mkRecordField("z", bool_);

    const a_rec_data = env.mkRecordOpen(&[_]RecordField{ field_shared, field_a_only });
    const a = env.module_env.types.freshFromContent(a_rec_data.content);
    const b_rec_data = env.mkRecordOpen(&[_]RecordField{ field_shared, field_b_only });
    const b = env.module_env.types.freshFromContent(b_rec_data.content);

    const result = env.unify(a, b);

    try std.testing.expectEqual(.ok, result);
    try std.testing.expectEqual(Slot{ .redirect = b }, env.module_env.types.getSlot(a));

    // check that the update var at b is correct

    const b_record = try TestEnv.getRecordOrErr(try env.getDescForRootVar(b));
    try std.testing.expectEqual(3, b_record.fields.len());
    const b_record_fields = env.module_env.types.getRecordFieldsSlice(b_record.fields);
    try std.testing.expectEqual(field_shared, b_record_fields.get(0));
    try std.testing.expectEqual(field_a_only, b_record_fields.get(1));
    try std.testing.expectEqual(field_b_only, b_record_fields.get(2));

    const b_ext = env.module_env.types.resolveVar(b_record.ext).desc.content;
    try std.testing.expectEqual(Content{ .flex_var = null }, b_ext);

    // check that fresh vars are correct

    try std.testing.expectEqual(3, env.scratch.fresh_vars.len());

    const only_a_var = env.scratch.fresh_vars.get(@enumFromInt(0)).*;
    const only_a_record = try TestEnv.getRecordOrErr(env.module_env.types.resolveVar(only_a_var).desc);
    try std.testing.expectEqual(1, only_a_record.fields.len());
    const only_a_record_fields = env.module_env.types.getRecordFieldsSlice(only_a_record.fields);
    try std.testing.expectEqual(field_a_only, only_a_record_fields.get(0));

    const only_b_var = env.scratch.fresh_vars.get(@enumFromInt(1)).*;
    const only_b_record = try TestEnv.getRecordOrErr(env.module_env.types.resolveVar(only_b_var).desc);
    try std.testing.expectEqual(1, only_b_record.fields.len());
    const only_b_record_fields = env.module_env.types.getRecordFieldsSlice(only_b_record.fields);
    try std.testing.expectEqual(field_b_only, only_b_record_fields.get(0));

    const ext_var = env.scratch.fresh_vars.get(@enumFromInt(2)).*;
    const ext_content = env.module_env.types.resolveVar(ext_var).desc.content;
    try std.testing.expectEqual(Content{ .flex_var = null }, ext_content);
}

test "unify - record mismatch on shared field (fail)" {
    const gpa = std.testing.allocator;
    var env = TestEnv.init(gpa);
    defer env.deinit();

    const str = env.module_env.types.freshFromContent(Content{ .structure = .str });
    const int = env.module_env.types.freshFromContent(Content{ .structure = .{ .num = Num.int_u8 } });

    const field_a = env.mkRecordField("x", str);
    const field_b = env.mkRecordField("x", int);

    const a_rec_data = env.mkRecordOpen(&[_]RecordField{field_a});
    const a = env.module_env.types.freshFromContent(a_rec_data.content);

    const b_rec_data = env.mkRecordOpen(&[_]RecordField{field_b});
    const b = env.module_env.types.freshFromContent(b_rec_data.content);

    const result = env.unify(a, b);

    try std.testing.expectEqual(false, result.isOk());
    try std.testing.expectEqual(Slot{ .redirect = b }, env.module_env.types.getSlot(a));

    const desc_b = try env.getDescForRootVar(b);
    try std.testing.expectEqual(Content.err, desc_b.content);
}

// unification - structure/structure - records open+closed

test "unify - open record extends closed (fail)" {
    const gpa = std.testing.allocator;
    var env = TestEnv.init(gpa);
    defer env.deinit();

    const str = env.module_env.types.freshFromContent(Content{ .structure = .str });

    const field_x = env.mkRecordField("field_x", str);
    const field_y = env.mkRecordField("field_y", str);

    const open = env.module_env.types.freshFromContent(env.mkRecordOpen(&[_]RecordField{ field_x, field_y }).content);
    const closed = env.module_env.types.freshFromContent(env.mkRecordClosed(&[_]RecordField{field_x}).content);

    const result = env.unify(open, closed);

    try std.testing.expectEqual(false, result.isOk());
    try std.testing.expectEqual(Slot{ .redirect = closed }, env.module_env.types.getSlot(open));
    try std.testing.expectEqual(Content.err, (try env.getDescForRootVar(closed)).content);
}

test "unify - closed record extends open" {
    const gpa = std.testing.allocator;
    var env = TestEnv.init(gpa);
    defer env.deinit();

    const str = env.module_env.types.freshFromContent(Content{ .structure = .str });

    const field_x = env.mkRecordField("field_x", str);
    const field_y = env.mkRecordField("field_y", str);

    const open = env.module_env.types.freshFromContent(env.mkRecordOpen(&[_]RecordField{field_x}).content);
    const closed = env.module_env.types.freshFromContent(env.mkRecordClosed(&[_]RecordField{ field_x, field_y }).content);

    const result = env.unify(open, closed);

    try std.testing.expectEqual(.ok, result);
    try std.testing.expectEqual(Slot{ .redirect = closed }, env.module_env.types.getSlot(open));
}

test "unify - open vs closed records with type mismatch (fail)" {
    const gpa = std.testing.allocator;
    var env = TestEnv.init(gpa);
    defer env.deinit();

    const str = env.module_env.types.freshFromContent(Content{ .structure = .str });
    const int = env.module_env.types.freshFromContent(Content{ .structure = .{ .num = Num.int_u8 } });

    const field_x_str = env.mkRecordField("field_x_str", str);
    const field_x_int = env.mkRecordField("field_x_int", int);

    const open = env.module_env.types.freshFromContent(env.mkRecordOpen(&[_]RecordField{field_x_str}).content);
    const closed = env.module_env.types.freshFromContent(env.mkRecordClosed(&[_]RecordField{field_x_int}).content);

    const result = env.unify(open, closed);

    try std.testing.expectEqual(false, result.isOk());
    try std.testing.expectEqual(Slot{ .redirect = closed }, env.module_env.types.getSlot(open));

    const desc = try env.getDescForRootVar(closed);
    try std.testing.expectEqual(Content.err, desc.content);
}

test "unify - closed vs open records with type mismatch (fail)" {
    const gpa = std.testing.allocator;
    var env = TestEnv.init(gpa);
    defer env.deinit();

    const str = env.module_env.types.freshFromContent(Content{ .structure = .str });
    const int = env.module_env.types.freshFromContent(Content{ .structure = .{ .num = Num.int_u8 } });

    const field_x_str = env.mkRecordField("field_x_str", str);
    const field_x_int = env.mkRecordField("field_x_int", int);

    const closed = env.module_env.types.freshFromContent(env.mkRecordClosed(&[_]RecordField{field_x_int}).content);
    const open = env.module_env.types.freshFromContent(env.mkRecordOpen(&[_]RecordField{field_x_str}).content);

    const result = env.unify(closed, open);

    try std.testing.expectEqual(false, result.isOk());
    try std.testing.expectEqual(Slot{ .redirect = open }, env.module_env.types.getSlot(closed));

    const desc = try env.getDescForRootVar(open);
    try std.testing.expectEqual(Content.err, desc.content);
}

// unification - tag unions - partition tags

test "partitionTags - same tags" {
    const gpa = std.testing.allocator;
    var env = TestEnv.init(gpa);
    defer env.deinit();

    const tag_x = env.mkTag("X", &[_]Var{@enumFromInt(0)});
    const tag_y = env.mkTag("Y", &[_]Var{@enumFromInt(1)});

    const range = env.scratch.appendSliceGatheredTags(&[_]Tag{ tag_x, tag_y });

    const result = Unifier.partitionTags(&env.module_env.idents, &env.scratch, range, range);

    try std.testing.expectEqual(0, result.only_in_a.len());
    try std.testing.expectEqual(0, result.only_in_b.len());
    try std.testing.expectEqual(2, result.in_both.len());

    const both_slice = env.scratch.in_both_tags.rangeToSlice(result.in_both);
    try std.testing.expectEqual(tag_x, both_slice[0].a);
    try std.testing.expectEqual(tag_x, both_slice[0].b);
    try std.testing.expectEqual(tag_y, both_slice[1].a);
    try std.testing.expectEqual(tag_y, both_slice[1].b);
}

test "partitionTags - disjoint fields" {
    const gpa = std.testing.allocator;
    var env = TestEnv.init(gpa);
    defer env.deinit();

    const a1 = env.mkTag("A1", &[_]Var{@enumFromInt(0)});
    const a2 = env.mkTag("A2", &[_]Var{@enumFromInt(1)});
    const b1 = env.mkTag("B1", &[_]Var{@enumFromInt(2)});

    const a_range = env.scratch.appendSliceGatheredTags(&[_]Tag{ a1, a2 });
    const b_range = env.scratch.appendSliceGatheredTags(&[_]Tag{b1});

    const result = Unifier.partitionTags(&env.module_env.idents, &env.scratch, a_range, b_range);

    try std.testing.expectEqual(2, result.only_in_a.len());
    try std.testing.expectEqual(1, result.only_in_b.len());
    try std.testing.expectEqual(0, result.in_both.len());

    const only_in_a_slice = env.scratch.only_in_a_tags.rangeToSlice(result.only_in_a);
    try std.testing.expectEqual(a1, only_in_a_slice[0]);
    try std.testing.expectEqual(a2, only_in_a_slice[1]);

    const only_in_b_slice = env.scratch.only_in_b_tags.rangeToSlice(result.only_in_b);
    try std.testing.expectEqual(b1, only_in_b_slice[0]);
}

test "partitionTags - overlapping tags" {
    const gpa = std.testing.allocator;
    var env = TestEnv.init(gpa);
    defer env.deinit();

    const a1 = env.mkTag("A", &[_]Var{@enumFromInt(0)});
    const both = env.mkTag("Both", &[_]Var{@enumFromInt(1)});
    const b1 = env.mkTag("B", &[_]Var{@enumFromInt(2)});

    const a_range = env.scratch.appendSliceGatheredTags(&[_]Tag{ a1, both });
    const b_range = env.scratch.appendSliceGatheredTags(&[_]Tag{ b1, both });

    const result = Unifier.partitionTags(&env.module_env.idents, &env.scratch, a_range, b_range);

    try std.testing.expectEqual(1, result.only_in_a.len());
    try std.testing.expectEqual(1, result.only_in_b.len());
    try std.testing.expectEqual(1, result.in_both.len());

    const both_slice = env.scratch.in_both_tags.rangeToSlice(result.in_both);
    try std.testing.expectEqual(both, both_slice[0].a);
    try std.testing.expectEqual(both, both_slice[0].b);

    const only_in_a_slice = env.scratch.only_in_a_tags.rangeToSlice(result.only_in_a);
    try std.testing.expectEqual(a1, only_in_a_slice[0]);

    const only_in_b_slice = env.scratch.only_in_b_tags.rangeToSlice(result.only_in_b);
    try std.testing.expectEqual(b1, only_in_b_slice[0]);
}

test "partitionTags - reordering is normalized" {
    const gpa = std.testing.allocator;
    var env = TestEnv.init(gpa);
    defer env.deinit();

    const f1 = env.mkTag("F1", &[_]Var{@enumFromInt(0)});
    const f2 = env.mkTag("F2", &[_]Var{@enumFromInt(1)});
    const f3 = env.mkTag("F3", &[_]Var{@enumFromInt(2)});

    const a_range = env.scratch.appendSliceGatheredTags(&[_]Tag{ f3, f1, f2 });
    const b_range = env.scratch.appendSliceGatheredTags(&[_]Tag{ f1, f2, f3 });

    const result = Unifier.partitionTags(&env.module_env.idents, &env.scratch, a_range, b_range);

    try std.testing.expectEqual(0, result.only_in_a.len());
    try std.testing.expectEqual(0, result.only_in_b.len());
    try std.testing.expectEqual(3, result.in_both.len());

    const both_slice = env.scratch.in_both_tags.rangeToSlice(result.in_both);
    try std.testing.expectEqual(f1, both_slice[0].a);
    try std.testing.expectEqual(f1, both_slice[0].b);
    try std.testing.expectEqual(f2, both_slice[1].a);
    try std.testing.expectEqual(f2, both_slice[1].b);
    try std.testing.expectEqual(f3, both_slice[2].a);
    try std.testing.expectEqual(f3, both_slice[2].b);
}

// unification - structure/structure - tag unions closed

test "unify - identical closed tag_unions" {
    const gpa = std.testing.allocator;
    var env = TestEnv.init(gpa);
    defer env.deinit();

    const str = env.module_env.types.freshFromContent(Content{ .structure = .str });

    const tag = env.mkTag("A", &[_]Var{str});
    const tags = [_]Tag{tag};
    const tag_union_data = env.mkTagUnionClosed(&tags);

    const a = env.module_env.types.freshFromContent(tag_union_data.content);
    const b = env.module_env.types.freshFromContent(tag_union_data.content);

    const result = env.unify(a, b);

    try std.testing.expectEqual(.ok, result);
    try std.testing.expectEqual(Slot{ .redirect = b }, env.module_env.types.getSlot(a));

    const b_tag_union = try TestEnv.getTagUnionOrErr(try env.getDescForRootVar(b));
    const b_tags = env.module_env.types.tags.rangeToSlice(b_tag_union.tags);
    const b_tags_names = b_tags.items(.name);
    const b_tags_args = b_tags.items(.args);
    try std.testing.expectEqual(1, b_tags.len);
    try std.testing.expectEqual(tag.name, b_tags_names[0]);
    try std.testing.expectEqual(tag.args, b_tags_args[0]);

    try std.testing.expectEqual(1, b_tags.len);

    const b_tag_args = env.module_env.types.tag_args.rangeToSlice(b_tags_args[0]);
    try std.testing.expectEqual(1, b_tag_args.len);
    try std.testing.expectEqual(str, b_tag_args[0]);
}

test "unify - closed tag_unions with diff args (fail)" {
    const gpa = std.testing.allocator;
    var env = TestEnv.init(gpa);
    defer env.deinit();

    const str = env.module_env.types.freshFromContent(Content{ .structure = .str });
    const int = env.module_env.types.freshFromContent(Content{ .structure = .{ .num = Num.int_u8 } });

    const a_tag = env.mkTag("A", &[_]Var{str});
    const a_tags = [_]Tag{a_tag};
    const a_tag_union_data = env.mkTagUnionClosed(&a_tags);
    const a = env.module_env.types.freshFromContent(a_tag_union_data.content);

    const b_tag = env.mkTag("A", &[_]Var{int});
    const b_tags = [_]Tag{b_tag};
    const b_tag_union_data = env.mkTagUnionClosed(&b_tags);
    const b = env.module_env.types.freshFromContent(b_tag_union_data.content);

    const result = env.unify(a, b);

    try std.testing.expectEqual(false, result.isOk());
    try std.testing.expectEqual(Slot{ .redirect = b }, env.module_env.types.getSlot(a));

    const desc = try env.getDescForRootVar(b);
    try std.testing.expectEqual(Content.err, desc.content);
}

// unification - structure/structure - tag unions open

test "unify - identical open tag unions" {
    const gpa = std.testing.allocator;
    var env = TestEnv.init(gpa);
    defer env.deinit();

    const str = env.module_env.types.freshFromContent(Content{ .structure = .str });

    const tag_shared = env.mkTag("Shared", &[_]Var{ str, str });

    const tag_union_a = env.mkTagUnionOpen(&[_]Tag{tag_shared});
    const a = env.module_env.types.freshFromContent(tag_union_a.content);

    const tag_union_b = env.mkTagUnionOpen(&[_]Tag{tag_shared});
    const b = env.module_env.types.freshFromContent(tag_union_b.content);

    const result = env.unify(a, b);

    try std.testing.expectEqual(.ok, result);
    try std.testing.expectEqual(Slot{ .redirect = b }, env.module_env.types.getSlot(a));

    // check that the update var at b is correct

    const b_tag_union = try TestEnv.getTagUnionOrErr(try env.getDescForRootVar(b));
    try std.testing.expectEqual(1, b_tag_union.tags.len());

    const b_tags = env.module_env.types.tags.rangeToSlice(b_tag_union.tags);
    const b_tags_names = b_tags.items(.name);
    const b_tags_args = b_tags.items(.args);
    try std.testing.expectEqual(1, b_tags.len);
    try std.testing.expectEqual(tag_shared.name, b_tags_names[0]);
    try std.testing.expectEqual(tag_shared.args, b_tags_args[0]);

    const b_ext = env.module_env.types.resolveVar(b_tag_union.ext).desc.content;
    try std.testing.expectEqual(Content{ .flex_var = null }, b_ext);

    // check that fresh vars are correct

    try std.testing.expectEqual(0, env.scratch.fresh_vars.len());
}

test "unify - open tag union a extends b" {
    const gpa = std.testing.allocator;
    var env = TestEnv.init(gpa);
    defer env.deinit();

    const str = env.module_env.types.freshFromContent(Content{ .structure = .str });
    const int = env.module_env.types.freshFromContent(Content{ .structure = .{ .num = Num.int_u8 } });

    const tag_a_only = env.mkTag("A", &[_]Var{str});
    const tag_shared = env.mkTag("Shared", &[_]Var{ int, int });

    const tag_union_a = env.mkTagUnionOpen(&[_]Tag{ tag_a_only, tag_shared });
    const a = env.module_env.types.freshFromContent(tag_union_a.content);

    const tag_union_b = env.mkTagUnionOpen(&[_]Tag{tag_shared});
    const b = env.module_env.types.freshFromContent(tag_union_b.content);

    const result = env.unify(a, b);

    try std.testing.expectEqual(.ok, result);
    try std.testing.expectEqual(Slot{ .redirect = b }, env.module_env.types.getSlot(a));

    // check that the update var at b is correct

    const b_tag_union = try TestEnv.getTagUnionOrErr(try env.getDescForRootVar(b));
    try std.testing.expectEqual(1, b_tag_union.tags.len());

    const b_tags = env.module_env.types.tags.rangeToSlice(b_tag_union.tags);
    const b_tags_names = b_tags.items(.name);
    const b_tags_args = b_tags.items(.args);
    try std.testing.expectEqual(1, b_tags.len);
    try std.testing.expectEqual(tag_shared.name, b_tags_names[0]);
    try std.testing.expectEqual(tag_shared.args, b_tags_args[0]);

    const b_ext_tag_union = try TestEnv.getTagUnionOrErr(env.module_env.types.resolveVar(b_tag_union.ext).desc);
    try std.testing.expectEqual(1, b_ext_tag_union.tags.len());

    const b_ext_tags = env.module_env.types.tags.rangeToSlice(b_ext_tag_union.tags);
    const b_ext_tags_names = b_ext_tags.items(.name);
    const b_ext_tags_args = b_ext_tags.items(.args);
    try std.testing.expectEqual(1, b_ext_tags.len);
    try std.testing.expectEqual(tag_a_only.name, b_ext_tags_names[0]);
    try std.testing.expectEqual(tag_a_only.args, b_ext_tags_args[0]);

    const b_ext_ext = env.module_env.types.resolveVar(b_ext_tag_union.ext).desc.content;
    try std.testing.expectEqual(Content{ .flex_var = null }, b_ext_ext);

    // check that fresh vars are correct

    try std.testing.expectEqual(1, env.scratch.fresh_vars.len());
    try std.testing.expectEqual(b_tag_union.ext, env.scratch.fresh_vars.items.items[0]);
}

test "unify - open tag union b extends a" {
    const gpa = std.testing.allocator;
    var env = TestEnv.init(gpa);
    defer env.deinit();

    const str = env.module_env.types.freshFromContent(Content{ .structure = .str });
    const int = env.module_env.types.freshFromContent(Content{ .structure = .{ .num = Num.int_u8 } });

    const tag_b_only = env.mkTag("A", &[_]Var{ str, int });
    const tag_shared = env.mkTag("Shared", &[_]Var{int});

    const tag_union_a = env.mkTagUnionOpen(&[_]Tag{tag_shared});
    const a = env.module_env.types.freshFromContent(tag_union_a.content);

    const tag_union_b = env.mkTagUnionOpen(&[_]Tag{ tag_b_only, tag_shared });
    const b = env.module_env.types.freshFromContent(tag_union_b.content);

    const result = env.unify(a, b);

    try std.testing.expectEqual(.ok, result);
    try std.testing.expectEqual(Slot{ .redirect = b }, env.module_env.types.getSlot(a));

    // check that the update var at b is correct

    const b_tag_union = try TestEnv.getTagUnionOrErr(try env.getDescForRootVar(b));
    try std.testing.expectEqual(1, b_tag_union.tags.len());

    const b_tags = env.module_env.types.tags.rangeToSlice(b_tag_union.tags);
    const b_tags_names = b_tags.items(.name);
    const b_tags_args = b_tags.items(.args);
    try std.testing.expectEqual(1, b_tags.len);
    try std.testing.expectEqual(tag_shared.name, b_tags_names[0]);
    try std.testing.expectEqual(tag_shared.args, b_tags_args[0]);

    const b_ext_tag_union = try TestEnv.getTagUnionOrErr(env.module_env.types.resolveVar(b_tag_union.ext).desc);
    try std.testing.expectEqual(1, b_ext_tag_union.tags.len());

    const b_ext_tags = env.module_env.types.tags.rangeToSlice(b_ext_tag_union.tags);
    const b_ext_tags_names = b_ext_tags.items(.name);
    const b_ext_tags_args = b_ext_tags.items(.args);
    try std.testing.expectEqual(1, b_ext_tags.len);
    try std.testing.expectEqual(tag_b_only.name, b_ext_tags_names[0]);
    try std.testing.expectEqual(tag_b_only.args, b_ext_tags_args[0]);

    const b_ext_ext = env.module_env.types.resolveVar(b_ext_tag_union.ext).desc.content;
    try std.testing.expectEqual(Content{ .flex_var = null }, b_ext_ext);

    // check that fresh vars are correct

    try std.testing.expectEqual(1, env.scratch.fresh_vars.len());
    try std.testing.expectEqual(b_tag_union.ext, env.scratch.fresh_vars.items.items[0]);
}

test "unify - both extend open tag union" {
    const gpa = std.testing.allocator;
    var env = TestEnv.init(gpa);
    defer env.deinit();

    const str = env.module_env.types.freshFromContent(Content{ .structure = .str });
    const int = env.module_env.types.freshFromContent(Content{ .structure = .{ .num = Num.int_u8 } });
    const bool_ = env.module_env.types.freshFromContent(Content{ .structure = .{ .num = Num.int_i8 } });

    const tag_a_only = env.mkTag("A", &[_]Var{bool_});
    const tag_b_only = env.mkTag("B", &[_]Var{ str, int });
    const tag_shared = env.mkTag("Shared", &[_]Var{int});

    const tag_union_a = env.mkTagUnionOpen(&[_]Tag{ tag_a_only, tag_shared });
    const a = env.module_env.types.freshFromContent(tag_union_a.content);

    const tag_union_b = env.mkTagUnionOpen(&[_]Tag{ tag_b_only, tag_shared });
    const b = env.module_env.types.freshFromContent(tag_union_b.content);

    const result = env.unify(a, b);

    try std.testing.expectEqual(.ok, result);
    try std.testing.expectEqual(Slot{ .redirect = b }, env.module_env.types.getSlot(a));

    // check that the update var at b is correct

    const b_tag_union = try TestEnv.getTagUnionOrErr(try env.getDescForRootVar(b));
    try std.testing.expectEqual(3, b_tag_union.tags.len());

    const b_tags = env.module_env.types.tags.rangeToSlice(b_tag_union.tags);
    try std.testing.expectEqual(3, b_tags.len);
    try std.testing.expectEqual(tag_shared, b_tags.get(0));
    try std.testing.expectEqual(tag_a_only, b_tags.get(1));
    try std.testing.expectEqual(tag_b_only, b_tags.get(2));

    const b_ext = env.module_env.types.resolveVar(b_tag_union.ext).desc.content;
    try std.testing.expectEqual(Content{ .flex_var = null }, b_ext);

    // check that fresh vars are correct

    try std.testing.expectEqual(3, env.scratch.fresh_vars.len());

    const only_a_var = env.scratch.fresh_vars.get(@enumFromInt(0)).*;
    const only_a_tag_union = try TestEnv.getTagUnionOrErr(env.module_env.types.resolveVar(only_a_var).desc);
    try std.testing.expectEqual(1, only_a_tag_union.tags.len());
    const only_a_tags = env.module_env.types.getTagsSlice(only_a_tag_union.tags);
    try std.testing.expectEqual(tag_a_only, only_a_tags.get(0));

    const only_b_var = env.scratch.fresh_vars.get(@enumFromInt(1)).*;
    const only_b_tag_union = try TestEnv.getTagUnionOrErr(env.module_env.types.resolveVar(only_b_var).desc);
    try std.testing.expectEqual(1, only_b_tag_union.tags.len());
    const only_b_tags = env.module_env.types.getTagsSlice(only_b_tag_union.tags);
    try std.testing.expectEqual(tag_b_only, only_b_tags.get(0));

    const ext_var = env.scratch.fresh_vars.get(@enumFromInt(2)).*;
    const ext_content = env.module_env.types.resolveVar(ext_var).desc.content;
    try std.testing.expectEqual(Content{ .flex_var = null }, ext_content);
}

test "unify - open tag unions a & b have same tag name with diff args (fail)" {
    const gpa = std.testing.allocator;
    var env = TestEnv.init(gpa);
    defer env.deinit();

    const str = env.module_env.types.freshFromContent(Content{ .structure = .str });
    const int = env.module_env.types.freshFromContent(Content{ .structure = .{ .num = Num.int_u8 } });

    const tag_a_only = env.mkTag("A", &[_]Var{str});
    const tag_shared = env.mkTag("A", &[_]Var{ int, int });

    const tag_union_a = env.mkTagUnionOpen(&[_]Tag{ tag_a_only, tag_shared });
    const a = env.module_env.types.freshFromContent(tag_union_a.content);

    const tag_union_b = env.mkTagUnionOpen(&[_]Tag{tag_shared});
    const b = env.module_env.types.freshFromContent(tag_union_b.content);

    const result = env.unify(a, b);

    try std.testing.expectEqual(false, result.isOk());
    try std.testing.expectEqual(Slot{ .redirect = b }, env.module_env.types.getSlot(a));

    const desc = try env.getDescForRootVar(b);
    try std.testing.expectEqual(Content.err, desc.content);
}

// unification - structure/structure - records open+closed

test "unify - open tag extends closed (fail)" {
    const gpa = std.testing.allocator;
    var env = TestEnv.init(gpa);
    defer env.deinit();

    const str = env.module_env.types.freshFromContent(Content{ .structure = .str });

    const tag_shared = env.mkTag("Shared", &[_]Var{str});
    const tag_a_only = env.mkTag("A", &[_]Var{str});

    const a = env.module_env.types.freshFromContent(env.mkTagUnionOpen(&[_]Tag{ tag_shared, tag_a_only }).content);
    const b = env.module_env.types.freshFromContent(env.mkTagUnionClosed(&[_]Tag{tag_shared}).content);

    const result = env.unify(a, b);

    try std.testing.expectEqual(false, result.isOk());
    try std.testing.expectEqual(Slot{ .redirect = b }, env.module_env.types.getSlot(a));
    try std.testing.expectEqual(Content.err, (try env.getDescForRootVar(b)).content);
}

test "unify - closed tag union extends open" {
    const gpa = std.testing.allocator;
    var env = TestEnv.init(gpa);
    defer env.deinit();

    const str = env.module_env.types.freshFromContent(Content{ .structure = .str });

    const tag_shared = env.mkTag("Shared", &[_]Var{str});
    const tag_b_only = env.mkTag("B", &[_]Var{str});

    const a = env.module_env.types.freshFromContent(env.mkTagUnionOpen(&[_]Tag{tag_shared}).content);
    const b = env.module_env.types.freshFromContent(env.mkTagUnionClosed(&[_]Tag{ tag_shared, tag_b_only }).content);

    const result = env.unify(a, b);

    try std.testing.expectEqual(.ok, result);
    try std.testing.expectEqual(Slot{ .redirect = b }, env.module_env.types.getSlot(a));

    // check that the update var at b is correct

    const b_tag_union = try TestEnv.getTagUnionOrErr(try env.getDescForRootVar(b));
    try std.testing.expectEqual(1, b_tag_union.tags.len());

    const b_tags = env.module_env.types.tags.rangeToSlice(b_tag_union.tags);
    const b_tags_names = b_tags.items(.name);
    const b_tags_args = b_tags.items(.args);
    try std.testing.expectEqual(1, b_tags.len);
    try std.testing.expectEqual(tag_shared.name, b_tags_names[0]);
    try std.testing.expectEqual(tag_shared.args, b_tags_args[0]);

    const b_ext_tag_union = try TestEnv.getTagUnionOrErr(env.module_env.types.resolveVar(b_tag_union.ext).desc);
    try std.testing.expectEqual(1, b_ext_tag_union.tags.len());

    const b_ext_tags = env.module_env.types.tags.rangeToSlice(b_ext_tag_union.tags);
    const b_ext_tags_names = b_ext_tags.items(.name);
    const b_ext_tags_args = b_ext_tags.items(.args);
    try std.testing.expectEqual(1, b_ext_tags.len);
    try std.testing.expectEqual(tag_b_only.name, b_ext_tags_names[0]);
    try std.testing.expectEqual(tag_b_only.args, b_ext_tags_args[0]);

    const b_ext_ext = env.module_env.types.resolveVar(b_ext_tag_union.ext).desc.content;
    try std.testing.expectEqual(Content{ .structure = .empty_tag_union }, b_ext_ext);

    // check that fresh vars are correct

    try std.testing.expectEqual(1, env.scratch.fresh_vars.len());
    try std.testing.expectEqual(b_tag_union.ext, env.scratch.fresh_vars.items.items[0]);
}

test "unify - open vs closed tag union with type mismatch (fail)" {
    const gpa = std.testing.allocator;
    var env = TestEnv.init(gpa);
    defer env.deinit();

    const str = env.module_env.types.freshFromContent(Content{ .structure = .str });
    const bool_ = env.module_env.types.freshFromContent(Content{ .structure = .{ .num = Num.int_i8 } });

    const tag_a = env.mkTag("A", &[_]Var{str});
    const tag_b = env.mkTag("A", &[_]Var{bool_});

    const a = env.module_env.types.freshFromContent(env.mkTagUnionOpen(&[_]Tag{tag_a}).content);
    const b = env.module_env.types.freshFromContent(env.mkTagUnionClosed(&[_]Tag{tag_b}).content);

    const result = env.unify(a, b);

    try std.testing.expectEqual(false, result.isOk());
    try std.testing.expectEqual(Slot{ .redirect = b }, env.module_env.types.getSlot(a));

    const desc = try env.getDescForRootVar(b);
    try std.testing.expectEqual(Content.err, desc.content);
}

test "unify - closed vs open tag union with type mismatch (fail)" {
    const gpa = std.testing.allocator;
    var env = TestEnv.init(gpa);
    defer env.deinit();

    const str = env.module_env.types.freshFromContent(Content{ .structure = .str });
    const bool_ = env.module_env.types.freshFromContent(Content{ .structure = .{ .num = Num.int_i8 } });

    const tag_a = env.mkTag("A", &[_]Var{str});
    const tag_b = env.mkTag("B", &[_]Var{bool_});

    const a = env.module_env.types.freshFromContent(env.mkTagUnionClosed(&[_]Tag{tag_a}).content);
    const b = env.module_env.types.freshFromContent(env.mkTagUnionOpen(&[_]Tag{tag_b}).content);

    const result = env.unify(a, b);

    try std.testing.expectEqual(false, result.isOk());
    try std.testing.expectEqual(Slot{ .redirect = b }, env.module_env.types.getSlot(a));

    const desc = try env.getDescForRootVar(b);
    try std.testing.expectEqual(Content.err, desc.content);
}

// unification - recursion

test "unify - fails on infinite type" {
    const gpa = std.testing.allocator;
    var env = TestEnv.init(gpa);
    defer env.deinit();

    const str_var = env.module_env.types.freshFromContent(Content{ .structure = .str });

    const a = env.module_env.types.fresh();
    const a_elems_range = env.module_env.types.appendTupleElems(&[_]Var{ a, str_var });
    const a_tuple = types_mod.Tuple{ .elems = a_elems_range };
    try env.module_env.types.setRootVarContent(a, Content{ .structure = .{ .tuple = a_tuple } });

    const b = env.module_env.types.fresh();
    const b_elems_range = env.module_env.types.appendTupleElems(&[_]Var{ b, str_var });
    const b_tuple = types_mod.Tuple{ .elems = b_elems_range };
    try env.module_env.types.setRootVarContent(b, Content{ .structure = .{ .tuple = b_tuple } });

    const result = env.unify(a, b);

    switch (result) {
        .ok => try std.testing.expect(false),
        .problem => |problem_idx| {
            const problem = env.problems.problems.get(problem_idx);
            try std.testing.expectEqual(.infinite_recursion, @as(Problem.Tag, problem));
        },
    }
}

test "unify - fails on anonymous recursion" {
    const gpa = std.testing.allocator;
    var env = TestEnv.init(gpa);
    defer env.deinit();

    const list_var_a = env.module_env.types.fresh();
    const list_content_a = Content{
        .structure = .{ .list = list_var_a },
    };
    try env.module_env.types.setRootVarContent(list_var_a, list_content_a);

    const list_var_b = env.module_env.types.fresh();
    const list_content_b = Content{
        .structure = .{ .list = list_var_b },
    };
    try env.module_env.types.setRootVarContent(list_var_b, list_content_b);

    const result = env.unify(list_var_a, list_var_b);

    switch (result) {
        .ok => try std.testing.expect(false),
        .problem => |problem_idx| {
            const problem = env.problems.problems.get(problem_idx);
            try std.testing.expectEqual(.anonymous_recursion, @as(Problem.Tag, problem));
        },
    }
}

test "unify - succeeds on nominal, tag union recursion" {
    const gpa = std.testing.allocator;
    var env = TestEnv.init(gpa);
    defer env.deinit();

    const a_custom_type_var = env.module_env.types.fresh();
    const a_elem_var = env.module_env.types.fresh();
    const a_nil_tag = env.mkTag("Nil", &[_]Var{});
    const a_cons_tag = env.mkTag("Cons", &[_]Var{ a_elem_var, a_custom_type_var });
    const a_tag_union_var = env.module_env.types.freshFromContent(env.mkTagUnionOpen(&[_]Tag{ a_nil_tag, a_cons_tag }).content);
    const a_custom_type = env.mkCustomType("List", &[_]Var{}, a_tag_union_var);
    try env.module_env.types.setRootVarContent(a_custom_type_var, a_custom_type);

    const b_custom_type_var = env.module_env.types.fresh();
    const b_elem_var = env.module_env.types.fresh();
    const b_nil_tag = env.mkTag("Nil", &[_]Var{});
    const b_cons_tag = env.mkTag("Cons", &[_]Var{ b_elem_var, b_custom_type_var });
    const b_tag_union_var = env.module_env.types.freshFromContent(env.mkTagUnionOpen(&[_]Tag{ b_nil_tag, b_cons_tag }).content);
    const b_custom_type = env.mkCustomType("List", &[_]Var{}, b_tag_union_var);
    try env.module_env.types.setRootVarContent(b_custom_type_var, b_custom_type);

    const result_custom_type = env.unify(a_custom_type_var, b_custom_type_var);
    try std.testing.expectEqual(.ok, result_custom_type);

    const result_tag_union = env.unify(a_tag_union_var, b_tag_union_var);
    try std.testing.expectEqual(.ok, result_tag_union);
}

test "integer literal 255 fits in U8" {
    const gpa = std.testing.allocator;

    var env = TestEnv.init(gpa);
    defer env.deinit();

    // Create a literal with value 255 (8 bits unsigned)
    const literal_requirements = Num.IntRequirements{
        .sign_needed = false,
        .bits_needed = @intFromEnum(Num.Int.BitsNeeded.@"8"),
    };
    const literal_var = env.module_env.types.freshFromContent(Content{ .structure = .{ .num = .{ .num_unbound = literal_requirements } } });

    // Create U8 type
    const u8_var = env.module_env.types.freshFromContent(Content{ .structure = .{ .num = .{ .num_compact = .{ .int = .u8 } } } });

    // They should unify successfully
    const result = env.unify(literal_var, u8_var);
    try std.testing.expect(result == .ok);
}

test "integer literal 256 does not fit in U8" {
    const gpa = std.testing.allocator;

    var env = TestEnv.init(gpa);
    defer env.deinit();

    // Create a literal with value 256 (9 bits, no sign)
    const literal_requirements = Num.IntRequirements{
        .sign_needed = false,
        .bits_needed = @intFromEnum(Num.Int.BitsNeeded.@"9_to_15"),
    };
    const literal_var = env.module_env.types.freshFromContent(Content{ .structure = .{ .num = .{ .num_unbound = literal_requirements } } });

    // Create U8 type
    const u8_var = env.module_env.types.freshFromContent(Content{ .structure = .{ .num = .{ .num_compact = .{ .int = .u8 } } } });

    // They should NOT unify - type mismatch expected
    const result = env.unify(literal_var, u8_var);
    try std.testing.expect(result == .problem);
}

test "integer literal -128 fits in I8" {
    const gpa = std.testing.allocator;

    var env = TestEnv.init(gpa);
    defer env.deinit();

    // Create a literal with value -128 (needs sign, 7 bits after adjustment)
    const literal_requirements = Num.IntRequirements{
        .sign_needed = true,
        .bits_needed = @intFromEnum(Num.Int.BitsNeeded.@"7"),
    };
    const literal_var = env.module_env.types.freshFromContent(Content{ .structure = .{ .num = .{ .num_unbound = literal_requirements } } });

    // Create I8 type
    const i8_var = env.module_env.types.freshFromContent(Content{ .structure = .{ .num = .{ .num_compact = .{ .int = .i8 } } } });

    // They should unify successfully
    const result = env.unify(literal_var, i8_var);
    try std.testing.expect(result == .ok);
}

test "integer literal -129 does not fit in I8" {
    const gpa = std.testing.allocator;

    var env = TestEnv.init(gpa);
    defer env.deinit();

    // Create a literal with value -129 (needs sign, 8 bits)
    const literal_requirements = Num.IntRequirements{
        .sign_needed = true,
        .bits_needed = @intFromEnum(Num.Int.BitsNeeded.@"8"),
    };
    const literal_var = env.module_env.types.freshFromContent(Content{ .structure = .{ .num = .{ .num_unbound = literal_requirements } } });

    // Create I8 type
    const i8_var = env.module_env.types.freshFromContent(Content{ .structure = .{ .num = .{ .num_compact = .{ .int = .i8 } } } });

    // They should NOT unify - type mismatch expected
    const result = env.unify(literal_var, i8_var);
    try std.testing.expect(result == .problem);
}

test "negative literal cannot unify with unsigned type" {
    const gpa = std.testing.allocator;

    var env = TestEnv.init(gpa);
    defer env.deinit();

    // Create a literal with negative value (sign needed)
    const literal_requirements = Num.IntRequirements{
        .sign_needed = true,
        .bits_needed = @intFromEnum(Num.Int.BitsNeeded.@"7"),
    };
    const literal_var = env.module_env.types.freshFromContent(Content{ .structure = .{ .num = .{ .num_unbound = literal_requirements } } });

    // Create U8 type
    const u8_var = env.module_env.types.freshFromContent(Content{ .structure = .{ .num = .{ .num_compact = .{ .int = .u8 } } } });

    // They should NOT unify - type mismatch expected
    const result = env.unify(literal_var, u8_var);
    try std.testing.expect(result == .problem);
}

test "float literal that fits in F32" {
    const gpa = std.testing.allocator;

    var env = TestEnv.init(gpa);
    defer env.deinit();

    // Create a literal that fits in F32
    const literal_requirements = Num.FracRequirements{
        .fits_in_f32 = true,
        .fits_in_dec = true,
    };
    const literal_var = env.module_env.types.freshFromContent(Content{ .structure = .{ .num = .{ .frac_unbound = literal_requirements } } });

    // Create F32 type
    const f32_var = env.module_env.types.freshFromContent(Content{ .structure = .{ .num = .{ .num_compact = .{ .frac = .f32 } } } });

    // They should unify successfully
    const result = env.unify(literal_var, f32_var);
    try std.testing.expect(result == .ok);
}

test "float literal that doesn't fit in F32" {
    const gpa = std.testing.allocator;

    var env = TestEnv.init(gpa);
    defer env.deinit();

    // Create a literal that doesn't fit in F32
    const literal_requirements = Num.FracRequirements{
        .fits_in_f32 = false,
        .fits_in_dec = true,
    };
    const literal_var = env.module_env.types.freshFromContent(Content{ .structure = .{ .num = .{ .frac_unbound = literal_requirements } } });

    // Create F32 type
    const f32_var = env.module_env.types.freshFromContent(Content{ .structure = .{ .num = .{ .num_compact = .{ .frac = .f32 } } } });

    // They should NOT unify - type mismatch expected
    const result = env.unify(literal_var, f32_var);
    try std.testing.expect(result == .problem);
}

test "float literal NaN doesn't fit in Dec" {
    const gpa = std.testing.allocator;

    var env = TestEnv.init(gpa);
    defer env.deinit();

    // Create a literal like NaN that doesn't fit in Dec
    const literal_requirements = Num.FracRequirements{
        .fits_in_f32 = true,
        .fits_in_dec = false,
    };
    const literal_var = env.module_env.types.freshFromContent(Content{ .structure = .{ .num = .{ .frac_unbound = literal_requirements } } });

    // Create Dec type
    const dec_var = env.module_env.types.freshFromContent(Content{ .structure = .{ .num = .{ .num_compact = .{ .frac = .dec } } } });

    // They should NOT unify - type mismatch expected
    const result = env.unify(literal_var, dec_var);
    try std.testing.expect(result == .problem);
}

test "two integer literals with different requirements unify to most restrictive" {
    const gpa = std.testing.allocator;

    var env = TestEnv.init(gpa);
    defer env.deinit();

    // Create a literal with value 100 (7 bits, no sign)
    const literal1_requirements = Num.IntRequirements{
        .sign_needed = false,
        .bits_needed = @intFromEnum(Num.Int.BitsNeeded.@"7"),
    };
    const literal1_var = env.module_env.types.freshFromContent(Content{ .structure = .{ .num = .{ .num_unbound = literal1_requirements } } });

    // Create a literal with value 200 (8 bits, no sign)
    const literal2_requirements = Num.IntRequirements{
        .sign_needed = false,
        .bits_needed = @intFromEnum(Num.Int.BitsNeeded.@"8"),
    };
    const literal2_var = env.module_env.types.freshFromContent(Content{ .structure = .{ .num = .{ .num_unbound = literal2_requirements } } });

    // They should unify successfully
    const result = env.unify(literal1_var, literal2_var);
    try std.testing.expect(result == .ok);
}

test "positive and negative literals unify with sign requirement" {
    const gpa = std.testing.allocator;

    var env = TestEnv.init(gpa);
    defer env.deinit();

    // Create an unsigned literal
    const literal1_requirements = Num.IntRequirements{
        .sign_needed = false,
        .bits_needed = @intFromEnum(Num.Int.BitsNeeded.@"7"),
    };
    const literal1_var = env.module_env.types.freshFromContent(Content{ .structure = .{ .num = .{ .num_unbound = literal1_requirements } } });

    // Create a signed literal
    const literal2_requirements = Num.IntRequirements{
        .sign_needed = true,
        .bits_needed = @intFromEnum(Num.Int.BitsNeeded.@"7"),
    };
    const literal2_var = env.module_env.types.freshFromContent(Content{ .structure = .{ .num = .{ .num_unbound = literal2_requirements } } });

    // They should unify successfully (creating a signed type that can hold both)
    const result = env.unify(literal1_var, literal2_var);
    try std.testing.expect(result == .ok);
}

test "unify - num_unbound with frac_unbound" {
    const gpa = std.testing.allocator;

    var env = TestEnv.init(gpa);
    defer env.deinit();

    // Create a num_unbound (like literal 1)
    const num_requirements = Num.IntRequirements{
        .sign_needed = false,
        .bits_needed = @intFromEnum(Num.Int.BitsNeeded.@"7"),
    };
    const num_var = env.module_env.types.freshFromContent(Content{ .structure = .{ .num = .{ .num_unbound = num_requirements } } });

    // Create a frac_unbound (like literal 2.5)
    const frac_requirements = Num.FracRequirements{
        .fits_in_f32 = true,
        .fits_in_dec = true,
    };
    const frac_var = env.module_env.types.freshFromContent(Content{ .structure = .{ .num = .{ .frac_unbound = frac_requirements } } });

    // They should unify successfully with frac_unbound winning
    const result = env.unify(num_var, frac_var);
    try std.testing.expect(result == .ok);

    // Check that the result is frac_unbound
    const resolved = env.module_env.types.resolveVar(num_var);
    switch (resolved.desc.content) {
        .structure => |structure| {
            switch (structure) {
                .num => |num| {
                    switch (num) {
                        .frac_unbound => {}, // Expected
                        else => return error.ExpectedFracUnbound,
                    }
                },
                else => return error.ExpectedNum,
            }
        },
        else => return error.ExpectedStructure,
    }
}

test "unify - frac_unbound with num_unbound (reverse order)" {
    const gpa = std.testing.allocator;

    var env = TestEnv.init(gpa);
    defer env.deinit();

    // Create a frac_unbound (like literal 2.5)
    const frac_requirements = Num.FracRequirements{
        .fits_in_f32 = true,
        .fits_in_dec = true,
    };
    const frac_var = env.module_env.types.freshFromContent(Content{ .structure = .{ .num = .{ .frac_unbound = frac_requirements } } });

    // Create a num_unbound (like literal 1)
    const num_requirements = Num.IntRequirements{
        .sign_needed = false,
        .bits_needed = @intFromEnum(Num.Int.BitsNeeded.@"7"),
    };
    const num_var = env.module_env.types.freshFromContent(Content{ .structure = .{ .num = .{ .num_unbound = num_requirements } } });

    // They should unify successfully with frac_unbound winning
    const result = env.unify(frac_var, num_var);
    try std.testing.expect(result == .ok);

    // Check that the result is frac_unbound
    const resolved = env.module_env.types.resolveVar(frac_var);
    switch (resolved.desc.content) {
        .structure => |structure| {
            switch (structure) {
                .num => |num| {
                    switch (num) {
                        .frac_unbound => {}, // Expected
                        else => return error.ExpectedFracUnbound,
                    }
                },
                else => return error.ExpectedNum,
            }
        },
        else => return error.ExpectedStructure,
    }
}

test "unify - int_unbound with num_unbound" {
    const gpa = std.testing.allocator;

    var env = TestEnv.init(gpa);
    defer env.deinit();

    // Create an int_unbound (like literal -5)
    const int_requirements = Num.IntRequirements{
        .sign_needed = true,
        .bits_needed = @intFromEnum(Num.Int.BitsNeeded.@"7"),
    };
    const int_var = env.module_env.types.freshFromContent(Content{ .structure = .{ .num = .{ .int_unbound = int_requirements } } });

    // Create a num_unbound (like literal 1)
    const num_requirements = Num.IntRequirements{
        .sign_needed = false,
        .bits_needed = @intFromEnum(Num.Int.BitsNeeded.@"7"),
    };
    const num_var = env.module_env.types.freshFromContent(Content{ .structure = .{ .num = .{ .num_unbound = num_requirements } } });

    // They should unify successfully with int_unbound winning
    const result = env.unify(int_var, num_var);
    try std.testing.expect(result == .ok);

    // Check that the result is int_unbound
    const resolved = env.module_env.types.resolveVar(int_var);
    switch (resolved.desc.content) {
        .structure => |structure| {
            switch (structure) {
                .num => |num| {
                    switch (num) {
                        .int_unbound => |requirements| {
                            // Should have merged the requirements - sign_needed should be true
                            try std.testing.expect(requirements.sign_needed == true);
                        },
                        else => return error.ExpectedIntUnbound,
                    }
                },
                else => return error.ExpectedNum,
            }
        },
        else => return error.ExpectedStructure,
    }
}

test "unify - num_unbound with int_unbound (reverse order)" {
    const gpa = std.testing.allocator;

    var env = TestEnv.init(gpa);
    defer env.deinit();

    // Create a num_unbound (like literal 1)
    const num_requirements = Num.IntRequirements{
        .sign_needed = false,
        .bits_needed = @intFromEnum(Num.Int.BitsNeeded.@"7"),
    };
    const num_var = env.module_env.types.freshFromContent(Content{ .structure = .{ .num = .{ .num_unbound = num_requirements } } });

    // Create an int_unbound (like literal -5)
    const int_requirements = Num.IntRequirements{
        .sign_needed = true,
        .bits_needed = @intFromEnum(Num.Int.BitsNeeded.@"7"),
    };
    const int_var = env.module_env.types.freshFromContent(Content{ .structure = .{ .num = .{ .int_unbound = int_requirements } } });

    // They should unify successfully with int_unbound winning
    const result = env.unify(num_var, int_var);
    try std.testing.expect(result == .ok);

    // Check that the result is int_unbound
    const resolved = env.module_env.types.resolveVar(num_var);
    switch (resolved.desc.content) {
        .structure => |structure| {
            switch (structure) {
                .num => |num| {
                    switch (num) {
                        .int_unbound => |requirements| {
                            // Should have merged the requirements - sign_needed should be true
                            try std.testing.expect(requirements.sign_needed == true);
                        },
                        else => return error.ExpectedIntUnbound,
                    }
                },
                else => return error.ExpectedNum,
            }
        },
        else => return error.ExpectedStructure,
    }
}<|MERGE_RESOLUTION|>--- conflicted
+++ resolved
@@ -624,12 +624,8 @@
                         self.merge(vars, vars.b.desc.content);
                     },
                     .list_unbound => {
-<<<<<<< HEAD
                         // Both are list_unbound - stay unbound
                         self.merge(vars, vars.a.desc.content);
-=======
-                        // Both are list_unbound - stay unbound, no merge needed
->>>>>>> ee3f8ff9
                     },
                     else => return error.TypeMismatch,
                 }
@@ -1026,13 +1022,10 @@
                         }
                         self.merge(vars, vars.b.desc.content);
                     },
-<<<<<<< HEAD
-=======
                     .frac_unbound => |b_requirements| {
                         // When unifying num_unbound with frac_unbound, frac wins
                         self.merge(vars, Content{ .structure = .{ .num = .{ .frac_unbound = b_requirements } } });
                     },
->>>>>>> ee3f8ff9
                     else => return error.TypeMismatch,
                 }
             },
@@ -1120,15 +1113,12 @@
                         }
                         self.merge(vars, vars.b.desc.content);
                     },
-<<<<<<< HEAD
-=======
                     .num_unbound => |b_requirements| {
                         // When unifying frac_unbound with num_unbound, frac wins
                         // Note: b_requirements are IntRequirements, we just keep our FracRequirements
                         _ = b_requirements;
                         self.merge(vars, Content{ .structure = .{ .num = .{ .frac_unbound = a_requirements } } });
                     },
->>>>>>> ee3f8ff9
                     else => return error.TypeMismatch,
                 }
             },
