--- conflicted
+++ resolved
@@ -24,13 +24,8 @@
     first: Type.Idx,
     second: Type.Idx,
 ) !UnificationResult {
-<<<<<<< HEAD
     const first_desc = env.type_store.get(first);
     const second_desc = env.type_store.get(second);
-=======
-    const first_type = type_store.get(first);
-    const second_type = type_store.get(second);
->>>>>>> 37b7f11d
 
     var result = UnificationResult{
         .mismatches = std.ArrayList(TypeMismatch).init(allocator),
@@ -41,7 +36,6 @@
         return result;
     }
 
-<<<<<<< HEAD
     var ctx = Context{
         .allocator = allocator,
         .env = env,
@@ -53,16 +47,12 @@
     };
 
     try ctx.unify();
-=======
-    try unifyType(allocator, type_store, &result, first, first_type, second, second_type);
->>>>>>> 37b7f11d
 
     return result;
 }
 
 const Context = struct {
     allocator: Allocator,
-<<<<<<< HEAD
     env: *ModuleEnv,
     first: Type.Idx,
     first_desc: *const Descriptor,
@@ -109,57 +99,8 @@
                 @panic("todo");
             },
         }
-=======
-    type_store: *Type.Store,
-    result: *UnificationResult,
-    first: Type.Idx,
-    first_type: *Type,
-    second: Type.Idx,
-    second_type: *Type,
-) !void {
-    _ = allocator;
-
-    switch (first_type.*) {
-        .bool => {
-            @panic("todo");
-        },
-        .apply => {
-            @panic("todo");
-        },
-        .str => {
-            @panic("todo");
-        },
-        .int => |i| {
-            switch (i) {
-                .u8 => @panic("todo"),
-                .i8 => @panic("todo"),
-                .u16 => @panic("todo"),
-                .i16 => @panic("todo"),
-                .u32 => @panic("todo"),
-                .i32 => @panic("todo"),
-                .u64 => @panic("todo"),
-                .i64 => @panic("todo"),
-                .u128 => @panic("todo"),
-                .i128 => @panic("todo"),
-            }
-        },
-        .frac => {
-            @panic("todo");
-        },
-        .flex_var => |opt_name| unifyFlex(type_store, result, first, opt_name, second, second_type),
-        .rigid_var => {
-            @panic("todo");
-        },
-        .func => {
-            @panic("todo");
-        },
-        .type_error => {
-            @panic("todo");
-        },
->>>>>>> 37b7f11d
     }
 
-<<<<<<< HEAD
     fn unifyFlex(self: *Context, opt_name: ?Ident.Idx) void {
         switch (self.second_desc.type) {
             .flex_var => |other_name| {
@@ -203,60 +144,8 @@
                 @panic("todo");
             },
         }
-=======
-fn unifyFlex(
-    type_store: *Type.Store,
-    result: *UnificationResult,
-    first: Type.Idx,
-    opt_name: ?Ident.Idx,
-    second: Type.Idx,
-    second_type: *Type,
-) void {
-    switch (second_type.*) {
-        .flex_var => |other_name| {
-            // Prefer right's name
-            const name = other_name orelse opt_name;
-            merge(type_store, result, first, second, .{ .flex_var = name });
-        },
-        .bool => {
-            @panic("todo");
-        },
-        .apply => {
-            @panic("todo");
-        },
-        .str => {
-            @panic("todo");
-        },
-        .int => |i| {
-            switch (i) {
-                .u8 => @panic("todo"),
-                .i8 => @panic("todo"),
-                .u16 => @panic("todo"),
-                .i16 => @panic("todo"),
-                .u32 => @panic("todo"),
-                .i32 => @panic("todo"),
-                .u64 => @panic("todo"),
-                .i64 => @panic("todo"),
-                .u128 => @panic("todo"),
-                .i128 => @panic("todo"),
-            }
-        },
-        .frac => {
-            @panic("todo");
-        },
-        .rigid_var => {
-            @panic("todo");
-        },
-        .func => {
-            @panic("todo");
-        },
-        .type_error => {
-            @panic("todo");
-        },
->>>>>>> 37b7f11d
     }
 
-<<<<<<< HEAD
     fn merge(self: *Context, ty: Type) void {
         const rank = self.first_desc.rank.min(self.second_desc.rank);
         const desc = Descriptor{
@@ -268,17 +157,4 @@
         self.env.type_store.merge(self.first, self.second, desc);
         self.result.has_changed = true;
     }
-};
-=======
-fn merge(
-    type_store: *Type.Store,
-    result: *UnificationResult,
-    left: Type.Idx,
-    right: Type.Idx,
-    type_value: Type,
-) void {
-    type_store.set(left, type_value);
-    type_store.set(right, type_value);
-    result.has_changed = true;
-}
->>>>>>> 37b7f11d
+};