--- conflicted
+++ resolved
@@ -2439,17 +2439,9 @@
         source,
         .{ .pass = .{ .def = "fn" } },
         \\a, b -> ret
-<<<<<<< HEAD
-        \\  where [
-        \\    a.from_int_digits : List(U8) -> Try(a, [OutOfRange]),
-        \\    a.plus : a, b -> ret,
-        \\    b.from_int_digits : List(U8) -> Try(b, [OutOfRange]),
-        \\  ]
-=======
         \\  where [a.is_eq : a, a -> Bool
         \\     , a.plus : a, b -> ret
         \\     , b.is_eq : b, b -> Bool]
->>>>>>> 91b770da
         ,
     );
 }
