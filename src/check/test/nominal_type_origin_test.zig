//! Tests for displaying nominal type origins in error messages

const std = @import("std");
const base = @import("base");
const types_mod = @import("types");
const can = @import("can");

const Check = @import("../Check.zig");
const snapshot = @import("../snapshot.zig");

const Ident = base.Ident;
const ModuleEnv = can.ModuleEnv;
const testing = std.testing;
const test_allocator = testing.allocator;

test "nominal type origin - displays origin in snapshot writer" {
    // Create a simple test environment
    var idents = try Ident.Store.initCapacity(test_allocator, 16);
    defer idents.deinit(test_allocator);

    // Create module name identifiers
    const current_module_ident = try idents.insert(test_allocator, Ident.for_text("CurrentModule"));
    const other_module_ident = try idents.insert(test_allocator, Ident.for_text("Data.Types"));
    const type_name_ident = try idents.insert(test_allocator, Ident.for_text("Person"));

    // Create a snapshot store
    var snapshots = try snapshot.Store.initCapacity(test_allocator, 16);
    defer snapshots.deinit();

    // Create a nominal type snapshot with origin from a different module
    const nominal_type_backing = snapshot.SnapshotContent{ .structure = .str };
    const nominal_type_backing_idx = try snapshots.contents.append(test_allocator, nominal_type_backing);
    const vars_range = try snapshots.content_indexes.appendSlice(test_allocator, &.{nominal_type_backing_idx});

    const nominal_type = snapshot.SnapshotNominalType{
        .ident = types_mod.TypeIdent{ .ident_idx = type_name_ident },
        .vars = vars_range,
        .origin_module = other_module_ident,
    };

    // Test 1: Origin shown when type is from different module
    {
<<<<<<< HEAD
        var buf = std.array_list.Managed(u8).init(test_allocator);
        defer buf.deinit();

=======
>>>>>>> 6c91c303
        var writer = snapshot.SnapshotWriter.init(
            test_allocator,
            &snapshots,
            &idents,
        );
        defer writer.deinit();
        writer.current_module_name = "CurrentModule";

        try writer.writeNominalType(nominal_type, nominal_type_backing_idx);

        const result = writer.get();
        // Should show "Person (from Data.Types)"
        try testing.expect(std.mem.indexOf(u8, result, "Person") != null);
        try testing.expect(std.mem.indexOf(u8, result, "(from Data.Types)") != null);
    }

    // Test 2: Origin NOT shown when type is from same module
    {
<<<<<<< HEAD
        var buf = std.array_list.Managed(u8).init(test_allocator);
        defer buf.deinit();

=======
>>>>>>> 6c91c303
        // Create a nominal type from the current module
        const same_module_nominal = snapshot.SnapshotNominalType{
            .ident = types_mod.TypeIdent{ .ident_idx = type_name_ident },
            .vars = vars_range,
            .origin_module = current_module_ident,
        };

        var writer = snapshot.SnapshotWriter.init(
            test_allocator,
            &snapshots,
            &idents,
        );
        defer writer.deinit();
        writer.current_module_name = "CurrentModule";

        try writer.writeNominalType(same_module_nominal, nominal_type_backing_idx);

        const result = writer.get();
        // Should show just "Person" without origin
        try testing.expect(std.mem.indexOf(u8, result, "Person") != null);
        try testing.expect(std.mem.indexOf(u8, result, "(from CurrentModule)") == null);
    }

    // Test 3: Origin shown with type arguments
    {
        var buf = std.array_list.Managed(u8).init(test_allocator);
        defer buf.deinit();

        // Create type arguments
        const str_content = snapshot.SnapshotContent{ .structure = .{ .str = {} } };
        const str_idx = try snapshots.contents.append(test_allocator, str_content);
        const args_range = try snapshots.content_indexes.appendSlice(test_allocator, &.{ nominal_type_backing_idx, str_idx });

        // Create a nominal type with args from a different module
        const generic_nominal = snapshot.SnapshotNominalType{
            .ident = types_mod.TypeIdent{ .ident_idx = type_name_ident },
            .vars = args_range,
            .origin_module = other_module_ident,
        };

        var writer = snapshot.SnapshotWriter.init(
            test_allocator,
            &snapshots,
            &idents,
        );
        defer writer.deinit();
        writer.current_module_name = "CurrentModule";

        try writer.writeNominalType(generic_nominal, nominal_type_backing_idx);

        const result = writer.get();
        // Should show "Person(Str) (from Data.Types)"
        try testing.expect(std.mem.indexOf(u8, result, "Person(Str)") != null);
        try testing.expect(std.mem.indexOf(u8, result, "(from Data.Types)") != null);
    }
}

test "nominal type origin - works with no context" {
    // Test that the code doesn't crash when context is not provided
    var idents = try Ident.Store.initCapacity(test_allocator, 16);
    defer idents.deinit(test_allocator);

    const type_name_ident = try idents.insert(test_allocator, Ident.for_text("MyType"));
    const module_ident = try idents.insert(test_allocator, Ident.for_text("SomeModule"));

    var snapshots = try snapshot.Store.initCapacity(test_allocator, 16);
    defer snapshots.deinit();

    const nominal_type_backing = snapshot.SnapshotContent{ .structure = .str };
    const nominal_type_backing_idx = try snapshots.contents.append(test_allocator, nominal_type_backing);
    const vars_range = try snapshots.content_indexes.appendSlice(test_allocator, &.{nominal_type_backing_idx});

    const nominal_type = snapshot.SnapshotNominalType{
        .ident = types_mod.TypeIdent{ .ident_idx = type_name_ident },
        .vars = vars_range,
        .origin_module = module_ident,
    };

<<<<<<< HEAD
    var buf = std.array_list.Managed(u8).init(test_allocator);
    defer buf.deinit();

=======
>>>>>>> 6c91c303
    // Use the basic init without context
    var writer = snapshot.SnapshotWriter.init(
        test_allocator,
        &snapshots,
        &idents,
    );
    defer writer.deinit();

    try writer.writeNominalType(nominal_type, nominal_type_backing_idx);

    const result = writer.get();
    // Should show just "MyType" without origin info
    try testing.expect(std.mem.indexOf(u8, result, "MyType") != null);
    try testing.expect(std.mem.indexOf(u8, result, "(from") == null);
}<|MERGE_RESOLUTION|>--- conflicted
+++ resolved
@@ -40,12 +40,6 @@
 
     // Test 1: Origin shown when type is from different module
     {
-<<<<<<< HEAD
-        var buf = std.array_list.Managed(u8).init(test_allocator);
-        defer buf.deinit();
-
-=======
->>>>>>> 6c91c303
         var writer = snapshot.SnapshotWriter.init(
             test_allocator,
             &snapshots,
@@ -64,12 +58,6 @@
 
     // Test 2: Origin NOT shown when type is from same module
     {
-<<<<<<< HEAD
-        var buf = std.array_list.Managed(u8).init(test_allocator);
-        defer buf.deinit();
-
-=======
->>>>>>> 6c91c303
         // Create a nominal type from the current module
         const same_module_nominal = snapshot.SnapshotNominalType{
             .ident = types_mod.TypeIdent{ .ident_idx = type_name_ident },
@@ -148,12 +136,6 @@
         .origin_module = module_ident,
     };
 
-<<<<<<< HEAD
-    var buf = std.array_list.Managed(u8).init(test_allocator);
-    defer buf.deinit();
-
-=======
->>>>>>> 6c91c303
     // Use the basic init without context
     var writer = snapshot.SnapshotWriter.init(
         test_allocator,
