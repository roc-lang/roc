--- conflicted
+++ resolved
@@ -1374,12 +1374,7 @@
 // unification - recursion //
 
 test "unify - infinite type detected by occurs check" {
-<<<<<<< HEAD
-    // Unification succeeds but creates an infinite type.
-    // The occurs check (run after definition solving, like Rust does) detects it.
-=======
     // Unification succeeds, but the post-unification occurs check detects the infinite type.
->>>>>>> 2ee5cc61
     const gpa = std.testing.allocator;
     var env = try TestEnv.init(gpa);
     defer env.deinit();
@@ -1400,21 +1395,12 @@
     const result = try env.unify(a, b);
     try std.testing.expectEqual(.ok, result);
 
-<<<<<<< HEAD
-    // But the occurs check (run after definition solving) detects the infinite type
-=======
->>>>>>> 2ee5cc61
     const occurs_result = try occurs.occurs(&env.module_env.types, &env.occurs_scratch, a);
     try std.testing.expectEqual(.infinite, occurs_result);
 }
 
 test "unify - anonymous recursion detected by occurs check" {
-<<<<<<< HEAD
-    // Unification succeeds but creates an anonymous recursive type.
-    // The occurs check (run after definition solving, like Rust does) detects it.
-=======
     // Unification succeeds, but the post-unification occurs check detects the anonymous recursion.
->>>>>>> 2ee5cc61
     const gpa = std.testing.allocator;
     var env = try TestEnv.init(gpa);
     defer env.deinit();
@@ -1434,10 +1420,6 @@
     const result = try env.unify(tag_var_a, tag_var_b);
     try std.testing.expectEqual(.ok, result);
 
-<<<<<<< HEAD
-    // But the occurs check (run after definition solving) detects the anonymous recursion
-=======
->>>>>>> 2ee5cc61
     const occurs_result = try occurs.occurs(&env.module_env.types, &env.occurs_scratch, tag_var_a);
     try std.testing.expectEqual(.recursive_anonymous, occurs_result);
 }
