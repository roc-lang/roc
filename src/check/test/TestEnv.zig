//! Test environment for canonicalization testing, providing utilities to parse, canonicalize, and inspect Roc expressions.

const std = @import("std");
const base = @import("base");
const types = @import("types");
const parse = @import("parse");
const CIR = @import("can").CIR;
const Can = @import("can").Can;
const ModuleEnv = @import("can").ModuleEnv;
const collections = @import("collections");

const Check = @import("../Check.zig");
const problem_mod = @import("../problem.zig");

const CommonEnv = base.CommonEnv;
const testing = std.testing;

const compiled_builtins = @import("compiled_builtins");

/// Wrapper for a loaded compiled module that tracks the buffer
const LoadedModule = struct {
    env: *ModuleEnv,
    buffer: []align(collections.CompactWriter.SERIALIZATION_ALIGNMENT.toByteUnits()) u8,
    gpa: std.mem.Allocator,

    fn deinit(self: *LoadedModule) void {
        // Only free the hashmap that was allocated during deserialization
        // Most other data (like the SafeList contents) points into the buffer
        self.env.imports.map.deinit(self.gpa);

        // Free the buffer (the env points into this buffer for most data)
        self.gpa.free(self.buffer);
        // Free the env struct itself
        self.gpa.destroy(self.env);
    }
};

/// Deserialize BuiltinIndices from the binary data generated at build time
fn deserializeBuiltinIndices(gpa: std.mem.Allocator, bin_data: []const u8) !CIR.BuiltinIndices {
    // Copy to properly aligned memory
    const aligned_buffer = try gpa.alignedAlloc(u8, @enumFromInt(@alignOf(CIR.BuiltinIndices)), bin_data.len);
    defer gpa.free(aligned_buffer);
    @memcpy(aligned_buffer, bin_data);

    const indices_ptr = @as(*const CIR.BuiltinIndices, @ptrCast(aligned_buffer.ptr));
    return indices_ptr.*;
}

/// Load a compiled ModuleEnv from embedded binary data
fn loadCompiledModule(gpa: std.mem.Allocator, bin_data: []const u8, module_name: []const u8, source: []const u8) !LoadedModule {
    // Copy the embedded data to properly aligned memory
    // CompactWriter requires specific alignment for serialization
    const CompactWriter = collections.CompactWriter;
    const buffer = try gpa.alignedAlloc(u8, CompactWriter.SERIALIZATION_ALIGNMENT, bin_data.len);
    @memcpy(buffer, bin_data);

    // Cast to the serialized structure
    const serialized_ptr = @as(
        *ModuleEnv.Serialized,
        @ptrCast(@alignCast(buffer.ptr)),
    );

    const env = try gpa.create(ModuleEnv);
    errdefer gpa.destroy(env);

    // Deserialize
    const base_ptr = @intFromPtr(buffer.ptr);

    // Deserialize common env first so we can look up identifiers
    const common = serialized_ptr.common.deserialize(@as(i64, @intCast(base_ptr)), source).*;

    env.* = ModuleEnv{
        .gpa = gpa,
        .common = common,
        .types = serialized_ptr.types.deserialize(@as(i64, @intCast(base_ptr)), gpa).*, // Pass gpa to types deserialize
        .module_kind = serialized_ptr.module_kind.decode(),
        .all_defs = serialized_ptr.all_defs,
        .all_statements = serialized_ptr.all_statements,
        .exports = serialized_ptr.exports,
        .requires_types = serialized_ptr.requires_types.deserialize(@as(i64, @intCast(base_ptr))).*,
        .for_clause_aliases = serialized_ptr.for_clause_aliases.deserialize(@as(i64, @intCast(base_ptr))).*,
        .builtin_statements = serialized_ptr.builtin_statements,
        .external_decls = serialized_ptr.external_decls.deserialize(@as(i64, @intCast(base_ptr))).*,
        .imports = (try serialized_ptr.imports.deserialize(@as(i64, @intCast(base_ptr)), gpa)).*,
        .module_name = module_name,
        .module_name_idx = undefined, // Not used for deserialized modules (only needed during fresh canonicalization)
        .diagnostics = serialized_ptr.diagnostics,
        .store = serialized_ptr.store.deserialize(@as(i64, @intCast(base_ptr)), gpa).*,
        .evaluation_order = null,
        .idents = ModuleEnv.CommonIdents.find(&common),
        .deferred_numeric_literals = try ModuleEnv.DeferredNumericLiteral.SafeList.initCapacity(gpa, 0),
        .import_mapping = types.import_mapping.ImportMapping.init(gpa),
        .method_idents = serialized_ptr.method_idents.deserialize(@as(i64, @intCast(base_ptr))).*,
        .rigid_vars = std.AutoHashMapUnmanaged(base.Ident.Idx, types.Var){},
    };

    return LoadedModule{
        .env = env,
        .buffer = buffer,
        .gpa = gpa,
    };
}

gpa: std.mem.Allocator,
module_env: *ModuleEnv,
parse_ast: *parse.AST,
can: *Can,
checker: Check,
type_writer: types.TypeWriter,

module_envs: std.AutoHashMap(base.Ident.Idx, Can.AutoImportedType),

// Loaded Builtin module (loaded per test, cleaned up in deinit)
builtin_module: LoadedModule,
// Whether this TestEnv owns the builtin_module and should deinit it
owns_builtin_module: bool,
/// Heap-allocated source buffer owned by this TestEnv (if any)
owned_source: ?[]u8 = null,

/// Test environment for canonicalization testing, providing a convenient wrapper around ModuleEnv, AST, and Can.
const TestEnv = @This();

/// Initialize where the provided source is an entire file
///
/// Accepts another module that should already be can'd and type checked, and will
/// add that module as an import to this module.
/// IMPORTANT: This reuses the Builtin module from the imported module to ensure
/// type variables from auto-imported types (Bool, Try, Str) are shared across modules.
pub fn initWithImport(module_name: []const u8, source: []const u8, other_module_name: []const u8, other_test_env: *const TestEnv) !TestEnv {
    const gpa = std.testing.allocator;

    // Allocate our ModuleEnv, AST, and Can on the heap
    // so we can keep them around for testing purposes...
    // this is an unusual setup, but helps us with testing
    const module_env: *ModuleEnv = try gpa.create(ModuleEnv);
    errdefer gpa.destroy(module_env);

    const parse_ast = try gpa.create(parse.AST);
    errdefer gpa.destroy(parse_ast);

    const can = try gpa.create(Can);
    errdefer gpa.destroy(can);

    var module_envs = std.AutoHashMap(base.Ident.Idx, Can.AutoImportedType).init(gpa);

    std.debug.assert(!std.mem.eql(u8, module_name, other_module_name));

    // Reuse the Builtin module from the imported module
    // This ensures type variables for auto-imported types (Bool, Try, Str) are shared
    const builtin_indices = try deserializeBuiltinIndices(gpa, compiled_builtins.builtin_indices_bin);
    const builtin_env = other_test_env.builtin_module.env;

    // Initialize the module_env so we can use its ident store
    module_env.* = try ModuleEnv.init(gpa, source);
    errdefer module_env.deinit();

    module_env.common.source = source;
    module_env.module_name = module_name;
    module_env.module_name_idx = try module_env.insertIdent(base.Ident.for_text(module_name));
    try module_env.common.calcLineStarts(gpa);

    // Put the other module in the env map using module_env's ident store
    const other_module_ident = try module_env.insertIdent(base.Ident.for_text(other_module_name));

    // For type modules, look up the exposed type statement index
    // The type name matches the module name for type modules
    const statement_idx = blk: {
        if (other_test_env.module_env.module_kind == .type_module) {
            // Type modules expose their main type under the module name
            const type_ident = other_test_env.module_env.common.findIdent(other_module_name);
            if (type_ident) |ident| {
                if (other_test_env.module_env.getExposedNodeIndexById(ident)) |node_idx| {
                    // The node index IS the statement index for type declarations
                    break :blk @as(CIR.Statement.Idx, @enumFromInt(node_idx));
                }
            }
        }
        break :blk null;
    };

    // For user modules, the qualified name is just the module name itself
    // Note: Insert into module_env (calling module), not other_test_env.module_env (target module)
    // since Ident.Idx values are not transferable between stores.
    const other_qualified_ident = try module_env.insertIdent(base.Ident.for_text(other_module_name));
    try module_envs.put(other_module_ident, .{
        .env = other_test_env.module_env,
        .statement_idx = statement_idx,
        .qualified_type_ident = other_qualified_ident,
    });

    // Populate module_envs with Bool, Try, Dict, Set using shared function
    // This ensures production and tests use identical logic
    try Can.populateModuleEnvs(
        &module_envs,
        module_env,
        builtin_env,
        builtin_indices,
    );

    // Parse the AST
    parse_ast.* = try parse.parse(&module_env.common, gpa);
    errdefer parse_ast.deinit(gpa);
    parse_ast.store.emptyScratch();

    // Canonicalize
    try module_env.initCIRFields(module_name);

    can.* = try Can.init(module_env, parse_ast, &module_envs);
    errdefer can.deinit();

    try can.canonicalizeFile();
    try can.validateForChecking();

    // Get Bool, Try, and Str statement indices from the IMPORTED modules (not copied!)
    const bool_stmt_in_bool_module = builtin_indices.bool_type;
    const try_stmt_in_result_module = builtin_indices.try_type;
    const str_stmt_in_builtin_module = builtin_indices.str_type;

    const module_builtin_ctx: Check.BuiltinContext = .{
        .module_name = try module_env.insertIdent(base.Ident.for_text(module_name)),
        .bool_stmt = bool_stmt_in_bool_module,
        .try_stmt = try_stmt_in_result_module,
        .str_stmt = str_stmt_in_builtin_module,
        .builtin_module = other_test_env.builtin_module.env,
        .builtin_indices = builtin_indices,
    };

    // Build imported_envs array
    // Always include the builtin module for auto-imported types (Bool, Str, etc.)
    var imported_envs = try std.ArrayList(*const ModuleEnv).initCapacity(gpa, 2);
    defer imported_envs.deinit(gpa);

    // Add builtin module unconditionally (needed for auto-imported types)
    try imported_envs.append(gpa, other_test_env.builtin_module.env);

    // Process explicit imports
    const import_count = module_env.imports.imports.items.items.len;
    for (module_env.imports.imports.items.items[0..import_count]) |str_idx| {
        const import_name = module_env.getString(str_idx);
        if (std.mem.eql(u8, import_name, other_module_name)) {
            // Cross-module import - append the other test module's env
            try imported_envs.append(gpa, other_test_env.module_env);
        }
    }

    // Resolve imports - map each import to its index in imported_envs
    module_env.imports.resolveImports(module_env, imported_envs.items);

    // Type Check - Pass all imported modules
    var checker = try Check.init(
        gpa,
        &module_env.types,
        module_env,
        imported_envs.items,
        &module_envs,
        &module_env.store.regions,
        module_builtin_ctx,
    );
    errdefer checker.deinit();

    try checker.checkFile();

    var type_writer = try module_env.initTypeWriter();
    errdefer type_writer.deinit();

    return TestEnv{
        .gpa = gpa,
        .module_env = module_env,
        .parse_ast = parse_ast,
        .can = can,
        .checker = checker,
        .type_writer = type_writer,
        .module_envs = module_envs,
        .builtin_module = other_test_env.builtin_module,
        .owns_builtin_module = false, // Borrowed from other_test_env
    };
}

/// Initialize where the provided source is an entire file
pub fn init(module_name: []const u8, source: []const u8) !TestEnv {
    const gpa = std.testing.allocator;

    // Allocate our ModuleEnv, AST, and Can on the heap
    // so we can keep them around for testing purposes...
    // this is an unusual setup, but helps us with testing
    const module_env: *ModuleEnv = try gpa.create(ModuleEnv);
    errdefer gpa.destroy(module_env);

    const parse_ast = try gpa.create(parse.AST);
    errdefer gpa.destroy(parse_ast);

    const can = try gpa.create(Can);
    errdefer gpa.destroy(can);

    var module_envs = std.AutoHashMap(base.Ident.Idx, Can.AutoImportedType).init(gpa);

    // Load Builtin module once - Bool, Try, and Str are all types within this module
    const builtin_indices = try deserializeBuiltinIndices(gpa, compiled_builtins.builtin_indices_bin);
    var builtin_module = try loadCompiledModule(gpa, compiled_builtins.builtin_bin, "Builtin", compiled_builtins.builtin_source);
    errdefer builtin_module.deinit();

    // Initialize the ModuleEnv with the CommonEnv
    module_env.* = try ModuleEnv.init(gpa, source);
    errdefer module_env.deinit();

    module_env.common.source = source;
    module_env.module_name = module_name;
    module_env.module_name_idx = try module_env.insertIdent(base.Ident.for_text(module_name));
    try module_env.common.calcLineStarts(gpa);

    // Populate module_envs with Bool, Try, Dict, Set using shared function
    // This ensures production and tests use identical logic
    try Can.populateModuleEnvs(
        &module_envs,
        module_env,
        builtin_module.env,
        builtin_indices,
    );

    // Parse the AST
    parse_ast.* = try parse.parse(&module_env.common, gpa);
    errdefer parse_ast.deinit(gpa);
    parse_ast.store.emptyScratch();

    // Canonicalize
    try module_env.initCIRFields(module_name);

    can.* = try Can.init(module_env, parse_ast, &module_envs);
    errdefer can.deinit();

    try can.canonicalizeFile();
    try can.validateForChecking();

    // Get Bool, Try, and Str statement indices from the IMPORTED modules (not copied!)
    const bool_stmt_in_bool_module = builtin_indices.bool_type;
    const try_stmt_in_result_module = builtin_indices.try_type;
    const str_stmt_in_builtin_module = builtin_indices.str_type;

    const module_builtin_ctx: Check.BuiltinContext = .{
        .module_name = try module_env.insertIdent(base.Ident.for_text(module_name)),
        .bool_stmt = bool_stmt_in_bool_module,
        .try_stmt = try_stmt_in_result_module,
        .str_stmt = str_stmt_in_builtin_module,
        .builtin_module = builtin_module.env,
        .builtin_indices = builtin_indices,
    };

    // Build imported_envs array
    // Always include the builtin module for auto-imported types (Bool, Str, etc.)
    var imported_envs = try std.ArrayList(*const ModuleEnv).initCapacity(gpa, 2);
    defer imported_envs.deinit(gpa);

    // Add builtin module unconditionally (needed for auto-imported types)
    try imported_envs.append(gpa, builtin_module.env);

    // Resolve imports - map each import to its index in imported_envs
    module_env.imports.resolveImports(module_env, imported_envs.items);

    // Type Check - Pass the imported modules in other_modules parameter
    var checker = try Check.init(
        gpa,
        &module_env.types,
        module_env,
        imported_envs.items,
        &module_envs,
        &module_env.store.regions,
        module_builtin_ctx,
    );
    errdefer checker.deinit();

    try checker.checkFile();

    var type_writer = try module_env.initTypeWriter();
    errdefer type_writer.deinit();

    return TestEnv{
        .gpa = gpa,
        .module_env = module_env,
        .parse_ast = parse_ast,
        .can = can,
        .checker = checker,
        .type_writer = type_writer,
        .module_envs = module_envs,
        .builtin_module = builtin_module,
        .owns_builtin_module = true, // We own this module
    };
}

/// Initialize where the provided source a single expression
pub fn initExpr(module_name: []const u8, comptime source_expr: []const u8) !TestEnv {
    const gpa = std.testing.allocator;

    const source_wrapper =
        \\main =
    ;

    const total_len = source_wrapper.len + 1 + source_expr.len;
    var source = try gpa.alloc(u8, total_len);
    errdefer gpa.free(source);

    std.mem.copyForwards(u8, source[0..source_wrapper.len], source_wrapper);
    source[source_wrapper.len] = ' ';
    std.mem.copyForwards(u8, source[source_wrapper.len + 1 ..], source_expr);

    var test_env = try TestEnv.init(module_name, source);
    test_env.owned_source = source;
    return test_env;
}

pub fn deinit(self: *TestEnv) void {
    self.can.deinit();
    self.gpa.destroy(self.can);
    self.parse_ast.deinit(self.gpa);
    self.gpa.destroy(self.parse_ast);

    self.checker.deinit();
    self.type_writer.deinit();

    // ModuleEnv.deinit calls self.common.deinit() to clean up CommonEnv's internals
    // Since common is now a value field, we don't need to free it separately
    self.module_env.deinit();
    self.gpa.destroy(self.module_env);

    if (self.owned_source) |buffer| {
        self.gpa.free(buffer);
    }

    self.module_envs.deinit();

    // Clean up loaded Builtin module (only if we own it)
    if (self.owns_builtin_module) {
        self.builtin_module.deinit();
    }
}

/// Get the inferred type of the last declaration and compare it to the provided
/// expected type string.
///
/// Also assert that there were no problems processing the source code.
pub fn assertDefType(self: *TestEnv, target_def_name: []const u8, expected: []const u8) !void {
<<<<<<< HEAD
    return self.assertDefTypeOptions(target_def_name, expected, .{ .allow_type_errors = false });
}

/// Get the inferred type of the last declaration and compare it to the provided
/// expected type string.
///
/// Also assert that there were no problems processing the source code.
pub fn assertDefTypeOptions(self: *TestEnv, target_def_name: []const u8, expected: []const u8, comptime options: struct { allow_type_errors: bool }) !void {
    try self.assertNoParseProblems();
    try self.assertNoCanProblems();
    if (!options.allow_type_errors) {
        try self.assertNoTypeProblems();
    }
=======
    try self.assertNoErrors();
>>>>>>> c1e53a05

    try testing.expect(self.module_env.all_defs.span.len > 0);

    const idents = self.module_env.getIdentStoreConst();
    const defs_slice = self.module_env.store.sliceDefs(self.module_env.all_defs);
    for (defs_slice) |def_idx| {
        const def = self.module_env.store.getDef(def_idx);
        const ptrn = self.module_env.store.getPattern(def.pattern);

        switch (ptrn) {
            .assign => |assign| {
                const def_name = idents.getText(assign.ident);
                if (std.mem.eql(u8, target_def_name, def_name)) {
                    try self.type_writer.write(ModuleEnv.varFrom(def_idx), .wrap);
                    try testing.expectEqualStrings(expected, self.type_writer.get());
                    return;
                }
            },
            else => {
                return error.TestUnexpectedResult;
            },
        }
    }
    return error.TestUnexpectedResult;
}

/// Get the inferred type of the last declaration and compare it to the provided
/// expected type string.
///
/// Also assert that there were no problems processing the source code.
pub fn assertLastDefType(self: *TestEnv, expected: []const u8) !void {
    try self.assertNoErrors();

    try testing.expect(self.module_env.all_defs.span.len > 0);
    const defs_slice = self.module_env.store.sliceDefs(self.module_env.all_defs);
    const last_def_idx = defs_slice[defs_slice.len - 1];
    const last_def_var = ModuleEnv.varFrom(last_def_idx);

    try self.type_writer.write(last_def_var, .wrap);
    try testing.expectEqualStrings(expected, self.type_writer.get());
}

/// Assert that the last definition's type contains the given substring
pub fn assertLastDefTypeContains(self: *TestEnv, expected_substring: []const u8) !void {
    try self.assertNoErrors();

    try testing.expect(self.module_env.all_defs.span.len > 0);
    const defs_slice = self.module_env.store.sliceDefs(self.module_env.all_defs);
    const last_def_idx = defs_slice[defs_slice.len - 1];
    const last_def_var = ModuleEnv.varFrom(last_def_idx);

    try self.type_writer.write(last_def_var, .wrap);
    const type_str = self.type_writer.get();
    if (std.mem.indexOf(u8, type_str, expected_substring) == null) {
        std.debug.print("Expected type to contain '{s}', but got: {s}\n", .{ expected_substring, type_str });
        return error.TestExpectedEqual;
    }
}

/// Get the inferred type descriptor of the last declaration
///
/// Also assert that there were no problems processing the source code.
pub fn getLastExprType(self: *TestEnv) !types.Descriptor {
    try self.assertNoParseProblems();
    // try self.assertNoCanProblems();
    try self.assertNoTypeProblems();

    try testing.expect(self.module_env.all_defs.span.len > 0);
    const defs_slice = self.module_env.store.sliceDefs(self.module_env.all_defs);
    const last_def_idx = defs_slice[defs_slice.len - 1];

    return self.module_env.types.resolveVar(ModuleEnv.varFrom(last_def_idx)).desc;
}

/// Assert that there were no parse, canonicalization, or type checking errors.
pub fn assertNoErrors(self: *TestEnv) !void {
    try self.assertNoParseProblems();
    try self.assertNoCanProblems();
    try self.assertNoTypeProblems();
}

/// Assert that there was a single type error when checking the input. Assert
/// that the title of the type error matches the expected title.
pub fn assertOneTypeError(self: *TestEnv, expected: []const u8) !void {
    try self.assertNoParseProblems();
    // try self.assertNoCanProblems();

    // Assert 1 problem
    try testing.expectEqual(1, self.checker.problems.problems.items.len);
    const problem = self.checker.problems.problems.items[0];

    // Assert the rendered problem matches the expected problem
    var report_builder = problem_mod.ReportBuilder.init(
        self.gpa,
        self.module_env,
        self.module_env,
        &self.checker.snapshots,
        "test",
        &.{},
        &self.checker.import_mapping,
    );
    defer report_builder.deinit();

    var report = try report_builder.build(problem);
    defer report.deinit();

    try testing.expectEqualStrings(expected, report.title);
}

/// Assert that the first type error matches the expected title (allows multiple errors).
pub fn assertFirstTypeError(self: *TestEnv, expected: []const u8) !void {
    try self.assertNoParseProblems();

    // Assert at least 1 problem
    try testing.expect(self.checker.problems.problems.items.len >= 1);
    const problem = self.checker.problems.problems.items[0];

    // Assert the rendered problem matches the expected problem
    var report_builder = problem_mod.ReportBuilder.init(
        self.gpa,
        self.module_env,
        self.module_env,
        &self.checker.snapshots,
        "test",
        &.{},
        &self.checker.import_mapping,
    );
    defer report_builder.deinit();

    var report = try report_builder.build(problem);
    defer report.deinit();

    try testing.expectEqualStrings(expected, report.title);
}

fn renderReportToMarkdownBuffer(buf: *std.array_list.Managed(u8), report: anytype) !void {
    buf.clearRetainingCapacity();
    var unmanaged = buf.moveToUnmanaged();
    defer buf.* = unmanaged.toManaged(buf.allocator);

    var writer_alloc = std.Io.Writer.Allocating.fromArrayList(buf.allocator, &unmanaged);
    defer unmanaged = writer_alloc.toArrayList();

    report.render(&writer_alloc.writer, .markdown) catch |err| switch (err) {
        error.WriteFailed => return error.OutOfMemory,
        else => return err,
    };
}

fn assertNoParseProblems(self: *TestEnv) !void {
    if (self.parse_ast.hasErrors()) {
        var report_buf = try std.array_list.Managed(u8).initCapacity(self.gpa, 256);
        defer report_buf.deinit();

        for (self.parse_ast.tokenize_diagnostics.items) |tok_diag| {
            var report = try self.parse_ast.tokenizeDiagnosticToReport(tok_diag, self.gpa, null);
            defer report.deinit();

            try renderReportToMarkdownBuffer(&report_buf, &report);
            try testing.expectEqualStrings("EXPECTED NO ERROR", report_buf.items);
        }

        for (self.parse_ast.parse_diagnostics.items) |diag| {
            var report = try self.parse_ast.parseDiagnosticToReport(&self.module_env.common, diag, self.gpa, self.module_env.module_name);
            defer report.deinit();

            try renderReportToMarkdownBuffer(&report_buf, &report);
            try testing.expectEqualStrings("EXPECTED NO ERROR", report_buf.items);
        }
    }
}

fn assertNoCanProblems(self: *TestEnv) !void {
    var report_buf = try std.array_list.Managed(u8).initCapacity(self.gpa, 256);
    defer report_buf.deinit();

    const diagnostics = try self.module_env.getDiagnostics();
    defer self.gpa.free(diagnostics);

    for (diagnostics) |d| {
        var report = try self.module_env.diagnosticToReport(d, self.gpa, self.module_env.module_name);
        defer report.deinit();

        try renderReportToMarkdownBuffer(&report_buf, &report);

        // Ignore "MISSING MAIN! FUNCTION" error - it's expected in test modules
        if (std.mem.indexOf(u8, report_buf.items, "MISSING MAIN! FUNCTION") != null) {
            continue;
        }

        try testing.expectEqualStrings("EXPECTED NO ERROR", report_buf.items);
    }
}

fn assertNoTypeProblems(self: *TestEnv) !void {
    var report_builder = problem_mod.ReportBuilder.init(self.gpa, self.module_env, self.module_env, &self.checker.snapshots, "test", &.{}, &self.checker.import_mapping);
    defer report_builder.deinit();

    var report_buf = try std.array_list.Managed(u8).initCapacity(self.gpa, 256);
    defer report_buf.deinit();

    for (self.checker.problems.problems.items) |problem| {
        var report = try report_builder.build(problem);
        defer report.deinit();

        try renderReportToMarkdownBuffer(&report_buf, &report);
        try testing.expectEqualStrings("EXPECTED NO ERROR", report_buf.items);
    }

    try testing.expectEqual(0, self.checker.problems.problems.items.len);
}<|MERGE_RESOLUTION|>--- conflicted
+++ resolved
@@ -438,7 +438,6 @@
 ///
 /// Also assert that there were no problems processing the source code.
 pub fn assertDefType(self: *TestEnv, target_def_name: []const u8, expected: []const u8) !void {
-<<<<<<< HEAD
     return self.assertDefTypeOptions(target_def_name, expected, .{ .allow_type_errors = false });
 }
 
@@ -452,9 +451,6 @@
     if (!options.allow_type_errors) {
         try self.assertNoTypeProblems();
     }
-=======
-    try self.assertNoErrors();
->>>>>>> c1e53a05
 
     try testing.expect(self.module_env.all_defs.span.len > 0);
 
