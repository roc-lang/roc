--- conflicted
+++ resolved
@@ -2104,36 +2104,21 @@
         }
 
         pub fn toSExpr(self: @This(), gpa: Allocator, env: *base.ModuleEnv, ir: *IR) sexpr.Expr {
-            // TODO -- how to get string parts working... ???
-            // std.debug.print("EXPR: {}\n", .{self});
             switch (self) {
                 .string => |str| {
-                    // TODO -- how to get string parts working... ???
-                    // const token = ir.tokens.tokens.get(str.token);
-                    // std.debug.print("TOKEN: {}\n", .{token});
-
-<<<<<<< HEAD
+                    var sexpr_str = sexpr.Expr.init(gpa, "string");
                     var parts_iter = ir.store.exprIter(str.parts);
                     while (parts_iter.next()) |part_id| {
-=======
-                    var sexpr_str = sexpr.Expr.init(gpa, "string");
-                    for (str.parts) |part_id| {
->>>>>>> f5d27a41
                         const part_expr = ir.store.getExpr(part_id);
                         var part_sexpr = part_expr.toSExpr(gpa, env, ir);
                         sexpr_str.appendNodeChild(gpa, &part_sexpr);
-                        // std.debug.print("PART: {}\n", .{part_expr});
                     }
-
                     return sexpr_str;
                 },
                 .string_part => |sp| {
-                    // TODO -- how to get string parts working... ???
-                    // const token = ir.tokens.tokens.get(part.token);
-                    // std.debug.print("TOKEN: {}\n", .{token});
-                    var string_part_node = sexpr.Expr.init(gpa, "string_part");
-                    string_part_node.appendStringChild(gpa, ir.resolve(sp.token));
-                    return string_part_node;
+                    const text = ir.resolve(sp.token);
+                    const owned_str: []u8 = gpa.dupe(u8, text) catch exitOnOom();
+                    return sexpr.Expr{ .string = owned_str };
                 },
                 .block => |block| {
                     return block.toSExpr(gpa, env, ir);
