--- conflicted
+++ resolved
@@ -92,11 +92,7 @@
 }
 
 /// Check the types for all defs
-<<<<<<< HEAD
 pub fn checkDefs(self: *Self) std.mem.Allocator.Error!void {
-=======
-pub fn checkDefs(self: *Self) Allocator.Error!void {
->>>>>>> f1245fbb
     const defs_slice = self.can_ir.store.sliceDefs(self.can_ir.all_defs);
     for (defs_slice) |def_idx| {
         try self.checkDef(def_idx);
@@ -104,17 +100,11 @@
 }
 
 /// Check the types for a single definition
-<<<<<<< HEAD
 fn checkDef(self: *Self, def_idx: CIR.Def.Idx) std.mem.Allocator.Error!void {
     const def = self.can_ir.store.getDef(def_idx);
-    // TODO: Check patterns
-=======
-fn checkDef(self: *Self, def_idx: CIR.Def.Idx) Allocator.Error!void {
-    const def = self.can_ir.store.getDef(def_idx);
 
     try self.checkPattern(def.pattern);
-    try self.checkExpr(def.expr);
->>>>>>> f1245fbb
+    _ = try self.checkExpr(def.expr);
 
     // Ensure the def has a type variable slot
     const def_var = try self.can_ir.idxToTypeVar(self.types, def_idx);
@@ -122,7 +112,6 @@
     // Special handling for lambda expressions with annotations
     if (def.annotation) |anno_idx| {
         const annotation = self.can_ir.store.getAnnotation(anno_idx);
-<<<<<<< HEAD
         const expr = self.can_ir.store.getExpr(def.expr);
 
         // If the expression is a lambda and we have an annotation, pass the expected type
@@ -134,10 +123,6 @@
 
         // Unify the expression with its annotation
         _ = self.unify(try self.can_ir.idxToTypeVar(self.types, def.expr), annotation.signature);
-=======
-        _ = self.unify(@enumFromInt(@intFromEnum(def.expr)), annotation.signature);
-        _ = self.unify(@enumFromInt(@intFromEnum(def_idx)), annotation.signature);
->>>>>>> f1245fbb
     } else {
         _ = try self.checkExpr(def.expr);
     }
@@ -308,7 +293,40 @@
     try std.testing.expectEqual(@as(u8, 7), bits_needed.toBits());
 }
 
-<<<<<<< HEAD
+/// Check the types for the provided pattern
+pub fn checkPattern(self: *Self, pattern_idx: CIR.Pattern.Idx) std.mem.Allocator.Error!void {
+    _ = self;
+    _ = pattern_idx;
+}
+
+fn setDetailIfTypeMismatch(self: *Self, result: unifier.Result, mismatch_detail: problem.TypeMismatchDetail) void {
+    switch (result) {
+        .ok => {},
+        .problem => |problem_idx| {
+            // Unification failed, so we know it appended a type mismatch to self.problems.
+            // We'll translate that generic type mismatch between the two elements into
+            // a more helpful error report.
+
+            // Extract snapshots from the type mismatch problem
+            switch (self.problems.problems.get(problem_idx)) {
+                .type_mismatch => |mismatch| {
+                    self.problems.problems.set(problem_idx, .{
+                        .type_mismatch = .{
+                            .types = mismatch.types,
+                            .detail = mismatch_detail,
+                        },
+                    });
+                },
+                else => {
+                    // For other problem types (e.g., number_does_not_fit), the
+                    // original problem is already more specific than our custom
+                    // problem, so we should keep it as-is and not replace it.
+                },
+            }
+        },
+    }
+}
+
 test "lambda with record field access infers correct type" {
     // The lambda |x, y| { x: x, y: y }.x should have type a, b -> a
     // And when annotated as I32, I32 -> I32, it should unify correctly.
@@ -672,16 +690,6 @@
 
 /// Check the types for an exprexpression. Returns whether evaluating the expr might perform side effects.
 pub fn checkExpr(self: *Self, expr_idx: CIR.Expr.Idx) std.mem.Allocator.Error!bool {
-=======
-/// Check the types for the provided pattern
-pub fn checkPattern(self: *Self, expr_idx: CIR.Pattern.Idx) Allocator.Error!void {
-    _ = self;
-    _ = expr_idx;
-}
-
-/// Check the types for the provided expr
-pub fn checkExpr(self: *Self, expr_idx: CIR.Expr.Idx) Allocator.Error!void {
->>>>>>> f1245fbb
     const expr = self.can_ir.store.getExpr(expr_idx);
     var does_fx = false; // Does this expression potentially perform any side effects?
     switch (expr) {
@@ -718,21 +726,11 @@
             // We need to type-check the first element, but we don't need to unify it with
             // anything because we already pre-unified the list's elem var with it.
             const first_elem_idx = elems[0];
-<<<<<<< HEAD
-            var last_unified_idx: CIR.Expr.Idx = first_elem_idx;
-            var last_unified_index: usize = 0; // Track the index for error messages
+            var last_elem_idx: CIR.Expr.Idx = first_elem_idx;
             does_fx = try self.checkExpr(first_elem_idx) or does_fx;
-=======
-            try self.checkExpr(first_elem_idx);
->>>>>>> f1245fbb
-
-            var last_elem_idx = first_elem_idx;
+
             for (elems[1..], 1..) |elem_expr_id, i| {
-<<<<<<< HEAD
                 does_fx = try self.checkExpr(elem_expr_id) or does_fx;
-=======
-                try self.checkExpr(elem_expr_id);
->>>>>>> f1245fbb
 
                 // Unify each element's var with the list's elem var
                 const result = self.unify(elem_var, @enumFromInt(@intFromEnum(elem_expr_id)));
@@ -743,18 +741,10 @@
                 } });
 
                 if (!result.isOk()) {
-
-<<<<<<< HEAD
-                        // Check remaining elements to catch their individual errors
-                        for (elems[i + 1 ..]) |remaining_elem_id| {
-                            does_fx = try self.checkExpr(remaining_elem_id) or does_fx;
-                        }
-=======
                     // Check remaining elements to catch their individual errors
                     for (elems[i + 1 ..]) |remaining_elem_id| {
-                        try self.checkExpr(remaining_elem_id);
+                        does_fx = try self.checkExpr(remaining_elem_id) or does_fx;
                     }
->>>>>>> f1245fbb
 
                     // Break to avoid cascading errors
                     break;
@@ -764,9 +754,7 @@
             }
         },
         .e_empty_list => |_| {},
-        .e_match => |match| {
-            return try self.checkMatchExpr(expr_idx, match);
-        },
+        .e_match => |_| {},
         .e_if => |if_expr| {
             return try self.checkIfElseExpr(expr_idx, if_expr);
         },
@@ -778,7 +766,6 @@
 
             // First expression is the function being called
             const func_expr_idx = all_exprs[0];
-<<<<<<< HEAD
             does_fx = try self.checkExpr(func_expr_idx) or does_fx; // There could be some effects done while creating this fn on the fly.
 
             // Check if the function being called is effectful by looking at its type
@@ -803,14 +790,6 @@
             const call_args = all_exprs[1..];
             for (call_args) |arg_expr_idx| {
                 does_fx = try self.checkExpr(arg_expr_idx) or does_fx;
-=======
-            try self.checkExpr(func_expr_idx);
-
-            // Rest are arguments
-            const args = all_exprs[1..];
-            for (args) |arg_expr_idx| {
-                try self.checkExpr(arg_expr_idx);
->>>>>>> f1245fbb
             }
 
             // For function calls, we need to unify the function with the expected type
@@ -858,11 +837,7 @@
 
                 // STEP 1: Check the field value expression first
                 // This ensures the field value has a concrete type to unify with
-<<<<<<< HEAD
                 does_fx = try self.checkExpr(field.value) or does_fx;
-=======
-                try self.checkExpr(field.value);
->>>>>>> f1245fbb
 
                 // STEP 2: Find the corresponding field type in the record structure
                 // This only works if record_var_content is .structure.record
@@ -903,7 +878,6 @@
                 switch (stmt) {
                     .s_decl => |decl_stmt| {
                         // Just check the expression, don't try to unify with pattern
-<<<<<<< HEAD
                         does_fx = try self.checkExpr(decl_stmt.expr) or does_fx;
                     },
                     .s_reassign => |reassign| {
@@ -911,15 +885,6 @@
                     },
                     .s_expr => |expr_stmt| {
                         does_fx = try self.checkExpr(expr_stmt.expr) or does_fx;
-=======
-                        try self.checkExpr(decl_stmt.expr);
-                    },
-                    .s_reassign => |reassign| {
-                        try self.checkExpr(reassign.expr);
-                    },
-                    .s_expr => |expr_stmt| {
-                        try self.checkExpr(expr_stmt.expr);
->>>>>>> f1245fbb
                     },
                     else => {
                         // Other statement types don't need expression checking
@@ -928,11 +893,7 @@
             }
 
             // Check the final expression
-<<<<<<< HEAD
             does_fx = try self.checkExpr(block.final_expr) or does_fx;
-=======
-            try self.checkExpr(block.final_expr);
->>>>>>> f1245fbb
 
             // Link the root expr with the final expr
             _ = self.unify(
@@ -941,39 +902,11 @@
             );
         },
         .e_lambda => |lambda| {
-<<<<<<< HEAD
             does_fx = try self.checkLambdaWithExpected(expr_idx, lambda, null);
-=======
-            // Check the lambda body
-            try self.checkExpr(lambda.body);
-
-            // Improved lambda type inference: handle actual arguments
-            const lambda_var = @as(Var, @enumFromInt(@intFromEnum(expr_idx)));
-
-            // Get the actual lambda arguments
-            const arg_patterns = self.can_ir.store.slicePatterns(lambda.args);
-
-            // Create type variables for each argument pattern
-            var arg_vars = std.ArrayList(Var).init(self.gpa);
-            defer arg_vars.deinit();
-
-            for (arg_patterns) |pattern_idx| {
-                const pattern_var = @as(Var, @enumFromInt(@intFromEnum(pattern_idx)));
-                arg_vars.append(pattern_var) catch |err| exitOnOom(err);
-            }
-
-            // Create return type variable from lambda body
-            const return_var = @as(Var, @enumFromInt(@intFromEnum(lambda.body)));
-
-            // Create function type using pre-created effect variable from canonicalization
-            const func_content = self.types.mkFunc(arg_vars.items, return_var, lambda.effect_var);
-            _ = self.types.setVarContent(lambda_var, func_content) catch |err| exitOnOom(err);
->>>>>>> f1245fbb
         },
         .e_tuple => |tuple| {
             for (self.can_ir.store.exprSlice(tuple.elems)) |single_elem_expr_idx| {
                 // Check tuple elements
-<<<<<<< HEAD
                 does_fx = try self.checkExpr(single_elem_expr_idx) or does_fx;
             }
 
@@ -987,9 +920,6 @@
             for (elems_list) |elem_idx| {
                 const elem_var = @as(Var, @enumFromInt(@intFromEnum(elem_idx)));
                 elem_vars.append(elem_var) catch |err| exitOnOom(err);
-=======
-                try self.checkExpr(single_elem_expr_idx);
->>>>>>> f1245fbb
             }
 
             // Create tuple type content
@@ -1005,7 +935,6 @@
         },
         .e_dot_access => |dot_access| {
             // Check the receiver expression
-<<<<<<< HEAD
             does_fx = try self.checkExpr(dot_access.receiver) or does_fx;
 
             // Get the type of the receiver
@@ -1081,11 +1010,6 @@
                     // Other cases (rigid_var, alias, etc.) - let unification handle errors
                 },
             }
-=======
-            try self.checkExpr(dot_access.receiver);
-            // TODO: Implement proper field type checking
-            // For now, just check the receiver to avoid crashes
->>>>>>> f1245fbb
         },
         .e_runtime_error => {},
     }
@@ -1147,38 +1071,25 @@
     return is_effectful;
 }
 
-// if-else //
-
 /// Check the types for an if-else expr
-<<<<<<< HEAD
 pub fn checkIfElseExpr(self: *Self, if_expr_idx: CIR.Expr.Idx, if_: CIR.If) std.mem.Allocator.Error!bool {
-=======
-pub fn checkIfElseExpr(self: *Self, if_expr_idx: CIR.Expr.Idx, if_: CIR.If) Allocator.Error!void {
->>>>>>> f1245fbb
     const branches = self.can_ir.store.sliceIfBranches(if_.branches);
 
-    // We should always have at least one branch
+    // Should never be 0
     std.debug.assert(branches.len > 0);
 
     // Get the first branch
     const first_branch_idx = branches[0];
     const first_branch = self.can_ir.store.getIfBranch(first_branch_idx);
-<<<<<<< HEAD
-    var does_fx = try self.checkIfBranchCond(first_branch_idx, first_branch.cond);
-
-    // Then we check the 1st branch's body
-    does_fx = try self.checkExpr(first_branch.body) or does_fx;
-=======
 
     // Check the condition of the 1st branch
-    try self.checkExpr(first_branch.cond);
+    var does_fx = try self.checkExpr(first_branch.cond);
     const first_cond_var: Var = @enumFromInt(@intFromEnum(first_branch.cond));
     const first_cond_result = self.unifyPreserveA(@enumFromInt(@intFromEnum(can.BUILTIN_BOOL)), first_cond_var);
     self.setDetailIfTypeMismatch(first_cond_result, .incompatible_if_cond);
 
     // Then we check the 1st branch's body
-    try self.checkExpr(first_branch.body);
->>>>>>> f1245fbb
+    does_fx = try self.checkExpr(first_branch.body) or does_fx;
 
     // The 1st branch's body is the type all other branches must match
     const branch_var = @as(Var, @enumFromInt(@intFromEnum(first_branch.body)));
@@ -1190,36 +1101,14 @@
     for (branches[1..], 1..) |branch_idx, cur_index| {
         const branch = self.can_ir.store.getIfBranch(branch_idx);
 
-<<<<<<< HEAD
-        // Check the branches condition/body
-        does_fx = try self.checkIfBranchCond(branch_idx, branch.cond) or does_fx;
-
-        const branch_result = try self.checkIfBranchBody(
-            branch_var,
-            cur_index,
-            branches_len,
-            if_expr_idx,
-            branch.body,
-        );
-        does_fx = branch_result.does_fx or does_fx;
-        switch (branch_result.result) {
-            .ok => {},
-            .problem => {
-                // Check remaining branches to catch their individual errors
-                for (branches[cur_index + 1 ..]) |remaining_branch_idx| {
-                    const remaining_branch = self.can_ir.store.getIfBranch(remaining_branch_idx);
-                    does_fx = try self.checkIfBranchCond(remaining_branch_idx, remaining_branch.cond) or does_fx;
-                    does_fx = try self.checkExpr(remaining_branch.body) or does_fx;
-                }
-=======
         // Check the branches condition
-        try self.checkExpr(branch.cond);
+        does_fx = try self.checkExpr(branch.cond) or does_fx;
         const cond_var: Var = @enumFromInt(@intFromEnum(branch.cond));
         const cond_result = self.unifyPreserveA(@enumFromInt(@intFromEnum(can.BUILTIN_BOOL)), cond_var);
         self.setDetailIfTypeMismatch(cond_result, .incompatible_if_cond);
 
         // Check the branch body
-        try self.checkExpr(branch.body);
+        does_fx = try self.checkExpr(branch.body) or does_fx;
         const body_var: Var = @enumFromInt(@intFromEnum(branch.body));
         const body_result = self.unify(branch_var, body_var);
         self.setDetailIfTypeMismatch(body_result, problem.TypeMismatchDetail{ .incompatible_if_branches = .{
@@ -1234,14 +1123,14 @@
             for (branches[cur_index + 1 ..]) |remaining_branch_idx| {
                 const remaining_branch = self.can_ir.store.getIfBranch(remaining_branch_idx);
 
+                does_fx = try self.checkExpr(remaining_branch.cond) or does_fx;
                 const remaining_cond_var: Var = @enumFromInt(@intFromEnum(remaining_branch.cond));
                 const remaining_cond_result = self.unifyPreserveA(@enumFromInt(@intFromEnum(can.BUILTIN_BOOL)), remaining_cond_var);
                 self.setDetailIfTypeMismatch(remaining_cond_result, .incompatible_if_cond);
 
-                try self.checkExpr(remaining_branch.body);
+                does_fx = try self.checkExpr(remaining_branch.body) or does_fx;
                 try self.types.setVarContent(@enumFromInt(@intFromEnum(remaining_branch.body)), .err);
             }
->>>>>>> f1245fbb
 
             // Break to avoid cascading errors
             break;
@@ -1251,19 +1140,7 @@
     }
 
     // Check the final else
-<<<<<<< HEAD
-    const final_result = try self.checkIfBranchBody(branch_var, branches.len, branches_len, if_expr_idx, if_.final_else);
-    does_fx = final_result.does_fx or does_fx;
-
-    return does_fx;
-}
-
-/// Check the types for the provided if branch condition
-pub fn checkIfBranchCond(self: *Self, if_branch_idx: CIR.IfBranch.Idx, if_cond: CIR.Expr.Idx) std.mem.Allocator.Error!bool {
-    // Check the branch's condition
-    const does_fx = try self.checkExpr(if_cond);
-=======
-    try self.checkExpr(if_.final_else);
+    does_fx = try self.checkExpr(if_.final_else) or does_fx;
     const final_else_var: Var = @enumFromInt(@intFromEnum(if_.final_else));
     const final_else_result = self.unify(branch_var, final_else_var);
     self.setDetailIfTypeMismatch(final_else_result, problem.TypeMismatchDetail{ .incompatible_if_branches = .{
@@ -1272,182 +1149,6 @@
         .num_branches = num_branches,
         .problem_branch_index = num_branches - 1,
     } });
-}
-
-// match //
->>>>>>> f1245fbb
-
-/// Check the types for an if-else expr
-pub fn checkMatchExpr(self: *Self, expr_idx: CIR.Expr.Idx, match: CIR.Match) Allocator.Error!void {
-    // Check the match's condition
-    try self.checkExpr(match.cond);
-    const cond_var: Var = @enumFromInt(@intFromEnum(match.cond));
-
-    // Bail if we somehow have 0 branches
-    // TODO: Should this be an error? Here or in Can?
-    if (match.branches.span.len == 0) return;
-
-    // Get slice of branches
-    const branch_idxs = self.can_ir.store.sliceMatchBranches(match.branches);
-
-    // Manually check the 1st branch
-    // The type of the branch's body becomes the var other branch bodies must unify
-    // against.
-    const first_branch_idx = branch_idxs[0];
-    const first_branch = self.can_ir.store.getMatchBranch(first_branch_idx);
-
-    const first_branch_ptrn_idxs = self.can_ir.store.sliceMatchBranchPatterns(first_branch.patterns);
-
-    for (first_branch_ptrn_idxs, 0..) |branch_ptrn_idx, cur_ptrn_index| {
-        const branch_ptrn = self.can_ir.store.getMatchBranchPattern(branch_ptrn_idx);
-        try self.checkPattern(branch_ptrn.pattern);
-        const branch_ptrn_var: Var = @enumFromInt(@intFromEnum(branch_ptrn.pattern));
-
-        const ptrn_result = self.unify(cond_var, branch_ptrn_var);
-        self.setDetailIfTypeMismatch(ptrn_result, problem.TypeMismatchDetail{ .incompatible_match_patterns = .{
-            .match_expr = expr_idx,
-            .num_branches = @intCast(match.branches.span.len),
-            .problem_branch_index = 0,
-            .num_patterns = @intCast(first_branch_ptrn_idxs.len),
-            .problem_pattern_index = @intCast(cur_ptrn_index),
-        } });
-    }
-
-    // Check the first branch's value, then use that at the branch_var
-    try self.checkExpr(first_branch.value);
-    const branch_var: Var = @enumFromInt(@intFromEnum(first_branch.value));
-
-    // Then iterate over the rest of the branches
-    for (branch_idxs[1..], 1..) |branch_idx, branch_cur_index| {
-        const branch = self.can_ir.store.getMatchBranch(branch_idx);
-
-        // First, check the patterns of this branch
-        const branch_ptrn_idxs = self.can_ir.store.sliceMatchBranchPatterns(branch.patterns);
-        for (branch_ptrn_idxs, 0..) |branch_ptrn_idx, cur_ptrn_index| {
-            // Check the pattern's sub types
-            const branch_ptrn = self.can_ir.store.getMatchBranchPattern(branch_ptrn_idx);
-            try self.checkPattern(branch_ptrn.pattern);
-
-            // Check the pattern against the cond
-            const branch_ptrn_var: Var = @enumFromInt(@intFromEnum(branch_ptrn.pattern));
-            const ptrn_result = self.unify(cond_var, branch_ptrn_var);
-            self.setDetailIfTypeMismatch(ptrn_result, problem.TypeMismatchDetail{ .incompatible_match_patterns = .{
-                .match_expr = expr_idx,
-                .num_branches = @intCast(match.branches.span.len),
-                .problem_branch_index = @intCast(branch_cur_index),
-                .num_patterns = @intCast(branch_ptrn_idxs.len),
-                .problem_pattern_index = @intCast(cur_ptrn_index),
-            } });
-        }
-
-        // Then, check the body
-        try self.checkExpr(branch.value);
-        const branch_result = self.unify(branch_var, @enumFromInt(@intFromEnum(branch.value)));
-        self.setDetailIfTypeMismatch(branch_result, problem.TypeMismatchDetail{ .incompatible_match_branches = .{
-            .match_expr = expr_idx,
-            .num_branches = @intCast(match.branches.span.len),
-            .problem_branch_index = @intCast(branch_cur_index),
-        } });
-
-        if (!branch_result.isOk()) {
-            // If there was a body mismatch, do not check other branches to stop
-            // cascading errors. But still check each other branch's sub types
-            for (branch_idxs[branch_cur_index + 1 ..], branch_cur_index + 1..) |other_branch_idx, other_branch_cur_index| {
-                const other_branch = self.can_ir.store.getMatchBranch(other_branch_idx);
-
-                // Still check the other patterns
-                const other_branch_ptrn_idxs = self.can_ir.store.sliceMatchBranchPatterns(other_branch.patterns);
-                for (other_branch_ptrn_idxs, 0..) |other_branch_ptrn_idx, other_cur_ptrn_index| {
-                    // Check the pattern's sub types
-                    const other_branch_ptrn = self.can_ir.store.getMatchBranchPattern(other_branch_ptrn_idx);
-                    try self.checkPattern(other_branch_ptrn.pattern);
-
-                    // Check the pattern against the cond
-                    const other_branch_ptrn_var: Var = @enumFromInt(@intFromEnum(other_branch_ptrn.pattern));
-                    const ptrn_result = self.unify(cond_var, other_branch_ptrn_var);
-                    self.setDetailIfTypeMismatch(ptrn_result, problem.TypeMismatchDetail{ .incompatible_match_patterns = .{
-                        .match_expr = expr_idx,
-                        .num_branches = @intCast(match.branches.span.len),
-                        .problem_branch_index = @intCast(other_branch_cur_index),
-                        .num_patterns = @intCast(other_branch_ptrn_idxs.len),
-                        .problem_pattern_index = @intCast(other_cur_ptrn_index),
-                    } });
-                }
-
-                // Then check the other branch's exprs
-                try self.checkExpr(other_branch.value);
-                try self.types.setVarContent(@enumFromInt(@intFromEnum(other_branch.value)), .err);
-            }
-
-            // Then stop type checking for this branch
-            break;
-        }
-    }
 
     return does_fx;
-}
-
-<<<<<<< HEAD
-/// Check the types for the provided if branch body
-pub fn checkIfBranchBody(
-    self: *Self,
-    branch_var: Var,
-    branch_idx: usize,
-    branches_len: usize,
-    parent_expr: CIR.Expr.Idx,
-    if_branch_body: CIR.Expr.Idx,
-) std.mem.Allocator.Error!struct { does_fx: bool, result: unifier.Result } {
-    // Check the branch's condition
-    const does_fx = try self.checkExpr(if_branch_body);
-
-    // Get the var of the body
-    const body_var: Var = @enumFromInt(@intFromEnum(if_branch_body));
-
-    // Unify
-    const result = self.unify(branch_var, body_var);
-=======
-// problems //
-
-fn setDetailIfTypeMismatch(self: *Self, result: unifier.Result, mismatch_detail: problem.TypeMismatchDetail) void {
->>>>>>> f1245fbb
-    switch (result) {
-        .ok => {},
-        .problem => |problem_idx| {
-            // Unification failed, so we know it appended a type mismatch to self.problems.
-            // We'll translate that generic type mismatch between the two elements into
-            // a more helpful if-condition-specific error report.
-
-            // Extract snapshots from the type mismatch problem
-            switch (self.problems.problems.get(problem_idx)) {
-                .type_mismatch => |mismatch| {
-                    self.problems.problems.set(problem_idx, .{
-<<<<<<< HEAD
-                        .incompatible_if_branches = .{
-                            .if_expr = parent_expr,
-                            .expected_snapshot = branch_var_snapshot,
-                            .invalid_var = @enumFromInt(@intFromEnum(self.can_ir.store.getExprSpecific(if_branch_body))),
-                            .invalid_snapshot = incompat_var_snapshot,
-                            .invalid_index = branch_idx,
-                            .branches_len = branches_len,
-=======
-                        .type_mismatch = .{
-                            .types = mismatch.types,
-                            .detail = mismatch_detail,
->>>>>>> f1245fbb
-                        },
-                    });
-                },
-                else => {
-                    // For other problem types (e.g., number_does_not_fit), the
-                    // original problem is already more specific than our custom
-                    // problem, so we should keep it as-is and not replace it.
-                },
-            }
-        },
-    }
-<<<<<<< HEAD
-
-    return .{ .does_fx = does_fx, .result = result };
-=======
->>>>>>> f1245fbb
 }