const std = @import("std");
const base = @import("../base.zig");
const parse = @import("parse.zig");
const tokenize = @import("parse/tokenize.zig");
const collections = @import("../collections.zig");
const types = @import("../types/types.zig");
const RocDec = @import("../builtins/dec.zig").RocDec;

const NodeStore = @import("./canonicalize/NodeStore.zig");
const Scope = @import("./canonicalize/Scope.zig");
const Node = @import("./canonicalize/Node.zig");

const AST = parse.AST;
const Token = tokenize.Token;

can_ir: *CIR,
parse_ir: *AST,
scopes: std.ArrayListUnmanaged(Scope) = .{},
/// Stack of function regions for tracking var reassignment across function boundaries
function_regions: std.ArrayListUnmanaged(Region),
/// Maps var patterns to the function region they were declared in
var_function_regions: std.AutoHashMapUnmanaged(CIR.Pattern.Idx, Region),
/// Set of pattern indices that are vars
var_patterns: std.AutoHashMapUnmanaged(CIR.Pattern.Idx, void),
/// Tracks which pattern indices have been used/referenced
used_patterns: std.AutoHashMapUnmanaged(CIR.Pattern.Idx, void),
/// Maps identifier names to pending type annotations awaiting connection to declarations
pending_type_annos: std.StringHashMapUnmanaged(CIR.TypeAnno.Idx),

const Ident = base.Ident;
const Region = base.Region;
const TagName = base.TagName;
const ModuleEnv = base.ModuleEnv;
const CalledVia = base.CalledVia;
const exitOnOom = collections.utils.exitOnOom;

const TypeVar = types.Var;
const Content = types.Content;
const FlatType = types.FlatType;
const Num = types.Num;
const TagUnion = types.TagUnion;
const Tag = types.Tag;

const BUILTIN_BOOL: CIR.Pattern.Idx = @enumFromInt(0);
const BUILTIN_BOX: CIR.Pattern.Idx = @enumFromInt(1);
const BUILTIN_DECODE: CIR.Pattern.Idx = @enumFromInt(2);
const BUILTIN_DICT: CIR.Pattern.Idx = @enumFromInt(3);
const BUILTIN_ENCODE: CIR.Pattern.Idx = @enumFromInt(4);
const BUILTIN_HASH: CIR.Pattern.Idx = @enumFromInt(5);
const BUILTIN_INSPECT: CIR.Pattern.Idx = @enumFromInt(6);
const BUILTIN_LIST: CIR.Pattern.Idx = @enumFromInt(7);
const BUILTIN_NUM: CIR.Pattern.Idx = @enumFromInt(8);
const BUILTIN_RESULT: CIR.Pattern.Idx = @enumFromInt(9);
const BUILTIN_SET: CIR.Pattern.Idx = @enumFromInt(10);
const BUILTIN_STR: CIR.Pattern.Idx = @enumFromInt(11);

/// Deinitialize canonicalizer resources
pub fn deinit(
    self: *Self,
) void {
    const gpa = self.can_ir.env.gpa;

    // First deinit individual scopes
    for (0..self.scopes.items.len) |i| {
        var scope = &self.scopes.items[i];
        scope.deinit(gpa);
    }

    // Then deinit the collections
    self.scopes.deinit(gpa);
    self.function_regions.deinit(gpa);
    self.var_function_regions.deinit(gpa);
    self.var_patterns.deinit(gpa);
    self.used_patterns.deinit(gpa);
    self.pending_type_annos.deinit(gpa);
}

pub fn init(self: *CIR, parse_ir: *AST) Self {
    const gpa = self.env.gpa;

    // Create the canonicalizer with scopes
    var result = Self{
        .can_ir = self,
        .parse_ir = parse_ir,
        .scopes = .{},
        .function_regions = std.ArrayListUnmanaged(Region){},
        .var_function_regions = std.AutoHashMapUnmanaged(CIR.Pattern.Idx, Region){},
        .var_patterns = std.AutoHashMapUnmanaged(CIR.Pattern.Idx, void){},
        .used_patterns = std.AutoHashMapUnmanaged(CIR.Pattern.Idx, void){},
        .pending_type_annos = std.StringHashMapUnmanaged(CIR.TypeAnno.Idx){},
    };

    // Top-level scope is not a function boundary
    result.scopeEnter(gpa, false);

    // Simulate the builtins by adding to both the NodeStore and Scopes
    // Not sure if this is how we want to do it long term, but want something to
    // make a start on canonicalization.

    result.addBuiltin(self, "Bool", BUILTIN_BOOL);
    result.addBuiltin(self, "Box", BUILTIN_BOX);
    result.addBuiltin(self, "Decode", BUILTIN_DECODE);
    result.addBuiltin(self, "Dict", BUILTIN_DICT);
    result.addBuiltin(self, "Encode", BUILTIN_ENCODE);
    result.addBuiltin(self, "Hash", BUILTIN_HASH);
    result.addBuiltin(self, "Inspect", BUILTIN_INSPECT);
    result.addBuiltin(self, "List", BUILTIN_LIST);
    result.addBuiltin(self, "Num", BUILTIN_NUM);
    result.addBuiltin(self, "Result", BUILTIN_RESULT);
    result.addBuiltin(self, "Set", BUILTIN_SET);
    result.addBuiltin(self, "Str", BUILTIN_STR);

    // Add built-in types to the type scope
    // TODO: These should ultimately come from the platform/builtin files rather than being hardcoded
    result.addBuiltinType(self, "Bool");
    result.addBuiltinType(self, "Str");
    result.addBuiltinType(self, "U8");
    result.addBuiltinType(self, "U16");
    result.addBuiltinType(self, "U32");
    result.addBuiltinType(self, "U64");
    result.addBuiltinType(self, "U128");
    result.addBuiltinType(self, "I8");
    result.addBuiltinType(self, "I16");
    result.addBuiltinType(self, "I32");
    result.addBuiltinType(self, "I64");
    result.addBuiltinType(self, "I128");
    result.addBuiltinType(self, "F32");
    result.addBuiltinType(self, "F64");
    result.addBuiltinType(self, "Dec");
    result.addBuiltinType(self, "List");
    result.addBuiltinType(self, "Dict");
    result.addBuiltinType(self, "Set");
    result.addBuiltinType(self, "Result");
    result.addBuiltinType(self, "Box");

    return result;
}

fn addBuiltin(self: *Self, ir: *CIR, ident_text: []const u8, idx: CIR.Pattern.Idx) void {
    const gpa = ir.env.gpa;
    const ident_store = &ir.env.idents;
    const ident_add = ir.env.idents.insert(gpa, base.Ident.for_text(ident_text), Region.zero());
    const pattern_idx_add = ir.store.addPattern(CIR.Pattern{ .assign = .{ .ident = ident_add, .region = Region.zero() } });
    _ = self.scopeIntroduceInternal(gpa, ident_store, .ident, ident_add, pattern_idx_add, false, true);
    std.debug.assert(idx == pattern_idx_add);

    // TODO: Set correct type for builtins? But these types should ultimately
    // come from the builtins roc files, so maybe the resolve stage will handle?
    _ = ir.setTypeVarAtPat(pattern_idx_add, Content{ .flex_var = null });
}

fn addBuiltinType(self: *Self, ir: *CIR, type_name: []const u8) void {
    const gpa = ir.env.gpa;
    const type_ident = ir.env.idents.insert(gpa, base.Ident.for_text(type_name), Region.zero());

    // Create a type header for the built-in type
    const header_idx = ir.store.addTypeHeader(.{
        .name = type_ident,
        .args = .{ .span = .{ .start = 0, .len = 0 } }, // No type parameters for built-ins
        .region = Region.zero(),
    });

    // Create a type annotation that refers to itself (built-in types are primitive)
    const anno_idx = ir.store.addTypeAnno(.{ .ty = .{
        .symbol = type_ident,
        .region = Region.zero(),
    } });

    // Create the type declaration statement
    const type_decl_stmt = CIR.Statement{
        .type_decl = .{
            .header = header_idx,
            .anno = anno_idx,
            .where = null,
            .region = Region.zero(),
        },
    };

    const type_decl_idx = ir.store.addStatement(type_decl_stmt);

    // Add to scope without any error checking (built-ins are always valid)
    const current_scope = &self.scopes.items[self.scopes.items.len - 1];
    current_scope.put(gpa, .type_decl, type_ident, type_decl_idx);
}

const Self = @This();

/// The intermediate representation of a canonicalized Roc program.
pub const CIR = @import("canonicalize/CIR.zig");

/// After parsing a Roc program, the [ParseIR](src/check/parse/AST.zig) is transformed into a [canonical
/// form](src/check/canonicalize/ir.zig) called CanIR.
///
/// Canonicalization performs analysis to catch user errors, and sets up the state necessary to solve the types in a
/// program. Among other things, canonicalization;
/// - Uniquely identifies names (think variable and function names). Along the way,
///     canonicalization builds a graph of all variables' references, and catches
///     unused definitions, undefined definitions, and shadowed definitions.
/// - Resolves type signatures, including aliases, into a form suitable for type
///     solving.
/// - Determines the order definitions are used in, if they are defined
///     out-of-order.
/// - Eliminates syntax sugar (for example, renaming `+` to the function call `add`).
///
/// The canonicalization occurs on a single module (file) in isolation. This allows for this work to be easily parallelized and also cached. So where the source code for a module has not changed, the CanIR can simply be loaded from disk and used immediately.
pub fn canonicalize_file(
    self: *Self,
) void {
    const file = self.parse_ir.store.getFile();

    // canonicalize_header_packages();

    // Track the start of scratch defs and statements
    const scratch_defs_start = self.can_ir.store.scratchDefTop();
    const scratch_statements_start = self.can_ir.store.scratch_statements.top();

    // First pass: Process all type declarations to introduce them into scope
    for (self.parse_ir.store.statementSlice(file.statements)) |stmt_id| {
        const stmt = self.parse_ir.store.getStatement(stmt_id);
        switch (stmt) {
            .type_decl => |type_decl| {
                // Canonicalize the type declaration header first
                const header_idx = self.canonicalize_type_header(type_decl.header);

                // Process type parameters and annotation in a separate scope
                const anno_idx = blk: {
                    // Enter a new scope for type parameters
                    self.scopeEnter(self.can_ir.env.gpa, false);
                    defer self.scopeExit(self.can_ir.env.gpa) catch {};

                    // Introduce type parameters from the header into the scope
                    self.introduceTypeParametersFromHeader(header_idx);

                    // Now canonicalize the type annotation with type parameters in scope
                    break :blk self.canonicalize_type_anno(type_decl.anno);
                };

                // Create the CIR type declaration statement
                const region = self.parse_ir.tokenizedRegionToRegion(type_decl.region);
                const cir_type_decl = CIR.Statement{
                    .type_decl = .{
                        .header = header_idx,
                        .anno = anno_idx,
                        .where = null, // TODO: implement where clauses
                        .region = region,
                    },
                };

                const type_decl_idx = self.can_ir.store.addStatement(cir_type_decl);
                self.can_ir.store.addScratchStatement(type_decl_idx);

                // Introduce the type name into scope (now truly outside the parameter scope)
                const header = self.can_ir.store.getTypeHeader(header_idx);
                self.scopeIntroduceTypeDecl(header.name, type_decl_idx, region);
            },
            else => {
                // Skip non-type-declaration statements in first pass
            },
        }
    }

    // Second pass: Process all other statements
    for (self.parse_ir.store.statementSlice(file.statements)) |stmt_id| {
        const stmt = self.parse_ir.store.getStatement(stmt_id);
        switch (stmt) {
            .import => |import_stmt| {
                _ = self.canonicalizeImportStatement(import_stmt);
            },
            .decl => |decl| {
                const def_idx = self.canonicalize_decl(decl);
                self.can_ir.store.addScratchDef(def_idx);
            },
            .@"var" => {
                // Not valid at top-level
                const string_idx = self.can_ir.env.strings.insert(self.can_ir.env.gpa, "var");
                self.can_ir.pushDiagnostic(CIR.Diagnostic{ .invalid_top_level_statement = .{
                    .stmt = string_idx,
                } });
            },
            .expr => {
                // Not valid at top-level
                const string_idx = self.can_ir.env.strings.insert(self.can_ir.env.gpa, "expr");
                self.can_ir.pushDiagnostic(CIR.Diagnostic{ .invalid_top_level_statement = .{
                    .stmt = string_idx,
                } });
            },
            .crash => {
                // Not valid at top-level
                const string_idx = self.can_ir.env.strings.insert(self.can_ir.env.gpa, "crash");
                self.can_ir.pushDiagnostic(CIR.Diagnostic{ .invalid_top_level_statement = .{
                    .stmt = string_idx,
                } });
            },
            .expect => {
                const feature = self.can_ir.env.strings.insert(self.can_ir.env.gpa, "top-level expect");
                self.can_ir.pushDiagnostic(CIR.Diagnostic{ .not_implemented = .{
                    .feature = feature,
                    .region = Region.zero(),
                } });
            },
            .@"for" => {
                // Not valid at top-level
                const string_idx = self.can_ir.env.strings.insert(self.can_ir.env.gpa, "for");
                self.can_ir.pushDiagnostic(CIR.Diagnostic{ .invalid_top_level_statement = .{
                    .stmt = string_idx,
                } });
            },
            .@"return" => {
                // Not valid at top-level
                const string_idx = self.can_ir.env.strings.insert(self.can_ir.env.gpa, "return");
                self.can_ir.pushDiagnostic(CIR.Diagnostic{ .invalid_top_level_statement = .{
                    .stmt = string_idx,
                } });
            },
            .type_decl => {
                // Already processed in first pass, skip
            },
            .type_anno => |ta| {
                // Top-level type annotation - store for connection to next declaration
                const name = self.parse_ir.tokens.resolveIdentifier(ta.name) orelse {
                    // Malformed identifier - skip this annotation
                    continue;
                };

                // First, extract all type variables from the AST annotation
                var type_vars = std.ArrayList(Ident.Idx).init(self.can_ir.env.gpa);
                defer type_vars.deinit();
                self.extractTypeVarsFromASTAnno(ta.anno, &type_vars);

                // Enter a new scope for type variables
                self.scopeEnter(self.can_ir.env.gpa, false);
                defer self.scopeExit(self.can_ir.env.gpa) catch {};

                // Introduce type variables into scope
                for (type_vars.items) |type_var| {
                    // Create a dummy type annotation for the type variable
                    const region = Region.zero(); // TODO: get proper region from type variable
                    const dummy_anno = self.can_ir.store.addTypeAnno(.{ .ty_var = .{
                        .name = type_var,
                        .region = region,
                    } });
                    self.scopeIntroduceTypeVar(type_var, dummy_anno);
                }

                // Now canonicalize the annotation with type variables in scope
                const anno_idx = self.canonicalize_type_anno(ta.anno);

                // Store annotation for connection to next declaration
                const name_text = self.can_ir.env.idents.getText(name);
                self.pending_type_annos.put(self.can_ir.env.gpa, name_text, anno_idx) catch |err| exitOnOom(err);
            },
            .malformed => |malformed| {
                // We won't touch this since it's already a parse error.
                _ = malformed;
            },
        }
    }

    // Get the header and canonicalize exposes based on header type
    const header = self.parse_ir.store.getHeader(file.header);
    switch (header) {
        .module => |h| self.canonicalize_header_exposes(h.exposes),
        .package => |h| self.canonicalize_header_exposes(h.exposes),
        .platform => |h| self.canonicalize_header_exposes(h.exposes),
        .hosted => |h| self.canonicalize_header_exposes(h.exposes),
        .app => {
            // App headers have 'provides' instead of 'exposes'
            // TODO: Handle app provides differently
        },
        .malformed => {
            // Skip malformed headers
        },
    }

    // Create the span of all top-level defs and statements
    self.can_ir.all_defs = self.can_ir.store.defSpanFrom(scratch_defs_start);
    self.can_ir.all_statements = self.can_ir.store.statementSpanFrom(scratch_statements_start);
}

fn canonicalize_header_exposes(
    self: *Self,
    exposes: AST.Collection.Idx,
) void {
    const collection = self.parse_ir.store.getCollection(exposes);
    const exposed_items = self.parse_ir.store.exposedItemSlice(.{ .span = collection.span });

    for (exposed_items) |exposed_idx| {
        const exposed = self.parse_ir.store.getExposedItem(exposed_idx);
        switch (exposed) {
            .lower_ident => |ident| {
                // TODO -- do we need a Pattern for "exposed_lower" identifiers?
                _ = ident;
            },
            .upper_ident => |type_name| {
                // TODO -- do we need a Pattern for "exposed_upper" identifiers?
                _ = type_name;
            },
            .upper_ident_star => |type_with_constructors| {
                // TODO -- do we need a Pattern for "exposed_upper_star" identifiers?
                _ = type_with_constructors;
            },
        }
    }
}

fn bringImportIntoScope(
    self: *Self,
    import: *const AST.Statement,
) void {
    // const gpa = self.can_ir.env.gpa;
    // const import_name: []u8 = &.{}; // import.module_name_tok;
    // const shorthand: []u8 = &.{}; // import.qualifier_tok;
    // const region = Region{
    //     .start = Region.Position.zero(),
    //     .end = Region.Position.zero(),
    // };

    // const res = self.can_ir.imports.getOrInsert(gpa, import_name, shorthand);

    // if (res.was_present) {
    //     _ = self.can_ir.env.problems.append(gpa, Problem.Canonicalize.make(.{ .DuplicateImport = .{
    //         .duplicate_import_region = region,
    //     } }));
    // }

    const exposesSlice = self.parse_ir.store.exposedItemSlice(import.exposes);
    for (exposesSlice) |exposed_idx| {
        const exposed = self.parse_ir.store.getExposedItem(exposed_idx);
        switch (exposed) {
            .lower_ident => |ident| {

                // TODO handle `as` here using an Alias

                if (self.parse_ir.tokens.resolveIdentifier(ident.ident)) |ident_idx| {
                    _ = ident_idx;

                    // TODO Introduce our import

                    // _ = self.scope.levels.introduce(gpa, &self.can_ir.env.idents, .ident, .{ .scope_name = ident_idx, .ident = ident_idx });
                }
            },
            .upper_ident => |imported_type| {
                _ = imported_type;
                // const alias = Alias{
                //     .name = imported_type.name,
                //     .region = ir.env.tag_names.getRegion(imported_type.name),
                //     .is_builtin = false,
                //     .kind = .ImportedUnknown,
                // };
                // const alias_idx = ir.aliases.append(alias);
                //
                // _ = scope.levels.introduce(.alias, .{
                //     .scope_name = imported_type.name,
                //     .alias = alias_idx,
                // });
            },
            .upper_ident_star => |ident| {
                _ = ident;
            },
        }
    }
}

fn bringIngestedFileIntoScope(
    self: *Self,
    import: *const parse.AST.Stmt.Import,
) void {
    const res = self.can_ir.env.modules.getOrInsert(
        import.name,
        import.package_shorthand,
    );

    if (res.was_present) {
        // _ = self.can_ir.env.problems.append(Problem.Canonicalize.make(.DuplicateImport{
        //     .duplicate_import_region = import.name_region,
        // }));
    }

    // scope.introduce(self: *Scope, comptime item_kind: Level.ItemKind, ident: Ident.Idx)

    for (import.exposing.items.items) |exposed| {
        const exposed_ident = switch (exposed) {
            .Value => |ident| ident,
            .Type => |ident| ident,
            .CustomTagUnion => |custom| custom.name,
        };
        self.can_ir.env.addExposedIdentForModule(exposed_ident, res.module_idx);
        // TODO: Implement scope introduction for exposed identifiers
    }
}

/// Canonicalize an import statement, handling both top-level file imports and statement imports
fn canonicalizeImportStatement(
    self: *Self,
    import_stmt: @TypeOf(@as(AST.Statement, undefined).import),
) ?CIR.Statement.Idx {
    // 1. Reconstruct the full module name (e.g., "json.Json")
    const module_name = blk: {
        if (self.parse_ir.tokens.resolveIdentifier(import_stmt.module_name_tok) == null) {
            const region = self.parse_ir.tokenizedRegionToRegion(import_stmt.region);
            const feature = self.can_ir.env.strings.insert(self.can_ir.env.gpa, "resolve import module name token");
            self.can_ir.pushDiagnostic(CIR.Diagnostic{ .not_implemented = .{
                .feature = feature,
                .region = region,
            } });
            return null;
        }

        if (import_stmt.qualifier_tok) |qualifier_tok| {
            if (self.parse_ir.tokens.resolveIdentifier(qualifier_tok) == null) {
                const region = self.parse_ir.tokenizedRegionToRegion(import_stmt.region);
                const feature = self.can_ir.env.strings.insert(self.can_ir.env.gpa, "resolve import qualifier token");
                self.can_ir.pushDiagnostic(CIR.Diagnostic{ .not_implemented = .{
                    .feature = feature,
                    .region = region,
                } });
                return null;
            }

            // Slice from original source to get "qualifier.ModuleName"
            const qualifier_region = self.parse_ir.tokens.resolve(qualifier_tok);
            const module_region = self.parse_ir.tokens.resolve(import_stmt.module_name_tok);
            const full_name = self.parse_ir.source[qualifier_region.start.offset..module_region.end.offset];
            break :blk self.can_ir.env.idents.insert(self.can_ir.env.gpa, base.Ident.for_text(full_name), Region.zero());
        } else {
            // No qualifier, just use the module name directly
            break :blk self.parse_ir.tokens.resolveIdentifier(import_stmt.module_name_tok).?;
        }
    };

    // 2. Determine the alias (either explicit or default to last part)
    const alias = self.resolveModuleAlias(import_stmt.alias_tok, module_name) orelse return null;

    // 3. Add to scope: alias -> module_name mapping
    self.scopeIntroduceModuleAlias(alias, module_name);

    // 4. Convert exposed items and introduce them into scope
    const cir_exposes = self.convertASTExposesToCIR(import_stmt.exposes);
    self.introduceExposedItemsIntoScope(cir_exposes, module_name);

    // 5. Create CIR import statement
    const cir_import = CIR.Statement{
        .import = .{
            .module_name_tok = module_name,
            .qualifier_tok = if (import_stmt.qualifier_tok) |q_tok| self.parse_ir.tokens.resolveIdentifier(q_tok) else null,
            .alias_tok = if (import_stmt.alias_tok) |a_tok| self.parse_ir.tokens.resolveIdentifier(a_tok) else null,
            .exposes = cir_exposes,
            .region = self.parse_ir.tokenizedRegionToRegion(import_stmt.region),
        },
    };

    const import_idx = self.can_ir.store.addStatement(cir_import);
    self.can_ir.store.addScratchStatement(import_idx);
    return import_idx;
}

/// Resolve the module alias name from either explicit alias or module name
fn resolveModuleAlias(
    self: *Self,
    alias_tok: ?Token.Idx,
    module_name: Ident.Idx,
) ?Ident.Idx {
    if (alias_tok) |alias_token| {
        return self.parse_ir.tokens.resolveIdentifier(alias_token);
    } else {
        // Extract last part from module name - e.g., "Json" from "json.Json"
        return self.extractModuleName(module_name);
    }
}

/// Create a qualified name by combining module and field names (e.g., "json.Json.utf8")
fn createQualifiedName(
    self: *Self,
    module_name: Ident.Idx,
    field_name: Ident.Idx,
) Ident.Idx {
    const module_text = self.can_ir.env.idents.getText(module_name);
    const field_text = self.can_ir.env.idents.getText(field_name);

    // Allocate space for "module.field" - this case still needs allocation since we're combining
    // module name from import with field name from usage site
    const qualified_text = std.fmt.allocPrint(self.can_ir.env.gpa, "{s}.{s}", .{ module_text, field_text }) catch |err| exitOnOom(err);
    defer self.can_ir.env.gpa.free(qualified_text);

    return self.can_ir.env.idents.insert(self.can_ir.env.gpa, base.Ident.for_text(qualified_text), Region.zero());
}

/// Create an external declaration for a qualified name
fn createExternalDeclaration(
    self: *Self,
    qualified_name: Ident.Idx,
    module_name: Ident.Idx,
    local_name: Ident.Idx,
    kind: CIR.ExternalDecl.kind,
    region: Region,
) CIR.ExternalDecl.Idx {
    const external_decl = CIR.ExternalDecl{
        .qualified_name = qualified_name,
        .module_name = module_name,
        .local_name = local_name,
        .type_var = self.can_ir.pushFreshTypeVar(@enumFromInt(0), region),
        .kind = kind,
        .region = region,
    };

    return self.can_ir.pushExternalDecl(external_decl);
}

/// Convert AST exposed items to CIR exposed items
fn convertASTExposesToCIR(
    self: *Self,
    ast_exposes: AST.ExposedItem.Span,
) CIR.ExposedItem.Span {
    const scratch_start = self.can_ir.store.scratchExposedItemTop();

    const ast_exposed_slice = self.parse_ir.store.exposedItemSlice(ast_exposes);
    for (ast_exposed_slice) |ast_exposed_idx| {
        const ast_exposed = self.parse_ir.store.getExposedItem(ast_exposed_idx);

        // Convert AST exposed item to CIR exposed item
        const cir_exposed = convert_item: {
            // Extract identifier token and alias token
            const ident_token, const alias_token, const is_wildcard = switch (ast_exposed) {
                .lower_ident => |ident| .{ ident.ident, ident.as, false },
                .upper_ident => |ident| .{ ident.ident, ident.as, false },
                .upper_ident_star => |star_ident| .{ star_ident.ident, null, true },
            };

            // Resolve the main identifier name
            const name = resolve_ident: {
                if (self.parse_ir.tokens.resolveIdentifier(ident_token)) |resolved| {
                    break :resolve_ident resolved;
                } else {
                    break :resolve_ident self.can_ir.env.idents.insert(self.can_ir.env.gpa, base.Ident.for_text("unknown"), base.Region.zero());
                }
            };

            // Resolve the alias if present
            const alias = resolve_alias: {
                if (alias_token) |as_token| {
                    if (self.parse_ir.tokens.resolveIdentifier(as_token)) |resolved| {
                        break :resolve_alias resolved;
                    } else {
                        break :resolve_alias self.can_ir.env.idents.insert(self.can_ir.env.gpa, base.Ident.for_text("unknown"), base.Region.zero());
                    }
                } else {
                    break :resolve_alias null;
                }
            };

            break :convert_item CIR.ExposedItem{
                .name = name,
                .alias = alias,
                .is_wildcard = is_wildcard,
            };
        };

        const cir_exposed_idx = self.can_ir.store.addExposedItem(cir_exposed);
        self.can_ir.store.addScratchExposedItem(cir_exposed_idx);
    }

    return self.can_ir.store.exposedItemSpanFrom(scratch_start);
}

/// Introduce converted exposed items into scope for identifier resolution
fn introduceExposedItemsIntoScope(
    self: *Self,
    exposed_items_span: CIR.ExposedItem.Span,
    module_name: Ident.Idx,
) void {
    const exposed_items_slice = self.can_ir.store.sliceExposedItems(exposed_items_span);

    for (exposed_items_slice) |exposed_item_idx| {
        const exposed_item = self.can_ir.store.getExposedItem(exposed_item_idx);

        // Use the alias if provided, otherwise use the original name for the local lookup
        const item_name = exposed_item.alias orelse exposed_item.name;

        // Create the exposed item info with module name and original name
        const item_info = Scope.ExposedItemInfo{
            .module_name = module_name,
            .original_name = exposed_item.name, // Always use the original name for module lookup
        };

        // Introduce the exposed item into scope
        // This allows `decode` to resolve to `json.Json.decode`
        self.scopeIntroduceExposedItem(item_name, item_info);
    }
}

fn canonicalize_decl(
    self: *Self,
    decl: AST.Statement.Decl,
) CIR.Def.Idx {
    const pattern_region = self.parse_ir.tokenizedRegionToRegion(self.parse_ir.store.getPattern(decl.pattern).to_tokenized_region());
    const expr_region = self.parse_ir.tokenizedRegionToRegion(self.parse_ir.store.getExpr(decl.body).to_tokenized_region());

    const pattern_idx = blk: {
        if (self.canonicalize_pattern(decl.pattern)) |idx| {
            break :blk idx;
        } else {
            const malformed_idx = self.can_ir.pushMalformed(CIR.Pattern.Idx, CIR.Diagnostic{ .pattern_not_canonicalized = .{
                .region = pattern_region,
            } });
            break :blk malformed_idx;
        }
    };

    const expr_idx = blk: {
        if (self.canonicalize_expr(decl.body)) |idx| {
            break :blk idx;
        } else {
            const malformed_idx = self.can_ir.pushMalformed(CIR.Expr.Idx, CIR.Diagnostic{ .expr_not_canonicalized = .{
                .region = expr_region,
            } });
            break :blk malformed_idx;
        }
    };

    // Check for pending type annotation to connect to this declaration
    var annotation: ?CIR.Annotation.Idx = null;

    // Extract identifier from pattern if it's an identifier pattern
    const pattern = self.can_ir.store.getPattern(pattern_idx);
    if (pattern == .assign) {
        const ident = pattern.assign.ident;
        const ident_text = self.can_ir.env.idents.getText(ident);

        // Check if there's a pending type annotation for this identifier
        if (self.pending_type_annos.get(ident_text)) |type_anno_idx| {
            // Create a basic annotation from the type annotation
            const type_var = self.can_ir.pushFreshTypeVar(@enumFromInt(0), pattern_region);

            // For now, create a simple annotation with just the signature and region
            // TODO: Convert TypeAnno to proper type constraints and populate signature
            annotation = self.createAnnotationFromTypeAnno(type_anno_idx, type_var, pattern_region);

            _ = self.pending_type_annos.remove(ident_text);
        }
    }

    // Create the def entry
    const def_idx = self.can_ir.store.addDef(.{
        .pattern = pattern_idx,
        .pattern_region = pattern_region,
        .expr = expr_idx,
        .expr_region = expr_region,
        .annotation = annotation,
        .kind = .let,
    });
    _ = self.can_ir.setTypeVarAtDef(def_idx, Content{ .flex_var = null });

    return def_idx;
}

/// Canonicalize an expression.
pub fn canonicalize_expr(
    self: *Self,
    ast_expr_idx: AST.Expr.Idx,
) ?CIR.Expr.Idx {
    const expr = self.parse_ir.store.getExpr(ast_expr_idx);

    switch (expr) {
        .apply => |e| {
            // Mark the start of scratch expressions
            const scratch_top = self.can_ir.store.scratchExprTop();

            // Canonicalize the function being called and add as first element
            const fn_expr = self.canonicalize_expr(e.@"fn") orelse {
                self.can_ir.store.clearScratchExprsFrom(scratch_top);
                return null;
            };
            self.can_ir.store.addScratchExpr(fn_expr);

            // Canonicalize and add all arguments
            const args_slice = self.parse_ir.store.exprSlice(e.args);
            for (args_slice) |arg| {
                if (self.canonicalize_expr(arg)) |canonicalized_arg_expr_idx| {
                    self.can_ir.store.addScratchExpr(canonicalized_arg_expr_idx);
                }
            }

            // Create span from scratch expressions
            const args_span = self.can_ir.store.exprSpanFrom(scratch_top);

            const expr_idx = self.can_ir.store.addExpr(CIR.Expr{
                .call = .{
                    .args = args_span,
                    .called_via = CalledVia.apply,
                    .region = self.parse_ir.tokenizedRegionToRegion(e.region),
                },
            });

            // Insert flex type variable
            _ = self.can_ir.setTypeVarAtExpr(expr_idx, Content{ .flex_var = null });

            return expr_idx;
        },
        .ident => |e| {
            const region = self.parse_ir.tokenizedRegionToRegion(e.region);
            if (self.parse_ir.tokens.resolveIdentifier(e.token)) |ident| {
                // Check if this is a module-qualified identifier
                if (e.qualifier) |qualifier_tok| {
                    if (self.parse_ir.tokens.resolveIdentifier(qualifier_tok)) |module_alias| {
                        // Check if this is a module alias
                        if (self.scopeLookupModule(module_alias)) |module_name| {
                            // This is a module-qualified lookup
                            // Create qualified name for external declaration
                            const module_text = self.can_ir.env.idents.getText(module_name);
                            const field_text = self.can_ir.env.idents.getText(ident);

                            // Allocate space for qualified name
                            const qualified_text = std.fmt.allocPrint(self.can_ir.env.gpa, "{s}.{s}", .{ module_text, field_text }) catch |err| collections.utils.exitOnOom(err);
                            defer self.can_ir.env.gpa.free(qualified_text);

                            const qualified_name = self.can_ir.env.idents.insert(self.can_ir.env.gpa, base.Ident.for_text(qualified_text), Region.zero());

                            // Create external declaration
                            const external_decl = CIR.ExternalDecl{
                                .qualified_name = qualified_name,
                                .module_name = module_name,
                                .local_name = ident,
                                .type_var = self.can_ir.pushFreshTypeVar(@enumFromInt(0), region),
                                .kind = .value,
                                .region = region,
                            };

                            const external_idx = self.can_ir.pushExternalDecl(external_decl);

                            // Create lookup expression for external declaration
                            const expr_idx = self.can_ir.store.addExpr(CIR.Expr{ .lookup = .{ .external = external_idx } });
                            _ = self.can_ir.setTypeVarAtExpr(expr_idx, Content{ .flex_var = null });
                            return expr_idx;
                        }
                    }
                }

                // Not a module-qualified lookup, or qualifier not found, proceed with normal lookup
                switch (self.scopeLookup(&self.can_ir.env.idents, .ident, ident)) {
                    .found => |pattern_idx| {
                        // Mark this pattern as used for unused variable checking
                        self.used_patterns.put(self.can_ir.env.gpa, pattern_idx, {}) catch |err| exitOnOom(err);

                        // Check if this is a used underscore variable
                        self.checkUsedUnderscoreVariable(ident, region);

                        // We found the ident in scope, lookup to reference the pattern
                        const expr_idx =
                            self.can_ir.store.addExpr(CIR.Expr{ .lookup = .{ .local = .{
                                .pattern_idx = pattern_idx,
                                .region = region,
                            } } });
                        _ = self.can_ir.setTypeVarAtExpr(expr_idx, Content{ .flex_var = null });
                        return expr_idx;
                    },
                    .not_found => {
                        // Check if this identifier is an exposed item from an import
                        if (self.scopeLookupExposedItem(ident)) |exposed_info| {
                            // Create qualified name using the original name, not the alias
                            const qualified_name = self.createQualifiedName(exposed_info.module_name, exposed_info.original_name);

                            // Create external declaration for the exposed item
                            const external_decl = CIR.ExternalDecl{
                                .qualified_name = qualified_name,
                                .module_name = exposed_info.module_name,
                                .local_name = ident,
                                .type_var = self.can_ir.pushFreshTypeVar(@enumFromInt(0), region),
                                .kind = .value,
                                .region = region,
                            };

                            const external_idx = self.can_ir.pushExternalDecl(external_decl);

                            // Create lookup expression for external declaration
                            const expr_idx = self.can_ir.store.addExpr(CIR.Expr{ .lookup = .{ .external = external_idx } });
                            _ = self.can_ir.setTypeVarAtExpr(expr_idx, Content{ .flex_var = null });
                            return expr_idx;
                        }

                        // We did not find the ident in scope or as an exposed item
                        return self.can_ir.pushMalformed(CIR.Expr.Idx, CIR.Diagnostic{ .ident_not_in_scope = .{
                            .ident = ident,
                            .region = region,
                        } });
                    },
                }
            } else {
                const feature = self.can_ir.env.strings.insert(self.can_ir.env.gpa, "report an error when unable to resolve identifier");
                return self.can_ir.pushMalformed(CIR.Expr.Idx, CIR.Diagnostic{ .not_implemented = .{
                    .feature = feature,
                    .region = region,
                } });
            }
        },
        .int => |e| {
            const region = self.parse_ir.tokenizedRegionToRegion(e.region);

            // Resolve to a string slice from the source
            const token_text = self.parse_ir.resolve(e.token);

            // Parse the integer value
            const is_negated = token_text[0] == '-'; // Drop the negation for now, so all valid literals fit in u128
            const after_minus_sign = @as(usize, @intFromBool(is_negated));

            // The index the first *actual* digit (after minus sign, "0x" prefix, etc.) in the token
            var first_digit: usize = undefined;

            const DEFAULT_BASE: u8 = 10; // default to base-10, naturally
            var int_base: u8 = undefined;

            // If this begins with "0x" or "0b" or "Oo" then it's not base-10.
            // We don't bother storing this info anywhere else besides token text,
            // because we already have to look at the whole token to parse the digits
            // into a number, so it will be in cache. It's also trivial to parse.
            if (token_text[after_minus_sign] == '0' and token_text.len > after_minus_sign + 2) {
                switch (token_text[after_minus_sign + 1]) {
                    'x', 'X' => {
                        int_base = 16;
                        first_digit = after_minus_sign + 2;
                    },
                    'o', 'O' => {
                        int_base = 8;
                        first_digit = after_minus_sign + 2;
                    },
                    'b', 'B' => {
                        int_base = 2;
                        first_digit = after_minus_sign + 2;
                    },
                    else => {
                        int_base = DEFAULT_BASE;
                        first_digit = after_minus_sign;
                    },
                }
            } else {
                int_base = DEFAULT_BASE;
                first_digit = after_minus_sign;
            }

            const u128_val: u128 = std.fmt.parseInt(u128, token_text[first_digit..], int_base) catch {
                // Any number literal that is too large for u128 is invalid, regardless of whether it had a minus sign!
                const expr_idx = self.can_ir.pushMalformed(CIR.Expr.Idx, CIR.Diagnostic{ .invalid_num_literal = .{
                    .region = region,
                } });
                return expr_idx;
            };

            // If this had a minus sign, but negating it would result in a negative number
            // that would be too low to fit in i128, then this int literal is also invalid.
            if (is_negated and u128_val > min_i128_negated) {
                const expr_idx = self.can_ir.pushMalformed(CIR.Expr.Idx, CIR.Diagnostic{ .invalid_num_literal = .{
                    .region = region,
                } });
                return expr_idx;
            }

            // Now we've confirmed that our int literal is one of these:
            // * A signed integer that fits in i128
            // * An unsigned integer that fits in u128
            //
            // We'll happily bitcast a u128 to i128 for storage (and bitcast it back later
            // using its type information), but for negative numbers, we do need to actually
            // negate them (branchlessly) if we skipped its minus sign earlier.
            //
            // This operation should never overflow i128, because we already would have errored out
            // if the u128 portion was bigger than the lowest i128 without a minus sign.
            // Special case: exactly i128 min already has the correct bit pattern when bitcast from u128,
            // so if we try to negate it we'll get an overflow. We specifically *don't* negate that one.
            const sign: i128 = (@as(i128, @intFromBool(!is_negated or u128_val == min_i128_negated)) << 1) - 1;
            const i128_val: i128 = sign * @as(i128, @bitCast(u128_val));

            // create type vars, first "reserve" node slots
            const final_expr_idx = self.can_ir.store.predictNodeIndex(3);

            // Calculate requirements based on the value
            const requirements = types.Num.Int.Requirements.fromIntLiteral(u128_val, is_negated);

            // then insert the type vars, setting the parent to be the final slot
            const poly_var = self.can_ir.pushFreshTypeVar(final_expr_idx, region);
            const int_var = self.can_ir.pushTypeVar(
                Content{ .structure = .{ .num = .{ .int_poly = poly_var } } },
                final_expr_idx,
                region,
            );
            const num_var = self.can_ir.env.types.freshFromContent(Content{ .structure = .{ .num = .{ .num_poly = int_var } } });

            // then in the final slot the actual expr is inserted
            const expr_idx = self.can_ir.store.addExpr(CIR.Expr{
                .int = .{
                    .num_var = num_var,
                    .requirements = requirements,
                    .value = .{ .bytes = @bitCast(i128_val), .kind = .i128 },
                    .region = region,
                },
            });

            std.debug.assert(@intFromEnum(expr_idx) == @intFromEnum(final_expr_idx));

            // Insert concrete type variable
            _ = self.can_ir.setTypeVarAtExpr(
                expr_idx,
                Content{ .structure = .{ .num = .{ .num_poly = int_var } } },
            );

            return expr_idx;
        },
        .frac => |e| {
            const region = self.parse_ir.tokenizedRegionToRegion(e.region);

            // resolve to a string slice from the source
            const token_text = self.parse_ir.resolve(e.token);

            // create type vars, first "reserve" node slots
            const final_expr_idx = self.can_ir.store.predictNodeIndex(3);

            // Create type variables
            const poly_var = self.can_ir.pushFreshTypeVar(final_expr_idx, region);
            const frac_var = self.can_ir.pushTypeVar(
                Content{ .structure = .{ .num = .{ .frac_poly = poly_var } } },
                final_expr_idx,
                region,
            );
            const parsed = parseFracLiteral(token_text) catch |err| switch (err) {
                error.InvalidNumLiteral => {
                    const expr_idx = self.can_ir.pushMalformed(CIR.Expr.Idx, CIR.Diagnostic{ .invalid_num_literal = .{
                        .region = region,
                    } });
                    return expr_idx;
                },
            };

            const num_var = self.can_ir.env.types.freshFromContent(Content{ .structure = .{ .num = .{ .num_poly = frac_var } } });

            const cir_expr = switch (parsed) {
                .small => |small_info| CIR.Expr{
                    .dec_small = .{
                        .num_var = num_var,
                        .requirements = small_info.requirements,
                        .numerator = small_info.numerator,
                        .denominator_power_of_ten = small_info.denominator_power_of_ten,
                        .region = region,
                    },
                },
                .dec => |dec_info| CIR.Expr{
                    .frac_dec = .{
                        .frac_var = num_var,
                        .requirements = dec_info.requirements,
                        .value = dec_info.value,
                        .region = region,
                    },
                },
                .f64 => |f64_info| CIR.Expr{
                    .frac_f64 = .{
                        .frac_var = num_var,
                        .requirements = f64_info.requirements,
                        .value = f64_info.value,
                        .region = region,
                    },
                },
            };

            const expr_idx = self.can_ir.store.addExpr(cir_expr);

            std.debug.assert(@intFromEnum(expr_idx) == @intFromEnum(final_expr_idx));

            // Insert concrete type variable
            _ = self.can_ir.setTypeVarAtExpr(expr_idx, Content{ .structure = .{ .num = .{ .num_poly = frac_var } } });

            return expr_idx;
        },
        .string => |e| {
            // Get all the string parts
            const parts = self.parse_ir.store.exprSlice(e.parts);

            // Extract segments from the string, inserting them into the string interner
            // For non-string interpolation segments, canonicalize them
            //
            // Returns a Expr.Span containing the canonicalized string segments
            // a string may consist of multiple string literal or expression segments
            const str_segments_span = self.extractStringSegments(parts);

            const expr_idx = self.can_ir.store.addExpr(CIR.Expr{ .str = .{
                .span = str_segments_span,
                .region = self.parse_ir.tokenizedRegionToRegion(e.region),
            } });

            // Insert concrete type variable
            _ = self.can_ir.setTypeVarAtExpr(expr_idx, Content{ .structure = .str });

            return expr_idx;
        },
        .list => |e| {
            const region = self.parse_ir.tokenizedRegionToRegion(e.region);

            // Mark the start of scratch expressions for the list
            const scratch_top = self.can_ir.store.scratchExprTop();

            // Iterate over the list item, canonicalizing each one
            // Then append the result to the scratch list
            const items_slice = self.parse_ir.store.exprSlice(e.items);
            for (items_slice) |item| {
                if (self.canonicalize_expr(item)) |canonicalized| {
                    self.can_ir.store.addScratchExpr(canonicalized);
                }
            }

            // Create span of the new scratch expressions
            const elems_span = self.can_ir.store.exprSpanFrom(scratch_top);

            // create type vars, first "reserve" node slots
            const list_expr_idx = self.can_ir.store.predictNodeIndex(2);

            // then insert the type vars, setting the parent to be the final slot
            const elem_type_var = self.can_ir.pushFreshTypeVar(
                list_expr_idx,
                region,
            );

            // then in the final slot the actual expr is inserted
            const expr_idx = self.can_ir.store.addExpr(CIR.Expr{
                .list = .{
                    .elems = elems_span,
                    .elem_var = elem_type_var,
                    .region = region,
                },
            });

            // Insert concrete type variable
            _ = self.can_ir.setTypeVarAtExpr(
                expr_idx,
                Content{ .structure = .{ .list = elem_type_var } },
            );

            return expr_idx;
        },
        .tag => |e| {
            if (self.parse_ir.tokens.resolveIdentifier(e.token)) |tag_name| {
                const region = self.parse_ir.tokenizedRegionToRegion(e.region);

                // create type vars, first "reserve" node slots
                const final_expr_idx = self.can_ir.store.predictNodeIndex(2);

                // then insert the type vars, setting the parent to be the final slot
                const poly_var = self.can_ir.pushFreshTypeVar(final_expr_idx, region);

                // then in the final slot the actual expr is inserted
                const expr_idx = self.can_ir.store.addExpr(CIR.Expr{
                    .tag = .{
                        .ext_var = poly_var,
                        .name = tag_name,
                        .args = .{ .span = .{ .start = 0, .len = 0 } }, // empty arguments
                        .region = region,
                    },
                });

                std.debug.assert(@intFromEnum(expr_idx) == @intFromEnum(final_expr_idx));

                // Insert concrete type variable
                const tag_union = self.can_ir.env.types.mkTagUnion(
                    &[_]Tag{Tag{ .name = tag_name, .args = types.Var.SafeList.Range.empty }},
                    poly_var,
                );
                _ = self.can_ir.setTypeVarAtExpr(expr_idx, tag_union);

                return expr_idx;
            } else {
                return null;
            }
        },
        .string_part => |_| {
            const feature = self.can_ir.env.strings.insert(self.can_ir.env.gpa, "canonicalize string_part expression");
            const expr_idx = self.can_ir.pushMalformed(CIR.Expr.Idx, CIR.Diagnostic{ .not_implemented = .{
                .feature = feature,
                .region = Region.zero(),
            } });
            return expr_idx;
        },
        .tuple => |e| {
            const region = self.parse_ir.tokenizedRegionToRegion(e.region);

            // Mark the start of scratch expressions for the tuple
            const scratch_top = self.can_ir.store.scratchExprTop();

            // Iterate over the tuple items, canonicalizing each one
            // Then append the result to the scratch list
            const items_slice = self.parse_ir.store.exprSlice(e.items);
            for (items_slice) |item| {
                if (self.canonicalize_expr(item)) |canonicalized| {
                    self.can_ir.store.addScratchExpr(canonicalized);
                }
            }

            // Create span of the new scratch expressions
            const elems_span = self.can_ir.store.exprSpanFrom(scratch_top);

            // create type vars, first "reserve" node slots
            const tuple_expr_idx = self.can_ir.store.predictNodeIndex(2);

            // then insert the type vars, setting the parent to be the final slot
            const tuple_type_var = self.can_ir.pushFreshTypeVar(
                tuple_expr_idx,
                region,
            );

            // then in the final slot the actual expr is inserted
            const expr_idx = self.can_ir.store.addExpr(CIR.Expr{
                .tuple = .{
                    .elems = elems_span,
                    .tuple_var = tuple_type_var,
                    .region = region,
                },
            });

            // Insert concrete type variable for tuple
            // TODO: Implement proper tuple type structure when tuple types are available
            _ = self.can_ir.setTypeVarAtExpr(
                expr_idx,
                Content{ .flex_var = null },
            );

            return expr_idx;
        },
        .record => |_| {
            const feature = self.can_ir.env.strings.insert(self.can_ir.env.gpa, "canonicalize record expression");
            const expr_idx = self.can_ir.pushMalformed(CIR.Expr.Idx, CIR.Diagnostic{ .not_implemented = .{
                .feature = feature,
                .region = Region.zero(),
            } });
            return expr_idx;
        },
        .lambda => |e| {
            const region = self.parse_ir.tokenizedRegionToRegion(e.region);

            // Enter function boundary
            self.enterFunction(region);
            defer self.exitFunction();

            // Enter new scope for function parameters and body
            self.scopeEnter(self.can_ir.env.gpa, true); // true = is_function_boundary
            defer self.scopeExit(self.can_ir.env.gpa) catch {};

            // args
            const gpa = self.can_ir.env.gpa;
            const args_start = self.can_ir.store.scratch_patterns.top();
            for (self.parse_ir.store.patternSlice(e.args)) |arg_pattern_idx| {
                if (self.canonicalize_pattern(arg_pattern_idx)) |pattern_idx| {
                    self.can_ir.store.scratch_patterns.append(gpa, pattern_idx);
                } else {
                    const arg = self.parse_ir.store.getPattern(arg_pattern_idx);
                    const arg_region = self.parse_ir.tokenizedRegionToRegion(arg.to_tokenized_region());
                    const malformed_idx = self.can_ir.pushMalformed(CIR.Pattern.Idx, CIR.Diagnostic{ .pattern_arg_invalid = .{
                        .region = arg_region,
                    } });
                    self.can_ir.store.scratch_patterns.append(gpa, malformed_idx);
                }
            }
            const args_span = self.can_ir.store.patternSpanFrom(args_start);

            // body
            const body_idx = blk: {
                if (self.canonicalize_expr(e.body)) |idx| {
                    break :blk idx;
                } else {
                    const ast_body = self.parse_ir.store.getExpr(e.body);
                    const body_region = self.parse_ir.tokenizedRegionToRegion(ast_body.to_tokenized_region());
                    break :blk self.can_ir.pushMalformed(CIR.Expr.Idx, CIR.Diagnostic{
                        .lambda_body_not_canonicalized = .{ .region = body_region },
                    });
                }
            };

            // Create lambda expression
            const lambda_expr = CIR.Expr{
                .lambda = .{
                    .args = args_span,
                    .body = body_idx,
                    .region = region,
                },
            };
            const expr_idx = self.can_ir.store.addExpr(lambda_expr);
            _ = self.can_ir.setTypeVarAtExpr(expr_idx, Content{ .flex_var = null });
            return expr_idx;
        },
        .record_updater => |_| {
            const feature = self.can_ir.env.strings.insert(self.can_ir.env.gpa, "canonicalize record_updater expression");
            const expr_idx = self.can_ir.pushMalformed(CIR.Expr.Idx, CIR.Diagnostic{ .not_implemented = .{
                .feature = feature,
                .region = Region.zero(),
            } });
            return expr_idx;
        },
        .field_access => |field_access| {
            // Try module-qualified lookup first (e.g., Json.utf8)
            if (self.tryModuleQualifiedLookup(field_access)) |expr_idx| {
                return expr_idx;
            }

            // Regular field access canonicalization
            return self.canonicalizeRegularFieldAccess(field_access);
        },
        .local_dispatch => |_| {
            const feature = self.can_ir.env.strings.insert(self.can_ir.env.gpa, "canonicalize local_dispatch expression");
            const expr_idx = self.can_ir.pushMalformed(CIR.Expr.Idx, CIR.Diagnostic{ .not_implemented = .{
                .feature = feature,
                .region = Region.zero(),
            } });
            return expr_idx;
        },
        .bin_op => |e| {
            const region = self.parse_ir.tokenizedRegionToRegion(e.region);

            // Canonicalize left and right operands
            const lhs = blk: {
                if (self.canonicalize_expr(e.left)) |left_expr_idx| {
                    break :blk left_expr_idx;
                } else {
                    // TODO should probably use LHS region here
                    const left_expr_idx = self.can_ir.pushMalformed(CIR.Expr.Idx, CIR.Diagnostic{ .expr_not_canonicalized = .{
                        .region = region,
                    } });
                    break :blk left_expr_idx;
                }
            };

            const rhs = blk: {
                if (self.canonicalize_expr(e.right)) |right_expr_idx| {
                    break :blk right_expr_idx;
                } else {
                    // TODO should probably use RHS region here
                    const right_expr_idx = self.can_ir.pushMalformed(CIR.Expr.Idx, CIR.Diagnostic{ .expr_not_canonicalized = .{
                        .region = region,
                    } });
                    break :blk right_expr_idx;
                }
            };

            // Get the operator token
            const op_token = self.parse_ir.tokens.tokens.get(e.operator);

            const op: CIR.Expr.Binop.Op = switch (op_token.tag) {
                .OpPlus => .add,
                .OpBinaryMinus => .sub,
                .OpStar => .mul,
                .OpLessThan => .lt,
                .OpGreaterThan => .gt,
                .OpEquals => .eq,
                else => {
                    // Unknown operator
                    const feature = self.can_ir.env.strings.insert(self.can_ir.env.gpa, "binop");
                    const expr_idx = self.can_ir.pushMalformed(CIR.Expr.Idx, CIR.Diagnostic{ .not_implemented = .{
                        .feature = feature,
                        .region = region,
                    } });
                    return expr_idx;
                },
            };

            const expr_idx = self.can_ir.store.addExpr(CIR.Expr{
                .binop = CIR.Expr.Binop.init(op, lhs, rhs, region),
            });

            _ = self.can_ir.setTypeVarAtExpr(expr_idx, Content{ .flex_var = null });

            return expr_idx;
        },
        .suffix_single_question => |_| {
            const feature = self.can_ir.env.strings.insert(self.can_ir.env.gpa, "canonicalize suffix_single_question expression");
            const expr_idx = self.can_ir.pushMalformed(CIR.Expr.Idx, CIR.Diagnostic{ .not_implemented = .{
                .feature = feature,
                .region = Region.zero(),
            } });
            return expr_idx;
        },
        .unary_op => |_| {
            const feature = self.can_ir.env.strings.insert(self.can_ir.env.gpa, "canonicalize unary_op expression");
            const expr_idx = self.can_ir.pushMalformed(CIR.Expr.Idx, CIR.Diagnostic{ .not_implemented = .{
                .feature = feature,
                .region = Region.zero(),
            } });
            return expr_idx;
        },
        .if_then_else => |e| {
            const region = self.parse_ir.tokenizedRegionToRegion(e.region);

            // Start collecting if-branches
            const scratch_top = self.can_ir.store.scratchIfBranchTop();

            // Flatten the if-then-else chain
            const final_else = self.flattenIfThenElseChainRecursive(e);
            const branches_span = self.can_ir.store.ifBranchSpanFrom(scratch_top);

            // Create the if expression
            const expr_idx = self.can_ir.store.addExpr(CIR.Expr{
                .@"if" = .{
                    .branches = branches_span,
                    .final_else = final_else,
                    .region = region,
                    .cond_var = self.can_ir.pushFreshTypeVar(@enumFromInt(0), region),
                    .branch_var = self.can_ir.pushFreshTypeVar(@enumFromInt(0), region),
                },
            });

            // Set type variable for the entire if expression
            _ = self.can_ir.setTypeVarAtExpr(expr_idx, Content{ .flex_var = null });

            return expr_idx;
        },
        .match => |_| {
            const feature = self.can_ir.env.strings.insert(self.can_ir.env.gpa, "canonicalize match expression");
            const expr_idx = self.can_ir.pushMalformed(CIR.Expr.Idx, CIR.Diagnostic{ .not_implemented = .{
                .feature = feature,
                .region = Region.zero(),
            } });
            return expr_idx;
        },
        .dbg => |_| {
            const feature = self.can_ir.env.strings.insert(self.can_ir.env.gpa, "canonicalize dbg expression");
            const expr_idx = self.can_ir.pushMalformed(CIR.Expr.Idx, CIR.Diagnostic{ .not_implemented = .{
                .feature = feature,
                .region = Region.zero(),
            } });
            return expr_idx;
        },
        .record_builder => |_| {
            const feature = self.can_ir.env.strings.insert(self.can_ir.env.gpa, "canonicalize record_builder expression");
            const expr_idx = self.can_ir.pushMalformed(CIR.Expr.Idx, CIR.Diagnostic{ .not_implemented = .{
                .feature = feature,
                .region = Region.zero(),
            } });
            return expr_idx;
        },
        .ellipsis => |e| {
            const region = self.parse_ir.tokenizedRegionToRegion(e.region);
            const feature = self.can_ir.env.strings.insert(self.can_ir.env.gpa, "...");
            const diagnostic = self.can_ir.store.addDiagnostic(CIR.Diagnostic{ .not_implemented = .{
                .feature = feature,
                .region = region,
            } });
            const ellipsis_expr = self.can_ir.store.addExpr(CIR.Expr{ .runtime_error = .{
                .diagnostic = diagnostic,
                .region = region,
            } });
            return ellipsis_expr;
        },
        .block => |e| {
            const region = self.parse_ir.tokenizedRegionToRegion(e.region);

            // Blocks don't introduce function boundaries, but may contain var statements
            self.scopeEnter(self.can_ir.env.gpa, false); // false = not a function boundary
            defer self.scopeExit(self.can_ir.env.gpa) catch {};

            // Keep track of the start position for statements
            const stmt_start = self.can_ir.store.scratch_statements.top();

            // Canonicalize all statements in the block
            const statements = self.parse_ir.store.statementSlice(e.statements);
            var last_expr: ?CIR.Expr.Idx = null;

            for (statements, 0..) |stmt_idx, i| {
                // Check if this is the last statement and if it's an expression
                const is_last = (i == statements.len - 1);
                const stmt = self.parse_ir.store.getStatement(stmt_idx);

                if (is_last and stmt == .expr) {
                    // For the last expression statement, canonicalize it directly as the final expression
                    // without adding it as a statement
                    last_expr = self.canonicalize_expr(stmt.expr.expr);
                } else {
                    // Regular statement processing
                    const result = self.canonicalize_statement(stmt_idx);
                    if (result) |expr_idx| {
                        last_expr = expr_idx;
                    }
                }
            }

            // Determine the final expression
            const final_expr = if (last_expr) |expr_idx| blk: {
                _ = self.can_ir.setTypeVarAtExpr(expr_idx, Content{ .flex_var = null });
                break :blk expr_idx;
            } else blk: {
                // Empty block - create empty record
                const expr_idx = self.can_ir.store.addExpr(CIR.Expr{
                    .empty_record = .{ .region = region },
                });
                _ = self.can_ir.setTypeVarAtExpr(expr_idx, Content{ .structure = .empty_record });
                break :blk expr_idx;
            };

            // Create statement span
            const stmt_span = self.can_ir.store.statementSpanFrom(stmt_start);

            // Create and return block expression
            const block_expr = CIR.Expr{
                .block = .{
                    .stmts = stmt_span,
                    .final_expr = final_expr,
                    .region = region,
                },
            };
            const block_idx = self.can_ir.store.addExpr(block_expr);

            // TODO: Propagate type from final expression during type checking
            // For now, create a fresh type var for the block
            _ = self.can_ir.setTypeVarAtExpr(block_idx, Content{ .flex_var = null });

            return block_idx;
        },
        .malformed => |malformed| {
            // We won't touch this since it's already a parse error.
            _ = malformed;
            return null;
        },
    }
}

/// Extract string segments from parsed string parts
fn extractStringSegments(self: *Self, parts: []const AST.Expr.Idx) CIR.Expr.Span {
    const gpa = self.can_ir.env.gpa;
    const start = self.can_ir.store.scratchExprTop();

    for (parts) |part| {
        const part_node = self.parse_ir.store.getExpr(part);
        switch (part_node) {
            .string_part => |sp| {
                // get the raw text of the string part
                const part_text = self.parse_ir.resolve(sp.token);

                // intern the string in the ModuleEnv
                const string_idx = self.can_ir.env.strings.insert(gpa, part_text);

                // create a node for the string literal
                const str_expr_idx = self.can_ir.store.addExpr(CIR.Expr{ .str_segment = .{
                    .literal = string_idx,
                    .region = self.parse_ir.tokenizedRegionToRegion(part_node.to_tokenized_region()),
                } });

                // add the node idx to our scratch expr stack
                self.can_ir.store.addScratchExpr(str_expr_idx);
            },
            else => {

                // Any non-string-part is an interpolation
                if (self.canonicalize_expr(part)) |expr_idx| {
                    // append our interpolated expression
                    self.can_ir.store.addScratchExpr(expr_idx);
                } else {
                    // unable to canonicalize the interpolation, push a malformed node
                    const region = self.parse_ir.tokenizedRegionToRegion(part_node.to_tokenized_region());
                    const malformed_idx = self.can_ir.pushMalformed(CIR.Expr.Idx, CIR.Diagnostic{ .invalid_string_interpolation = .{
                        .region = region,
                    } });
                    self.can_ir.store.addScratchExpr(malformed_idx);
                }
            },
        }
    }

    return self.can_ir.store.exprSpanFrom(start);
}

fn canonicalize_pattern(
    self: *Self,
    ast_pattern_idx: AST.Pattern.Idx,
) ?CIR.Pattern.Idx {
    const gpa = self.can_ir.env.gpa;
    switch (self.parse_ir.store.getPattern(ast_pattern_idx)) {
        .ident => |e| {
            const region = self.parse_ir.tokenizedRegionToRegion(e.region);
            if (self.parse_ir.tokens.resolveIdentifier(e.ident_tok)) |ident_idx| {
                // Push a Pattern node for our identifier
                const assign_idx = self.can_ir.store.addPattern(CIR.Pattern{ .assign = .{
                    .ident = ident_idx,
                    .region = region,
                } });
                _ = self.can_ir.setTypeVarAtPat(assign_idx, .{ .flex_var = null });

                // Introduce the identifier into scope mapping to this pattern node
                switch (self.scopeIntroduceInternal(self.can_ir.env.gpa, &self.can_ir.env.idents, .ident, ident_idx, assign_idx, false, true)) {
                    .success => {},
                    .shadowing_warning => |shadowed_pattern_idx| {
                        const shadowed_pattern = self.can_ir.store.getPattern(shadowed_pattern_idx);
                        const original_region = shadowed_pattern.toRegion();
                        self.can_ir.pushDiagnostic(CIR.Diagnostic{ .shadowing_warning = .{
                            .ident = ident_idx,
                            .region = region,
                            .original_region = original_region,
                        } });
                    },
                    .top_level_var_error => {
                        return self.can_ir.pushMalformed(CIR.Pattern.Idx, CIR.Diagnostic{ .invalid_top_level_statement = .{
                            .stmt = self.can_ir.env.strings.insert(self.can_ir.env.gpa, "var"),
                        } });
                    },
                    .var_across_function_boundary => {
                        return self.can_ir.pushMalformed(CIR.Pattern.Idx, CIR.Diagnostic{ .ident_already_in_scope = .{
                            .ident = ident_idx,
                            .region = region,
                        } });
                    },
                }

                return assign_idx;
            } else {
                const feature = self.can_ir.env.strings.insert(self.can_ir.env.gpa, "report an error when unable to resolve identifier");
                const malformed_idx = self.can_ir.pushMalformed(CIR.Pattern.Idx, CIR.Diagnostic{ .not_implemented = .{
                    .feature = feature,
                    .region = Region.zero(),
                } });
                return malformed_idx;
            }
        },
        .underscore => |p| {
            const underscore_pattern = CIR.Pattern{
                .underscore = .{
                    .region = self.parse_ir.tokenizedRegionToRegion(p.region),
                },
            };

            const pattern_idx = self.can_ir.store.addPattern(underscore_pattern);

            _ = self.can_ir.setTypeVarAtPat(pattern_idx, Content{ .flex_var = null });

            return pattern_idx;
        },
        .int => |e| {
            const region = self.parse_ir.tokenizedRegionToRegion(e.region);

            // Resolve to a string slice from the source
            const token_text = self.parse_ir.resolve(e.number_tok);

            // Parse as integer
            const value = std.fmt.parseInt(i128, token_text, 10) catch {
                // Invalid integer literal
                const malformed_idx = self.can_ir.pushMalformed(CIR.Pattern.Idx, CIR.Diagnostic{ .invalid_num_literal = .{
                    .region = region,
                } });
                return malformed_idx;
            };

            // Calculate requirements based on the value
            const u128_val: u128 = if (value < 0) @as(u128, @intCast(-(value + 1))) + 1 else @as(u128, @intCast(value));
            const requirements = types.Num.Int.Requirements{
                .sign_needed = value < 0,
                .bits_needed = types.Num.Int.BitsNeeded.fromValue(u128_val),
            };

            // Reserve node slots for type vars, then insert into them.
            const final_pattern_idx = self.can_ir.store.predictNodeIndex(2);
            const num_type_var = self.can_ir.pushFreshTypeVar(final_pattern_idx, region);
            const int_pattern = CIR.Pattern{
                .int_literal = .{
                    .num_var = num_type_var,
                    .requirements = requirements,
                    .value = .{ .bytes = @bitCast(value), .kind = .i128 },
                    .region = region,
                },
            };
            const pattern_idx = self.can_ir.store.addPattern(int_pattern);

            std.debug.assert(@intFromEnum(pattern_idx) == @intFromEnum(final_pattern_idx));

            _ = self.can_ir.setTypeVarAtPat(pattern_idx, Content{
                .structure = .{ .num = .{ .num_poly = num_type_var } },
            });

            return pattern_idx;
        },
        .frac => |e| {
            const region = self.parse_ir.tokenizedRegionToRegion(e.region);

            // Resolve to a string slice from the source
            const token_text = self.parse_ir.resolve(e.number_tok);

            // create type vars, first "reserve" node slots
            const final_pattern_idx = self.can_ir.store.predictNodeIndex(2);

            // then insert the type vars, setting the parent to be the final slot
            const num_type_var = self.can_ir.pushFreshTypeVar(final_pattern_idx, region);

            const parsed = parseFracLiteral(token_text) catch |err| switch (err) {
                error.InvalidNumLiteral => {
                    const malformed_idx = self.can_ir.pushMalformed(CIR.Pattern.Idx, CIR.Diagnostic{ .invalid_num_literal = .{
                        .region = region,
                    } });
                    return malformed_idx;
                },
            };

            const cir_pattern = switch (parsed) {
                .small => |small_info| CIR.Pattern{
                    .small_dec_literal = .{
                        .num_var = num_type_var,
                        .requirements = small_info.requirements,
                        .numerator = small_info.numerator,
                        .denominator_power_of_ten = small_info.denominator_power_of_ten,
                        .region = region,
                    },
                },
                .dec => |dec_info| CIR.Pattern{
                    .dec_literal = .{
                        .num_var = num_type_var,
                        .requirements = dec_info.requirements,
                        .value = dec_info.value,
                        .region = region,
                    },
                },
                .f64 => |f64_info| CIR.Pattern{
                    .f64_literal = .{
                        .num_var = num_type_var,
                        .requirements = f64_info.requirements,
                        .value = f64_info.value,
                        .region = region,
                    },
                },
            };

            const pattern_idx = self.can_ir.store.addPattern(cir_pattern);

            std.debug.assert(@intFromEnum(pattern_idx) == @intFromEnum(final_pattern_idx));

            _ = self.can_ir.setTypeVarAtPat(pattern_idx, Content{
                .structure = .{ .num = .{ .num_poly = num_type_var } },
            });

            return pattern_idx;
        },
        .string => |e| {
            const region = self.parse_ir.tokenizedRegionToRegion(e.region);

            // resolve to a string slice from the source
            const token_text = self.parse_ir.resolve(e.string_tok);

            // TODO: Handle escape sequences
            // For now, just intern the raw string
            const literal = self.can_ir.env.strings.insert(gpa, token_text);

            const str_pattern = CIR.Pattern{
                .str_literal = .{
                    .literal = literal,
                    .region = region,
                },
            };
            const pattern_idx = self.can_ir.store.addPattern(str_pattern);

            _ = self.can_ir.setTypeVarAtPat(pattern_idx, Content{ .structure = .str });

            return pattern_idx;
        },
        .tag => |e| {
            if (self.parse_ir.tokens.resolveIdentifier(e.tag_tok)) |tag_name| {
                const start = self.can_ir.store.scratch_patterns.top();

                for (self.parse_ir.store.patternSlice(e.args)) |sub_ast_pattern_idx| {
                    if (self.canonicalize_pattern(sub_ast_pattern_idx)) |idx| {
                        self.can_ir.store.scratch_patterns.append(gpa, idx);
                    } else {
                        const arg = self.parse_ir.store.getPattern(sub_ast_pattern_idx);
                        const arg_region = self.parse_ir.tokenizedRegionToRegion(arg.to_tokenized_region());
                        const malformed_idx = self.can_ir.pushMalformed(CIR.Pattern.Idx, CIR.Diagnostic{ .pattern_arg_invalid = .{
                            .region = arg_region,
                        } });
                        self.can_ir.store.scratch_patterns.append(gpa, malformed_idx);
                    }
                }

                const region = self.parse_ir.tokenizedRegionToRegion(e.region);

                const args = self.can_ir.store.patternSpanFrom(start);

                // Reserve node slots for type vars, then insert into them.
                const final_pattern_idx = self.can_ir.store.predictNodeIndex(2);
                const ext_type_var = self.can_ir.pushFreshTypeVar(final_pattern_idx, region);
                const tag_pattern = CIR.Pattern{
                    .applied_tag = .{
                        .ext_var = ext_type_var,
                        .tag_name = tag_name,
                        .arguments = args,
                        .region = region,
                    },
                };
                const pattern_idx = self.can_ir.store.addPattern(tag_pattern);

                std.debug.assert(@intFromEnum(pattern_idx) == @intFromEnum(final_pattern_idx));

                const tag_union_type = self.can_ir.env.types.mkTagUnion(
                    &[_]Tag{Tag{ .name = tag_name, .args = types.Var.SafeList.Range.empty }},
                    ext_type_var,
                );
                _ = self.can_ir.setTypeVarAtPat(pattern_idx, tag_union_type);

                return pattern_idx;
            }
            return null;
        },
        .record => |_| {
            const feature = self.can_ir.env.strings.insert(self.can_ir.env.gpa, "canonicalize record pattern");
            const pattern_idx = self.can_ir.pushMalformed(CIR.Pattern.Idx, CIR.Diagnostic{ .not_implemented = .{
                .feature = feature,
                .region = Region.zero(),
            } });
            return pattern_idx;
        },
        .tuple => |e| {
            const region = self.parse_ir.tokenizedRegionToRegion(e.region);

            // Mark the start of scratch patterns for the tuple
            const scratch_top = self.can_ir.store.scratchPatternTop();

            // Iterate over the tuple patterns, canonicalizing each one
            // Then append the result to the scratch list
            const patterns_slice = self.parse_ir.store.patternSlice(e.patterns);
            for (patterns_slice) |pattern| {
                if (self.canonicalize_pattern(pattern)) |canonicalized| {
                    self.can_ir.store.addScratchPattern(canonicalized);
                }
            }

            // Create span of the new scratch patterns
            const patterns_span = self.can_ir.store.patternSpanFrom(scratch_top);

            // Reserve node slots for type vars, then insert into them.
            const tuple_pattern_idx = self.can_ir.store.predictNodeIndex(2);
            const tuple_type_var = self.can_ir.pushFreshTypeVar(
                tuple_pattern_idx,
                region,
            );
            const pattern_idx = self.can_ir.store.addPattern(CIR.Pattern{
                .tuple = .{
                    .patterns = patterns_span,
                    .tuple_var = tuple_type_var,
                    .region = region,
                },
            });

            // Insert concrete type variable for tuple pattern
            // TODO: Implement proper tuple type structure when tuple types are available
            _ = self.can_ir.setTypeVarAtPat(
                pattern_idx,
                Content{ .flex_var = null },
            );

            return pattern_idx;
        },
        .list => |_| {
            const feature = self.can_ir.env.strings.insert(self.can_ir.env.gpa, "canonicalize list pattern");
            const pattern_idx = self.can_ir.pushMalformed(CIR.Pattern.Idx, CIR.Diagnostic{ .not_implemented = .{
                .feature = feature,
                .region = Region.zero(),
            } });
            return pattern_idx;
        },
        .list_rest => |_| {
            const feature = self.can_ir.env.strings.insert(self.can_ir.env.gpa, "canonicalize list rest pattern");
            const pattern_idx = self.can_ir.pushMalformed(CIR.Pattern.Idx, CIR.Diagnostic{ .not_implemented = .{
                .feature = feature,
                .region = Region.zero(),
            } });
            return pattern_idx;
        },
        .alternatives => |_| {
            const feature = self.can_ir.env.strings.insert(self.can_ir.env.gpa, "canonicalize alternatives pattern");
            const pattern_idx = self.can_ir.pushMalformed(CIR.Pattern.Idx, CIR.Diagnostic{ .not_implemented = .{
                .feature = feature,
                .region = Region.zero(),
            } });
            return pattern_idx;
        },
        .malformed => |malformed| {
            // We won't touch this since it's already a parse error.
            _ = malformed;
            return null;
        },
    }
}

/// Enter a function boundary by pushing its region onto the stack
fn enterFunction(self: *Self, region: Region) void {
    self.function_regions.append(self.can_ir.env.gpa, region) catch |err| exitOnOom(err);
}

/// Exit a function boundary by popping from the stack
fn exitFunction(self: *Self) void {
    _ = self.function_regions.pop();
}

/// Get the current function region (the function we're currently in)
fn getCurrentFunctionRegion(self: *const Self) ?Region {
    if (self.function_regions.items.len > 0) {
        return self.function_regions.items[self.function_regions.items.len - 1];
    }
    return null;
}

/// Record which function a var pattern was declared in
fn recordVarFunction(self: *Self, pattern_idx: CIR.Pattern.Idx) void {
    // Mark this pattern as a var
    self.var_patterns.put(self.can_ir.env.gpa, pattern_idx, {}) catch |err| exitOnOom(err);

    if (self.getCurrentFunctionRegion()) |function_region| {
        self.var_function_regions.put(self.can_ir.env.gpa, pattern_idx, function_region) catch |err| exitOnOom(err);
    }
}

/// Check if a pattern is a var
fn isVarPattern(self: *const Self, pattern_idx: CIR.Pattern.Idx) bool {
    return self.var_patterns.contains(pattern_idx);
}

/// Check if a var reassignment crosses function boundaries
fn isVarReassignmentAcrossFunctionBoundary(self: *const Self, pattern_idx: CIR.Pattern.Idx) bool {
    if (self.var_function_regions.get(pattern_idx)) |var_function_region| {
        if (self.getCurrentFunctionRegion()) |current_function_region| {
            return !var_function_region.eq(current_function_region);
        }
    }
    return false;
}

<<<<<<< HEAD
// Check if the given f64 fits in f32 range (ignoring precision loss)
fn fitsInF32(f64_val: f64) bool {
    // Check if it's within the range that f32 can represent.
    // This includes normal, subnormal, and zero values.
    // (This is a magnitude check, so take the abs value to check
    // positive and negative at the same time.)
    const abs_val = @abs(f64_val);
    return abs_val >= std.math.floatTrueMin(f32) and abs_val <= std.math.floatMax(f32);
}

// Check if a float value can be represented accurately in RocDec
fn fitsInDec(value: f64) bool {
    // RocDec uses i128 with 18 decimal places
    const max_dec_value = 170141183460469231731.0;
    const min_dec_value = -170141183460469231731.0;

    return value >= min_dec_value and value <= max_dec_value;
}

// Result type for parsing fractional literals into small, Dec, or f64
const FracLiteralResult = union(enum) {
    small: struct {
        numerator: i16,
        denominator_power_of_ten: u8,
        requirements: types.Num.Frac.Requirements,
    },
    dec: struct {
        value: RocDec,
        requirements: types.Num.Frac.Requirements,
    },
    f64: struct {
        value: f64,
        requirements: types.Num.Frac.Requirements,
    },
};

// Try to parse a fractional literal as a small dec (numerator/10^power)
fn parseSmallDec(token_text: []const u8) ?struct { numerator: i16, denominator_power_of_ten: u8 } {
    // For negative zero, we'll return null to force f64 path
    if (token_text.len > 0 and token_text[0] == '-') {
        const rest = token_text[1..];
        // Check if it's -0, -0.0, -0.00, etc.
        var all_zeros = true;
        for (rest) |c| {
            if (c != '0' and c != '.') {
                all_zeros = false;
                break;
            }
        }
        if (all_zeros) return null;
    }

    // Parse as a whole number by removing the decimal point
    const dot_pos = std.mem.indexOf(u8, token_text, ".") orelse {
        // No decimal point, parse as integer
        const val = std.fmt.parseInt(i32, token_text, 10) catch return null;
        if (val < -32768 or val > 32767) return null;
        return .{ .numerator = @as(i16, @intCast(val)), .denominator_power_of_ten = 0 };
    };

    // Count digits after decimal point
    const after_decimal_len = token_text.len - dot_pos - 1;
    if (after_decimal_len > 255) return null; // Too many decimal places

    // Build the string without the decimal point
    var buf: [32]u8 = undefined;
    var len: usize = 0;

    // Copy part before decimal
    @memcpy(buf[0..dot_pos], token_text[0..dot_pos]);
    len = dot_pos;

    // Copy part after decimal
    if (after_decimal_len > 0) {
        @memcpy(buf[len..][0..after_decimal_len], token_text[dot_pos + 1 ..]);
        len += after_decimal_len;
    }

    // Parse the combined number
    const val = std.fmt.parseInt(i32, buf[0..len], 10) catch return null;
    if (val < -32768 or val > 32767) return null;

    return .{ .numerator = @as(i16, @intCast(val)), .denominator_power_of_ten = @as(u8, @intCast(after_decimal_len)) };
}

// Parse a fractional literal from text and return small, Dec, or F64 value
fn parseFracLiteral(token_text: []const u8) !FracLiteralResult {
    // First, always parse as f64 to get the numeric value
    const f64_val = std.fmt.parseFloat(f64, token_text) catch {
        // If it can't be parsed as F64, it's too big to fit in any of Roc's Frac types.
        return error.InvalidNumLiteral;
    };

    // Check if it has scientific notation
    const has_scientific_notation = blk: {
        for (token_text) |char| {
            if (char == 'e' or char == 'E') {
                break :blk true;
            }
        }
        break :blk false;
    };

    // For non-scientific notation, try the original parseSmallDec first to preserve behavior
    if (!has_scientific_notation) {
        if (parseSmallDec(token_text)) |small| {
            // Convert to f64 to check requirements
            const numerator_f64 = @as(f64, @floatFromInt(small.numerator));
            var divisor: f64 = 1.0;
            var i: u8 = 0;
            while (i < small.denominator_power_of_ten) : (i += 1) {
                divisor *= 10.0;
            }
            const small_f64_val = numerator_f64 / divisor;

            return FracLiteralResult{
                .small = .{
                    .numerator = small.numerator,
                    .denominator_power_of_ten = small.denominator_power_of_ten,
                    .requirements = types.Num.Frac.Requirements{
                        .fits_in_f32 = fitsInF32(small_f64_val),
                        .fits_in_dec = true,
                    },
                },
            };
        }
    }

    // For scientific notation or when parseSmallDec fails, check if it's a whole number
    const rounded = @round(f64_val);
    if (f64_val == rounded and rounded >= -32768 and rounded <= 32767) {
        // It's a whole number in i16 range, can use small dec with denominator_power_of_ten = 0
        return FracLiteralResult{
            .small = .{
                .numerator = @as(i16, @intFromFloat(rounded)),
                .denominator_power_of_ten = 0,
                .requirements = types.Num.Frac.Requirements{
                    .fits_in_f32 = fitsInF32(f64_val),
                    .fits_in_dec = true,
                },
            },
        };
    }

    // Check if the value can fit in RocDec (whether or not it uses scientific notation)
    // RocDec uses i128 with 18 decimal places
    // We need to check if the value is within RocDec's range
    if (fitsInDec(f64_val)) {
        // Convert f64 to RocDec by multiplying by 10^18
        const dec_scale = std.math.pow(f64, 10, 18);
        const scaled_val = f64_val * dec_scale;

        // i128 max is 170141183460469231731687303715884105727
        // i128 min is -170141183460469231731687303715884105728
        // We need to be more conservative to avoid overflow during conversion
        const i128_max_f64 = 170141183460469231731687303715884105727.0;
        const i128_min_f64 = -170141183460469231731687303715884105728.0;

        if (scaled_val >= i128_min_f64 and scaled_val <= i128_max_f64) {
            // Safe to convert - but check for special cases
            const rounded_val = @round(scaled_val);

            // Extra safety check for boundary values
            if (rounded_val < i128_min_f64 or rounded_val > i128_max_f64) {
                // Would overflow, use f64 instead
                return FracLiteralResult{
                    .f64 = .{
                        .value = f64_val,
                        .requirements = types.Num.Frac.Requirements{
                            .fits_in_f32 = fitsInF32(f64_val),
                            .fits_in_dec = false,
                        },
                    },
                };
            }

            const dec_num = @as(i128, @intFromFloat(rounded_val));

            // Check if the value is too small (would round to 0 or near 0)
            // This prevents loss of precision for very small numbers like 1e-40
            const min_representable = 1e-18; // Smallest non-zero value Dec can represent
            if (@abs(f64_val) > 0 and @abs(f64_val) < min_representable) {
                // Too small for Dec precision, use f64
                return FracLiteralResult{
                    .f64 = .{
                        .value = f64_val,
                        .requirements = types.Num.Frac.Requirements{
                            .fits_in_f32 = fitsInF32(f64_val),
                            .fits_in_dec = false,
                        },
                    },
                };
            }

            return FracLiteralResult{
                .dec = .{
                    .value = RocDec{ .num = dec_num },
                    .requirements = types.Num.Frac.Requirements{
                        .fits_in_f32 = fitsInF32(f64_val),
                        .fits_in_dec = true,
                    },
                },
            };
        }
    }

    // If it doesn't fit in small dec or RocDec, use f64
    return FracLiteralResult{
        .f64 = .{
            .value = f64_val,
            .requirements = types.Num.Frac.Requirements{
                .fits_in_f32 = fitsInF32(f64_val),
                .fits_in_dec = false,
            },
        },
    };
}

test {
    _ = @import("canonicalize/test/int_test.zig");
    _ = @import("canonicalize/test/frac_test.zig");
=======
/// Flatten a chain of if-then-else expressions into multiple if-branches
/// Returns the final else expression that is not an if-then-else
fn flattenIfThenElseChainRecursive(self: *Self, if_expr: anytype) CIR.Expr.Idx {
    // Canonicalize and add the current condition/then pair
    const cond_idx = blk: {
        if (self.canonicalize_expr(if_expr.condition)) |idx| {
            break :blk idx;
        } else {
            const ast_cond = self.parse_ir.store.getExpr(if_expr.condition);
            const cond_region = self.parse_ir.tokenizedRegionToRegion(ast_cond.to_tokenized_region());
            break :blk self.can_ir.pushMalformed(CIR.Expr.Idx, CIR.Diagnostic{
                .if_condition_not_canonicalized = .{ .region = cond_region },
            });
        }
    };

    const then_idx = blk: {
        if (self.canonicalize_expr(if_expr.then)) |idx| {
            break :blk idx;
        } else {
            const ast_then = self.parse_ir.store.getExpr(if_expr.then);
            const then_region = self.parse_ir.tokenizedRegionToRegion(ast_then.to_tokenized_region());
            break :blk self.can_ir.pushMalformed(CIR.Expr.Idx, CIR.Diagnostic{
                .if_then_not_canonicalized = .{ .region = then_region },
            });
        }
    };

    // Add this condition/then pair as an if-branch
    const if_branch = CIR.IfBranch{
        .cond = cond_idx,
        .body = then_idx,
    };
    self.can_ir.store.addScratchIfBranch(if_branch);

    // Check if the else clause is another if-then-else that we should flatten
    const else_expr = self.parse_ir.store.getExpr(if_expr.@"else");
    switch (else_expr) {
        .if_then_else => |nested_if| {
            // Recursively flatten the nested if-then-else
            return self.flattenIfThenElseChainRecursive(nested_if);
        },
        else => {
            // This is the final else - canonicalize and return it
            if (self.canonicalize_expr(if_expr.@"else")) |else_idx| {
                return else_idx;
            } else {
                const else_region = self.parse_ir.tokenizedRegionToRegion(else_expr.to_tokenized_region());
                return self.can_ir.pushMalformed(CIR.Expr.Idx, CIR.Diagnostic{
                    .if_else_not_canonicalized = .{ .region = else_region },
                });
            }
        },
    }
>>>>>>> 8899dd3c
}

/// Introduce a new identifier to the current scope, return an
/// index if
fn scopeIntroduceIdent(
    self: Self,
    ident_idx: Ident.Idx,
    pattern_idx: CIR.Pattern.Idx,
    region: Region,
    comptime T: type,
) T {
    const result = self.scopeIntroduceInternal(self.can_ir.env.gpa, &self.can_ir.env.idents, .ident, ident_idx, pattern_idx, false, true);

    switch (result) {
        .success => {
            return pattern_idx;
        },
        .shadowing_warning => |shadowed_pattern_idx| {
            const shadowed_pattern = self.can_ir.store.getPattern(shadowed_pattern_idx);
            const original_region = shadowed_pattern.toRegion();
            self.can_ir.pushDiagnostic(CIR.Diagnostic{ .shadowing_warning = .{
                .ident = ident_idx,
                .region = region,
                .original_region = original_region,
            } });
            return pattern_idx;
        },
        .top_level_var_error => {
            return self.can_ir.pushMalformed(T, CIR.Diagnostic{ .invalid_top_level_statement = .{
                .stmt = self.can_ir.env.strings.insert(self.can_ir.env.gpa, "var"),
            } });
        },
        .var_across_function_boundary => |_| {
            // This shouldn't happen for regular identifiers
            return self.can_ir.pushMalformed(T, CIR.Diagnostic{ .not_implemented = .{
                .feature = self.can_ir.env.strings.insert(self.can_ir.env.gpa, "var across function boundary for non-var identifier"),
                .region = region,
            } });
        },
    }
}

/// Introduce a var identifier to the current scope with function boundary tracking
fn scopeIntroduceVar(
    self: *Self,
    ident_idx: Ident.Idx,
    pattern_idx: CIR.Pattern.Idx,
    region: Region,
    is_declaration: bool,
    comptime T: type,
) T {
    const result = self.scopeIntroduceInternal(self.can_ir.env.gpa, &self.can_ir.env.idents, .ident, ident_idx, pattern_idx, true, is_declaration);

    switch (result) {
        .success => {
            // If this is a var declaration, record which function it belongs to
            if (is_declaration) {
                self.recordVarFunction(pattern_idx);
            }
            return pattern_idx;
        },
        .shadowing_warning => |shadowed_pattern_idx| {
            const shadowed_pattern = self.can_ir.store.getPattern(shadowed_pattern_idx);
            const original_region = shadowed_pattern.toRegion();
            self.can_ir.pushDiagnostic(CIR.Diagnostic{ .shadowing_warning = .{
                .ident = ident_idx,
                .region = region,
                .original_region = original_region,
            } });
            if (is_declaration) {
                self.recordVarFunction(pattern_idx);
            }
            return pattern_idx;
        },
        .top_level_var_error => {
            return self.can_ir.pushMalformed(T, CIR.Diagnostic{ .invalid_top_level_statement = .{
                .stmt = self.can_ir.env.strings.insert(self.can_ir.env.gpa, "var"),
            } });
        },
        .var_across_function_boundary => |_| {
            // Generate crash expression for var reassignment across function boundary
            return self.can_ir.pushMalformed(T, CIR.Diagnostic{ .var_across_function_boundary = .{
                .region = region,
            } });
        },
    }
}

/// Canonicalize a tag variant within a tag union type annotation
/// Unlike general type canonicalization, this doesn't validate tag names against scope
/// since tags in tag unions are anonymous and defined by the union itself
fn canonicalize_tag_variant(self: *Self, anno_idx: AST.TypeAnno.Idx) CIR.TypeAnno.Idx {
    const ast_anno = self.parse_ir.store.getTypeAnno(anno_idx);
    switch (ast_anno) {
        .ty => |ty| {
            // For simple tags like `None`, just create the type annotation without scope validation
            const region = self.parse_ir.tokenizedRegionToRegion(ty.region);
            return self.can_ir.store.addTypeAnno(.{ .ty = .{
                .symbol = ty.ident,
                .region = region,
            } });
        },
        .apply => |apply| {
            // For tags with arguments like `Some(Str)`, validate the arguments but not the tag name
            const region = self.parse_ir.tokenizedRegionToRegion(apply.region);
            const args_slice = self.parse_ir.store.typeAnnoSlice(apply.args);

            if (args_slice.len == 0) {
                return self.can_ir.pushMalformed(CIR.TypeAnno.Idx, CIR.Diagnostic{ .malformed_type_annotation = .{ .region = region } });
            }

            // First argument is the tag name - don't validate it against scope
            const base_type = self.parse_ir.store.getTypeAnno(args_slice[0]);
            const type_name = switch (base_type) {
                .ty => |ty| ty.ident,
                else => return self.can_ir.pushMalformed(CIR.TypeAnno.Idx, CIR.Diagnostic{ .malformed_type_annotation = .{ .region = region } }),
            };

            // Canonicalize type arguments (skip first which is the tag name)
            // These should be validated against scope since they're real types like `Str`, `Int`, etc.
            const scratch_top = self.can_ir.store.scratchTypeAnnoTop();
            defer self.can_ir.store.clearScratchTypeAnnosFrom(scratch_top);

            for (args_slice[1..]) |arg_idx| {
                const canonicalized = self.canonicalize_type_anno(arg_idx);
                self.can_ir.store.addScratchTypeAnno(canonicalized);
            }

            const args = self.can_ir.store.typeAnnoSpanFrom(scratch_top);
            return self.can_ir.store.addTypeAnno(.{ .apply = .{
                .symbol = type_name,
                .args = args,
                .region = region,
            } });
        },
        else => {
            // For other cases, fall back to regular canonicalization
            return self.canonicalize_type_anno(anno_idx);
        },
    }
}

/// Canonicalize a statement within a block
fn canonicalize_type_anno(self: *Self, anno_idx: AST.TypeAnno.Idx) CIR.TypeAnno.Idx {
    const ast_anno = self.parse_ir.store.getTypeAnno(anno_idx);
    switch (ast_anno) {
        .apply => |apply| {
            const region = self.parse_ir.tokenizedRegionToRegion(apply.region);
            const args_slice = self.parse_ir.store.typeAnnoSlice(apply.args);

            // Validate we have arguments
            if (args_slice.len == 0) {
                return self.can_ir.pushMalformed(CIR.TypeAnno.Idx, CIR.Diagnostic{ .malformed_type_annotation = .{ .region = region } });
            }

            // First argument is the type constructor
            const base_type = self.parse_ir.store.getTypeAnno(args_slice[0]);
            const type_name = switch (base_type) {
                .ty => |ty| ty.ident,
                else => return self.can_ir.pushMalformed(CIR.TypeAnno.Idx, CIR.Diagnostic{ .malformed_type_annotation = .{ .region = region } }),
            };

            // Canonicalize type arguments (skip first which is the type name)
            const scratch_top = self.can_ir.store.scratchTypeAnnoTop();
            defer self.can_ir.store.clearScratchTypeAnnosFrom(scratch_top);

            for (args_slice[1..]) |arg_idx| {
                const canonicalized = self.canonicalize_type_anno(arg_idx);
                self.can_ir.store.addScratchTypeAnno(canonicalized);
            }

            const args = self.can_ir.store.typeAnnoSpanFrom(scratch_top);
            return self.can_ir.store.addTypeAnno(.{ .apply = .{
                .symbol = type_name,
                .args = args,
                .region = region,
            } });
        },
        .ty_var => |ty_var| {
            const region = self.parse_ir.tokenizedRegionToRegion(ty_var.region);
            const name_ident = self.parse_ir.tokens.resolveIdentifier(ty_var.tok) orelse {
                return self.can_ir.pushMalformed(CIR.TypeAnno.Idx, CIR.Diagnostic{ .malformed_type_annotation = .{
                    .region = region,
                } });
            };

            // Check if this type variable is in scope
            const type_var_in_scope = self.scopeLookupTypeVar(name_ident);
            if (type_var_in_scope == null) {
                // Type variable not found in scope - issue diagnostic
                self.can_ir.pushDiagnostic(CIR.Diagnostic{ .undeclared_type_var = .{
                    .name = name_ident,
                    .region = region,
                } });
            }

            return self.can_ir.store.addTypeAnno(.{ .ty_var = .{
                .name = name_ident,
                .region = region,
            } });
        },
        .ty => |ty| {
            const region = self.parse_ir.tokenizedRegionToRegion(ty.region);

            // Check if this type is declared in scope
            if (self.scopeLookupTypeDecl(ty.ident)) |_| {
                // Type found in scope - good!
                // TODO: We could store a reference to the type declaration for better error messages
            } else {
                // Type not found in scope - issue diagnostic
                self.can_ir.pushDiagnostic(CIR.Diagnostic{ .undeclared_type = .{
                    .name = ty.ident,
                    .region = region,
                } });
            }

            return self.can_ir.store.addTypeAnno(.{ .ty = .{
                .symbol = ty.ident,
                .region = region,
            } });
        },
        .mod_ty => |mod_ty| {
            const region = self.parse_ir.tokenizedRegionToRegion(mod_ty.region);
            return self.can_ir.store.addTypeAnno(.{ .mod_ty = .{
                .mod_symbol = mod_ty.mod_ident,
                .ty_symbol = mod_ty.ty_ident,
                .region = region,
            } });
        },
        .underscore => |underscore| {
            const region = self.parse_ir.tokenizedRegionToRegion(underscore.region);
            return self.can_ir.store.addTypeAnno(.{ .underscore = .{
                .region = region,
            } });
        },
        .tuple => |tuple| {
            const region = self.parse_ir.tokenizedRegionToRegion(tuple.region);
            // Canonicalize all tuple elements
            const scratch_top = self.can_ir.store.scratchTypeAnnoTop();
            defer self.can_ir.store.clearScratchTypeAnnosFrom(scratch_top);

            for (self.parse_ir.store.typeAnnoSlice(tuple.annos)) |elem_idx| {
                const canonicalized = self.canonicalize_type_anno(elem_idx);
                self.can_ir.store.addScratchTypeAnno(canonicalized);
            }

            const annos = self.can_ir.store.typeAnnoSpanFrom(scratch_top);
            return self.can_ir.store.addTypeAnno(.{ .tuple = .{
                .annos = annos,
                .region = region,
            } });
        },
        .record => |record| {
            const region = self.parse_ir.tokenizedRegionToRegion(record.region);

            // Canonicalize all record fields
            const scratch_top = self.can_ir.store.scratchAnnoRecordFieldTop();
            defer self.can_ir.store.clearScratchAnnoRecordFieldsFrom(scratch_top);

            for (self.parse_ir.store.annoRecordFieldSlice(record.fields)) |field_idx| {
                const ast_field = self.parse_ir.store.getAnnoRecordField(field_idx);

                // Resolve field name
                const field_name = self.parse_ir.tokens.resolveIdentifier(ast_field.name) orelse {
                    // Malformed field name - continue with placeholder
                    const malformed_field_ident = Ident.for_text("malformed_field");
                    const malformed_ident = self.can_ir.env.idents.insert(self.can_ir.env.gpa, malformed_field_ident, Region.zero());
                    const canonicalized_ty = self.canonicalize_type_anno(ast_field.ty);
                    const field_region = self.parse_ir.tokenizedRegionToRegion(ast_field.region);

                    const cir_field = CIR.AnnoRecordField{
                        .name = malformed_ident,
                        .ty = canonicalized_ty,
                        .region = field_region,
                    };
                    const field_cir_idx = self.can_ir.store.addAnnoRecordField(cir_field);
                    self.can_ir.store.addScratchAnnoRecordField(field_cir_idx);
                    continue;
                };

                // Canonicalize field type
                const canonicalized_ty = self.canonicalize_type_anno(ast_field.ty);
                const field_region = self.parse_ir.tokenizedRegionToRegion(ast_field.region);

                const cir_field = CIR.AnnoRecordField{
                    .name = field_name,
                    .ty = canonicalized_ty,
                    .region = field_region,
                };
                const field_cir_idx = self.can_ir.store.addAnnoRecordField(cir_field);
                self.can_ir.store.addScratchAnnoRecordField(field_cir_idx);
            }

            const fields = self.can_ir.store.annoRecordFieldSpanFrom(scratch_top);
            return self.can_ir.store.addTypeAnno(.{ .record = .{
                .fields = fields,
                .region = region,
            } });
        },
        .tag_union => |tag_union| {
            const region = self.parse_ir.tokenizedRegionToRegion(tag_union.region);

            // Canonicalize all tags in the union using tag-specific canonicalization
            const scratch_top = self.can_ir.store.scratchTypeAnnoTop();
            defer self.can_ir.store.clearScratchTypeAnnosFrom(scratch_top);

            for (self.parse_ir.store.typeAnnoSlice(tag_union.tags)) |tag_idx| {
                const canonicalized = self.canonicalize_tag_variant(tag_idx);
                self.can_ir.store.addScratchTypeAnno(canonicalized);
            }

            const tags = self.can_ir.store.typeAnnoSpanFrom(scratch_top);

            // Handle optional open annotation (for extensible tag unions)
            const open_anno = if (tag_union.open_anno) |open_idx|
                self.canonicalize_type_anno(open_idx)
            else
                null;

            return self.can_ir.store.addTypeAnno(.{ .tag_union = .{
                .tags = tags,
                .open_anno = open_anno,
                .region = region,
            } });
        },
        .@"fn" => |fn_anno| {
            const region = self.parse_ir.tokenizedRegionToRegion(fn_anno.region);

            // Canonicalize argument types
            const scratch_top = self.can_ir.store.scratchTypeAnnoTop();
            defer self.can_ir.store.clearScratchTypeAnnosFrom(scratch_top);

            for (self.parse_ir.store.typeAnnoSlice(fn_anno.args)) |arg_idx| {
                const canonicalized = self.canonicalize_type_anno(arg_idx);
                self.can_ir.store.addScratchTypeAnno(canonicalized);
            }

            const args = self.can_ir.store.typeAnnoSpanFrom(scratch_top);

            // Canonicalize return type
            const ret = self.canonicalize_type_anno(fn_anno.ret);

            return self.can_ir.store.addTypeAnno(.{ .@"fn" = .{
                .args = args,
                .ret = ret,
                .effectful = fn_anno.effectful,
                .region = region,
            } });
        },
        .parens => |parens| {
            const region = self.parse_ir.tokenizedRegionToRegion(parens.region);
            const inner_anno = self.canonicalize_type_anno(parens.anno);
            return self.can_ir.store.addTypeAnno(.{ .parens = .{
                .anno = inner_anno,
                .region = region,
            } });
        },
        .malformed => |malformed| {
            const region = self.parse_ir.tokenizedRegionToRegion(malformed.region);
            return self.can_ir.pushMalformed(CIR.TypeAnno.Idx, CIR.Diagnostic{ .malformed_type_annotation = .{
                .region = region,
            } });
        },
    }
}

fn canonicalize_type_header(self: *Self, header_idx: AST.TypeHeader.Idx) CIR.TypeHeader.Idx {
    const ast_header = self.parse_ir.store.getTypeHeader(header_idx);
    const region = self.parse_ir.tokenizedRegionToRegion(ast_header.region);

    // Get the type name identifier
    const name_ident = self.parse_ir.tokens.resolveIdentifier(ast_header.name) orelse {
        // If we can't resolve the identifier, create a malformed header with invalid identifier
        return self.can_ir.store.addTypeHeader(.{
            .name = base.Ident.Idx{ .attributes = .{ .effectful = false, .ignored = false, .reassignable = false }, .idx = 0 }, // Invalid identifier
            .args = .{ .span = .{ .start = 0, .len = 0 } },
            .region = region,
        });
    };

    // Canonicalize type arguments - these are parameter declarations, not references
    const scratch_top = self.can_ir.store.scratchTypeAnnoTop();
    defer self.can_ir.store.clearScratchTypeAnnosFrom(scratch_top);

    for (self.parse_ir.store.typeAnnoSlice(ast_header.args)) |arg_idx| {
        const ast_arg = self.parse_ir.store.getTypeAnno(arg_idx);
        // Type parameters should be treated as declarations, not lookups
        switch (ast_arg) {
            .ty_var => |ty_var| {
                const param_region = self.parse_ir.tokenizedRegionToRegion(ty_var.region);
                const param_ident = self.parse_ir.tokens.resolveIdentifier(ty_var.tok) orelse {
                    const malformed = self.can_ir.pushMalformed(CIR.TypeAnno.Idx, CIR.Diagnostic{ .malformed_type_annotation = .{
                        .region = param_region,
                    } });
                    self.can_ir.store.addScratchTypeAnno(malformed);
                    continue;
                };

                // Create type variable annotation for this parameter
                const param_anno = self.can_ir.store.addTypeAnno(.{ .ty_var = .{
                    .name = param_ident,
                    .region = param_region,
                } });
                self.can_ir.store.addScratchTypeAnno(param_anno);
            },
            else => {
                // Other types in parameter position - canonicalize normally but warn
                const canonicalized = self.canonicalize_type_anno(arg_idx);
                self.can_ir.store.addScratchTypeAnno(canonicalized);
            },
        }
    }

    const args = self.can_ir.store.typeAnnoSpanFrom(scratch_top);

    return self.can_ir.store.addTypeHeader(.{
        .name = name_ident,
        .args = args,
        .region = region,
    });
}

fn canonicalize_statement(self: *Self, stmt_idx: AST.Statement.Idx) ?CIR.Expr.Idx {
    const stmt = self.parse_ir.store.getStatement(stmt_idx);

    switch (stmt) {
        .decl => |d| {
            // Check if this is a var reassignment
            const pattern = self.parse_ir.store.getPattern(d.pattern);
            if (pattern == .ident) {
                const ident_tok = pattern.ident.ident_tok;
                if (self.parse_ir.tokens.resolveIdentifier(ident_tok)) |ident_idx| {
                    const region = self.parse_ir.tokenizedRegionToRegion(self.parse_ir.store.getPattern(d.pattern).to_tokenized_region());

                    // Check if this identifier exists and is a var
                    switch (self.scopeLookup(&self.can_ir.env.idents, .ident, ident_idx)) {
                        .found => |existing_pattern_idx| {
                            // Check if this is a var reassignment across function boundaries
                            if (self.isVarReassignmentAcrossFunctionBoundary(existing_pattern_idx)) {
                                // Generate error for var reassignment across function boundary
                                const error_expr = self.can_ir.pushMalformed(CIR.Expr.Idx, CIR.Diagnostic{ .var_across_function_boundary = .{
                                    .region = region,
                                } });

                                // Create a reassign statement with the error expression
                                const reassign_stmt = CIR.Statement{ .reassign = .{
                                    .pattern_idx = existing_pattern_idx,
                                    .expr = error_expr,
                                    .region = region,
                                } };
                                const reassign_idx = self.can_ir.store.addStatement(reassign_stmt);
                                self.can_ir.store.addScratchStatement(reassign_idx);

                                return error_expr;
                            }

                            // Check if this was declared as a var
                            if (self.isVarPattern(existing_pattern_idx)) {
                                // This is a var reassignment - canonicalize the expression and create reassign statement
                                const expr_idx = self.canonicalize_expr(d.body) orelse return null;

                                // Create reassign statement
                                const reassign_stmt = CIR.Statement{ .reassign = .{
                                    .pattern_idx = existing_pattern_idx,
                                    .expr = expr_idx,
                                    .region = region,
                                } };
                                const reassign_idx = self.can_ir.store.addStatement(reassign_stmt);
                                self.can_ir.store.addScratchStatement(reassign_idx);

                                return expr_idx;
                            }
                        },
                        .not_found => {
                            // Not found in scope, fall through to regular declaration
                        },
                    }
                }
            }

            // Regular declaration - canonicalize as usual
            const pattern_idx = self.canonicalize_pattern(d.pattern) orelse return null;
            const expr_idx = self.canonicalize_expr(d.body) orelse return null;

            // Create a declaration statement
            const decl_stmt = CIR.Statement{ .decl = .{
                .pattern = pattern_idx,
                .expr = expr_idx,
                .region = self.parse_ir.tokenizedRegionToRegion(d.region),
            } };
            const decl_idx = self.can_ir.store.addStatement(decl_stmt);
            self.can_ir.store.addScratchStatement(decl_idx);

            return expr_idx;
        },
        .@"var" => |v| {
            // Var declaration - handle specially with function boundary tracking
            const var_name = self.parse_ir.tokens.resolveIdentifier(v.name) orelse return null;
            const region = self.parse_ir.tokenizedRegionToRegion(v.region);

            // Canonicalize the initial value
            const init_expr_idx = self.canonicalize_expr(v.body) orelse return null;

            // Create pattern for the var
            const pattern_idx = self.can_ir.store.addPattern(CIR.Pattern{ .assign = .{ .ident = var_name, .region = region } });

            // Introduce the var with function boundary tracking
            _ = self.scopeIntroduceVar(var_name, pattern_idx, region, true, CIR.Pattern.Idx);

            // Create var statement
            const var_stmt = CIR.Statement{ .@"var" = .{
                .pattern_idx = pattern_idx,
                .expr = init_expr_idx,
                .region = region,
            } };
            const var_idx = self.can_ir.store.addStatement(var_stmt);
            self.can_ir.store.addScratchStatement(var_idx);

            return init_expr_idx;
        },
        .expr => |e| {
            // Expression statement
            const expr_idx = self.canonicalize_expr(e.expr) orelse return null;

            // Create expression statement
            const expr_stmt = CIR.Statement{ .expr = .{
                .expr = expr_idx,
                .region = self.parse_ir.tokenizedRegionToRegion(e.region),
            } };
            const expr_stmt_idx = self.can_ir.store.addStatement(expr_stmt);
            self.can_ir.store.addScratchStatement(expr_stmt_idx);

            return expr_idx;
        },
        .crash => |c| {
            // Crash statement
            const region = self.parse_ir.tokenizedRegionToRegion(c.region);

            // Create a crash diagnostic and runtime error expression
            const feature = self.can_ir.env.strings.insert(self.can_ir.env.gpa, "crash statement");
            const diagnostic = self.can_ir.store.addDiagnostic(CIR.Diagnostic{ .not_implemented = .{
                .feature = feature,
                .region = region,
            } });
            const crash_expr = self.can_ir.store.addExpr(CIR.Expr{ .runtime_error = .{
                .diagnostic = diagnostic,
                .region = region,
            } });
            return crash_expr;
        },
        .type_decl => |s| {
            // TODO type declarations in statement context
            const feature = self.can_ir.env.strings.insert(self.can_ir.env.gpa, "type_decl in statement context");
            return self.can_ir.pushMalformed(CIR.Expr.Idx, CIR.Diagnostic{ .not_implemented = .{
                .feature = feature,
                .region = self.parse_ir.tokenizedRegionToRegion(s.region),
            } });
        },
        .type_anno => |ta| {
            // Type annotation statement
            const region = self.parse_ir.tokenizedRegionToRegion(ta.region);

            // Resolve the identifier name
            const name_ident = self.parse_ir.tokens.resolveIdentifier(ta.name) orelse {
                const feature = self.can_ir.env.strings.insert(self.can_ir.env.gpa, "type annotation identifier resolution");
                return self.can_ir.pushMalformed(CIR.Expr.Idx, CIR.Diagnostic{ .not_implemented = .{
                    .feature = feature,
                    .region = region,
                } });
            };

            // Canonicalize the type annotation
            const type_anno_idx = self.canonicalize_type_anno(ta.anno);

            // Extract type variables from the annotation and introduce them into scope
            // This makes them available for the subsequent value declaration
            self.extractTypeVarsFromAnno(type_anno_idx);

            // Store the type annotation for connection with the next declaration
            const name_text = self.can_ir.env.idents.getText(name_ident);
            self.pending_type_annos.put(self.can_ir.env.gpa, name_text, type_anno_idx) catch |err| exitOnOom(err);

            // Type annotations don't produce runtime values, so return a unit expression
            // Create an empty tuple as a unit value
            const empty_span = CIR.Expr.Span{ .span = base.DataSpan{ .start = 0, .len = 0 } };
            const unit_expr = self.can_ir.store.addExpr(CIR.Expr{ .tuple = .{
                .tuple_var = self.can_ir.pushFreshTypeVar(@enumFromInt(0), region),
                .elems = empty_span,
                .region = region,
            } });
            _ = self.can_ir.setTypeVarAtExpr(unit_expr, Content{ .flex_var = null });
            return unit_expr;
        },
        .import => |import_stmt| {
            _ = self.canonicalizeImportStatement(import_stmt);

            // Import statements don't produce runtime values, so return a unit expression
            const region = self.parse_ir.tokenizedRegionToRegion(import_stmt.region);
            const empty_span = CIR.Expr.Span{ .span = base.DataSpan{ .start = 0, .len = 0 } };
            const unit_expr = self.can_ir.store.addExpr(CIR.Expr{ .tuple = .{
                .tuple_var = self.can_ir.pushFreshTypeVar(@enumFromInt(0), region),
                .elems = empty_span,
                .region = region,
            } });
            _ = self.can_ir.setTypeVarAtExpr(unit_expr, Content{ .flex_var = null });
            return unit_expr;
        },
        else => {
            // Other statement types not yet implemented
            const feature = self.can_ir.env.strings.insert(self.can_ir.env.gpa, "statement type in block");
            return self.can_ir.pushMalformed(CIR.Expr.Idx, CIR.Diagnostic{ .not_implemented = .{
                .feature = feature,
                .region = Region.zero(),
            } });
        },
    }
}

/// Enter a new scope level
fn scopeEnter(self: *Self, gpa: std.mem.Allocator, is_function_boundary: bool) void {
    const scope = Scope.init(is_function_boundary);
    self.scopes.append(gpa, scope) catch |err| collections.utils.exitOnOom(err);
}

/// Exit the current scope level
fn scopeExit(self: *Self, gpa: std.mem.Allocator) Scope.Error!void {
    if (self.scopes.items.len <= 1) {
        return Scope.Error.ExitedTopScopeLevel;
    }

    // Check for unused variables in the scope we're about to exit
    const scope = &self.scopes.items[self.scopes.items.len - 1];
    self.checkScopeForUnusedVariables(scope);

    var popped_scope: Scope = self.scopes.pop().?;
    popped_scope.deinit(gpa);
}

/// Get the current scope
fn currentScope(self: *Self) *Scope {
    std.debug.assert(self.scopes.items.len > 0);
    return &self.scopes.items[self.scopes.items.len - 1];
}

/// This will be used later for builtins like Num.nan, Num.infinity, etc.
pub fn addNonFiniteFloat(self: *Self, value: f64, region: base.Region) CIR.Expr.Idx {
    // Dec doesn't have infinity, -infinity, or NaN
    const requirements = types.Num.Frac.Requirements{
        .fits_in_f32 = true,
        .fits_in_dec = false,
    };

    // Create type vars, first "reserve" node slots
    const final_expr_idx = self.can_ir.store.predictNodeIndex(2);

    // Create a polymorphic frac type variable
    const poly_var = self.can_ir.env.types.fresh();
    const frac_var = self.can_ir.env.types.freshFromContent(Content{ .structure = .{ .num = .{ .frac_poly = poly_var } } });
    const num_var = self.can_ir.env.types.freshFromContent(Content{ .structure = .{ .num = .{ .num_poly = frac_var } } });

    // Store the type variable at the expression location
    _ = self.can_ir.pushTypeVar(
        Content{ .structure = .{ .num = .{ .num_poly = frac_var } } },
        final_expr_idx,
        region,
    );

    // then in the final slot the actual expr is inserted
    const expr_idx = self.can_ir.store.addExpr(CIR.Expr{
        .frac_f64 = .{
            .frac_var = num_var,
            .requirements = requirements,
            .value = value,
            .region = region,
        },
    });

    std.debug.assert(@intFromEnum(expr_idx) == @intFromEnum(final_expr_idx));

    // Insert concrete type variable
    _ = self.can_ir.setTypeVarAtExpr(
        expr_idx,
        Content{ .structure = .{ .num = .{ .num_poly = frac_var } } },
    );

    return expr_idx;
}

/// Check if an identifier is in scope
fn scopeContains(
    self: *Self,
    ident_store: *const base.Ident.Store,
    comptime item_kind: Scope.ItemKind,
    name: base.Ident.Idx,
) ?CIR.Pattern.Idx {
    var scope_idx = self.scopes.items.len;
    while (scope_idx > 0) {
        scope_idx -= 1;
        const scope = &self.scopes.items[scope_idx];
        const map = scope.itemsConst(item_kind);

        var iter = map.iterator();
        while (iter.next()) |entry| {
            if (ident_store.identsHaveSameText(name, entry.key_ptr.*)) {
                return entry.value_ptr.*;
            }
        }
    }
    return null;
}

/// Look up an identifier in the scope
fn scopeLookup(
    self: *Self,
    ident_store: *const base.Ident.Store,
    comptime item_kind: Scope.ItemKind,
    name: base.Ident.Idx,
) Scope.LookupResult {
    if (self.scopeContains(ident_store, item_kind, name)) |pattern| {
        return Scope.LookupResult{ .found = pattern };
    }
    return Scope.LookupResult{ .not_found = {} };
}

/// Lookup a type variable in the scope hierarchy
fn scopeLookupTypeVar(self: *const Self, name_ident: Ident.Idx) ?CIR.TypeAnno.Idx {
    // Search from innermost to outermost scope
    var i = self.scopes.items.len;
    while (i > 0) {
        i -= 1;
        const scope = &self.scopes.items[i];

        switch (scope.lookupTypeVar(&self.can_ir.env.idents, name_ident)) {
            .found => |type_var_idx| return type_var_idx,
            .not_found => continue,
        }
    }
    return null;
}

/// Introduce a type variable into the current scope
fn scopeIntroduceTypeVar(self: *Self, name: Ident.Idx, type_var_anno: CIR.TypeAnno.Idx) void {
    const gpa = self.can_ir.env.gpa;
    const current_scope = &self.scopes.items[self.scopes.items.len - 1];

    // Don't use parent lookup function for now - just introduce directly
    // Type variable shadowing is allowed in Roc
    const result = current_scope.introduceTypeVar(gpa, &self.can_ir.env.idents, name, type_var_anno, null);

    switch (result) {
        .success => {},
        .shadowing_warning => |shadowed_type_var_idx| {
            // Type variable shadowing is allowed but should produce warning
            const shadowed_type_var = self.can_ir.store.getTypeAnno(shadowed_type_var_idx);
            const original_region = shadowed_type_var.toRegion();
            self.can_ir.pushDiagnostic(CIR.Diagnostic{ .shadowing_warning = .{
                .ident = name,
                .region = self.can_ir.store.getTypeAnno(type_var_anno).toRegion(),
                .original_region = original_region,
            } });
        },
        .already_in_scope => |_| {
            // Type variable already exists in this scope - this is fine for repeated references
        },
    }
}

/// Extract type variables from a type annotation and introduce them into scope
fn extractTypeVarsFromAnno(self: *Self, type_anno_idx: CIR.TypeAnno.Idx) void {
    const type_anno = self.can_ir.store.getTypeAnno(type_anno_idx);

    switch (type_anno) {
        .ty_var => |ty_var| {
            // This is a type variable - introduce it into scope
            self.scopeIntroduceTypeVar(ty_var.name, type_anno_idx);
        },
        .apply => |apply| {
            // Recursively extract from arguments
            for (self.can_ir.store.sliceTypeAnnos(apply.args)) |arg_idx| {
                self.extractTypeVarsFromAnno(arg_idx);
            }
        },
        .@"fn" => {
            // Function type annotations are not yet implemented in CIR
            // When implemented, extract from parameter and return types
        },
        .tuple => |tuple| {
            // Extract from tuple elements
            for (self.can_ir.store.sliceTypeAnnos(tuple.annos)) |elem_idx| {
                self.extractTypeVarsFromAnno(elem_idx);
            }
        },
        .parens => |parens| {
            // Extract from inner annotation
            self.extractTypeVarsFromAnno(parens.anno);
        },
        .ty, .underscore, .mod_ty, .record, .tag_union, .malformed => {
            // These don't contain type variables to extract
        },
    }
}

fn introduceTypeParametersFromHeader(self: *Self, header_idx: CIR.TypeHeader.Idx) void {
    const header = self.can_ir.store.getTypeHeader(header_idx);

    // Introduce each type parameter into the current scope
    for (self.can_ir.store.sliceTypeAnnos(header.args)) |param_idx| {
        const param = self.can_ir.store.getTypeAnno(param_idx);
        if (param == .ty_var) {
            self.scopeIntroduceTypeVar(param.ty_var.name, param_idx);
        }
    }
}

fn extractTypeVarsFromASTAnno(self: *Self, anno_idx: AST.TypeAnno.Idx, vars: *std.ArrayList(Ident.Idx)) void {
    const ast_anno = self.parse_ir.store.getTypeAnno(anno_idx);

    switch (ast_anno) {
        .ty_var => |ty_var| {
            if (self.parse_ir.tokens.resolveIdentifier(ty_var.tok)) |ident| {
                // Check if we already have this type variable
                for (vars.items) |existing| {
                    if (existing.idx == ident.idx) return; // Already added
                }
                vars.append(ident) catch |err| exitOnOom(err);
            }
        },
        .apply => |apply| {
            for (self.parse_ir.store.typeAnnoSlice(apply.args)) |arg_idx| {
                self.extractTypeVarsFromASTAnno(arg_idx, vars);
            }
        },
        .@"fn" => |fn_anno| {
            for (self.parse_ir.store.typeAnnoSlice(fn_anno.args)) |arg_idx| {
                self.extractTypeVarsFromASTAnno(arg_idx, vars);
            }
            self.extractTypeVarsFromASTAnno(fn_anno.ret, vars);
        },
        .tuple => |tuple| {
            for (self.parse_ir.store.typeAnnoSlice(tuple.annos)) |elem_idx| {
                self.extractTypeVarsFromASTAnno(elem_idx, vars);
            }
        },
        .parens => |parens| {
            self.extractTypeVarsFromASTAnno(parens.anno, vars);
        },
        .ty, .underscore, .mod_ty, .record, .tag_union, .malformed => {
            // These don't contain type variables to extract
        },
    }
}

/// Introduce a new identifier to the current scope level
fn scopeIntroduceInternal(
    self: *Self,
    gpa: std.mem.Allocator,
    ident_store: *const base.Ident.Store,
    comptime item_kind: Scope.ItemKind,
    ident_idx: base.Ident.Idx,
    pattern_idx: CIR.Pattern.Idx,
    is_var: bool,
    is_declaration: bool,
) Scope.IntroduceResult {
    // Check if var is being used at top-level
    if (is_var and self.scopes.items.len == 1) {
        return Scope.IntroduceResult{ .top_level_var_error = {} };
    }

    // Check for existing identifier in any scope level for shadowing detection
    if (self.scopeContains(ident_store, item_kind, ident_idx)) |existing_pattern| {
        // If it's a var reassignment (not declaration), check function boundaries
        if (is_var and !is_declaration) {
            // Find the scope where the var was declared and check for function boundaries
            var declaration_scope_idx: ?usize = null;
            var scope_idx = self.scopes.items.len;

            // First, find where the identifier was declared
            while (scope_idx > 0) {
                scope_idx -= 1;
                const scope = &self.scopes.items[scope_idx];
                const map = scope.itemsConst(item_kind);

                var iter = map.iterator();
                while (iter.next()) |entry| {
                    if (ident_store.identsHaveSameText(ident_idx, entry.key_ptr.*)) {
                        declaration_scope_idx = scope_idx;
                        break;
                    }
                }

                if (declaration_scope_idx != null) break;
            }

            // Now check if there are function boundaries between declaration and current scope
            if (declaration_scope_idx) |decl_idx| {
                var current_idx = decl_idx + 1;
                var found_function_boundary = false;

                while (current_idx < self.scopes.items.len) {
                    const scope = &self.scopes.items[current_idx];
                    if (scope.is_function_boundary) {
                        found_function_boundary = true;
                        break;
                    }
                    current_idx += 1;
                }

                if (found_function_boundary) {
                    // Different function, return error
                    return Scope.IntroduceResult{ .var_across_function_boundary = existing_pattern };
                } else {
                    // Same function, allow reassignment without warning
                    self.scopes.items[self.scopes.items.len - 1].put(gpa, item_kind, ident_idx, pattern_idx);
                    return Scope.IntroduceResult{ .success = {} };
                }
            }
        }

        // Regular shadowing case - produce warning but still introduce
        self.scopes.items[self.scopes.items.len - 1].put(gpa, item_kind, ident_idx, pattern_idx);
        return Scope.IntroduceResult{ .shadowing_warning = existing_pattern };
    }

    // Check the current level for duplicates
    const current_scope = &self.scopes.items[self.scopes.items.len - 1];
    const map = current_scope.itemsConst(item_kind);

    var iter = map.iterator();
    while (iter.next()) |entry| {
        if (ident_store.identsHaveSameText(ident_idx, entry.key_ptr.*)) {
            // Duplicate in same scope - still introduce but return shadowing warning
            self.scopes.items[self.scopes.items.len - 1].put(gpa, item_kind, ident_idx, pattern_idx);
            return Scope.IntroduceResult{ .shadowing_warning = entry.value_ptr.* };
        }
    }

    // No conflicts, introduce successfully
    self.scopes.items[self.scopes.items.len - 1].put(gpa, item_kind, ident_idx, pattern_idx);
    return Scope.IntroduceResult{ .success = {} };
}

/// Get all identifiers in scope
fn scopeAllIdents(self: *const Self, gpa: std.mem.Allocator, comptime item_kind: Scope.ItemKind) []base.Ident.Idx {
    var result = std.ArrayList(base.Ident.Idx).init(gpa);

    for (self.scopes.items) |scope| {
        const map = scope.itemsConst(item_kind);
        var iter = map.iterator();
        while (iter.next()) |entry| {
            result.append(entry.key_ptr.*) catch |err| collections.utils.exitOnOom(err);
        }
    }

    return result.toOwnedSlice() catch |err| collections.utils.exitOnOom(err);
}

/// Check if an identifier is marked as ignored (underscore prefix)
fn identIsIgnored(ident_idx: base.Ident.Idx) bool {
    return ident_idx.attributes.ignored;
}

/// Handle unused variable checking and diagnostics
fn checkUsedUnderscoreVariable(
    self: *Self,
    ident_idx: base.Ident.Idx,
    region: Region,
) void {
    const is_ignored = identIsIgnored(ident_idx);

    if (is_ignored) {
        // Variable prefixed with _ but is actually used - warning
        self.can_ir.pushDiagnostic(CIR.Diagnostic{ .used_underscore_variable = .{
            .ident = ident_idx,
            .region = region,
        } });
    }
}

fn checkScopeForUnusedVariables(self: *Self, scope: *const Scope) void {
    // Iterate through all identifiers in this scope
    var iterator = scope.idents.iterator();
    while (iterator.next()) |entry| {
        const ident_idx = entry.key_ptr.*;
        const pattern_idx = entry.value_ptr.*;

        // Skip if this variable was used
        if (self.used_patterns.contains(pattern_idx)) {
            continue;
        }

        // Skip if this is an ignored variable (starts with _)
        if (identIsIgnored(ident_idx)) {
            continue;
        }

        // Get the region for this pattern to provide good error location
        const pattern = self.can_ir.store.getPattern(pattern_idx);
        const region = pattern.toRegion();

        // Report unused variable
        self.can_ir.pushDiagnostic(CIR.Diagnostic{ .unused_variable = .{
            .ident = ident_idx,
            .region = region,
        } });
    }
}

/// Introduce a type declaration into the current scope
fn scopeIntroduceTypeDecl(
    self: *Self,
    name_ident: Ident.Idx,
    type_decl_stmt: CIR.Statement.Idx,
    region: Region,
) void {
    const gpa = self.can_ir.env.gpa;
    const current_scope = &self.scopes.items[self.scopes.items.len - 1];

    // Check for shadowing in parent scopes
    var shadowed_in_parent: ?CIR.Statement.Idx = null;
    if (self.scopes.items.len > 1) {
        var i = self.scopes.items.len - 1;
        while (i > 0) {
            i -= 1;
            const scope = &self.scopes.items[i];
            switch (scope.lookupTypeDecl(&self.can_ir.env.idents, name_ident)) {
                .found => |type_decl_idx| {
                    shadowed_in_parent = type_decl_idx;
                    break;
                },
                .not_found => continue,
            }
        }
    }

    const result = current_scope.introduceTypeDecl(gpa, &self.can_ir.env.idents, name_ident, type_decl_stmt, null);

    switch (result) {
        .success => {
            // Check if we're shadowing a type in a parent scope
            if (shadowed_in_parent) |shadowed_stmt| {
                const shadowed_statement = self.can_ir.store.getStatement(shadowed_stmt);
                const original_region = shadowed_statement.toRegion();
                self.can_ir.pushDiagnostic(CIR.Diagnostic{
                    .shadowing_warning = .{
                        .ident = name_ident,
                        .region = region,
                        .original_region = original_region,
                    },
                });
            }
        },
        .shadowing_warning => |shadowed_stmt| {
            // This shouldn't happen since we're not passing a parent lookup function
            // but handle it just in case the Scope implementation changes
            const shadowed_statement = self.can_ir.store.getStatement(shadowed_stmt);
            const original_region = shadowed_statement.toRegion();
            self.can_ir.pushDiagnostic(CIR.Diagnostic{
                .shadowing_warning = .{
                    .ident = name_ident,
                    .region = region,
                    .original_region = original_region,
                },
            });
        },
        .redeclared_error => |original_stmt| {
            // Extract region information from the original statement
            const original_statement = self.can_ir.store.getStatement(original_stmt);
            const original_region = original_statement.toRegion();
            self.can_ir.pushDiagnostic(CIR.Diagnostic{
                .type_redeclared = .{
                    .original_region = original_region,
                    .redeclared_region = region,
                    .name = name_ident,
                },
            });
        },
        .type_alias_redeclared => |original_stmt| {
            const original_statement = self.can_ir.store.getStatement(original_stmt);
            const original_region = original_statement.toRegion();
            self.can_ir.pushDiagnostic(CIR.Diagnostic{
                .type_alias_redeclared = .{
                    .name = name_ident,
                    .original_region = original_region,
                    .redeclared_region = region,
                },
            });
        },
        .custom_type_redeclared => |original_stmt| {
            const original_statement = self.can_ir.store.getStatement(original_stmt);
            const original_region = original_statement.toRegion();
            self.can_ir.pushDiagnostic(CIR.Diagnostic{
                .custom_type_redeclared = .{
                    .name = name_ident,
                    .original_region = original_region,
                    .redeclared_region = region,
                },
            });
        },
        .cross_scope_shadowing => |shadowed_stmt| {
            const shadowed_statement = self.can_ir.store.getStatement(shadowed_stmt);
            const original_region = shadowed_statement.toRegion();
            self.can_ir.pushDiagnostic(CIR.Diagnostic{
                .type_shadowed_warning = .{
                    .name = name_ident,
                    .region = region,
                    .original_region = original_region,
                    .cross_scope = true,
                },
            });
        },
        .parameter_conflict => |conflict| {
            const original_statement = self.can_ir.store.getStatement(conflict.original_stmt);
            const original_region = original_statement.toRegion();
            self.can_ir.pushDiagnostic(CIR.Diagnostic{
                .type_parameter_conflict = .{
                    .name = name_ident,
                    .parameter_name = conflict.conflicting_parameter,
                    .region = region,
                    .original_region = original_region,
                },
            });
        },
    }
}

/// Lookup a type declaration in the scope hierarchy
fn scopeLookupTypeDecl(self: *const Self, name_ident: Ident.Idx) ?CIR.Statement.Idx {
    // Search from innermost to outermost scope
    var i = self.scopes.items.len;
    while (i > 0) {
        i -= 1;
        const scope = &self.scopes.items[i];

        switch (scope.lookupTypeDecl(&self.can_ir.env.idents, name_ident)) {
            .found => |type_decl_idx| return type_decl_idx,
            .not_found => continue,
        }
    }

    return null;
}

/// Look up a module alias in the scope hierarchy
fn scopeLookupModule(self: *const Self, alias_name: Ident.Idx) ?Ident.Idx {
    // Search from innermost to outermost scope
    var i = self.scopes.items.len;
    while (i > 0) {
        i -= 1;
        const scope = &self.scopes.items[i];

        switch (scope.lookupModuleAlias(&self.can_ir.env.idents, alias_name)) {
            .found => |module_name| return module_name,
            .not_found => continue,
        }
    }

    return null;
}

/// Introduce a module alias into scope
fn scopeIntroduceModuleAlias(self: *Self, alias_name: Ident.Idx, module_name: Ident.Idx) void {
    const gpa = self.can_ir.env.gpa;
    const current_scope = &self.scopes.items[self.scopes.items.len - 1];

    // Simplified introduction without parent lookup for now
    const result = current_scope.introduceModuleAlias(gpa, &self.can_ir.env.idents, alias_name, module_name, null);

    switch (result) {
        .success => {},
        .shadowing_warning => |shadowed_module| {
            // Create diagnostic for module alias shadowing
            self.can_ir.pushDiagnostic(CIR.Diagnostic{
                .shadowing_warning = .{
                    .ident = alias_name,
                    .region = Region.zero(), // TODO: get proper region
                    .original_region = Region.zero(), // TODO: get proper region
                },
            });
            _ = shadowed_module; // Suppress unused variable warning
        },
        .already_in_scope => |existing_module| {
            // Module alias already exists in current scope
            // For now, just issue a diagnostic
            self.can_ir.pushDiagnostic(CIR.Diagnostic{
                .shadowing_warning = .{
                    .ident = alias_name,
                    .region = Region.zero(), // TODO: get proper region
                    .original_region = Region.zero(), // TODO: get proper region
                },
            });
            _ = existing_module; // Suppress unused variable warning
        },
    }
}

/// Helper function to look up module aliases in parent scopes only
fn scopeLookupModuleInParentScopes(self: *const Self, alias_name: Ident.Idx) ?Ident.Idx {
    // Search from second-innermost to outermost scope (excluding current scope)
    if (self.scopes.items.len <= 1) return null;

    var i = self.scopes.items.len - 1;
    while (i > 0) {
        i -= 1;
        const scope = &self.scopes.items[i];

        switch (scope.lookupModuleAlias(&self.can_ir.env.idents, alias_name)) {
            .found => |module_name| return module_name,
            .not_found => continue,
        }
    }

    return null;
}

/// Look up an exposed item across all scopes
fn scopeLookupExposedItem(self: *const Self, item_name: Ident.Idx) ?Scope.ExposedItemInfo {
    // Search from innermost to outermost scope
    var i = self.scopes.items.len;
    while (i > 0) {
        i -= 1;
        const scope = &self.scopes.items[i];

        switch (scope.lookupExposedItem(&self.can_ir.env.idents, item_name)) {
            .found => |item_info| return item_info,
            .not_found => continue,
        }
    }

    return null;
}

/// Introduce an exposed item into the current scope
fn scopeIntroduceExposedItem(self: *Self, item_name: Ident.Idx, item_info: Scope.ExposedItemInfo) void {
    const gpa = self.can_ir.env.gpa;
    const current_scope = &self.scopes.items[self.scopes.items.len - 1];

    // Simplified introduction without parent lookup for now
    const result = current_scope.introduceExposedItem(gpa, &self.can_ir.env.idents, item_name, item_info, null);

    switch (result) {
        .success => {},
        .shadowing_warning => |shadowed_info| {
            // Create diagnostic for exposed item shadowing
            const item_text = self.can_ir.env.idents.getText(item_name);
            const shadowed_module_text = self.can_ir.env.idents.getText(shadowed_info.module_name);
            const current_module_text = self.can_ir.env.idents.getText(item_info.module_name);

            // For now, just add a simple diagnostic message
            const message = std.fmt.allocPrint(gpa, "Exposed item '{s}' from module '{s}' shadows item from module '{s}'", .{ item_text, current_module_text, shadowed_module_text }) catch |err| collections.utils.exitOnOom(err);
            const message_str = self.can_ir.env.strings.insert(gpa, message);
            gpa.free(message);

            self.can_ir.pushDiagnostic(CIR.Diagnostic{
                .not_implemented = .{
                    .feature = message_str,
                    .region = Region.zero(), // TODO: Get proper region from import statement
                },
            });
        },
        .already_in_scope => |existing_info| {
            // Create diagnostic for duplicate exposed item
            const item_text = self.can_ir.env.idents.getText(item_name);
            const existing_module_text = self.can_ir.env.idents.getText(existing_info.module_name);
            const new_module_text = self.can_ir.env.idents.getText(item_info.module_name);

            const message = std.fmt.allocPrint(gpa, "Exposed item '{s}' already imported from module '{s}', cannot import again from module '{s}'", .{ item_text, existing_module_text, new_module_text }) catch |err| collections.utils.exitOnOom(err);
            const message_str = self.can_ir.env.strings.insert(gpa, message);
            gpa.free(message);

            self.can_ir.pushDiagnostic(CIR.Diagnostic{
                .not_implemented = .{
                    .feature = message_str,
                    .region = Region.zero(), // TODO: Get proper region from import statement
                },
            });
        },
    }
}

/// Look up an exposed item in parent scopes (for shadowing detection)
fn scopeLookupExposedItemInParentScopes(self: *const Self, item_name: Ident.Idx) ?Scope.ExposedItemInfo {
    // Search from second-innermost to outermost scope (excluding current scope)
    if (self.scopes.items.len <= 1) return null;

    var i = self.scopes.items.len - 1;
    while (i > 0) {
        i -= 1;
        const scope = &self.scopes.items[i];

        switch (scope.lookupExposedItem(&self.can_ir.env.idents, item_name)) {
            .found => |item_info| return item_info,
            .not_found => continue,
        }
    }

    return null;
}

/// Extract the module name from a full qualified name (e.g., "Json" from "json.Json")
fn extractModuleName(self: *Self, module_name_ident: Ident.Idx) Ident.Idx {
    const module_text = self.can_ir.env.idents.getText(module_name_ident);

    // Find the last dot and extract the part after it
    if (std.mem.lastIndexOf(u8, module_text, ".")) |last_dot_idx| {
        const extracted_name = module_text[last_dot_idx + 1 ..];
        return self.can_ir.env.idents.insert(self.can_ir.env.gpa, base.Ident.for_text(extracted_name), Region.zero());
    } else {
        // No dot found, return the original name
        return module_name_ident;
    }
}

/// Convert a parsed TypeAnno into a canonical TypeVar with appropriate Content
fn canonicalizeTypeAnnoToTypeVar(self: *Self, type_anno_idx: CIR.TypeAnno.Idx, parent_node_idx: Node.Idx, region: Region) TypeVar {
    const type_anno = self.can_ir.store.getTypeAnno(type_anno_idx);

    switch (type_anno) {
        .ty_var => |tv| {
            // Check if this type variable is already in scope
            const scope = self.currentScope();
            const ident_store = &self.can_ir.env.idents;

            switch (scope.lookupTypeVar(ident_store, tv.name)) {
                .found => |_| {
                    // Type variable already exists, create fresh var with same name
                    return self.can_ir.pushTypeVar(.{ .flex_var = tv.name }, parent_node_idx, region);
                },
                .not_found => {
                    // Create fresh flex var and add to scope
                    const fresh_var = self.can_ir.pushTypeVar(.{ .flex_var = tv.name }, parent_node_idx, region);

                    // Create a basic type annotation for the scope
                    const ty_var_anno = self.can_ir.store.addTypeAnno(.{ .ty_var = .{ .name = tv.name, .region = region } });

                    // Add to scope (simplified - ignoring result for now)
                    _ = scope.introduceTypeVar(self.can_ir.env.gpa, ident_store, tv.name, ty_var_anno, null);

                    return fresh_var;
                },
            }
        },
        .underscore => {
            // Create anonymous flex var
            return self.can_ir.pushFreshTypeVar(parent_node_idx, region);
        },
        .ty => |t| {
            // Look up built-in or user-defined type
            return self.canonicalizeBasicType(t.symbol, parent_node_idx, region);
        },
        .apply => |apply| {
            // Handle type application like List(String), Dict(a, b)
            return self.canonicalizeTypeApplication(apply, parent_node_idx, region);
        },
        .@"fn" => |func| {
            // Create function type
            return self.canonicalizeFunctionType(func, parent_node_idx, region);
        },
        .tuple => |tuple| {
            // Create tuple type
            return self.canonicalizeTupleType(tuple, parent_node_idx, region);
        },
        .record => |record| {
            // Create record type
            return self.canonicalizeRecordType(record, parent_node_idx, region);
        },
        .tag_union => |tag_union| {
            // Create tag union type
            return self.canonicalizeTagUnionType(tag_union, parent_node_idx, region);
        },
        .parens => |parens| {
            // Recursively canonicalize the inner type
            return self.canonicalizeTypeAnnoToTypeVar(parens.anno, parent_node_idx, region);
        },
        .mod_ty => |mod_ty| {
            // Handle module-qualified types
            return self.canonicalizeModuleType(mod_ty, parent_node_idx, region);
        },
        .malformed => {
            // Return error type for malformed annotations
            return self.can_ir.pushTypeVar(.err, parent_node_idx, region);
        },
    }
}

/// Handle basic type lookup (Bool, Str, Num, etc.)
fn canonicalizeBasicType(self: *Self, symbol: Ident.Idx, parent_node_idx: Node.Idx, region: Region) TypeVar {
    const name = self.can_ir.env.idents.getText(symbol);

    // Built-in types mapping
    if (std.mem.eql(u8, name, "Bool")) {
        return self.can_ir.pushTypeVar(.{ .flex_var = symbol }, parent_node_idx, region);
    } else if (std.mem.eql(u8, name, "Str")) {
        return self.can_ir.pushTypeVar(.{ .structure = .str }, parent_node_idx, region);
    } else if (std.mem.eql(u8, name, "Num")) {
        // Create a fresh TypeVar for the polymorphic number type
        const num_var = self.can_ir.pushFreshTypeVar(parent_node_idx, region);
        return self.can_ir.pushTypeVar(.{ .structure = .{ .num = .{ .num_poly = num_var } } }, parent_node_idx, region);
    } else if (std.mem.eql(u8, name, "U8")) {
        return self.can_ir.pushTypeVar(.{ .structure = .{ .num = .{ .int_precision = .u8 } } }, parent_node_idx, region);
    } else if (std.mem.eql(u8, name, "U16")) {
        return self.can_ir.pushTypeVar(.{ .structure = .{ .num = .{ .int_precision = .u16 } } }, parent_node_idx, region);
    } else if (std.mem.eql(u8, name, "U32")) {
        return self.can_ir.pushTypeVar(.{ .structure = .{ .num = .{ .int_precision = .u32 } } }, parent_node_idx, region);
    } else if (std.mem.eql(u8, name, "U64")) {
        return self.can_ir.pushTypeVar(.{ .structure = .{ .num = .{ .int_precision = .u64 } } }, parent_node_idx, region);
    } else if (std.mem.eql(u8, name, "U128")) {
        return self.can_ir.pushTypeVar(.{ .structure = .{ .num = .{ .int_precision = .u128 } } }, parent_node_idx, region);
    } else if (std.mem.eql(u8, name, "I8")) {
        return self.can_ir.pushTypeVar(.{ .structure = .{ .num = .{ .int_precision = .i8 } } }, parent_node_idx, region);
    } else if (std.mem.eql(u8, name, "I16")) {
        return self.can_ir.pushTypeVar(.{ .structure = .{ .num = .{ .int_precision = .i16 } } }, parent_node_idx, region);
    } else if (std.mem.eql(u8, name, "I32")) {
        return self.can_ir.pushTypeVar(.{ .structure = .{ .num = .{ .int_precision = .i32 } } }, parent_node_idx, region);
    } else if (std.mem.eql(u8, name, "I64")) {
        return self.can_ir.pushTypeVar(.{ .structure = .{ .num = .{ .int_precision = .i64 } } }, parent_node_idx, region);
    } else if (std.mem.eql(u8, name, "I128")) {
        return self.can_ir.pushTypeVar(.{ .structure = .{ .num = .{ .int_precision = .i128 } } }, parent_node_idx, region);
    } else if (std.mem.eql(u8, name, "F32")) {
        return self.can_ir.pushTypeVar(.{ .structure = .{ .num = .{ .frac_precision = .f32 } } }, parent_node_idx, region);
    } else if (std.mem.eql(u8, name, "F64")) {
        return self.can_ir.pushTypeVar(.{ .structure = .{ .num = .{ .frac_precision = .f64 } } }, parent_node_idx, region);
    } else {
        // Look up user-defined type in scope
        const scope = self.currentScope();
        const ident_store = &self.can_ir.env.idents;

        switch (scope.lookupTypeDecl(ident_store, symbol)) {
            .found => |_| {
                return self.can_ir.pushTypeVar(.{ .flex_var = symbol }, parent_node_idx, region);
            },
            .not_found => {
                // Unknown type - create error type
                return self.can_ir.pushTypeVar(.err, parent_node_idx, region);
            },
        }
    }
}

/// Handle type applications like List(a), Dict(k, v)
fn canonicalizeTypeApplication(self: *Self, apply: anytype, parent_node_idx: Node.Idx, region: Region) TypeVar {
    // Simplified implementation - create a flex var for the applied type
    return self.can_ir.pushTypeVar(.{ .flex_var = apply.symbol }, parent_node_idx, region);
}

/// Handle function types like a -> b
fn canonicalizeFunctionType(self: *Self, func: anytype, parent_node_idx: Node.Idx, region: Region) TypeVar {
    // Canonicalize argument types and return type
    const args_slice = self.can_ir.store.sliceTypeAnnos(func.args);

    // For each argument, canonicalize its type
    for (args_slice) |arg_anno_idx| {
        _ = self.canonicalizeTypeAnnoToTypeVar(arg_anno_idx, parent_node_idx, region);
    }

    // Canonicalize return type
    _ = self.canonicalizeTypeAnnoToTypeVar(func.ret, parent_node_idx, region);

    // For now, create a flex var representing the function type
    // TODO: Implement proper function type structure when the type system infrastructure is ready
    // This ensures that function types are at least recognized and processed, even if not fully structured
    return self.can_ir.pushFreshTypeVar(parent_node_idx, region);
}

/// Handle tuple types like (a, b, c)
fn canonicalizeTupleType(self: *Self, tuple: anytype, parent_node_idx: Node.Idx, region: Region) TypeVar {
    _ = tuple;
    // Simplified implementation - create flex var for tuples
    return self.can_ir.pushFreshTypeVar(parent_node_idx, region);
}

/// Handle record types like { name: Str, age: Num }
fn canonicalizeRecordType(self: *Self, record: anytype, parent_node_idx: Node.Idx, region: Region) TypeVar {
    _ = record;
    // Simplified implementation - create empty record type
    return self.can_ir.pushTypeVar(.{ .structure = .empty_record }, parent_node_idx, region);
}

/// Handle tag union types like [Some(a), None]
fn canonicalizeTagUnionType(self: *Self, tag_union: anytype, parent_node_idx: Node.Idx, region: Region) TypeVar {
    _ = tag_union;
    // Simplified implementation - create flex var for tag unions
    return self.can_ir.pushFreshTypeVar(parent_node_idx, region);
}

/// Handle module-qualified types like Json.Decoder
fn canonicalizeModuleType(self: *Self, mod_ty: anytype, parent_node_idx: Node.Idx, region: Region) TypeVar {
    // Simplified implementation - create flex var for module types
    return self.can_ir.pushTypeVar(.{ .flex_var = mod_ty.ty_symbol }, parent_node_idx, region);
}

/// Create an annotation from a type annotation
fn createAnnotationFromTypeAnno(self: *Self, type_anno_idx: CIR.TypeAnno.Idx, _: TypeVar, region: Region) ?CIR.Annotation.Idx {
    // Convert the type annotation to a type variable
    const signature = self.canonicalizeTypeAnnoToTypeVar(type_anno_idx, @enumFromInt(0), region);

    // Create the annotation structure
    const annotation = CIR.Annotation{
        .type_anno = type_anno_idx,
        .signature = signature,
        .region = region,
    };

    // Add to NodeStore and return the index
    const annotation_idx = self.can_ir.store.addAnnotation(annotation);

    return annotation_idx;
}

/// Try to handle field access as a module-qualified lookup.
///
/// Examples:
/// - `Json.utf8` where `Json` is a module alias and `utf8` is an exposed function
/// - `Http.get` where `Http` is imported and `get` is available in that module
///
/// Returns `null` if this is not a module-qualified lookup (e.g., regular field access like `user.name`)
fn tryModuleQualifiedLookup(self: *Self, field_access: AST.BinOp) ?CIR.Expr.Idx {
    const left_expr = self.parse_ir.store.getExpr(field_access.left);
    if (left_expr != .ident) return null;

    const left_ident = left_expr.ident;
    const module_alias = self.parse_ir.tokens.resolveIdentifier(left_ident.token) orelse return null;

    // Check if this is a module alias
    const module_name = self.scopeLookupModule(module_alias) orelse return null;

    // This is a module-qualified lookup
    const right_expr = self.parse_ir.store.getExpr(field_access.right);
    if (right_expr != .ident) return null;

    const right_ident = right_expr.ident;
    const field_name = self.parse_ir.tokens.resolveIdentifier(right_ident.token) orelse return null;

    // Create qualified name by slicing from original source text
    // The field_access region covers the entire "Module.field" span
    const region = self.parse_ir.tokenizedRegionToRegion(field_access.region);
    const source_text = self.parse_ir.source[region.start.offset..region.end.offset];

    const qualified_name = self.can_ir.env.idents.insert(self.can_ir.env.gpa, base.Ident.for_text(source_text), region);

    // Create external declaration
    const external_decl = CIR.ExternalDecl{
        .qualified_name = qualified_name,
        .module_name = module_name,
        .local_name = field_name,
        .type_var = self.can_ir.pushFreshTypeVar(@enumFromInt(0), region),
        .kind = .value,
        .region = region,
    };

    const external_idx = self.can_ir.pushExternalDecl(external_decl);

    // Create lookup expression for external declaration
    const expr_idx = self.can_ir.store.addExpr(CIR.Expr{ .lookup = .{ .external = external_idx } });
    _ = self.can_ir.setTypeVarAtExpr(expr_idx, Content{ .flex_var = null });
    return expr_idx;
}

/// Canonicalize regular field access (not module-qualified).
///
/// Examples:
/// - `user.name` - accessing a field on a record
/// - `list.map(transform)` - calling a method with arguments
/// - `result.isOk` - accessing a field that might be a function
fn canonicalizeRegularFieldAccess(self: *Self, field_access: AST.BinOp) ?CIR.Expr.Idx {
    // Canonicalize the receiver (left side of the dot)
    const receiver_idx = self.canonicalizeFieldAccessReceiver(field_access) orelse return null;

    // Parse the right side - this could be just a field name or a method call
    const field_name, const args = self.parseFieldAccessRight(field_access);

    const dot_access_expr = CIR.Expr{
        .dot_access = .{
            .receiver = receiver_idx,
            .field_name = field_name,
            .args = args,
            .region = self.parse_ir.tokenizedRegionToRegion(field_access.region),
        },
    };

    const expr_idx = self.can_ir.store.addExpr(dot_access_expr);
    _ = self.can_ir.setTypeVarAtExpr(expr_idx, Content{ .flex_var = null });
    return expr_idx;
}

/// Canonicalize the receiver (left side) of field access.
///
/// Examples:
/// - In `user.name`, canonicalizes `user`
/// - In `getUser().email`, canonicalizes `getUser()`
/// - In `[1,2,3].map(fn)`, canonicalizes `[1,2,3]`
fn canonicalizeFieldAccessReceiver(self: *Self, field_access: AST.BinOp) ?CIR.Expr.Idx {
    if (self.canonicalize_expr(field_access.left)) |idx| {
        return idx;
    } else {
        // Failed to canonicalize receiver, return malformed
        const region = self.parse_ir.tokenizedRegionToRegion(field_access.region);
        return self.can_ir.pushMalformed(CIR.Expr.Idx, CIR.Diagnostic{ .expr_not_canonicalized = .{
            .region = region,
        } });
    }
}

/// Parse the right side of field access, handling both plain fields and method calls.
///
/// Examples:
/// - `user.name` - returns `("name", null)` for plain field access
/// - `list.map(fn)` - returns `("map", args)` where args contains the canonicalized function
/// - `obj.method(a, b)` - returns `("method", args)` where args contains canonicalized a and b
fn parseFieldAccessRight(self: *Self, field_access: AST.BinOp) struct { Ident.Idx, ?CIR.Expr.Span } {
    const right_expr = self.parse_ir.store.getExpr(field_access.right);

    return switch (right_expr) {
        .apply => |apply| self.parseMethodCall(apply),
        .ident => |ident| .{ self.resolveIdentOrFallback(ident.token), null },
        else => .{ self.createUnknownIdent(), null },
    };
}

/// Parse a method call on the right side of field access.
///
/// Examples:
/// - `.map(transform)` - extracts "map" as method name and canonicalizes `transform` argument
/// - `.filter(predicate)` - extracts "filter" and canonicalizes `predicate`
/// - `.fold(0, combine)` - extracts "fold" and canonicalizes both `0` and `combine` arguments
fn parseMethodCall(self: *Self, apply: @TypeOf(@as(AST.Expr, undefined).apply)) struct { Ident.Idx, ?CIR.Expr.Span } {
    const method_expr = self.parse_ir.store.getExpr(apply.@"fn");
    const field_name = switch (method_expr) {
        .ident => |ident| self.resolveIdentOrFallback(ident.token),
        else => self.createUnknownIdent(),
    };

    // Canonicalize the arguments using scratch system
    const scratch_top = self.can_ir.store.scratchExprTop();
    for (self.parse_ir.store.exprSlice(apply.args)) |arg_idx| {
        if (self.canonicalize_expr(arg_idx)) |canonicalized| {
            self.can_ir.store.addScratchExpr(canonicalized);
        } else {
            self.can_ir.store.clearScratchExprsFrom(scratch_top);
            return .{ field_name, null };
        }
    }
    const args = self.can_ir.store.exprSpanFrom(scratch_top);

    return .{ field_name, args };
}

/// Resolve an identifier token or return a fallback "unknown" identifier.
///
/// This helps maintain the "inform don't block" philosophy - even if we can't
/// resolve an identifier (due to malformed input), we continue compilation.
///
/// Examples:
/// - Valid token for "name" -> returns the interned identifier for "name"
/// - Malformed/missing token -> returns identifier for "unknown"
fn resolveIdentOrFallback(self: *Self, token: Token.Idx) Ident.Idx {
    if (self.parse_ir.tokens.resolveIdentifier(token)) |ident_idx| {
        return ident_idx;
    } else {
        return self.createUnknownIdent();
    }
}

/// Create an "unknown" identifier for fallback cases.
///
/// Used when we encounter malformed or unexpected syntax but want to continue
/// compilation instead of stopping. This supports the compiler's "inform don't block" approach.
fn createUnknownIdent(self: *Self) Ident.Idx {
    return self.can_ir.env.idents.insert(self.can_ir.env.gpa, base.Ident.for_text("unknown"), Region.zero());
}

/// Context helper for Scope tests
const ScopeTestContext = struct {
    self: Self,
    cir: *CIR,
    env: *base.ModuleEnv,
    gpa: std.mem.Allocator,

    fn init(gpa: std.mem.Allocator) !ScopeTestContext {
        // heap allocate env for testing
        const env = try gpa.create(base.ModuleEnv);
        env.* = base.ModuleEnv.init(gpa);

        // heap allocate CIR for testing
        const cir = try gpa.create(CIR);
        cir.* = CIR.init(env);

        return ScopeTestContext{
            .self = Self.init(cir, undefined),
            .cir = cir,
            .env = env,
            .gpa = gpa,
        };
    }

    fn deinit(ctx: *ScopeTestContext) void {
        ctx.self.deinit();
        ctx.cir.deinit();
        ctx.gpa.destroy(ctx.cir);
        ctx.env.deinit();
        ctx.gpa.destroy(ctx.env);
    }
};

// We write out this giant literal because it's actually annoying to try to
// take std.math.minInt(i128), drop the minus sign, and convert it to u128
// all at comptime. Instead we just have a test that verifies its correctness.
const min_i128_negated: u128 = 170141183460469231731687303715884105728;

test "min_i128_negated is actually the minimum i128, negated" {
    var min_i128_buf: [64]u8 = undefined;
    const min_i128_str = std.fmt.bufPrint(&min_i128_buf, "{}", .{std.math.minInt(i128)}) catch unreachable;

    var negated_buf: [64]u8 = undefined;
    const negated_str = std.fmt.bufPrint(&negated_buf, "-{}", .{min_i128_negated}) catch unreachable;

    try std.testing.expectEqualStrings(min_i128_str, negated_str);
}

test "basic scope initialization" {
    const gpa = std.testing.allocator;

    var ctx = try ScopeTestContext.init(gpa);
    defer ctx.deinit();

    // Test that we start with one scope (top-level)
    try std.testing.expect(ctx.self.scopes.items.len == 1);
}

test "empty scope has no items" {
    const gpa = std.testing.allocator;

    var ctx = try ScopeTestContext.init(gpa);
    defer ctx.deinit();

    const foo_ident = ctx.env.idents.insert(gpa, base.Ident.for_text("foo"), base.Region.zero());
    const result = ctx.self.scopeLookup(&ctx.env.idents, .ident, foo_ident);

    try std.testing.expectEqual(Scope.LookupResult{ .not_found = {} }, result);
}

test "can add and lookup idents at top level" {
    const gpa = std.testing.allocator;

    var ctx = try ScopeTestContext.init(gpa);
    defer ctx.deinit();

    const foo_ident = ctx.env.idents.insert(gpa, base.Ident.for_text("foo"), base.Region.zero());
    const bar_ident = ctx.env.idents.insert(gpa, base.Ident.for_text("bar"), base.Region.zero());
    const foo_pattern: CIR.Pattern.Idx = @enumFromInt(1);
    const bar_pattern: CIR.Pattern.Idx = @enumFromInt(2);

    // Add identifiers
    const foo_result = ctx.self.scopeIntroduceInternal(gpa, &ctx.env.idents, .ident, foo_ident, foo_pattern, false, true);
    const bar_result = ctx.self.scopeIntroduceInternal(gpa, &ctx.env.idents, .ident, bar_ident, bar_pattern, false, true);

    try std.testing.expectEqual(Scope.IntroduceResult{ .success = {} }, foo_result);
    try std.testing.expectEqual(Scope.IntroduceResult{ .success = {} }, bar_result);

    // Lookup should find them
    const foo_lookup = ctx.self.scopeLookup(&ctx.env.idents, .ident, foo_ident);
    const bar_lookup = ctx.self.scopeLookup(&ctx.env.idents, .ident, bar_ident);

    try std.testing.expectEqual(Scope.LookupResult{ .found = foo_pattern }, foo_lookup);
    try std.testing.expectEqual(Scope.LookupResult{ .found = bar_pattern }, bar_lookup);
}

test "nested scopes shadow outer scopes" {
    const gpa = std.testing.allocator;

    var ctx = try ScopeTestContext.init(gpa);
    defer ctx.deinit();

    const x_ident = ctx.env.idents.insert(gpa, base.Ident.for_text("x"), base.Region.zero());
    const outer_pattern: CIR.Pattern.Idx = @enumFromInt(1);
    const inner_pattern: CIR.Pattern.Idx = @enumFromInt(2);

    // Add x to outer scope
    const outer_result = ctx.self.scopeIntroduceInternal(gpa, &ctx.env.idents, .ident, x_ident, outer_pattern, false, true);
    try std.testing.expectEqual(Scope.IntroduceResult{ .success = {} }, outer_result);

    // Enter new scope
    ctx.self.scopeEnter(gpa, false);

    // x from outer scope should still be visible
    const outer_lookup = ctx.self.scopeLookup(&ctx.env.idents, .ident, x_ident);
    try std.testing.expectEqual(Scope.LookupResult{ .found = outer_pattern }, outer_lookup);

    // Add x to inner scope (shadows outer)
    const inner_result = ctx.self.scopeIntroduceInternal(gpa, &ctx.env.idents, .ident, x_ident, inner_pattern, false, true);
    try std.testing.expectEqual(Scope.IntroduceResult{ .shadowing_warning = outer_pattern }, inner_result);

    // Now x should resolve to inner scope
    const inner_lookup = ctx.self.scopeLookup(&ctx.env.idents, .ident, x_ident);
    try std.testing.expectEqual(Scope.LookupResult{ .found = inner_pattern }, inner_lookup);

    // Exit inner scope
    try ctx.self.scopeExit(gpa);

    // x should resolve to outer scope again
    const after_exit_lookup = ctx.self.scopeLookup(&ctx.env.idents, .ident, x_ident);
    try std.testing.expectEqual(Scope.LookupResult{ .found = outer_pattern }, after_exit_lookup);
}

test "top level var error" {
    const gpa = std.testing.allocator;

    var ctx = try ScopeTestContext.init(gpa);
    defer ctx.deinit();

    const var_ident = ctx.env.idents.insert(gpa, base.Ident.for_text("count_"), base.Region.zero());
    const pattern: CIR.Pattern.Idx = @enumFromInt(1);

    // Should fail to introduce var at top level
    const result = ctx.self.scopeIntroduceInternal(gpa, &ctx.env.idents, .ident, var_ident, pattern, true, true);

    try std.testing.expectEqual(Scope.IntroduceResult{ .top_level_var_error = {} }, result);
}

test "type variables are tracked separately from value identifiers" {
    const gpa = std.testing.allocator;

    var ctx = try ScopeTestContext.init(gpa);
    defer ctx.deinit();

    // Create identifiers for 'a' - one for value, one for type
    const a_ident = ctx.env.idents.insert(gpa, base.Ident.for_text("a"), base.Region.zero());
    const pattern: CIR.Pattern.Idx = @enumFromInt(1);
    const type_anno: CIR.TypeAnno.Idx = @enumFromInt(1);

    // Introduce 'a' as a value identifier
    const value_result = ctx.self.scopeIntroduceInternal(gpa, &ctx.env.idents, .ident, a_ident, pattern, false, true);
    try std.testing.expectEqual(Scope.IntroduceResult{ .success = {} }, value_result);

    // Introduce 'a' as a type variable - should succeed because they're in separate namespaces
    const current_scope = &ctx.self.scopes.items[ctx.self.scopes.items.len - 1];
    const type_result = current_scope.introduceTypeVar(gpa, &ctx.env.idents, a_ident, type_anno, null);
    try std.testing.expectEqual(Scope.TypeVarIntroduceResult{ .success = {} }, type_result);

    // Lookup 'a' as value should find the pattern
    const value_lookup = ctx.self.scopeLookup(&ctx.env.idents, .ident, a_ident);
    try std.testing.expectEqual(Scope.LookupResult{ .found = pattern }, value_lookup);

    // Lookup 'a' as type variable should find the type annotation
    const type_lookup = current_scope.lookupTypeVar(&ctx.env.idents, a_ident);
    try std.testing.expectEqual(Scope.TypeVarLookupResult{ .found = type_anno }, type_lookup);
}

test "var reassignment within same function" {
    const gpa = std.testing.allocator;

    var ctx = try ScopeTestContext.init(gpa);
    defer ctx.deinit();

    // Enter function scope
    ctx.self.scopeEnter(gpa, true);

    const count_ident = ctx.env.idents.insert(gpa, base.Ident.for_text("count_"), base.Region.zero());
    const pattern1: CIR.Pattern.Idx = @enumFromInt(1);
    const pattern2: CIR.Pattern.Idx = @enumFromInt(2);

    // Declare var
    const declare_result = ctx.self.scopeIntroduceInternal(gpa, &ctx.env.idents, .ident, count_ident, pattern1, true, true);
    try std.testing.expectEqual(Scope.IntroduceResult{ .success = {} }, declare_result);

    // Reassign var (not a declaration)
    const reassign_result = ctx.self.scopeIntroduceInternal(gpa, &ctx.env.idents, .ident, count_ident, pattern2, true, false);
    try std.testing.expectEqual(Scope.IntroduceResult{ .success = {} }, reassign_result);

    // Should resolve to the reassigned value
    const lookup_result = ctx.self.scopeLookup(&ctx.env.idents, .ident, count_ident);
    try std.testing.expectEqual(Scope.LookupResult{ .found = pattern2 }, lookup_result);
}

test "var reassignment across function boundary fails" {
    const gpa = std.testing.allocator;

    var ctx = try ScopeTestContext.init(gpa);
    defer ctx.deinit();

    // Enter first function scope
    ctx.self.scopeEnter(gpa, true);

    const count_ident = ctx.env.idents.insert(gpa, base.Ident.for_text("count_"), base.Region.zero());
    const pattern1: CIR.Pattern.Idx = @enumFromInt(1);
    const pattern2: CIR.Pattern.Idx = @enumFromInt(2);

    // Declare var in first function
    const declare_result = ctx.self.scopeIntroduceInternal(gpa, &ctx.env.idents, .ident, count_ident, pattern1, true, true);
    try std.testing.expectEqual(Scope.IntroduceResult{ .success = {} }, declare_result);

    // Enter second function scope (function boundary)
    ctx.self.scopeEnter(gpa, true);

    // Try to reassign var from different function - should fail
    const reassign_result = ctx.self.scopeIntroduceInternal(gpa, &ctx.env.idents, .ident, count_ident, pattern2, true, false);
    try std.testing.expectEqual(Scope.IntroduceResult{ .var_across_function_boundary = pattern1 }, reassign_result);
}

test "identifiers with and without underscores are different" {
    const gpa = std.testing.allocator;

    var ctx = try ScopeTestContext.init(gpa);
    defer ctx.deinit();

    const sum_ident = ctx.env.idents.insert(gpa, base.Ident.for_text("sum"), base.Region.zero());
    const sum_underscore_ident = ctx.env.idents.insert(gpa, base.Ident.for_text("sum_"), base.Region.zero());
    const pattern1: CIR.Pattern.Idx = @enumFromInt(1);
    const pattern2: CIR.Pattern.Idx = @enumFromInt(2);

    // Enter function scope so we can use var
    ctx.self.scopeEnter(gpa, true);

    // Introduce regular identifier
    const regular_result = ctx.self.scopeIntroduceInternal(gpa, &ctx.env.idents, .ident, sum_ident, pattern1, false, true);
    try std.testing.expectEqual(Scope.IntroduceResult{ .success = {} }, regular_result);

    // Introduce var with underscore - should not conflict
    const var_result = ctx.self.scopeIntroduceInternal(gpa, &ctx.env.idents, .ident, sum_underscore_ident, pattern2, true, true);
    try std.testing.expectEqual(Scope.IntroduceResult{ .success = {} }, var_result);

    // Both should be found independently
    const regular_lookup = ctx.self.scopeLookup(&ctx.env.idents, .ident, sum_ident);
    const var_lookup = ctx.self.scopeLookup(&ctx.env.idents, .ident, sum_underscore_ident);

    try std.testing.expectEqual(Scope.LookupResult{ .found = pattern1 }, regular_lookup);
    try std.testing.expectEqual(Scope.LookupResult{ .found = pattern2 }, var_lookup);
}

test "aliases work separately from idents" {
    const gpa = std.testing.allocator;

    var ctx = try ScopeTestContext.init(gpa);
    defer ctx.deinit();

    const foo_ident = ctx.env.idents.insert(gpa, base.Ident.for_text("Foo"), base.Region.zero());
    const ident_pattern: CIR.Pattern.Idx = @enumFromInt(1);
    const alias_pattern: CIR.Pattern.Idx = @enumFromInt(2);

    // Add as both ident and alias (they're in separate namespaces)
    const ident_result = ctx.self.scopeIntroduceInternal(gpa, &ctx.env.idents, .ident, foo_ident, ident_pattern, false, true);
    const alias_result = ctx.self.scopeIntroduceInternal(gpa, &ctx.env.idents, .alias, foo_ident, alias_pattern, false, true);

    try std.testing.expectEqual(Scope.IntroduceResult{ .success = {} }, ident_result);
    try std.testing.expectEqual(Scope.IntroduceResult{ .success = {} }, alias_result);

    // Both should be found in their respective namespaces
    const ident_lookup = ctx.self.scopeLookup(&ctx.env.idents, .ident, foo_ident);
    const alias_lookup = ctx.self.scopeLookup(&ctx.env.idents, .alias, foo_ident);

    try std.testing.expectEqual(Scope.LookupResult{ .found = ident_pattern }, ident_lookup);
    try std.testing.expectEqual(Scope.LookupResult{ .found = alias_pattern }, alias_lookup);
}

test "hexadecimal integer literals" {
    const test_cases = [_]struct {
        literal: []const u8,
        expected_value: i128,
        expected_sign_needed: bool,
        expected_bits_needed: types.Num.Int.BitsNeeded,
    }{
        // Basic hex literals
        .{ .literal = "0x0", .expected_value = 0, .expected_sign_needed = false, .expected_bits_needed = .@"7" },
        .{ .literal = "0x1", .expected_value = 1, .expected_sign_needed = false, .expected_bits_needed = .@"7" },
        .{ .literal = "0xFF", .expected_value = 255, .expected_sign_needed = false, .expected_bits_needed = .@"8" },
        .{ .literal = "0x100", .expected_value = 256, .expected_sign_needed = false, .expected_bits_needed = .@"9_to_15" },
        .{ .literal = "0xFFFF", .expected_value = 65535, .expected_sign_needed = false, .expected_bits_needed = .@"16" },
        .{ .literal = "0x10000", .expected_value = 65536, .expected_sign_needed = false, .expected_bits_needed = .@"17_to_31" },
        .{ .literal = "0xFFFFFFFF", .expected_value = 4294967295, .expected_sign_needed = false, .expected_bits_needed = .@"32" },
        .{ .literal = "0x100000000", .expected_value = 4294967296, .expected_sign_needed = false, .expected_bits_needed = .@"33_to_63" },
        .{ .literal = "0xFFFFFFFFFFFFFFFF", .expected_value = @as(i128, @bitCast(@as(u128, 18446744073709551615))), .expected_sign_needed = false, .expected_bits_needed = .@"64" },

        // Hex with underscores
        .{ .literal = "0x1_000", .expected_value = 4096, .expected_sign_needed = false, .expected_bits_needed = .@"9_to_15" },
        .{ .literal = "0xFF_FF", .expected_value = 65535, .expected_sign_needed = false, .expected_bits_needed = .@"16" },
        .{ .literal = "0x1234_5678_9ABC_DEF0", .expected_value = @as(i128, @bitCast(@as(u128, 0x123456789ABCDEF0))), .expected_sign_needed = false, .expected_bits_needed = .@"33_to_63" },

        // Negative hex literals
        .{ .literal = "-0x1", .expected_value = -1, .expected_sign_needed = true, .expected_bits_needed = .@"7" },
        .{ .literal = "-0x80", .expected_value = -128, .expected_sign_needed = true, .expected_bits_needed = .@"8" },
        .{ .literal = "-0x81", .expected_value = -129, .expected_sign_needed = true, .expected_bits_needed = .@"8" },
        .{ .literal = "-0x8000", .expected_value = -32768, .expected_sign_needed = true, .expected_bits_needed = .@"16" },
        .{ .literal = "-0x8001", .expected_value = -32769, .expected_sign_needed = true, .expected_bits_needed = .@"16" },
        .{ .literal = "-0x80000000", .expected_value = -2147483648, .expected_sign_needed = true, .expected_bits_needed = .@"32" },
        .{ .literal = "-0x80000001", .expected_value = -2147483649, .expected_sign_needed = true, .expected_bits_needed = .@"32" },
        .{ .literal = "-0x8000000000000000", .expected_value = -9223372036854775808, .expected_sign_needed = true, .expected_bits_needed = .@"64" },
        .{ .literal = "-0x8000000000000001", .expected_value = @as(i128, -9223372036854775809), .expected_sign_needed = true, .expected_bits_needed = .@"64" },
    };

    var gpa_state = std.heap.GeneralPurposeAllocator(.{ .safety = true }){};
    defer std.debug.assert(gpa_state.deinit() == .ok);
    const gpa = gpa_state.allocator();

    for (test_cases) |tc| {
        var env = base.ModuleEnv.init(gpa);
        defer env.deinit();

        var ast = parse.parseExpr(&env, tc.literal);
        defer ast.deinit(gpa);

        var cir = CIR.init(&env);
        defer cir.deinit();

        var can = init(&cir, &ast);
        defer can.deinit();

        const expr_idx: parse.AST.Expr.Idx = @enumFromInt(ast.root_node_idx);
        const canonical_expr_idx = can.canonicalize_expr(expr_idx) orelse {
            std.debug.print("Failed to canonicalize: {s}\n", .{tc.literal});
            try std.testing.expect(false);
            continue;
        };

        const expr = cir.store.getExpr(canonical_expr_idx);
        try std.testing.expect(expr == .int);

        // Check the value
        try std.testing.expectEqual(tc.expected_value, @as(i128, @bitCast(expr.int.value.bytes)));

        // Check the requirements
        try std.testing.expectEqual(tc.expected_sign_needed, expr.int.requirements.sign_needed);
        try std.testing.expectEqual(tc.expected_bits_needed, expr.int.requirements.bits_needed);
    }
}

test "binary integer literals" {
    const test_cases = [_]struct {
        literal: []const u8,
        expected_value: i128,
        expected_sign_needed: bool,
        expected_bits_needed: types.Num.Int.BitsNeeded,
    }{
        // Basic binary literals
        .{ .literal = "0b0", .expected_value = 0, .expected_sign_needed = false, .expected_bits_needed = .@"7" },
        .{ .literal = "0b1", .expected_value = 1, .expected_sign_needed = false, .expected_bits_needed = .@"7" },
        .{ .literal = "0b10", .expected_value = 2, .expected_sign_needed = false, .expected_bits_needed = .@"7" },
        .{ .literal = "0b11111111", .expected_value = 255, .expected_sign_needed = false, .expected_bits_needed = .@"8" },
        .{ .literal = "0b100000000", .expected_value = 256, .expected_sign_needed = false, .expected_bits_needed = .@"9_to_15" },
        .{ .literal = "0b1111111111111111", .expected_value = 65535, .expected_sign_needed = false, .expected_bits_needed = .@"16" },
        .{ .literal = "0b10000000000000000", .expected_value = 65536, .expected_sign_needed = false, .expected_bits_needed = .@"17_to_31" },

        // Binary with underscores
        .{ .literal = "0b11_11", .expected_value = 15, .expected_sign_needed = false, .expected_bits_needed = .@"7" },
        .{ .literal = "0b1111_1111", .expected_value = 255, .expected_sign_needed = false, .expected_bits_needed = .@"8" },
        .{ .literal = "0b1010_1010_1010_1010", .expected_value = 43690, .expected_sign_needed = false, .expected_bits_needed = .@"16" },

        // Negative binary literals
        .{ .literal = "-0b1", .expected_value = -1, .expected_sign_needed = true, .expected_bits_needed = .@"7" },
        .{ .literal = "-0b1000000", .expected_value = -64, .expected_sign_needed = true, .expected_bits_needed = .@"7" },
        .{ .literal = "-0b10000000", .expected_value = -128, .expected_sign_needed = true, .expected_bits_needed = .@"8" },
        .{ .literal = "-0b10000001", .expected_value = -129, .expected_sign_needed = true, .expected_bits_needed = .@"8" },
        .{ .literal = "-0b1000000000000000", .expected_value = -32768, .expected_sign_needed = true, .expected_bits_needed = .@"16" },
        .{ .literal = "-0b1000000000000001", .expected_value = -32769, .expected_sign_needed = true, .expected_bits_needed = .@"16" },
    };

    var gpa_state = std.heap.GeneralPurposeAllocator(.{ .safety = true }){};
    defer std.debug.assert(gpa_state.deinit() == .ok);
    const gpa = gpa_state.allocator();

    for (test_cases) |tc| {
        var env = base.ModuleEnv.init(gpa);
        defer env.deinit();

        var ast = parse.parseExpr(&env, tc.literal);
        defer ast.deinit(gpa);

        var cir = CIR.init(&env);
        defer cir.deinit();

        var can = init(&cir, &ast);
        defer can.deinit();

        const expr_idx: parse.AST.Expr.Idx = @enumFromInt(ast.root_node_idx);
        const canonical_expr_idx = can.canonicalize_expr(expr_idx) orelse {
            std.debug.print("Failed to canonicalize: {s}\n", .{tc.literal});
            try std.testing.expect(false);
            continue;
        };

        const expr = cir.store.getExpr(canonical_expr_idx);
        try std.testing.expect(expr == .int);

        // Check the value
        try std.testing.expectEqual(tc.expected_value, @as(i128, @bitCast(expr.int.value.bytes)));

        // Check the requirements
        try std.testing.expectEqual(tc.expected_sign_needed, expr.int.requirements.sign_needed);
        try std.testing.expectEqual(tc.expected_bits_needed, expr.int.requirements.bits_needed);
    }
}

test "octal integer literals" {
    const test_cases = [_]struct {
        literal: []const u8,
        expected_value: i128,
        expected_sign_needed: bool,
        expected_bits_needed: types.Num.Int.BitsNeeded,
    }{
        // Basic octal literals
        .{ .literal = "0o0", .expected_value = 0, .expected_sign_needed = false, .expected_bits_needed = .@"7" },
        .{ .literal = "0o1", .expected_value = 1, .expected_sign_needed = false, .expected_bits_needed = .@"7" },
        .{ .literal = "0o7", .expected_value = 7, .expected_sign_needed = false, .expected_bits_needed = .@"7" },
        .{ .literal = "0o10", .expected_value = 8, .expected_sign_needed = false, .expected_bits_needed = .@"7" },
        .{ .literal = "0o377", .expected_value = 255, .expected_sign_needed = false, .expected_bits_needed = .@"8" },
        .{ .literal = "0o400", .expected_value = 256, .expected_sign_needed = false, .expected_bits_needed = .@"9_to_15" },
        .{ .literal = "0o177777", .expected_value = 65535, .expected_sign_needed = false, .expected_bits_needed = .@"16" },
        .{ .literal = "0o200000", .expected_value = 65536, .expected_sign_needed = false, .expected_bits_needed = .@"17_to_31" },

        // Octal with underscores
        .{ .literal = "0o377_377", .expected_value = 130815, .expected_sign_needed = false, .expected_bits_needed = .@"17_to_31" },
        .{ .literal = "0o1_234_567", .expected_value = 342391, .expected_sign_needed = false, .expected_bits_needed = .@"17_to_31" },

        // Negative octal literals
        .{ .literal = "-0o1", .expected_value = -1, .expected_sign_needed = true, .expected_bits_needed = .@"7" },
        .{ .literal = "-0o100", .expected_value = -64, .expected_sign_needed = true, .expected_bits_needed = .@"7" },
        .{ .literal = "-0o200", .expected_value = -128, .expected_sign_needed = true, .expected_bits_needed = .@"8" },
        .{ .literal = "-0o201", .expected_value = -129, .expected_sign_needed = true, .expected_bits_needed = .@"8" },
        .{ .literal = "-0o100000", .expected_value = -32768, .expected_sign_needed = true, .expected_bits_needed = .@"16" },
        .{ .literal = "-0o100001", .expected_value = -32769, .expected_sign_needed = true, .expected_bits_needed = .@"16" },
    };

    var gpa_state = std.heap.GeneralPurposeAllocator(.{ .safety = true }){};
    defer std.debug.assert(gpa_state.deinit() == .ok);
    const gpa = gpa_state.allocator();

    for (test_cases) |tc| {
        var env = base.ModuleEnv.init(gpa);
        defer env.deinit();

        var ast = parse.parseExpr(&env, tc.literal);
        defer ast.deinit(gpa);

        var cir = CIR.init(&env);
        defer cir.deinit();

        var can = init(&cir, &ast);
        defer can.deinit();

        const expr_idx: parse.AST.Expr.Idx = @enumFromInt(ast.root_node_idx);
        const canonical_expr_idx = can.canonicalize_expr(expr_idx) orelse {
            std.debug.print("Failed to canonicalize: {s}\n", .{tc.literal});
            try std.testing.expect(false);
            continue;
        };

        const expr = cir.store.getExpr(canonical_expr_idx);
        try std.testing.expect(expr == .int);

        // Check the value
        try std.testing.expectEqual(tc.expected_value, @as(i128, @bitCast(expr.int.value.bytes)));

        // Check the requirements
        try std.testing.expectEqual(tc.expected_sign_needed, expr.int.requirements.sign_needed);
        try std.testing.expectEqual(tc.expected_bits_needed, expr.int.requirements.bits_needed);
    }
}

test "integer literals with uppercase base prefixes" {
    const test_cases = [_]struct {
        literal: []const u8,
        expected_value: i128,
        expected_sign_needed: bool,
        expected_bits_needed: types.Num.Int.BitsNeeded,
    }{
        // Uppercase hex prefix
        .{ .literal = "0X0", .expected_value = 0, .expected_sign_needed = false, .expected_bits_needed = .@"7" },
        .{ .literal = "0X1", .expected_value = 1, .expected_sign_needed = false, .expected_bits_needed = .@"7" },
        .{ .literal = "0XFF", .expected_value = 255, .expected_sign_needed = false, .expected_bits_needed = .@"8" },
        .{ .literal = "0XABCD", .expected_value = 43981, .expected_sign_needed = false, .expected_bits_needed = .@"16" },

        // Uppercase binary prefix
        .{ .literal = "0B0", .expected_value = 0, .expected_sign_needed = false, .expected_bits_needed = .@"7" },
        .{ .literal = "0B1", .expected_value = 1, .expected_sign_needed = false, .expected_bits_needed = .@"7" },
        .{ .literal = "0B1111", .expected_value = 15, .expected_sign_needed = false, .expected_bits_needed = .@"7" },
        .{ .literal = "0B11111111", .expected_value = 255, .expected_sign_needed = false, .expected_bits_needed = .@"8" },

        // Uppercase octal prefix
        .{ .literal = "0O0", .expected_value = 0, .expected_sign_needed = false, .expected_bits_needed = .@"7" },
        .{ .literal = "0O7", .expected_value = 7, .expected_sign_needed = false, .expected_bits_needed = .@"7" },
        .{ .literal = "0O377", .expected_value = 255, .expected_sign_needed = false, .expected_bits_needed = .@"8" },
        .{ .literal = "0O777", .expected_value = 511, .expected_sign_needed = false, .expected_bits_needed = .@"9_to_15" },

        // Mixed case in value (should still work)
        .{ .literal = "0xAbCd", .expected_value = 43981, .expected_sign_needed = false, .expected_bits_needed = .@"16" },
        .{ .literal = "0XaBcD", .expected_value = 43981, .expected_sign_needed = false, .expected_bits_needed = .@"16" },
    };

    var gpa_state = std.heap.GeneralPurposeAllocator(.{ .safety = true }){};
    defer std.debug.assert(gpa_state.deinit() == .ok);
    const gpa = gpa_state.allocator();

    for (test_cases) |tc| {
        var env = base.ModuleEnv.init(gpa);
        defer env.deinit();

        var ast = parse.parseExpr(&env, tc.literal);
        defer ast.deinit(gpa);

        var cir = CIR.init(&env);
        defer cir.deinit();

        var can = init(&cir, &ast);
        defer can.deinit();

        const expr_idx: parse.AST.Expr.Idx = @enumFromInt(ast.root_node_idx);
        const canonical_expr_idx = can.canonicalize_expr(expr_idx) orelse {
            std.debug.print("Failed to canonicalize: {s}\n", .{tc.literal});
            try std.testing.expect(false);
            continue;
        };

        const expr = cir.store.getExpr(canonical_expr_idx);
        try std.testing.expect(expr == .int);

        // Check the value
        try std.testing.expectEqual(tc.expected_value, @as(i128, @bitCast(expr.int.value.bytes)));

        // Check the requirements
        try std.testing.expectEqual(tc.expected_sign_needed, expr.int.requirements.sign_needed);
        try std.testing.expectEqual(tc.expected_bits_needed, expr.int.requirements.bits_needed);
    }
}<|MERGE_RESOLUTION|>--- conflicted
+++ resolved
@@ -1916,7 +1916,6 @@
     return false;
 }
 
-<<<<<<< HEAD
 // Check if the given f64 fits in f32 range (ignoring precision loss)
 fn fitsInF32(f64_val: f64) bool {
     // Check if it's within the range that f32 can represent.
@@ -1924,7 +1923,7 @@
     // (This is a magnitude check, so take the abs value to check
     // positive and negative at the same time.)
     const abs_val = @abs(f64_val);
-    return abs_val >= std.math.floatTrueMin(f32) and abs_val <= std.math.floatMax(f32);
+    return abs_val == 0.0 or (abs_val >= std.math.floatTrueMin(f32) and abs_val <= std.math.floatMax(f32));
 }
 
 // Check if a float value can be represented accurately in RocDec
@@ -2138,7 +2137,8 @@
 test {
     _ = @import("canonicalize/test/int_test.zig");
     _ = @import("canonicalize/test/frac_test.zig");
-=======
+}
+
 /// Flatten a chain of if-then-else expressions into multiple if-branches
 /// Returns the final else expression that is not an if-then-else
 fn flattenIfThenElseChainRecursive(self: *Self, if_expr: anytype) CIR.Expr.Idx {
@@ -2193,9 +2193,7 @@
             }
         },
     }
->>>>>>> 8899dd3c
-}
-
+}
 /// Introduce a new identifier to the current scope, return an
 /// index if
 fn scopeIntroduceIdent(
