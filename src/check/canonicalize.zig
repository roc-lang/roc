const std = @import("std");
const testing = std.testing;
const base = @import("../base.zig");
const tracy = @import("../tracy.zig");
const parse = @import("parse.zig");
const tokenize = @import("parse/tokenize.zig");
const collections = @import("../collections.zig");
const types = @import("../types.zig");
const RocDec = @import("../builtins/dec.zig").RocDec;

const NodeStore = @import("./canonicalize/NodeStore.zig");
const Scope = @import("./canonicalize/Scope.zig");
const Node = @import("./canonicalize/Node.zig");

const AST = parse.AST;
const Token = tokenize.Token;

can_ir: *CIR,
parse_ir: *AST,
scopes: std.ArrayListUnmanaged(Scope) = .{},
/// Special scope for tracking exposed items from module header
exposed_scope: Scope = undefined,
/// Track exposed identifiers by text to handle changing indices
exposed_ident_texts: std.StringHashMapUnmanaged(Region) = .{},
/// Track exposed types by text to handle changing indices
exposed_type_texts: std.StringHashMapUnmanaged(Region) = .{},
/// Stack of function regions for tracking var reassignment across function boundaries
function_regions: std.ArrayListUnmanaged(Region),
/// Maps var patterns to the function region they were declared in
var_function_regions: std.AutoHashMapUnmanaged(CIR.Pattern.Idx, Region),
/// Set of pattern indices that are vars
var_patterns: std.AutoHashMapUnmanaged(CIR.Pattern.Idx, void),
/// Tracks which pattern indices have been used/referenced
used_patterns: std.AutoHashMapUnmanaged(CIR.Pattern.Idx, void),
/// Map of module name strings to their ModuleEnv pointers for import validation
module_envs: ?*const std.StringHashMap(*ModuleEnv),
/// Map from module name string to Import.Idx for tracking unique imports
import_indices: std.StringHashMapUnmanaged(CIR.Import.Idx),
/// Scratch type variables
scratch_vars: base.Scratch(TypeVar),
/// Scratch ident
scratch_idents: base.Scratch(Ident.Idx),
/// Scratch ident
scratch_record_fields: base.Scratch(types.RecordField),
/// Scratch ident
scratch_seen_record_fields: base.Scratch(SeenRecordField),

const Ident = base.Ident;
const Region = base.Region;
const TagName = base.TagName;
const ModuleEnv = base.ModuleEnv;
const CalledVia = base.CalledVia;
const exitOnOom = collections.utils.exitOnOom;

const TypeVar = types.Var;
const Content = types.Content;
const FlatType = types.FlatType;
const Num = types.Num;
const TagUnion = types.TagUnion;
const Tag = types.Tag;

/// Struct to track fields that have been seen before during canonicalization
const SeenRecordField = struct { ident: base.Ident.Idx, region: base.Region };

/// The idx of the builtin Bool
pub const BUILTIN_BOOL: CIR.Pattern.Idx = @enumFromInt(0);
/// The idx of the builtin Box
pub const BUILTIN_BOX: CIR.Pattern.Idx = @enumFromInt(1);
/// The idx of the builtin Decode
pub const BUILTIN_DECODE: CIR.Pattern.Idx = @enumFromInt(2);
/// The idx of the builtin Dict
pub const BUILTIN_DICT: CIR.Pattern.Idx = @enumFromInt(3);
/// The idx of the builtin Encode
pub const BUILTIN_ENCODE: CIR.Pattern.Idx = @enumFromInt(4);
/// The idx of the builtin Hash
pub const BUILTIN_HASH: CIR.Pattern.Idx = @enumFromInt(5);
/// The idx of the builtin Inspect
pub const BUILTIN_INSPECT: CIR.Pattern.Idx = @enumFromInt(6);
/// The idx of the builtin List
pub const BUILTIN_LIST: CIR.Pattern.Idx = @enumFromInt(7);
/// The idx of the builtin Num
pub const BUILTIN_NUM: CIR.Pattern.Idx = @enumFromInt(8);
/// The idx of the builtin Result
pub const BUILTIN_RESULT: CIR.Pattern.Idx = @enumFromInt(9);
/// The idx of the builtin Set
pub const BUILTIN_SET: CIR.Pattern.Idx = @enumFromInt(10);
/// The idx of the builtin Str
pub const BUILTIN_STR: CIR.Pattern.Idx = @enumFromInt(11);

/// Deinitialize canonicalizer resources
pub fn deinit(
    self: *Self,
) void {
    const gpa = self.can_ir.env.gpa;

    self.exposed_scope.deinit(gpa);
    self.exposed_ident_texts.deinit(gpa);
    self.exposed_type_texts.deinit(gpa);

    for (0..self.scopes.items.len) |i| {
        var scope = &self.scopes.items[i];
        scope.deinit(gpa);
    }

    self.scopes.deinit(gpa);
    self.function_regions.deinit(gpa);
    self.var_function_regions.deinit(gpa);
    self.var_patterns.deinit(gpa);
    self.used_patterns.deinit(gpa);
    self.scratch_vars.deinit(gpa);
    self.scratch_idents.deinit(gpa);
    self.scratch_record_fields.deinit(gpa);
    self.scratch_seen_record_fields.deinit(gpa);
    self.import_indices.deinit(gpa);
}

pub fn init(self: *CIR, parse_ir: *AST, module_envs: ?*const std.StringHashMap(*ModuleEnv)) std.mem.Allocator.Error!Self {
    const gpa = self.env.gpa;

    // Create the canonicalizer with scopes
    var result = Self{
        .can_ir = self,
        .parse_ir = parse_ir,
        .scopes = .{},
        .function_regions = std.ArrayListUnmanaged(Region){},
        .var_function_regions = std.AutoHashMapUnmanaged(CIR.Pattern.Idx, Region){},
        .var_patterns = std.AutoHashMapUnmanaged(CIR.Pattern.Idx, void){},
        .used_patterns = std.AutoHashMapUnmanaged(CIR.Pattern.Idx, void){},
        .module_envs = module_envs,
        .import_indices = std.StringHashMapUnmanaged(CIR.Import.Idx){},
        .scratch_vars = base.Scratch(TypeVar).init(gpa),
        .scratch_idents = base.Scratch(Ident.Idx).init(gpa),
        .scratch_record_fields = base.Scratch(types.RecordField).init(gpa),
        .scratch_seen_record_fields = base.Scratch(SeenRecordField).init(gpa),
        .exposed_scope = Scope.init(false),
    };

    // Top-level scope is not a function boundary
    result.scopeEnter(gpa, false);

    // Simulate the builtins by adding to both the NodeStore and Scopes
    // Not sure if this is how we want to do it long term, but want something to
    // make a start on canonicalization.

    try result.addBuiltin(self, "Bool", BUILTIN_BOOL);
    try result.addBuiltin(self, "Box", BUILTIN_BOX);
    try result.addBuiltin(self, "Decode", BUILTIN_DECODE);
    try result.addBuiltin(self, "Dict", BUILTIN_DICT);
    try result.addBuiltin(self, "Encode", BUILTIN_ENCODE);
    try result.addBuiltin(self, "Hash", BUILTIN_HASH);
    try result.addBuiltin(self, "Inspect", BUILTIN_INSPECT);
    try result.addBuiltin(self, "List", BUILTIN_LIST);
    try result.addBuiltin(self, "Num", BUILTIN_NUM);
    try result.addBuiltin(self, "Result", BUILTIN_RESULT);
    try result.addBuiltin(self, "Set", BUILTIN_SET);
    try result.addBuiltin(self, "Str", BUILTIN_STR);

    // Add built-in types to the type scope
    // TODO: These should ultimately come from the platform/builtin files rather than being hardcoded
    try result.addBuiltinTypeBool(self);

    const result_type_decl = try result.addBuiltinType(self, "Result");
    _ = self.setTypeRedirectAt(CIR.nodeIdxFrom(BUILTIN_RESULT), CIR.varFrom(result_type_decl));

    _ = try result.addBuiltinType(self, "Str");
    _ = try result.addBuiltinType(self, "U8");
    _ = try result.addBuiltinType(self, "U16");
    _ = try result.addBuiltinType(self, "U32");
    _ = try result.addBuiltinType(self, "U64");
    _ = try result.addBuiltinType(self, "U128");
    _ = try result.addBuiltinType(self, "I8");
    _ = try result.addBuiltinType(self, "I16");
    _ = try result.addBuiltinType(self, "I32");
    _ = try result.addBuiltinType(self, "I64");
    _ = try result.addBuiltinType(self, "I128");
    _ = try result.addBuiltinType(self, "F32");
    _ = try result.addBuiltinType(self, "F64");
    _ = try result.addBuiltinType(self, "Dec");
    _ = try result.addBuiltinType(self, "List");
    _ = try result.addBuiltinType(self, "Dict");
    _ = try result.addBuiltinType(self, "Set");
    _ = try result.addBuiltinType(self, "Box");

    return result;
}

fn addBuiltin(self: *Self, ir: *CIR, ident_text: []const u8, idx: CIR.Pattern.Idx) std.mem.Allocator.Error!void {
    const gpa = ir.env.gpa;
    const ident_store = &ir.env.idents;
    const ident_add = ir.env.idents.insert(gpa, base.Ident.for_text(ident_text), Region.zero());
    const pattern_idx_add = try ir.store.addPattern(CIR.Pattern{ .assign = .{ .ident = ident_add } }, Region.zero());
    _ = self.scopeIntroduceInternal(gpa, ident_store, .ident, ident_add, pattern_idx_add, false, true);
    std.debug.assert(idx == pattern_idx_add);

    // TODO: Set correct type for builtins? But these types should ultimately
    // come from the builtins roc files, so maybe the resolve stage will handle?
    _ = ir.setTypeVarAtPat(pattern_idx_add, Content{ .flex_var = null });
}

/// Stub builtin types. Currently sets every type to be a nominal type
/// This should be replaced by real builtins eventually
fn addBuiltinType(self: *Self, ir: *CIR, type_name: []const u8) std.mem.Allocator.Error!CIR.Statement.Idx {
    const gpa = ir.env.gpa;
    const type_ident = ir.env.idents.insert(gpa, base.Ident.for_text(type_name), Region.zero());

    // Create a type header for the built-in type
    const header_idx = ir.store.addTypeHeader(.{
        .name = type_ident,
        .args = .{ .span = .{ .start = 0, .len = 0 } }, // No type parameters for built-ins
    }, Region.zero());

    // Create a type annotation that refers to itself (built-in types are primitive)
    const anno_idx = ir.store.addTypeAnno(.{ .ty = .{
        .symbol = type_ident,
    } }, Region.zero());
    const anno_var = try ir.pushFreshTypeVar(@enumFromInt(@intFromEnum(header_idx)), Region.zero());

    // Create the type declaration statement
    const type_decl_stmt = CIR.Statement{
        .s_nominal_decl = .{
            .header = header_idx,
            .anno = anno_idx,
            .anno_var = anno_var,
            .where = null,
        },
    };

    const type_decl_idx = ir.store.addStatement(type_decl_stmt, Region.zero());
    const type_decl_node_idx = CIR.nodeIdxFrom(type_decl_idx);
    _ = ir.setTypeVarAt(
        type_decl_node_idx,
        Content{ .structure = FlatType{ .nominal_type = types.NominalType{
            .ident = types.TypeIdent{ .ident_idx = type_ident },
            .num_args = 0,
        } } },
    );
    _ = try ir.pushFreshTypeVar(type_decl_node_idx, Region.zero());

    // Add to scope without any error checking (built-ins are always valid)
    const current_scope = &self.scopes.items[self.scopes.items.len - 1];
    current_scope.put(gpa, .type_decl, type_ident, type_decl_idx);

    return type_decl_idx;
}

/// Stub builtin types. Currently sets every type to be a nominal type
/// This should be replaced by real builtins eventually
fn addBuiltinTypeBool(self: *Self, ir: *CIR) std.mem.Allocator.Error!void {
    const gpa = ir.env.gpa;
    const type_ident = ir.env.idents.insert(gpa, base.Ident.for_text("Bool"), Region.zero());

    // Create a type header for the built-in type
    const header_idx = ir.store.addTypeHeader(.{
        .name = type_ident,
        .args = .{ .span = .{ .start = 0, .len = 0 } }, // No type parameters for built-ins
    }, Region.zero());
    const header_node_idx = CIR.nodeIdxFrom(header_idx);

    // Create a type annotation that refers to itself (built-in types are primitive)
    const anno_idx = ir.store.addTypeAnno(.{ .ty = .{
        .symbol = type_ident,
    } }, Region.zero());
    const ext_var = try ir.pushTypeVar(Content{ .structure = .empty_tag_union }, header_node_idx, Region.zero());
    const anno_var = try ir.pushTypeVar(ir.env.types.mkBool(gpa, &ir.env.idents, ext_var), header_node_idx, Region.zero());

    // Create the type declaration statement
    const type_decl_stmt = CIR.Statement{
        .s_nominal_decl = .{
            .header = header_idx,
            .anno = anno_idx,
            .anno_var = anno_var,
            .where = null,
        },
    };

    const type_decl_idx = ir.store.addStatement(type_decl_stmt, Region.zero());
    const type_decl_node_idx = CIR.nodeIdxFrom(type_decl_idx);
    _ = ir.setTypeVarAt(
        type_decl_node_idx,
        Content{ .structure = FlatType{ .nominal_type = types.NominalType{
            .ident = types.TypeIdent{ .ident_idx = type_ident },
            .num_args = 0,
        } } },
    );
    _ = try ir.pushRedirectTypeVar(anno_var, type_decl_node_idx, Region.zero());

    // Add to scope without any error checking (built-ins are always valid)
    const current_scope = &self.scopes.items[self.scopes.items.len - 1];
    current_scope.put(gpa, .type_decl, type_ident, type_decl_idx);

    _ = ir.setTypeRedirectAt(CIR.nodeIdxFrom(BUILTIN_BOOL), CIR.varFrom(type_decl_idx));
}

const Self = @This();

/// The intermediate representation of a canonicalized Roc program.
pub const CIR = @import("canonicalize/CIR.zig");

/// After parsing a Roc program, the [ParseIR](src/check/parse/AST.zig) is transformed into a [canonical
/// form](src/check/canonicalize/ir.zig) called CanIR.
///
/// Canonicalization performs analysis to catch user errors, and sets up the state necessary to solve the types in a
/// program. Among other things, canonicalization;
/// - Uniquely identifies names (think variable and function names). Along the way,
///     canonicalization builds a graph of all variables' references, and catches
///     unused definitions, undefined definitions, and shadowed definitions.
/// - Resolves type signatures, including aliases, into a form suitable for type
///     solving.
/// - Determines the order definitions are used in, if they are defined
///     out-of-order.
/// - Eliminates syntax sugar (for example, renaming `+` to the function call `add`).
///
/// The canonicalization occurs on a single module (file) in isolation. This allows for this work to be easily parallelized and also cached. So where the source code for a module has not changed, the CanIR can simply be loaded from disk and used immediately.
pub fn canonicalizeFile(
    self: *Self,
) std.mem.Allocator.Error!void {
    const trace = tracy.trace(@src());
    defer trace.end();

    const file = self.parse_ir.store.getFile();

    // canonicalize_header_packages();

    // First, process the header to create exposed_scope
    const header = self.parse_ir.store.getHeader(file.header);
    switch (header) {
        .module => |h| try self.createExposedScope(h.exposes),
        .package => |h| try self.createExposedScope(h.exposes),
        .platform => |h| try self.createExposedScope(h.exposes),
        .hosted => |h| try self.createExposedScope(h.exposes),
        .app => {
            // App headers have 'provides' instead of 'exposes'
            // TODO: Handle app provides differently
        },
        .malformed => {
            // Skip malformed headers
        },
    }

    // Track the start of scratch defs and statements
    const scratch_defs_start = self.can_ir.store.scratchDefTop();
    const scratch_statements_start = self.can_ir.store.scratch_statements.top();

    // First pass: Process all type declarations to introduce them into scope
    for (self.parse_ir.store.statementSlice(file.statements)) |stmt_id| {
        const stmt = self.parse_ir.store.getStatement(stmt_id);
        switch (stmt) {
            .type_decl => |type_decl| {
                // Canonicalize the type declaration header first
                const header_idx = self.canonicalizeTypeHeader(type_decl.header);
                const region = self.parse_ir.tokenizedRegionToRegion(type_decl.region);

                // Extract the type name from the header to introduce it into scope early
                const type_header = self.can_ir.store.getTypeHeader(header_idx);

                // Create a placeholder type declaration statement to introduce the type name into scope
                // This allows recursive type references to work during annotation canonicalization
                const placeholder_cir_type_decl = switch (type_decl.kind) {
                    .alias => CIR.Statement{
                        .s_alias_decl = .{
                            .header = header_idx,
                            .anno = @enumFromInt(0), // placeholder - will be replaced
                            .anno_var = @enumFromInt(0), // placeholder - will be replaced
                            .where = null,
                        },
                    },
                    .nominal => CIR.Statement{
                        .s_nominal_decl = .{
                            .header = header_idx,
                            .anno = @enumFromInt(0), // placeholder - will be replaced
                            .anno_var = @enumFromInt(0), // placeholder - will be replaced
                            .where = null,
                        },
                    },
                };

                const placeholder_type_decl_idx = self.can_ir.store.addStatement(placeholder_cir_type_decl, region);

                // Introduce the type name into scope early to support recursive references
                self.scopeIntroduceTypeDecl(type_header.name, placeholder_type_decl_idx, region);

                // Process type parameters and annotation in a separate scope
                const anno_idx = blk: {
                    // Enter a new scope for type parameters
                    self.scopeEnter(self.can_ir.env.gpa, false);
                    defer self.scopeExit(self.can_ir.env.gpa) catch {};

                    // Introduce type parameters from the header into the scope
                    self.introduceTypeParametersFromHeader(header_idx);

                    // Now canonicalize the type annotation with type parameters and type name in scope
                    break :blk self.canonicalizeTypeAnno(type_decl.anno);
                };

                // Creat type variables to the backing type (rhs)
                const anno_var = blk: {
                    // Enter a new scope for backing annotation type
                    self.scopeEnter(self.can_ir.env.gpa, false);
                    defer self.scopeExit(self.can_ir.env.gpa) catch {};

                    break :blk try self.canonicalizeTypeAnnoToTypeVar(anno_idx);
                };

                // Create types for each arg annotation
                const scratch_anno_start = self.scratch_vars.top();
                for (self.can_ir.store.sliceTypeAnnos(type_header.args)) |arg_anno_idx| {
                    const arg_anno_var = try self.canonicalizeTypeAnnoToTypeVar(arg_anno_idx);
                    self.scratch_vars.append(self.can_ir.env.gpa, arg_anno_var);
                }
                const arg_anno_slice = self.scratch_vars.slice(scratch_anno_start, self.scratch_vars.top());

                // The identified of the type
                const type_ident = types.TypeIdent{ .ident_idx = type_header.name };

                // The number of args for the alias/nominal type
                const num_args = @as(u32, @intCast(arg_anno_slice.len));

                // Canonicalize where clauses if present
                const where_clauses = if (type_decl.where) |where_coll| blk: {
                    const where_slice = self.parse_ir.store.whereClauseSlice(.{ .span = self.parse_ir.store.getCollection(where_coll).span });
                    const where_start = self.can_ir.store.scratchWhereClauseTop();

                    for (where_slice) |where_idx| {
                        const canonicalized_where = self.canonicalizeWhereClause(where_idx);
                        self.can_ir.store.addScratchWhereClause(canonicalized_where);
                    }

                    break :blk self.can_ir.store.whereClauseSpanFrom(where_start);
                } else null;

                // Create the real CIR type declaration statement with the canonicalized annotation
                const real_cir_type_decl, const type_decl_content = blk: {
                    switch (type_decl.kind) {
                        .alias => {
                            break :blk .{
                                CIR.Statement{
                                    .s_alias_decl = .{
                                        .header = header_idx,
                                        .anno = anno_idx,
                                        .anno_var = anno_var,
                                        .where = where_clauses,
                                    },
                                },
                                Content{ .alias = types.Alias{
                                    .ident = type_ident,
                                    .num_args = num_args,
                                } },
                            };
                        },
                        .nominal => {
                            break :blk .{
                                CIR.Statement{
                                    .s_nominal_decl = .{
                                        .header = header_idx,
                                        .anno = anno_idx,
                                        .anno_var = anno_var,
                                        .where = where_clauses,
                                    },
                                },
                                Content{ .structure = .{ .nominal_type = types.NominalType{
                                    .ident = type_ident,
                                    .num_args = num_args,
                                } } },
                            };
                        },
                    }
                };

                // Create the real statement and add it to scratch statements
                const type_decl_stmt_idx = self.can_ir.store.addStatement(real_cir_type_decl, region);
                self.can_ir.store.addScratchStatement(type_decl_stmt_idx);

                // Set the root type variable
                _ = self.can_ir.setTypeVarAtStmt(type_decl_stmt_idx, type_decl_content);

                // Next, insert vars immediately after the alias/nominal type
                // The sequence here is *important*!
                // Alias/nominal types, where N=root_type_var, expect:
                // N+1 = backing type var (ie rhs of expr)
                // N+2..N+X = argument vars
                const type_decl_node_idx = CIR.nodeIdxFrom(type_decl_stmt_idx);
                _ = try self.can_ir.pushRedirectTypeVar(anno_var, type_decl_node_idx, region);
                for (arg_anno_slice) |arg_anno_var| {
                    _ = try self.can_ir.pushRedirectTypeVar(arg_anno_var, type_decl_node_idx, region);
                }

                // Shrink the scratch var buffer now that our work is done
                self.scratch_vars.clearFrom(scratch_anno_start);

                // Update the scope to point to the real statement instead of the placeholder
                self.scopeUpdateTypeDecl(type_header.name, type_decl_stmt_idx);

                // Remove from exposed_type_texts since the type is now fully defined
                const type_text = self.can_ir.env.idents.getText(type_header.name);
                _ = self.exposed_type_texts.remove(type_text);
            },
            else => {
                // Skip non-type-declaration statements in first pass
            },
        }
    }

    // Second pass: Process all other statements
    var last_type_anno: ?struct {
        name: base.Ident.Idx,
        anno_idx: CIR.TypeAnno.Idx,
        type_vars: base.DataSpan,
        where_clauses: ?CIR.WhereClause.Span,
    } = null;

    for (self.parse_ir.store.statementSlice(file.statements)) |stmt_id| {
        const stmt = self.parse_ir.store.getStatement(stmt_id);
        switch (stmt) {
            .import => |import_stmt| {
                _ = self.canonicalizeImportStatement(import_stmt);
                last_type_anno = null; // Clear on non-annotation statement
            },
            .decl => |decl| {
                // Check if this declaration matches the last type annotation
                var annotation_idx: ?CIR.Annotation.Idx = null;
                if (last_type_anno) |anno_info| {
                    if (self.parse_ir.store.getPattern(decl.pattern) == .ident) {
                        const pattern_ident = self.parse_ir.store.getPattern(decl.pattern).ident;
                        if (self.parse_ir.tokens.resolveIdentifier(pattern_ident.ident_tok)) |decl_ident| {
                            if (self.can_ir.env.idents.identsHaveSameText(anno_info.name, decl_ident)) {
                                // This declaration matches the type annotation
                                const pattern_region = self.parse_ir.tokenizedRegionToRegion(self.parse_ir.store.getPattern(decl.pattern).to_tokenized_region());
                                const type_var = self.can_ir.pushFreshTypeVar(@enumFromInt(0), pattern_region) catch |err| exitOnOom(err);
                                annotation_idx = try self.createAnnotationFromTypeAnno(anno_info.anno_idx, type_var, pattern_region);

                                // Clear the annotation since we've used it
                                last_type_anno = null;
                            }
                        }
                    }
                }

                const def_idx = try self.canonicalizeDeclWithAnnotation(decl, annotation_idx);
                self.can_ir.store.addScratchDef(def_idx);
                last_type_anno = null; // Clear after successful use

                // If this declaration successfully defined an exposed value, remove it from exposed_ident_texts
                // and add it to exposed_nodes
                const pattern = self.parse_ir.store.getPattern(decl.pattern);
                if (pattern == .ident) {
                    const token_region = self.parse_ir.tokens.resolve(@intCast(pattern.ident.ident_tok));
                    const ident_text = self.parse_ir.source[token_region.start.offset..token_region.end.offset];

                    // If this identifier is exposed, add it to exposed_nodes
                    if (self.exposed_ident_texts.contains(ident_text)) {
                        // Store the def index as u16 in exposed_nodes
                        const def_idx_u16: u16 = @intCast(@intFromEnum(def_idx));
                        self.can_ir.env.exposed_nodes.put(self.can_ir.env.gpa, ident_text, def_idx_u16) catch |err| exitOnOom(err);
                    }

                    _ = self.exposed_ident_texts.remove(ident_text);
                }
            },
            .@"var" => |var_stmt| {
                // Not valid at top-level
                const string_idx = self.can_ir.env.strings.insert(self.can_ir.env.gpa, "var");
                const region = self.parse_ir.tokenizedRegionToRegion(var_stmt.region);
                self.can_ir.pushDiagnostic(CIR.Diagnostic{ .invalid_top_level_statement = .{
                    .stmt = string_idx,
                    .region = region,
                } });
                last_type_anno = null; // Clear on non-annotation statement
            },
            .expr => |expr_stmt| {
                // Not valid at top-level
                const string_idx = self.can_ir.env.strings.insert(self.can_ir.env.gpa, "expression");
                const region = self.parse_ir.tokenizedRegionToRegion(expr_stmt.region);
                self.can_ir.pushDiagnostic(CIR.Diagnostic{ .invalid_top_level_statement = .{
                    .stmt = string_idx,
                    .region = region,
                } });
                last_type_anno = null; // Clear on non-annotation statement
            },
            .crash => |crash_stmt| {
                // Not valid at top-level
                const string_idx = self.can_ir.env.strings.insert(self.can_ir.env.gpa, "crash");
                const region = self.parse_ir.tokenizedRegionToRegion(crash_stmt.region);
                self.can_ir.pushDiagnostic(CIR.Diagnostic{ .invalid_top_level_statement = .{
                    .stmt = string_idx,
                    .region = region,
                } });
                last_type_anno = null; // Clear on non-annotation statement
            },
            .dbg => |dbg_stmt| {
                // Not valid at top-level
                const string_idx = self.can_ir.env.strings.insert(self.can_ir.env.gpa, "dbg");
                const region = self.parse_ir.tokenizedRegionToRegion(dbg_stmt.region);
                self.can_ir.pushDiagnostic(CIR.Diagnostic{ .invalid_top_level_statement = .{
                    .stmt = string_idx,
                    .region = region,
                } });
                last_type_anno = null; // Clear on non-annotation statement
            },
            .expect => |e| {
                // Top-level expect statement
                const region = self.parse_ir.tokenizedRegionToRegion(e.region);

                // Canonicalize the expect expression
                const expect_expr = try self.canonicalizeExpr(e.body) orelse {
                    // If canonicalization fails, create a malformed expression
                    const malformed = self.can_ir.pushMalformed(CIR.Expr.Idx, CIR.Diagnostic{ .expr_not_canonicalized = .{
                        .region = region,
                    } });
                    const expect_stmt = CIR.Statement{ .s_expect = .{
                        .body = malformed,
                    } };
                    const expect_stmt_idx = self.can_ir.store.addStatement(expect_stmt, region);
                    self.can_ir.store.addScratchStatement(expect_stmt_idx);
                    last_type_anno = null; // Clear on non-annotation statement
                    continue;
                };

                // Create expect statement
                const expect_stmt = CIR.Statement{ .s_expect = .{
                    .body = expect_expr,
                } };
                const expect_stmt_idx = self.can_ir.store.addStatement(expect_stmt, region);
                self.can_ir.store.addScratchStatement(expect_stmt_idx);

                last_type_anno = null; // Clear on non-annotation statement
            },
            .@"for" => |for_stmt| {
                // Not valid at top-level
                const string_idx = self.can_ir.env.strings.insert(self.can_ir.env.gpa, "for");
                const region = self.parse_ir.tokenizedRegionToRegion(for_stmt.region);
                self.can_ir.pushDiagnostic(CIR.Diagnostic{ .invalid_top_level_statement = .{
                    .stmt = string_idx,
                    .region = region,
                } });
            },
            .@"return" => |return_stmt| {
                // Not valid at top-level
                const string_idx = self.can_ir.env.strings.insert(self.can_ir.env.gpa, "return");
                const region = self.parse_ir.tokenizedRegionToRegion(return_stmt.region);
                self.can_ir.pushDiagnostic(CIR.Diagnostic{ .invalid_top_level_statement = .{
                    .stmt = string_idx,
                    .region = region,
                } });
            },
            .type_decl => {
                // Already processed in first pass, skip
                last_type_anno = null; // Clear on non-annotation statement
            },
            .type_anno => |ta| {
                const gpa = self.can_ir.env.gpa;
                const region = self.parse_ir.tokenizedRegionToRegion(ta.region);

                // Top-level type annotation - store for connection to next declaration
                const name_ident = self.parse_ir.tokens.resolveIdentifier(ta.name) orelse {
                    // Malformed identifier - skip this annotation
                    const feature = self.can_ir.env.strings.insert(gpa, "handle malformed identifier for a type annotation");
                    self.can_ir.pushDiagnostic(CIR.Diagnostic{
                        .not_implemented = .{
                            .feature = feature,
                            .region = region,
                        },
                    });
                    continue;
                };

                // First, make the top of our scratch list
                const type_vars_top: u32 = @intCast(self.scratch_idents.top());

                // Extract type variables from the AST annotation
                self.extractTypeVarIdentsFromASTAnno(ta.anno, type_vars_top);

                // Enter a new scope for type variables
                self.scopeEnter(self.can_ir.env.gpa, false);
                defer self.scopeExit(self.can_ir.env.gpa) catch {};

                // Introduce type variables into scope (if we have any)
                if (self.scratch_idents.top() > type_vars_top) {
                    for (self.scratch_idents.sliceFromStart(type_vars_top)) |type_var| {
                        // Create a dummy type annotation for the type variable
                        const dummy_anno = self.can_ir.store.addTypeAnno(.{
                            .ty_var = .{
                                .name = type_var,
                            },
                        }, region); // TODO we may want to use the region for the type_var instead of the whole annotation
                        self.scopeIntroduceTypeVar(type_var, dummy_anno);
                    }
                    // Shrink the scratch vars list to the original size
                    self.scratch_idents.clearFrom(type_vars_top);
                }

                // Now canonicalize the annotation with type variables in scope
                const type_anno_idx = self.canonicalizeTypeAnno(ta.anno);

                // Canonicalize where clauses if present
                const where_clauses = if (ta.where) |where_coll| blk: {
                    const where_slice = self.parse_ir.store.whereClauseSlice(.{ .span = self.parse_ir.store.getCollection(where_coll).span });
                    const where_start = self.can_ir.store.scratchWhereClauseTop();

                    for (where_slice) |where_idx| {
                        const canonicalized_where = self.canonicalizeWhereClause(where_idx);
                        self.can_ir.store.addScratchWhereClause(canonicalized_where);
                    }

                    break :blk self.can_ir.store.whereClauseSpanFrom(where_start);
                } else null;

                // If we have where clauses, create a separate s_type_anno statement
                if (where_clauses != null) {
                    const type_anno_stmt = CIR.Statement{
                        .s_type_anno = .{
                            .name = name_ident,
                            .anno = type_anno_idx,
                            .where = where_clauses,
                        },
                    };
                    const type_anno_stmt_idx = self.can_ir.store.addStatement(type_anno_stmt, region);
                    self.can_ir.store.addScratchStatement(type_anno_stmt_idx);
                }

                // Store this annotation for the next declaration
                last_type_anno = .{
                    .name = name_ident,
                    .anno_idx = type_anno_idx,
                    .type_vars = base.DataSpan.empty(), // TODO: store type vars if needed
                    .where_clauses = where_clauses,
                };
            },
            .malformed => |malformed| {
                // We won't touch this since it's already a parse error.
                _ = malformed;
                last_type_anno = null; // Clear on non-annotation statement
            },
        }
    }

    // Check for exposed but not implemented items
    self.checkExposedButNotImplemented();

    // Create the span of all top-level defs and statements
    self.can_ir.all_defs = self.can_ir.store.defSpanFrom(scratch_defs_start);
    self.can_ir.all_statements = self.can_ir.store.statementSpanFrom(scratch_statements_start);
}

fn createExposedScope(
    self: *Self,
    exposes: AST.Collection.Idx,
) std.mem.Allocator.Error!void {
    const gpa = self.can_ir.env.gpa;

    // Reset exposed_scope (already initialized in init)
    self.exposed_scope.deinit(gpa);
    self.exposed_scope = Scope.init(false);

    const collection = self.parse_ir.store.getCollection(exposes);
    const exposed_items = self.parse_ir.store.exposedItemSlice(.{ .span = collection.span });

    // Check if we have too many exports (>= maxInt(u16) to reserve 0 as potential sentinel)
    if (exposed_items.len >= std.math.maxInt(u16)) {
        const region = self.parse_ir.tokenizedRegionToRegion(collection.region);
        self.can_ir.pushDiagnostic(CIR.Diagnostic{ .too_many_exports = .{
            .count = @intCast(exposed_items.len),
            .region = region,
        } });
        return;
    }

    for (exposed_items) |exposed_idx| {
        const exposed = self.parse_ir.store.getExposedItem(exposed_idx);
        switch (exposed) {
            .lower_ident => |ident| {
                // Get the text of the identifier token to use as key
                const token_region = self.parse_ir.tokens.resolve(@intCast(ident.ident));
                const ident_text = self.parse_ir.source[token_region.start.offset..token_region.end.offset];

                // Add to exposed_by_str for permanent storage (unconditionally)
                self.can_ir.env.exposed_by_str.put(gpa, ident_text, {}) catch |err| collections.utils.exitOnOom(err);

                // Also build exposed_scope with proper identifiers
                if (self.parse_ir.tokens.resolveIdentifier(ident.ident)) |ident_idx| {
                    // Use a dummy pattern index - we just need to track that it's exposed
                    const dummy_idx = @as(CIR.Pattern.Idx, @enumFromInt(0));
                    self.exposed_scope.put(gpa, .ident, ident_idx, dummy_idx);
                }

                // Store by text in a temporary hash map, since indices may change
                const region = self.parse_ir.tokenizedRegionToRegion(ident.region);

                // Check if this identifier was already exposed
                if (self.exposed_ident_texts.get(ident_text)) |original_region| {
                    // Report redundant exposed entry error
                    if (self.parse_ir.tokens.resolveIdentifier(ident.ident)) |ident_idx| {
                        const diag = CIR.Diagnostic{ .redundant_exposed = .{
                            .ident = ident_idx,
                            .region = region,
                            .original_region = original_region,
                        } };
                        self.can_ir.pushDiagnostic(diag);
                    }
                } else {
                    self.exposed_ident_texts.put(gpa, ident_text, region) catch |err| collections.utils.exitOnOom(err);
                }
            },
            .upper_ident => |type_name| {
                // Get the text of the identifier token to use as key
                const token_region = self.parse_ir.tokens.resolve(@intCast(type_name.ident));
                const type_text = self.parse_ir.source[token_region.start.offset..token_region.end.offset];

                // Add to exposed_by_str for permanent storage (unconditionally)
                self.can_ir.env.exposed_by_str.put(gpa, type_text, {}) catch |err| collections.utils.exitOnOom(err);

                // Also build exposed_scope with proper identifiers
                if (self.parse_ir.tokens.resolveIdentifier(type_name.ident)) |ident_idx| {
                    // Use a dummy statement index - we just need to track that it's exposed
                    const dummy_idx = @as(CIR.Statement.Idx, @enumFromInt(0));
                    self.exposed_scope.put(gpa, .type_decl, ident_idx, dummy_idx);
                }

                // Store by text in a temporary hash map, since indices may change
                const region = self.parse_ir.tokenizedRegionToRegion(type_name.region);

                // Check if this type was already exposed
                if (self.exposed_type_texts.get(type_text)) |original_region| {
                    // Report redundant exposed entry error
                    if (self.parse_ir.tokens.resolveIdentifier(type_name.ident)) |ident_idx| {
                        const diag = CIR.Diagnostic{ .redundant_exposed = .{
                            .ident = ident_idx,
                            .region = region,
                            .original_region = original_region,
                        } };
                        self.can_ir.pushDiagnostic(diag);
                    }
                } else {
                    self.exposed_type_texts.put(gpa, type_text, region) catch |err| collections.utils.exitOnOom(err);
                }
            },
            .upper_ident_star => |type_with_constructors| {
                // Get the text of the identifier token to use as key
                const token_region = self.parse_ir.tokens.resolve(@intCast(type_with_constructors.ident));
                const type_text = self.parse_ir.source[token_region.start.offset..token_region.end.offset];

                // Add to exposed_by_str for permanent storage (unconditionally)
                self.can_ir.env.exposed_by_str.put(gpa, type_text, {}) catch |err| collections.utils.exitOnOom(err);

                // Also build exposed_scope with proper identifiers
                if (self.parse_ir.tokens.resolveIdentifier(type_with_constructors.ident)) |ident_idx| {
                    // Use a dummy statement index - we just need to track that it's exposed
                    const dummy_idx = @as(CIR.Statement.Idx, @enumFromInt(0));
                    self.exposed_scope.put(gpa, .type_decl, ident_idx, dummy_idx);
                }

                // Store by text in a temporary hash map, since indices may change
                const region = self.parse_ir.tokenizedRegionToRegion(type_with_constructors.region);

                // Check if this type was already exposed
                if (self.exposed_type_texts.get(type_text)) |original_region| {
                    // Report redundant exposed entry error
                    if (self.parse_ir.tokens.resolveIdentifier(type_with_constructors.ident)) |ident_idx| {
                        const diag = CIR.Diagnostic{ .redundant_exposed = .{
                            .ident = ident_idx,
                            .region = region,
                            .original_region = original_region,
                        } };
                        self.can_ir.pushDiagnostic(diag);
                    }
                } else {
                    self.exposed_type_texts.put(gpa, type_text, region) catch |err| collections.utils.exitOnOom(err);
                }
            },
            .malformed => |malformed| {
                // Malformed exposed items are already captured as diagnostics during parsing
                _ = malformed;
            },
        }
    }
}

fn checkExposedButNotImplemented(self: *Self) void {
    const gpa = self.can_ir.env.gpa;

    // Check for remaining exposed identifiers
    var ident_iter = self.exposed_ident_texts.iterator();
    while (ident_iter.next()) |entry| {
        const ident_text = entry.key_ptr.*;
        const region = entry.value_ptr.*;
        // Create an identifier for error reporting
        const ident_idx = self.can_ir.env.idents.insert(gpa, base.Ident.for_text(ident_text), region);

        // Report error: exposed identifier but not implemented
        const diag = CIR.Diagnostic{ .exposed_but_not_implemented = .{
            .ident = ident_idx,
            .region = region,
        } };
        self.can_ir.pushDiagnostic(diag);
    }

    // Check for remaining exposed types
    var iter = self.exposed_type_texts.iterator();
    while (iter.next()) |entry| {
        const type_text = entry.key_ptr.*;
        const region = entry.value_ptr.*;
        // Create an identifier for error reporting
        const ident_idx = self.can_ir.env.idents.insert(gpa, base.Ident.for_text(type_text), region);

        // Report error: exposed type but not implemented
        self.can_ir.pushDiagnostic(CIR.Diagnostic{ .exposed_but_not_implemented = .{
            .ident = ident_idx,
            .region = region,
        } });
    }
}

fn bringImportIntoScope(
    self: *Self,
    import: *const AST.Statement,
) void {
    // const gpa = self.can_ir.env.gpa;
    // const import_name: []u8 = &.{}; // import.module_name_tok;
    // const shorthand: []u8 = &.{}; // import.qualifier_tok;
    // const region = Region{
    //     .start = Region.Position.zero(),
    //     .end = Region.Position.zero(),
    // };

    // const res = self.can_ir.imports.getOrInsert(gpa, import_name, shorthand);

    // if (res.was_present) {
    //     _ = self.can_ir.env.problems.append(gpa, Problem.Canonicalize.make(.{ .DuplicateImport = .{
    //         .duplicate_import_region = region,
    //     } }));
    // }

    const exposesSlice = self.parse_ir.store.exposedItemSlice(import.exposes);
    for (exposesSlice) |exposed_idx| {
        const exposed = self.parse_ir.store.getExposedItem(exposed_idx);
        switch (exposed) {
            .lower_ident => |ident| {

                // TODO handle `as` here using an Alias

                if (self.parse_ir.tokens.resolveIdentifier(ident.ident)) |ident_idx| {
                    _ = ident_idx;

                    // TODO Introduce our import

                    // _ = self.scope.levels.introduce(gpa, &self.can_ir.env.idents, .ident, .{ .scope_name = ident_idx, .ident = ident_idx });
                }
            },
            .upper_ident => |imported_type| {
                _ = imported_type;
                // const alias = Alias{
                //     .name = imported_type.name,
                //     .region = ir.env.tag_names.getRegion(imported_type.name),
                //     .is_builtin = false,
                //     .kind = .ImportedUnknown,
                // };
                // const alias_idx = ir.aliases.append(alias);
                //
                // _ = scope.levels.introduce(.alias, .{
                //     .scope_name = imported_type.name,
                //     .alias = alias_idx,
                // });
            },
            .upper_ident_star => |ident| {
                _ = ident;
            },
        }
    }
}

fn bringIngestedFileIntoScope(
    self: *Self,
    import: *const parse.AST.Stmt.Import,
) void {
    const res = self.can_ir.env.modules.getOrInsert(
        import.name,
        import.package_shorthand,
    );

    if (res.was_present) {
        // _ = self.can_ir.env.problems.append(Problem.Canonicalize.make(.DuplicateImport{
        //     .duplicate_import_region = import.name_region,
        // }));
    }

    // scope.introduce(self: *Scope, comptime item_kind: Level.ItemKind, ident: Ident.Idx)

    for (import.exposing.items.items) |exposed| {
        const exposed_ident = switch (exposed) {
            .Value => |ident| ident,
            .Type => |ident| ident,
            .CustomTagUnion => |custom| custom.name,
        };
        self.can_ir.env.addExposedIdentForModule(exposed_ident, res.module_idx);
        // TODO: Implement scope introduction for exposed identifiers
    }
}

/// Canonicalize an import statement, handling both top-level file imports and statement imports
fn canonicalizeImportStatement(
    self: *Self,
    import_stmt: @TypeOf(@as(AST.Statement, undefined).import),
) ?CIR.Statement.Idx {
    const trace = tracy.trace(@src());
    defer trace.end();

    // 1. Reconstruct the full module name (e.g., "json.Json")
    const module_name = blk: {
        if (self.parse_ir.tokens.resolveIdentifier(import_stmt.module_name_tok) == null) {
            const region = self.parse_ir.tokenizedRegionToRegion(import_stmt.region);
            const feature = self.can_ir.env.strings.insert(self.can_ir.env.gpa, "resolve import module name token");
            self.can_ir.pushDiagnostic(CIR.Diagnostic{ .not_implemented = .{
                .feature = feature,
                .region = region,
            } });
            return null;
        }

        if (import_stmt.qualifier_tok) |qualifier_tok| {
            if (self.parse_ir.tokens.resolveIdentifier(qualifier_tok) == null) {
                const region = self.parse_ir.tokenizedRegionToRegion(import_stmt.region);
                const feature = self.can_ir.env.strings.insert(self.can_ir.env.gpa, "resolve import qualifier token");
                self.can_ir.pushDiagnostic(CIR.Diagnostic{ .not_implemented = .{
                    .feature = feature,
                    .region = region,
                } });
                return null;
            }

            // Slice from original source to get "qualifier.ModuleName"
            const qualifier_region = self.parse_ir.tokens.resolve(qualifier_tok);
            const module_region = self.parse_ir.tokens.resolve(import_stmt.module_name_tok);
            const full_name = self.parse_ir.source[qualifier_region.start.offset..module_region.end.offset];

            // Validate the full_name using Ident.from_bytes
            if (base.Ident.from_bytes(full_name)) |valid_ident| {
                break :blk self.can_ir.env.idents.insert(self.can_ir.env.gpa, valid_ident, Region.zero());
            } else |err| {
                // Invalid identifier - create diagnostic and use placeholder
                const region = self.parse_ir.tokenizedRegionToRegion(import_stmt.region);
                const error_msg = switch (err) {
                    base.Ident.Error.EmptyText => "malformed import module name is empty",
                    base.Ident.Error.ContainsNullByte => "malformed import module name contains null bytes",
                    base.Ident.Error.ContainsControlCharacters => "malformed import module name contains invalid control characters",
                };
                const feature = self.can_ir.env.strings.insert(self.can_ir.env.gpa, error_msg);
                self.can_ir.pushDiagnostic(CIR.Diagnostic{ .not_implemented = .{
                    .feature = feature,
                    .region = region,
                } });

                // Use a placeholder identifier instead
                const placeholder_text = "MALFORMED_IMPORT";
                break :blk self.can_ir.env.idents.insert(self.can_ir.env.gpa, base.Ident.for_text(placeholder_text), Region.zero());
            }
        } else {
            // No qualifier, just use the module name directly
            break :blk self.parse_ir.tokens.resolveIdentifier(import_stmt.module_name_tok).?;
        }
    };

    // 2. Determine the alias (either explicit or default to last part)
    const alias = self.resolveModuleAlias(import_stmt.alias_tok, module_name) orelse return null;

    // 3. Get or create Import.Idx for this module
    const module_name_text = self.can_ir.env.idents.getText(module_name);
    const module_import_idx = self.can_ir.imports.getOrPut(self.can_ir.env.gpa, module_name_text) catch |err| exitOnOom(err);

    // 4. Add to scope: alias -> module_name mapping
    self.scopeIntroduceModuleAlias(alias, module_name);

    // Process type imports from this module
    self.processTypeImports(module_name, alias);

    // 5. Convert exposed items and introduce them into scope
    const cir_exposes = self.convertASTExposesToCIR(import_stmt.exposes);
    const import_region = self.parse_ir.tokenizedRegionToRegion(import_stmt.region);
    self.introduceExposedItemsIntoScope(cir_exposes, module_name, import_region);

    // 6. Store the mapping from module name to Import.Idx
    self.import_indices.put(self.can_ir.env.gpa, module_name_text, module_import_idx) catch |err| exitOnOom(err);

    // 7. Create CIR import statement
    const cir_import = CIR.Statement{
        .s_import = .{
            .module_name_tok = module_name,
            .qualifier_tok = if (import_stmt.qualifier_tok) |q_tok| self.parse_ir.tokens.resolveIdentifier(q_tok) else null,
            .alias_tok = if (import_stmt.alias_tok) |a_tok| self.parse_ir.tokens.resolveIdentifier(a_tok) else null,
            .exposes = cir_exposes,
        },
    };

    const import_idx = self.can_ir.store.addStatement(cir_import, self.parse_ir.tokenizedRegionToRegion(import_stmt.region));
    self.can_ir.store.addScratchStatement(import_idx);

    // 8. Add the module to the current scope so it can be used in qualified lookups
    const current_scope = self.currentScope();
    _ = current_scope.introduceImportedModule(self.can_ir.env.gpa, module_name_text, module_import_idx);

    return import_idx;
}

/// Resolve the module alias name from either explicit alias or module name
fn resolveModuleAlias(
    self: *Self,
    alias_tok: ?Token.Idx,
    module_name: Ident.Idx,
) ?Ident.Idx {
    if (alias_tok) |alias_token| {
        return self.parse_ir.tokens.resolveIdentifier(alias_token);
    } else {
        // Extract last part from module name - e.g., "Json" from "json.Json"
        return self.extractModuleName(module_name);
    }
}

/// Create a qualified name by combining module and field names (e.g., "json.Json.utf8")
fn createQualifiedName(
    self: *Self,
    module_name: Ident.Idx,
    field_name: Ident.Idx,
) Ident.Idx {
    const module_text = self.can_ir.env.idents.getText(module_name);
    const field_text = self.can_ir.env.idents.getText(field_name);

    // Allocate space for "module.field" - this case still needs allocation since we're combining
    // module name from import with field name from usage site
    const qualified_text = std.fmt.allocPrint(self.can_ir.env.gpa, "{s}.{s}", .{ module_text, field_text }) catch |err| exitOnOom(err);
    defer self.can_ir.env.gpa.free(qualified_text);

    return self.can_ir.env.idents.insert(self.can_ir.env.gpa, base.Ident.for_text(qualified_text), Region.zero());
}

/// Create an external declaration for a qualified name
fn createExternalDeclaration(
    self: *Self,
    qualified_name: Ident.Idx,
    module_name: Ident.Idx,
    local_name: Ident.Idx,
    kind: @TypeOf(@as(CIR.ExternalDecl, undefined).kind),
    region: Region,
) CIR.ExternalDecl.Idx {
    const external_decl = CIR.ExternalDecl{
        .qualified_name = qualified_name,
        .module_name = module_name,
        .local_name = local_name,
        .type_var = self.can_ir.pushFreshTypeVar(@enumFromInt(0), region) catch |err| exitOnOom(err),
        .kind = kind,
        .region = region,
    };

    return self.can_ir.pushExternalDecl(external_decl);
}

/// Convert AST exposed items to CIR exposed items
fn convertASTExposesToCIR(
    self: *Self,
    ast_exposes: AST.ExposedItem.Span,
) CIR.ExposedItem.Span {
    const scratch_start = self.can_ir.store.scratchExposedItemTop();

    const ast_exposed_slice = self.parse_ir.store.exposedItemSlice(ast_exposes);
    for (ast_exposed_slice) |ast_exposed_idx| {
        const ast_exposed = self.parse_ir.store.getExposedItem(ast_exposed_idx);

        // Convert AST exposed item to CIR exposed item
        const cir_exposed = convert_item: {
            // Extract identifier token and alias token
            const ident_token, const alias_token, const is_wildcard = switch (ast_exposed) {
                .lower_ident => |ident| .{ ident.ident, ident.as, false },
                .upper_ident => |ident| .{ ident.ident, ident.as, false },
                .upper_ident_star => |star_ident| .{ star_ident.ident, null, true },
                .malformed => |_| continue, // Skip malformed exposed items
            };

            // Resolve the main identifier name
            const name = resolve_ident: {
                if (self.parse_ir.tokens.resolveIdentifier(ident_token)) |resolved| {
                    break :resolve_ident resolved;
                } else {
                    break :resolve_ident self.can_ir.env.idents.insert(self.can_ir.env.gpa, base.Ident.for_text("unknown"), base.Region.zero());
                }
            };

            // Resolve the alias if present
            const alias = resolve_alias: {
                if (alias_token) |as_token| {
                    if (self.parse_ir.tokens.resolveIdentifier(as_token)) |resolved| {
                        break :resolve_alias resolved;
                    } else {
                        break :resolve_alias self.can_ir.env.idents.insert(self.can_ir.env.gpa, base.Ident.for_text("unknown"), base.Region.zero());
                    }
                } else {
                    break :resolve_alias null;
                }
            };

            break :convert_item CIR.ExposedItem{
                .name = name,
                .alias = alias,
                .is_wildcard = is_wildcard,
            };
        };

        const tokenized_region = switch (ast_exposed) {
            inline else => |payload| payload.region,
        };
        const region = self.parse_ir.tokenizedRegionToRegion(tokenized_region);
        const cir_exposed_idx = self.can_ir.store.addExposedItem(cir_exposed, region);
        self.can_ir.store.addScratchExposedItem(cir_exposed_idx);
    }

    return self.can_ir.store.exposedItemSpanFrom(scratch_start);
}

/// Introduce converted exposed items into scope for identifier resolution
fn introduceExposedItemsIntoScope(
    self: *Self,
    exposed_items_span: CIR.ExposedItem.Span,
    module_name: Ident.Idx,
    import_region: Region,
) void {
    const exposed_items_slice = self.can_ir.store.sliceExposedItems(exposed_items_span);

    // If we have module_envs, validate the imports
    if (self.module_envs) |envs_map| {
        const module_name_text = self.can_ir.env.idents.getText(module_name);

        // Check if the module exists
        if (!envs_map.contains(module_name_text)) {
            // Module not found - create diagnostic
            self.can_ir.pushDiagnostic(CIR.Diagnostic{ .module_not_found = .{
                .module_name = module_name,
                .region = import_region,
            } });
            return;
        }

        // Get the module's exposed_by_str map
        const module_env = envs_map.get(module_name_text).?;

        // Validate each exposed item
        for (exposed_items_slice) |exposed_item_idx| {
            const exposed_item = self.can_ir.store.getExposedItem(exposed_item_idx);
            const item_name_text = self.can_ir.env.idents.getText(exposed_item.name);

            // Check if the item is exposed by the module
            if (!module_env.exposed_by_str.contains(item_name_text)) {
                // Determine if it's a type or value based on capitalization
                const first_char = item_name_text[0];

                if (first_char >= 'A' and first_char <= 'Z') {
                    // Type not exposed
                    self.can_ir.pushDiagnostic(CIR.Diagnostic{ .type_not_exposed = .{
                        .module_name = module_name,
                        .type_name = exposed_item.name,
                        .region = import_region,
                    } });
                } else {
                    // Value not exposed
                    self.can_ir.pushDiagnostic(CIR.Diagnostic{ .value_not_exposed = .{
                        .module_name = module_name,
                        .value_name = exposed_item.name,
                        .region = import_region,
                    } });
                }
                continue; // Skip introducing this item to scope
            }

            // Item is valid, introduce it to scope
            const item_name = exposed_item.alias orelse exposed_item.name;
            const item_info = Scope.ExposedItemInfo{
                .module_name = module_name,
                .original_name = exposed_item.name,
            };
            self.scopeIntroduceExposedItem(item_name, item_info);
        }
    } else {
        // No module_envs provided, introduce all items without validation
        for (exposed_items_slice) |exposed_item_idx| {
            const exposed_item = self.can_ir.store.getExposedItem(exposed_item_idx);
            const item_name = exposed_item.alias orelse exposed_item.name;
            const item_info = Scope.ExposedItemInfo{
                .module_name = module_name,
                .original_name = exposed_item.name,
            };
            self.scopeIntroduceExposedItem(item_name, item_info);
        }
    }
}

fn canonicalizeDeclWithAnnotation(
    self: *Self,
    decl: AST.Statement.Decl,
    annotation: ?CIR.Annotation.Idx,
) std.mem.Allocator.Error!CIR.Def.Idx {
    const trace = tracy.trace(@src());
    defer trace.end();

    const pattern_region = self.parse_ir.tokenizedRegionToRegion(self.parse_ir.store.getPattern(decl.pattern).to_tokenized_region());
    const expr_region = self.parse_ir.tokenizedRegionToRegion(self.parse_ir.store.getExpr(decl.body).to_tokenized_region());

    const pattern_idx = blk: {
        if (try self.canonicalizePattern(decl.pattern)) |idx| {
            break :blk idx;
        } else {
            const malformed_idx = self.can_ir.pushMalformed(CIR.Pattern.Idx, CIR.Diagnostic{ .pattern_not_canonicalized = .{
                .region = pattern_region,
            } });
            break :blk malformed_idx;
        }
    };

    const expr_idx = blk: {
        if (try self.canonicalizeExpr(decl.body)) |idx| {
            break :blk idx;
        } else {
            const malformed_idx = self.can_ir.pushMalformed(CIR.Expr.Idx, CIR.Diagnostic{ .expr_not_canonicalized = .{
                .region = expr_region,
            } });
            break :blk malformed_idx;
        }
    };

    // Create the def entry
    const region = self.parse_ir.tokenizedRegionToRegion(decl.region);
    const def_idx = self.can_ir.store.addDef(.{
        .pattern = pattern_idx,
        .expr = expr_idx,
        .annotation = annotation,
        .kind = .let,
    }, region);

    // Set def type variable to a flex var
    //
    // We always use a flex variable for the definition, regardless of whether there's
    // an annotation. This is because:
    // 1. If there's no annotation, we need a flex var for normal type inference
    // 2. If there IS an annotation, we still use a flex var to avoid copying the
    //    annotation's type content. This is necessary because if the annotation contains
    //    an alias (e.g., `empty : ConsList(a)`), that alias expects its type arguments
    //    to live at specific memory offsets relative to the alias's own type variable.
    //    Copying the alias content to a different type variable would break this assumption.
    // 3. During type checking, the definition's flex var will be unified with the
    //    annotation's type (if present) or with the inferred type from the expression
    // 4. Type errors will be caught during unification if the implementation doesn't
    //    match the annotation
    _ = self.can_ir.setTypeVarAtDef(def_idx, Content{ .flex_var = null });

    return def_idx;
}

fn canonicalizeSingleQuote(
    self: *Self,
    token_region: AST.TokenizedRegion,
    token: Token.Idx,
    comptime Idx: type,
) if (Idx == CIR.Pattern.Idx) std.mem.Allocator.Error!?Idx else Idx {
    const region = self.parse_ir.tokenizedRegionToRegion(token_region);

    // Resolve to a string slice from the source
    const token_text = self.parse_ir.resolve(token);

    // Check if token is malformed (less than 2 characters means no closing quote)
    if (token_text.len < 2) {
        return self.can_ir.pushMalformed(Idx, CIR.Diagnostic{ .invalid_single_quote = .{
            .region = region,
        } });
    }

    const inner_text = token_text[1 .. token_text.len - 1];

    const view = std.unicode.Utf8View.init(inner_text) catch |err| switch (err) {
        error.InvalidUtf8 => {
            return self.can_ir.pushMalformed(Idx, CIR.Diagnostic{ .invalid_single_quote = .{
                .region = region,
            } });
        },
    };

    var iterator = view.iterator();
    const firstEndpoint = iterator.nextCodepoint();
    const secondEndpoint = iterator.nextCodepoint();

    if (secondEndpoint != null) {
        // TODO: Handle escape sequences
        return self.can_ir.pushMalformed(Idx, CIR.Diagnostic{ .too_long_single_quote = .{
            .region = region,
        } });
    }

    if (firstEndpoint) |u21_val| {
        const int_val = CIR.IntValue{
            .bytes = @bitCast(@as(u128, @intCast(u21_val))),
            .kind = .u128,
        };

        const int_requirements = types.Num.IntRequirements{
            .sign_needed = false,
            .bits_needed = @intCast(@sizeOf(@TypeOf(u21_val))),
        };

        const type_content = Content{ .structure = .{ .num = .{ .num_unbound = int_requirements } } };

        if (Idx == CIR.Expr.Idx) {
            const expr_idx = self.can_ir.store.addExpr(CIR.Expr{
                .e_int = .{
                    .value = int_val,
                },
            }, region);
            _ = self.can_ir.setTypeVarAtExpr(expr_idx, type_content);
            return expr_idx;
        } else if (Idx == CIR.Pattern.Idx) {
            const pat_idx = try self.can_ir.store.addPattern(CIR.Pattern{
                .int_literal = .{
                    .value = int_val,
                },
            }, region);
            _ = self.can_ir.setTypeVarAtPat(pat_idx, type_content);
            return pat_idx;
        } else {
            @compileError("Unsupported Idx type");
        }
    } else {
        return self.can_ir.pushMalformed(Idx, CIR.Diagnostic{ .empty_single_quote = .{
            .region = region,
        } });
    }
}

fn canonicalizeRecordField(
    self: *Self,
    ast_field_idx: AST.RecordField.Idx,
) std.mem.Allocator.Error!?CIR.RecordField.Idx {
    const trace = tracy.trace(@src());
    defer trace.end();

    const field = self.parse_ir.store.getRecordField(ast_field_idx);

    // Canonicalize the field name
    const name = self.parse_ir.tokens.resolveIdentifier(field.name) orelse {
        return null;
    };

    // Canonicalize the field value
    const value = if (field.value) |v|
        try self.canonicalizeExpr(v) orelse return null
    else blk: {
        // Shorthand syntax: create implicit identifier expression
        // For { name, age }, this creates an implicit identifier lookup for "name" etc.
        const ident_expr = AST.Expr{
            .ident = .{
                .token = field.name,
                .qualifiers = .{ .span = .{ .start = 0, .len = 0 } },
                .region = field.region,
            },
        };
        const ident_expr_idx = self.parse_ir.store.addExpr(ident_expr);
        break :blk try self.canonicalizeExpr(ident_expr_idx) orelse return null;
    };

    // Create the CIR record field
    const cir_field = CIR.RecordField{
        .name = name,
        .value = value,
    };

    return self.can_ir.store.addRecordField(cir_field, self.parse_ir.tokenizedRegionToRegion(field.region));
}

/// Canonicalize an expression.
pub fn canonicalizeExpr(
    self: *Self,
    ast_expr_idx: AST.Expr.Idx,
) std.mem.Allocator.Error!?CIR.Expr.Idx {
    const trace = tracy.trace(@src());
    defer trace.end();

    const expr = self.parse_ir.store.getExpr(ast_expr_idx);

    switch (expr) {
        .apply => |e| {
            // Check if the function being applied is a tag
            const ast_fn = self.parse_ir.store.getExpr(e.@"fn");
            if (ast_fn == .tag) {
                // This is a tag application, not a function call
                const tag_expr = ast_fn.tag;

                if (self.parse_ir.tokens.resolveIdentifier(tag_expr.token)) |tag_name| {
                    // Mark the start of scratch expressions for tag arguments
                    const scratch_top = self.can_ir.store.scratchExprTop();

                    // Canonicalize all arguments
                    const args_slice = self.parse_ir.store.exprSlice(e.args);
                    for (args_slice) |arg| {
                        if (try self.canonicalizeExpr(arg)) |canonicalized_arg_expr_idx| {
                            self.can_ir.store.addScratchExpr(canonicalized_arg_expr_idx);
                        }
                    }

                    // Create span from scratch expressions
                    const args_span = self.can_ir.store.exprSpanFrom(scratch_top);
                    const region = self.parse_ir.tokenizedRegionToRegion(e.region);

                    // Then in the final slot the actual expr is inserted
                    const expr_idx = self.can_ir.store.addExpr(CIR.Expr{
                        .e_tag = .{
                            .name = tag_name,
                            .args = args_span,
                        },
                    }, region);

                    // Create a single tag, open tag union for this variable
                    const ext_var = self.can_ir.pushFreshTypeVar(CIR.nodeIdxFrom(expr_idx), region) catch |err| exitOnOom(err);
                    const tag_union = self.can_ir.env.types.mkTagUnion(
                        &[_]Tag{Tag{ .name = tag_name, .args = types.Var.SafeList.Range.empty }},
                        ext_var,
                    );
                    _ = self.can_ir.setTypeVarAtExpr(expr_idx, tag_union);

                    return expr_idx;
                } else {
                    return null;
                }
            }

            // Not a tag application, proceed with normal function call
            // Mark the start of scratch expressions
            const scratch_top = self.can_ir.store.scratchExprTop();

            // Canonicalize the function being called and add as first element
            const fn_expr = try self.canonicalizeExpr(e.@"fn") orelse {
                self.can_ir.store.clearScratchExprsFrom(scratch_top);
                return null;
            };
            self.can_ir.store.addScratchExpr(fn_expr);

            // Canonicalize and add all arguments
            const args_slice = self.parse_ir.store.exprSlice(e.args);
            for (args_slice) |arg| {
                if (try self.canonicalizeExpr(arg)) |canonicalized_arg_expr_idx| {
                    self.can_ir.store.addScratchExpr(canonicalized_arg_expr_idx);
                }
            }

            // Create span from scratch expressions
            const args_span = self.can_ir.store.exprSpanFrom(scratch_top);

            const region = self.parse_ir.tokenizedRegionToRegion(e.region);

            const expr_idx = self.can_ir.store.addExpr(CIR.Expr{
                .e_call = .{
                    .args = args_span,
                    .called_via = CalledVia.apply,
                },
            }, region);
            // Insert flex type variable
            _ = self.can_ir.setTypeVarAtExpr(expr_idx, Content{ .flex_var = null });

            return expr_idx;
        },
        .ident => |e| {
            const region = self.parse_ir.tokenizedRegionToRegion(e.region);
            if (self.parse_ir.tokens.resolveIdentifier(e.token)) |ident| {
                // Check if this is a module-qualified identifier
                const qualifier_tokens = self.parse_ir.store.tokenSlice(e.qualifiers);
                if (qualifier_tokens.len > 0) {
                    const qualifier_tok = @as(Token.Idx, @intCast(qualifier_tokens[0]));
                    if (self.parse_ir.tokens.resolveIdentifier(qualifier_tok)) |module_alias| {
                        // Check if this is a module alias
                        if (self.scopeLookupModule(module_alias)) |module_name| {
                            // This is a module-qualified lookup
                            const module_text = self.can_ir.env.idents.getText(module_name);

                            // Check if this module is imported in the current scope
                            const import_idx = self.scopeLookupImportedModule(module_text) orelse {
                                // Module not imported in current scope
                                return self.can_ir.pushMalformed(CIR.Expr.Idx, CIR.Diagnostic{ .module_not_imported = .{
                                    .module_name = module_name,
                                    .region = region,
                                } });
                            };

                            // Look up the target node index in the module's exposed_nodes
                            const field_text = self.can_ir.env.idents.getText(ident);
                            const target_node_idx = if (self.module_envs) |envs_map| blk: {
                                if (envs_map.get(module_text)) |module_env| {
                                    break :blk module_env.exposed_nodes.get(field_text) orelse 0;
                                } else {
                                    break :blk 0;
                                }
                            } else 0;

<<<<<<< HEAD
                            // Create lookup expression for external declaration
                            const expr_idx = self.can_ir.store.addExpr(CIR.Expr{ .e_lookup_external = external_idx }, region);
=======
                            // Create the e_lookup_external expression with Import.Idx
                            const expr_idx = self.can_ir.store.addExpr(CIR.Expr{ .e_lookup_external = .{
                                .module_idx = import_idx,
                                .target_node_idx = target_node_idx,
                                .region = region,
                            } });
>>>>>>> c6aa2ee4
                            _ = self.can_ir.setTypeVarAtExpr(expr_idx, Content{ .flex_var = null });
                            return expr_idx;
                        }
                    }
                }

                // Not a module-qualified lookup, or qualifier not found, proceed with normal lookup
                switch (self.scopeLookup(&self.can_ir.env.idents, .ident, ident)) {
                    .found => |pattern_idx| {
                        // Mark this pattern as used for unused variable checking
                        self.used_patterns.put(self.can_ir.env.gpa, pattern_idx, {}) catch |err| exitOnOom(err);

                        // Check if this is a used underscore variable
                        self.checkUsedUnderscoreVariable(ident, region);

                        // We found the ident in scope, lookup to reference the pattern
                        const expr_idx =
                            self.can_ir.store.addExpr(CIR.Expr{ .e_lookup_local = .{
                                .pattern_idx = pattern_idx,
                            } }, region);
                        _ = self.can_ir.setTypeVarAtExpr(expr_idx, Content{ .flex_var = null });
                        return expr_idx;
                    },
                    .not_found => {
                        // Check if this identifier is an exposed item from an import
                        if (self.scopeLookupExposedItem(ident)) |exposed_info| {
                            // Get the Import.Idx for the module this item comes from
                            const module_text = self.can_ir.env.idents.getText(exposed_info.module_name);
                            const import_idx = self.scopeLookupImportedModule(module_text) orelse {
                                // This shouldn't happen if imports are properly tracked, but handle it gracefully
                                return self.can_ir.pushMalformed(CIR.Expr.Idx, CIR.Diagnostic{ .module_not_imported = .{
                                    .module_name = exposed_info.module_name,
                                    .region = region,
                                } });
                            };

                            // Look up the target node index in the module's exposed_nodes
                            const field_text = self.can_ir.env.idents.getText(exposed_info.original_name);
                            const target_node_idx = if (self.module_envs) |envs_map| blk: {
                                if (envs_map.get(module_text)) |module_env| {
                                    break :blk module_env.exposed_nodes.get(field_text) orelse 0;
                                } else {
                                    break :blk 0;
                                }
                            } else 0;

<<<<<<< HEAD
                            // Create lookup expression for external declaration
                            const expr_idx = self.can_ir.store.addExpr(CIR.Expr{ .e_lookup_external = external_idx }, region);
=======
                            // Create the e_lookup_external expression with Import.Idx
                            const expr_idx = self.can_ir.store.addExpr(CIR.Expr{ .e_lookup_external = .{
                                .module_idx = import_idx,
                                .target_node_idx = target_node_idx,
                                .region = region,
                            } });
>>>>>>> c6aa2ee4
                            _ = self.can_ir.setTypeVarAtExpr(expr_idx, Content{ .flex_var = null });
                            return expr_idx;
                        }

                        // We did not find the ident in scope or as an exposed item
                        return self.can_ir.pushMalformed(CIR.Expr.Idx, CIR.Diagnostic{ .ident_not_in_scope = .{
                            .ident = ident,
                            .region = region,
                        } });
                    },
                }
            } else {
                const feature = self.can_ir.env.strings.insert(self.can_ir.env.gpa, "report an error when unable to resolve identifier");
                return self.can_ir.pushMalformed(CIR.Expr.Idx, CIR.Diagnostic{ .not_implemented = .{
                    .feature = feature,
                    .region = region,
                } });
            }
        },
        .int => |e| {
            const region = self.parse_ir.tokenizedRegionToRegion(e.region);

            // Resolve to a string slice from the source
            const token_text = self.parse_ir.resolve(e.token);

            // Parse the integer value
            const is_negated = token_text[0] == '-'; // Drop the negation for now, so all valid literals fit in u128
            const after_minus_sign = @as(usize, @intFromBool(is_negated));

            // The index the first *actual* digit (after minus sign, "0x" prefix, etc.) in the token
            var first_digit: usize = undefined;

            const DEFAULT_BASE: u8 = 10; // default to base-10, naturally
            var int_base: u8 = undefined;

            // If this begins with "0x" or "0b" or "Oo" then it's not base-10.
            // We don't bother storing this info anywhere else besides token text,
            // because we already have to look at the whole token to parse the digits
            // into a number, so it will be in cache. It's also trivial to parse.
            if (token_text[after_minus_sign] == '0' and token_text.len > after_minus_sign + 2) {
                switch (token_text[after_minus_sign + 1]) {
                    'x', 'X' => {
                        int_base = 16;
                        first_digit = after_minus_sign + 2;
                    },
                    'o', 'O' => {
                        int_base = 8;
                        first_digit = after_minus_sign + 2;
                    },
                    'b', 'B' => {
                        int_base = 2;
                        first_digit = after_minus_sign + 2;
                    },
                    else => {
                        int_base = DEFAULT_BASE;
                        first_digit = after_minus_sign;
                    },
                }
            } else {
                int_base = DEFAULT_BASE;
                first_digit = after_minus_sign;
            }

            const u128_val: u128 = std.fmt.parseInt(u128, token_text[first_digit..], int_base) catch {
                // Any number literal that is too large for u128 is invalid, regardless of whether it had a minus sign!
                const expr_idx = self.can_ir.pushMalformed(CIR.Expr.Idx, CIR.Diagnostic{ .invalid_num_literal = .{
                    .region = region,
                } });
                return expr_idx;
            };

            // If this had a minus sign, but negating it would result in a negative number
            // that would be too low to fit in i128, then this int literal is also invalid.
            if (is_negated and u128_val > min_i128_negated) {
                const expr_idx = self.can_ir.pushMalformed(CIR.Expr.Idx, CIR.Diagnostic{ .invalid_num_literal = .{
                    .region = region,
                } });
                return expr_idx;
            }

            // Now we've confirmed that our int literal is one of these:
            // * A signed integer that fits in i128
            // * An unsigned integer that fits in u128
            //
            // We'll happily bitcast a u128 to i128 for storage (and bitcast it back later
            // using its type information), but for negative numbers, we do need to actually
            // negate them (branchlessly) if we skipped its minus sign earlier.
            //
            // This operation should never overflow i128, because we already would have errored out
            // if the u128 portion was bigger than the lowest i128 without a minus sign.
            // Special case: exactly i128 min already has the correct bit pattern when bitcast from u128,
            // so if we try to negate it we'll get an overflow. We specifically *don't* negate that one.
            const sign: i128 = (@as(i128, @intFromBool(!is_negated or u128_val == min_i128_negated)) << 1) - 1;
            const i128_val: i128 = sign * @as(i128, @bitCast(u128_val));

            // Calculate requirements based on the value
            // Special handling for minimum signed values (-128, -32768, etc.)
            // These are special because they have a power-of-2 magnitude that fits exactly
            // in their signed type. We report them as needing one less bit to make the
            // standard "signed types have n-1 usable bits" logic work correctly.
            const is_negative_u1 = @as(u1, @intFromBool(is_negated));
            const is_power_of_2 = @as(u1, @intFromBool(u128_val != 0 and (u128_val & (u128_val - 1)) == 0));
            const is_minimum_signed = is_negative_u1 & is_power_of_2;
            const adjusted_val = u128_val - is_minimum_signed;

            const requirements = types.Num.Int.Requirements{
                .sign_needed = is_negated,
                .bits_needed = types.Num.Int.BitsNeeded.fromValue(adjusted_val),
            };

            const int_requirements = types.Num.IntRequirements{
                .sign_needed = requirements.sign_needed,
                .bits_needed = @intCast(@intFromEnum(requirements.bits_needed)),
            };

            // For non-decimal integers (hex, binary, octal), use int_poly directly
            // For decimal integers, use num_poly so they can be either Int or Frac
            const is_non_decimal = int_base != DEFAULT_BASE;

            // Add the expression
            const expr_idx = self.can_ir.store.addExpr(CIR.Expr{
                .e_int = .{
                    .value = .{ .bytes = @bitCast(i128_val), .kind = .i128 },
                },
            }, region);

            // Insert concrete type variable
            const type_content = if (is_non_decimal)
                Content{ .structure = .{ .num = .{ .int_unbound = int_requirements } } }
            else
                Content{ .structure = .{ .num = .{ .num_unbound = int_requirements } } };
            _ = self.can_ir.setTypeVarAtExpr(expr_idx, type_content);

            return expr_idx;
        },
        .frac => |e| {
            const region = self.parse_ir.tokenizedRegionToRegion(e.region);

            // Resolve to a string slice from the source
            const token_text = self.parse_ir.resolve(e.token);

            const parsed = parseFracLiteral(token_text) catch |err| switch (err) {
                error.InvalidNumLiteral => {
                    const expr_idx = self.can_ir.pushMalformed(CIR.Expr.Idx, CIR.Diagnostic{ .invalid_num_literal = .{
                        .region = region,
                    } });
                    return expr_idx;
                },
            };

            // Parse the literal first to get requirements
            const requirements = switch (parsed) {
                .small => |small_info| small_info.requirements,
                .dec => |dec_info| dec_info.requirements,
                .f64 => |f64_info| f64_info.requirements,
            };

            const frac_requirements = types.Num.FracRequirements{
                .fits_in_f32 = requirements.fits_in_f32,
                .fits_in_dec = requirements.fits_in_dec,
            };

            const cir_expr = switch (parsed) {
                .small => |small_info| CIR.Expr{
                    .e_dec_small = .{
                        .numerator = small_info.numerator,
                        .denominator_power_of_ten = small_info.denominator_power_of_ten,
                    },
                },
                .dec => |dec_info| CIR.Expr{
                    .e_frac_dec = .{
                        .value = dec_info.value,
                    },
                },
                .f64 => |f64_info| CIR.Expr{
                    .e_frac_f64 = .{
                        .value = f64_info.value,
                    },
                },
            };

            const expr_idx = self.can_ir.store.addExpr(cir_expr, region);

            // Insert concrete type variable
            _ = self.can_ir.setTypeVarAtExpr(expr_idx, Content{ .structure = .{ .num = .{ .frac_unbound = frac_requirements } } });

            return expr_idx;
        },
        .single_quote => |e| {
            return self.canonicalizeSingleQuote(e.region, e.token, CIR.Expr.Idx);
        },
        .string => |e| {
            // Get all the string parts
            const parts = self.parse_ir.store.exprSlice(e.parts);

            // Extract segments from the string, inserting them into the string interner
            // For non-string interpolation segments, canonicalize them
            //
            // Returns a Expr.Span containing the canonicalized string segments
            // a string may consist of multiple string literal or expression segments
            const str_segments_span = try self.extractStringSegments(parts);

            const expr_idx = self.can_ir.store.addExpr(CIR.Expr{ .e_str = .{
                .span = str_segments_span,
            } }, self.parse_ir.tokenizedRegionToRegion(e.region));

            // Insert concrete type variable
            _ = self.can_ir.setTypeVarAtExpr(expr_idx, Content{ .structure = .str });

            return expr_idx;
        },
        .list => |e| {
            const region = self.parse_ir.tokenizedRegionToRegion(e.region);

            // Empty lists get the .list_unbound type
            const items_slice = self.parse_ir.store.exprSlice(e.items);
            if (items_slice.len == 0) {
                // Empty list - use e_empty_list
                const expr_idx = self.can_ir.store.addExpr(CIR.Expr{
                    .e_empty_list = .{},
                }, region);

                // Insert concrete type variable as list_unbound
                _ = self.can_ir.setTypeVarAtExpr(
                    expr_idx,
                    Content{ .structure = .list_unbound },
                );

                return expr_idx;
            }

            // Mark the start of scratch expressions for the list
            const scratch_top = self.can_ir.store.scratchExprTop();

            // Iterate over the list item, canonicalizing each one
            // Then append the result to the scratch list
            for (items_slice) |item| {
                if (try self.canonicalizeExpr(item)) |canonicalized| {
                    self.can_ir.store.addScratchExpr(canonicalized);
                }
            }

            // Create span of the new scratch expressions
            const elems_span = self.can_ir.store.exprSpanFrom(scratch_top);

            // If all elements failed to canonicalize, treat as empty list
            if (elems_span.span.len == 0) {
                // All elements failed to canonicalize - create empty list
                const expr_idx = self.can_ir.store.addExpr(CIR.Expr{
                    .e_empty_list = .{},
                }, region);

                // Insert concrete type variable as list_unbound
                _ = self.can_ir.setTypeVarAtExpr(
                    expr_idx,
                    Content{ .structure = .list_unbound },
                );

                return expr_idx;
            }

            // Initialize the list's type variable to its first element's CIR Index
            // (later steps will unify that type with the other elems' types)
            const first_elem_idx = self.can_ir.store.sliceExpr(elems_span)[0];
            const elem_type_var = @as(TypeVar, @enumFromInt(@intFromEnum(first_elem_idx)));
            const expr_idx = self.can_ir.store.addExpr(CIR.Expr{
                .e_list = .{
                    .elem_var = elem_type_var,
                    .elems = elems_span,
                },
            }, region);

            // Insert concrete type variable
            _ = self.can_ir.setTypeVarAtExpr(
                expr_idx,
                Content{ .structure = .{ .list = elem_type_var } },
            );

            return expr_idx;
        },
        .tag => |e| {
            const region = self.parse_ir.tokenizedRegionToRegion(e.region);

            if (self.parse_ir.tokens.resolveIdentifier(e.token)) |tag_name| {
                const tag_expr_idx = self.can_ir.store.addExpr(CIR.Expr{
                    .e_tag = .{
                        .name = tag_name,
                        .args = .{ .span = .{ .start = 0, .len = 0 } }, // empty arguments
                    },
                }, region);

                // Create a single tag, open tag union for this variable
                const ext_var = self.can_ir.pushFreshTypeVar(CIR.nodeIdxFrom(tag_expr_idx), region) catch |err| exitOnOom(err);
                const tag_union = self.can_ir.env.types.mkTagUnion(
                    &[_]Tag{Tag{ .name = tag_name, .args = types.Var.SafeList.Range.empty }},
                    ext_var,
                );
                _ = self.can_ir.setTypeVarAtExpr(tag_expr_idx, tag_union);

                if (e.qualifiers.span.len == 0) {
                    // If this is a tag without a prefix, then is it an
                    // anonymous tag and we can just return it
                    return tag_expr_idx;
                } else {
                    // If this is a tag with a prefix, then is it a nominal tag.
                    //
                    // TODO: Currently this just get the last qualified, then
                    // looks up the associated type. Is this right?

                    // Get the last token of the qualifiers
                    const qualifier_toks = self.parse_ir.store.tokenSlice(e.qualifiers);
                    const last_tok_idx = qualifier_toks[e.qualifiers.span.len - 1];
                    const last_tok_ident, const last_tok_region = self.parse_ir.tokens.resolveIdentifierAndRegion(last_tok_idx) orelse {
                        const feature = self.can_ir.env.strings.insert(
                            self.can_ir.env.gpa,
                            "tag qualifier token is not an ident",
                        );
                        return self.can_ir.pushMalformed(CIR.Expr.Idx, CIR.Diagnostic{ .not_implemented = .{
                            .feature = feature,
                            .region = region,
                        } });
                    };

                    // Lookup last token (assumed to be a type decl) in scope
                    const nominal_type_decl = self.scopeLookupTypeDecl(last_tok_ident) orelse
                        return self.can_ir.pushMalformed(CIR.Expr.Idx, CIR.Diagnostic{ .ident_not_in_scope = .{
                            .ident = last_tok_ident,
                            .region = last_tok_region,
                        } });

                    // Create the expr
                    const expr_idx = self.can_ir.store.addExpr(CIR.Expr{
                        .e_nominal = .{
                            .nominal_type_decl = nominal_type_decl,
                            .backing_expr = tag_expr_idx,
                            .backing_type = .tag,
                        },
                    }, region);

                    // Initially set the root expr to be a flex var
                    // In type checking, this will be unified with the nominal
                    // type if the `tag` is valid
                    _ = self.can_ir.setTypeVarAtExpr(expr_idx, Content{ .flex_var = null });

                    return expr_idx;
                }
            } else {
                return null;
            }
        },
        .string_part => |_| {
            const feature = self.can_ir.env.strings.insert(self.can_ir.env.gpa, "canonicalize string_part expression");
            const expr_idx = self.can_ir.pushMalformed(CIR.Expr.Idx, CIR.Diagnostic{ .not_implemented = .{
                .feature = feature,
                .region = Region.zero(),
            } });
            return expr_idx;
        },
        .tuple => |e| {
            const region = self.parse_ir.tokenizedRegionToRegion(e.region);

            // Get the list of tuple elems
            const items_slice = self.parse_ir.store.exprSlice(e.items);

            if (items_slice.len == 0) {
                const ast_body = self.parse_ir.store.getExpr(ast_expr_idx);
                const body_region = self.parse_ir.tokenizedRegionToRegion(ast_body.to_tokenized_region());
                return self.can_ir.pushMalformed(CIR.Expr.Idx, CIR.Diagnostic{
                    .empty_tuple = .{ .region = body_region },
                });
            } else if (items_slice.len == 1) {
                // 1-elem tuple == parenthesized expr

                // NOTE: Returning the sub-expr like this breaks 1-to-1 AST to
                // CIR node mapping. However, this is already broken due to how
                // we insert placeholder type var nodes in other places. So for
                // now, this is fine
                return blk: {
                    if (try self.canonicalizeExpr(items_slice[0])) |idx| {
                        break :blk idx;
                    } else {
                        const ast_body = self.parse_ir.store.getExpr(items_slice[0]);
                        const body_region = self.parse_ir.tokenizedRegionToRegion(ast_body.to_tokenized_region());
                        break :blk self.can_ir.pushMalformed(CIR.Expr.Idx, CIR.Diagnostic{
                            .tuple_elem_not_canonicalized = .{ .region = body_region },
                        });
                    }
                };
            } else {
                // Mark the start of scratch expressions for the tuple
                const scratch_top = self.can_ir.store.scratchExprTop();

                // Iterate over the tuple items, canonicalizing each one
                // Then append the resulting expr to the scratch list
                for (items_slice) |item| {
                    const item_expr_idx = blk: {
                        if (try self.canonicalizeExpr(item)) |idx| {
                            break :blk idx;
                        } else {
                            const ast_body = self.parse_ir.store.getExpr(item);
                            const body_region = self.parse_ir.tokenizedRegionToRegion(ast_body.to_tokenized_region());
                            break :blk self.can_ir.pushMalformed(CIR.Expr.Idx, CIR.Diagnostic{
                                .tuple_elem_not_canonicalized = .{ .region = body_region },
                            });
                        }
                    };

                    self.can_ir.store.addScratchExpr(item_expr_idx);
                }

                // Since expr idx map 1-to-1 to variables, we can get cast the slice
                // of scratch expr idx and cast them to vars
                const elems_var_range = self.can_ir.env.types.appendTupleElems(
                    @ptrCast(@alignCast(
                        self.can_ir.store.scratch_exprs.slice(scratch_top, self.can_ir.store.scratchExprTop()),
                    )),
                );

                // Create span of the new scratch expressions
                const elems_span = self.can_ir.store.exprSpanFrom(scratch_top);

                // Then insert the tuple expr
                const expr_idx = self.can_ir.store.addExpr(CIR.Expr{
                    .e_tuple = .{
                        .elems = elems_span,
                    },
                }, region);

                // Insert tuple type for tuple literals
                _ = self.can_ir.setTypeVarAtExpr(
                    expr_idx,
                    Content{ .structure = FlatType{
                        .tuple = types.Tuple{ .elems = elems_var_range },
                    } },
                );

                return expr_idx;
            }
        },
        .record => |e| {
            const region = self.parse_ir.tokenizedRegionToRegion(e.region);

            // Canonicalize extension if present
            var ext_expr: ?CIR.Expr.Idx = null;
            if (e.ext) |ext_ast_idx| {
                ext_expr = try self.canonicalizeExpr(ext_ast_idx);
            }

            const fields_slice = self.parse_ir.store.recordFieldSlice(e.fields);
            if (fields_slice.len == 0) {
                const expr_idx = self.can_ir.store.addExpr(CIR.Expr{
                    .e_empty_record = .{},
                }, region);

                _ = self.can_ir.setTypeVarAtExpr(expr_idx, Content{ .structure = .empty_record });

                return expr_idx;
            }

            // Mark the start of scratch record fields for the record
            const scratch_top = self.can_ir.store.scratch_record_fields.top();

            // Track field names to detect duplicates
            const seen_fields_top = self.scratch_seen_record_fields.top();

            // Iterate over the record fields, canonicalizing each one
            // Then append the result to the scratch list
            for (fields_slice) |field| {
                const ast_field = self.parse_ir.store.getRecordField(field);

                // Get the field name identifier
                if (self.parse_ir.tokens.resolveIdentifier(ast_field.name)) |field_name_ident| {
                    const field_name_region = self.parse_ir.tokens.resolve(ast_field.name);

                    // Check for duplicate field names
                    var found_duplicate = false;
                    for (self.scratch_seen_record_fields.sliceFromStart(seen_fields_top)) |seen_field| {
                        if (self.can_ir.env.idents.identsHaveSameText(field_name_ident, seen_field.ident)) {
                            // Found a duplicate - add diagnostic
                            const diagnostic = CIR.Diagnostic{
                                .duplicate_record_field = .{
                                    .field_name = field_name_ident,
                                    .duplicate_region = field_name_region,
                                    .original_region = seen_field.region,
                                },
                            };
                            self.can_ir.pushDiagnostic(diagnostic);
                            found_duplicate = true;
                            break;
                        }
                    }

                    if (!found_duplicate) {
                        // First occurrence of this field name
                        self.scratch_seen_record_fields.append(self.can_ir.env.gpa, SeenRecordField{
                            .ident = field_name_ident,
                            .region = field_name_region,
                        });

                        // Only canonicalize and include non-duplicate fields
                        if (try self.canonicalizeRecordField(field)) |canonicalized| {
                            self.can_ir.store.scratch_record_fields.append(self.can_ir.env.gpa, canonicalized);
                        }
                    } else {
                        // TODO: Add diagnostic on duplicate record field
                    }
                } else {
                    // Field name couldn't be resolved, still try to canonicalize
                    if (try self.canonicalizeRecordField(field)) |canonicalized| {
                        self.can_ir.store.scratch_record_fields.append(self.can_ir.env.gpa, canonicalized);
                    }
                }
            }

            // Shink the scratch array to it's original size
            self.scratch_seen_record_fields.clearFrom(seen_fields_top);

            // Create span of the new scratch record fields
            const fields_span = self.can_ir.store.recordFieldSpanFrom(scratch_top);
            const expr_idx = self.can_ir.store.addExpr(CIR.Expr{
                .e_record = .{
                    .fields = fields_span,
                    .ext = ext_expr,
                },
            }, region);

            // Create fresh type variables for each record field
            // The type checker will unify these with the field expression types
            const cir_fields = self.can_ir.store.sliceRecordFields(fields_span);

            // Create fresh type variables for each field
            const record_fields_top = self.scratch_record_fields.top();

            for (cir_fields) |cir_field_idx| {
                const cir_field = self.can_ir.store.getRecordField(cir_field_idx);
                self.scratch_record_fields.append(self.can_ir.env.gpa, types.RecordField{
                    .name = cir_field.name,
                    .var_ = @enumFromInt(@intFromEnum(cir_field.value)),
                });
            }

            // Create the record type structure
            const type_fields_range = self.can_ir.env.types.appendRecordFields(
                self.scratch_record_fields.sliceFromStart(record_fields_top),
            );

            // Shink the scratch array to it's original size
            self.scratch_record_fields.clearFrom(record_fields_top);

            _ = self.can_ir.setTypeVarAtExpr(
                expr_idx,
                Content{ .structure = .{ .record_unbound = type_fields_range } },
            );

            return expr_idx;
        },
        .lambda => |e| {
            const region = self.parse_ir.tokenizedRegionToRegion(e.region);

            // Enter function boundary
            self.enterFunction(region);
            defer self.exitFunction();

            // Enter new scope for function parameters and body
            self.scopeEnter(self.can_ir.env.gpa, true); // true = is_function_boundary
            defer self.scopeExit(self.can_ir.env.gpa) catch {};

            // args
            const gpa = self.can_ir.env.gpa;
            const args_start = self.can_ir.store.scratch_patterns.top();
            for (self.parse_ir.store.patternSlice(e.args)) |arg_pattern_idx| {
                if (try self.canonicalizePattern(arg_pattern_idx)) |pattern_idx| {
                    self.can_ir.store.scratch_patterns.append(gpa, pattern_idx);
                } else {
                    const arg = self.parse_ir.store.getPattern(arg_pattern_idx);
                    const arg_region = self.parse_ir.tokenizedRegionToRegion(arg.to_tokenized_region());
                    const malformed_idx = self.can_ir.pushMalformed(CIR.Pattern.Idx, CIR.Diagnostic{ .pattern_arg_invalid = .{
                        .region = arg_region,
                    } });
                    self.can_ir.store.scratch_patterns.append(gpa, malformed_idx);
                }
            }
            const args_span = self.can_ir.store.patternSpanFrom(args_start);

            // body
            const body_idx = blk: {
                if (try self.canonicalizeExpr(e.body)) |idx| {
                    break :blk idx;
                } else {
                    const ast_body = self.parse_ir.store.getExpr(e.body);
                    const body_region = self.parse_ir.tokenizedRegionToRegion(ast_body.to_tokenized_region());
                    break :blk self.can_ir.pushMalformed(CIR.Expr.Idx, CIR.Diagnostic{
                        .lambda_body_not_canonicalized = .{ .region = body_region },
                    });
                }
            };
            // Create lambda expression
            const expr_idx = self.can_ir.store.addExpr(CIR.Expr{
                .e_lambda = .{
                    .args = args_span,
                    .body = body_idx,
                },
            }, region);

            _ = self.can_ir.setTypeVarAtExpr(expr_idx, Content{ .flex_var = null });
            return expr_idx;
        },
        .record_updater => |_| {
            const feature = self.can_ir.env.strings.insert(self.can_ir.env.gpa, "canonicalize record_updater expression");
            const expr_idx = self.can_ir.pushMalformed(CIR.Expr.Idx, CIR.Diagnostic{ .not_implemented = .{
                .feature = feature,
                .region = Region.zero(),
            } });
            return expr_idx;
        },
        .field_access => |field_access| {
            // Try module-qualified lookup first (e.g., Json.utf8)
            if (self.tryModuleQualifiedLookup(field_access)) |expr_idx| {
                return expr_idx;
            }

            // Regular field access canonicalization
            return try self.canonicalizeRegularFieldAccess(field_access);
        },
        .local_dispatch => |_| {
            const feature = self.can_ir.env.strings.insert(self.can_ir.env.gpa, "canonicalize local_dispatch expression");
            const expr_idx = self.can_ir.pushMalformed(CIR.Expr.Idx, CIR.Diagnostic{ .not_implemented = .{
                .feature = feature,
                .region = Region.zero(),
            } });
            return expr_idx;
        },
        .bin_op => |e| {
            const region = self.parse_ir.tokenizedRegionToRegion(e.region);

            // Canonicalize left and right operands
            const lhs = blk: {
                if (try self.canonicalizeExpr(e.left)) |left_expr_idx| {
                    break :blk left_expr_idx;
                } else {
                    // TODO should probably use LHS region here
                    const left_expr_idx = self.can_ir.pushMalformed(CIR.Expr.Idx, CIR.Diagnostic{ .expr_not_canonicalized = .{
                        .region = region,
                    } });
                    break :blk left_expr_idx;
                }
            };

            const rhs = blk: {
                if (try self.canonicalizeExpr(e.right)) |right_expr_idx| {
                    break :blk right_expr_idx;
                } else {
                    // TODO should probably use RHS region here
                    const right_expr_idx = self.can_ir.pushMalformed(CIR.Expr.Idx, CIR.Diagnostic{ .expr_not_canonicalized = .{
                        .region = region,
                    } });
                    break :blk right_expr_idx;
                }
            };

            // Get the operator token
            const op_token = self.parse_ir.tokens.tokens.get(e.operator);

            const op: CIR.Expr.Binop.Op = switch (op_token.tag) {
                .OpPlus => .add,
                .OpBinaryMinus => .sub,
                .OpStar => .mul,
                .OpSlash => .div,
                .OpPercent => .rem,
                .OpLessThan => .lt,
                .OpGreaterThan => .gt,
                .OpLessThanOrEq => .le,
                .OpGreaterThanOrEq => .ge,
                .OpEquals => .eq,
                .OpNotEquals => .ne,
                .OpCaret => .pow,
                .OpDoubleSlash => .div_trunc,
                .OpAnd => .@"and",
                .OpOr => .@"or",
                .OpPizza => .pipe_forward,
                .OpDoubleQuestion => .null_coalesce,
                else => {
                    // Unknown operator
                    const feature = self.can_ir.env.strings.insert(self.can_ir.env.gpa, "binop");
                    const expr_idx = self.can_ir.pushMalformed(CIR.Expr.Idx, CIR.Diagnostic{ .not_implemented = .{
                        .feature = feature,
                        .region = region,
                    } });
                    return expr_idx;
                },
            };

            const expr_idx = self.can_ir.store.addExpr(CIR.Expr{
                .e_binop = CIR.Expr.Binop.init(op, lhs, rhs),
            }, region);

            _ = self.can_ir.setTypeVarAtExpr(expr_idx, Content{ .flex_var = null });

            return expr_idx;
        },
        .suffix_single_question => |_| {
            const feature = self.can_ir.env.strings.insert(self.can_ir.env.gpa, "canonicalize suffix_single_question expression");
            const expr_idx = self.can_ir.pushMalformed(CIR.Expr.Idx, CIR.Diagnostic{ .not_implemented = .{
                .feature = feature,
                .region = Region.zero(),
            } });
            return expr_idx;
        },
        .unary_op => |_| {
            const feature = self.can_ir.env.strings.insert(self.can_ir.env.gpa, "canonicalize unary_op expression");
            const expr_idx = self.can_ir.pushMalformed(CIR.Expr.Idx, CIR.Diagnostic{ .not_implemented = .{
                .feature = feature,
                .region = Region.zero(),
            } });
            return expr_idx;
        },
        .if_then_else => |e| {
            const region = self.parse_ir.tokenizedRegionToRegion(e.region);

            // Start collecting if-branches
            const scratch_top = self.can_ir.store.scratchIfBranchTop();

            // Flatten the if-then-else chain
            const final_else = try self.flattenIfThenElseChainRecursive(e);
            const branches_span = self.can_ir.store.ifBranchSpanFrom(scratch_top);

            // Get the first branch's body to redirect to it
            const branches = self.can_ir.store.sliceIfBranches(branches_span);
            std.debug.assert(branches.len > 0);

            // Create the if expression
            const expr_idx = self.can_ir.store.addExpr(CIR.Expr{
                .e_if = .{
                    .branches = branches_span,
                    .final_else = final_else,
                },
            }, region);

            // Immediately redirect the if expression's type variable to the first branch's body
            const first_branch = self.can_ir.store.getIfBranch(branches[0]);
            const first_branch_type_var = @as(TypeVar, @enumFromInt(@intFromEnum(first_branch.body)));
            const expr_var = @as(TypeVar, @enumFromInt(@intFromEnum(expr_idx)));
            try self.can_ir.env.types.setVarRedirect(expr_var, first_branch_type_var);

            return expr_idx;
        },
        .match => |m| {
            const region = self.parse_ir.tokenizedRegionToRegion(m.region);

            // Canonicalize the condition expression
            const cond_expr = try self.canonicalizeExpr(m.expr) orelse {
                return null;
            };

            // Mark the start of scratch match branches
            const scratch_top = self.can_ir.store.scratchMatchBranchTop();

            // Process each branch
            var mb_branch_var: ?TypeVar = null;
            const branches_slice = self.parse_ir.store.matchBranchSlice(m.branches);
            for (branches_slice, 0..) |ast_branch_idx, index| {
                const ast_branch = self.parse_ir.store.getBranch(ast_branch_idx);

                // Enter a new scope for this branch so pattern variables are isolated
                self.scopeEnter(self.can_ir.env.gpa, false);
                defer self.scopeExit(self.can_ir.env.gpa) catch {};

                // Mark the start of the scratch match branch patterns
                const branch_pat_scratch_top = self.can_ir.store.scratchMatchBranchPatternTop();

                // Canonicalized the branch pattern(s)
                // Handle alternatives patterns by flattening them into multiple BranchPattern entries
                {
                    const pattern = self.parse_ir.store.getPattern(ast_branch.pattern);

                    switch (pattern) {
                        .alternatives => |alt| {
                            // Handle alternatives patterns by creating multiple BranchPattern entries
                            const alt_patterns = self.parse_ir.store.patternSlice(alt.patterns);
                            for (alt_patterns) |alt_pattern_idx| {
                                const alt_pattern = self.parse_ir.store.getPattern(alt_pattern_idx);
                                const alt_pattern_region = self.parse_ir.tokenizedRegionToRegion(alt_pattern.to_tokenized_region());

                                const pattern_idx = blk: {
                                    if (try self.canonicalizePattern(alt_pattern_idx)) |pattern_idx| {
                                        break :blk pattern_idx;
                                    } else {
                                        const malformed_idx = self.can_ir.pushMalformed(CIR.Pattern.Idx, CIR.Diagnostic{ .pattern_not_canonicalized = .{
                                            .region = alt_pattern_region,
                                        } });
                                        break :blk malformed_idx;
                                    }
                                };

                                const branch_pattern_idx = self.can_ir.store.addMatchBranchPattern(CIR.Expr.Match.BranchPattern{
                                    .pattern = pattern_idx,
                                    .degenerate = false,
                                }, alt_pattern_region);
                                self.can_ir.store.addScratchMatchBranchPattern(branch_pattern_idx);
                            }
                        },
                        else => {
                            // Single pattern case
                            const pattern_region = self.parse_ir.tokenizedRegionToRegion(pattern.to_tokenized_region());
                            const pattern_idx = blk: {
                                if (try self.canonicalizePattern(ast_branch.pattern)) |pattern_idx| {
                                    break :blk pattern_idx;
                                } else {
                                    const malformed_idx = self.can_ir.pushMalformed(CIR.Pattern.Idx, CIR.Diagnostic{ .pattern_not_canonicalized = .{
                                        .region = pattern_region,
                                    } });
                                    break :blk malformed_idx;
                                }
                            };
                            const branch_pattern_idx = self.can_ir.store.addMatchBranchPattern(CIR.Expr.Match.BranchPattern{
                                .pattern = pattern_idx,
                                .degenerate = false,
                            }, pattern_region);
                            self.can_ir.store.addScratchMatchBranchPattern(branch_pattern_idx);
                        },
                    }
                }

                // Get the pattern span
                const branch_pat_span = self.can_ir.store.matchBranchPatternSpanFrom(branch_pat_scratch_top);

                // Canonicalize the branch's body
                const body = self.parse_ir.store.getExpr(ast_branch.body);
                const body_region = self.parse_ir.tokenizedRegionToRegion(body.to_tokenized_region());
                const value_idx = blk: {
                    if (try self.canonicalizeExpr(ast_branch.body)) |body_idx| {
                        break :blk body_idx;
                    } else {
                        const malformed_idx = self.can_ir.pushMalformed(CIR.Expr.Idx, CIR.Diagnostic{ .expr_not_canonicalized = .{
                            .region = body_region,
                        } });
                        break :blk malformed_idx;
                    }
                };

                const branch_idx = self.can_ir.store.addMatchBranch(CIR.Expr.Match.Branch{
                    .patterns = branch_pat_span,
                    .value = value_idx,
                    .guard = null,
                    .redundant = @enumFromInt(0), // TODO
                }, body_region);

                // Set the branch var
                if (index == 0) {
                    mb_branch_var = @enumFromInt(@intFromEnum(value_idx));
                }

                self.can_ir.store.addScratchMatchBranch(branch_idx);
            }

            // Create span from scratch branches
            const branches_span = self.can_ir.store.matchBranchSpanFrom(scratch_top);

            // Create the match expression
            const match_expr = CIR.Expr.Match{
                .cond = cond_expr,
                .branches = branches_span,
                .exhaustive = self.can_ir.pushFreshTypeVar(@enumFromInt(0), region) catch |err| exitOnOom(err),
            };

            const expr_idx = self.can_ir.store.addExpr(CIR.Expr{ .e_match = match_expr }, region);

            // If there is at least 1 branch, then set the root expr to redirect
            // to the type of the match branch
            const expr_var = @as(TypeVar, @enumFromInt(@intFromEnum(expr_idx)));
            if (mb_branch_var) |branch_var| {
                try self.can_ir.env.types.setVarRedirect(expr_var, branch_var);
            } else {
                try self.can_ir.env.types.setVarContent(expr_var, .err);
            }

            return expr_idx;
        },
        .dbg => |d| {
            // Debug expression - canonicalize the inner expression
            const region = self.parse_ir.tokenizedRegionToRegion(d.region);
            const inner_expr = try self.canonicalizeExpr(d.expr) orelse return null;

            // Create debug expression
            const dbg_expr = self.can_ir.store.addExpr(CIR.Expr{ .e_dbg = .{
                .expr = inner_expr,
            } }, region);

            _ = self.can_ir.setTypeVarAtExpr(dbg_expr, Content{ .flex_var = null });

            return dbg_expr;
        },
        .record_builder => |_| {
            const feature = self.can_ir.env.strings.insert(self.can_ir.env.gpa, "canonicalize record_builder expression");
            const expr_idx = self.can_ir.pushMalformed(CIR.Expr.Idx, CIR.Diagnostic{ .not_implemented = .{
                .feature = feature,
                .region = Region.zero(),
            } });
            return expr_idx;
        },
        .ellipsis => |e| {
            const region = self.parse_ir.tokenizedRegionToRegion(e.region);
            const ellipsis_expr = self.can_ir.store.addExpr(CIR.Expr{ .e_ellipsis = .{} }, region);
            _ = self.can_ir.setTypeVarAtExpr(ellipsis_expr, Content{ .flex_var = null });
            return ellipsis_expr;
        },
        .block => |e| {
            const region = self.parse_ir.tokenizedRegionToRegion(e.region);

            // Blocks don't introduce function boundaries, but may contain var statements
            self.scopeEnter(self.can_ir.env.gpa, false); // false = not a function boundary
            defer self.scopeExit(self.can_ir.env.gpa) catch {};

            // Keep track of the start position for statements
            const stmt_start = self.can_ir.store.scratch_statements.top();

            // Canonicalize all statements in the block
            const statements = self.parse_ir.store.statementSlice(e.statements);
            var last_expr: ?CIR.Expr.Idx = null;

            for (statements, 0..) |stmt_idx, i| {
                // Check if this is the last statement and if it's an expression
                const is_last = (i == statements.len - 1);
                const stmt = self.parse_ir.store.getStatement(stmt_idx);

                if (is_last and (stmt == .expr or stmt == .dbg)) {
                    // For the last expression or debug statement, canonicalize it directly as the final expression
                    // without adding it as a statement
                    switch (stmt) {
                        .expr => |expr_stmt| last_expr = try self.canonicalizeExpr(expr_stmt.expr),
                        .dbg => |d| {
                            // For final debug statements, canonicalize as debug expression
                            const debug_region = self.parse_ir.tokenizedRegionToRegion(d.region);
                            const inner_expr = try self.canonicalizeExpr(d.expr) orelse return null;

                            // Create debug expression
                            const dbg_expr = self.can_ir.store.addExpr(CIR.Expr{ .e_dbg = .{
                                .expr = inner_expr,
                            } }, debug_region);
                            _ = self.can_ir.setTypeVarAtExpr(dbg_expr, Content{ .flex_var = null });
                            last_expr = dbg_expr;
                        },
                        else => unreachable,
                    }
                } else {
                    // Regular statement processing
                    const result = try self.canonicalizeStatement(stmt_idx);
                    if (result) |expr_idx| {
                        last_expr = expr_idx;
                    }
                }
            }

            // Determine the final expression
            const final_expr = if (last_expr) |expr_idx| blk: {
                break :blk expr_idx;
            } else blk: {
                // Empty block - create empty record
                const expr_idx = self.can_ir.store.addExpr(CIR.Expr{
                    .e_empty_record = .{},
                }, region);
                _ = self.can_ir.setTypeVarAtExpr(expr_idx, Content{ .structure = .empty_record });
                break :blk expr_idx;
            };
            const final_expr_var = @as(TypeVar, @enumFromInt(@intFromEnum(final_expr)));

            // Create statement span
            const stmt_span = self.can_ir.store.statementSpanFrom(stmt_start);

            // Create and return block expression
            const block_expr = CIR.Expr{
                .e_block = .{
                    .stmts = stmt_span,
                    .final_expr = final_expr,
                },
            };
            const block_idx = self.can_ir.store.addExpr(block_expr, region);
            const block_var = @as(TypeVar, @enumFromInt(@intFromEnum(block_idx)));

            // Set the root block expr to redirect to the final expr var
            try self.can_ir.env.types.setVarRedirect(block_var, final_expr_var);

            return block_idx;
        },
        .malformed => |malformed| {
            // We won't touch this since it's already a parse error.
            _ = malformed;
            return null;
        },
    }
}

/// Extract string segments from parsed string parts
fn extractStringSegments(self: *Self, parts: []const AST.Expr.Idx) std.mem.Allocator.Error!CIR.Expr.Span {
    const gpa = self.can_ir.env.gpa;
    const start = self.can_ir.store.scratchExprTop();

    for (parts) |part| {
        const part_node = self.parse_ir.store.getExpr(part);
        switch (part_node) {
            .string_part => |sp| {
                // get the raw text of the string part
                const part_text = self.parse_ir.resolve(sp.token);

                // intern the string in the ModuleEnv
                const string_idx = self.can_ir.env.strings.insert(gpa, part_text);

                // create a node for the string literal
                const str_expr_idx = self.can_ir.store.addExpr(CIR.Expr{ .e_str_segment = .{
                    .literal = string_idx,
                } }, self.parse_ir.tokenizedRegionToRegion(part_node.to_tokenized_region()));

                // add the node idx to our scratch expr stack
                self.can_ir.store.addScratchExpr(str_expr_idx);
            },
            else => {

                // Any non-string-part is an interpolation
                if (try self.canonicalizeExpr(part)) |expr_idx| {
                    // append our interpolated expression
                    self.can_ir.store.addScratchExpr(expr_idx);
                } else {
                    // unable to canonicalize the interpolation, push a malformed node
                    const region = self.parse_ir.tokenizedRegionToRegion(part_node.to_tokenized_region());
                    const malformed_idx = self.can_ir.pushMalformed(CIR.Expr.Idx, CIR.Diagnostic{ .invalid_string_interpolation = .{
                        .region = region,
                    } });
                    self.can_ir.store.addScratchExpr(malformed_idx);
                }
            },
        }
    }

    return self.can_ir.store.exprSpanFrom(start);
}

fn canonicalizePattern(
    self: *Self,
    ast_pattern_idx: AST.Pattern.Idx,
) std.mem.Allocator.Error!?CIR.Pattern.Idx {
    const trace = tracy.trace(@src());
    defer trace.end();

    const gpa = self.can_ir.env.gpa;
    switch (self.parse_ir.store.getPattern(ast_pattern_idx)) {
        .ident => |e| {
            const region = self.parse_ir.tokenizedRegionToRegion(e.region);
            if (self.parse_ir.tokens.resolveIdentifier(e.ident_tok)) |ident_idx| {
                // Create a Pattern node for our identifier
                const pattern_idx = try self.can_ir.store.addPattern(CIR.Pattern{ .assign = .{
                    .ident = ident_idx,
                } }, region);

                _ = self.can_ir.setTypeVarAtPat(pattern_idx, .{ .flex_var = null });

                // Introduce the identifier into scope mapping to this pattern node
                switch (self.scopeIntroduceInternal(self.can_ir.env.gpa, &self.can_ir.env.idents, .ident, ident_idx, pattern_idx, false, true)) {
                    .success => {},
                    .shadowing_warning => |shadowed_pattern_idx| {
                        const original_region = self.can_ir.store.getPatternRegion(shadowed_pattern_idx);
                        self.can_ir.pushDiagnostic(CIR.Diagnostic{ .shadowing_warning = .{
                            .ident = ident_idx,
                            .region = region,
                            .original_region = original_region,
                        } });
                    },
                    .top_level_var_error => {
                        return self.can_ir.pushMalformed(CIR.Pattern.Idx, CIR.Diagnostic{
                            .invalid_top_level_statement = .{
                                .stmt = self.can_ir.env.strings.insert(self.can_ir.env.gpa, "var"),
                                .region = region,
                            },
                        });
                    },
                    .var_across_function_boundary => {
                        return self.can_ir.pushMalformed(CIR.Pattern.Idx, CIR.Diagnostic{ .ident_already_in_scope = .{
                            .ident = ident_idx,
                            .region = region,
                        } });
                    },
                }

                return pattern_idx;
            } else {
                const feature = self.can_ir.env.strings.insert(self.can_ir.env.gpa, "report an error when unable to resolve identifier");
                const malformed_idx = self.can_ir.pushMalformed(CIR.Pattern.Idx, CIR.Diagnostic{ .not_implemented = .{
                    .feature = feature,
                    .region = Region.zero(),
                } });
                return malformed_idx;
            }
        },
        .underscore => |p| {
            const region = self.parse_ir.tokenizedRegionToRegion(p.region);
            const underscore_pattern = CIR.Pattern{
                .underscore = {},
            };

            const pattern_idx = try self.can_ir.store.addPattern(underscore_pattern, region);

            _ = self.can_ir.setTypeVarAtPat(pattern_idx, Content{ .flex_var = null });

            return pattern_idx;
        },
        .int => |e| {
            const region = self.parse_ir.tokenizedRegionToRegion(e.region);

            // Resolve to a string slice from the source
            const token_text = self.parse_ir.resolve(e.number_tok);

            // Parse as integer
            const value = std.fmt.parseInt(i128, token_text, 10) catch {
                // Invalid integer literal
                const malformed_idx = self.can_ir.pushMalformed(CIR.Pattern.Idx, CIR.Diagnostic{ .invalid_num_literal = .{
                    .region = region,
                } });
                return malformed_idx;
            };

            // Calculate requirements based on the value
            const u128_val: u128 = if (value < 0) @as(u128, @intCast(-(value + 1))) + 1 else @as(u128, @intCast(value));

            // Special handling for minimum signed values (-128, -32768, etc.)
            // These are special because they have a power-of-2 magnitude that fits exactly
            // in their signed type. We report them as needing one less bit to make the
            // standard "signed types have n-1 usable bits" logic work correctly.
            // This is done branchlessly by checking if the value is negative and its
            // magnitude is a power of 2.
            const is_negative = @as(u1, @intFromBool(value < 0));
            const is_power_of_2 = @as(u1, @intFromBool(u128_val != 0 and (u128_val & (u128_val - 1)) == 0));
            const is_minimum_signed = is_negative & is_power_of_2;

            // If it's a minimum signed value, we subtract 1 from the magnitude before
            // calculating bits needed. This makes -128 report as needing 7 bits instead of 8.
            const adjusted_val = u128_val - is_minimum_signed;

            const requirements = types.Num.Int.Requirements{
                .sign_needed = value < 0,
                .bits_needed = types.Num.Int.BitsNeeded.fromValue(adjusted_val),
            };

            const int_requirements = types.Num.IntRequirements{
                .sign_needed = requirements.sign_needed,
                .bits_needed = @intCast(@intFromEnum(requirements.bits_needed)),
            };
            const int_pattern = CIR.Pattern{
                .int_literal = .{
                    .value = .{ .bytes = @bitCast(value), .kind = .i128 },
                },
            };
            const pattern_idx = try self.can_ir.store.addPattern(int_pattern, region);

            _ = self.can_ir.setTypeVarAtPat(pattern_idx, Content{
                .structure = .{ .num = .{ .num_unbound = int_requirements } },
            });

            return pattern_idx;
        },
        .frac => |e| {
            const region = self.parse_ir.tokenizedRegionToRegion(e.region);

            // Resolve to a string slice from the source
            const token_text = self.parse_ir.resolve(e.number_tok);

            const parsed = parseFracLiteral(token_text) catch |err| switch (err) {
                error.InvalidNumLiteral => {
                    const malformed_idx = self.can_ir.pushMalformed(CIR.Pattern.Idx, CIR.Diagnostic{ .invalid_num_literal = .{
                        .region = region,
                    } });
                    return malformed_idx;
                },
            };

            // Parse the literal first to get requirements
            const requirements = switch (parsed) {
                .small => |small_info| small_info.requirements,
                .dec => |dec_info| dec_info.requirements,
                .f64 => |f64_info| f64_info.requirements,
            };

            const frac_requirements = types.Num.FracRequirements{
                .fits_in_f32 = requirements.fits_in_f32,
                .fits_in_dec = requirements.fits_in_dec,
            };

            // Check for f64 literals which are not allowed in patterns
            if (parsed == .f64) {
                const malformed_idx = self.can_ir.pushMalformed(CIR.Pattern.Idx, CIR.Diagnostic{ .f64_pattern_literal = .{
                    .region = region,
                } });
                return malformed_idx;
            }

            const cir_pattern = switch (parsed) {
                .small => |small_info| CIR.Pattern{
                    .small_dec_literal = .{
                        .numerator = small_info.numerator,
                        .denominator_power_of_ten = small_info.denominator_power_of_ten,
                    },
                },
                .dec => |dec_info| CIR.Pattern{
                    .dec_literal = .{
                        .value = dec_info.value,
                    },
                },
                .f64 => unreachable, // Already handled above
            };

            const pattern_idx = try self.can_ir.store.addPattern(cir_pattern, region);

            _ = self.can_ir.setTypeVarAtPat(pattern_idx, Content{
                .structure = .{ .num = .{ .frac_unbound = frac_requirements } },
            });

            return pattern_idx;
        },
        .string => |e| {
            const region = self.parse_ir.tokenizedRegionToRegion(e.region);

            // resolve to a string slice from the source
            const token_text = self.parse_ir.resolve(e.string_tok);

            // TODO: Handle escape sequences
            // For now, just intern the raw string
            const literal = self.can_ir.env.strings.insert(gpa, token_text);

            const str_pattern = CIR.Pattern{
                .str_literal = .{
                    .literal = literal,
                },
            };
            const pattern_idx = try self.can_ir.store.addPattern(str_pattern, region);

            _ = self.can_ir.setTypeVarAtPat(pattern_idx, Content{ .structure = .str });

            return pattern_idx;
        },
        .single_quote => |e| {
            return try self.canonicalizeSingleQuote(e.region, e.token, CIR.Pattern.Idx);
        },
        .tag => |e| {
            if (self.parse_ir.tokens.resolveIdentifier(e.tag_tok)) |tag_name| {
                const start = self.can_ir.store.scratch_patterns.top();

                for (self.parse_ir.store.patternSlice(e.args)) |sub_ast_pattern_idx| {
                    if (try self.canonicalizePattern(sub_ast_pattern_idx)) |idx| {
                        self.can_ir.store.scratch_patterns.append(gpa, idx);
                    } else {
                        const arg = self.parse_ir.store.getPattern(sub_ast_pattern_idx);
                        const arg_region = self.parse_ir.tokenizedRegionToRegion(arg.to_tokenized_region());
                        const malformed_idx = self.can_ir.pushMalformed(CIR.Pattern.Idx, CIR.Diagnostic{ .pattern_arg_invalid = .{
                            .region = arg_region,
                        } });
                        self.can_ir.store.scratch_patterns.append(gpa, malformed_idx);
                    }
                }

                const region = self.parse_ir.tokenizedRegionToRegion(e.region);

                const args = self.can_ir.store.patternSpanFrom(start);

                // Reserve node slots for type vars, then insert into them.
                const final_pattern_idx = self.can_ir.store.predictNodeIndex(2);
                const ext_type_var = self.can_ir.pushFreshTypeVar(final_pattern_idx, region) catch |err| exitOnOom(err);
                const tag_pattern = CIR.Pattern{
                    .applied_tag = .{
                        .ext_var = ext_type_var,
                        .tag_name = tag_name,
                        .arguments = args,
                    },
                };
                const pattern_idx = try self.can_ir.store.addPattern(tag_pattern, region);

                std.debug.assert(@intFromEnum(pattern_idx) == @intFromEnum(final_pattern_idx));

                const tag_union_type = self.can_ir.env.types.mkTagUnion(
                    &[_]Tag{Tag{ .name = tag_name, .args = types.Var.SafeList.Range.empty }},
                    ext_type_var,
                );
                _ = self.can_ir.setTypeVarAtPat(pattern_idx, tag_union_type);

                return pattern_idx;
            }
            return null;
        },
        .record => |e| {
            const region = self.parse_ir.tokenizedRegionToRegion(e.region);

            // Mark the start of scratch record destructs
            const scratch_top = self.can_ir.store.scratchRecordDestructTop();

            // Process each field in the record pattern
            for (self.parse_ir.store.patternRecordFieldSlice(e.fields)) |field_idx| {
                const field = self.parse_ir.store.getPatternRecordField(field_idx);
                const field_region = self.parse_ir.tokenizedRegionToRegion(field.region);

                // Resolve the field name
                if (self.parse_ir.tokens.resolveIdentifier(field.name)) |field_name_ident| {
                    // For simple destructuring like `{ name, age }`, both label and ident are the same
                    if (field.value) |sub_pattern_idx| {
                        // Handle patterns like `{ name: x }` or `{ address: { city } }` where there's a sub-pattern
                        const canonicalized_sub_pattern = try self.canonicalizePattern(sub_pattern_idx) orelse {
                            // If sub-pattern canonicalization fails, return malformed pattern
                            const malformed_idx = self.can_ir.pushMalformed(CIR.Pattern.Idx, CIR.Diagnostic{ .pattern_not_canonicalized = .{
                                .region = field_region,
                            } });
                            return malformed_idx;
                        };

                        // Create the RecordDestruct with sub-pattern
                        const record_destruct = CIR.Pattern.RecordDestruct{
                            .label = field_name_ident,
                            .ident = field_name_ident,
                            .kind = .{ .SubPattern = canonicalized_sub_pattern },
                        };

                        const destruct_idx = self.can_ir.store.addRecordDestruct(record_destruct, field_region);
                        self.can_ir.store.addScratchRecordDestruct(destruct_idx);
                    } else {
                        // Simple case: Create the RecordDestruct for this field
                        const record_destruct = CIR.Pattern.RecordDestruct{
                            .label = field_name_ident,
                            .ident = field_name_ident,
                            .kind = .Required,
                        };

                        const destruct_idx = self.can_ir.store.addRecordDestruct(record_destruct, field_region);
                        self.can_ir.store.addScratchRecordDestruct(destruct_idx);

                        // Create an assign pattern for this identifier and introduce it into scope
                        const assign_pattern_idx = try self.can_ir.store.addPattern(CIR.Pattern{ .assign = .{
                            .ident = field_name_ident,
                        } }, field_region);
                        _ = self.can_ir.setTypeVarAtPat(assign_pattern_idx, .{ .flex_var = null });

                        // Introduce the identifier into scope
                        switch (self.scopeIntroduceInternal(self.can_ir.env.gpa, &self.can_ir.env.idents, .ident, field_name_ident, assign_pattern_idx, false, true)) {
                            .success => {},
                            .shadowing_warning => |shadowed_pattern_idx| {
                                const original_region = self.can_ir.store.getPatternRegion(shadowed_pattern_idx);
                                self.can_ir.pushDiagnostic(CIR.Diagnostic{ .shadowing_warning = .{
                                    .ident = field_name_ident,
                                    .region = field_region,
                                    .original_region = original_region,
                                } });
                            },
                            .top_level_var_error => {
                                const pattern_idx = self.can_ir.pushMalformed(CIR.Pattern.Idx, CIR.Diagnostic{
                                    .invalid_top_level_statement = .{
                                        .stmt = self.can_ir.env.strings.insert(self.can_ir.env.gpa, "var"),
                                        .region = field_region,
                                    },
                                });
                                return pattern_idx;
                            },
                            .var_across_function_boundary => {
                                const pattern_idx = self.can_ir.pushMalformed(CIR.Pattern.Idx, CIR.Diagnostic{ .ident_already_in_scope = .{
                                    .ident = field_name_ident,
                                    .region = field_region,
                                } });
                                return pattern_idx;
                            },
                        }
                    }
                } else {
                    const feature = self.can_ir.env.strings.insert(self.can_ir.env.gpa, "report an error when unable to resolve field identifier");
                    const pattern_idx = self.can_ir.pushMalformed(CIR.Pattern.Idx, CIR.Diagnostic{ .not_implemented = .{
                        .feature = feature,
                        .region = field_region,
                    } });
                    return pattern_idx;
                }
            }

            // Create span of the new scratch record destructs
            const destructs_span = self.can_ir.store.recordDestructSpanFrom(scratch_top);

            // Create type variables for the record
            const whole_var = self.can_ir.env.types.fresh();
            const ext_var = self.can_ir.env.types.fresh();

            // Create the record destructure pattern
            const pattern_idx = try self.can_ir.store.addPattern(CIR.Pattern{
                .record_destructure = .{
                    .whole_var = whole_var,
                    .ext_var = ext_var,
                    .destructs = destructs_span,
                },
            }, region);

            // Set type variable for the pattern
            _ = self.can_ir.setTypeVarAtPat(pattern_idx, .{ .flex_var = null });

            return pattern_idx;
        },
        .tuple => |e| {
            const region = self.parse_ir.tokenizedRegionToRegion(e.region);

            // Mark the start of scratch patterns for the tuple
            const scratch_top = self.can_ir.store.scratchPatternTop();

            // Iterate over the tuple patterns, canonicalizing each one
            // Then append the result to the scratch list
            const patterns_slice = self.parse_ir.store.patternSlice(e.patterns);
            const elems_var_top = self.can_ir.env.types.tuple_elems.len();
            for (patterns_slice) |pattern| {
                if (try self.canonicalizePattern(pattern)) |canonicalized| {
                    self.can_ir.store.addScratchPattern(canonicalized);
                    _ = self.can_ir.env.types.appendTupleElem(@enumFromInt(@intFromEnum(canonicalized)));
                }
            }
            const elems_var_range = types.Var.SafeList.Range{
                .start = @enumFromInt(elems_var_top),
                .end = @enumFromInt(self.can_ir.env.types.tuple_elems.len()),
            };

            // Create span of the new scratch patterns
            const patterns_span = self.can_ir.store.patternSpanFrom(scratch_top);

            const pattern_idx = try self.can_ir.store.addPattern(CIR.Pattern{
                .tuple = .{
                    .patterns = patterns_span,
                },
            }, region);

            // Insert concrete type variable for tuple pattern
            _ = self.can_ir.setTypeVarAtPat(
                pattern_idx,
                Content{ .structure = FlatType{
                    .tuple = types.Tuple{ .elems = elems_var_range },
                } },
            );

            return pattern_idx;
        },
        .list => |e| {
            const region = self.parse_ir.tokenizedRegionToRegion(e.region);

            // Mark the start of scratch patterns for non-rest patterns only
            const scratch_top = self.can_ir.store.scratchPatternTop();

            // Create element type variable early so list rest patterns can use it
            const elem_var = self.can_ir.env.types.fresh();

            // Track rest pattern information
            var rest_index: ?u32 = null;
            var rest_pattern: ?CIR.Pattern.Idx = null;

            // Process all patterns, tracking rest position and canonicalizing non-rest patterns
            const patterns_slice = self.parse_ir.store.patternSlice(e.patterns);
            for (patterns_slice, 0..) |pattern_idx, i| {
                const ast_pattern = self.parse_ir.store.getPattern(pattern_idx);

                if (ast_pattern == .list_rest) {
                    // Check for multiple rest patterns (not allowed)
                    if (rest_index != null) {
                        const list_rest_region = self.parse_ir.tokenizedRegionToRegion(ast_pattern.list_rest.region);
                        self.can_ir.pushDiagnostic(CIR.Diagnostic{ .pattern_not_canonicalized = .{
                            .region = list_rest_region,
                        } });
                        continue;
                    }

                    const list_rest_region = self.parse_ir.tokenizedRegionToRegion(ast_pattern.list_rest.region);

                    // Handle named vs unnamed rest patterns
                    var current_rest_pattern: ?CIR.Pattern.Idx = null;
                    if (ast_pattern.list_rest.name) |name_tok| {
                        if (self.parse_ir.tokens.resolveIdentifier(name_tok)) |ident_idx| {
                            // Create an assign pattern for the rest variable
                            // Use the region of just the identifier token, not the full rest pattern
                            const name_region = self.parse_ir.tokenizedRegionToRegion(.{ .start = name_tok, .end = name_tok });
                            const assign_idx = try self.can_ir.store.addPattern(CIR.Pattern{ .assign = .{
                                .ident = ident_idx,
                            } }, name_region);

                            // Set the rest variable's type to be a list of the same element type
                            const rest_list_type = Content{ .structure = .{ .list = elem_var } };
                            _ = self.can_ir.setTypeVarAtPat(assign_idx, rest_list_type);

                            // Introduce the identifier into scope
                            switch (self.scopeIntroduceInternal(self.can_ir.env.gpa, &self.can_ir.env.idents, .ident, ident_idx, assign_idx, false, true)) {
                                .success => {},
                                .shadowing_warning => |shadowed_pattern_idx| {
                                    const original_region = self.can_ir.store.getPatternRegion(shadowed_pattern_idx);
                                    self.can_ir.pushDiagnostic(CIR.Diagnostic{ .shadowing_warning = .{
                                        .ident = ident_idx,
                                        .region = name_region,
                                        .original_region = original_region,
                                    } });
                                },
                                .top_level_var_error => {},
                                .var_across_function_boundary => {
                                    self.can_ir.pushDiagnostic(CIR.Diagnostic{ .ident_already_in_scope = .{
                                        .ident = ident_idx,
                                        .region = list_rest_region,
                                    } });
                                },
                            }

                            current_rest_pattern = assign_idx;
                        } else {
                            const feature = self.can_ir.env.strings.insert(gpa, "list rest pattern with unresolvable name");
                            const malformed_idx = self.can_ir.pushMalformed(CIR.Pattern.Idx, CIR.Diagnostic{ .not_implemented = .{
                                .feature = feature,
                                .region = list_rest_region,
                            } });
                            current_rest_pattern = malformed_idx;
                        }
                    }
                    // For unnamed rest patterns, current_rest_pattern remains null

                    // Store rest information
                    rest_index = @intCast(i);
                    rest_pattern = current_rest_pattern;
                } else {
                    // Regular pattern - canonicalize it and add to scratch patterns
                    if (try self.canonicalizePattern(pattern_idx)) |canonicalized| {
                        self.can_ir.store.scratch_patterns.append(gpa, canonicalized);
                    } else {
                        const pattern_region = self.parse_ir.tokenizedRegionToRegion(ast_pattern.to_tokenized_region());
                        const malformed_idx = self.can_ir.pushMalformed(CIR.Pattern.Idx, CIR.Diagnostic{ .pattern_not_canonicalized = .{
                            .region = pattern_region,
                        } });
                        self.can_ir.store.scratch_patterns.append(gpa, malformed_idx);
                    }
                }
            }

            // Create span of the canonicalized non-rest patterns
            const patterns_span = self.can_ir.store.patternSpanFrom(scratch_top);

            // Create fresh type variable for the list
            const list_var = self.can_ir.env.types.fresh();

            // Create the list pattern with rest info
            const pattern_idx = try self.can_ir.store.addPattern(CIR.Pattern{
                .list = .{
                    .list_var = list_var,
                    .elem_var = elem_var,
                    .patterns = patterns_span,
                    .rest_info = if (rest_index) |idx| .{ .index = idx, .pattern = rest_pattern } else null,
                },
            }, region);

            // Set type variable for the pattern - this should be the list type
            const list_type = Content{ .structure = .{ .list = elem_var } };
            _ = self.can_ir.setTypeVarAtPat(pattern_idx, list_type);

            return pattern_idx;
        },
        .list_rest => |e| {
            const region = self.parse_ir.tokenizedRegionToRegion(e.region);
            const feature = self.can_ir.env.strings.insert(self.can_ir.env.gpa, "standalone list rest pattern");
            const pattern_idx = self.can_ir.pushMalformed(CIR.Pattern.Idx, CIR.Diagnostic{ .not_implemented = .{
                .feature = feature,
                .region = region,
            } });
            return pattern_idx;
        },
        .alternatives => |_| {
            // Alternatives patterns should only appear in match expressions and are handled there
            // If we encounter one here, it's likely a parser error or misplaced pattern
            const feature = self.can_ir.env.strings.insert(self.can_ir.env.gpa, "alternatives pattern outside match expression");
            const pattern_idx = self.can_ir.pushMalformed(CIR.Pattern.Idx, CIR.Diagnostic{ .not_implemented = .{
                .feature = feature,
                .region = Region.zero(),
            } });
            return pattern_idx;
        },
        .as => |e| {
            const region = self.parse_ir.tokenizedRegionToRegion(e.region);

            // Canonicalize the inner pattern
            const inner_pattern = try self.canonicalizePattern(e.pattern) orelse {
                const feature = self.can_ir.env.strings.insert(self.can_ir.env.gpa, "canonicalize as pattern with malformed inner pattern");
                const pattern_idx = self.can_ir.pushMalformed(CIR.Pattern.Idx, CIR.Diagnostic{ .not_implemented = .{
                    .feature = feature,
                    .region = region,
                } });
                return pattern_idx;
            };

            // Resolve the identifier name
            if (self.parse_ir.tokens.resolveIdentifier(e.name)) |ident_idx| {
                // Create the as pattern
                const as_pattern = CIR.Pattern{
                    .as = .{
                        .pattern = inner_pattern,
                        .ident = ident_idx,
                    },
                };

                const pattern_idx = try self.can_ir.store.addPattern(as_pattern, region);

                // Set type variable for the pattern
                _ = self.can_ir.setTypeVarAtPat(pattern_idx, .{ .flex_var = null });

                // Introduce the identifier into scope
                switch (self.scopeIntroduceInternal(self.can_ir.env.gpa, &self.can_ir.env.idents, .ident, ident_idx, pattern_idx, false, true)) {
                    .success => {},
                    .shadowing_warning => |shadowed_pattern_idx| {
                        const original_region = self.can_ir.store.getPatternRegion(shadowed_pattern_idx);
                        self.can_ir.pushDiagnostic(CIR.Diagnostic{ .shadowing_warning = .{
                            .ident = ident_idx,
                            .region = region,
                            .original_region = original_region,
                        } });
                    },
                    .top_level_var_error => {
                        return self.can_ir.pushMalformed(CIR.Pattern.Idx, CIR.Diagnostic{
                            .invalid_top_level_statement = .{
                                .stmt = self.can_ir.env.strings.insert(self.can_ir.env.gpa, "var"),
                                .region = region,
                            },
                        });
                    },
                    .var_across_function_boundary => {
                        return self.can_ir.pushMalformed(CIR.Pattern.Idx, CIR.Diagnostic{ .ident_already_in_scope = .{
                            .ident = ident_idx,
                            .region = region,
                        } });
                    },
                }

                return pattern_idx;
            } else {
                const feature = self.can_ir.env.strings.insert(self.can_ir.env.gpa, "report an error when unable to resolve as pattern identifier");
                const pattern_idx = self.can_ir.pushMalformed(CIR.Pattern.Idx, CIR.Diagnostic{ .not_implemented = .{
                    .feature = feature,
                    .region = region,
                } });
                return pattern_idx;
            }
        },
        .malformed => |malformed| {
            // We won't touch this since it's already a parse error.
            _ = malformed;
            return null;
        },
    }
}

/// Enter a function boundary by pushing its region onto the stack
fn enterFunction(self: *Self, region: Region) void {
    self.function_regions.append(self.can_ir.env.gpa, region) catch |err| exitOnOom(err);
}

/// Exit a function boundary by popping from the stack
fn exitFunction(self: *Self) void {
    _ = self.function_regions.pop();
}

/// Get the current function region (the function we're currently in)
fn getCurrentFunctionRegion(self: *const Self) ?Region {
    if (self.function_regions.items.len > 0) {
        return self.function_regions.items[self.function_regions.items.len - 1];
    }
    return null;
}

/// Record which function a var pattern was declared in
fn recordVarFunction(self: *Self, pattern_idx: CIR.Pattern.Idx) void {
    // Mark this pattern as a var
    self.var_patterns.put(self.can_ir.env.gpa, pattern_idx, {}) catch |err| exitOnOom(err);

    if (self.getCurrentFunctionRegion()) |function_region| {
        self.var_function_regions.put(self.can_ir.env.gpa, pattern_idx, function_region) catch |err| exitOnOom(err);
    }
}

/// Check if a pattern is a var
fn isVarPattern(self: *const Self, pattern_idx: CIR.Pattern.Idx) bool {
    return self.var_patterns.contains(pattern_idx);
}

/// Check if a var reassignment crosses function boundaries
fn isVarReassignmentAcrossFunctionBoundary(self: *const Self, pattern_idx: CIR.Pattern.Idx) bool {
    if (self.var_function_regions.get(pattern_idx)) |var_function_region| {
        if (self.getCurrentFunctionRegion()) |current_function_region| {
            return !var_function_region.eq(current_function_region);
        }
    }
    return false;
}

// Check if the given f64 fits in f32 range (ignoring precision loss)
fn fitsInF32(f64_val: f64) bool {
    // Check if it's within the range that f32 can represent.
    // This includes normal, subnormal, and zero values.
    // (This is a magnitude check, so take the abs value to check
    // positive and negative at the same time.)
    const abs_val = @abs(f64_val);
    return abs_val == 0.0 or (abs_val >= std.math.floatTrueMin(f32) and abs_val <= std.math.floatMax(f32));
}

// Check if a float value can be represented accurately in RocDec
fn fitsInDec(value: f64) bool {
    // RocDec uses i128 with 18 decimal places
    const max_dec_value = 170141183460469231731.0;
    const min_dec_value = -170141183460469231731.0;

    return value >= min_dec_value and value <= max_dec_value;
}

// Result type for parsing fractional literals into small, Dec, or f64
const FracLiteralResult = union(enum) {
    small: struct {
        numerator: i16,
        denominator_power_of_ten: u8,
        requirements: types.Num.Frac.Requirements,
    },
    dec: struct {
        value: RocDec,
        requirements: types.Num.Frac.Requirements,
    },
    f64: struct {
        value: f64,
        requirements: types.Num.Frac.Requirements,
    },
};

// Try to parse a fractional literal as a small dec (numerator/10^power)
fn parseSmallDec(token_text: []const u8) ?struct { numerator: i16, denominator_power_of_ten: u8 } {
    // Return null if input is too long to fit in our 32-byte buffer
    if (token_text.len > 32) return null;

    // For negative zero, we'll return null to force f64 path
    if (token_text.len > 0 and token_text[0] == '-') {
        const rest = token_text[1..];
        // Check if it's -0, -0.0, -0.00, etc.
        var all_zeros = true;
        for (rest) |c| {
            if (c != '0' and c != '.') {
                all_zeros = false;
                break;
            }
        }
        if (all_zeros) return null;
    }

    // Parse as a whole number by removing the decimal point
    const dot_pos = std.mem.indexOf(u8, token_text, ".") orelse {
        // No decimal point, parse as integer
        const val = std.fmt.parseInt(i32, token_text, 10) catch return null;
        if (val < -32768 or val > 32767) return null;
        return .{ .numerator = @as(i16, @intCast(val)), .denominator_power_of_ten = 0 };
    };

    // Count digits after decimal point
    const after_decimal_len = token_text.len - dot_pos - 1;
    if (after_decimal_len > 255) return null; // Too many decimal places

    // Build the string without the decimal point
    var buf: [32]u8 = undefined;
    var len: usize = 0;

    // Copy part before decimal
    @memcpy(buf[0..dot_pos], token_text[0..dot_pos]);
    len = dot_pos;

    // Copy part after decimal
    if (after_decimal_len > 0) {
        @memcpy(buf[len..][0..after_decimal_len], token_text[dot_pos + 1 ..]);
        len += after_decimal_len;
    }

    // Parse the combined number
    const val = std.fmt.parseInt(i32, buf[0..len], 10) catch return null;
    if (val < -32768 or val > 32767) return null;

    return .{ .numerator = @as(i16, @intCast(val)), .denominator_power_of_ten = @as(u8, @intCast(after_decimal_len)) };
}

// Parse a fractional literal from text and return small, Dec, or F64 value
fn parseFracLiteral(token_text: []const u8) !FracLiteralResult {
    // First, always parse as f64 to get the numeric value
    const f64_val = std.fmt.parseFloat(f64, token_text) catch {
        // If it can't be parsed as F64, it's too big to fit in any of Roc's Frac types.
        return error.InvalidNumLiteral;
    };

    // Check if it has scientific notation
    const has_scientific_notation = blk: {
        for (token_text) |char| {
            if (char == 'e' or char == 'E') {
                break :blk true;
            }
        }
        break :blk false;
    };

    // For non-scientific notation, try the original parseSmallDec first to preserve behavior
    if (!has_scientific_notation) {
        if (parseSmallDec(token_text)) |small| {
            // Convert to f64 to check requirements
            const numerator_f64 = @as(f64, @floatFromInt(small.numerator));
            var divisor: f64 = 1.0;
            var i: u8 = 0;
            while (i < small.denominator_power_of_ten) : (i += 1) {
                divisor *= 10.0;
            }
            const small_f64_val = numerator_f64 / divisor;

            return FracLiteralResult{
                .small = .{
                    .numerator = small.numerator,
                    .denominator_power_of_ten = small.denominator_power_of_ten,
                    .requirements = types.Num.Frac.Requirements{
                        .fits_in_f32 = fitsInF32(small_f64_val),
                        .fits_in_dec = true,
                    },
                },
            };
        }
    }

    // For scientific notation or when parseSmallDec fails, check if it's a whole number
    const rounded = @round(f64_val);
    if (f64_val == rounded and rounded >= -32768 and rounded <= 32767) {
        // It's a whole number in i16 range, can use small dec with denominator_power_of_ten = 0
        return FracLiteralResult{
            .small = .{
                .numerator = @as(i16, @intFromFloat(rounded)),
                .denominator_power_of_ten = 0,
                .requirements = types.Num.Frac.Requirements{
                    .fits_in_f32 = fitsInF32(f64_val),
                    .fits_in_dec = true,
                },
            },
        };
    }

    // Check if the value can fit in RocDec (whether or not it uses scientific notation)
    // RocDec uses i128 with 18 decimal places
    // We need to check if the value is within RocDec's range
    if (fitsInDec(f64_val)) {
        // Convert f64 to RocDec by multiplying by 10^18
        const dec_scale = std.math.pow(f64, 10, 18);
        const scaled_val = f64_val * dec_scale;

        // i128 max is 170141183460469231731687303715884105727
        // i128 min is -170141183460469231731687303715884105728
        // We need to be more conservative to avoid overflow during conversion
        const i128_max_f64 = 170141183460469231731687303715884105727.0;
        const i128_min_f64 = -170141183460469231731687303715884105728.0;

        if (scaled_val >= i128_min_f64 and scaled_val <= i128_max_f64) {
            // Safe to convert - but check for special cases
            const rounded_val = @round(scaled_val);

            // Extra safety check for boundary values
            if (rounded_val < i128_min_f64 or rounded_val > i128_max_f64) {
                // Would overflow, use f64 instead
                return FracLiteralResult{
                    .f64 = .{
                        .value = f64_val,
                        .requirements = types.Num.Frac.Requirements{
                            .fits_in_f32 = fitsInF32(f64_val),
                            .fits_in_dec = false,
                        },
                    },
                };
            }

            const dec_num = @as(i128, @intFromFloat(rounded_val));

            // Check if the value is too small (would round to 0 or near 0)
            // This prevents loss of precision for very small numbers like 1e-40
            const min_representable = 1e-18; // Smallest non-zero value Dec can represent
            if (@abs(f64_val) > 0 and @abs(f64_val) < min_representable) {
                // Too small for Dec precision, use f64
                return FracLiteralResult{
                    .f64 = .{
                        .value = f64_val,
                        .requirements = types.Num.Frac.Requirements{
                            .fits_in_f32 = fitsInF32(f64_val),
                            .fits_in_dec = false,
                        },
                    },
                };
            }

            return FracLiteralResult{
                .dec = .{
                    .value = RocDec{ .num = dec_num },
                    .requirements = types.Num.Frac.Requirements{
                        .fits_in_f32 = fitsInF32(f64_val),
                        .fits_in_dec = true,
                    },
                },
            };
        }
    }

    // If it doesn't fit in small dec or RocDec, use f64
    return FracLiteralResult{
        .f64 = .{
            .value = f64_val,
            .requirements = types.Num.Frac.Requirements{
                .fits_in_f32 = fitsInF32(f64_val),
                .fits_in_dec = false,
            },
        },
    };
}

test {
    _ = @import("canonicalize/test/int_test.zig");
    _ = @import("canonicalize/test/frac_test.zig");
    _ = @import("canonicalize/test/node_store_test.zig");
    _ = @import("canonicalize/test/exposed_shadowing_test.zig");
    _ = @import("let_polymorphism_integration_test.zig");
}

/// Flatten a chain of if-then-else expressions into multiple if-branches
/// Returns the final else expression that is not an if-then-else
fn flattenIfThenElseChainRecursive(self: *Self, if_expr: anytype) std.mem.Allocator.Error!CIR.Expr.Idx {
    // Canonicalize and add the current condition/then pair
    const cond_idx = blk: {
        if (try self.canonicalizeExpr(if_expr.condition)) |idx| {
            break :blk idx;
        } else {
            const ast_cond = self.parse_ir.store.getExpr(if_expr.condition);
            const cond_region = self.parse_ir.tokenizedRegionToRegion(ast_cond.to_tokenized_region());
            break :blk self.can_ir.pushMalformed(CIR.Expr.Idx, CIR.Diagnostic{
                .if_condition_not_canonicalized = .{ .region = cond_region },
            });
        }
    };

    const then_idx = blk: {
        if (try self.canonicalizeExpr(if_expr.then)) |idx| {
            break :blk idx;
        } else {
            const ast_then = self.parse_ir.store.getExpr(if_expr.then);
            const then_region = self.parse_ir.tokenizedRegionToRegion(ast_then.to_tokenized_region());
            break :blk self.can_ir.pushMalformed(CIR.Expr.Idx, CIR.Diagnostic{
                .if_then_not_canonicalized = .{ .region = then_region },
            });
        }
    };

    // Add this condition/then pair as an if-branch
    const if_branch = CIR.Expr.IfBranch{
        .cond = cond_idx,
        .body = then_idx,
    };
    const region = self.parse_ir.tokenizedRegionToRegion(if_expr.region);
    const if_branch_idx = self.can_ir.store.addIfBranch(if_branch, region);
    self.can_ir.store.addScratchIfBranch(if_branch_idx);

    // Check if the else clause is another if-then-else that we should flatten
    const else_expr = self.parse_ir.store.getExpr(if_expr.@"else");
    switch (else_expr) {
        .if_then_else => |nested_if| {
            // Recursively process the nested if-then-else
            return try self.flattenIfThenElseChainRecursive(nested_if);
        },
        else => {
            // This is the final else - canonicalize and return it
            if (try self.canonicalizeExpr(if_expr.@"else")) |else_idx| {
                return else_idx;
            } else {
                const else_region = self.parse_ir.tokenizedRegionToRegion(else_expr.to_tokenized_region());
                return self.can_ir.pushMalformed(CIR.Expr.Idx, CIR.Diagnostic{
                    .if_else_not_canonicalized = .{ .region = else_region },
                });
            }
        },
    }
}
/// Introduce a new identifier to the current scope, return an
/// index if
fn scopeIntroduceIdent(
    self: Self,
    ident_idx: Ident.Idx,
    pattern_idx: CIR.Pattern.Idx,
    region: Region,
    comptime T: type,
) T {
    const result = self.scopeIntroduceInternal(self.can_ir.env.gpa, &self.can_ir.env.idents, .ident, ident_idx, pattern_idx, false, true);

    switch (result) {
        .success => {
            return pattern_idx;
        },
        .shadowing_warning => |shadowed_pattern_idx| {
            const original_region = self.can_ir.store.getPatternRegion(shadowed_pattern_idx);
            self.can_ir.pushDiagnostic(CIR.Diagnostic{ .shadowing_warning = .{
                .ident = ident_idx,
                .region = region,
                .original_region = original_region,
            } });
            return pattern_idx;
        },
        .top_level_var_error => {
            return self.can_ir.pushMalformed(T, CIR.Diagnostic{
                .invalid_top_level_statement = .{
                    .stmt = self.can_ir.env.strings.insert(self.can_ir.env.gpa, "var"),
                    .region = region,
                },
            });
        },
        .var_across_function_boundary => |_| {
            // This shouldn't happen for regular identifiers
            return self.can_ir.pushMalformed(T, CIR.Diagnostic{ .not_implemented = .{
                .feature = self.can_ir.env.strings.insert(self.can_ir.env.gpa, "var across function boundary for non-var identifier"),
                .region = region,
            } });
        },
    }
}

/// Introduce a var identifier to the current scope with function boundary tracking
fn scopeIntroduceVar(
    self: *Self,
    ident_idx: Ident.Idx,
    pattern_idx: CIR.Pattern.Idx,
    region: Region,
    is_declaration: bool,
    comptime T: type,
) T {
    const result = self.scopeIntroduceInternal(self.can_ir.env.gpa, &self.can_ir.env.idents, .ident, ident_idx, pattern_idx, true, is_declaration);

    switch (result) {
        .success => {
            // If this is a var declaration, record which function it belongs to
            if (is_declaration) {
                self.recordVarFunction(pattern_idx);
            }
            return pattern_idx;
        },
        .shadowing_warning => |shadowed_pattern_idx| {
            const original_region = self.can_ir.store.getPatternRegion(shadowed_pattern_idx);
            self.can_ir.pushDiagnostic(CIR.Diagnostic{ .shadowing_warning = .{
                .ident = ident_idx,
                .region = region,
                .original_region = original_region,
            } });
            if (is_declaration) {
                self.recordVarFunction(pattern_idx);
            }
            return pattern_idx;
        },
        .top_level_var_error => {
            return self.can_ir.pushMalformed(T, CIR.Diagnostic{
                .invalid_top_level_statement = .{
                    .stmt = self.can_ir.env.strings.insert(self.can_ir.env.gpa, "var"),
                    .region = region,
                },
            });
        },
        .var_across_function_boundary => |_| {
            // Generate crash expression for var reassignment across function boundary
            return self.can_ir.pushMalformed(T, CIR.Diagnostic{ .var_across_function_boundary = .{
                .region = region,
            } });
        },
    }
}

/// Canonicalize a tag variant within a tag union type annotation
/// Unlike general type canonicalization, this doesn't validate tag names against scope
/// since tags in tag unions are anonymous and defined by the union itself
fn canonicalizeTagVariant(self: *Self, anno_idx: AST.TypeAnno.Idx) CIR.TypeAnno.Idx {
    const trace = tracy.trace(@src());
    defer trace.end();

    const ast_anno = self.parse_ir.store.getTypeAnno(anno_idx);
    switch (ast_anno) {
        .ty => |ty| {
            // For simple tags like `None`, just create the type annotation without scope validation
            const region = self.parse_ir.tokenizedRegionToRegion(ty.region);
            const ident_idx = if (self.parse_ir.tokens.resolveIdentifier(ty.token)) |ident|
                ident
            else
                // Create identifier from text if resolution fails
                self.can_ir.env.idents.insert(self.can_ir.env.gpa, base.Ident.for_text(self.parse_ir.resolve(ty.token)), region);

            return self.can_ir.store.addTypeAnno(.{ .ty = .{
                .symbol = ident_idx,
            } }, region);
        },
        .apply => |apply| {
            // For tags with arguments like `Some(Str)`, validate the arguments but not the tag name
            const region = self.parse_ir.tokenizedRegionToRegion(apply.region);
            const args_slice = self.parse_ir.store.typeAnnoSlice(apply.args);

            if (args_slice.len == 0) {
                return self.can_ir.pushMalformed(CIR.TypeAnno.Idx, CIR.Diagnostic{ .malformed_type_annotation = .{ .region = region } });
            }

            // First argument is the tag name - don't validate it against scope
            const base_type = self.parse_ir.store.getTypeAnno(args_slice[0]);
            const type_name = switch (base_type) {
                .ty => |ty| if (self.parse_ir.tokens.resolveIdentifier(ty.token)) |ident|
                    ident
                else
                    self.can_ir.env.idents.insert(self.can_ir.env.gpa, base.Ident.for_text(self.parse_ir.resolve(ty.token)), region),
                else => return self.can_ir.pushMalformed(CIR.TypeAnno.Idx, CIR.Diagnostic{ .malformed_type_annotation = .{ .region = region } }),
            };

            // Canonicalize type arguments (skip first which is the tag name)
            // These should be validated against scope since they're real types like `Str`, `Int`, etc.
            const scratch_top = self.can_ir.store.scratchTypeAnnoTop();
            defer self.can_ir.store.clearScratchTypeAnnosFrom(scratch_top);

            for (args_slice[1..]) |arg_idx| {
                const canonicalized = self.canonicalizeTypeAnno(arg_idx);
                self.can_ir.store.addScratchTypeAnno(canonicalized);
            }

            const args = self.can_ir.store.typeAnnoSpanFrom(scratch_top);
            return self.can_ir.store.addTypeAnno(.{ .apply = .{
                .symbol = type_name,
                .args = args,
            } }, region);
        },
        else => {
            return self.can_ir.pushMalformed(CIR.TypeAnno.Idx, CIR.Diagnostic{
                .malformed_type_annotation = .{ .region = self.parse_ir.tokenizedRegionToRegion(ast_anno.toRegion()) },
            });
        },
    }
}

/// Canonicalize a statement within a block
fn canonicalizeTypeAnno(self: *Self, anno_idx: AST.TypeAnno.Idx) CIR.TypeAnno.Idx {
    const trace = tracy.trace(@src());
    defer trace.end();

    const ast_anno = self.parse_ir.store.getTypeAnno(anno_idx);
    switch (ast_anno) {
        .apply => |apply| {
            const region = self.parse_ir.tokenizedRegionToRegion(apply.region);
            const args_slice = self.parse_ir.store.typeAnnoSlice(apply.args);

            // Validate we have arguments
            if (args_slice.len == 0) {
                return self.can_ir.pushMalformed(CIR.TypeAnno.Idx, CIR.Diagnostic{ .malformed_type_annotation = .{ .region = region } });
            }

            // Canonicalize the base type first
            const canonicalized_base = self.canonicalizeTypeAnno(args_slice[0]);
            const base_cir_type = self.can_ir.store.getTypeAnno(canonicalized_base);

            // Extract the symbol for the type application
            const type_symbol = switch (base_cir_type) {
                .ty => |ty| ty.symbol,
                .ty_lookup_external => |tle| {
                    // For external types, get the qualified name from the external declaration
                    const external_decl = self.can_ir.getExternalDecl(tle.external_decl);

                    const scratch_top = self.can_ir.store.scratchTypeAnnoTop();
                    defer self.can_ir.store.clearScratchTypeAnnosFrom(scratch_top);

                    for (args_slice[1..]) |arg_idx| {
                        const canonicalized = self.canonicalizeTypeAnno(arg_idx);
                        self.can_ir.store.addScratchTypeAnno(canonicalized);
                    }

                    const args = self.can_ir.store.typeAnnoSpanFrom(scratch_top);
                    return self.can_ir.store.addTypeAnno(.{ .apply = .{
                        .symbol = external_decl.qualified_name,
                        .args = args,
                    } }, region);
                },
                else => return self.can_ir.pushMalformed(CIR.TypeAnno.Idx, CIR.Diagnostic{ .malformed_type_annotation = .{ .region = region } }),
            };

            // Canonicalize type arguments (skip first which is the type name)
            const scratch_top = self.can_ir.store.scratchTypeAnnoTop();
            defer self.can_ir.store.clearScratchTypeAnnosFrom(scratch_top);

            for (args_slice[1..]) |arg_idx| {
                const canonicalized = self.canonicalizeTypeAnno(arg_idx);
                self.can_ir.store.addScratchTypeAnno(canonicalized);
            }

            const args = self.can_ir.store.typeAnnoSpanFrom(scratch_top);
            return self.can_ir.store.addTypeAnno(.{ .apply = .{
                .symbol = type_symbol,
                .args = args,
            } }, region);
        },
        .ty_var => |ty_var| {
            const region = self.parse_ir.tokenizedRegionToRegion(ty_var.region);
            const name_ident = self.parse_ir.tokens.resolveIdentifier(ty_var.tok) orelse {
                return self.can_ir.pushMalformed(CIR.TypeAnno.Idx, CIR.Diagnostic{ .malformed_type_annotation = .{
                    .region = region,
                } });
            };

            // Check if this type variable is in scope
            const type_var_in_scope = self.scopeLookupTypeVar(name_ident);
            if (type_var_in_scope == null) {
                // Type variable not found in scope - issue diagnostic
                self.can_ir.pushDiagnostic(CIR.Diagnostic{ .undeclared_type_var = .{
                    .name = name_ident,
                    .region = region,
                } });
            }

            return self.can_ir.store.addTypeAnno(.{ .ty_var = .{
                .name = name_ident,
            } }, region);
        },
        .ty => |ty| {
            const region = self.parse_ir.tokenizedRegionToRegion(ty.region);
            // Resolve the fully qualified type name
            const strip_tokens = [_]tokenize.Token.Tag{.NoSpaceDotUpperIdent};
            const type_name_text = self.parse_ir.resolveQualifiedName(ty.qualifiers, ty.token, &strip_tokens);

            // Check if this is a qualified type name (contains dots)
            if (std.mem.indexOf(u8, type_name_text, ".")) |_| {
                // This is a qualified type - create external declaration
                // Split the qualified name to get module and type parts
                const last_dot = std.mem.lastIndexOf(u8, type_name_text, ".") orelse unreachable;
                const module_text = type_name_text[0..last_dot];
                const local_type_text = type_name_text[last_dot + 1 ..];

                const module_name = self.can_ir.env.idents.insert(self.can_ir.env.gpa, base.Ident.for_text(module_text), Region.zero());
                const local_name = self.can_ir.env.idents.insert(self.can_ir.env.gpa, base.Ident.for_text(local_type_text), Region.zero());

                // Create qualified name identifier from the full type name
                const qualified_name_ident = self.can_ir.env.idents.insert(self.can_ir.env.gpa, base.Ident.for_text(type_name_text), region);

                // Create external declaration for the qualified type
                const external_type_var = self.can_ir.pushFreshTypeVar(@enumFromInt(0), region) catch |err| exitOnOom(err);
                const external_decl = CIR.ExternalDecl{
                    .qualified_name = qualified_name_ident,
                    .module_name = module_name,
                    .local_name = local_name,
                    .type_var = external_type_var,
                    .kind = .type,
                    .region = region,
                };

                const external_idx = self.can_ir.pushExternalDecl(external_decl);

                return self.can_ir.store.addTypeAnno(.{ .ty_lookup_external = .{
                    .external_decl = external_idx,
                } }, region);
            } else {
                // Unqualified type - check if this type is declared in scope
                const ident_idx = if (self.parse_ir.tokens.resolveIdentifier(ty.token)) |ident|
                    ident
                else
                    // Create identifier from text if resolution fails
                    self.can_ir.env.idents.insert(self.can_ir.env.gpa, base.Ident.for_text(type_name_text), region);

                if (self.scopeLookupTypeDecl(ident_idx)) |_| {
                    // Type found in scope
                } else {
                    // Type not found in scope - issue diagnostic
                    self.can_ir.pushDiagnostic(CIR.Diagnostic{ .undeclared_type = .{
                        .name = ident_idx,
                        .region = region,
                    } });
                }

                return self.can_ir.store.addTypeAnno(.{ .ty = .{
                    .symbol = ident_idx,
                } }, region);
            }
        },
        .mod_ty => |mod_ty| {
            const region = self.parse_ir.tokenizedRegionToRegion(mod_ty.region);
            return self.can_ir.store.addTypeAnno(.{ .ty = .{
                .symbol = mod_ty.ty_ident,
            } }, region);
        },
        .underscore => |underscore| {
            const region = self.parse_ir.tokenizedRegionToRegion(underscore.region);
            return self.can_ir.store.addTypeAnno(.{ .underscore = .{} }, region);
        },
        .tuple => |tuple| {
            const region = self.parse_ir.tokenizedRegionToRegion(tuple.region);
            // Canonicalize all tuple elements
            const scratch_top = self.can_ir.store.scratchTypeAnnoTop();
            defer self.can_ir.store.clearScratchTypeAnnosFrom(scratch_top);

            for (self.parse_ir.store.typeAnnoSlice(tuple.annos)) |elem_idx| {
                const canonicalized = self.canonicalizeTypeAnno(elem_idx);
                self.can_ir.store.addScratchTypeAnno(canonicalized);
            }

            const annos = self.can_ir.store.typeAnnoSpanFrom(scratch_top);
            return self.can_ir.store.addTypeAnno(.{ .tuple = .{
                .elems = annos,
            } }, region);
        },
        .record => |record| {
            const region = self.parse_ir.tokenizedRegionToRegion(record.region);

            // Canonicalize all record fields
            const scratch_top = self.can_ir.store.scratchAnnoRecordFieldTop();
            defer self.can_ir.store.clearScratchAnnoRecordFieldsFrom(scratch_top);

            for (self.parse_ir.store.annoRecordFieldSlice(record.fields)) |field_idx| {
                const ast_field = self.parse_ir.store.getAnnoRecordField(field_idx) catch |err| switch (err) {
                    error.MalformedNode => {
                        // Skip malformed field entirely - it was already handled during parsing
                        continue;
                    },
                };

                // Resolve field name
                const field_name = self.parse_ir.tokens.resolveIdentifier(ast_field.name) orelse {
                    // Malformed field name - continue with placeholder
                    const malformed_field_ident = Ident.for_text("malformed_field");
                    const malformed_ident = self.can_ir.env.idents.insert(self.can_ir.env.gpa, malformed_field_ident, Region.zero());
                    const canonicalized_ty = self.canonicalizeTypeAnno(ast_field.ty);

                    const cir_field = CIR.TypeAnno.RecordField{
                        .name = malformed_ident,
                        .ty = canonicalized_ty,
                    };
                    const field_cir_idx = self.can_ir.store.addAnnoRecordField(cir_field, self.parse_ir.tokenizedRegionToRegion(ast_field.region));
                    self.can_ir.store.addScratchAnnoRecordField(field_cir_idx);
                    continue;
                };

                // Canonicalize field type
                const canonicalized_ty = self.canonicalizeTypeAnno(ast_field.ty);
                // Create CIR field
                const cir_field = CIR.TypeAnno.RecordField{
                    .name = field_name,
                    .ty = canonicalized_ty,
                };
                const field_cir_idx = self.can_ir.store.addAnnoRecordField(cir_field, self.parse_ir.tokenizedRegionToRegion(ast_field.region));
                self.can_ir.store.addScratchAnnoRecordField(field_cir_idx);
            }

            const fields = self.can_ir.store.annoRecordFieldSpanFrom(scratch_top);
            return self.can_ir.store.addTypeAnno(.{ .record = .{
                .fields = fields,
            } }, region);
        },
        .tag_union => |tag_union| {
            const region = self.parse_ir.tokenizedRegionToRegion(tag_union.region);

            // Canonicalize all tags in the union using tag-specific canonicalization
            const scratch_top = self.can_ir.store.scratchTypeAnnoTop();
            defer self.can_ir.store.clearScratchTypeAnnosFrom(scratch_top);

            for (self.parse_ir.store.typeAnnoSlice(tag_union.tags)) |tag_idx| {
                const canonicalized = self.canonicalizeTagVariant(tag_idx);
                self.can_ir.store.addScratchTypeAnno(canonicalized);
            }

            const tags = self.can_ir.store.typeAnnoSpanFrom(scratch_top);

            // Handle optional open annotation (for extensible tag unions)
            const ext = if (tag_union.open_anno) |open_idx|
                self.canonicalizeTypeAnno(open_idx)
            else
                null;

            return self.can_ir.store.addTypeAnno(.{ .tag_union = .{
                .tags = tags,
                .ext = ext,
            } }, region);
        },
        .@"fn" => |fn_anno| {
            const region = self.parse_ir.tokenizedRegionToRegion(fn_anno.region);

            // Canonicalize argument types
            const scratch_top = self.can_ir.store.scratchTypeAnnoTop();
            defer self.can_ir.store.clearScratchTypeAnnosFrom(scratch_top);

            for (self.parse_ir.store.typeAnnoSlice(fn_anno.args)) |arg_idx| {
                const canonicalized = self.canonicalizeTypeAnno(arg_idx);
                self.can_ir.store.addScratchTypeAnno(canonicalized);
            }

            const args = self.can_ir.store.typeAnnoSpanFrom(scratch_top);

            // Canonicalize return type
            const ret = self.canonicalizeTypeAnno(fn_anno.ret);
            return self.can_ir.store.addTypeAnno(.{ .@"fn" = .{
                .args = args,
                .ret = ret,
                .effectful = fn_anno.effectful,
            } }, region);
        },
        .parens => |parens| {
            const region = self.parse_ir.tokenizedRegionToRegion(parens.region);
            const inner_anno = self.canonicalizeTypeAnno(parens.anno);
            return self.can_ir.store.addTypeAnno(.{ .parens = .{
                .anno = inner_anno,
            } }, region);
        },
        .malformed => |malformed| {
            const region = self.parse_ir.tokenizedRegionToRegion(malformed.region);
            return self.can_ir.pushMalformed(CIR.TypeAnno.Idx, CIR.Diagnostic{ .malformed_type_annotation = .{
                .region = region,
            } });
        },
    }
}

fn canonicalizeTypeHeader(self: *Self, header_idx: AST.TypeHeader.Idx) CIR.TypeHeader.Idx {
    const trace = tracy.trace(@src());
    defer trace.end();

    // Check if the node is malformed before calling getTypeHeader
    const node = self.parse_ir.store.nodes.get(@enumFromInt(@intFromEnum(header_idx)));
    if (node.tag == .malformed) {
        // Create a malformed type header with an invalid identifier
        const region = self.parse_ir.tokenizedRegionToRegion(node.region);
        return self.can_ir.store.addTypeHeader(.{
            .name = base.Ident.Idx{ .attributes = .{ .effectful = false, .ignored = false, .reassignable = false }, .idx = 0 }, // Invalid identifier
            .args = .{ .span = .{ .start = 0, .len = 0 } },
        }, region);
    }

    const ast_header = self.parse_ir.store.getTypeHeader(header_idx);
    const region = self.parse_ir.tokenizedRegionToRegion(ast_header.region);

    // Get the type name identifier
    const name_ident = self.parse_ir.tokens.resolveIdentifier(ast_header.name) orelse {
        // If we can't resolve the identifier, create a malformed header with invalid identifier
        return self.can_ir.store.addTypeHeader(.{
            .name = base.Ident.Idx{ .attributes = .{ .effectful = false, .ignored = false, .reassignable = false }, .idx = 0 }, // Invalid identifier
            .args = .{ .span = .{ .start = 0, .len = 0 } },
        }, region);
    };

    // Canonicalize type arguments - these are parameter declarations, not references
    const scratch_top = self.can_ir.store.scratchTypeAnnoTop();
    defer self.can_ir.store.clearScratchTypeAnnosFrom(scratch_top);

    for (self.parse_ir.store.typeAnnoSlice(ast_header.args)) |arg_idx| {
        const ast_arg = self.parse_ir.store.getTypeAnno(arg_idx);
        // Type parameters should be treated as declarations, not lookups
        switch (ast_arg) {
            .ty_var => |ty_var| {
                const param_region = self.parse_ir.tokenizedRegionToRegion(ty_var.region);
                const param_ident = self.parse_ir.tokens.resolveIdentifier(ty_var.tok) orelse {
                    const malformed = self.can_ir.pushMalformed(CIR.TypeAnno.Idx, CIR.Diagnostic{ .malformed_type_annotation = .{
                        .region = param_region,
                    } });
                    self.can_ir.store.addScratchTypeAnno(malformed);
                    continue;
                };

                // Create type variable annotation for this parameter
                const param_anno = self.can_ir.store.addTypeAnno(.{ .ty_var = .{
                    .name = param_ident,
                } }, param_region);
                self.can_ir.store.addScratchTypeAnno(param_anno);
            },
            else => {
                // Other types in parameter position - canonicalize normally but warn
                const canonicalized = self.canonicalizeTypeAnno(arg_idx);
                self.can_ir.store.addScratchTypeAnno(canonicalized);
            },
        }
    }

    const args = self.can_ir.store.typeAnnoSpanFrom(scratch_top);

    return self.can_ir.store.addTypeHeader(.{
        .name = name_ident,
        .args = args,
    }, region);
}

/// Canonicalize a statement in the canonical IR.
pub fn canonicalizeStatement(self: *Self, stmt_idx: AST.Statement.Idx) std.mem.Allocator.Error!?CIR.Expr.Idx {
    const trace = tracy.trace(@src());
    defer trace.end();

    const stmt = self.parse_ir.store.getStatement(stmt_idx);

    switch (stmt) {
        .decl => |d| {
            // Check if this is a var reassignment
            const pattern = self.parse_ir.store.getPattern(d.pattern);
            if (pattern == .ident) {
                const ident_tok = pattern.ident.ident_tok;
                if (self.parse_ir.tokens.resolveIdentifier(ident_tok)) |ident_idx| {
                    const region = self.parse_ir.tokenizedRegionToRegion(self.parse_ir.store.getPattern(d.pattern).to_tokenized_region());

                    // Check if this identifier exists and is a var
                    switch (self.scopeLookup(&self.can_ir.env.idents, .ident, ident_idx)) {
                        .found => |existing_pattern_idx| {
                            // Check if this is a var reassignment across function boundaries
                            if (self.isVarReassignmentAcrossFunctionBoundary(existing_pattern_idx)) {
                                // Generate error for var reassignment across function boundary
                                const error_expr = self.can_ir.pushMalformed(CIR.Expr.Idx, CIR.Diagnostic{ .var_across_function_boundary = .{
                                    .region = region,
                                } });

                                // Create a reassign statement with the error expression
                                const reassign_stmt = CIR.Statement{ .s_reassign = .{
                                    .pattern_idx = existing_pattern_idx,
                                    .expr = error_expr,
                                } };
                                const reassign_idx = self.can_ir.store.addStatement(reassign_stmt, region);
                                self.can_ir.store.addScratchStatement(reassign_idx);

                                return error_expr;
                            }

                            // Check if this was declared as a var
                            if (self.isVarPattern(existing_pattern_idx)) {
                                // This is a var reassignment - canonicalize the expression and create reassign statement
                                const expr_idx = try self.canonicalizeExpr(d.body) orelse return null;

                                // Create reassign statement
                                const reassign_stmt = CIR.Statement{ .s_reassign = .{
                                    .pattern_idx = existing_pattern_idx,
                                    .expr = expr_idx,
                                } };
                                const reassign_idx = self.can_ir.store.addStatement(reassign_stmt, region);
                                self.can_ir.store.addScratchStatement(reassign_idx);

                                return expr_idx;
                            }
                        },
                        .not_found => {
                            // Not found in scope, fall through to regular declaration
                        },
                    }
                }
            }

            // Regular declaration - canonicalize as usual
            const pattern_idx = try self.canonicalizePattern(d.pattern) orelse return null;
            const expr_idx = try self.canonicalizeExpr(d.body) orelse return null;

            // Create a declaration statement
            const var_stmt = CIR.Statement{ .s_decl = .{
                .pattern = pattern_idx,
                .expr = expr_idx,
            } };
            const region = self.parse_ir.tokenizedRegionToRegion(self.parse_ir.store.getStatement(stmt_idx).decl.region);
            const var_stmt_idx = self.can_ir.store.addStatement(var_stmt, region);
            self.can_ir.store.addScratchStatement(var_stmt_idx);

            return expr_idx;
        },
        .@"var" => |v| {
            // Var declaration - handle specially with function boundary tracking
            const var_name = self.parse_ir.tokens.resolveIdentifier(v.name) orelse return null;
            const region = self.parse_ir.tokenizedRegionToRegion(v.region);

            // Canonicalize the initial value
            const init_expr_idx = try self.canonicalizeExpr(v.body) orelse return null;

            // Create pattern for the var
            const pattern_idx = try self.can_ir.store.addPattern(CIR.Pattern{ .assign = .{ .ident = var_name } }, region);

            // Introduce the var with function boundary tracking
            _ = self.scopeIntroduceVar(var_name, pattern_idx, region, true, CIR.Pattern.Idx);

            // Create var statement
            const var_stmt = CIR.Statement{ .s_var = .{
                .pattern_idx = pattern_idx,
                .expr = init_expr_idx,
            } };
            const var_idx = self.can_ir.store.addStatement(var_stmt, region);
            self.can_ir.store.addScratchStatement(var_idx);

            return init_expr_idx;
        },
        .expr => |e| {
            // Expression statement
            const expr_idx = try self.canonicalizeExpr(e.expr) orelse return null;

            // Create expression statement
            const expr_stmt = CIR.Statement{ .s_expr = .{
                .expr = expr_idx,
            } };
            const region = self.parse_ir.tokenizedRegionToRegion(e.region);
            const expr_stmt_idx = self.can_ir.store.addStatement(expr_stmt, region);
            self.can_ir.store.addScratchStatement(expr_stmt_idx);

            return expr_idx;
        },
        .crash => |c| {
            // Crash statement
            const region = self.parse_ir.tokenizedRegionToRegion(c.region);

            // Extract string content from the crash expression or create malformed if not string
            const msg_literal = blk: {
                const msg_expr = self.parse_ir.store.getExpr(c.expr);
                switch (msg_expr) {
                    .string => |s| {
                        // For string literals, we need to extract the actual string parts
                        const parts = self.parse_ir.store.exprSlice(s.parts);
                        if (parts.len > 0) {
                            const first_part = self.parse_ir.store.getExpr(parts[0]);
                            if (first_part == .string_part) {
                                const part_text = self.parse_ir.resolve(first_part.string_part.token);
                                break :blk self.can_ir.env.strings.insert(self.can_ir.env.gpa, part_text);
                            }
                        }
                        // Fall back to default if we can't extract
                        break :blk self.can_ir.env.strings.insert(self.can_ir.env.gpa, "crash");
                    },
                    else => {
                        // For non-string expressions, create a malformed expression
                        const malformed_expr = self.can_ir.pushMalformed(CIR.Expr.Idx, CIR.Diagnostic{ .crash_expects_string = .{
                            .region = region,
                        } });
                        return malformed_expr;
                    },
                }
            };

            // Create crash statement
            const crash_stmt = CIR.Statement{ .s_crash = .{
                .msg = msg_literal,
            } };
            const crash_stmt_idx = self.can_ir.store.addStatement(crash_stmt, region);
            self.can_ir.store.addScratchStatement(crash_stmt_idx);

            // Create a crash expression that represents the runtime behavior
            const crash_expr = self.can_ir.store.addExpr(CIR.Expr{ .e_crash = .{
                .msg = msg_literal,
            } }, region);
            _ = self.can_ir.setTypeVarAtExpr(crash_expr, Content{ .flex_var = null });
            return crash_expr;
        },
        .dbg => |d| {
            // Debug statement
            const region = self.parse_ir.tokenizedRegionToRegion(d.region);

            // Canonicalize the debug expression
            const dbg_expr = try self.canonicalizeExpr(d.expr) orelse return null;

            // Create dbg statement
            const dbg_stmt = CIR.Statement{ .s_dbg = .{
                .expr = dbg_expr,
            } };
            const dbg_stmt_idx = self.can_ir.store.addStatement(dbg_stmt, region);
            self.can_ir.store.addScratchStatement(dbg_stmt_idx);

            // Return the debug expression value (dbg returns the value of its expression)
            return dbg_expr;
        },

        .expect => |e| {
            // Expect statement
            const region = self.parse_ir.tokenizedRegionToRegion(e.region);

            // Canonicalize the expect expression
            const expect_expr = try self.canonicalizeExpr(e.body) orelse return null;

            // Create expect statement
            const expect_stmt = CIR.Statement{ .s_expect = .{
                .body = expect_expr,
            } };
            const expect_stmt_idx = self.can_ir.store.addStatement(expect_stmt, region);
            self.can_ir.store.addScratchStatement(expect_stmt_idx);

            const expect_expr_node = self.can_ir.store.addExpr(CIR.Expr{ .e_expect = .{
                .body = expect_expr,
            } }, region);
            _ = self.can_ir.setTypeVarAtExpr(expect_expr_node, Content{ .flex_var = null });
            return expect_expr_node;
        },
        .@"return" => |r| {
            // Return statement
            const region = self.parse_ir.tokenizedRegionToRegion(r.region);

            // Canonicalize the return expression
            const return_expr = try self.canonicalizeExpr(r.expr) orelse return null;

            // Create return statement
            const return_stmt = CIR.Statement{ .s_return = .{
                .expr = return_expr,
            } };
            const return_stmt_idx = self.can_ir.store.addStatement(return_stmt, region);
            self.can_ir.store.addScratchStatement(return_stmt_idx);

            // Return the return expression value
            return return_expr;
        },
        .type_decl => |s| {
            // TODO type declarations in statement context
            const feature = self.can_ir.env.strings.insert(self.can_ir.env.gpa, "type_decl in statement context");
            return self.can_ir.pushMalformed(CIR.Expr.Idx, CIR.Diagnostic{ .not_implemented = .{
                .feature = feature,
                .region = self.parse_ir.tokenizedRegionToRegion(s.region),
            } });
        },
        .type_anno => |ta| {
            // Type annotation statement
            const region = self.parse_ir.tokenizedRegionToRegion(ta.region);

            // Resolve the identifier name
            const name_ident = self.parse_ir.tokens.resolveIdentifier(ta.name) orelse {
                const feature = self.can_ir.env.strings.insert(self.can_ir.env.gpa, "type annotation identifier resolution");
                return self.can_ir.pushMalformed(CIR.Expr.Idx, CIR.Diagnostic{ .not_implemented = .{
                    .feature = feature,
                    .region = region,
                } });
            };

            // Introduce type variables into scope
            const type_vars_top: u32 = @intCast(self.scratch_idents.top());

            // Extract type variables from the AST annotation
            self.extractTypeVarIdentsFromASTAnno(ta.anno, type_vars_top);

            // Enter a new scope for type variables
            self.scopeEnter(self.can_ir.env.gpa, false);
            defer self.scopeExit(self.can_ir.env.gpa) catch {};

            // Introduce type variables into scope (if we have any)
            if (self.scratch_idents.top() > type_vars_top) {
                for (self.scratch_idents.sliceFromStart(type_vars_top)) |type_var| {
                    // Get the proper region for this type variable from the AST
                    const type_var_anno = self.can_ir.store.addTypeAnno(.{ .ty_var = .{
                        .name = type_var,
                    } }, self.getTypeVarRegionFromAST(ta.anno, type_var) orelse region);
                    self.scopeIntroduceTypeVar(type_var, type_var_anno);
                }
                // Shrink the scratch vars list to the original size
                self.scratch_idents.clearFrom(type_vars_top);
            }

            // Now canonicalize the annotation with type variables in scope
            const type_anno_idx = self.canonicalizeTypeAnno(ta.anno);

            // Canonicalize where clauses if present
            const where_clauses = if (ta.where) |where_coll| blk: {
                const where_slice = self.parse_ir.store.whereClauseSlice(.{ .span = self.parse_ir.store.getCollection(where_coll).span });
                const where_start = self.can_ir.store.scratchWhereClauseTop();

                for (where_slice) |where_idx| {
                    const canonicalized_where = self.canonicalizeWhereClause(where_idx);
                    self.can_ir.store.addScratchWhereClause(canonicalized_where);
                }

                break :blk self.can_ir.store.whereClauseSpanFrom(where_start);
            } else null;

            // Create a type annotation statement
            const type_anno_stmt = CIR.Statement{
                .s_type_anno = .{
                    .name = name_ident,
                    .anno = type_anno_idx,
                    .where = where_clauses,
                },
            };
            const type_anno_stmt_idx = self.can_ir.store.addStatement(type_anno_stmt, region);
            self.can_ir.store.addScratchStatement(type_anno_stmt_idx);

            // Type annotations don't produce runtime values, so return a unit expression
            // Create an empty tuple as a unit value
            const empty_span = CIR.Expr.Span{ .span = base.DataSpan{ .start = 0, .len = 0 } };
            const unit_expr = self.can_ir.store.addExpr(CIR.Expr{ .e_tuple = .{
                .elems = empty_span,
            } }, region);
            _ = self.can_ir.setTypeVarAtExpr(unit_expr, Content{ .flex_var = null });
            return unit_expr;
        },
        .import => |import_stmt| {
            _ = self.canonicalizeImportStatement(import_stmt);

            // Import statements don't produce runtime values, so return a unit expression
            const region = self.parse_ir.tokenizedRegionToRegion(import_stmt.region);
            const empty_span = CIR.Expr.Span{ .span = base.DataSpan{ .start = 0, .len = 0 } };
            const unit_expr = self.can_ir.store.addExpr(CIR.Expr{ .e_tuple = .{
                .elems = empty_span,
            } }, region);
            _ = self.can_ir.setTypeVarAtExpr(unit_expr, Content{ .flex_var = null });
            return unit_expr;
        },
        else => {
            // Other statement types not yet implemented
            const feature = self.can_ir.env.strings.insert(self.can_ir.env.gpa, "statement type in block");
            return self.can_ir.pushMalformed(CIR.Expr.Idx, CIR.Diagnostic{ .not_implemented = .{
                .feature = feature,
                .region = Region.zero(),
            } });
        },
    }
}

/// Enter a new scope level
fn scopeEnter(self: *Self, gpa: std.mem.Allocator, is_function_boundary: bool) void {
    const scope = Scope.init(is_function_boundary);
    self.scopes.append(gpa, scope) catch |err| collections.utils.exitOnOom(err);
}

/// Exit the current scope level
fn scopeExit(self: *Self, gpa: std.mem.Allocator) Scope.Error!void {
    if (self.scopes.items.len <= 1) {
        return Scope.Error.ExitedTopScopeLevel;
    }

    // Check for unused variables in the scope we're about to exit
    const scope = &self.scopes.items[self.scopes.items.len - 1];
    self.checkScopeForUnusedVariables(scope);

    var popped_scope: Scope = self.scopes.pop().?;
    popped_scope.deinit(gpa);
}

/// Get the current scope
fn currentScope(self: *Self) *Scope {
    std.debug.assert(self.scopes.items.len > 0);
    return &self.scopes.items[self.scopes.items.len - 1];
}

/// This will be used later for builtins like Num.nan, Num.infinity, etc.
pub fn addNonFiniteFloat(self: *Self, value: f64, region: base.Region) CIR.Expr.Idx {
    // Dec doesn't have infinity, -infinity, or NaN
    const requirements = types.Num.Frac.Requirements{
        .fits_in_f32 = true,
        .fits_in_dec = false,
    };

    const frac_requirements = types.Num.FracRequirements{
        .fits_in_f32 = requirements.fits_in_f32,
        .fits_in_dec = requirements.fits_in_dec,
    };

    // then in the final slot the actual expr is inserted
    const expr_idx = self.can_ir.store.addExpr(CIR.Expr{
        .e_frac_f64 = .{
            .value = value,
            .region = region,
        },
    });

    // Insert concrete type variable
    _ = self.can_ir.setTypeVarAtExpr(
        expr_idx,
        Content{ .structure = .{ .num = .{ .frac_unbound = frac_requirements } } },
    );

    return expr_idx;
}

/// Check if an identifier is in scope
fn scopeContains(
    self: *Self,
    ident_store: *const base.Ident.Store,
    comptime item_kind: Scope.ItemKind,
    name: base.Ident.Idx,
) ?CIR.Pattern.Idx {
    var scope_idx = self.scopes.items.len;
    while (scope_idx > 0) {
        scope_idx -= 1;
        const scope = &self.scopes.items[scope_idx];
        const map = scope.itemsConst(item_kind);

        var iter = map.iterator();
        while (iter.next()) |entry| {
            if (ident_store.identsHaveSameText(name, entry.key_ptr.*)) {
                return entry.value_ptr.*;
            }
        }
    }
    return null;
}

/// Look up an identifier in the scope
fn scopeLookup(
    self: *Self,
    ident_store: *const base.Ident.Store,
    comptime item_kind: Scope.ItemKind,
    name: base.Ident.Idx,
) Scope.LookupResult {
    if (self.scopeContains(ident_store, item_kind, name)) |pattern| {
        return Scope.LookupResult{ .found = pattern };
    }
    return Scope.LookupResult{ .not_found = {} };
}

/// Lookup a type variable in the scope hierarchy
fn scopeLookupTypeVar(self: *const Self, name_ident: Ident.Idx) ?CIR.TypeAnno.Idx {
    // Search from innermost to outermost scope
    var i = self.scopes.items.len;
    while (i > 0) {
        i -= 1;
        const scope = &self.scopes.items[i];

        switch (scope.lookupTypeVar(&self.can_ir.env.idents, name_ident)) {
            .found => |type_var_idx| return type_var_idx,
            .not_found => continue,
        }
    }
    return null;
}

/// Introduce a type variable into the current scope
fn scopeIntroduceTypeVar(self: *Self, name: Ident.Idx, type_var_anno: CIR.TypeAnno.Idx) void {
    const gpa = self.can_ir.env.gpa;
    const current_scope = &self.scopes.items[self.scopes.items.len - 1];

    // Don't use parent lookup function for now - just introduce directly
    // Type variable shadowing is allowed in Roc
    const result = current_scope.introduceTypeVar(gpa, &self.can_ir.env.idents, name, type_var_anno, null);

    switch (result) {
        .success => {},
        .shadowing_warning => |shadowed_type_var_idx| {
            // Type variable shadowing is allowed but should produce warning
            const original_region = self.can_ir.store.getTypeAnnoRegion(shadowed_type_var_idx);
            self.can_ir.pushDiagnostic(CIR.Diagnostic{ .shadowing_warning = .{
                .ident = name,
                .region = self.can_ir.store.getTypeAnnoRegion(type_var_anno),
                .original_region = original_region,
            } });
        },
        .already_in_scope => |_| {
            // Type variable already exists in this scope - this is fine for repeated references
        },
    }
}

/// Extract type variables from a type annotation and introduce them into scope
fn extractTypeVarsFromAnno(self: *Self, type_anno_idx: CIR.TypeAnno.Idx) void {
    const type_anno = self.can_ir.store.getTypeAnno(type_anno_idx);

    switch (type_anno) {
        .ty_var => |ty_var| {
            // This is a type variable - introduce it into scope
            self.scopeIntroduceTypeVar(ty_var.name, type_anno_idx);
        },
        .apply => |apply| {
            // Recursively extract from arguments
            for (self.can_ir.store.sliceTypeAnnos(apply.args)) |arg_idx| {
                self.extractTypeVarsFromAnno(arg_idx);
            }
        },
        .@"fn" => |fn_anno| {
            // Extract type variables from function parameter types
            for (self.can_ir.store.sliceTypeAnnos(fn_anno.args)) |param_idx| {
                self.extractTypeVarsFromAnno(param_idx);
            }
            // Extract type variables from return type
            self.extractTypeVarsFromAnno(fn_anno.ret);
        },
        .tuple => |tuple| {
            // Extract from tuple elements
            for (self.can_ir.store.sliceTypeAnnos(tuple.annos)) |elem_idx| {
                self.extractTypeVarsFromAnno(elem_idx);
            }
        },
        .parens => |parens| {
            // Extract from inner annotation
            self.extractTypeVarsFromAnno(parens.anno);
        },
        .record => |record| {
            // Extract type variables from record field types
            for (self.can_ir.store.sliceAnnoRecordFields(record.fields)) |field_idx| {
                const field = self.can_ir.store.getAnnoRecordField(field_idx);
                self.extractTypeVarsFromAnno(field.ty);
            }
        },
        .ty, .underscore, .mod_ty, .tag_union, .ty_lookup_external, .malformed => {
            // These don't contain type variables to extract
        },
    }
}

fn introduceTypeParametersFromHeader(self: *Self, header_idx: CIR.TypeHeader.Idx) void {
    const header = self.can_ir.store.getTypeHeader(header_idx);

    // Introduce each type parameter into the current scope
    for (self.can_ir.store.sliceTypeAnnos(header.args)) |param_idx| {
        const param = self.can_ir.store.getTypeAnno(param_idx);
        if (param == .ty_var) {
            self.scopeIntroduceTypeVar(param.ty_var.name, param_idx);
        }
    }
}

// Recursively unwrap an annotation, getting all type var idents
fn extractTypeVarIdentsFromASTAnno(self: *Self, anno_idx: AST.TypeAnno.Idx, idents_start_idx: u32) void {
    switch (self.parse_ir.store.getTypeAnno(anno_idx)) {
        .ty_var => |ty_var| {
            if (self.parse_ir.tokens.resolveIdentifier(ty_var.tok)) |ident| {
                // Check if we already have this type variable
                for (self.scratch_idents.sliceFromStart(idents_start_idx)) |existing| {
                    if (existing.idx == ident.idx) return; // Already added
                }
                _ = self.scratch_idents.append(self.can_ir.env.gpa, ident);
            }
        },
        .apply => |apply| {
            for (self.parse_ir.store.typeAnnoSlice(apply.args)) |arg_idx| {
                self.extractTypeVarIdentsFromASTAnno(arg_idx, idents_start_idx);
            }
        },
        .@"fn" => |fn_anno| {
            for (self.parse_ir.store.typeAnnoSlice(fn_anno.args)) |arg_idx| {
                self.extractTypeVarIdentsFromASTAnno(arg_idx, idents_start_idx);
            }
            self.extractTypeVarIdentsFromASTAnno(fn_anno.ret, idents_start_idx);
        },
        .tuple => |tuple| {
            for (self.parse_ir.store.typeAnnoSlice(tuple.annos)) |elem_idx| {
                self.extractTypeVarIdentsFromASTAnno(elem_idx, idents_start_idx);
            }
        },
        .parens => |parens| {
            self.extractTypeVarIdentsFromASTAnno(parens.anno, idents_start_idx);
        },
        .record => |record| {
            // Extract type variables from record field types
            for (self.parse_ir.store.annoRecordFieldSlice(record.fields)) |field_idx| {
                const field = self.parse_ir.store.getAnnoRecordField(field_idx) catch |err| switch (err) {
                    error.MalformedNode => continue,
                };
                self.extractTypeVarIdentsFromASTAnno(field.ty, idents_start_idx);
            }
        },
        .ty, .underscore, .mod_ty, .tag_union, .malformed => {
            // These don't contain type variables to extract
        },
    }
}

/// Get the region of a specific type variable from an AST type annotation
fn getTypeVarRegionFromAST(self: *Self, anno_idx: AST.TypeAnno.Idx, target_ident: Ident.Idx) ?Region {
    const ast_anno = self.parse_ir.store.getTypeAnno(anno_idx);

    switch (ast_anno) {
        .ty_var => |ty_var| {
            if (self.parse_ir.tokens.resolveIdentifier(ty_var.tok)) |ident| {
                if (ident.idx == target_ident.idx) {
                    return self.parse_ir.tokenizedRegionToRegion(ty_var.region);
                }
            }
            return null;
        },
        .apply => |apply| {
            for (self.parse_ir.store.typeAnnoSlice(apply.args)) |arg_idx| {
                if (self.getTypeVarRegionFromAST(arg_idx, target_ident)) |region| {
                    return region;
                }
            }
            return null;
        },
        .@"fn" => |fn_anno| {
            for (self.parse_ir.store.typeAnnoSlice(fn_anno.args)) |arg_idx| {
                if (self.getTypeVarRegionFromAST(arg_idx, target_ident)) |region| {
                    return region;
                }
            }
            return self.getTypeVarRegionFromAST(fn_anno.ret, target_ident);
        },
        .tuple => |tuple| {
            for (self.parse_ir.store.typeAnnoSlice(tuple.annos)) |elem_idx| {
                if (self.getTypeVarRegionFromAST(elem_idx, target_ident)) |region| {
                    return region;
                }
            }
            return null;
        },
        .parens => |parens| {
            return self.getTypeVarRegionFromAST(parens.anno, target_ident);
        },
        .record => |record| {
            for (self.parse_ir.store.annoRecordFieldSlice(record.fields)) |field_idx| {
                const field = self.parse_ir.store.getAnnoRecordField(field_idx) catch |err| switch (err) {
                    error.MalformedNode => continue,
                };
                if (self.getTypeVarRegionFromAST(field.ty, target_ident)) |region| {
                    return region;
                }
            }
            return null;
        },
        .tag_union => |tag_union| {
            for (self.parse_ir.store.typeAnnoSlice(tag_union.tags)) |tag_idx| {
                if (self.getTypeVarRegionFromAST(tag_idx, target_ident)) |region| {
                    return region;
                }
            }
            if (tag_union.open_anno) |open_idx| {
                return self.getTypeVarRegionFromAST(open_idx, target_ident);
            }
            return null;
        },
        .ty, .underscore, .mod_ty, .malformed => {
            // These don't contain type variables
            return null;
        },
    }
}

/// Introduce a new identifier to the current scope level
fn scopeIntroduceInternal(
    self: *Self,
    gpa: std.mem.Allocator,
    ident_store: *const base.Ident.Store,
    comptime item_kind: Scope.ItemKind,
    ident_idx: base.Ident.Idx,
    pattern_idx: CIR.Pattern.Idx,
    is_var: bool,
    is_declaration: bool,
) Scope.IntroduceResult {
    // Check if var is being used at top-level
    if (is_var and self.scopes.items.len == 1) {
        return Scope.IntroduceResult{ .top_level_var_error = {} };
    }

    // Check for existing identifier in any scope level for shadowing detection
    if (self.scopeContains(ident_store, item_kind, ident_idx)) |existing_pattern| {
        // If it's a var reassignment (not declaration), check function boundaries
        if (is_var and !is_declaration) {
            // Find the scope where the var was declared and check for function boundaries
            var declaration_scope_idx: ?usize = null;
            var scope_idx = self.scopes.items.len;

            // First, find where the identifier was declared
            while (scope_idx > 0) {
                scope_idx -= 1;
                const scope = &self.scopes.items[scope_idx];
                const map = scope.itemsConst(item_kind);

                var iter = map.iterator();
                while (iter.next()) |entry| {
                    if (ident_store.identsHaveSameText(ident_idx, entry.key_ptr.*)) {
                        declaration_scope_idx = scope_idx;
                        break;
                    }
                }

                if (declaration_scope_idx != null) break;
            }

            // Now check if there are function boundaries between declaration and current scope
            if (declaration_scope_idx) |decl_idx| {
                var current_idx = decl_idx + 1;
                var found_function_boundary = false;

                while (current_idx < self.scopes.items.len) {
                    const scope = &self.scopes.items[current_idx];
                    if (scope.is_function_boundary) {
                        found_function_boundary = true;
                        break;
                    }
                    current_idx += 1;
                }

                if (found_function_boundary) {
                    // Different function, return error
                    return Scope.IntroduceResult{ .var_across_function_boundary = existing_pattern };
                } else {
                    // Same function, allow reassignment without warning
                    self.scopes.items[self.scopes.items.len - 1].put(gpa, item_kind, ident_idx, pattern_idx);
                    return Scope.IntroduceResult{ .success = {} };
                }
            }
        }

        // Regular shadowing case - produce warning but still introduce
        self.scopes.items[self.scopes.items.len - 1].put(gpa, item_kind, ident_idx, pattern_idx);
        return Scope.IntroduceResult{ .shadowing_warning = existing_pattern };
    }

    // Check the current level for duplicates
    const current_scope = &self.scopes.items[self.scopes.items.len - 1];
    const map = current_scope.itemsConst(item_kind);

    var iter = map.iterator();
    while (iter.next()) |entry| {
        if (ident_store.identsHaveSameText(ident_idx, entry.key_ptr.*)) {
            // Duplicate in same scope - still introduce but return shadowing warning
            self.scopes.items[self.scopes.items.len - 1].put(gpa, item_kind, ident_idx, pattern_idx);
            return Scope.IntroduceResult{ .shadowing_warning = entry.value_ptr.* };
        }
    }

    // No conflicts, introduce successfully
    self.scopes.items[self.scopes.items.len - 1].put(gpa, item_kind, ident_idx, pattern_idx);
    return Scope.IntroduceResult{ .success = {} };
}

/// Get all identifiers in scope
/// TODO: Is this used? If so, we should update to use `self.scratch_idents`
fn scopeAllIdents(self: *const Self, gpa: std.mem.Allocator, comptime item_kind: Scope.ItemKind) []base.Ident.Idx {
    var result = std.ArrayList(base.Ident.Idx).init(gpa);

    for (self.scopes.items) |scope| {
        const map = scope.itemsConst(item_kind);
        var iter = map.iterator();
        while (iter.next()) |entry| {
            result.append(entry.key_ptr.*) catch |err| collections.utils.exitOnOom(err);
        }
    }

    return result.toOwnedSlice() catch |err| collections.utils.exitOnOom(err);
}

/// Check if an identifier is marked as ignored (underscore prefix)
fn identIsIgnored(ident_idx: base.Ident.Idx) bool {
    return ident_idx.attributes.ignored;
}

/// Handle unused variable checking and diagnostics
fn checkUsedUnderscoreVariable(
    self: *Self,
    ident_idx: base.Ident.Idx,
    region: Region,
) void {
    const is_ignored = identIsIgnored(ident_idx);

    if (is_ignored) {
        // Variable prefixed with _ but is actually used - warning
        self.can_ir.pushDiagnostic(CIR.Diagnostic{ .used_underscore_variable = .{
            .ident = ident_idx,
            .region = region,
        } });
    }
}

fn checkScopeForUnusedVariables(self: *Self, scope: *const Scope) void {
    // Iterate through all identifiers in this scope
    var iterator = scope.idents.iterator();
    while (iterator.next()) |entry| {
        const ident_idx = entry.key_ptr.*;
        const pattern_idx = entry.value_ptr.*;

        // Skip if this variable was used
        if (self.used_patterns.contains(pattern_idx)) {
            continue;
        }

        // Skip if this is an ignored variable (starts with _)
        if (identIsIgnored(ident_idx)) {
            continue;
        }

        // Get the region for this pattern to provide good error location
        const region = self.can_ir.store.getPatternRegion(pattern_idx);

        // Report unused variable
        self.can_ir.pushDiagnostic(CIR.Diagnostic{ .unused_variable = .{
            .ident = ident_idx,
            .region = region,
        } });
    }
}

/// Introduce a type declaration into the current scope
fn scopeIntroduceTypeDecl(
    self: *Self,
    name_ident: Ident.Idx,
    type_decl_stmt: CIR.Statement.Idx,
    region: Region,
) void {
    const gpa = self.can_ir.env.gpa;
    const current_scope = &self.scopes.items[self.scopes.items.len - 1];

    // Check for shadowing in parent scopes
    var shadowed_in_parent: ?CIR.Statement.Idx = null;
    if (self.scopes.items.len > 1) {
        var i = self.scopes.items.len - 1;
        while (i > 0) {
            i -= 1;
            const scope = &self.scopes.items[i];
            switch (scope.lookupTypeDecl(&self.can_ir.env.idents, name_ident)) {
                .found => |type_decl_idx| {
                    shadowed_in_parent = type_decl_idx;
                    break;
                },
                .not_found => continue,
            }
        }
    }

    const result = current_scope.introduceTypeDecl(gpa, &self.can_ir.env.idents, name_ident, type_decl_stmt, null);

    switch (result) {
        .success => {
            // Check if we're shadowing a type in a parent scope
            if (shadowed_in_parent) |shadowed_stmt| {
                const original_region = self.can_ir.store.getStatementRegion(shadowed_stmt);
                self.can_ir.pushDiagnostic(CIR.Diagnostic{
                    .shadowing_warning = .{
                        .ident = name_ident,
                        .region = region,
                        .original_region = original_region,
                    },
                });
            }
        },
        .shadowing_warning => |shadowed_stmt| {
            // This shouldn't happen since we're not passing a parent lookup function
            // but handle it just in case the Scope implementation changes
            const original_region = self.can_ir.store.getStatementRegion(shadowed_stmt);
            self.can_ir.pushDiagnostic(CIR.Diagnostic{
                .shadowing_warning = .{
                    .ident = name_ident,
                    .region = region,
                    .original_region = original_region,
                },
            });
        },
        .redeclared_error => |original_stmt| {
            // Extract region information from the original statement
            const original_region = self.can_ir.store.getStatementRegion(original_stmt);
            self.can_ir.pushDiagnostic(CIR.Diagnostic{
                .type_redeclared = .{
                    .original_region = original_region,
                    .redeclared_region = region,
                    .name = name_ident,
                },
            });
        },
        .type_alias_redeclared => |original_stmt| {
            const original_region = self.can_ir.store.getStatementRegion(original_stmt);
            self.can_ir.pushDiagnostic(CIR.Diagnostic{
                .type_alias_redeclared = .{
                    .name = name_ident,
                    .original_region = original_region,
                    .redeclared_region = region,
                },
            });
        },
        .nominal_type_redeclared => |original_stmt| {
            const original_region = self.can_ir.store.getStatementRegion(original_stmt);
            self.can_ir.pushDiagnostic(CIR.Diagnostic{
                .nominal_type_redeclared = .{
                    .name = name_ident,
                    .original_region = original_region,
                    .redeclared_region = region,
                },
            });
        },
        .cross_scope_shadowing => |shadowed_stmt| {
            const original_region = self.can_ir.store.getStatementRegion(shadowed_stmt);
            self.can_ir.pushDiagnostic(CIR.Diagnostic{
                .type_shadowed_warning = .{
                    .name = name_ident,
                    .region = region,
                    .original_region = original_region,
                    .cross_scope = true,
                },
            });
        },
        .parameter_conflict => |conflict| {
            const original_region = self.can_ir.store.getStatementRegion(conflict.original_stmt);
            self.can_ir.pushDiagnostic(CIR.Diagnostic{
                .type_parameter_conflict = .{
                    .name = name_ident,
                    .parameter_name = conflict.conflicting_parameter,
                    .region = region,
                    .original_region = original_region,
                },
            });
        },
    }
}

fn scopeUpdateTypeDecl(
    self: *Self,
    name_ident: Ident.Idx,
    new_type_decl_stmt: CIR.Statement.Idx,
) void {
    const gpa = self.can_ir.env.gpa;
    const current_scope = &self.scopes.items[self.scopes.items.len - 1];
    current_scope.updateTypeDecl(gpa, &self.can_ir.env.idents, name_ident, new_type_decl_stmt);
}

fn scopeLookupTypeDecl(self: *Self, ident_idx: Ident.Idx) ?CIR.Statement.Idx {
    // Search from innermost to outermost scope
    var i = self.scopes.items.len;
    while (i > 0) {
        i -= 1;
        const scope = &self.scopes.items[i];

        switch (scope.lookupTypeDecl(&self.can_ir.env.idents, ident_idx)) {
            .found => |type_decl_idx| return type_decl_idx,
            .not_found => continue,
        }
    }

    return null;
}

/// Look up a module alias in the scope hierarchy
fn scopeLookupModule(self: *const Self, alias_name: Ident.Idx) ?Ident.Idx {
    // Search from innermost to outermost scope
    var i = self.scopes.items.len;
    while (i > 0) {
        i -= 1;
        const scope = &self.scopes.items[i];

        switch (scope.lookupModuleAlias(&self.can_ir.env.idents, alias_name)) {
            .found => |module_name| return module_name,
            .not_found => continue,
        }
    }

    return null;
}

/// Introduce a module alias into scope
fn scopeIntroduceModuleAlias(self: *Self, alias_name: Ident.Idx, module_name: Ident.Idx) void {
    const gpa = self.can_ir.env.gpa;
    const current_scope = &self.scopes.items[self.scopes.items.len - 1];

    // Simplified introduction without parent lookup for now
    const result = current_scope.introduceModuleAlias(gpa, &self.can_ir.env.idents, alias_name, module_name, null);

    switch (result) {
        .success => {},
        .shadowing_warning => |shadowed_module| {
            // Create diagnostic for module alias shadowing
            self.can_ir.pushDiagnostic(CIR.Diagnostic{
                .shadowing_warning = .{
                    .ident = alias_name,
                    .region = Region.zero(), // TODO: get proper region
                    .original_region = Region.zero(), // TODO: get proper region
                },
            });
            _ = shadowed_module; // Suppress unused variable warning
        },
        .already_in_scope => |existing_module| {
            // Module alias already exists in current scope
            // For now, just issue a diagnostic
            self.can_ir.pushDiagnostic(CIR.Diagnostic{
                .shadowing_warning = .{
                    .ident = alias_name,
                    .region = Region.zero(), // TODO: get proper region
                    .original_region = Region.zero(), // TODO: get proper region
                },
            });
            _ = existing_module; // Suppress unused variable warning
        },
    }
}

/// Helper function to look up module aliases in parent scopes only
fn scopeLookupModuleInParentScopes(self: *const Self, alias_name: Ident.Idx) ?Ident.Idx {
    // Search from second-innermost to outermost scope (excluding current scope)
    if (self.scopes.items.len <= 1) return null;

    var i = self.scopes.items.len - 1;
    while (i > 0) {
        i -= 1;
        const scope = &self.scopes.items[i];

        switch (scope.lookupModuleAlias(&self.can_ir.env.idents, alias_name)) {
            .found => |module_name| return module_name,
            .not_found => continue,
        }
    }

    return null;
}

/// Look up an exposed item across all scopes
fn scopeLookupExposedItem(self: *const Self, item_name: Ident.Idx) ?Scope.ExposedItemInfo {
    // Search from innermost to outermost scope
    var i = self.scopes.items.len;
    while (i > 0) {
        i -= 1;
        const scope = &self.scopes.items[i];

        switch (scope.lookupExposedItem(&self.can_ir.env.idents, item_name)) {
            .found => |item_info| return item_info,
            .not_found => continue,
        }
    }

    return null;
}

/// Introduce an exposed item into the current scope
fn scopeIntroduceExposedItem(self: *Self, item_name: Ident.Idx, item_info: Scope.ExposedItemInfo) void {
    const gpa = self.can_ir.env.gpa;
    const current_scope = &self.scopes.items[self.scopes.items.len - 1];

    // Simplified introduction without parent lookup for now
    const result = current_scope.introduceExposedItem(gpa, &self.can_ir.env.idents, item_name, item_info, null);

    switch (result) {
        .success => {},
        .shadowing_warning => |shadowed_info| {
            // Create diagnostic for exposed item shadowing
            const item_text = self.can_ir.env.idents.getText(item_name);
            const shadowed_module_text = self.can_ir.env.idents.getText(shadowed_info.module_name);
            const current_module_text = self.can_ir.env.idents.getText(item_info.module_name);

            // For now, just add a simple diagnostic message
            const message = std.fmt.allocPrint(gpa, "Exposed item '{s}' from module '{s}' shadows item from module '{s}'", .{ item_text, current_module_text, shadowed_module_text }) catch |err| collections.utils.exitOnOom(err);
            const message_str = self.can_ir.env.strings.insert(gpa, message);
            gpa.free(message);

            self.can_ir.pushDiagnostic(CIR.Diagnostic{
                .not_implemented = .{
                    .feature = message_str,
                    .region = Region.zero(), // TODO: Get proper region from import statement
                },
            });
        },
        .already_in_scope => |existing_info| {
            // Create diagnostic for duplicate exposed item
            const item_text = self.can_ir.env.idents.getText(item_name);
            const existing_module_text = self.can_ir.env.idents.getText(existing_info.module_name);
            const new_module_text = self.can_ir.env.idents.getText(item_info.module_name);

            const message = std.fmt.allocPrint(gpa, "Exposed item '{s}' already imported from module '{s}', cannot import again from module '{s}'", .{ item_text, existing_module_text, new_module_text }) catch |err| collections.utils.exitOnOom(err);
            const message_str = self.can_ir.env.strings.insert(gpa, message);
            gpa.free(message);

            self.can_ir.pushDiagnostic(CIR.Diagnostic{
                .not_implemented = .{
                    .feature = message_str,
                    .region = Region.zero(), // TODO: Get proper region from import statement
                },
            });
        },
    }
}

/// Look up an exposed item in parent scopes (for shadowing detection)
fn scopeLookupExposedItemInParentScopes(self: *const Self, item_name: Ident.Idx) ?Scope.ExposedItemInfo {
    // Search from second-innermost to outermost scope (excluding current scope)
    if (self.scopes.items.len <= 1) return null;

    var i = self.scopes.items.len - 1;
    while (i > 0) {
        i -= 1;
        const scope = &self.scopes.items[i];

        switch (scope.lookupExposedItem(&self.can_ir.env.idents, item_name)) {
            .found => |item_info| return item_info,
            .not_found => continue,
        }
    }

    return null;
}

/// Look up an imported module in the scope hierarchy
fn scopeLookupImportedModule(self: *const Self, module_name: []const u8) ?CIR.Import.Idx {
    // Search from innermost to outermost scope
    var i = self.scopes.items.len;
    while (i > 0) {
        i -= 1;
        const scope = &self.scopes.items[i];

        switch (scope.lookupImportedModule(module_name)) {
            .found => |import_idx| return import_idx,
            .not_found => continue,
        }
    }

    return null;
}

/// Extract the module name from a full qualified name (e.g., "Json" from "json.Json")
fn extractModuleName(self: *Self, module_name_ident: Ident.Idx) Ident.Idx {
    const module_text = self.can_ir.env.idents.getText(module_name_ident);

    // Find the last dot and extract the part after it
    if (std.mem.lastIndexOf(u8, module_text, ".")) |last_dot_idx| {
        const extracted_name = module_text[last_dot_idx + 1 ..];
        return self.can_ir.env.idents.insert(self.can_ir.env.gpa, base.Ident.for_text(extracted_name), Region.zero());
    } else {
        // No dot found, return the original name
        return module_name_ident;
    }
}

/// Convert a parsed TypeAnno into a canonical TypeVar with appropriate Content
fn canonicalizeTypeAnnoToTypeVar(self: *Self, type_anno_idx: CIR.TypeAnno.Idx) std.mem.Allocator.Error!TypeVar {
    const type_anno_node_idx = CIR.nodeIdxFrom(type_anno_idx);
    const type_anno = self.can_ir.store.getTypeAnno(type_anno_idx);
    const region = self.can_ir.store.getTypeAnnoRegion(type_anno_idx);

    switch (type_anno) {
        .ty_var => |tv| {
            // Check if this type variable is already in scope
            const scope = self.currentScope();
            const ident_store = &self.can_ir.env.idents;

            switch (scope.lookupTypeVar(ident_store, tv.name)) {
                .found => |_| {
                    // Type variable already exists, create fresh var with same name
                    return try self.can_ir.pushTypeVar(.{ .flex_var = tv.name }, type_anno_node_idx, region);
                },
                .not_found => {
                    // Create fresh flex var and add to scope
                    const fresh_var = try self.can_ir.pushTypeVar(.{ .flex_var = tv.name }, type_anno_node_idx, region);

                    // Create a basic type annotation for the scope
                    const ty_var_anno = self.can_ir.store.addTypeAnno(.{ .ty_var = .{ .name = tv.name } }, region);

                    // Add to scope (simplified - ignoring result for now)
                    // TODO: Handle scope result and possible error
                    _ = scope.introduceTypeVar(self.can_ir.env.gpa, ident_store, tv.name, ty_var_anno, null);

                    return fresh_var;
                },
            }
        },
        .underscore => {
            // Create anonymous flex var
            return try self.can_ir.pushFreshTypeVar(type_anno_node_idx, region);
        },
        .ty => |t| {
            // Look up built-in or user-defined type
            return self.canonicalizeBasicType(t.symbol, type_anno_node_idx, region);
        },
        .apply => |apply| {
            // Handle type application like List(String), Dict(a, b)
            return try self.canonicalizeTypeApplication(apply, type_anno_node_idx, region);
        },
        .@"fn" => |func| {
            // Create function type
            return try self.canonicalizeFunctionType(func, type_anno_node_idx, region);
        },
        .tuple => |tuple| {
            if (tuple.elems.span.len == 1) {
                // Single element tuples are just parenthized exprs
                const type_annos = self.can_ir.store.sliceTypeAnnos(tuple.elems);
                return try self.canonicalizeTypeAnnoToTypeVar(type_annos[0]);
            } else {
                // Create tuple type
                return self.canonicalizeTupleType(tuple, type_anno_node_idx, region);
            }
        },
        .record => |record| {
            // Create record type
            return try self.canonicalizeRecordType(record, type_anno_node_idx, region);
        },
        .tag_union => |tag_union| {
            // Create tag union type
            return self.canonicalizeTagUnionType(tag_union, type_anno_node_idx, region);
        },
        .parens => |parens| {
            // Recursively canonicalize the inner type
            return try self.canonicalizeTypeAnnoToTypeVar(parens.anno);
        },

        .ty_lookup_external => |tle| {
            // For external type lookups, create a flexible type variable
            // This will be resolved later when dependencies are available
            const external_decl = self.can_ir.getExternalDecl(tle.external_decl);
            return self.can_ir.pushTypeVar(.{ .flex_var = external_decl.qualified_name }, type_anno_node_idx, region) catch |err| exitOnOom(err);
        },
        .malformed => {
            // Return error type for malformed annotations
            return self.can_ir.pushTypeVar(.err, type_anno_node_idx, region) catch |err| exitOnOom(err);
        },
    }
}

/// Canonicalize a where clause from AST to CIR
fn canonicalizeWhereClause(self: *Self, ast_where_idx: AST.WhereClause.Idx) CIR.WhereClause.Idx {
    const trace = tracy.trace(@src());
    defer trace.end();

    const ast_where = self.parse_ir.store.getWhereClause(ast_where_idx);

    switch (ast_where) {
        .mod_method => |mm| {
            const region = self.parse_ir.tokenizedRegionToRegion(mm.region);

            // Resolve type variable name
            const var_name = self.parse_ir.resolve(mm.var_tok);

            // Resolve method name (remove leading dot)
            const method_name_text = self.parse_ir.resolve(mm.name_tok);

            // Remove leading dot from method name
            const method_name_clean = if (method_name_text.len > 0 and method_name_text[0] == '.')
                method_name_text[1..]
            else
                method_name_text;

            // Intern the variable and method names
            const var_ident = self.can_ir.env.idents.insert(self.can_ir.env.gpa, Ident.for_text(var_name), region);
            const method_ident = self.can_ir.env.idents.insert(self.can_ir.env.gpa, Ident.for_text(method_name_clean), region);

            // Canonicalize argument types
            const args_slice = self.parse_ir.store.typeAnnoSlice(.{ .span = self.parse_ir.store.getCollection(mm.args).span });
            const args_start = self.can_ir.store.scratchTypeAnnoTop();
            for (args_slice) |arg_idx| {
                const canonicalized_arg = self.canonicalizeTypeAnno(arg_idx);
                self.can_ir.store.addScratchTypeAnno(canonicalized_arg);
            }
            const args_span = self.can_ir.store.typeAnnoSpanFrom(args_start);

            // Canonicalize return type
            const ret_anno = self.canonicalizeTypeAnno(mm.ret_anno);

            // Create external declaration for where clause method constraint
            // This represents the requirement that type variable must come from a module
            // that provides the specified method
            const var_name_text = self.can_ir.env.idents.getText(var_ident);

            // Create qualified name: "module(a).method"
            const qualified_text = std.fmt.allocPrint(self.can_ir.env.gpa, "module({s}).{s}", .{ var_name_text, method_name_clean }) catch |err| exitOnOom(err);
            defer self.can_ir.env.gpa.free(qualified_text);
            const qualified_name = self.can_ir.env.idents.insert(self.can_ir.env.gpa, Ident.for_text(qualified_text), region);

            // Create module name: "module(a)"
            const module_text = std.fmt.allocPrint(self.can_ir.env.gpa, "module({s})", .{var_name_text}) catch |err| exitOnOom(err);
            defer self.can_ir.env.gpa.free(module_text);
            const module_name = self.can_ir.env.idents.insert(self.can_ir.env.gpa, Ident.for_text(module_text), region);

            const external_decl = self.createExternalDeclaration(qualified_name, module_name, method_ident, .value, region);

            return self.can_ir.store.addWhereClause(CIR.WhereClause{ .mod_method = .{
                .var_name = var_ident,
                .method_name = method_ident,
                .args = args_span,
                .ret_anno = ret_anno,
                .external_decl = external_decl,
            } }, region);
        },
        .mod_alias => |ma| {
            const region = self.parse_ir.tokenizedRegionToRegion(ma.region);

            // Resolve type variable name
            const var_name = self.parse_ir.resolve(ma.var_tok);

            // Resolve alias name (remove leading dot)
            const alias_name_text = self.parse_ir.resolve(ma.name_tok);

            // Remove leading dot from alias name
            const alias_name_clean = if (alias_name_text.len > 0 and alias_name_text[0] == '.')
                alias_name_text[1..]
            else
                alias_name_text;

            // Intern the variable and alias names
            const var_ident = self.can_ir.env.idents.insert(self.can_ir.env.gpa, Ident.for_text(var_name), region);
            const alias_ident = self.can_ir.env.idents.insert(self.can_ir.env.gpa, Ident.for_text(alias_name_clean), region);

            // Create external declaration for where clause alias constraint
            // This represents the requirement that type variable must come from a module
            // that provides the specified type alias
            const var_name_text = self.can_ir.env.idents.getText(var_ident);

            // Create qualified name: "module(a).Alias"
            const qualified_text = std.fmt.allocPrint(self.can_ir.env.gpa, "module({s}).{s}", .{ var_name_text, alias_name_clean }) catch |err| exitOnOom(err);
            defer self.can_ir.env.gpa.free(qualified_text);
            const qualified_name = self.can_ir.env.idents.insert(self.can_ir.env.gpa, Ident.for_text(qualified_text), region);

            // Create module name: "module(a)"
            const module_text = std.fmt.allocPrint(self.can_ir.env.gpa, "module({s})", .{var_name_text}) catch |err| exitOnOom(err);
            defer self.can_ir.env.gpa.free(module_text);
            const module_name = self.can_ir.env.idents.insert(self.can_ir.env.gpa, Ident.for_text(module_text), region);

            const external_decl = self.createExternalDeclaration(qualified_name, module_name, alias_ident, .type, region);

            return self.can_ir.store.addWhereClause(CIR.WhereClause{ .mod_alias = .{
                .var_name = var_ident,
                .alias_name = alias_ident,
                .external_decl = external_decl,
            } }, region);
        },
        .malformed => |m| {
            const region = self.parse_ir.tokenizedRegionToRegion(m.region);
            const diagnostic = self.can_ir.store.addDiagnostic(CIR.Diagnostic{ .malformed_where_clause = .{
                .region = region,
            } });
            return self.can_ir.store.addWhereClause(CIR.WhereClause{ .malformed = .{
                .diagnostic = diagnostic,
            } }, region);
        },
    }
}

/// Handle basic type lookup (Bool, Str, Num, etc.)
fn canonicalizeBasicType(self: *Self, symbol: Ident.Idx, parent_node_idx: Node.Idx, region: Region) TypeVar {
    const trace = tracy.trace(@src());
    defer trace.end();

    const name = self.can_ir.env.idents.getText(symbol);

    // Built-in types mapping
    // TODO: Once these are brought into scope from builtins, we can deleted most of this
    if (std.mem.eql(u8, name, "Bool")) {
        return self.can_ir.pushTypeVar(.{ .flex_var = symbol }, parent_node_idx, region) catch |err| exitOnOom(err);
    } else if (std.mem.eql(u8, name, "Str")) {
        return self.can_ir.pushTypeVar(.{ .structure = .str }, parent_node_idx, region) catch |err| exitOnOom(err);
    } else if (std.mem.eql(u8, name, "Num")) {
        // Create a fresh TypeVar for the polymorphic number type
        const num_var = self.can_ir.pushFreshTypeVar(parent_node_idx, region) catch |err| exitOnOom(err);
        const num_requirements = types.Num.IntRequirements{
            .sign_needed = false,
            .bits_needed = 0, // 7 bits - most permissive for generic Num type
        };
        return self.can_ir.pushTypeVar(.{ .structure = .{ .num = .{ .num_poly = .{ .var_ = num_var, .requirements = num_requirements } } } }, parent_node_idx, region) catch |err| exitOnOom(err);
    } else if (std.mem.eql(u8, name, "U8")) {
        return self.can_ir.pushTypeVar(.{ .structure = .{ .num = types.Num.int_u8 } }, parent_node_idx, region) catch |err| exitOnOom(err);
    } else if (std.mem.eql(u8, name, "U16")) {
        return self.can_ir.pushTypeVar(.{ .structure = .{ .num = types.Num.int_u16 } }, parent_node_idx, region) catch |err| exitOnOom(err);
    } else if (std.mem.eql(u8, name, "U32")) {
        return self.can_ir.pushTypeVar(.{ .structure = .{ .num = types.Num.int_u32 } }, parent_node_idx, region) catch |err| exitOnOom(err);
    } else if (std.mem.eql(u8, name, "U64")) {
        return self.can_ir.pushTypeVar(.{ .structure = .{ .num = types.Num.int_u64 } }, parent_node_idx, region) catch |err| exitOnOom(err);
    } else if (std.mem.eql(u8, name, "U128")) {
        return self.can_ir.pushTypeVar(.{ .structure = .{ .num = types.Num.int_u128 } }, parent_node_idx, region) catch |err| exitOnOom(err);
    } else if (std.mem.eql(u8, name, "I8")) {
        return self.can_ir.pushTypeVar(.{ .structure = .{ .num = types.Num.int_i8 } }, parent_node_idx, region) catch |err| exitOnOom(err);
    } else if (std.mem.eql(u8, name, "I16")) {
        return self.can_ir.pushTypeVar(.{ .structure = .{ .num = types.Num.int_i16 } }, parent_node_idx, region) catch |err| exitOnOom(err);
    } else if (std.mem.eql(u8, name, "I32")) {
        return self.can_ir.pushTypeVar(.{ .structure = .{ .num = types.Num.int_i32 } }, parent_node_idx, region) catch |err| exitOnOom(err);
    } else if (std.mem.eql(u8, name, "I64")) {
        return self.can_ir.pushTypeVar(.{ .structure = .{ .num = types.Num.int_i64 } }, parent_node_idx, region) catch |err| exitOnOom(err);
    } else if (std.mem.eql(u8, name, "I128")) {
        return self.can_ir.pushTypeVar(.{ .structure = .{ .num = types.Num.int_i128 } }, parent_node_idx, region) catch |err| exitOnOom(err);
    } else if (std.mem.eql(u8, name, "F32")) {
        return self.can_ir.pushTypeVar(.{ .structure = .{ .num = types.Num.frac_f32 } }, parent_node_idx, region) catch |err| exitOnOom(err);
    } else if (std.mem.eql(u8, name, "F64")) {
        return self.can_ir.pushTypeVar(.{ .structure = .{ .num = types.Num.frac_f64 } }, parent_node_idx, region) catch |err| exitOnOom(err);
    } else if (std.mem.eql(u8, name, "Dec")) {
        return self.can_ir.pushTypeVar(.{ .structure = .{ .num = types.Num.frac_dec } }, parent_node_idx, region) catch |err| exitOnOom(err);
    } else {
        // Look up user-defined type in scope
        const scope = self.currentScope();
        const ident_store = &self.can_ir.env.idents;

        switch (scope.lookupTypeDecl(ident_store, symbol)) {
            .found => |_| {
                return self.can_ir.pushTypeVar(.{ .flex_var = symbol }, parent_node_idx, region) catch |err| exitOnOom(err);
            },
            .not_found => {
                // Unknown type - create error type
                return self.can_ir.pushTypeVar(.err, parent_node_idx, region) catch |err| exitOnOom(err);
            },
        }
    }
}

/// Handle type applications like List(Str), Dict(k, v)
fn canonicalizeTypeApplication(self: *Self, apply: CIR.TypeAnno.Apply, parent_node_idx: Node.Idx, region: Region) std.mem.Allocator.Error!TypeVar {
    const trace = tracy.trace(@src());
    defer trace.end();

    // Look up the type name in scope
    if (self.scopeLookupTypeDecl(apply.symbol)) |type_decl_idx| {
        const type_decl = self.can_ir.store.getStatement(type_decl_idx);
        const header = self.can_ir.store.getTypeHeader(switch (type_decl) {
            .s_alias_decl => |d| d.header,
            .s_nominal_decl => |d| d.header,
            else => @panic("scopeLookupTypeDecl only returns type declarations"),
        });
        const expected_args = self.can_ir.store.sliceTypeAnnos(header.args).len;
        const actual_args = self.can_ir.store.sliceTypeAnnos(apply.args);

        // Check arity
        if (expected_args != actual_args.len) {
            return try self.can_ir.pushTypeVar(.err, parent_node_idx, region);
        }

        // Instantiate a new type alias that has the same shape as the alias we looked up,
        // except that it has fresh vars for everything so we can override them with our application.
        //
        // Aliases uses a specific layout to minimize memory usage:
        // - Position N: The alias variable itself (with Content.alias)
        // - Position N+1: The backing variable (what the alias expands to)
        // - Position N+2 onwards: The type arguments

        // TODO in the future, we can skip this by reusing the Idx from CIR. This requires
        // making the type decl itself laid out the same way as an Alias in memory.

        // Create the main alias variable first
        const alias_var = try self.can_ir.pushFreshTypeVar(parent_node_idx, region);

        // Create backing var immediately after it
        _ = try self.can_ir.pushFreshTypeVar(parent_node_idx, region);

        // Create type argument variables sequentially after backing var
        for (actual_args) |arg_idx| {
            _ = try self.canonicalizeTypeAnnoToTypeVar(arg_idx);
        }

        // Now set the alias content on the main variable
        const alias_content = Content{
            .alias = .{
                .ident = .{ .ident_idx = apply.symbol },
                .num_args = @intCast(actual_args.len),
            },
        };

        // Ensure slots exist for the alias and all its arguments
        try self.can_ir.env.types.ensureAliasSlots(alias_var, @intCast(actual_args.len));

        _ = self.can_ir.setTypeVarAt(@enumFromInt(@intFromEnum(alias_var)), alias_content);

        return alias_var;
    } else {
        // Naming error: there's no type by that name in scope.
        self.can_ir.pushDiagnostic(CIR.Diagnostic{ .undeclared_type = .{
            .name = apply.symbol,
            .region = region,
        } });
        return self.can_ir.pushTypeVar(.err, parent_node_idx, region);
    }
}

/// Handle function types like a -> b
fn canonicalizeFunctionType(self: *Self, func: CIR.TypeAnno.Func, parent_node_idx: Node.Idx, region: Region) std.mem.Allocator.Error!TypeVar {
    const trace = tracy.trace(@src());
    defer trace.end();

    // Canonicalize argument types and return type
    const args_slice = self.can_ir.store.sliceTypeAnnos(func.args);

    // Collect canonicalized argument type variables

    // For each argument, canonicalize its type and collect the type var
    const arg_vars_top = self.scratch_vars.top();
    for (args_slice) |arg_anno_idx| {
        const arg_type_var = try self.canonicalizeTypeAnnoToTypeVar(arg_anno_idx);
        self.scratch_vars.append(self.can_ir.env.gpa, arg_type_var);
    }
    const arg_vars_end = self.scratch_vars.top();

    // Canonicalize return type
    const ret_type_var = try self.canonicalizeTypeAnnoToTypeVar(func.ret);

    // Create the appropriate function type based on effectfulness
    const arg_vars = self.scratch_vars.slice(arg_vars_top, arg_vars_end);
    const func_content = if (func.effectful)
        self.can_ir.env.types.mkFuncEffectful(arg_vars, ret_type_var)
    else
        self.can_ir.env.types.mkFuncPure(arg_vars, ret_type_var);

    // Shink the scratch array to it's original size
    self.scratch_vars.clearFrom(arg_vars_top);

    // Create and return the function type variable
    return self.can_ir.pushTypeVar(
        func_content,
        parent_node_idx,
        region,
    ) catch |err| exitOnOom(err);
}

/// Handle tuple types like (a, b, c)
fn canonicalizeTupleType(self: *Self, tuple: CIR.TypeAnno.Tuple, parent_node_idx: Node.Idx, region: Region) std.mem.Allocator.Error!TypeVar {
    const trace = tracy.trace(@src());
    defer trace.end();

    // Canonicalized each tuple element
    const scratch_elems_start = self.scratch_vars.top();
    for (self.can_ir.store.sliceTypeAnnos(tuple.elems)) |tuple_elem_anno_idx| {
        const elem_var = try self.canonicalizeTypeAnnoToTypeVar(tuple_elem_anno_idx);
        _ = self.scratch_vars.append(self.can_ir.env.gpa, elem_var);
    }
    const elem_vars_range = self.can_ir.env.types.appendTupleElems(
        self.scratch_vars.items.items[scratch_elems_start..],
    );

    // Shink the scratch array to it's original size
    self.scratch_vars.clearFrom(scratch_elems_start);

    return try self.can_ir.pushTypeVar(
        .{ .structure = .{ .tuple = .{ .elems = elem_vars_range } } },
        parent_node_idx,
        region,
    );
}

/// Handle record types like { name: Str, age: Num }
fn canonicalizeRecordType(self: *Self, record: CIR.TypeAnno.Record, parent_node_idx: Node.Idx, region: Region) std.mem.Allocator.Error!TypeVar {
    const trace = tracy.trace(@src());
    defer trace.end();

    // Create fresh type variables for each field
    const record_fields_top = self.scratch_record_fields.top();

    // Process each field in the record type annotation
    for (self.can_ir.store.sliceAnnoRecordFields(record.fields)) |field_idx| {
        const field = self.can_ir.store.getAnnoRecordField(field_idx);

        // Canonicalize the field's type annotation
        const field_type_var = try self.canonicalizeTypeAnnoToTypeVar(field.ty);

        self.scratch_record_fields.append(self.can_ir.env.gpa, types.RecordField{
            .name = field.name,
            .var_ = field_type_var,
        });
    }

    // Create the record type structure
    const type_fields_range = self.can_ir.env.types.appendRecordFields(self.scratch_record_fields.items.items[record_fields_top..]);
    const ext_var = self.can_ir.pushTypeVar(.{ .structure = .empty_record }, parent_node_idx, region) catch |err| exitOnOom(err);

    // Shink the scratch array to it's original size
    self.scratch_record_fields.clearFrom(record_fields_top);

    return self.can_ir.pushTypeVar(
        .{ .structure = .{ .record = .{ .fields = type_fields_range, .ext = ext_var } } },
        parent_node_idx,
        region,
    ) catch |err| exitOnOom(err);
}

/// Handle tag union types like [Some(a), None]
fn canonicalizeTagUnionType(self: *Self, tag_union: CIR.TypeAnno.TagUnion, parent_node_idx: Node.Idx, region: Region) TypeVar {
    const trace = tracy.trace(@src());
    defer trace.end();

    // TODO: When
    const tags_top = self.can_ir.env.types.tags.len();
    const tags_slice = self.can_ir.store.sliceTypeAnnos(tag_union.tags);
    for (tags_slice) |tag_anno_idx| {
        const tag_anno = self.can_ir.store.getTypeAnno(tag_anno_idx);
        switch (tag_anno) {
            .ty => |ty| {
                _ = self.can_ir.env.types.appendTag(types.Tag{
                    .name = ty.symbol,
                    .args = TypeVar.SafeList.Range.empty,
                });
            },
            .apply => |apply| {
                // TODO: Handle args
                //
                // When we do this, we will cannot use `tags_top`, since
                // recuresive  calls can created invalid ranges. We may need a
                // scratch buffer
                _ = self.can_ir.env.types.appendTag(types.Tag{
                    .name = apply.symbol,
                    .args = TypeVar.SafeList.Range.empty,
                });
            },
            else => {
                // This case should be impossible. All type anno types
                // other than ty and apply should be `malformed`. See
                // `canonicalizeTagVariant` for details
            },
        }
    }
    const tags_range = types.Tag.SafeMultiList.Range{
        .start = @enumFromInt(tags_top),
        .end = @enumFromInt(self.can_ir.env.types.tags.len()),
    };

    // Get the tag union ext
    const tag_union_ext = blk: {
        if (tag_union.ext) |ext_anno_idx| {
            break :blk self.canonicalizeTypeAnnoToTypeVar(ext_anno_idx);
        } else {
            break :blk self.can_ir.pushTypeVar(Content{ .structure = .empty_tag_union }, parent_node_idx, region);
        }
    } catch |e| exitOnOom(e);

    // Create the type content
    const tag_union_content = types.Content{ .structure = types.FlatType{
        .tag_union = types.TagUnion{ .tags = tags_range, .ext = tag_union_ext },
    } };

    // Create the type var
    return self.can_ir.pushTypeVar(tag_union_content, parent_node_idx, region) catch |err| exitOnOom(err);
}

/// Handle module-qualified types like Json.Decoder
/// Create an annotation from a type annotation
fn createAnnotationFromTypeAnno(self: *Self, type_anno_idx: CIR.TypeAnno.Idx, _: TypeVar, region: Region) std.mem.Allocator.Error!?CIR.Annotation.Idx {
    const trace = tracy.trace(@src());
    defer trace.end();

    // Convert the type annotation to a type variable
    const signature = try self.canonicalizeTypeAnnoToTypeVar(type_anno_idx);

    // Create the annotation structure
    const annotation = CIR.Annotation{
        .type_anno = type_anno_idx,
        .signature = signature,
    };

    // Add to NodeStore and return the index
    const annotation_idx = self.can_ir.store.addAnnotation(annotation, region);

    return annotation_idx;
}

/// Process type imports from a module
///
/// NOTE: When qualified types are encountered (e.g. `SomeModule.TypeName`)
/// we create external declarations that will be resolved later when
/// we have access to the other module's IR after it has been type checked.
fn processTypeImports(self: *Self, module_name: Ident.Idx, alias_name: Ident.Idx) void {
    // Set up the module alias for qualified lookups
    const scope = self.currentScope();
    _ = scope.introduceModuleAlias(
        self.can_ir.env.gpa,
        &self.can_ir.env.idents,
        alias_name,
        module_name,
        null, // No parent lookup function for now
    );
}

/// Try to handle field access as a module-qualified lookup.
///
/// Examples:
/// - `Json.utf8` where `Json` is a module alias and `utf8` is an exposed function
/// - `Http.get` where `Http` is imported and `get` is available in that module
///
/// Returns `null` if this is not a module-qualified lookup (e.g., regular field access like `user.name`)
fn tryModuleQualifiedLookup(self: *Self, field_access: AST.BinOp) ?CIR.Expr.Idx {
    const left_expr = self.parse_ir.store.getExpr(field_access.left);
    if (left_expr != .ident) return null;

    const left_ident = left_expr.ident;
    const module_alias = self.parse_ir.tokens.resolveIdentifier(left_ident.token) orelse return null;

    // Check if this is a module alias
    const module_name = self.scopeLookupModule(module_alias) orelse return null;
    const module_text = self.can_ir.env.idents.getText(module_name);

    // Check if this module is imported in the current scope
    const import_idx = self.scopeLookupImportedModule(module_text) orelse {
        // Module not imported in current scope
        const region = self.parse_ir.tokenizedRegionToRegion(field_access.region);
        _ = self.can_ir.pushMalformed(CIR.Expr.Idx, CIR.Diagnostic{ .module_not_imported = .{
            .module_name = module_name,
            .region = region,
        } });
        return null;
    };

    // This is a module-qualified lookup
    const right_expr = self.parse_ir.store.getExpr(field_access.right);
    if (right_expr != .ident) return null;

    const right_ident = right_expr.ident;
    const field_name = self.parse_ir.tokens.resolveIdentifier(right_ident.token) orelse return null;

    const region = self.parse_ir.tokenizedRegionToRegion(field_access.region);

    // Look up the target node index in the module's exposed_nodes
    const field_text = self.can_ir.env.idents.getText(field_name);
    const target_node_idx = if (self.module_envs) |envs_map| blk: {
        if (envs_map.get(module_text)) |module_env| {
            break :blk module_env.exposed_nodes.get(field_text) orelse 0;
        } else {
            break :blk 0;
        }
    } else 0;

    // Create the e_lookup_external expression with Import.Idx
    const expr_idx = self.can_ir.store.addExpr(CIR.Expr{ .e_lookup_external = .{
        .module_idx = import_idx,
        .target_node_idx = target_node_idx,
        .region = region,
<<<<<<< HEAD
    };

    const external_idx = self.can_ir.pushExternalDecl(external_decl);

    // Create lookup expression for external declaration
    const expr_idx = self.can_ir.store.addExpr(CIR.Expr{ .e_lookup_external = external_idx }, region);
=======
    } });
>>>>>>> c6aa2ee4
    _ = self.can_ir.setTypeVarAtExpr(expr_idx, Content{ .flex_var = null });
    return expr_idx;
}

/// Canonicalize regular field access (not module-qualified).
///
/// Examples:
/// - `user.name` - accessing a field on a record
/// - `list.map(transform)` - calling a method with arguments
/// - `result.isOk` - accessing a field that might be a function
fn canonicalizeRegularFieldAccess(self: *Self, field_access: AST.BinOp) std.mem.Allocator.Error!?CIR.Expr.Idx {
    const trace = tracy.trace(@src());
    defer trace.end();

    // Canonicalize the receiver (left side of the dot)
    const receiver_idx = try self.canonicalizeFieldAccessReceiver(field_access) orelse return null;

    // Parse the right side - this could be just a field name or a method call
    const field_name, const args = try self.parseFieldAccessRight(field_access);

    const dot_access_expr = CIR.Expr{
        .e_dot_access = .{
            .receiver = receiver_idx,
            .field_name = field_name,
            .args = args,
        },
    };

    const expr_idx = self.can_ir.store.addExpr(dot_access_expr, self.parse_ir.tokenizedRegionToRegion(field_access.region));
    _ = self.can_ir.setTypeVarAtExpr(expr_idx, Content{ .flex_var = null });
    return expr_idx;
}

/// Canonicalize the receiver (left side) of field access.
///
/// Examples:
/// - In `user.name`, canonicalizes `user`
/// - In `getUser().email`, canonicalizes `getUser()`
/// - In `[1,2,3].map(fn)`, canonicalizes `[1,2,3]`
fn canonicalizeFieldAccessReceiver(self: *Self, field_access: AST.BinOp) std.mem.Allocator.Error!?CIR.Expr.Idx {
    const trace = tracy.trace(@src());
    defer trace.end();

    if (try self.canonicalizeExpr(field_access.left)) |idx| {
        return idx;
    } else {
        // Failed to canonicalize receiver, return malformed
        const region = self.parse_ir.tokenizedRegionToRegion(field_access.region);
        return self.can_ir.pushMalformed(CIR.Expr.Idx, CIR.Diagnostic{ .expr_not_canonicalized = .{
            .region = region,
        } });
    }
}

/// Parse the right side of field access, handling both plain fields and method calls.
///
/// Examples:
/// - `user.name` - returns `("name", null)` for plain field access
/// - `list.map(fn)` - returns `("map", args)` where args contains the canonicalized function
/// - `obj.method(a, b)` - returns `("method", args)` where args contains canonicalized a and b
fn parseFieldAccessRight(self: *Self, field_access: AST.BinOp) std.mem.Allocator.Error!struct { Ident.Idx, ?CIR.Expr.Span } {
    const right_expr = self.parse_ir.store.getExpr(field_access.right);

    return switch (right_expr) {
        .apply => |apply| self.parseMethodCall(apply),
        .ident => |ident| .{ self.resolveIdentOrFallback(ident.token), null },
        else => .{ self.createUnknownIdent(), null },
    };
}

/// Parse a method call on the right side of field access.
///
/// Examples:
/// - `.map(transform)` - extracts "map" as method name and canonicalizes `transform` argument
/// - `.filter(predicate)` - extracts "filter" and canonicalizes `predicate`
/// - `.fold(0, combine)` - extracts "fold" and canonicalizes both `0` and `combine` arguments
fn parseMethodCall(self: *Self, apply: @TypeOf(@as(AST.Expr, undefined).apply)) std.mem.Allocator.Error!struct { Ident.Idx, ?CIR.Expr.Span } {
    const method_expr = self.parse_ir.store.getExpr(apply.@"fn");
    const field_name = switch (method_expr) {
        .ident => |ident| self.resolveIdentOrFallback(ident.token),
        else => self.createUnknownIdent(),
    };

    // Canonicalize the arguments using scratch system
    const scratch_top = self.can_ir.store.scratchExprTop();
    for (self.parse_ir.store.exprSlice(apply.args)) |arg_idx| {
        if (try self.canonicalizeExpr(arg_idx)) |canonicalized| {
            self.can_ir.store.addScratchExpr(canonicalized);
        } else {
            self.can_ir.store.clearScratchExprsFrom(scratch_top);
            return .{ field_name, null };
        }
    }
    const args = self.can_ir.store.exprSpanFrom(scratch_top);

    return .{ field_name, args };
}

/// Resolve an identifier token or return a fallback "unknown" identifier.
///
/// This helps maintain the "inform don't block" philosophy - even if we can't
/// resolve an identifier (due to malformed input), we continue compilation.
///
/// Examples:
/// - Valid token for "name" -> returns the interned identifier for "name"
/// - Malformed/missing token -> returns identifier for "unknown"
fn resolveIdentOrFallback(self: *Self, token: Token.Idx) Ident.Idx {
    if (self.parse_ir.tokens.resolveIdentifier(token)) |ident_idx| {
        return ident_idx;
    } else {
        return self.createUnknownIdent();
    }
}

/// Create an "unknown" identifier for fallback cases.
///
/// Used when we encounter malformed or unexpected syntax but want to continue
/// compilation instead of stopping. This supports the compiler's "inform don't block" approach.
fn createUnknownIdent(self: *Self) Ident.Idx {
    return self.can_ir.env.idents.insert(self.can_ir.env.gpa, base.Ident.for_text("unknown"), Region.zero());
}

/// Context helper for Scope tests
const ScopeTestContext = struct {
    self: Self,
    cir: *CIR,
    env: *base.ModuleEnv,
    gpa: std.mem.Allocator,

    fn init(gpa: std.mem.Allocator) std.mem.Allocator.Error!ScopeTestContext {
        // heap allocate env for testing
        const env = try gpa.create(base.ModuleEnv);
        env.* = base.ModuleEnv.init(gpa);

        // heap allocate CIR for testing
        const cir = try gpa.create(CIR);
        cir.* = CIR.init(env);

        return ScopeTestContext{
            .self = try Self.init(cir, undefined, null),
            .cir = cir,
            .env = env,
            .gpa = gpa,
        };
    }

    fn deinit(ctx: *ScopeTestContext) void {
        ctx.self.deinit();
        ctx.cir.deinit();
        ctx.gpa.destroy(ctx.cir);
        ctx.env.deinit();
        ctx.gpa.destroy(ctx.env);
    }
};

// We write out this giant literal because it's actually annoying to try to
// take std.math.minInt(i128), drop the minus sign, and convert it to u128
// all at comptime. Instead we just have a test that verifies its correctness.
const min_i128_negated: u128 = 170141183460469231731687303715884105728;

test "min_i128_negated is actually the minimum i128, negated" {
    var min_i128_buf: [64]u8 = undefined;
    const min_i128_str = std.fmt.bufPrint(&min_i128_buf, "{}", .{std.math.minInt(i128)}) catch unreachable;

    var negated_buf: [64]u8 = undefined;
    const negated_str = std.fmt.bufPrint(&negated_buf, "-{}", .{min_i128_negated}) catch unreachable;

    try std.testing.expectEqualStrings(min_i128_str, negated_str);
}

test "basic scope initialization" {
    const gpa = std.testing.allocator;

    var ctx = try ScopeTestContext.init(gpa);
    defer ctx.deinit();

    // Test that we start with one scope (top-level)
    try std.testing.expect(ctx.self.scopes.items.len == 1);
}

test "empty scope has no items" {
    const gpa = std.testing.allocator;

    var ctx = try ScopeTestContext.init(gpa);
    defer ctx.deinit();

    const foo_ident = ctx.env.idents.insert(gpa, base.Ident.for_text("foo"), base.Region.zero());
    const result = ctx.self.scopeLookup(&ctx.env.idents, .ident, foo_ident);

    try std.testing.expectEqual(Scope.LookupResult{ .not_found = {} }, result);
}

test "can add and lookup idents at top level" {
    const gpa = std.testing.allocator;

    var ctx = try ScopeTestContext.init(gpa);
    defer ctx.deinit();

    const foo_ident = ctx.env.idents.insert(gpa, base.Ident.for_text("foo"), base.Region.zero());
    const bar_ident = ctx.env.idents.insert(gpa, base.Ident.for_text("bar"), base.Region.zero());
    const foo_pattern: CIR.Pattern.Idx = @enumFromInt(1);
    const bar_pattern: CIR.Pattern.Idx = @enumFromInt(2);

    // Add identifiers
    const foo_result = ctx.self.scopeIntroduceInternal(gpa, &ctx.env.idents, .ident, foo_ident, foo_pattern, false, true);
    const bar_result = ctx.self.scopeIntroduceInternal(gpa, &ctx.env.idents, .ident, bar_ident, bar_pattern, false, true);

    try std.testing.expectEqual(Scope.IntroduceResult{ .success = {} }, foo_result);
    try std.testing.expectEqual(Scope.IntroduceResult{ .success = {} }, bar_result);

    // Lookup should find them
    const foo_lookup = ctx.self.scopeLookup(&ctx.env.idents, .ident, foo_ident);
    const bar_lookup = ctx.self.scopeLookup(&ctx.env.idents, .ident, bar_ident);

    try std.testing.expectEqual(Scope.LookupResult{ .found = foo_pattern }, foo_lookup);
    try std.testing.expectEqual(Scope.LookupResult{ .found = bar_pattern }, bar_lookup);
}

test "nested scopes shadow outer scopes" {
    const gpa = std.testing.allocator;

    var ctx = try ScopeTestContext.init(gpa);
    defer ctx.deinit();

    const x_ident = ctx.env.idents.insert(gpa, base.Ident.for_text("x"), base.Region.zero());
    const outer_pattern: CIR.Pattern.Idx = @enumFromInt(1);
    const inner_pattern: CIR.Pattern.Idx = @enumFromInt(2);

    // Add x to outer scope
    const outer_result = ctx.self.scopeIntroduceInternal(gpa, &ctx.env.idents, .ident, x_ident, outer_pattern, false, true);
    try std.testing.expectEqual(Scope.IntroduceResult{ .success = {} }, outer_result);

    // Enter new scope
    ctx.self.scopeEnter(gpa, false);

    // x from outer scope should still be visible
    const outer_lookup = ctx.self.scopeLookup(&ctx.env.idents, .ident, x_ident);
    try std.testing.expectEqual(Scope.LookupResult{ .found = outer_pattern }, outer_lookup);

    // Add x to inner scope (shadows outer)
    const inner_result = ctx.self.scopeIntroduceInternal(gpa, &ctx.env.idents, .ident, x_ident, inner_pattern, false, true);
    try std.testing.expectEqual(Scope.IntroduceResult{ .shadowing_warning = outer_pattern }, inner_result);

    // Now x should resolve to inner scope
    const inner_lookup = ctx.self.scopeLookup(&ctx.env.idents, .ident, x_ident);
    try std.testing.expectEqual(Scope.LookupResult{ .found = inner_pattern }, inner_lookup);

    // Exit inner scope
    try ctx.self.scopeExit(gpa);

    // x should resolve to outer scope again
    const after_exit_lookup = ctx.self.scopeLookup(&ctx.env.idents, .ident, x_ident);
    try std.testing.expectEqual(Scope.LookupResult{ .found = outer_pattern }, after_exit_lookup);
}

test "top level var error" {
    const gpa = std.testing.allocator;

    var ctx = try ScopeTestContext.init(gpa);
    defer ctx.deinit();

    const var_ident = ctx.env.idents.insert(gpa, base.Ident.for_text("count_"), base.Region.zero());
    const pattern: CIR.Pattern.Idx = @enumFromInt(1);

    // Should fail to introduce var at top level
    const result = ctx.self.scopeIntroduceInternal(gpa, &ctx.env.idents, .ident, var_ident, pattern, true, true);

    try std.testing.expectEqual(Scope.IntroduceResult{ .top_level_var_error = {} }, result);
}

test "type variables are tracked separately from value identifiers" {
    const gpa = std.testing.allocator;

    var ctx = try ScopeTestContext.init(gpa);
    defer ctx.deinit();

    // Create identifiers for 'a' - one for value, one for type
    const a_ident = ctx.env.idents.insert(gpa, base.Ident.for_text("a"), base.Region.zero());
    const pattern: CIR.Pattern.Idx = @enumFromInt(1);
    const type_anno: CIR.TypeAnno.Idx = @enumFromInt(1);

    // Introduce 'a' as a value identifier
    const value_result = ctx.self.scopeIntroduceInternal(gpa, &ctx.env.idents, .ident, a_ident, pattern, false, true);
    try std.testing.expectEqual(Scope.IntroduceResult{ .success = {} }, value_result);

    // Introduce 'a' as a type variable - should succeed because they're in separate namespaces
    const current_scope = &ctx.self.scopes.items[ctx.self.scopes.items.len - 1];
    const type_result = current_scope.introduceTypeVar(gpa, &ctx.env.idents, a_ident, type_anno, null);
    try std.testing.expectEqual(Scope.TypeVarIntroduceResult{ .success = {} }, type_result);

    // Lookup 'a' as value should find the pattern
    const value_lookup = ctx.self.scopeLookup(&ctx.env.idents, .ident, a_ident);
    try std.testing.expectEqual(Scope.LookupResult{ .found = pattern }, value_lookup);

    // Lookup 'a' as type variable should find the type annotation
    const type_lookup = current_scope.lookupTypeVar(&ctx.env.idents, a_ident);
    try std.testing.expectEqual(Scope.TypeVarLookupResult{ .found = type_anno }, type_lookup);
}

test "var reassignment within same function" {
    const gpa = std.testing.allocator;

    var ctx = try ScopeTestContext.init(gpa);
    defer ctx.deinit();

    // Enter function scope
    ctx.self.scopeEnter(gpa, true);

    const count_ident = ctx.env.idents.insert(gpa, base.Ident.for_text("count_"), base.Region.zero());
    const pattern1: CIR.Pattern.Idx = @enumFromInt(1);
    const pattern2: CIR.Pattern.Idx = @enumFromInt(2);

    // Declare var
    const declare_result = ctx.self.scopeIntroduceInternal(gpa, &ctx.env.idents, .ident, count_ident, pattern1, true, true);
    try std.testing.expectEqual(Scope.IntroduceResult{ .success = {} }, declare_result);

    // Reassign var (not a declaration)
    const reassign_result = ctx.self.scopeIntroduceInternal(gpa, &ctx.env.idents, .ident, count_ident, pattern2, true, false);
    try std.testing.expectEqual(Scope.IntroduceResult{ .success = {} }, reassign_result);

    // Should resolve to the reassigned value
    const lookup_result = ctx.self.scopeLookup(&ctx.env.idents, .ident, count_ident);
    try std.testing.expectEqual(Scope.LookupResult{ .found = pattern2 }, lookup_result);
}

test "var reassignment across function boundary fails" {
    const gpa = std.testing.allocator;

    var ctx = try ScopeTestContext.init(gpa);
    defer ctx.deinit();

    // Enter first function scope
    ctx.self.scopeEnter(gpa, true);

    const count_ident = ctx.env.idents.insert(gpa, base.Ident.for_text("count_"), base.Region.zero());
    const pattern1: CIR.Pattern.Idx = @enumFromInt(1);
    const pattern2: CIR.Pattern.Idx = @enumFromInt(2);

    // Declare var in first function
    const declare_result = ctx.self.scopeIntroduceInternal(gpa, &ctx.env.idents, .ident, count_ident, pattern1, true, true);
    try std.testing.expectEqual(Scope.IntroduceResult{ .success = {} }, declare_result);

    // Enter second function scope (function boundary)
    ctx.self.scopeEnter(gpa, true);

    // Try to reassign var from different function - should fail
    const reassign_result = ctx.self.scopeIntroduceInternal(gpa, &ctx.env.idents, .ident, count_ident, pattern2, true, false);
    try std.testing.expectEqual(Scope.IntroduceResult{ .var_across_function_boundary = pattern1 }, reassign_result);
}

test "identifiers with and without underscores are different" {
    const gpa = std.testing.allocator;

    var ctx = try ScopeTestContext.init(gpa);
    defer ctx.deinit();

    const sum_ident = ctx.env.idents.insert(gpa, base.Ident.for_text("sum"), base.Region.zero());
    const sum_underscore_ident = ctx.env.idents.insert(gpa, base.Ident.for_text("sum_"), base.Region.zero());
    const pattern1: CIR.Pattern.Idx = @enumFromInt(1);
    const pattern2: CIR.Pattern.Idx = @enumFromInt(2);

    // Enter function scope so we can use var
    ctx.self.scopeEnter(gpa, true);

    // Introduce regular identifier
    const regular_result = ctx.self.scopeIntroduceInternal(gpa, &ctx.env.idents, .ident, sum_ident, pattern1, false, true);
    try std.testing.expectEqual(Scope.IntroduceResult{ .success = {} }, regular_result);

    // Introduce var with underscore - should not conflict
    const var_result = ctx.self.scopeIntroduceInternal(gpa, &ctx.env.idents, .ident, sum_underscore_ident, pattern2, true, true);
    try std.testing.expectEqual(Scope.IntroduceResult{ .success = {} }, var_result);

    // Both should be found independently
    const regular_lookup = ctx.self.scopeLookup(&ctx.env.idents, .ident, sum_ident);
    const var_lookup = ctx.self.scopeLookup(&ctx.env.idents, .ident, sum_underscore_ident);

    try std.testing.expectEqual(Scope.LookupResult{ .found = pattern1 }, regular_lookup);
    try std.testing.expectEqual(Scope.LookupResult{ .found = pattern2 }, var_lookup);
}

test "aliases work separately from idents" {
    const gpa = std.testing.allocator;

    var ctx = try ScopeTestContext.init(gpa);
    defer ctx.deinit();

    const foo_ident = ctx.env.idents.insert(gpa, base.Ident.for_text("Foo"), base.Region.zero());
    const ident_pattern: CIR.Pattern.Idx = @enumFromInt(1);
    const alias_pattern: CIR.Pattern.Idx = @enumFromInt(2);

    // Add as both ident and alias (they're in separate namespaces)
    const ident_result = ctx.self.scopeIntroduceInternal(gpa, &ctx.env.idents, .ident, foo_ident, ident_pattern, false, true);
    const alias_result = ctx.self.scopeIntroduceInternal(gpa, &ctx.env.idents, .alias, foo_ident, alias_pattern, false, true);

    try std.testing.expectEqual(Scope.IntroduceResult{ .success = {} }, ident_result);
    try std.testing.expectEqual(Scope.IntroduceResult{ .success = {} }, alias_result);

    // Both should be found in their respective namespaces
    const ident_lookup = ctx.self.scopeLookup(&ctx.env.idents, .ident, foo_ident);
    const alias_lookup = ctx.self.scopeLookup(&ctx.env.idents, .alias, foo_ident);

    try std.testing.expectEqual(Scope.LookupResult{ .found = ident_pattern }, ident_lookup);
    try std.testing.expectEqual(Scope.LookupResult{ .found = alias_pattern }, alias_lookup);
}

test "hexadecimal integer literals" {
    const test_cases = [_]struct {
        literal: []const u8,
        expected_value: i128,
        expected_sign_needed: bool,
        expected_bits_needed: u8,
    }{
        // Basic hex literals
        .{ .literal = "0x0", .expected_value = 0, .expected_sign_needed = false, .expected_bits_needed = 0 },
        .{ .literal = "0x1", .expected_value = 1, .expected_sign_needed = false, .expected_bits_needed = 0 },
        .{ .literal = "0xFF", .expected_value = 255, .expected_sign_needed = false, .expected_bits_needed = 1 },
        .{ .literal = "0x100", .expected_value = 256, .expected_sign_needed = false, .expected_bits_needed = 2 },
        .{ .literal = "0xFFFF", .expected_value = 65535, .expected_sign_needed = false, .expected_bits_needed = 3 },
        .{ .literal = "0x10000", .expected_value = 65536, .expected_sign_needed = false, .expected_bits_needed = 4 },
        .{ .literal = "0xFFFFFFFF", .expected_value = 4294967295, .expected_sign_needed = false, .expected_bits_needed = 5 },
        .{ .literal = "0x100000000", .expected_value = 4294967296, .expected_sign_needed = false, .expected_bits_needed = 6 },
        .{ .literal = "0xFFFFFFFFFFFFFFFF", .expected_value = @as(i128, @bitCast(@as(u128, 18446744073709551615))), .expected_sign_needed = false, .expected_bits_needed = 7 },

        // Hex with underscores
        .{ .literal = "0x1_000", .expected_value = 4096, .expected_sign_needed = false, .expected_bits_needed = 2 },
        .{ .literal = "0xFF_FF", .expected_value = 65535, .expected_sign_needed = false, .expected_bits_needed = 3 },
        .{ .literal = "0x1234_5678_9ABC_DEF0", .expected_value = @as(i128, @bitCast(@as(u128, 0x123456789ABCDEF0))), .expected_sign_needed = false, .expected_bits_needed = 6 },

        // Negative hex literals
        .{ .literal = "-0x1", .expected_value = -1, .expected_sign_needed = true, .expected_bits_needed = 0 },
        .{ .literal = "-0x80", .expected_value = -128, .expected_sign_needed = true, .expected_bits_needed = 0 },
        .{ .literal = "-0x81", .expected_value = -129, .expected_sign_needed = true, .expected_bits_needed = 1 },
        .{ .literal = "-0x8000", .expected_value = -32768, .expected_sign_needed = true, .expected_bits_needed = 2 },
        .{ .literal = "-0x8001", .expected_value = -32769, .expected_sign_needed = true, .expected_bits_needed = 3 },
        .{ .literal = "-0x80000000", .expected_value = -2147483648, .expected_sign_needed = true, .expected_bits_needed = 4 },
        .{ .literal = "-0x80000001", .expected_value = -2147483649, .expected_sign_needed = true, .expected_bits_needed = 5 },
        .{ .literal = "-0x8000000000000000", .expected_value = -9223372036854775808, .expected_sign_needed = true, .expected_bits_needed = 6 },
        .{ .literal = "-0x8000000000000001", .expected_value = @as(i128, -9223372036854775809), .expected_sign_needed = true, .expected_bits_needed = 7 },
    };

    var gpa_state = std.heap.GeneralPurposeAllocator(.{ .safety = true }){};
    defer std.debug.assert(gpa_state.deinit() == .ok);
    const gpa = gpa_state.allocator();

    for (test_cases) |tc| {
        var env = base.ModuleEnv.init(gpa);
        defer env.deinit();

        var ast = parse.parseExpr(&env, tc.literal);
        defer ast.deinit(gpa);

        var cir = CIR.init(&env);
        defer cir.deinit();

        var can = try init(&cir, &ast, null);
        defer can.deinit();

        const expr_idx: parse.AST.Expr.Idx = @enumFromInt(ast.root_node_idx);
        const canonical_expr_idx = try can.canonicalizeExpr(expr_idx) orelse {
            std.debug.print("Failed to canonicalize: {s}\n", .{tc.literal});
            try std.testing.expect(false);
            continue;
        };

        const expr = cir.store.getExpr(canonical_expr_idx);
        try std.testing.expect(expr == .e_int);

        // Check the value
        try std.testing.expectEqual(tc.expected_value, @as(i128, @bitCast(expr.e_int.value.bytes)));

        const expr_as_type_var: types.Var = @enumFromInt(@intFromEnum(canonical_expr_idx));
        const resolved = env.types.resolveVar(expr_as_type_var);
        switch (resolved.desc.content) {
            .structure => |structure| switch (structure) {
                .num => |num| switch (num) {
                    .num_poly => |poly| {
                        try std.testing.expectEqual(tc.expected_sign_needed, poly.requirements.sign_needed);
                        try std.testing.expectEqual(tc.expected_bits_needed, poly.requirements.bits_needed);
                    },
                    .int_poly => |poly| {
                        try std.testing.expectEqual(tc.expected_sign_needed, poly.requirements.sign_needed);
                        try std.testing.expectEqual(tc.expected_bits_needed, poly.requirements.bits_needed);
                    },
                    .num_unbound => |requirements| {
                        try std.testing.expectEqual(tc.expected_sign_needed, requirements.sign_needed);
                        try std.testing.expectEqual(tc.expected_bits_needed, requirements.bits_needed);
                    },
                    .int_unbound => |requirements| {
                        try std.testing.expectEqual(tc.expected_sign_needed, requirements.sign_needed);
                        try std.testing.expectEqual(tc.expected_bits_needed, requirements.bits_needed);
                    },
                    else => return error.UnexpectedNumType,
                },
                else => return error.UnexpectedStructureType,
            },
            else => return error.UnexpectedContentType,
        }
    }
}

test "binary integer literals" {
    const test_cases = [_]struct {
        literal: []const u8,
        expected_value: i128,
        expected_sign_needed: bool,
        expected_bits_needed: u8,
    }{
        // Basic binary literals
        .{ .literal = "0b0", .expected_value = 0, .expected_sign_needed = false, .expected_bits_needed = 0 },
        .{ .literal = "0b1", .expected_value = 1, .expected_sign_needed = false, .expected_bits_needed = 0 },
        .{ .literal = "0b10", .expected_value = 2, .expected_sign_needed = false, .expected_bits_needed = 0 },
        .{ .literal = "0b11111111", .expected_value = 255, .expected_sign_needed = false, .expected_bits_needed = 1 },
        .{ .literal = "0b100000000", .expected_value = 256, .expected_sign_needed = false, .expected_bits_needed = 2 },
        .{ .literal = "0b1111111111111111", .expected_value = 65535, .expected_sign_needed = false, .expected_bits_needed = 3 },
        .{ .literal = "0b10000000000000000", .expected_value = 65536, .expected_sign_needed = false, .expected_bits_needed = 4 },

        // Binary with underscores
        .{ .literal = "0b11_11", .expected_value = 15, .expected_sign_needed = false, .expected_bits_needed = 0 },
        .{ .literal = "0b1111_1111", .expected_value = 255, .expected_sign_needed = false, .expected_bits_needed = 1 },
        .{ .literal = "0b1_0000_0000", .expected_value = 256, .expected_sign_needed = false, .expected_bits_needed = 2 },
        .{ .literal = "0b1010_1010_1010_1010", .expected_value = 43690, .expected_sign_needed = false, .expected_bits_needed = 3 },

        // Negative binary
        .{ .literal = "-0b1", .expected_value = -1, .expected_sign_needed = true, .expected_bits_needed = 0 },
        .{ .literal = "-0b10000000", .expected_value = -128, .expected_sign_needed = true, .expected_bits_needed = 0 },
        .{ .literal = "-0b10000001", .expected_value = -129, .expected_sign_needed = true, .expected_bits_needed = 1 },
        .{ .literal = "-0b1000000000000000", .expected_value = -32768, .expected_sign_needed = true, .expected_bits_needed = 2 },
        .{ .literal = "-0b1000000000000001", .expected_value = -32769, .expected_sign_needed = true, .expected_bits_needed = 3 },
    };

    var gpa_state = std.heap.GeneralPurposeAllocator(.{ .safety = true }){};
    defer std.debug.assert(gpa_state.deinit() == .ok);
    const gpa = gpa_state.allocator();

    for (test_cases) |tc| {
        var env = base.ModuleEnv.init(gpa);
        defer env.deinit();

        var ast = parse.parseExpr(&env, tc.literal);
        defer ast.deinit(gpa);

        var cir = CIR.init(&env);
        defer cir.deinit();

        var can = try init(&cir, &ast, null);
        defer can.deinit();

        const expr_idx: parse.AST.Expr.Idx = @enumFromInt(ast.root_node_idx);
        const canonical_expr_idx = try can.canonicalizeExpr(expr_idx) orelse {
            std.debug.print("Failed to canonicalize: {s}\n", .{tc.literal});
            try std.testing.expect(false);
            continue;
        };

        const expr = cir.store.getExpr(canonical_expr_idx);
        try std.testing.expect(expr == .e_int);

        // Check the value
        try std.testing.expectEqual(tc.expected_value, @as(i128, @bitCast(expr.e_int.value.bytes)));

        const expr_as_type_var: types.Var = @enumFromInt(@intFromEnum(canonical_expr_idx));
        const resolved = env.types.resolveVar(expr_as_type_var);
        switch (resolved.desc.content) {
            .structure => |structure| switch (structure) {
                .num => |num| switch (num) {
                    .num_poly => |poly| {
                        try std.testing.expectEqual(tc.expected_sign_needed, poly.requirements.sign_needed);
                        try std.testing.expectEqual(tc.expected_bits_needed, poly.requirements.bits_needed);
                    },
                    .int_poly => |poly| {
                        try std.testing.expectEqual(tc.expected_sign_needed, poly.requirements.sign_needed);
                        try std.testing.expectEqual(tc.expected_bits_needed, poly.requirements.bits_needed);
                    },
                    .num_unbound => |requirements| {
                        try std.testing.expectEqual(tc.expected_sign_needed, requirements.sign_needed);
                        try std.testing.expectEqual(tc.expected_bits_needed, requirements.bits_needed);
                    },
                    .int_unbound => |requirements| {
                        try std.testing.expectEqual(tc.expected_sign_needed, requirements.sign_needed);
                        try std.testing.expectEqual(tc.expected_bits_needed, requirements.bits_needed);
                    },
                    else => return error.UnexpectedNumType,
                },
                else => return error.UnexpectedStructureType,
            },
            else => return error.UnexpectedContentType,
        }
    }
}

test "octal integer literals" {
    const test_cases = [_]struct {
        literal: []const u8,
        expected_value: i128,
        expected_sign_needed: bool,
        expected_bits_needed: u8,
    }{
        // Basic octal literals
        .{ .literal = "0o0", .expected_value = 0, .expected_sign_needed = false, .expected_bits_needed = 0 },
        .{ .literal = "0o1", .expected_value = 1, .expected_sign_needed = false, .expected_bits_needed = 0 },
        .{ .literal = "0o7", .expected_value = 7, .expected_sign_needed = false, .expected_bits_needed = 0 },
        .{ .literal = "0o10", .expected_value = 8, .expected_sign_needed = false, .expected_bits_needed = 0 },
        .{ .literal = "0o377", .expected_value = 255, .expected_sign_needed = false, .expected_bits_needed = 1 },
        .{ .literal = "0o400", .expected_value = 256, .expected_sign_needed = false, .expected_bits_needed = 2 },
        .{ .literal = "0o177777", .expected_value = 65535, .expected_sign_needed = false, .expected_bits_needed = 3 },
        .{ .literal = "0o200000", .expected_value = 65536, .expected_sign_needed = false, .expected_bits_needed = 4 },

        // Octal with underscores
        .{ .literal = "0o377_377", .expected_value = 130815, .expected_sign_needed = false, .expected_bits_needed = 4 },
        .{ .literal = "0o1_234_567", .expected_value = 342391, .expected_sign_needed = false, .expected_bits_needed = 4 },

        // Negative octal literals
        .{ .literal = "-0o1", .expected_value = -1, .expected_sign_needed = true, .expected_bits_needed = 0 },
        .{ .literal = "-0o100", .expected_value = -64, .expected_sign_needed = true, .expected_bits_needed = 0 },
        .{ .literal = "-0o200", .expected_value = -128, .expected_sign_needed = true, .expected_bits_needed = 0 },
        .{ .literal = "-0o201", .expected_value = -129, .expected_sign_needed = true, .expected_bits_needed = 1 },
        .{ .literal = "-0o100000", .expected_value = -32768, .expected_sign_needed = true, .expected_bits_needed = 2 },
        .{ .literal = "-0o100001", .expected_value = -32769, .expected_sign_needed = true, .expected_bits_needed = 3 },
    };

    var gpa_state = std.heap.GeneralPurposeAllocator(.{ .safety = true }){};
    defer std.debug.assert(gpa_state.deinit() == .ok);
    const gpa = gpa_state.allocator();

    for (test_cases) |tc| {
        var env = base.ModuleEnv.init(gpa);
        defer env.deinit();

        var ast = parse.parseExpr(&env, tc.literal);
        defer ast.deinit(gpa);

        var cir = CIR.init(&env);
        defer cir.deinit();

        var can = try init(&cir, &ast, null);
        defer can.deinit();

        const expr_idx: parse.AST.Expr.Idx = @enumFromInt(ast.root_node_idx);
        const canonical_expr_idx = try can.canonicalizeExpr(expr_idx) orelse {
            std.debug.print("Failed to canonicalize: {s}\n", .{tc.literal});
            try std.testing.expect(false);
            continue;
        };

        const expr = cir.store.getExpr(canonical_expr_idx);
        try std.testing.expect(expr == .e_int);

        // Check the value
        try std.testing.expectEqual(tc.expected_value, @as(i128, @bitCast(expr.e_int.value.bytes)));

        const expr_as_type_var: types.Var = @enumFromInt(@intFromEnum(canonical_expr_idx));
        const resolved = env.types.resolveVar(expr_as_type_var);
        switch (resolved.desc.content) {
            .structure => |structure| switch (structure) {
                .num => |num| switch (num) {
                    .num_poly => |poly| {
                        try std.testing.expectEqual(tc.expected_sign_needed, poly.requirements.sign_needed);
                        try std.testing.expectEqual(tc.expected_bits_needed, poly.requirements.bits_needed);
                    },
                    .int_poly => |poly| {
                        try std.testing.expectEqual(tc.expected_sign_needed, poly.requirements.sign_needed);
                        try std.testing.expectEqual(tc.expected_bits_needed, poly.requirements.bits_needed);
                    },
                    .num_unbound => |requirements| {
                        try std.testing.expectEqual(tc.expected_sign_needed, requirements.sign_needed);
                        try std.testing.expectEqual(tc.expected_bits_needed, requirements.bits_needed);
                    },
                    .int_unbound => |requirements| {
                        try std.testing.expectEqual(tc.expected_sign_needed, requirements.sign_needed);
                        try std.testing.expectEqual(tc.expected_bits_needed, requirements.bits_needed);
                    },
                    else => return error.UnexpectedNumType,
                },
                else => return error.UnexpectedStructureType,
            },
            else => return error.UnexpectedContentType,
        }
    }
}

test "integer literals with uppercase base prefixes" {
    const test_cases = [_]struct {
        literal: []const u8,
        expected_value: i128,
        expected_sign_needed: bool,
        expected_bits_needed: u8,
    }{
        // Uppercase hex prefix
        .{ .literal = "0X0", .expected_value = 0, .expected_sign_needed = false, .expected_bits_needed = 0 },
        .{ .literal = "0X1", .expected_value = 1, .expected_sign_needed = false, .expected_bits_needed = 0 },
        .{ .literal = "0XFF", .expected_value = 255, .expected_sign_needed = false, .expected_bits_needed = 1 },
        .{ .literal = "0XABCD", .expected_value = 43981, .expected_sign_needed = false, .expected_bits_needed = 3 },

        // Uppercase binary prefix
        .{ .literal = "0B0", .expected_value = 0, .expected_sign_needed = false, .expected_bits_needed = 0 },
        .{ .literal = "0B1", .expected_value = 1, .expected_sign_needed = false, .expected_bits_needed = 0 },
        .{ .literal = "0B1111", .expected_value = 15, .expected_sign_needed = false, .expected_bits_needed = 0 },
        .{ .literal = "0B11111111", .expected_value = 255, .expected_sign_needed = false, .expected_bits_needed = 1 },

        // Uppercase octal prefix
        .{ .literal = "0O0", .expected_value = 0, .expected_sign_needed = false, .expected_bits_needed = 0 },
        .{ .literal = "0O7", .expected_value = 7, .expected_sign_needed = false, .expected_bits_needed = 0 },
        .{ .literal = "0O377", .expected_value = 255, .expected_sign_needed = false, .expected_bits_needed = 1 },
        .{ .literal = "0O777", .expected_value = 511, .expected_sign_needed = false, .expected_bits_needed = 2 },

        // Mixed case in value (should still work)
        .{ .literal = "0xAbCd", .expected_value = 43981, .expected_sign_needed = false, .expected_bits_needed = 3 },
        .{ .literal = "0XaBcD", .expected_value = 43981, .expected_sign_needed = false, .expected_bits_needed = 3 },
    };

    var gpa_state = std.heap.GeneralPurposeAllocator(.{ .safety = true }){};
    defer std.debug.assert(gpa_state.deinit() == .ok);
    const gpa = gpa_state.allocator();

    for (test_cases) |tc| {
        var env = base.ModuleEnv.init(gpa);
        defer env.deinit();

        var ast = parse.parseExpr(&env, tc.literal);
        defer ast.deinit(gpa);

        var cir = CIR.init(&env);
        defer cir.deinit();

        var can = try init(&cir, &ast, null);
        defer can.deinit();

        const expr_idx: parse.AST.Expr.Idx = @enumFromInt(ast.root_node_idx);
        const canonical_expr_idx = try can.canonicalizeExpr(expr_idx) orelse {
            std.debug.print("Failed to canonicalize: {s}\n", .{tc.literal});
            try std.testing.expect(false);
            continue;
        };

        const expr = cir.store.getExpr(canonical_expr_idx);
        try std.testing.expect(expr == .e_int);

        // Check the value
        try std.testing.expectEqual(tc.expected_value, @as(i128, @bitCast(expr.e_int.value.bytes)));

        const expr_as_type_var: types.Var = @enumFromInt(@intFromEnum(canonical_expr_idx));
        const resolved = env.types.resolveVar(expr_as_type_var);
        switch (resolved.desc.content) {
            .structure => |structure| switch (structure) {
                .num => |num| switch (num) {
                    .num_poly => |poly| {
                        try std.testing.expectEqual(tc.expected_sign_needed, poly.requirements.sign_needed);
                        try std.testing.expectEqual(tc.expected_bits_needed, poly.requirements.bits_needed);
                    },
                    .int_poly => |poly| {
                        try std.testing.expectEqual(tc.expected_sign_needed, poly.requirements.sign_needed);
                        try std.testing.expectEqual(tc.expected_bits_needed, poly.requirements.bits_needed);
                    },
                    .num_unbound => |requirements| {
                        try std.testing.expectEqual(tc.expected_sign_needed, requirements.sign_needed);
                        try std.testing.expectEqual(tc.expected_bits_needed, requirements.bits_needed);
                    },
                    .int_unbound => |requirements| {
                        try std.testing.expectEqual(tc.expected_sign_needed, requirements.sign_needed);
                        try std.testing.expectEqual(tc.expected_bits_needed, requirements.bits_needed);
                    },
                    else => return error.UnexpectedNumType,
                },
                else => return error.UnexpectedStructureType,
            },
            else => return error.UnexpectedContentType,
        }
    }
}

test "numeric literal patterns use pattern idx as type var" {
    var gpa_state = std.heap.GeneralPurposeAllocator(.{ .safety = true }){};
    defer std.debug.assert(gpa_state.deinit() == .ok);
    const gpa = gpa_state.allocator();

    // Test that int literal patterns work and use the pattern index as the type variable
    {
        var env = base.ModuleEnv.init(gpa);
        defer env.deinit();

        var cir = CIR.init(&env);
        defer cir.deinit();

        // Create an int literal pattern directly
        const int_pattern = CIR.Pattern{
            .int_literal = .{
                .value = .{ .bytes = @bitCast(@as(i128, 42)), .kind = .i128 },
            },
        };

        const pattern_idx = try cir.store.addPattern(int_pattern, base.Region.zero());

        // Set the type variable for the pattern
        _ = cir.setTypeVarAtPat(pattern_idx, Content{
            .structure = .{ .num = .{ .num_unbound = .{
                .sign_needed = false,
                .bits_needed = 0,
            } } },
        });

        // Verify the stored pattern
        const stored_pattern = cir.store.getPattern(pattern_idx);
        try std.testing.expect(stored_pattern == .int_literal);
        try std.testing.expectEqual(@as(i128, 42), @as(i128, @bitCast(stored_pattern.int_literal.value.bytes)));

        // Verify the pattern index can be used as a type variable
        const pattern_as_type_var: types.Var = @enumFromInt(@intFromEnum(pattern_idx));
        const resolved = env.types.resolveVar(pattern_as_type_var);
        switch (resolved.desc.content) {
            .structure => |structure| switch (structure) {
                .num => |num| switch (num) {
                    .num_unbound => |requirements| {
                        try std.testing.expectEqual(false, requirements.sign_needed);
                        try std.testing.expectEqual(@as(u8, 0), requirements.bits_needed);
                    },
                    else => return error.UnexpectedNumType,
                },
                else => return error.UnexpectedStructureType,
            },
            else => return error.UnexpectedContentType,
        }
    }

    // Test that f64 literal patterns work
    {
        var env = base.ModuleEnv.init(gpa);
        defer env.deinit();

        var cir = CIR.init(&env);
        defer cir.deinit();

        // Create a dec literal pattern directly
        const dec_pattern = CIR.Pattern{
            .dec_literal = .{
                .value = RocDec.fromF64(3.14) orelse unreachable,
            },
        };

        const pattern_idx = try cir.store.addPattern(dec_pattern, base.Region.zero());

        // Set the type variable for the pattern
        _ = cir.setTypeVarAtPat(pattern_idx, Content{
            .structure = .{ .num = .{ .frac_unbound = .{
                .fits_in_f32 = true,
                .fits_in_dec = true,
            } } },
        });

        // Verify the stored pattern
        const stored_pattern = cir.store.getPattern(pattern_idx);
        try std.testing.expect(stored_pattern == .dec_literal);
        const expected_dec = RocDec.fromF64(3.14) orelse unreachable;
        try std.testing.expectEqual(expected_dec.num, stored_pattern.dec_literal.value.num);

        // Verify the pattern index can be used as a type variable
        const pattern_as_type_var: types.Var = @enumFromInt(@intFromEnum(pattern_idx));
        const resolved = env.types.resolveVar(pattern_as_type_var);
        switch (resolved.desc.content) {
            .structure => |structure| switch (structure) {
                .num => |num| switch (num) {
                    .frac_unbound => |requirements| {
                        try std.testing.expectEqual(true, requirements.fits_in_f32);
                        try std.testing.expectEqual(true, requirements.fits_in_dec);
                    },
                    else => return error.UnexpectedNumType,
                },
                else => return error.UnexpectedStructureType,
            },
            else => return error.UnexpectedContentType,
        }
    }
}

test "numeric pattern types: unbound vs polymorphic" {
    var gpa_state = std.heap.GeneralPurposeAllocator(.{ .safety = true }){};
    defer std.debug.assert(gpa_state.deinit() == .ok);
    const gpa = gpa_state.allocator();

    // Test int_unbound pattern
    {
        var env = base.ModuleEnv.init(gpa);
        defer env.deinit();

        var cir = CIR.init(&env);
        defer cir.deinit();

        const pattern = CIR.Pattern{
            .int_literal = .{
                .value = .{ .bytes = @bitCast(@as(i128, -17)), .kind = .i128 },
            },
        };

        const pattern_idx = try cir.store.addPattern(pattern, base.Region.zero());

        // Set as int_unbound (used when pattern matching where type is not yet known)
        _ = cir.setTypeVarAtPat(pattern_idx, Content{
            .structure = .{ .num = .{ .int_unbound = .{
                .sign_needed = true,
                .bits_needed = 0,
            } } },
        });

        const pattern_var: types.Var = @enumFromInt(@intFromEnum(pattern_idx));
        const resolved = env.types.resolveVar(pattern_var);
        switch (resolved.desc.content) {
            .structure => |s| switch (s) {
                .num => |n| switch (n) {
                    .int_unbound => |req| {
                        try std.testing.expectEqual(true, req.sign_needed);
                        try std.testing.expectEqual(@as(u8, 0), req.bits_needed);
                    },
                    else => return error.ExpectedIntUnbound,
                },
                else => {},
            },
            else => {},
        }
    }

    // Test int_poly pattern (polymorphic integer that can be different int types)
    {
        var env = base.ModuleEnv.init(gpa);
        defer env.deinit();

        var cir = CIR.init(&env);
        defer cir.deinit();

        const pattern = CIR.Pattern{
            .int_literal = .{
                .value = .{ .bytes = @bitCast(@as(i128, 255)), .kind = .i128 },
            },
        };

        const pattern_idx = try cir.store.addPattern(pattern, base.Region.zero());

        // Create a fresh type variable for polymorphic int
        const poly_var = env.types.fresh();

        // Set as int_poly (can be any integer type that satisfies requirements)
        _ = cir.setTypeVarAtPat(pattern_idx, Content{
            .structure = .{
                .num = .{
                    .int_poly = .{
                        .var_ = poly_var,
                        .requirements = .{
                            .sign_needed = false,
                            .bits_needed = 1, // Needs at least 8 bits for 255
                        },
                    },
                },
            },
        });

        const pattern_var: types.Var = @enumFromInt(@intFromEnum(pattern_idx));
        const resolved = env.types.resolveVar(pattern_var);
        switch (resolved.desc.content) {
            .structure => |s| switch (s) {
                .num => |n| switch (n) {
                    .int_poly => |poly| {
                        try std.testing.expectEqual(false, poly.requirements.sign_needed);
                        try std.testing.expectEqual(@as(u8, 1), poly.requirements.bits_needed);
                        try std.testing.expectEqual(poly_var, poly.var_);
                    },
                    else => return error.ExpectedIntPoly,
                },
                else => {},
            },
            else => {},
        }
    }

    // Test num_unbound pattern (can be int or frac)
    {
        var env = base.ModuleEnv.init(gpa);
        defer env.deinit();

        var cir = CIR.init(&env);
        defer cir.deinit();

        const pattern = CIR.Pattern{
            .int_literal = .{
                .value = .{ .bytes = @bitCast(@as(i128, 10)), .kind = .i128 },
            },
        };

        const pattern_idx = try cir.store.addPattern(pattern, base.Region.zero());

        // Set as num_unbound (decimal literal that could be int or frac)
        _ = cir.setTypeVarAtPat(pattern_idx, Content{
            .structure = .{ .num = .{ .num_unbound = .{
                .sign_needed = false,
                .bits_needed = 0,
            } } },
        });

        const pattern_var: types.Var = @enumFromInt(@intFromEnum(pattern_idx));
        const resolved = env.types.resolveVar(pattern_var);
        switch (resolved.desc.content) {
            .structure => |s| switch (s) {
                .num => |n| switch (n) {
                    .num_unbound => |req| {
                        try std.testing.expectEqual(false, req.sign_needed);
                        try std.testing.expectEqual(@as(u8, 0), req.bits_needed);
                    },
                    else => return error.ExpectedNumUnbound,
                },
                else => {},
            },
            else => {},
        }
    }

    // Test num_poly pattern (polymorphic num that can be int or frac)
    {
        var env = base.ModuleEnv.init(gpa);
        defer env.deinit();

        var cir = CIR.init(&env);
        defer cir.deinit();

        const pattern = CIR.Pattern{
            .int_literal = .{
                .value = .{ .bytes = @bitCast(@as(i128, 5)), .kind = .i128 },
            },
        };

        const pattern_idx = try cir.store.addPattern(pattern, base.Region.zero());

        // Create a fresh type variable for polymorphic num
        const poly_var = env.types.fresh();

        // Set as num_poly (can be any numeric type)
        _ = cir.setTypeVarAtPat(pattern_idx, Content{
            .structure = .{ .num = .{ .num_poly = .{
                .var_ = poly_var,
                .requirements = .{
                    .sign_needed = false,
                    .bits_needed = 0,
                },
            } } },
        });

        const pattern_var: types.Var = @enumFromInt(@intFromEnum(pattern_idx));
        const resolved = env.types.resolveVar(pattern_var);
        switch (resolved.desc.content) {
            .structure => |s| switch (s) {
                .num => |n| switch (n) {
                    .num_poly => |poly| {
                        try std.testing.expectEqual(false, poly.requirements.sign_needed);
                        try std.testing.expectEqual(@as(u8, 0), poly.requirements.bits_needed);
                        try std.testing.expectEqual(poly_var, poly.var_);
                    },
                    else => return error.ExpectedNumPoly,
                },
                else => {},
            },
            else => {},
        }
    }

    // Test frac_unbound pattern
    {
        var env = base.ModuleEnv.init(gpa);
        defer env.deinit();

        var cir = CIR.init(&env);
        defer cir.deinit();

        const pattern = CIR.Pattern{
            .dec_literal = .{
                .value = RocDec.fromF64(2.5) orelse unreachable,
            },
        };

        const pattern_idx = try cir.store.addPattern(pattern, base.Region.zero());

        // Set as frac_unbound
        _ = cir.setTypeVarAtPat(pattern_idx, Content{
            .structure = .{ .num = .{ .frac_unbound = .{
                .fits_in_f32 = true,
                .fits_in_dec = true,
            } } },
        });

        const pattern_var: types.Var = @enumFromInt(@intFromEnum(pattern_idx));
        const resolved = env.types.resolveVar(pattern_var);
        switch (resolved.desc.content) {
            .structure => |s| switch (s) {
                .num => |n| switch (n) {
                    .frac_unbound => |req| {
                        try std.testing.expectEqual(true, req.fits_in_f32);
                        try std.testing.expectEqual(true, req.fits_in_dec);
                    },
                    else => return error.ExpectedFracUnbound,
                },
                else => {},
            },
            else => {},
        }
    }
}

test "record literal uses record_unbound" {
    const gpa = std.testing.allocator;

    // Test a simple record literal
    {
        var env = base.ModuleEnv.init(gpa);
        defer env.deinit();

        var ast = parse.parseExpr(&env, "{ x: 42, y: \"hello\" }");
        defer ast.deinit(gpa);

        var cir = CIR.init(&env);
        defer cir.deinit();

        var can = try Self.init(&cir, &ast, null);
        defer can.deinit();

        const expr_idx: parse.AST.Expr.Idx = @enumFromInt(ast.root_node_idx);
        const canonical_expr_idx = try can.canonicalizeExpr(expr_idx) orelse {
            return error.CanonicalizeError;
        };

        // Get the type of the expression
        const expr_var = @as(types.Var, @enumFromInt(@intFromEnum(canonical_expr_idx)));
        const resolved = env.types.resolveVar(expr_var);

        // Check that it's a record_unbound
        switch (resolved.desc.content) {
            .structure => |structure| switch (structure) {
                .record_unbound => |fields| {
                    // Success! The record literal created a record_unbound type
                    try testing.expect(fields.len() == 2);
                },
                else => return error.ExpectedRecordUnbound,
            },
            else => return error.ExpectedStructure,
        }
    }

    // Test an empty record literal
    {
        var env = base.ModuleEnv.init(gpa);
        defer env.deinit();

        var ast = parse.parseExpr(&env, "{}");
        defer ast.deinit(gpa);

        var cir = CIR.init(&env);
        defer cir.deinit();

        var can = try Self.init(&cir, &ast, null);
        defer can.deinit();

        const expr_idx: parse.AST.Expr.Idx = @enumFromInt(ast.root_node_idx);
        const canonical_expr_idx = try can.canonicalizeExpr(expr_idx) orelse {
            return error.CanonicalizeError;
        };

        // Get the type of the expression
        const expr_var = @as(types.Var, @enumFromInt(@intFromEnum(canonical_expr_idx)));
        const resolved = env.types.resolveVar(expr_var);

        // Check that it's an empty_record
        switch (resolved.desc.content) {
            .structure => |structure| switch (structure) {
                .empty_record => {
                    // Success! Empty record literal created empty_record type
                },
                else => return error.ExpectedEmptyRecord,
            },
            else => return error.ExpectedStructure,
        }
    }

    // Test a record with a single field
    {
        var env = base.ModuleEnv.init(gpa);
        defer env.deinit();

        var ast = parse.parseExpr(&env, "{ value: 123 }");
        defer ast.deinit(gpa);

        var cir = CIR.init(&env);
        defer cir.deinit();

        var can = try Self.init(&cir, &ast, null);
        defer can.deinit();

        const expr_idx: parse.AST.Expr.Idx = @enumFromInt(ast.root_node_idx);
        const canonical_expr_idx = try can.canonicalizeExpr(expr_idx) orelse {
            return error.CanonicalizeError;
        };

        // Get the type of the expression
        const expr_var = @as(types.Var, @enumFromInt(@intFromEnum(canonical_expr_idx)));
        const resolved = env.types.resolveVar(expr_var);

        // Check that it's a record_unbound
        switch (resolved.desc.content) {
            .structure => |structure| switch (structure) {
                .record_unbound => |fields| {
                    // Success! The record literal created a record_unbound type
                    try testing.expect(fields.len() == 1);

                    // Check the field
                    const fields_slice = env.types.getRecordFieldsSlice(fields);
                    const field_name = env.idents.getText(fields_slice.get(0).name);
                    try testing.expectEqualStrings("value", field_name);
                },
                else => return error.ExpectedRecordUnbound,
            },
            else => return error.ExpectedStructure,
        }
    }
}

test "record_unbound basic functionality" {
    const gpa = std.testing.allocator;

    // Test that record literals create record_unbound types
    var env = base.ModuleEnv.init(gpa);
    defer env.deinit();

    var ast = parse.parseExpr(&env, "{ x: 42, y: 99 }");
    defer ast.deinit(gpa);

    var cir = CIR.init(&env);
    defer cir.deinit();

    var can = try Self.init(&cir, &ast, null);
    defer can.deinit();

    const expr_idx: parse.AST.Expr.Idx = @enumFromInt(ast.root_node_idx);
    const canonical_expr_idx = try can.canonicalizeExpr(expr_idx) orelse {
        return error.CanonicalizeError;
    };

    // Get the type of the expression
    const expr_var = @as(types.Var, @enumFromInt(@intFromEnum(canonical_expr_idx)));
    const resolved = env.types.resolveVar(expr_var);

    // Verify it starts as record_unbound
    switch (resolved.desc.content) {
        .structure => |structure| switch (structure) {
            .record_unbound => |fields| {
                // Success! Record literal created record_unbound type
                try testing.expect(fields.len() == 2);

                // Check field names
                const field_slice = env.types.getRecordFieldsSlice(fields);
                try testing.expectEqualStrings("x", env.idents.getText(field_slice.get(0).name));
                try testing.expectEqualStrings("y", env.idents.getText(field_slice.get(1).name));
            },
            else => return error.ExpectedRecordUnbound,
        },
        else => return error.ExpectedStructure,
    }
}

test "record_unbound with multiple fields" {
    const gpa = std.testing.allocator;

    var env = base.ModuleEnv.init(gpa);
    defer env.deinit();

    // Create record_unbound with multiple fields
    var ast = parse.parseExpr(&env, "{ a: 123, b: 456, c: 789 }");
    defer ast.deinit(gpa);

    var cir = CIR.init(&env);
    defer cir.deinit();

    var can = try Self.init(&cir, &ast, null);
    defer can.deinit();

    const expr_idx: parse.AST.Expr.Idx = @enumFromInt(ast.root_node_idx);
    const canonical_expr_idx = try can.canonicalizeExpr(expr_idx) orelse {
        return error.CanonicalizeError;
    };

    const expr_var = @as(types.Var, @enumFromInt(@intFromEnum(canonical_expr_idx)));
    const resolved = env.types.resolveVar(expr_var);

    // Should be record_unbound
    switch (resolved.desc.content) {
        .structure => |s| switch (s) {
            .record_unbound => |fields| {
                try testing.expect(fields.len() == 3);

                // Check field names
                const field_slice = env.types.getRecordFieldsSlice(fields);
                try testing.expectEqualStrings("a", env.idents.getText(field_slice.get(0).name));
                try testing.expectEqualStrings("b", env.idents.getText(field_slice.get(1).name));
                try testing.expectEqualStrings("c", env.idents.getText(field_slice.get(2).name));
            },
            else => return error.ExpectedRecordUnbound,
        },
        else => return error.ExpectedStructure,
    }
}

test "record with extension variable" {
    const gpa = std.testing.allocator;

    var env = base.ModuleEnv.init(gpa);
    defer env.deinit();

    var cir = CIR.init(&env);
    defer cir.deinit();

    // Test that regular records have extension variables
    // Create { x: 42, y: "hi" }* (open record)
    const num_var = env.types.freshFromContent(Content{ .structure = .{ .num = .{ .int_precision = .i32 } } });
    const str_var = env.types.freshFromContent(Content{ .structure = .str });

    const fields = [_]types.RecordField{
        .{ .name = env.idents.insert(gpa, base.Ident.for_text("x"), base.Region.zero()), .var_ = num_var },
        .{ .name = env.idents.insert(gpa, base.Ident.for_text("y"), base.Region.zero()), .var_ = str_var },
    };
    const fields_range = env.types.appendRecordFields(&fields);
    const ext_var = env.types.fresh(); // Open extension
    const record_content = Content{ .structure = .{ .record = .{ .fields = fields_range, .ext = ext_var } } };
    const record_var = env.types.freshFromContent(record_content);

    // Verify the record has an extension variable
    const resolved = env.types.resolveVar(record_var);
    switch (resolved.desc.content) {
        .structure => |structure| switch (structure) {
            .record => |record| {
                try testing.expect(record.fields.len() == 2);

                // Check that extension is a flex var (open record)
                const ext_resolved = env.types.resolveVar(record.ext);
                switch (ext_resolved.desc.content) {
                    .flex_var => {
                        // Success! The record has an open extension
                    },
                    else => return error.ExpectedFlexVar,
                }
            },
            else => return error.ExpectedRecord,
        },
        else => return error.ExpectedStructure,
    }

    // Now test a closed record
    const closed_ext_var = env.types.freshFromContent(Content{ .structure = .empty_record });
    const closed_record_content = Content{ .structure = .{ .record = .{ .fields = fields_range, .ext = closed_ext_var } } };
    const closed_record_var = env.types.freshFromContent(closed_record_content);

    // Verify the closed record has empty_record as extension
    const closed_resolved = env.types.resolveVar(closed_record_var);
    switch (closed_resolved.desc.content) {
        .structure => |structure| switch (structure) {
            .record => |record| {
                try testing.expect(record.fields.len() == 2);

                // Check that extension is empty_record (closed record)
                const ext_resolved = env.types.resolveVar(record.ext);
                switch (ext_resolved.desc.content) {
                    .structure => |ext_structure| switch (ext_structure) {
                        .empty_record => {
                            // Success! The record is closed
                        },
                        else => return error.ExpectedEmptyRecord,
                    },
                    else => return error.ExpectedStructure,
                }
            },
            else => return error.ExpectedRecord,
        },
        else => return error.ExpectedStructure,
    }
}

test "numeric pattern types: unbound vs polymorphic - frac" {
    const gpa = std.testing.allocator;

    // Test frac_poly pattern
    {
        var env = base.ModuleEnv.init(gpa);
        defer env.deinit();

        var cir = CIR.init(&env);
        defer cir.deinit();

        const pattern = CIR.Pattern{
            .dec_literal = .{
                .value = RocDec.fromF64(1000000.0) orelse unreachable,
            },
        };

        const pattern_idx = try cir.store.addPattern(pattern, base.Region.zero());

        // Create a fresh type variable for polymorphic frac
        const poly_var = env.types.fresh();

        // Set as frac_poly (infinity doesn't fit in Dec)
        _ = cir.setTypeVarAtPat(pattern_idx, Content{
            .structure = .{
                .num = .{
                    .frac_poly = .{
                        .var_ = poly_var,
                        .requirements = .{
                            .fits_in_f32 = true,
                            .fits_in_dec = false, // Infinity doesn't fit in Dec
                        },
                    },
                },
            },
        });

        const pattern_var: types.Var = @enumFromInt(@intFromEnum(pattern_idx));
        const resolved = env.types.resolveVar(pattern_var);
        switch (resolved.desc.content) {
            .structure => |s| switch (s) {
                .num => |n| switch (n) {
                    .frac_poly => |poly| {
                        try std.testing.expectEqual(true, poly.requirements.fits_in_f32);
                        try std.testing.expectEqual(false, poly.requirements.fits_in_dec);
                        try std.testing.expectEqual(poly_var, poly.var_);
                    },
                    else => return error.ExpectedFracPoly,
                },
                else => {},
            },
            else => {},
        }
    }
}

test "pattern numeric literal value edge cases" {
    var gpa_state = std.heap.GeneralPurposeAllocator(.{ .safety = true }){};
    defer std.debug.assert(gpa_state.deinit() == .ok);
    const gpa = gpa_state.allocator();

    // Test max/min integer values
    {
        var env = base.ModuleEnv.init(gpa);
        defer env.deinit();

        var cir = CIR.init(&env);
        defer cir.deinit();

        // Test i128 max
        const max_pattern = CIR.Pattern{
            .int_literal = .{
                .value = .{ .bytes = @bitCast(@as(i128, std.math.maxInt(i128))), .kind = .i128 },
            },
        };
        const max_idx = try cir.store.addPattern(max_pattern, base.Region.zero());
        const stored_max = cir.store.getPattern(max_idx);
        try std.testing.expectEqual(std.math.maxInt(i128), @as(i128, @bitCast(stored_max.int_literal.value.bytes)));

        // Test i128 min
        const min_pattern = CIR.Pattern{
            .int_literal = .{
                .value = .{ .bytes = @bitCast(@as(i128, std.math.minInt(i128))), .kind = .i128 },
            },
        };
        const min_idx = try cir.store.addPattern(min_pattern, base.Region.zero());
        const stored_min = cir.store.getPattern(min_idx);
        try std.testing.expectEqual(std.math.minInt(i128), @as(i128, @bitCast(stored_min.int_literal.value.bytes)));
    }

    // Test small decimal pattern
    {
        var env = base.ModuleEnv.init(gpa);
        defer env.deinit();

        var cir = CIR.init(&env);
        defer cir.deinit();

        const small_dec_pattern = CIR.Pattern{
            .small_dec_literal = .{
                .numerator = 1234,
                .denominator_power_of_ten = 2, // 12.34

            },
        };

        const pattern_idx = try cir.store.addPattern(small_dec_pattern, base.Region.zero());
        const stored = cir.store.getPattern(pattern_idx);

        try std.testing.expect(stored == .small_dec_literal);
        try std.testing.expectEqual(@as(i16, 1234), stored.small_dec_literal.numerator);
        try std.testing.expectEqual(@as(u8, 2), stored.small_dec_literal.denominator_power_of_ten);
    }

    // Test dec literal pattern
    {
        var env = base.ModuleEnv.init(gpa);
        defer env.deinit();

        var cir = CIR.init(&env);
        defer cir.deinit();

        const dec_pattern = CIR.Pattern{
            .dec_literal = .{
                .value = RocDec{ .num = 314159265358979323 }, // π * 10^17

            },
        };

        const pattern_idx = try cir.store.addPattern(dec_pattern, base.Region.zero());
        const stored = cir.store.getPattern(pattern_idx);

        try std.testing.expect(stored == .dec_literal);
        try std.testing.expectEqual(@as(i128, 314159265358979323), stored.dec_literal.value.num);
    }

    // Test special float values
    {
        var env = base.ModuleEnv.init(gpa);
        defer env.deinit();

        var cir = CIR.init(&env);
        defer cir.deinit();

        // Test negative zero (RocDec doesn't distinguish between +0 and -0)
        const neg_zero_pattern = CIR.Pattern{
            .dec_literal = .{
                .value = RocDec.fromF64(-0.0) orelse unreachable,
            },
        };
        const neg_zero_idx = try cir.store.addPattern(neg_zero_pattern, base.Region.zero());
        const stored_neg_zero = cir.store.getPattern(neg_zero_idx);
        try std.testing.expect(stored_neg_zero == .dec_literal);
        try std.testing.expectEqual(@as(i128, 0), stored_neg_zero.dec_literal.value.num);
    }
}

test "pattern literal type transitions" {
    var gpa_state = std.heap.GeneralPurposeAllocator(.{ .safety = true }){};
    defer std.debug.assert(gpa_state.deinit() == .ok);
    const gpa = gpa_state.allocator();

    // Test transitioning from unbound to concrete type
    {
        var env = base.ModuleEnv.init(gpa);
        defer env.deinit();

        var cir = CIR.init(&env);
        defer cir.deinit();

        const pattern = CIR.Pattern{
            .int_literal = .{
                .value = .{ .bytes = @bitCast(@as(i128, 100)), .kind = .i128 },
            },
        };

        const pattern_idx = try cir.store.addPattern(pattern, base.Region.zero());

        // Start as num_unbound
        _ = cir.setTypeVarAtPat(pattern_idx, Content{
            .structure = .{ .num = .{ .num_unbound = .{
                .sign_needed = false,
                .bits_needed = 1,
            } } },
        });

        // Simulate type inference determining it's a U8
        const pattern_var: types.Var = @enumFromInt(@intFromEnum(pattern_idx));
        _ = try env.types.setVarContent(pattern_var, Content{
            .structure = .{ .num = types.Num.int_u8 },
        });

        // Verify it resolved to U8
        const resolved = env.types.resolveVar(pattern_var);
        switch (resolved.desc.content) {
            .structure => |s| switch (s) {
                .num => |n| switch (n) {
                    .num_compact => |compact| switch (compact) {
                        .int => |int| {
                            try std.testing.expect(int == .u8);
                        },
                        else => return error.ExpectedInt,
                    },
                    else => return error.ExpectedNumCompact,
                },
                else => {},
            },
            else => {},
        }
    }

    // Test hex/binary/octal patterns must be integers
    {
        var env = base.ModuleEnv.init(gpa);
        defer env.deinit();

        var cir = CIR.init(&env);
        defer cir.deinit();

        // Hex pattern (0xFF)
        const hex_pattern = CIR.Pattern{
            .int_literal = .{
                .value = .{ .bytes = @bitCast(@as(i128, 0xFF)), .kind = .i128 },
            },
        };

        const hex_idx = try cir.store.addPattern(hex_pattern, base.Region.zero());

        // Non-decimal literals use int_unbound (not num_unbound)
        _ = cir.setTypeVarAtPat(hex_idx, Content{
            .structure = .{ .num = .{ .int_unbound = .{
                .sign_needed = false,
                .bits_needed = 1,
            } } },
        });

        const hex_var: types.Var = @enumFromInt(@intFromEnum(hex_idx));
        const resolved = env.types.resolveVar(hex_var);
        switch (resolved.desc.content) {
            .structure => |s| switch (s) {
                .num => |n| switch (n) {
                    .int_unbound => |req| {
                        // Verify it's constrained to integers only
                        try std.testing.expectEqual(false, req.sign_needed);
                        try std.testing.expectEqual(@as(u8, 1), req.bits_needed);
                    },
                    else => return error.ExpectedIntUnbound,
                },
                else => {},
            },
            else => {},
        }
    }
}

test "pattern type inference with numeric literals" {
    var gpa_state = std.heap.GeneralPurposeAllocator(.{ .safety = true }){};
    defer std.debug.assert(gpa_state.deinit() == .ok);
    const gpa = gpa_state.allocator();

    // Test that pattern indices work correctly as type variables with type inference
    {
        var env = base.ModuleEnv.init(gpa);
        defer env.deinit();

        var cir = CIR.init(&env);
        defer cir.deinit();

        // Create patterns representing different numeric literals
        const patterns = [_]struct {
            pattern: CIR.Pattern,
            expected_type: types.Content,
        }{
            // Small positive int - could be any unsigned type
            .{
                .pattern = CIR.Pattern{
                    .int_literal = .{
                        .value = .{ .bytes = @bitCast(@as(i128, 42)), .kind = .i128 },
                    },
                },
                .expected_type = Content{ .structure = .{ .num = .{ .num_unbound = .{
                    .sign_needed = false,
                    .bits_needed = 0,
                } } } },
            },
            // Negative int - needs signed type
            .{
                .pattern = CIR.Pattern{
                    .int_literal = .{
                        .value = .{ .bytes = @bitCast(@as(i128, -42)), .kind = .i128 },
                    },
                },
                .expected_type = Content{ .structure = .{ .num = .{ .num_unbound = .{
                    .sign_needed = true,
                    .bits_needed = 0,
                } } } },
            },
            // Large int requiring more bits
            .{
                .pattern = CIR.Pattern{
                    .int_literal = .{
                        .value = .{ .bytes = @bitCast(@as(i128, 65536)), .kind = .i128 },
                    },
                },
                .expected_type = Content{
                    .structure = .{
                        .num = .{
                            .num_unbound = .{
                                .sign_needed = false,
                                .bits_needed = 4, // Needs at least 17 bits
                            },
                        },
                    },
                },
            },
        };

        for (patterns) |test_case| {
            const pattern_idx = try cir.store.addPattern(test_case.pattern, base.Region.zero());
            _ = cir.setTypeVarAtPat(pattern_idx, test_case.expected_type);

            // Verify the pattern index works as a type variable
            const pattern_var: types.Var = @enumFromInt(@intFromEnum(pattern_idx));
            const resolved = env.types.resolveVar(pattern_var);

            // Compare the resolved type with expected
            try std.testing.expectEqual(test_case.expected_type, resolved.desc.content);
        }
    }

    // Test patterns with type constraints from context
    {
        var env = base.ModuleEnv.init(gpa);
        defer env.deinit();

        var cir = CIR.init(&env);
        defer cir.deinit();

        // Create a pattern that will be constrained by context
        const pattern = CIR.Pattern{
            .int_literal = .{
                .value = .{ .bytes = @bitCast(@as(i128, 100)), .kind = .i128 },
            },
        };

        const pattern_idx = try cir.store.addPattern(pattern, base.Region.zero());

        // Start as num_unbound
        _ = cir.setTypeVarAtPat(pattern_idx, Content{
            .structure = .{ .num = .{ .num_unbound = .{
                .sign_needed = false,
                .bits_needed = 1,
            } } },
        });

        // Simulate type inference constraining it to U8
        const pattern_var: types.Var = @enumFromInt(@intFromEnum(pattern_idx));
        _ = try env.types.setVarContent(pattern_var, Content{
            .structure = .{ .num = types.Num.int_u8 },
        });

        // Verify it was constrained correctly
        const resolved = env.types.resolveVar(pattern_var);
        switch (resolved.desc.content) {
            .structure => |s| switch (s) {
                .num => |n| switch (n) {
                    .num_compact => |compact| {
                        try std.testing.expect(compact.int == .u8);
                    },
                    else => return error.ExpectedConcreteType,
                },
                else => {},
            },
            else => {},
        }
    }
}<|MERGE_RESOLUTION|>--- conflicted
+++ resolved
@@ -1590,17 +1590,12 @@
                                 }
                             } else 0;
 
-<<<<<<< HEAD
-                            // Create lookup expression for external declaration
-                            const expr_idx = self.can_ir.store.addExpr(CIR.Expr{ .e_lookup_external = external_idx }, region);
-=======
                             // Create the e_lookup_external expression with Import.Idx
                             const expr_idx = self.can_ir.store.addExpr(CIR.Expr{ .e_lookup_external = .{
                                 .module_idx = import_idx,
                                 .target_node_idx = target_node_idx,
                                 .region = region,
-                            } });
->>>>>>> c6aa2ee4
+                            } }, region);
                             _ = self.can_ir.setTypeVarAtExpr(expr_idx, Content{ .flex_var = null });
                             return expr_idx;
                         }
@@ -1647,17 +1642,12 @@
                                 }
                             } else 0;
 
-<<<<<<< HEAD
-                            // Create lookup expression for external declaration
-                            const expr_idx = self.can_ir.store.addExpr(CIR.Expr{ .e_lookup_external = external_idx }, region);
-=======
                             // Create the e_lookup_external expression with Import.Idx
                             const expr_idx = self.can_ir.store.addExpr(CIR.Expr{ .e_lookup_external = .{
                                 .module_idx = import_idx,
                                 .target_node_idx = target_node_idx,
                                 .region = region,
-                            } });
->>>>>>> c6aa2ee4
+                            } }, region);
                             _ = self.can_ir.setTypeVarAtExpr(expr_idx, Content{ .flex_var = null });
                             return expr_idx;
                         }
@@ -5811,16 +5801,7 @@
         .module_idx = import_idx,
         .target_node_idx = target_node_idx,
         .region = region,
-<<<<<<< HEAD
-    };
-
-    const external_idx = self.can_ir.pushExternalDecl(external_decl);
-
-    // Create lookup expression for external declaration
-    const expr_idx = self.can_ir.store.addExpr(CIR.Expr{ .e_lookup_external = external_idx }, region);
-=======
-    } });
->>>>>>> c6aa2ee4
+    } }, region);
     _ = self.can_ir.setTypeVarAtExpr(expr_idx, Content{ .flex_var = null });
     return expr_idx;
 }
