--- conflicted
+++ resolved
@@ -215,11 +215,7 @@
                     const backing_var = self.types_store.getAliasBackingVar(alias);
                     try self.occursSubVar(root, backing_var, ctx);
                 },
-<<<<<<< HEAD
-                .flex => {
-=======
                 .flex => |_| {
->>>>>>> b13039ca
                     // Flex variables are not checked for cycles - they are allowed to have
                     // self-referential constraints. Only structural content is checked.
                 },
