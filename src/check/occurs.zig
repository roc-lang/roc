//! Checks whether a type variable is recursively defined.
//!
//! This module implements an "occurs check" to detect:
//! - structurally infinite types (e.g., `a = List a`)
//! - recursion through unnamed constructs (anonymous recursion)
//! - recursion through named nominal types (permitted in Roc under some rules)
//!
//! The main entrypoint is `occurs()`. It analyzes the type graph rooted at a variable
//! and reports whether the structure is recursive, and if so, what kind of recursion.
//!
//! The traversal uses a shared `Scratch` value to track visited nodes, recursion
//! chains, and to temporarily mark variables during analysis. This is reset between runs.
//!
//! The check only mutates the `Mark` field of descriptors in `Store`, and all marks
//! are reset before returning. Other descriptor state remains unchanged.

const std = @import("std");
const base = @import("base");
const collections = @import("collections");
const types = @import("types");

const Ident = base.Ident;
const MkSafeList = collections.SafeList;
const Store = types.Store;
const DescStoreIdx = types.DescStoreIdx;
const ResolvedVarDesc = types.ResolvedVarDesc;
const Desc = types.Descriptor;
const Content = types.Content;
const Mark = types.Mark;
const Var = types.Var;
const NominalType = types.NominalType;
const TagUnion = types.TagUnion;
const Tag = types.Tag;

/// The result of checking for recursion
///
/// If the result is `recursive_nominal`, you can use `scratch.err_chain_nominal_vars`
/// to check what nominal vars were encountered
pub const Result = enum {
    not_recursive,
    recursive_nominal,
    recursive_anonymous,
    infinite,
};

/// Check if a variable is recursive
///
/// This uses `Scratch` as to hold intermediate values. `occurs` will reset it
/// before each run.
///
/// If the result is `recursive_nominal`, you can use `scratch.err_chain_nominal_vars`
/// to check what nominal vars were encountered
///
/// This function accepts a mutable reference to `Store`, but guarantees that it
/// _only_ modifies a variable's `Mark`. Before returning, all visited nodes'
/// `Mark`s will be reset to `none`.
pub fn occurs(types_store: *Store, scratch: *Scratch, var_: Var) std.mem.Allocator.Error!Result {
    scratch.reset();

    var result: Result = .not_recursive;

    // Check if we're starting from a nominal type
    const root = types_store.resolveVar(var_);
    const initial_context = if (root.desc.content == .structure and root.desc.content.structure == .nominal_type)
        Context.init().markNominal()
    else
        Context.init();

    // Check for recursion
    var check_occurs = CheckOccurs.init(types_store, scratch);
    check_occurs.occurs(var_, initial_context) catch |err| switch (err) {
        error.AllocatorError => {
            return error.OutOfMemory;
        },
        error.InfiniteType => {
            result = .infinite;
        },
        error.RecursiveAnonymous => {
            result = .recursive_anonymous;
        },
        error.RecursiveNominal => {
            // We we somehow threw `RecursiveNominal` but didn't find any
            // nominal vars, this is a bug!
            std.debug.assert(scratch.err_chain_nominal_vars.len() > 0);

            result = .recursive_nominal;
        },
    };

    // Reset the marks for all visited nodes
    for (scratch.visited.items.items[0..]) |visited_desc_idx| {
        types_store.setDescMark(visited_desc_idx, Mark.none);
    }

    return result;
}

/// Performs an occurs check on a type variable.
///
/// This struct encapsulates the recursive traversal logic used to detect
/// whether a variable is recursively defined through it's children.
///
/// It uses a scratch space to track visited nodes and maintain state across
/// recursive calls. It is intended for one-time use per `occurs()` call.
///
/// Ownership: `CheckOccurs` does not allocate or deallocate memory. It borrows
/// both the `types_store` and `scratch` passed during initialization. These
/// outlive the `CheckOccurs` value.
const CheckOccurs = struct {
    const Self = @This();

    types_store: *Store,
    scratch: *Scratch,

    /// Init CheckOccurs
    ///
    /// Note that this struct does not own any of it's fields
    ///
    /// This function accepts a mutable reference to `Store`, and _must_ only
    /// modify a var's `Mark`
    fn init(types_store: *Store, scratch: *Scratch) Self {
        return .{ .types_store = types_store, .scratch = scratch };
    }

    const Error = error{ InfiniteType, RecursiveAnonymous, RecursiveNominal, AllocatorError };

    /// Recursively check if a type is referenced by it's children
    ///
    /// This method appends intermediate error chain information to the `scratch`,
    /// which can be queried after the run.
    fn occurs(self: *Self, var_: Var, ctx: Context) Error!void {
        const root = self.types_store.resolveVar(var_);
        const root_var = root.var_;

        if (root.desc.mark == .visited) {
            // If we've already visited this var and not errored, then it's not recursive
            return;
        } else if (self.scratch.hasSeenVar(root_var)) {
            // Recursion point! We've already seen this var during traversal.
            if (ctx.recursion_allowed and ctx.seen_nominal) {
                // If recursion is allowed (we've passed through a Box, List or
                // Tag Union) AND at somepoint in the chain we've seen a nominal
                // type, then this recursion is okay
                return error.RecursiveNominal;
            } else if (ctx.recursion_allowed and !ctx.seen_nominal) {
                // If recursion is allowed (we've passed through a Box, List or
                // Tag Union) BUT we haven't seen any nominal types, then this
                // recursion is anonymous and not okay
                return error.RecursiveAnonymous;
            } else {
                // Otherwise, this is an infinite type
                return error.InfiniteType;
            }
        } else {
            self.scratch.appendSeen(root_var) catch return Error.AllocatorError;
            switch (root.desc.content) {
                .structure => |flat_type| {
                    switch (flat_type) {
                        .tuple => |tuple| {
                            const elems = self.types_store.sliceVars(tuple.elems);
                            try self.occursSubVars(root, elems, ctx);
                        },
                        .nominal_type => |nominal_type| {
                            // Check all argument vars using iterator
                            var arg_iter = self.types_store.iterNominalArgs(nominal_type);
                            while (arg_iter.next()) |arg_var| {
                                try self.occursSubVar(root, arg_var, ctx);
                            }
                            // Check backing var using helper method
                            const backing_var = self.types_store.getNominalBackingVar(nominal_type);
                            try self.occursSubVar(root, backing_var, ctx.markNominal());
                        },
                        .fn_pure => |func| {
                            const args = self.types_store.sliceVars(func.args);
                            try self.occursSubVars(root, args, ctx);
                            try self.occursSubVar(root, func.ret, ctx);
                        },
                        .fn_effectful => |func| {
                            const args = self.types_store.sliceVars(func.args);
                            try self.occursSubVars(root, args, ctx);
                            try self.occursSubVar(root, func.ret, ctx);
                        },
                        .fn_unbound => |func| {
                            const args = self.types_store.sliceVars(func.args);
                            try self.occursSubVars(root, args, ctx);
                            try self.occursSubVar(root, func.ret, ctx);
                        },
                        .record => |record| {
                            const fields = self.types_store.getRecordFieldsSlice(record.fields);
                            try self.occursSubVars(root, fields.items(.var_), ctx.allowRecursion());
                            try self.occursSubVar(root, record.ext, ctx);
                        },
                        .record_unbound => |fields| {
                            const fields_slice = self.types_store.getRecordFieldsSlice(fields);
                            try self.occursSubVars(root, fields_slice.items(.var_), ctx.allowRecursion());
                        },
                        .tag_union => |tag_union| {
                            const tags = self.types_store.getTagsSlice(tag_union.tags);
                            for (tags.items(.args)) |tag_args| {
                                const args = self.types_store.sliceVars(tag_args);
                                try self.occursSubVars(root, args, ctx.allowRecursion());
                            }
                            try self.occursSubVar(root, tag_union.ext, ctx);
                        },
                        .empty_record => {},
                        .empty_tag_union => {},
                    }
                },
                .alias => |alias| {
                    // Check all argument vars using iterator
                    var arg_iter = self.types_store.iterAliasArgs(alias);
                    while (arg_iter.next()) |arg_var| {
                        try self.occursSubVar(root, arg_var, ctx);
                    }
                    const backing_var = self.types_store.getAliasBackingVar(alias);
                    try self.occursSubVar(root, backing_var, ctx);
                },
<<<<<<< HEAD
                .flex => {
                    // Flex variables are not checked for cycles - they are allowed to have
                    // self-referential constraints. Only structural content is checked.
                    // This matches the Rust compiler behavior (see subs.rs occurs function).
=======
                .flex => |_| {
                    // Flex variables are not checked for cycles - they are allowed to have
                    // self-referential constraints. Only structural content is checked.
>>>>>>> f2a41afe
                },
                .rigid => {},
                .err => {},
            }
            self.scratch.popSeen();

            self.scratch.appendVisited(root.desc_idx) catch return Error.AllocatorError;
            self.types_store.setDescMark(root.desc_idx, Mark.visited);
        }
    }

    /// Check if a sub var is recursive
    /// In the event of an error, append the root var to the chain
    fn occursSubVar(self: *Self, root: ResolvedVarDesc, sub_var: Var, ctx: Context) Error!void {
        self.occurs(sub_var, ctx) catch |err| {
            self.scratch.appendErrChain(root.var_) catch return Error.AllocatorError;
            if (root.desc.content.unwrapNominalType() != null) {
                self.scratch.appendErrChainNominalVar(root.var_) catch return Error.AllocatorError;
            }
            return err;
        };
    }

    /// Check if a slice of sub vars are recursive
    /// In the event of an error, append the root var to the chain
    fn occursSubVars(self: *Self, root_var: ResolvedVarDesc, sub_vars: []Var, ctx: Context) Error!void {
        for (sub_vars) |sub_var| {
            try self.occursSubVar(root_var, sub_var, ctx);
        }
    }
};

/// This type represents the context of a recursive branch in the occurs check
///
/// This types is passed down through the occurs check and is modified to keep
/// track of whatever we've seen so far in this branch.
const Context = struct {
    recursion_allowed: bool,
    seen_nominal: bool,

    fn init() Context {
        return .{ .recursion_allowed = false, .seen_nominal = false };
    }

    /// Mark that recursion is allowed
    /// ie the chain passes through a Box, List or Tag Union
    fn allowRecursion(self: Context) Context {
        return .{
            .recursion_allowed = true,
            .seen_nominal = self.seen_nominal,
        };
    }

    /// Mark that we have seen a nominal type
    fn markNominal(self: Context) Context {
        return .{
            .recursion_allowed = self.recursion_allowed,
            .seen_nominal = true,
        };
    }
};

/// Struct to hold intermediate values used during occurs check
pub const Scratch = struct {
    const Self = @This();

    gpa: std.mem.Allocator,

    seen: Var.SafeList,
    err_chain: Var.SafeList,
    err_chain_nominal_vars: Var.SafeList,
    visited: MkSafeList(DescStoreIdx),

    pub fn init(gpa: std.mem.Allocator) std.mem.Allocator.Error!Self {
        // Initial capacities are conservative estimates. Lists grow dynamically as needed.
        // Rust compiler uses 1024, but that's likely overkill for typical Roc code.
        // These values handle common cases:
        // - seen/err_chain: 32 - typical type depth is much shallower
        // - visited: 64 - covers most type traversals without reallocation
        // Future optimization: profile real codebases to tune these values.
        return .{
            .gpa = gpa,
            .seen = try Var.SafeList.initCapacity(gpa, 32),
            .err_chain = try Var.SafeList.initCapacity(gpa, 32),
            .err_chain_nominal_vars = try Var.SafeList.initCapacity(gpa, 8),
            .visited = try MkSafeList(DescStoreIdx).initCapacity(gpa, 64),
        };
    }

    pub fn deinit(self: *Self) void {
        self.seen.deinit(self.gpa);
        self.err_chain.deinit(self.gpa);
        self.err_chain_nominal_vars.deinit(self.gpa);
        self.visited.deinit(self.gpa);
    }

    pub fn reset(self: *Self) void {
        self.seen.items.clearRetainingCapacity();
        self.err_chain.items.clearRetainingCapacity();
        self.err_chain_nominal_vars.items.clearRetainingCapacity();
        self.visited.items.clearRetainingCapacity();
    }

    fn hasSeenVar(self: *const Self, var_: Var) bool {
        for (self.seen.items.items) |seen_var| {
            if (seen_var == var_) return true;
        }
        return false;
    }

    fn appendSeen(self: *Self, var_: Var) std.mem.Allocator.Error!void {
        _ = try self.seen.append(self.gpa, var_);
    }

    fn popSeen(self: *Self) void {
        _ = self.seen.items.pop();
    }

    fn appendVisited(self: *Self, desc_idx: DescStoreIdx) std.mem.Allocator.Error!void {
        _ = try self.visited.append(self.gpa, desc_idx);
    }

    fn appendErrChain(self: *Self, var_: Var) std.mem.Allocator.Error!void {
        _ = try self.err_chain.append(self.gpa, var_);
    }

    fn appendErrChainNominalVar(self: *Self, var_: Var) std.mem.Allocator.Error!void {
        _ = try self.err_chain_nominal_vars.append(self.gpa, var_);
    }

    fn errChainSlice(self: *const Scratch) []const Var {
        return self.err_chain.items.items;
    }

    fn errChainNominalVarsSlice(self: *const Scratch) []const Var {
        return self.err_chain_nominal_vars.items.items;
    }
};

test "occurs: no recurcion (v = Str)" {
    const gpa = std.testing.allocator;

    var types_store = try Store.init(gpa);
    defer types_store.deinit();

    var scratch = try Scratch.init(gpa);
    defer scratch.deinit();

    const str_var = try types_store.freshFromContent(Content{ .structure = .empty_record });

    const result = occurs(&types_store, &scratch, str_var);
    try std.testing.expectEqual(.not_recursive, result);
}

test "occurs: no recursion through two levels (v1 = Box(v2), v2 = Str)" {
    const gpa = std.testing.allocator;
    var types_store = try Store.init(gpa);
    defer types_store.deinit();

    var scratch = try Scratch.init(gpa);
    defer scratch.deinit();

    const v1 = try types_store.fresh();
    const v2 = try types_store.fresh();

    // Create a nominal Box type wrapping v2
    const backing_var = try types_store.freshFromContent(Content{ .structure = .empty_record });
    try types_store.setVarContent(v1, try types_store.mkNominal(
        undefined,
        backing_var,
        &.{v2},
        Ident.Idx{ .attributes = .{ .effectful = false, .ignored = false, .reassignable = false }, .idx = 0 },
        false,
    ));
    try types_store.setRootVarContent(v2, Content{ .structure = .empty_record });

    const result = occurs(&types_store, &scratch, v1);
    try std.testing.expectEqual(.not_recursive, result);
}

test "occurs: tuple recursion (v = Tuple(v, Str))" {
    const gpa = std.testing.allocator;
    var types_store = try Store.init(gpa);
    defer types_store.deinit();

    var scratch = try Scratch.init(gpa);
    defer scratch.deinit();

    const v = try types_store.fresh();
    const str_var = try types_store.freshFromContent(Content{ .structure = .empty_record });

    const elems_range = try types_store.appendVars(&[_]Var{ v, str_var });
    const tuple = types.Tuple{ .elems = elems_range };

    try types_store.setRootVarContent(v, Content{ .structure = .{ .tuple = tuple } });

    const result = occurs(&types_store, &scratch, v);
    try std.testing.expectEqual(.infinite, result);

    const err_chain = scratch.errChainSlice();
    try std.testing.expectEqual(1, err_chain.len);
    try std.testing.expectEqual(v, err_chain[0]);
}

test "occurs: tuple not recursive (v = Tuple(Str, Str))" {
    const gpa = std.testing.allocator;
    var types_store = try Store.init(gpa);
    defer types_store.deinit();

    var scratch = try Scratch.init(gpa);
    defer scratch.deinit();

    const str_var = try types_store.freshFromContent(Content{ .structure = .empty_record });

    const elems_range = try types_store.appendVars(&[_]Var{ str_var, str_var });
    const tuple = types.Tuple{ .elems = elems_range };

    const v = try types_store.freshFromContent(Content{ .structure = .{ .tuple = tuple } });

    const result = occurs(&types_store, &scratch, v);
    try std.testing.expectEqual(.not_recursive, result);

    try std.testing.expectEqual(2, scratch.visited.len());
}

test "occurs: recursive alias (v = Alias(List v))" {
    const gpa = std.testing.allocator;
    var types_store = try Store.init(gpa);
    defer types_store.deinit();

    var scratch = try Scratch.init(gpa);
    defer scratch.deinit();

    const v = try types_store.fresh();
    const backing_var = try types_store.fresh(); // backing var at v+1
    const arg = try types_store.freshRedirect(v); // arg at v+2 redirecting to v (creating infinite recursion on purpose for the test)

    try types_store.setRootVarContent(v, try types_store.mkAlias(
        types.TypeIdent{ .ident_idx = undefined },
        backing_var,
        &.{arg},
    ));

    const result = occurs(&types_store, &scratch, v);
    try std.testing.expectEqual(.infinite, result);

    const err_chain = scratch.errChainSlice();
    try std.testing.expectEqual(1, err_chain.len);
    try std.testing.expectEqual(v, err_chain[0]);
}

test "occurs: alias with no recursion (v = Alias Str)" {
    const gpa = std.testing.allocator;
    var types_store = try Store.init(gpa);
    defer types_store.deinit();

    var scratch = try Scratch.init(gpa);
    defer scratch.deinit();

    const alias_var = try types_store.fresh();
    const backing_var = try types_store.freshFromContent(Content{ .structure = .empty_record });
    const arg_var = try types_store.freshFromContent(Content{ .structure = .empty_record });

    try types_store.setRootVarContent(alias_var, try types_store.mkAlias(
        types.TypeIdent{ .ident_idx = undefined },
        backing_var,
        &.{arg_var},
    ));

    const result = occurs(&types_store, &scratch, alias_var);
    try std.testing.expectEqual(.not_recursive, result);
}

test "occurs: recursive tag union (v = [ Cons(elem, v), Nil ]" {
    const gpa = std.testing.allocator;
    var types_store = try Store.init(gpa);
    defer types_store.deinit();

    var scratch = try Scratch.init(gpa);
    defer scratch.deinit();

    const linked_list = try types_store.fresh();
    const elem = try types_store.fresh();
    const ext = try types_store.fresh();

    const cons_tag_args = try types_store.appendVars(&[_]Var{ elem, linked_list });
    const cons_tag = types.Tag{ .name = undefined, .args = cons_tag_args };

    const nil_tag = types.Tag{ .name = undefined, .args = Var.SafeList.Range.empty() };

    const tags = try types_store.appendTags(&[_]Tag{ cons_tag, nil_tag });

    const tag_union = TagUnion{ .tags = tags, .ext = ext };

    try types_store.setRootVarContent(linked_list, .{ .structure = .{ .tag_union = tag_union } });

    const result = occurs(&types_store, &scratch, linked_list);
    try std.testing.expectEqual(.recursive_anonymous, result);

    const err_chain = scratch.errChainSlice();
    try std.testing.expectEqual(1, err_chain.len);
    try std.testing.expectEqual(linked_list, err_chain[0]);

    for (scratch.visited.items.items[0..]) |visited_desc_idx| {
        try std.testing.expectEqual(Mark.none, types_store.getDesc(visited_desc_idx).mark);
    }
}
test "occurs: nested recursive tag union (v = [ Cons(elem, Box(v)) ] )" {
    const gpa = std.testing.allocator;
    var types_store = try Store.init(gpa);
    defer types_store.deinit();

    var scratch = try Scratch.init(gpa);
    defer scratch.deinit();

    const linked_list = try types_store.fresh();
    const elem = try types_store.fresh();

    // Wrap the recursive var in a nominal Box to simulate nesting
    const boxed_linked_list = try types_store.fresh();
    const box_backing_var = try types_store.freshFromContent(.{ .structure = .empty_record });
    try types_store.setVarContent(boxed_linked_list, try types_store.mkNominal(
        undefined,
        box_backing_var,
        &.{linked_list},
        Ident.Idx{ .attributes = .{ .effectful = false, .ignored = false, .reassignable = false }, .idx = 0 },
        false,
    ));

    // Build tag args: (elem, Box(linked_list))
    const cons_tag_args = try types_store.appendVars(&[_]Var{ elem, boxed_linked_list });

    const cons_tag = types.Tag{ .name = undefined, .args = cons_tag_args };
    const nil_tag = types.Tag{ .name = undefined, .args = Var.SafeList.Range.empty() };

    const tags = try types_store.appendTags(&[_]Tag{ cons_tag, nil_tag });

    const tag_union = TagUnion{ .tags = tags, .ext = try types_store.fresh() };

    try types_store.setRootVarContent(linked_list, .{ .structure = .{ .tag_union = tag_union } });

    const result = occurs(&types_store, &scratch, linked_list);
    try std.testing.expectEqual(.recursive_anonymous, result);

    const err_chain = scratch.errChainSlice();
    try std.testing.expect(err_chain.len == 2);
    try std.testing.expectEqual(err_chain[0], boxed_linked_list);
    try std.testing.expectEqual(err_chain[1], linked_list);

    for (scratch.visited.items.items[0..]) |visited_desc_idx| {
        try std.testing.expectEqual(Mark.none, types_store.getDesc(visited_desc_idx).mark);
    }
}

test "occurs: recursive tag union (v = List: [ Cons(Elem, List), Nil ])" {
    const gpa = std.testing.allocator;
    var types_store = try Store.init(gpa);
    defer types_store.deinit();

    var scratch = try Scratch.init(gpa);
    defer scratch.deinit();

    const nominal_type = try types_store.fresh();

    const elem = try types_store.fresh();
    const ext = try types_store.fresh();

    const cons_tag_args = try types_store.appendVars(&[_]Var{ elem, nominal_type });
    const cons_tag = types.Tag{ .name = undefined, .args = cons_tag_args };
    const nil_tag = types.Tag{ .name = undefined, .args = Var.SafeList.Range.empty() };
    const backing_var = try types_store.freshFromContent(try types_store.mkTagUnion(&.{ cons_tag, nil_tag }, ext));
    try types_store.setVarContent(nominal_type, try types_store.mkNominal(
        undefined,
        backing_var,
        &.{},
        Ident.Idx{ .attributes = .{ .effectful = false, .ignored = false, .reassignable = false }, .idx = 0 },
        false,
    ));

    // assert that starting from the nominal type, it works

    const result1 = occurs(&types_store, &scratch, nominal_type);
    try std.testing.expectEqual(.recursive_nominal, result1);

    const err_chain1 = scratch.errChainSlice();
    try std.testing.expectEqual(2, err_chain1.len);
    try std.testing.expectEqual(backing_var, err_chain1[0]);
    try std.testing.expectEqual(nominal_type, err_chain1[1]);

    const err_chain_nominal1 = scratch.errChainNominalVarsSlice();
    try std.testing.expectEqual(1, err_chain_nominal1.len);
    try std.testing.expectEqual(nominal_type, err_chain_nominal1[0]);

    for (scratch.visited.items.items[0..]) |visited_desc_idx| {
        try std.testing.expectEqual(Mark.none, types_store.getDesc(visited_desc_idx).mark);
    }

    // assert that starting from the the tag union, it works

    const result2 = occurs(&types_store, &scratch, backing_var);
    try std.testing.expectEqual(.recursive_nominal, result2);

    const err_chain2 = scratch.errChainSlice();
    try std.testing.expectEqual(2, err_chain2.len);
    try std.testing.expectEqual(nominal_type, err_chain2[0]);
    try std.testing.expectEqual(backing_var, err_chain2[1]);

    const err_chain_nominal2 = scratch.errChainNominalVarsSlice();
    try std.testing.expectEqual(1, err_chain_nominal2.len);
    try std.testing.expectEqual(nominal_type, err_chain_nominal2[0]);

    for (scratch.visited.items.items[0..]) |visited_desc_idx| {
        try std.testing.expectEqual(Mark.none, types_store.getDesc(visited_desc_idx).mark);
    }
}

test "occurs: recursive tag union with multiple nominals (TypeA := TypeB, TypeB := [ Cons(Elem, TypeA), Nil ])" {
    const gpa = std.testing.allocator;
    var types_store = try Store.init(gpa);
    defer types_store.deinit();

    var scratch = try Scratch.init(gpa);
    defer scratch.deinit();

    // Create vars in the required order for adjacency to work out
    const type_b_nominal = try types_store.fresh();
    const type_a_nominal = try types_store.fresh();
    const elem = try types_store.fresh();
    const ext = try types_store.fresh();

    // Create the tag union content that references type_a_nominal
    const cons_tag_args = try types_store.appendVars(&[_]Var{ elem, type_a_nominal });
    const cons_tag = types.Tag{ .name = undefined, .args = cons_tag_args };
    const nil_tag = types.Tag{ .name = undefined, .args = Var.SafeList.Range.empty() };
    const type_b_backing = try types_store.freshFromContent(try types_store.mkTagUnion(&.{ cons_tag, nil_tag }, ext));

    // Set up TypeB = [ Cons(Elem, TypeA), Nil ]
    try types_store.setVarContent(type_b_nominal, try types_store.mkNominal(
        undefined,
        type_b_backing,
        &.{},
        Ident.Idx{ .attributes = .{ .effectful = false, .ignored = false, .reassignable = false }, .idx = 0 },
        false,
    ));

    // Set up TypeA = Type B
    try types_store.setVarContent(type_a_nominal, try types_store.mkNominal(
        undefined,
        type_b_nominal,
        &.{},
        Ident.Idx{ .attributes = .{ .effectful = false, .ignored = false, .reassignable = false }, .idx = 0 },
        false,
    ));

    // assert that starting from the `TypeA` nominal, it works
    const result1 = occurs(&types_store, &scratch, type_a_nominal);
    try std.testing.expectEqual(.recursive_nominal, result1);

    const err_chain1 = scratch.errChainSlice();
    try std.testing.expectEqual(3, err_chain1.len);
    try std.testing.expectEqual(type_b_backing, err_chain1[0]);
    try std.testing.expectEqual(type_b_nominal, err_chain1[1]);
    try std.testing.expectEqual(type_a_nominal, err_chain1[2]);

    const err_chain_nominal1 = scratch.errChainNominalVarsSlice();
    try std.testing.expectEqual(2, err_chain_nominal1.len);
    try std.testing.expectEqual(type_b_nominal, err_chain_nominal1[0]);
    try std.testing.expectEqual(type_a_nominal, err_chain_nominal1[1]);

    for (scratch.visited.items.items[0..]) |visited_desc_idx| {
        try std.testing.expectEqual(Mark.none, types_store.getDesc(visited_desc_idx).mark);
    }

    // assert that starting from the `TypeB` nominal, it works

    const result2 = occurs(&types_store, &scratch, type_b_nominal);
    try std.testing.expectEqual(.recursive_nominal, result2);

    const err_chain2 = scratch.errChainSlice();
    try std.testing.expectEqual(3, err_chain2.len);
    try std.testing.expectEqual(type_a_nominal, err_chain2[0]);
    try std.testing.expectEqual(type_b_backing, err_chain2[1]);
    try std.testing.expectEqual(type_b_nominal, err_chain2[2]);

    const err_chain_nominal2 = scratch.errChainNominalVarsSlice();
    try std.testing.expectEqual(2, err_chain_nominal2.len);
    try std.testing.expectEqual(type_a_nominal, err_chain_nominal2[0]);
    try std.testing.expectEqual(type_b_nominal, err_chain_nominal2[1]);

    for (scratch.visited.items.items[0..]) |visited_desc_idx| {
        try std.testing.expectEqual(Mark.none, types_store.getDesc(visited_desc_idx).mark);
    }

    // assert that starting from the the tag union, it works

    const result3 = occurs(&types_store, &scratch, type_b_backing);
    try std.testing.expectEqual(.recursive_nominal, result3);

    const err_chain3 = scratch.errChainSlice();
    try std.testing.expectEqual(3, err_chain3.len);
    try std.testing.expectEqual(type_b_nominal, err_chain3[0]);
    try std.testing.expectEqual(type_a_nominal, err_chain3[1]);
    try std.testing.expectEqual(type_b_backing, err_chain3[2]);

    const err_chain_nominal3 = scratch.errChainNominalVarsSlice();
    try std.testing.expectEqual(2, err_chain_nominal3.len);
    try std.testing.expectEqual(type_b_nominal, err_chain_nominal3[0]);
    try std.testing.expectEqual(type_a_nominal, err_chain_nominal3[1]);

    for (scratch.visited.items.items[0..]) |visited_desc_idx| {
        try std.testing.expectEqual(Mark.none, types_store.getDesc(visited_desc_idx).mark);
    }
}<|MERGE_RESOLUTION|>--- conflicted
+++ resolved
@@ -215,16 +215,10 @@
                     const backing_var = self.types_store.getAliasBackingVar(alias);
                     try self.occursSubVar(root, backing_var, ctx);
                 },
-<<<<<<< HEAD
                 .flex => {
                     // Flex variables are not checked for cycles - they are allowed to have
                     // self-referential constraints. Only structural content is checked.
                     // This matches the Rust compiler behavior (see subs.rs occurs function).
-=======
-                .flex => |_| {
-                    // Flex variables are not checked for cycles - they are allowed to have
-                    // self-referential constraints. Only structural content is checked.
->>>>>>> f2a41afe
                 },
                 .rigid => {},
                 .err => {},
