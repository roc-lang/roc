//! Wyhash implementation
//!
//! SPDX-License-Identifier: MIT
//! Copyright (c) 2015-2021 Zig Contributors
//! This file is part of [zig](https://ziglang.org/), which is MIT licensed.
//! The MIT license requires this copyright notice to be included in all copies
//! and substantial portions of the software.
const std = @import("std");
const str = @import("str.zig");
const mem = std.mem;

/// TODO: Document wyhash.
pub fn wyhash(seed: u64, bytes: ?[*]const u8, length: usize) callconv(.C) u64 {
    if (bytes) |nonnull| {
        const slice = nonnull[0..length];
        return wyhash_hash(seed, slice);
    } else {
        return 42;
    }
}

/// TODO: Document wyhash_rocstr.
pub fn wyhash_rocstr(seed: u64, input: str.RocStr) callconv(.C) u64 {
    return wyhash_hash(seed, input.asSlice());
}

const primes = [_]u64{
    0xa0761d6478bd642f,
    0xe7037ed1a0b428db,
    0x8ebc6af09c88c6e3,
    0x589965cc75374cc3,
    0x1d8e4e27c47d124f,
};

fn read_bytes(comptime bytes: u8, data: []const u8) u64 {
    const T = std.meta.Int(.unsigned, 8 * bytes);
<<<<<<< HEAD
    return std.mem.readInt(T, data[0..bytes], .little);
=======
    return mem.readInt(T, data[0..bytes], .little);
>>>>>>> 230f0620
}

fn read_8bytes_swapped(data: []const u8) u64 {
    return (read_bytes(4, data) << 32 | read_bytes(4, data[4..]));
}

fn mum(a: u64, b: u64) u64 {
    var r = std.math.mulWide(u64, a, b);
    r = (r >> 64) ^ r;
    return @as(u64, @truncate(r));
}

fn mix0(a: u64, b: u64, seed: u64) u64 {
    return mum(a ^ seed ^ primes[0], b ^ seed ^ primes[1]);
}

fn mix1(a: u64, b: u64, seed: u64) u64 {
    return mum(a ^ seed ^ primes[2], b ^ seed ^ primes[3]);
}

// Wyhash version which does not store internal state for handling partial buffers.
// This is needed so that we can maximize the speed for the short key case, which will
// use the non-iterative api which the public Wyhash exposes.
const WyhashStateless = struct {
    seed: u64,
    msg_len: usize,

    pub fn init(seed: u64) WyhashStateless {
        return WyhashStateless{
            .seed = seed,
            .msg_len = 0,
        };
    }

    fn round(self: *WyhashStateless, b: []const u8) void {
        std.debug.assert(b.len == 32);

        self.seed = mix0(
            read_bytes(8, b[0..]),
            read_bytes(8, b[8..]),
            self.seed,
        ) ^ mix1(
            read_bytes(8, b[16..]),
            read_bytes(8, b[24..]),
            self.seed,
        );
    }

    pub fn update(self: *WyhashStateless, b: []const u8) void {
        std.debug.assert(b.len % 32 == 0);

        var off: usize = 0;
        while (off < b.len) : (off += 32) {
<<<<<<< HEAD
            self.round(b[off .. off + 32]);
=======
            @call(.always_inline, WyhashStateless.round, .{ self, b[off .. off + 32] });
>>>>>>> 230f0620
        }

        self.msg_len += b.len;
    }

    pub fn final(self: *WyhashStateless, b: []const u8) u64 {
        std.debug.assert(b.len < 32);

        const seed = self.seed;
        const rem_len = @as(u5, @intCast(b.len));
        const rem_key = b[0..rem_len];

        self.seed = switch (rem_len) {
            0 => seed,
            1 => mix0(read_bytes(1, rem_key), primes[4], seed),
            2 => mix0(read_bytes(2, rem_key), primes[4], seed),
            3 => mix0((read_bytes(2, rem_key) << 8) | read_bytes(1, rem_key[2..]), primes[4], seed),
            4 => mix0(read_bytes(4, rem_key), primes[4], seed),
            5 => mix0((read_bytes(4, rem_key) << 8) | read_bytes(1, rem_key[4..]), primes[4], seed),
            6 => mix0((read_bytes(4, rem_key) << 16) | read_bytes(2, rem_key[4..]), primes[4], seed),
            7 => mix0((read_bytes(4, rem_key) << 24) | (read_bytes(2, rem_key[4..]) << 8) | read_bytes(1, rem_key[6..]), primes[4], seed),
            8 => mix0(read_8bytes_swapped(rem_key), primes[4], seed),
            9 => mix0(read_8bytes_swapped(rem_key), read_bytes(1, rem_key[8..]), seed),
            10 => mix0(read_8bytes_swapped(rem_key), read_bytes(2, rem_key[8..]), seed),
            11 => mix0(read_8bytes_swapped(rem_key), (read_bytes(2, rem_key[8..]) << 8) | read_bytes(1, rem_key[10..]), seed),
            12 => mix0(read_8bytes_swapped(rem_key), read_bytes(4, rem_key[8..]), seed),
            13 => mix0(read_8bytes_swapped(rem_key), (read_bytes(4, rem_key[8..]) << 8) | read_bytes(1, rem_key[12..]), seed),
            14 => mix0(read_8bytes_swapped(rem_key), (read_bytes(4, rem_key[8..]) << 16) | read_bytes(2, rem_key[12..]), seed),
            15 => mix0(read_8bytes_swapped(rem_key), (read_bytes(4, rem_key[8..]) << 24) | (read_bytes(2, rem_key[12..]) << 8) | read_bytes(1, rem_key[14..]), seed),
            16 => mix0(read_8bytes_swapped(rem_key), read_8bytes_swapped(rem_key[8..]), seed),
            17 => mix0(read_8bytes_swapped(rem_key), read_8bytes_swapped(rem_key[8..]), seed) ^ mix1(read_bytes(1, rem_key[16..]), primes[4], seed),
            18 => mix0(read_8bytes_swapped(rem_key), read_8bytes_swapped(rem_key[8..]), seed) ^ mix1(read_bytes(2, rem_key[16..]), primes[4], seed),
            19 => mix0(read_8bytes_swapped(rem_key), read_8bytes_swapped(rem_key[8..]), seed) ^ mix1((read_bytes(2, rem_key[16..]) << 8) | read_bytes(1, rem_key[18..]), primes[4], seed),
            20 => mix0(read_8bytes_swapped(rem_key), read_8bytes_swapped(rem_key[8..]), seed) ^ mix1(read_bytes(4, rem_key[16..]), primes[4], seed),
            21 => mix0(read_8bytes_swapped(rem_key), read_8bytes_swapped(rem_key[8..]), seed) ^ mix1((read_bytes(4, rem_key[16..]) << 8) | read_bytes(1, rem_key[20..]), primes[4], seed),
            22 => mix0(read_8bytes_swapped(rem_key), read_8bytes_swapped(rem_key[8..]), seed) ^ mix1((read_bytes(4, rem_key[16..]) << 16) | read_bytes(2, rem_key[20..]), primes[4], seed),
            23 => mix0(read_8bytes_swapped(rem_key), read_8bytes_swapped(rem_key[8..]), seed) ^ mix1((read_bytes(4, rem_key[16..]) << 24) | (read_bytes(2, rem_key[20..]) << 8) | read_bytes(1, rem_key[22..]), primes[4], seed),
            24 => mix0(read_8bytes_swapped(rem_key), read_8bytes_swapped(rem_key[8..]), seed) ^ mix1(read_8bytes_swapped(rem_key[16..]), primes[4], seed),
            25 => mix0(read_8bytes_swapped(rem_key), read_8bytes_swapped(rem_key[8..]), seed) ^ mix1(read_8bytes_swapped(rem_key[16..]), read_bytes(1, rem_key[24..]), seed),
            26 => mix0(read_8bytes_swapped(rem_key), read_8bytes_swapped(rem_key[8..]), seed) ^ mix1(read_8bytes_swapped(rem_key[16..]), read_bytes(2, rem_key[24..]), seed),
            27 => mix0(read_8bytes_swapped(rem_key), read_8bytes_swapped(rem_key[8..]), seed) ^ mix1(read_8bytes_swapped(rem_key[16..]), (read_bytes(2, rem_key[24..]) << 8) | read_bytes(1, rem_key[26..]), seed),
            28 => mix0(read_8bytes_swapped(rem_key), read_8bytes_swapped(rem_key[8..]), seed) ^ mix1(read_8bytes_swapped(rem_key[16..]), read_bytes(4, rem_key[24..]), seed),
            29 => mix0(read_8bytes_swapped(rem_key), read_8bytes_swapped(rem_key[8..]), seed) ^ mix1(read_8bytes_swapped(rem_key[16..]), (read_bytes(4, rem_key[24..]) << 8) | read_bytes(1, rem_key[28..]), seed),
            30 => mix0(read_8bytes_swapped(rem_key), read_8bytes_swapped(rem_key[8..]), seed) ^ mix1(read_8bytes_swapped(rem_key[16..]), (read_bytes(4, rem_key[24..]) << 16) | read_bytes(2, rem_key[28..]), seed),
            31 => mix0(read_8bytes_swapped(rem_key), read_8bytes_swapped(rem_key[8..]), seed) ^ mix1(read_8bytes_swapped(rem_key[16..]), (read_bytes(4, rem_key[24..]) << 24) | (read_bytes(2, rem_key[28..]) << 8) | read_bytes(1, rem_key[30..]), seed),
        };

        self.msg_len += b.len;
        return mum(self.seed ^ self.msg_len, primes[4]);
    }

    pub fn hash(seed: u64, input: []const u8) u64 {
        const aligned_len = input.len - (input.len % 32);

<<<<<<< HEAD
        const c = WyhashStateless.init(seed);
        var hasher = c;
        hasher.update(input[0..aligned_len]);
        return hasher.final(input[aligned_len..]);
=======
        var c = WyhashStateless.init(seed);
        @call(.always_inline, WyhashStateless.update, .{ &c, input[0..aligned_len] });
        return @call(.always_inline, WyhashStateless.final, .{ &c, input[aligned_len..] });
>>>>>>> 230f0620
    }
};

/// Fast non-cryptographic 64bit hash function.
/// See https://github.com/wangyi-fudan/wyhash
pub const Wyhash = struct {
    state: WyhashStateless,

    buf: [32]u8,
    buf_len: usize,

    pub fn init(seed: u64) Wyhash {
        return Wyhash{
            .state = WyhashStateless.init(seed),
            .buf = undefined,
            .buf_len = 0,
        };
    }

    pub fn update(self: *Wyhash, b: []const u8) void {
        var off: usize = 0;

        if (self.buf_len != 0 and self.buf_len + b.len >= 32) {
            off += 32 - self.buf_len;
<<<<<<< HEAD
            @memcpy(self.buf[self.buf_len .. self.buf_len + off], b[0..off]);
=======
            @memcpy(self.buf[self.buf_len..][0..off], b[0..off]);
>>>>>>> 230f0620
            self.state.update(self.buf[0..]);
            self.buf_len = 0;
        }

        const remain_len = b.len - off;
        const aligned_len = remain_len - (remain_len % 32);
        self.state.update(b[off .. off + aligned_len]);

<<<<<<< HEAD
        const remaining_data = b[off + aligned_len ..];
        @memcpy(self.buf[self.buf_len .. self.buf_len + remaining_data.len], remaining_data);
        self.buf_len += @as(u8, @intCast(remaining_data.len));
=======
        const remaining = b[off + aligned_len ..];
        @memcpy(self.buf[self.buf_len..][0..remaining.len], remaining);
        self.buf_len += @as(u8, @intCast(b[off + aligned_len ..].len));
>>>>>>> 230f0620
    }

    pub fn final(self: *Wyhash) u64 {
        // const seed = self.state.seed;
        // const rem_len = @intCast(u5, self.buf_len);
        const rem_key = self.buf[0..self.buf_len];

        return self.state.final(rem_key);
    }

    pub fn hash(seed: u64, input: []const u8) u64 {
        return WyhashStateless.hash(seed, input);
    }
};

fn wyhash_hash(seed: u64, input: []const u8) u64 {
    return Wyhash.hash(seed, input);
}

const expectEqual = std.testing.expectEqual;

test "test vectors" {
    const hash = Wyhash.hash;

    try expectEqual(hash(0, ""), 0x0);
    try expectEqual(hash(1, "a"), 0xbed235177f41d328);
    try expectEqual(hash(2, "abc"), 0xbe348debe59b27c3);
    try expectEqual(hash(3, "message digest"), 0x37320f657213a290);
    try expectEqual(hash(4, "abcdefghijklmnopqrstuvwxyz"), 0xd0b270e1d8a7019c);
    try expectEqual(hash(5, "ABCDEFGHIJKLMNOPQRSTUVWXYZabcdefghijklmnopqrstuvwxyz0123456789"), 0x602a1894d3bbfe7f);
    try expectEqual(hash(6, "12345678901234567890123456789012345678901234567890123456789012345678901234567890"), 0x829e9c148b75970e);
}

test "test vectors streaming" {
    var wh = Wyhash.init(5);
    for ("ABCDEFGHIJKLMNOPQRSTUVWXYZabcdefghijklmnopqrstuvwxyz0123456789") |e| {
        wh.update(mem.asBytes(&e));
    }
    try expectEqual(wh.final(), 0x602a1894d3bbfe7f);

    const pattern = "1234567890";
    const count = 8;
    const result = 0x829e9c148b75970e;
    try expectEqual(Wyhash.hash(6, pattern ** 8), result);

    wh = Wyhash.init(6);
    var i: u32 = 0;
    while (i < count) : (i += 1) {
        wh.update(pattern);
    }
    try expectEqual(wh.final(), result);
}

test "iterative non-divisible update" {
    var buf: [8192]u8 = undefined;
    for (&buf, 0..) |*e, i| {
        e.* = @as(u8, @truncate(i));
    }

    const seed = 0x128dad08f;

    var end: usize = 32;
    while (end < buf.len) : (end += 32) {
        const non_iterative_hash = Wyhash.hash(seed, buf[0..end]);

        var wy = Wyhash.init(seed);
        var i: usize = 0;
        while (i < end) : (i += 33) {
            wy.update(buf[i..@min(i + 33, end)]);
        }
        const iterative_hash = wy.final();

        try std.testing.expectEqual(iterative_hash, non_iterative_hash);
    }
}<|MERGE_RESOLUTION|>--- conflicted
+++ resolved
@@ -34,11 +34,7 @@
 
 fn read_bytes(comptime bytes: u8, data: []const u8) u64 {
     const T = std.meta.Int(.unsigned, 8 * bytes);
-<<<<<<< HEAD
-    return std.mem.readInt(T, data[0..bytes], .little);
-=======
     return mem.readInt(T, data[0..bytes], .little);
->>>>>>> 230f0620
 }
 
 fn read_8bytes_swapped(data: []const u8) u64 {
@@ -92,11 +88,7 @@
 
         var off: usize = 0;
         while (off < b.len) : (off += 32) {
-<<<<<<< HEAD
-            self.round(b[off .. off + 32]);
-=======
             @call(.always_inline, WyhashStateless.round, .{ self, b[off .. off + 32] });
->>>>>>> 230f0620
         }
 
         self.msg_len += b.len;
@@ -151,16 +143,9 @@
     pub fn hash(seed: u64, input: []const u8) u64 {
         const aligned_len = input.len - (input.len % 32);
 
-<<<<<<< HEAD
-        const c = WyhashStateless.init(seed);
-        var hasher = c;
-        hasher.update(input[0..aligned_len]);
-        return hasher.final(input[aligned_len..]);
-=======
         var c = WyhashStateless.init(seed);
         @call(.always_inline, WyhashStateless.update, .{ &c, input[0..aligned_len] });
         return @call(.always_inline, WyhashStateless.final, .{ &c, input[aligned_len..] });
->>>>>>> 230f0620
     }
 };
 
@@ -185,11 +170,7 @@
 
         if (self.buf_len != 0 and self.buf_len + b.len >= 32) {
             off += 32 - self.buf_len;
-<<<<<<< HEAD
-            @memcpy(self.buf[self.buf_len .. self.buf_len + off], b[0..off]);
-=======
             @memcpy(self.buf[self.buf_len..][0..off], b[0..off]);
->>>>>>> 230f0620
             self.state.update(self.buf[0..]);
             self.buf_len = 0;
         }
@@ -198,15 +179,9 @@
         const aligned_len = remain_len - (remain_len % 32);
         self.state.update(b[off .. off + aligned_len]);
 
-<<<<<<< HEAD
-        const remaining_data = b[off + aligned_len ..];
-        @memcpy(self.buf[self.buf_len .. self.buf_len + remaining_data.len], remaining_data);
-        self.buf_len += @as(u8, @intCast(remaining_data.len));
-=======
         const remaining = b[off + aligned_len ..];
         @memcpy(self.buf[self.buf_len..][0..remaining.len], remaining);
         self.buf_len += @as(u8, @intCast(b[off + aligned_len ..].len));
->>>>>>> 230f0620
     }
 
     pub fn final(self: *Wyhash) u64 {
