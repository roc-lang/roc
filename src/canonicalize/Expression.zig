--- conflicted
+++ resolved
@@ -890,13 +890,8 @@
                 .bool_is_eq => &.{ .borrow, .borrow },
 
                 // Numeric operations - all value types (no heap allocation)
-<<<<<<< HEAD
-                .num_is_zero, .num_is_negative, .num_is_positive, .num_negate => &.{.borrow},
-                .num_is_eq, .num_is_gt, .num_is_gte, .num_is_lt, .num_is_lte, .num_plus, .num_minus, .num_times, .num_div_by, .num_div_trunc_by, .num_rem_by, .num_shift_left_by, .num_shift_right_by, .num_shift_right_zf_by => &.{ .borrow, .borrow },
-=======
                 .num_is_zero, .num_is_negative, .num_is_positive, .num_negate, .num_abs => &.{.borrow},
-                .num_is_eq, .num_is_gt, .num_is_gte, .num_is_lt, .num_is_lte, .num_plus, .num_minus, .num_times, .num_div_by, .num_div_trunc_by, .num_rem_by, .num_mod_by, .num_abs_diff => &.{ .borrow, .borrow },
->>>>>>> aad17ac6
+                .num_is_eq, .num_is_gt, .num_is_gte, .num_is_lt, .num_is_lte, .num_plus, .num_minus, .num_times, .num_div_by, .num_div_trunc_by, .num_rem_by, .num_mod_by, .num_abs_diff, .num_shift_left_by, .num_shift_right_by, .num_shift_right_zf_by => &.{ .borrow, .borrow },
 
                 // Numeric parsing - list borrowed for digits, string borrowed
                 .num_from_int_digits => &.{.borrow},
