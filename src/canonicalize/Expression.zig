--- conflicted
+++ resolved
@@ -473,15 +473,12 @@
         list_is_empty,
         list_get_unsafe,
         list_concat,
-<<<<<<< HEAD
+        list_with_capacity,
+        list_sort_with,
         list_append,
 
         // Set operations
         set_is_empty,
-=======
-        list_with_capacity,
-        list_sort_with,
->>>>>>> 7ac22c81
 
         // Bool operations
         bool_is_eq,
