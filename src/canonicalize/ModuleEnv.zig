--- conflicted
+++ resolved
@@ -1367,23 +1367,17 @@
 /// Serialized representation of ModuleEnv
 /// Following SafeList.Serialized pattern: NO pointers, NO slices, NO Allocators
 pub const Serialized = struct {
-<<<<<<< HEAD
-=======
     gpa: [2]u64, // Reserve space for allocator (vtable ptr + context ptr), provided during deserialization
->>>>>>> 645cdd34
     common: CommonEnv.Serialized,
     types: TypeStore.Serialized,
-    module_kind: ModuleKind,  // Must match field order in Self
+    module_kind: ModuleKind, // Must match field order in Self
     all_defs: CIR.Def.Span,
     all_statements: CIR.Statement.Span,
     exports: CIR.Def.Span,
     builtin_statements: CIR.Statement.Span,
     external_decls: CIR.ExternalDecl.SafeList.Serialized,
     imports: CIR.Import.Store.Serialized,
-<<<<<<< HEAD
-=======
     module_name: [2]u64, // Reserve space for slice (ptr + len), provided during deserialization
->>>>>>> 645cdd34
     diagnostics: CIR.Diagnostic.Span,
     store: NodeStore.Serialized,
 
@@ -1411,14 +1405,11 @@
 
         // Serialize NodeStore
         try self.store.serialize(&env.store, allocator, writer);
-<<<<<<< HEAD
-=======
 
         // Set gpa and module_name to all zeros; the space needs to be here,
         // but the values will be set separately during deserialization.
         self.gpa = .{ 0, 0 };
         self.module_name = .{ 0, 0 };
->>>>>>> 645cdd34
     }
 
     /// Deserialize a ModuleEnv from the buffer, updating the ModuleEnv in place
