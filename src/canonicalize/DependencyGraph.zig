//! Dependency Graph and SCC computation for top-level definitions
//!
//! This module provides dependency analysis for top-level definitions to enable
//! proper evaluation ordering. It computes Strongly Connected Components (SCCs)
//! using Tarjan's algorithm and provides a topologically sorted evaluation order.
//!
//! NOTE: This handles ALL top-level definitions including:
//! - Regular top-level definitions (e.g., `foo = 42`)
//! - Associated items (e.g., `TypeName.item_name = 5` from `TypeName := T.{ item_name = 5 }`)
//!
//! Associated items are definitions nested under nominal type declarations and have
//! qualified names. They are stored in `all_defs` alongside regular top-level defs.

const std = @import("std");
const base = @import("base");
const CIR = @import("CIR.zig");
const ModuleEnv = @import("ModuleEnv.zig");

/// Represents a directed graph of dependencies between top-level definitions.
/// Edges point from dependent to dependency (A -> B means A depends on B).
pub const DependencyGraph = struct {
    /// Map from def_idx to list of def_idx it depends on
    edges: std.AutoHashMapUnmanaged(CIR.Def.Idx, std.ArrayList(CIR.Def.Idx)),

    /// All defs in the graph
    nodes: []const CIR.Def.Idx,

    allocator: std.mem.Allocator,

    pub fn init(allocator: std.mem.Allocator, defs: []const CIR.Def.Idx) DependencyGraph {
        return DependencyGraph{
            .edges = .{},
            .nodes = defs,
            .allocator = allocator,
        };
    }

    pub fn deinit(self: *DependencyGraph) void {
        var iter = self.edges.valueIterator();
        while (iter.next()) |list| {
            list.deinit(self.allocator);
        }
        self.edges.deinit(self.allocator);
    }

    /// Add an edge: from_def depends on to_def
    pub fn addEdge(self: *DependencyGraph, from_def: CIR.Def.Idx, to_def: CIR.Def.Idx) std.mem.Allocator.Error!void {
        const gop = try self.edges.getOrPut(self.allocator, from_def);
        if (!gop.found_existing) {
            gop.value_ptr.* = .{};
        }
        try gop.value_ptr.append(self.allocator, to_def);
    }

    /// Get dependencies of a def
    pub fn getDependencies(self: *const DependencyGraph, def: CIR.Def.Idx) []const CIR.Def.Idx {
        const list = self.edges.get(def) orelse return &.{};
        return list.items;
    }
};

/// A Strongly Connected Component (SCC) in the dependency graph.
/// Contains one or more definitions that may be mutually recursive.
pub const SCC = struct {
    /// Definitions in this SCC
    defs: []CIR.Def.Idx,

    /// True if this SCC contains recursion (size > 1 or has self-loop)
    is_recursive: bool,

    pub const Idx = enum(u32) { _ };
};

/// The computed evaluation order for all definitions in a module.
/// SCCs are arranged in topological order (dependencies come before dependents).
pub const EvaluationOrder = struct {
    /// SCCs in topologically sorted order
    /// (dependencies come before dependents)
    sccs: []SCC,

    allocator: std.mem.Allocator,

    pub fn deinit(self: *EvaluationOrder) void {
        for (self.sccs) |scc| {
            self.allocator.free(scc.defs);
        }
        self.allocator.free(self.sccs);
    }
};

/// Collects all definition dependencies from an expression
/// Returns a list of Ident.Idx that this expression references
fn collectExprDependencies(
    cir: *const ModuleEnv,
    expr_idx: CIR.Expr.Idx,
    dependencies: *std.AutoHashMapUnmanaged(base.Ident.Idx, void),
    allocator: std.mem.Allocator,
) std.mem.Allocator.Error!void {
    const expr = cir.store.getExpr(expr_idx);

    switch (expr) {
        .e_lookup_local => |lookup| {
            // This is a variable reference - add to dependencies
            const pattern = cir.store.getPattern(lookup.pattern_idx);
            if (pattern == .assign) {
                try dependencies.put(allocator, pattern.assign.ident, {});
            }
        },

        .e_call => |call| {
            // Recurse into function and arguments
            try collectExprDependencies(cir, call.func, dependencies, allocator);
            for (cir.store.sliceExpr(call.args)) |arg_idx| {
                try collectExprDependencies(cir, arg_idx, dependencies, allocator);
            }
        },

        .e_lambda => |lambda| {
            // Recurse into lambda body
            // Note: Lambda parameters are collected here but filtered out later in buildDependencyGraph()
            // when converting idents to def indices (they won't be in the ident_to_def map)
            try collectExprDependencies(cir, lambda.body, dependencies, allocator);
        },

        .e_closure => |closure| {
            // Recurse into the lambda expression
            try collectExprDependencies(cir, closure.lambda_idx, dependencies, allocator);
        },

        .e_if => |if_expr| {
            for (cir.store.sliceIfBranches(if_expr.branches)) |branch_idx| {
                const branch = cir.store.getIfBranch(branch_idx);
                try collectExprDependencies(cir, branch.cond, dependencies, allocator);
                try collectExprDependencies(cir, branch.body, dependencies, allocator);
            }
            try collectExprDependencies(cir, if_expr.final_else, dependencies, allocator);
        },

        .e_match => |match_expr| {
            try collectExprDependencies(cir, match_expr.cond, dependencies, allocator);
            for (cir.store.sliceMatchBranches(match_expr.branches)) |branch_idx| {
                const branch = cir.store.getMatchBranch(branch_idx);
                try collectExprDependencies(cir, branch.value, dependencies, allocator);
                if (branch.guard) |guard_idx| {
                    try collectExprDependencies(cir, guard_idx, dependencies, allocator);
                }
            }
        },

        .e_list => |list| {
            for (cir.store.sliceExpr(list.elems)) |elem_idx| {
                try collectExprDependencies(cir, elem_idx, dependencies, allocator);
            }
        },

        .e_record => |record| {
            for (cir.store.sliceRecordFields(record.fields)) |field_idx| {
                const field = cir.store.getRecordField(field_idx);
                try collectExprDependencies(cir, field.value, dependencies, allocator);
            }
            // Handle record update syntax: { ..base, field: value }
            if (record.ext) |ext_idx| {
                try collectExprDependencies(cir, ext_idx, dependencies, allocator);
            }
        },

        .e_dot_access => |access| {
            try collectExprDependencies(cir, access.receiver, dependencies, allocator);
            if (access.args) |args_span| {
                for (cir.store.sliceExpr(args_span)) |arg_idx| {
                    try collectExprDependencies(cir, arg_idx, dependencies, allocator);
                }
            }
        },

        .e_tuple => |tuple| {
            for (cir.store.sliceExpr(tuple.elems)) |elem_idx| {
                try collectExprDependencies(cir, elem_idx, dependencies, allocator);
            }
        },

        .e_binop => |binop| {
            try collectExprDependencies(cir, binop.lhs, dependencies, allocator);
            try collectExprDependencies(cir, binop.rhs, dependencies, allocator);
        },

        .e_unary_minus => |unop| {
            try collectExprDependencies(cir, unop.expr, dependencies, allocator);
        },

        .e_unary_not => |unop| {
            try collectExprDependencies(cir, unop.expr, dependencies, allocator);
        },

        .e_block => |block| {
            // Recurse into the block's statements
            for (cir.store.sliceStatements(block.stmts)) |stmt_idx| {
                const stmt = cir.store.getStatement(stmt_idx);
                switch (stmt) {
                    .s_decl => |decl| {
                        try collectExprDependencies(cir, decl.expr, dependencies, allocator);
                    },
                    .s_var => |var_stmt| {
                        try collectExprDependencies(cir, var_stmt.expr, dependencies, allocator);
                    },
                    .s_reassign => |reassign| {
                        try collectExprDependencies(cir, reassign.expr, dependencies, allocator);
                    },
                    .s_dbg => |dbg| {
                        try collectExprDependencies(cir, dbg.expr, dependencies, allocator);
                    },
                    .s_expr => |expr_stmt| {
                        try collectExprDependencies(cir, expr_stmt.expr, dependencies, allocator);
                    },
                    .s_expect => |expect| {
                        try collectExprDependencies(cir, expect.body, dependencies, allocator);
                    },
                    .s_for => |for_stmt| {
                        try collectExprDependencies(cir, for_stmt.expr, dependencies, allocator);
                    },
                    .s_return => |ret| {
                        try collectExprDependencies(cir, ret.expr, dependencies, allocator);
                    },
                    .s_import, .s_alias_decl, .s_nominal_decl, .s_type_anno, .s_crash, .s_runtime_error => {},
                }
            }
            // Recurse into the final expression
            try collectExprDependencies(cir, block.final_expr, dependencies, allocator);
        },

        .e_tag => |tag| {
            for (cir.store.sliceExpr(tag.args)) |arg_idx| {
                try collectExprDependencies(cir, arg_idx, dependencies, allocator);
            }
        },

        .e_nominal => |nominal| {
            try collectExprDependencies(cir, nominal.backing_expr, dependencies, allocator);
        },

<<<<<<< HEAD
        // Literals and compiler-provided implementations have no dependencies
        .e_num, .e_frac_f32, .e_frac_f64, .e_dec, .e_dec_small, .e_str, .e_str_segment, .e_empty_list, .e_empty_record, .e_zero_argument_tag, .e_low_level_lambda, .e_ellipsis => {},
=======
        // Literals have no dependencies
        .e_num, .e_frac_f32, .e_frac_f64, .e_dec, .e_dec_small, .e_str, .e_str_segment, .e_empty_list, .e_empty_record, .e_zero_argument_tag, .e_ellipsis, .e_anno_only => {},
>>>>>>> edd1e1ef

        // External lookups reference other modules - skip for now
        .e_lookup_external => {},

        .e_nominal_external => |nominal| {
            try collectExprDependencies(cir, nominal.backing_expr, dependencies, allocator);
        },

        // Crash has a string literal message (no dependencies)
        .e_crash => {},

        .e_dbg => |dbg| {
            try collectExprDependencies(cir, dbg.expr, dependencies, allocator);
        },

        .e_expect => |expect| {
            try collectExprDependencies(cir, expect.body, dependencies, allocator);
        },

        .e_runtime_error => {},
    }
}

/// Build a dependency graph for all definitions
pub fn buildDependencyGraph(
    cir: *const ModuleEnv,
    all_defs: CIR.Def.Span,
    allocator: std.mem.Allocator,
) std.mem.Allocator.Error!DependencyGraph {
    const defs_slice = cir.store.sliceDefs(all_defs);
    var graph = DependencyGraph.init(allocator, defs_slice);
    errdefer graph.deinit();

    // Map from Ident.Idx to Def.Idx for resolving references
    var ident_to_def = std.AutoHashMapUnmanaged(base.Ident.Idx, CIR.Def.Idx){};
    defer ident_to_def.deinit(allocator);

    // First pass: build ident -> def mapping
    for (defs_slice) |def_idx| {
        const def = cir.store.getDef(def_idx);
        const pattern = cir.store.getPattern(def.pattern);

        if (pattern == .assign) {
            try ident_to_def.put(allocator, pattern.assign.ident, def_idx);
        }
    }

    // Second pass: collect dependencies and build graph
    for (defs_slice) |def_idx| {
        const def = cir.store.getDef(def_idx);

        // Collect all identifiers this def's expression references
        var deps = std.AutoHashMapUnmanaged(base.Ident.Idx, void){};
        defer deps.deinit(allocator);

        try collectExprDependencies(cir, def.expr, &deps, allocator);

        // Convert ident dependencies to def dependencies
        var dep_iter = deps.keyIterator();
        while (dep_iter.next()) |ident_idx| {
            if (ident_to_def.get(ident_idx.*)) |dep_def_idx| {
                try graph.addEdge(def_idx, dep_def_idx);
            }
            // If ident not found in ident_to_def, it's either:
            // - A builtin function
            // - An external module reference
            // - A parameter/local variable
            // In all cases, we don't need to track it for top-level evaluation order
        }
    }

    return graph;
}

/// Tarjan's algorithm for finding strongly connected components
pub fn computeSCCs(
    graph: *const DependencyGraph,
    allocator: std.mem.Allocator,
) std.mem.Allocator.Error!EvaluationOrder {
    var state = TarjanState.init(allocator);
    defer state.deinit();

    // Run DFS from each unvisited node
    for (graph.nodes) |node| {
        if (!state.visited.contains(node)) {
            try state.strongConnect(graph, node);
        }
    }

    // Note: state.sccs is already in topological order (dependencies before dependents)
    // because Tarjan's algorithm adds SCCs in post-order of DFS traversal.
    // When we follow edges from A to B (A depends on B), B finishes first,
    // so B's SCC is added before A's SCC.

    return EvaluationOrder{
        .sccs = try state.sccs.toOwnedSlice(allocator),
        .allocator = allocator,
    };
}

const TarjanState = struct {
    /// Current DFS index
    index: u32,

    /// Map from node to its DFS index
    indices: std.AutoHashMapUnmanaged(CIR.Def.Idx, u32),

    /// Map from node to its lowlink value
    lowlinks: std.AutoHashMapUnmanaged(CIR.Def.Idx, u32),

    /// Set of visited nodes
    visited: std.AutoHashMapUnmanaged(CIR.Def.Idx, void),

    /// Stack for Tarjan's algorithm
    stack: std.ArrayList(CIR.Def.Idx),

    /// Set of nodes currently on stack
    on_stack: std.AutoHashMapUnmanaged(CIR.Def.Idx, void),

    /// Resulting SCCs (in reverse topological order during construction)
    sccs: std.ArrayList(SCC),

    allocator: std.mem.Allocator,

    fn init(allocator: std.mem.Allocator) TarjanState {
        return .{
            .index = 0,
            .indices = .{},
            .lowlinks = .{},
            .visited = .{},
            .stack = .{},
            .on_stack = .{},
            .sccs = .{},
            .allocator = allocator,
        };
    }

    fn deinit(self: *TarjanState) void {
        self.indices.deinit(self.allocator);
        self.lowlinks.deinit(self.allocator);
        self.visited.deinit(self.allocator);
        self.stack.deinit(self.allocator);
        self.on_stack.deinit(self.allocator);
        // Note: sccs ownership transferred to EvaluationOrder, don't free here
        self.sccs.deinit(self.allocator);
    }

    fn strongConnect(
        self: *TarjanState,
        graph: *const DependencyGraph,
        v: CIR.Def.Idx,
    ) std.mem.Allocator.Error!void {
        // Set the depth index for v
        try self.indices.put(self.allocator, v, self.index);
        try self.lowlinks.put(self.allocator, v, self.index);
        try self.visited.put(self.allocator, v, {});
        self.index += 1;

        try self.stack.append(self.allocator, v);
        try self.on_stack.put(self.allocator, v, {});

        // Consider successors of v
        const dependencies = graph.getDependencies(v);
        for (dependencies) |w| {
            if (!self.visited.contains(w)) {
                // Successor w has not yet been visited; recurse on it
                try self.strongConnect(graph, w);
                const v_lowlink = self.lowlinks.get(v).?;
                const w_lowlink = self.lowlinks.get(w).?;
                try self.lowlinks.put(self.allocator, v, @min(v_lowlink, w_lowlink));
            } else if (self.on_stack.contains(w)) {
                // Successor w is on stack, hence in the current SCC
                const v_lowlink = self.lowlinks.get(v).?;
                const w_index = self.indices.get(w).?;
                try self.lowlinks.put(self.allocator, v, @min(v_lowlink, w_index));
            }
        }

        // If v is a root node, pop the stack and create an SCC
        const v_lowlink = self.lowlinks.get(v).?;
        const v_index = self.indices.get(v).?;
        if (v_lowlink == v_index) {
            var scc_defs = std.ArrayList(CIR.Def.Idx){};

            while (true) {
                const w = self.stack.pop() orelse unreachable; // Stack should not be empty
                _ = self.on_stack.remove(w);
                try scc_defs.append(self.allocator, w);

                if (@intFromEnum(w) == @intFromEnum(v)) break;
            }

            // Check if this SCC is recursive
            const is_recursive = scc_defs.items.len > 1 or blk: {
                // Check for self-loop
                if (scc_defs.items.len == 1) {
                    const node = scc_defs.items[0];
                    const deps = graph.getDependencies(node);
                    for (deps) |dep| {
                        if (@intFromEnum(dep) == @intFromEnum(node)) break :blk true;
                    }
                }
                break :blk false;
            };

            try self.sccs.append(self.allocator, .{
                .defs = try scc_defs.toOwnedSlice(self.allocator),
                .is_recursive = is_recursive,
            });
        }
    }
};<|MERGE_RESOLUTION|>--- conflicted
+++ resolved
@@ -238,13 +238,8 @@
             try collectExprDependencies(cir, nominal.backing_expr, dependencies, allocator);
         },
 
-<<<<<<< HEAD
         // Literals and compiler-provided implementations have no dependencies
-        .e_num, .e_frac_f32, .e_frac_f64, .e_dec, .e_dec_small, .e_str, .e_str_segment, .e_empty_list, .e_empty_record, .e_zero_argument_tag, .e_low_level_lambda, .e_ellipsis => {},
-=======
-        // Literals have no dependencies
-        .e_num, .e_frac_f32, .e_frac_f64, .e_dec, .e_dec_small, .e_str, .e_str_segment, .e_empty_list, .e_empty_record, .e_zero_argument_tag, .e_ellipsis, .e_anno_only => {},
->>>>>>> edd1e1ef
+        .e_num, .e_frac_f32, .e_frac_f64, .e_dec, .e_dec_small, .e_str, .e_str_segment, .e_empty_list, .e_empty_record, .e_zero_argument_tag, .e_low_level_lambda, .e_ellipsis, .e_anno_only => {},
 
         // External lookups reference other modules - skip for now
         .e_lookup_external => {},
