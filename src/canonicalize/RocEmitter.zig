//! Roc Code Emitter
//!
//! Converts the Canonical IR (CIR) to valid Roc source code.
//! This is primarily used for testing the monomorphization pipeline -
//! we can emit monomorphic Roc code and verify it produces the same results
//! as the original polymorphic code.
//!
//! The emitter walks the CIR expression tree and writes corresponding Roc syntax.

const std = @import("std");
const types = @import("types");
const base = @import("base");

const ModuleEnv = @import("ModuleEnv.zig");
const CIR = @import("CIR.zig");
const PatternMod = @import("Pattern.zig");
const Expr = CIR.Expr;
const Pattern = PatternMod.Pattern;
const TypeVar = types.Var;

const Self = @This();

/// The allocator used for intermediate allocations
allocator: std.mem.Allocator,

/// The module environment containing the CIR
module_env: *const ModuleEnv,

/// The output buffer where Roc code is written
output: std.ArrayList(u8),

/// Current indentation level
indent_level: u32,

/// Initialize a new Emitter
pub fn init(allocator: std.mem.Allocator, module_env: *const ModuleEnv) Self {
    return .{
        .allocator = allocator,
        .module_env = module_env,
        .output = std.ArrayList(u8).empty,
        .indent_level = 0,
    };
}

/// Free resources used by the emitter
pub fn deinit(self: *Self) void {
    self.output.deinit(self.allocator);
}

/// Get the emitted Roc source code
pub fn getOutput(self: *const Self) []const u8 {
    return self.output.items;
}

/// Reset the emitter for reuse
pub fn reset(self: *Self) void {
    self.output.clearRetainingCapacity();
    self.indent_level = 0;
}

/// Emit an expression as Roc source code
pub fn emitExpr(self: *Self, expr_idx: Expr.Idx) !void {
    const expr = self.module_env.store.getExpr(expr_idx);
    try self.emitExprValue(expr);
}

/// Emit a pattern as Roc source code
pub fn emitPattern(self: *Self, pattern_idx: CIR.Pattern.Idx) !void {
    const pattern = self.module_env.store.getPattern(pattern_idx);
    try self.emitPatternValue(pattern);
}

const EmitError = std.mem.Allocator.Error || std.fmt.BufPrintError;

fn emitExprValue(self: *Self, expr: Expr) EmitError!void {
    switch (expr) {
        .e_num => |num| {
            try self.emitIntValue(num.value);
        },
        .e_frac_f32 => |frac| {
            try self.writer().print("{d}f32", .{frac.value});
        },
        .e_frac_f64 => |frac| {
            try self.writer().print("{d}f64", .{frac.value});
        },
        .e_dec => |dec| {
            // Dec is stored scaled by 10^18, need to emit as decimal
            const value = dec.value.num;
            const scale: i128 = 1_000_000_000_000_000_000;
            const whole = @divTrunc(value, scale);
            const frac_part = @mod(@abs(value), @as(u128, @intCast(scale)));
            if (frac_part == 0) {
                try self.writer().print("{d}", .{whole});
            } else {
                try self.writer().print("{d}.{d:0>18}", .{ whole, frac_part });
            }
        },
        .e_dec_small => |small| {
            const numerator = small.value.numerator;
            const power = small.value.denominator_power_of_ten;
            if (power == 0) {
                try self.writer().print("{d}", .{numerator});
            } else {
                // Convert to decimal string
                var divisor: i32 = 1;
                for (0..power) |_| {
                    divisor *= 10;
                }
                const whole = @divTrunc(numerator, @as(i16, @intCast(divisor)));
                const frac_part = @mod(@abs(numerator), @as(u16, @intCast(divisor)));
                try self.writer().print("{d}.{d}", .{ whole, frac_part });
            }
        },
        .e_str_segment => |seg| {
            const text = self.module_env.common.getString(seg.literal);
            try self.writer().print("\"{s}\"", .{text});
        },
        .e_str => |str| {
            // Multi-segment string
            const segments = self.module_env.store.sliceExpr(str.span);
            for (segments) |seg_idx| {
                try self.emitExpr(seg_idx);
            }
        },
        .e_lookup_local => |lookup| {
            const pattern = self.module_env.store.getPattern(lookup.pattern_idx);
            try self.emitPatternValue(pattern);
        },
<<<<<<< HEAD
        .e_lookup_external => |_| {
            // For external lookups, emit the qualified name
            // TODO: properly resolve and emit the external module.identifier
=======
        .e_lookup_external => {
            // For external lookups, emit the qualified name
>>>>>>> ca2ba309
            try self.write("<external>");
        },
        .e_list => |list| {
            try self.write("[");
            const elems = self.module_env.store.sliceExpr(list.elems);
            for (elems, 0..) |elem_idx, i| {
                if (i > 0) try self.write(", ");
                try self.emitExpr(elem_idx);
            }
            try self.write("]");
        },
        .e_empty_list => {
            try self.write("[]");
        },
        .e_tuple => |tuple| {
            try self.write("(");
            const elems = self.module_env.store.sliceExpr(tuple.elems);
            for (elems, 0..) |elem_idx, i| {
                if (i > 0) try self.write(", ");
                try self.emitExpr(elem_idx);
            }
            try self.write(")");
        },
        .e_if => |if_expr| {
            const branch_indices = self.module_env.store.sliceIfBranches(if_expr.branches);
            for (branch_indices, 0..) |branch_idx, i| {
                const branch = self.module_env.store.getIfBranch(branch_idx);
                if (i > 0) {
                    try self.write(" else if ");
                } else {
                    try self.write("if ");
                }
                try self.emitExpr(branch.cond);
                try self.write(" ");
                try self.emitExpr(branch.body);
            }
            try self.write(" else ");
            try self.emitExpr(if_expr.final_else);
        },
        .e_call => |call| {
            try self.emitExpr(call.func);
            try self.write("(");
            const args = self.module_env.store.sliceExpr(call.args);
            for (args, 0..) |arg_idx, i| {
                if (i > 0) try self.write(", ");
                try self.emitExpr(arg_idx);
            }
            try self.write(")");
        },
        .e_record => |record| {
            try self.write("{");
            const field_indices = self.module_env.store.sliceRecordFields(record.fields);
            for (field_indices, 0..) |field_idx, i| {
                const field = self.module_env.store.getRecordField(field_idx);
                if (i > 0) try self.write(", ");
                const name = self.module_env.getIdent(field.name);
                try self.writer().print("{s}: ", .{name});
                try self.emitExpr(field.value);
            }
            if (record.ext) |ext_idx| {
                if (field_indices.len > 0) try self.write(", ");
                try self.write("..");
                try self.emitExpr(ext_idx);
            }
            try self.write("}");
        },
        .e_empty_record => {
            try self.write("{}");
        },
        .e_block => |block| {
            try self.write("{\n");
            self.indent_level += 1;

            // Emit statements
            const stmts = self.module_env.store.sliceStatements(block.stmts);
            for (stmts) |stmt_idx| {
                try self.emitIndent();
                try self.emitStatement(stmt_idx);
                try self.write("\n");
            }

            // Emit final expression
            try self.emitIndent();
            try self.emitExpr(block.final_expr);
            try self.write("\n");

            self.indent_level -= 1;
            try self.emitIndent();
            try self.write("}");
        },
        .e_tag => |tag| {
            const name = self.module_env.getIdent(tag.name);
            try self.write(name);
            const args = self.module_env.store.sliceExpr(tag.args);
            if (args.len > 0) {
                try self.write("(");
                for (args, 0..) |arg_idx, i| {
                    if (i > 0) try self.write(", ");
                    try self.emitExpr(arg_idx);
                }
                try self.write(")");
            }
        },
        .e_zero_argument_tag => |tag| {
            const name = self.module_env.getIdent(tag.name);
            try self.write(name);
        },
        .e_closure => |closure| {
            // Emit the underlying lambda
            try self.emitExpr(closure.lambda_idx);
        },
        .e_lambda => |lambda| {
            try self.write("|");
            const args = self.module_env.store.slicePatterns(lambda.args);
            for (args, 0..) |arg_idx, i| {
                if (i > 0) try self.write(", ");
                try self.emitPattern(arg_idx);
            }
            try self.write("| ");
            try self.emitExpr(lambda.body);
        },
        .e_binop => |binop| {
            try self.write("(");
            try self.emitExpr(binop.lhs);
            try self.write(" ");
            try self.write(binopToStr(binop.op));
            try self.write(" ");
            try self.emitExpr(binop.rhs);
            try self.write(")");
        },
        .e_unary_minus => |unary| {
            try self.write("-");
            try self.emitExpr(unary.expr);
        },
        .e_unary_not => |unary| {
            try self.write("!");
            try self.emitExpr(unary.expr);
        },
        .e_dot_access => |dot| {
            try self.emitExpr(dot.receiver);
            try self.write(".");
            const field_name = self.module_env.getIdent(dot.field_name);
            try self.write(field_name);
            if (dot.args) |args_span| {
                try self.write("(");
                const args = self.module_env.store.sliceExpr(args_span);
                for (args, 0..) |arg_idx, i| {
                    if (i > 0) try self.write(", ");
                    try self.emitExpr(arg_idx);
                }
                try self.write(")");
            }
        },
        .e_runtime_error => {
            try self.write("<runtime_error>");
        },
        .e_crash => |crash| {
            const msg = self.module_env.common.getString(crash.msg);
            try self.writer().print("crash \"{s}\"", .{msg});
        },
        .e_dbg => |dbg| {
            try self.write("dbg ");
            try self.emitExpr(dbg.expr);
        },
        .e_expect => |expect| {
            try self.write("expect ");
            try self.emitExpr(expect.body);
        },
        .e_ellipsis => {
            try self.write("...");
        },
        .e_anno_only => {
            try self.write("<anno_only>");
        },
        .e_return => |ret| {
            try self.write("return ");
            try self.emitExpr(ret.expr);
        },
        .e_match => |match| {
            try self.write("match ");
            try self.emitExpr(match.cond);
            try self.write(" {\n");
            self.indent_level += 1;
            const branch_indices = self.module_env.store.sliceMatchBranches(match.branches);
            for (branch_indices) |branch_idx| {
                const branch = self.module_env.store.getMatchBranch(branch_idx);
                try self.emitIndent();
                // Emit patterns
                const pattern_indices = self.module_env.store.sliceMatchBranchPatterns(branch.patterns);
                for (pattern_indices, 0..) |pat_entry_idx, i| {
                    const pat_entry = self.module_env.store.getMatchBranchPattern(pat_entry_idx);
                    if (i > 0) try self.write(" | ");
                    try self.emitPattern(pat_entry.pattern);
                }
                // Emit guard if present
                if (branch.guard) |guard_idx| {
                    try self.write(" if ");
                    try self.emitExpr(guard_idx);
                }
                try self.write(" => ");
                try self.emitExpr(branch.value);
                try self.write(",\n");
            }
            self.indent_level -= 1;
            try self.emitIndent();
            try self.write("}");
        },
        .e_nominal => |nominal| {
            // Emit the backing expression for now
            try self.emitExpr(nominal.backing_expr);
        },
        .e_nominal_external => |nominal| {
            try self.emitExpr(nominal.backing_expr);
        },
        .e_lookup_required => {
            try self.write("<required>");
        },
        .e_type_var_dispatch => {
            try self.write("<type_var_dispatch>");
        },
        .e_for => |for_expr| {
            try self.write("for ");
            try self.emitPattern(for_expr.patt);
            try self.write(" in ");
            try self.emitExpr(for_expr.expr);
            try self.write(" ");
            try self.emitExpr(for_expr.body);
        },
        .e_hosted_lambda => {
            try self.write("<hosted_lambda>");
        },
        .e_low_level_lambda => {
            try self.write("<low_level>");
        },
    }
}

fn emitPatternValue(self: *Self, pattern: Pattern) EmitError!void {
    switch (pattern) {
        .assign => |ident| {
            const name = self.module_env.getIdent(ident.ident);
            try self.write(name);
        },
        .underscore => {
            try self.write("_");
        },
        .num_literal => |num| {
            try self.emitIntValue(num.value);
        },
        .str_literal => |str| {
            const text = self.module_env.common.getString(str.literal);
            try self.writer().print("\"{s}\"", .{text});
        },
        .applied_tag => |tag| {
            const name = self.module_env.getIdent(tag.name);
            try self.write(name);
            const args = self.module_env.store.slicePatterns(tag.args);
            if (args.len > 0) {
                try self.write("(");
                for (args, 0..) |arg_idx, i| {
                    if (i > 0) try self.write(", ");
                    try self.emitPattern(arg_idx);
                }
                try self.write(")");
            }
        },
        .record_destructure => |record| {
            try self.write("{");
            const destruct_indices = self.module_env.store.sliceRecordDestructs(record.destructs);
            for (destruct_indices, 0..) |destruct_idx, i| {
                const destruct = self.module_env.store.getRecordDestruct(destruct_idx);
                if (i > 0) try self.write(", ");
                const name = self.module_env.getIdent(destruct.label);
                try self.write(name);
                switch (destruct.kind) {
                    .Required => |pat_idx| {
                        // Check if the pattern is just an assign with same name
                        const inner_pat = self.module_env.store.getPattern(pat_idx);
                        switch (inner_pat) {
                            .assign => |inner_assign| {
                                const inner_name = self.module_env.getIdent(inner_assign.ident);
                                if (!std.mem.eql(u8, name, inner_name)) {
                                    try self.write(": ");
                                    try self.emitPattern(pat_idx);
                                }
                            },
                            else => {
                                try self.write(": ");
                                try self.emitPattern(pat_idx);
                            },
                        }
                    },
                    .SubPattern => |pat_idx| {
                        try self.write(": ");
                        try self.emitPattern(pat_idx);
                    },
                }
            }
            try self.write("}");
        },
        .tuple => |t| {
            try self.write("(");
            const elems = self.module_env.store.slicePatterns(t.patterns);
            for (elems, 0..) |elem_idx, i| {
                if (i > 0) try self.write(", ");
                try self.emitPattern(elem_idx);
            }
            try self.write(")");
        },
        .list => |l| {
            try self.write("[");
            const elems = self.module_env.store.slicePatterns(l.patterns);
            for (elems, 0..) |elem_idx, i| {
                if (i > 0) try self.write(", ");
                try self.emitPattern(elem_idx);
            }
            if (l.rest_info) |rest| {
                if (elems.len > 0) try self.write(", ");
                try self.write("..");
                if (rest.pattern) |rest_pat| {
                    try self.emitPattern(rest_pat);
                }
            }
            try self.write("]");
        },
        .as => |as_pat| {
            try self.emitPattern(as_pat.pattern);
            try self.write(" as ");
            const name = self.module_env.getIdent(as_pat.ident);
            try self.write(name);
        },
        .runtime_error => {
            try self.write("<pattern_error>");
        },
        .nominal => |nom| {
            try self.emitPattern(nom.backing_pattern);
        },
        .nominal_external => |nom| {
            try self.emitPattern(nom.backing_pattern);
        },
        .small_dec_literal => |dec| {
            const numerator = dec.value.numerator;
            const power = dec.value.denominator_power_of_ten;
            if (power == 0) {
                try self.writer().print("{d}", .{numerator});
            } else {
                var divisor: i32 = 1;
                for (0..power) |_| {
                    divisor *= 10;
                }
                const whole = @divTrunc(numerator, @as(i16, @intCast(divisor)));
                const frac_part = @mod(@abs(numerator), @as(u16, @intCast(divisor)));
                try self.writer().print("{d}.{d}", .{ whole, frac_part });
            }
        },
        .dec_literal => |dec| {
            const value = dec.value.num;
            const scale: i128 = 1_000_000_000_000_000_000;
            const whole = @divTrunc(value, scale);
            const frac_part = @mod(@abs(value), @as(u128, @intCast(scale)));
            if (frac_part == 0) {
                try self.writer().print("{d}", .{whole});
            } else {
                try self.writer().print("{d}.{d:0>18}", .{ whole, frac_part });
            }
        },
        .frac_f32_literal => |frac| {
            try self.writer().print("{d}f32", .{frac.value});
        },
        .frac_f64_literal => |frac| {
            try self.writer().print("{d}f64", .{frac.value});
        },
    }
}

fn emitStatement(self: *Self, stmt_idx: CIR.Statement.Idx) EmitError!void {
    const stmt = self.module_env.store.getStatement(stmt_idx);
    switch (stmt) {
        .s_decl => |decl| {
            try self.emitPattern(decl.pattern);
            try self.write(" = ");
            try self.emitExpr(decl.expr);
        },
        .s_decl_gen => |decl| {
            try self.emitPattern(decl.pattern);
            try self.write(" = ");
            try self.emitExpr(decl.expr);
        },
        .s_type_anno, .s_type_var_alias, .s_alias_decl, .s_nominal_decl => {
            // Type declarations are not emitted for now
        },
        else => {},
    }
}

fn emitIntValue(self: *Self, value: CIR.IntValue) !void {
    var buf: [64]u8 = undefined;
    const str = try value.bufPrint(&buf);
    try self.write(str);
}

fn emitIndent(self: *Self) !void {
    for (0..self.indent_level) |_| {
        try self.write("    ");
    }
}

fn write(self: *Self, str: []const u8) !void {
    try self.output.appendSlice(self.allocator, str);
}

fn writer(self: *Self) std.ArrayList(u8).Writer {
    return self.output.writer(self.allocator);
}

fn binopToStr(op: Expr.Binop.Op) []const u8 {
    return switch (op) {
        .add => "+",
        .sub => "-",
        .mul => "*",
        .div => "/",
        .div_trunc => "//",
        .rem => "%",
        .lt => "<",
        .gt => ">",
        .le => "<=",
        .ge => ">=",
        .eq => "==",
        .ne => "!=",
        .@"and" => "and",
        .@"or" => "or",
    };
}

// Tests
test "emit simple integer" {
    const allocator = std.testing.allocator;

    // Create a minimal test environment
    const module_env = try allocator.create(ModuleEnv);
    module_env.* = try ModuleEnv.init(allocator, "42");
    defer {
        module_env.deinit();
        allocator.destroy(module_env);
    }

    var emitter = Self.init(allocator, module_env);
    defer emitter.deinit();

    // Create a simple integer expression
    const int_value = CIR.IntValue{
        .bytes = @bitCast(@as(i128, 42)),
        .kind = .i128,
    };
    const expr_idx = try module_env.store.addExpr(.{
        .e_num = .{ .value = int_value, .kind = .i64 },
    }, base.Region.zero());

    try emitter.emitExpr(expr_idx);
    try std.testing.expectEqualStrings("42", emitter.getOutput());
}

test "emit lambda expression" {
    const allocator = std.testing.allocator;

    const module_env = try allocator.create(ModuleEnv);
    module_env.* = try ModuleEnv.init(allocator, "|x| x");
    defer {
        module_env.deinit();
        allocator.destroy(module_env);
    }

    var emitter = Self.init(allocator, module_env);
    defer emitter.deinit();

    // Create pattern for 'x'
    const x_ident = try module_env.insertIdent(base.Ident.for_text("x"));
    const x_pattern_idx = try module_env.store.addPattern(.{
        .assign = .{ .ident = x_ident },
    }, base.Region.zero());

    // Create lookup expression for body
    const body_idx = try module_env.store.addExpr(.{
        .e_lookup_local = .{ .pattern_idx = x_pattern_idx },
    }, base.Region.zero());

    // Create lambda expression using scratch system
    const start = module_env.store.scratchPatternTop();
    try module_env.store.addScratchPattern(x_pattern_idx);
    const args_span = try module_env.store.patternSpanFrom(start);

    const lambda_idx = try module_env.store.addExpr(.{
        .e_lambda = .{ .args = args_span, .body = body_idx },
    }, base.Region.zero());

    try emitter.emitExpr(lambda_idx);
    try std.testing.expectEqualStrings("|x| x", emitter.getOutput());
}<|MERGE_RESOLUTION|>--- conflicted
+++ resolved
@@ -126,14 +126,8 @@
             const pattern = self.module_env.store.getPattern(lookup.pattern_idx);
             try self.emitPatternValue(pattern);
         },
-<<<<<<< HEAD
-        .e_lookup_external => |_| {
-            // For external lookups, emit the qualified name
-            // TODO: properly resolve and emit the external module.identifier
-=======
         .e_lookup_external => {
             // For external lookups, emit the qualified name
->>>>>>> ca2ba309
             try self.write("<external>");
         },
         .e_list => |list| {
