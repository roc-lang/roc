--- conflicted
+++ resolved
@@ -1682,11 +1682,7 @@
                     .cond = new_cond,
                     .branches = new_branches_span,
                     .exhaustive = match.exhaustive,
-<<<<<<< HEAD
-                    .is_try_desugar = match.is_try_desugar,
-=======
                     .is_try_suffix = match.is_try_suffix,
->>>>>>> a7b9be9c
                 },
             }, base.Region.zero());
         },
