//! This module contains the canonicalizer and the Canonical Intermediate Representation (CIR).

const std = @import("std");

/// The canonicalizer (the thing that canonicalizes the AST).
pub const Can = @import("Can.zig");
/// The Canonical Intermediate Representation (CIR)
pub const CIR = @import("CIR.zig");
/// The Module Environment after canonicalization (used also for type checking and serialization)
pub const ModuleEnv = @import("ModuleEnv.zig");
<<<<<<< HEAD
/// Scope management for canonicalization
pub const Scope = @import("Scope.zig");
=======
/// Dependency graph and SCC (Strongly Connected Components) analysis
pub const DependencyGraph = @import("DependencyGraph.zig");
>>>>>>> 04c5ac20

test "compile tests" {
    std.testing.refAllDecls(@This());

    std.testing.refAllDecls(@import("Can.zig"));
    std.testing.refAllDecls(@import("CIR.zig"));
    std.testing.refAllDecls(@import("Diagnostic.zig"));
    std.testing.refAllDecls(@import("Expression.zig"));
    std.testing.refAllDecls(@import("ExternalDecl.zig"));
    std.testing.refAllDecls(@import("ModuleEnv.zig"));
    std.testing.refAllDecls(@import("Node.zig"));
    std.testing.refAllDecls(@import("NodeStore.zig"));
    std.testing.refAllDecls(@import("Pattern.zig"));
    std.testing.refAllDecls(@import("Scope.zig"));
    std.testing.refAllDecls(@import("Statement.zig"));
    std.testing.refAllDecls(@import("TypeAnnotation.zig"));

    std.testing.refAllDecls(@import("test/bool_test.zig"));
    std.testing.refAllDecls(@import("test/exposed_shadowing_test.zig"));
    std.testing.refAllDecls(@import("test/frac_test.zig"));
    std.testing.refAllDecls(@import("test/import_validation_test.zig"));
    std.testing.refAllDecls(@import("test/int_test.zig"));
    std.testing.refAllDecls(@import("test/node_store_test.zig"));
    std.testing.refAllDecls(@import("test/import_store_test.zig"));
    std.testing.refAllDecls(@import("test/scope_test.zig"));
    std.testing.refAllDecls(@import("test/record_test.zig"));
}<|MERGE_RESOLUTION|>--- conflicted
+++ resolved
@@ -8,13 +8,10 @@
 pub const CIR = @import("CIR.zig");
 /// The Module Environment after canonicalization (used also for type checking and serialization)
 pub const ModuleEnv = @import("ModuleEnv.zig");
-<<<<<<< HEAD
 /// Scope management for canonicalization
 pub const Scope = @import("Scope.zig");
-=======
 /// Dependency graph and SCC (Strongly Connected Components) analysis
 pub const DependencyGraph = @import("DependencyGraph.zig");
->>>>>>> 04c5ac20
 
 test "compile tests" {
     std.testing.refAllDecls(@This());
