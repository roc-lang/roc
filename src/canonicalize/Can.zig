//! Transforms Abstract Syntax Tree (AST) into Canonical Intermediate Representation (CIR) through desugaring and scope resolution.
//!
//! This module performs semantic analysis, resolves scoping, and transforms high-level language
//! constructs into a simplified, normalized form suitable for type inference.

const std = @import("std");
const testing = std.testing;
const base = @import("base");
const parse = @import("parse");
const collections = @import("collections");
const types = @import("types");
const builtins = @import("builtins");
const tracy = @import("tracy");

const CIR = @import("CIR.zig");
const Scope = @import("Scope.zig");

const tokenize = parse.tokenize;
const RocDec = builtins.dec.RocDec;
const CompileNodeStore = @import("NodeStore.zig");
const AST = parse.AST;
const Token = tokenize.Token;
const DataSpan = base.DataSpan;
const ModuleEnv = @import("ModuleEnv.zig");
const Node = @import("Node.zig");

/// Both the canonicalized expression and any free variables
///
/// We keep track of the free variables as we go so we can union these
/// in our Lambda's in a single forward pass during canonicalization.
pub const CanonicalizedExpr = struct {
    idx: Expr.Idx,
    free_vars: ?[]Pattern.Idx,

    pub fn get_idx(self: @This()) Expr.Idx {
        return self.idx;
    }

    pub fn maybe_expr_get_idx(self: ?@This()) ?Expr.Idx {
        if (self != null) {
            return self.?.idx;
        } else {
            return null;
        }
    }
};

const TypeVarProblemKind = enum {
    unused_type_var,
    type_var_marked_unused,
    type_var_ending_in_underscore,
};

const TypeVarProblem = struct {
    ident: Ident.Idx,
    problem: TypeVarProblemKind,
    ast_anno: AST.TypeAnno.Idx,
};

env: *ModuleEnv,
parse_ir: *AST,
scopes: std.ArrayListUnmanaged(Scope) = .{},
/// Special scope for tracking exposed items from module header
exposed_scope: Scope = undefined,
/// Track exposed identifiers by text to handle changing indices
exposed_ident_texts: std.StringHashMapUnmanaged(Region) = .{},
/// Track exposed types by text to handle changing indices
exposed_type_texts: std.StringHashMapUnmanaged(Region) = .{},
/// Special scope for unqualified nominal tags (e.g., True, False)
unqualified_nominal_tags: std.StringHashMapUnmanaged(Statement.Idx) = .{},
/// Stack of function regions for tracking var reassignment across function boundaries
function_regions: std.ArrayListUnmanaged(Region),
/// Maps var patterns to the function region they were declared in
var_function_regions: std.AutoHashMapUnmanaged(Pattern.Idx, Region),
/// Set of pattern indices that are vars
var_patterns: std.AutoHashMapUnmanaged(Pattern.Idx, void),
/// Tracks which pattern indices have been used/referenced
used_patterns: std.AutoHashMapUnmanaged(Pattern.Idx, void),
/// Map of module name strings to their ModuleEnv pointers for import validation
module_envs: ?*const std.StringHashMap(*ModuleEnv),
/// Map from module name string to Import.Idx for tracking unique imports
import_indices: std.StringHashMapUnmanaged(Import.Idx),
/// Scratch type variables
scratch_vars: base.Scratch(TypeVar),
/// Scratch ident
scratch_idents: base.Scratch(Ident.Idx),
/// Scratch type variable identifiers for underscore validation
scratch_type_var_validation: base.Scratch(Ident.Idx),
/// Scratch type variable problems
scratch_type_var_problems: base.Scratch(TypeVarProblem),
/// Scratch ident
scratch_record_fields: base.Scratch(types.RecordField),
/// Scratch ident
scratch_seen_record_fields: base.Scratch(SeenRecordField),
/// Scratch tags
scratch_tags: base.Scratch(types.Tag),
/// Scratch free variables
scratch_free_vars: base.Scratch(Pattern.Idx),

const Ident = base.Ident;
const Region = base.Region;
const TagName = base.TagName;
// ModuleEnv is already imported at the top
const CalledVia = base.CalledVia;

const TypeVar = types.Var;
const Content = types.Content;

const FlatType = types.FlatType;
const Num = types.Num;
const TagUnion = types.TagUnion;
const Tag = types.Tag;

// Type aliases for ModuleEnv types
const Pattern = CIR.Pattern;
const Statement = CIR.Statement;
const Expression = CIR.Expression;
const Expr = CIR.Expr;
const Import = CIR.Import;
const Type = CIR.Type;
const TypeAnno = CIR.TypeAnno;
const Annotation = CIR.Annotation;
const WhereClause = CIR.WhereClause;
const Diagnostic = CIR.Diagnostic;
const Closure = CIR.Closure;
const Ability = CIR.Ability;
const RecordField = CIR.RecordField;

/// Struct to track fields that have been seen before during canonicalization
const SeenRecordField = struct { ident: base.Ident.Idx, region: base.Region };

/// The idx of the builtin Bool
/// The idx of the builtin Bool pattern (not used for type checking - use BUILTIN_BOOL_TYPE instead)
pub const BUILTIN_BOOL: Pattern.Idx = @enumFromInt(0);
/// The idx of the builtin Bool type declaration (use this for type checking)
pub var BUILTIN_BOOL_TYPE: Statement.Idx = undefined;
/// The idx of the builtin Box
pub const BUILTIN_BOX: Pattern.Idx = @enumFromInt(1);
/// The idx of the builtin Decode
pub const BUILTIN_DECODE: Pattern.Idx = @enumFromInt(2);
/// The idx of the builtin Dict
pub const BUILTIN_DICT: Pattern.Idx = @enumFromInt(3);
/// The idx of the builtin Encode
pub const BUILTIN_ENCODE: Pattern.Idx = @enumFromInt(4);
/// The idx of the builtin Hash
pub const BUILTIN_HASH: Pattern.Idx = @enumFromInt(5);
/// The idx of the builtin Inspect
pub const BUILTIN_INSPECT: Pattern.Idx = @enumFromInt(6);
/// The idx of the builtin List
pub const BUILTIN_LIST: Pattern.Idx = @enumFromInt(7);
/// The idx of the builtin Num
pub const BUILTIN_NUM: Pattern.Idx = @enumFromInt(8);
/// The idx of the builtin Result
pub const BUILTIN_RESULT: Pattern.Idx = @enumFromInt(9);
/// The idx of the builtin Set
pub const BUILTIN_SET: Pattern.Idx = @enumFromInt(10);
/// The idx of the builtin Str
pub const BUILTIN_STR: Pattern.Idx = @enumFromInt(11);

/// Extract a string literal value from an expression, if it is a string
/// Returns null if the expression is not a string or contains interpolation
fn extractStringFromExpr(self: *Self, expr_idx: AST.Expr.Idx) !?[]const u8 {
    const expr = self.parse_ir.store.getExpr(expr_idx);
    switch (expr) {
        .string => |str_expr| {
            // Handle simple string literals
            const parts = self.parse_ir.store.exprSlice(str_expr.parts);

            // Handle empty strings
            if (parts.len == 0) {
                return "";
            }

            // We only support simple string literals for file paths
            // String interpolation in file paths is not supported
            if (parts.len > 1) {
                // Multiple parts means string interpolation - not supported for file paths
                return null;
            }

            // Single part string
            const part = self.parse_ir.store.getExpr(parts[0]);
            switch (part) {
                .string_part => |string_part| {
                    // Get the string content from the token
                    const token = self.parse_ir.tokens.tokens.items(.tag)[string_part.token];
                    if (token == .StringPart) {
                        const token_str = self.parse_ir.tokens.resolve(string_part.token);
                        // Note: This returns the raw string content including any escape sequences
                        // For file paths, this is typically what we want
                        return self.env.common.source[token_str.start.offset..token_str.end.offset];
                    }
                },
                else => {
                    // Not a string part (shouldn't happen for well-formed strings)
                    return null;
                },
            }
        },
        else => {
            // Not a string expression
            return null;
        },
    }
    return null;
}

/// Deinitialize canonicalizer resources
pub fn deinit(
    self: *Self,
) void {
    const gpa = self.env.gpa;

    self.exposed_scope.deinit(gpa);
    self.exposed_ident_texts.deinit(gpa);
    self.exposed_type_texts.deinit(gpa);
    self.unqualified_nominal_tags.deinit(gpa);

    for (0..self.scopes.items.len) |i| {
        var scope = &self.scopes.items[i];
        scope.deinit(gpa);
    }

    self.scopes.deinit(gpa);
    self.function_regions.deinit(gpa);

    self.var_function_regions.deinit(gpa);
    self.var_patterns.deinit(gpa);
    self.used_patterns.deinit(gpa);
    self.scratch_vars.deinit(gpa);
    self.scratch_idents.deinit(gpa);
    self.scratch_type_var_validation.deinit(gpa);
    self.scratch_type_var_problems.deinit(gpa);
    self.scratch_record_fields.deinit(gpa);
    self.scratch_seen_record_fields.deinit(gpa);
    self.import_indices.deinit(gpa);
    self.scratch_tags.deinit(gpa);
    self.scratch_free_vars.deinit(gpa);
}

pub fn init(env: *ModuleEnv, parse_ir: *AST, module_envs: ?*const std.StringHashMap(*ModuleEnv)) std.mem.Allocator.Error!Self {
    const gpa = env.gpa;

    // Create the canonicalizer with scopes
    var result = Self{
        .env = env,
        .parse_ir = parse_ir,
        .scopes = .{},
        .function_regions = std.ArrayListUnmanaged(Region){},
        .var_function_regions = std.AutoHashMapUnmanaged(Pattern.Idx, Region){},
        .var_patterns = std.AutoHashMapUnmanaged(Pattern.Idx, void){},
        .used_patterns = std.AutoHashMapUnmanaged(Pattern.Idx, void){},
        .module_envs = module_envs,
        .import_indices = std.StringHashMapUnmanaged(Import.Idx){},
        .scratch_vars = try base.Scratch(TypeVar).init(gpa),
        .scratch_idents = try base.Scratch(Ident.Idx).init(gpa),
        .scratch_type_var_validation = try base.Scratch(Ident.Idx).init(gpa),
        .scratch_type_var_problems = try base.Scratch(TypeVarProblem).init(gpa),
        .scratch_record_fields = try base.Scratch(types.RecordField).init(gpa),
        .scratch_seen_record_fields = try base.Scratch(SeenRecordField).init(gpa),
        .exposed_scope = Scope.init(false),
        .scratch_tags = try base.Scratch(types.Tag).init(gpa),
        .unqualified_nominal_tags = std.StringHashMapUnmanaged(Statement.Idx){},
        .scratch_free_vars = try base.Scratch(Pattern.Idx).init(gpa),
    };

    // Top-level scope is not a function boundary
    try result.scopeEnter(gpa, false);

    // Simulate the builtins by adding to both the NodeStore and Scopes
    // Not sure if this is how we want to do it long term, but want something to
    // make a start on canonicalization.

    // Assert that the node store is completely empty
    env.debugAssertArraysInSync();

    // Add builtinss (eventually will be gotten from builtins roc files)
    try result.addBuiltin(env, "Bool", BUILTIN_BOOL);
    try result.addBuiltin(env, "Box", BUILTIN_BOX);
    try result.addBuiltin(env, "Decode", BUILTIN_DECODE);
    try result.addBuiltin(env, "Dict", BUILTIN_DICT);
    try result.addBuiltin(env, "Encode", BUILTIN_ENCODE);
    try result.addBuiltin(env, "Hash", BUILTIN_HASH);
    try result.addBuiltin(env, "Inspect", BUILTIN_INSPECT);
    try result.addBuiltin(env, "List", BUILTIN_LIST);
    try result.addBuiltin(env, "Num", BUILTIN_NUM);
    try result.addBuiltin(env, "Result", BUILTIN_RESULT);
    try result.addBuiltin(env, "Set", BUILTIN_SET);
    try result.addBuiltin(env, "Str", BUILTIN_STR);

    // Assert that the node store has the 12 builtin types
    env.debugAssertArraysInSync();

    // Add built-in types to the type scope
    // TODO: These should ultimately come from the platform/builtin files rather than being hardcoded
    try result.addBuiltinTypeBool(env);
    try result.addBuiltinTypeList(env);
    try result.addBuiltinTypeBox(env);
    try result.addBuiltinTypeResult(env);

    _ = try result.addBuiltinType(env, "Str", .{ .structure = .str });
    _ = try result.addBuiltinType(env, "U8", .{ .structure = .{ .num = types.Num.int_u8 } });
    _ = try result.addBuiltinType(env, "U16", .{ .structure = .{ .num = types.Num.int_u16 } });
    _ = try result.addBuiltinType(env, "U32", .{ .structure = .{ .num = types.Num.int_u32 } });
    _ = try result.addBuiltinType(env, "U64", .{ .structure = .{ .num = types.Num.int_u64 } });
    _ = try result.addBuiltinType(env, "U128", .{ .structure = .{ .num = types.Num.int_u128 } });
    _ = try result.addBuiltinType(env, "I8", .{ .structure = .{ .num = types.Num.int_i8 } });
    _ = try result.addBuiltinType(env, "I16", .{ .structure = .{ .num = types.Num.int_i16 } });
    _ = try result.addBuiltinType(env, "I32", .{ .structure = .{ .num = types.Num.int_i32 } });
    _ = try result.addBuiltinType(env, "I64", .{ .structure = .{ .num = types.Num.int_i64 } });
    _ = try result.addBuiltinType(env, "I128", .{ .structure = .{ .num = types.Num.int_i128 } });
    _ = try result.addBuiltinType(env, "F32", .{ .structure = .{ .num = types.Num.frac_f32 } });
    _ = try result.addBuiltinType(env, "F64", .{ .structure = .{ .num = types.Num.frac_f64 } });
    _ = try result.addBuiltinType(env, "Dec", .{ .structure = .{ .num = types.Num.frac_dec } });
    _ = try result.addBuiltinType(env, "Dict", .{ .flex_var = null });
    _ = try result.addBuiltinType(env, "Set", .{ .flex_var = null });

    return result;
}

// builtins //

fn addBuiltin(self: *Self, ir: *ModuleEnv, ident_text: []const u8, idx: Pattern.Idx) std.mem.Allocator.Error!void {
    const gpa = ir.gpa;
    const ident_add = try ir.insertIdent(base.Ident.for_text(ident_text));
    const pattern_idx_add = try ir.addPatternAndTypeVar(Pattern{ .assign = .{ .ident = ident_add } }, Content{ .flex_var = null }, Region.zero());
    _ = try self.scopeIntroduceInternal(gpa, .ident, ident_add, pattern_idx_add, false, true);
    std.debug.assert(idx == pattern_idx_add);
}

/// Stub builtin types. Currently sets every type to be a nominal type
/// This should be replaced by real builtins eventually
fn addBuiltinType(self: *Self, ir: *ModuleEnv, type_name: []const u8, content: types.Content) std.mem.Allocator.Error!Statement.Idx {
    const gpa = ir.gpa;
    const type_ident = try ir.insertIdent(base.Ident.for_text(type_name));

    // Create a type header for the built-in type
    const header_idx = try ir.addTypeHeaderAndTypeVar(.{
        .name = type_ident,
        .args = .{ .span = .{ .start = 0, .len = 0 } }, // No type parameters for built-ins
    }, .{ .flex_var = null }, Region.zero());

    // Create a type annotation that refers to itself (built-in types are primitive)
    const anno_idx = try ir.addTypeAnnoAndTypeVar(.{ .ty = .{
        .symbol = type_ident,
    } }, content, Region.zero());
    const anno_var = ModuleEnv.castIdx(TypeAnno.Idx, TypeVar, anno_idx);

    // Create the type declaration statement
    const type_decl_stmt = Statement{
        .s_nominal_decl = .{ .header = header_idx, .anno = anno_idx },
    };

    const type_decl_idx = try ir.addStatementAndTypeVar(
        type_decl_stmt,
        try ir.types.mkAlias(types.TypeIdent{ .ident_idx = type_ident }, anno_var, &.{}),
        Region.zero(),
    );

    // Add to scope without any error checking (built-ins are always valid)
    const current_scope = &self.scopes.items[self.scopes.items.len - 1];
    try current_scope.put(gpa, .type_decl, type_ident, type_decl_idx);

    return type_decl_idx;
}

/// Creates `Result(ok, err) := [Ok(ok), Err(err)]`
fn addBuiltinTypeResult(self: *Self, ir: *ModuleEnv) std.mem.Allocator.Error!void {
    const gpa = ir.gpa;
    const type_ident = try ir.insertIdent(base.Ident.for_text("Result"));
    const a_ident = try ir.insertIdent(base.Ident.for_text("ok"));
    const b_ident = try ir.insertIdent(base.Ident.for_text("err"));

    // Create a type header for the built-in type
    const header_idx = try ir.addTypeHeaderAndTypeVar(.{
        .name = type_ident,
        .args = .{ .span = .{ .start = 0, .len = 0 } }, // No type parameters for built-ins
    }, .{ .flex_var = null }, Region.zero());
    const header_node_idx = ModuleEnv.nodeIdxFrom(header_idx);

    // Create a type annotation that refers to itself (built-in types are primitive)
    const ext_var = try ir.addTypeSlotAndTypeVar(
        header_node_idx,
        Content{ .structure = .empty_tag_union },
        Region.zero(),
        TypeVar,
    );
    const a_rigid = try ir.addTypeSlotAndTypeVar(
        header_node_idx,
        .{ .rigid_var = a_ident },
        Region.zero(),
        TypeVar,
    );
    const b_rigid = try ir.addTypeSlotAndTypeVar(
        header_node_idx,
        .{ .rigid_var = b_ident },
        Region.zero(),
        TypeVar,
    );
    const anno_idx = try ir.addTypeAnnoAndTypeVar(
        .{ .ty = .{ .symbol = type_ident } },
        try ir.types.mkResult(gpa, ir.getIdentStore(), a_rigid, b_rigid, ext_var),
        Region.zero(),
    );
    const anno_var = ModuleEnv.castIdx(TypeAnno.Idx, TypeVar, anno_idx);

    // Create the type declaration statement
    const type_decl_stmt = Statement{
        .s_nominal_decl = .{ .header = header_idx, .anno = anno_idx },
    };

    const type_decl_idx = try ir.addStatementAndTypeVar(
        type_decl_stmt,
        try ir.types.mkNominal(
            types.TypeIdent{ .ident_idx = type_ident },
            anno_var,
            &.{ a_rigid, b_rigid },
            try ir.insertIdent(base.Ident.for_text(ir.module_name)),
        ),
        Region.zero(),
    );

    // Add to scope without any error checking (built-ins are always valid)
    const current_scope = &self.scopes.items[self.scopes.items.len - 1];
    try current_scope.put(gpa, .type_decl, type_ident, type_decl_idx);

    try ir.redirectTypeTo(Pattern.Idx, BUILTIN_RESULT, ModuleEnv.varFrom(type_decl_idx));

    // Add True and False to unqualified_nominal_tags
    // TODO: in the future, we should have hardcoded constants for these.
    try self.unqualified_nominal_tags.put(gpa, "Ok", type_decl_idx);
    try self.unqualified_nominal_tags.put(gpa, "Err", type_decl_idx);
}

/// Creates `List(a) : <List Primitive>(a)`
fn addBuiltinTypeList(self: *Self, ir: *ModuleEnv) std.mem.Allocator.Error!void {
    const gpa = ir.gpa;
    const type_ident = try ir.insertIdent(base.Ident.for_text("List"));
    const elem_ident = try ir.insertIdent(base.Ident.for_text("item"));

    // Create a type header for the built-in type
    const header_idx = try ir.addTypeHeaderAndTypeVar(.{
        .name = type_ident,
        .args = .{ .span = .{ .start = 0, .len = 0 } }, // No type parameters for built-ins
    }, .{ .flex_var = null }, Region.zero());
    const header_node_idx = ModuleEnv.nodeIdxFrom(header_idx);

    // Create a type annotation that refers to itself (built-in types are primitive)
    const elem_var = try ir.addTypeSlotAndTypeVar(
        header_node_idx,
        Content{ .rigid_var = elem_ident },
        Region.zero(),
        TypeVar,
    );
    const anno_idx = try ir.addTypeAnnoAndTypeVar(.{ .ty = .{
        .symbol = type_ident,
    } }, .{ .structure = .{ .list = elem_var } }, Region.zero());
    const anno_var = ModuleEnv.castIdx(TypeAnno.Idx, TypeVar, anno_idx);

    // Create the type declaration statement
    const type_decl_stmt = Statement{
        .s_alias_decl = .{ .header = header_idx, .anno = anno_idx },
    };

    const type_decl_idx = try ir.addStatementAndTypeVar(
        type_decl_stmt,
        try ir.types.mkAlias(
            types.TypeIdent{ .ident_idx = type_ident },
            anno_var,
            &.{elem_var},
        ),
        Region.zero(),
    );

    // Add to scope without any error checking (built-ins are always valid)
    const current_scope = &self.scopes.items[self.scopes.items.len - 1];
    try current_scope.put(gpa, .type_decl, type_ident, type_decl_idx);

    try ir.redirectTypeTo(Pattern.Idx, BUILTIN_LIST, ModuleEnv.varFrom(type_decl_idx));
}

/// Creates `Box(a) : <Box Primitive>(a)`
fn addBuiltinTypeBox(self: *Self, ir: *ModuleEnv) std.mem.Allocator.Error!void {
    const gpa = ir.gpa;
    const type_ident = try ir.insertIdent(base.Ident.for_text("Box"));
    const elem_ident = try ir.insertIdent(base.Ident.for_text("item"));

    // Create a type header for the built-in type
    const header_idx = try ir.addTypeHeaderAndTypeVar(.{
        .name = type_ident,
        .args = .{ .span = .{ .start = 0, .len = 0 } }, // No type parameters for built-ins
    }, .{ .flex_var = null }, Region.zero());
    const header_node_idx = ModuleEnv.nodeIdxFrom(header_idx);

    // Create a type annotation that refers to itself (built-in types are primitive)
    const elem_var = try ir.addTypeSlotAndTypeVar(
        header_node_idx,
        Content{ .rigid_var = elem_ident },
        Region.zero(),
        TypeVar,
    );
    const anno_idx = try ir.addTypeAnnoAndTypeVar(.{ .ty = .{
        .symbol = type_ident,
    } }, .{ .structure = .{ .box = elem_var } }, Region.zero());
    const anno_var = ModuleEnv.castIdx(TypeAnno.Idx, TypeVar, anno_idx);

    // Create the type declaration statement
    const type_decl_stmt = Statement{
        .s_alias_decl = .{ .header = header_idx, .anno = anno_idx },
    };

    const type_decl_idx = try ir.addStatementAndTypeVar(
        type_decl_stmt,
        try ir.types.mkAlias(
            types.TypeIdent{ .ident_idx = type_ident },
            anno_var,
            &.{elem_var},
        ),
        Region.zero(),
    );

    // Add to scope without any error checking (built-ins are always valid)
    const current_scope = &self.scopes.items[self.scopes.items.len - 1];
    try current_scope.put(gpa, .type_decl, type_ident, type_decl_idx);

    try ir.redirectTypeTo(Pattern.Idx, BUILTIN_BOX, ModuleEnv.varFrom(type_decl_idx));
}

/// Creates `Bool := [True, False]`
fn addBuiltinTypeBool(self: *Self, ir: *ModuleEnv) std.mem.Allocator.Error!void {
    const gpa = ir.gpa;
    const type_ident = try ir.insertIdent(base.Ident.for_text("Bool"));

    // Create a type header for the built-in type
    const header_idx = try ir.addTypeHeaderAndTypeVar(.{
        .name = type_ident,
        .args = .{ .span = .{ .start = 0, .len = 0 } }, // No type parameters for built-ins
    }, .{ .flex_var = null }, Region.zero());
    const header_node_idx = ModuleEnv.nodeIdxFrom(header_idx);

    // Create a type annotation that refers to itself (built-in types are primitive)
    const ext_var = try ir.addTypeSlotAndTypeVar(
        header_node_idx,
        Content{ .structure = .empty_tag_union },
        Region.zero(),
        TypeVar,
    );
    const anno_idx = try ir.addTypeAnnoAndTypeVar(.{ .ty = .{
        .symbol = type_ident,
    } }, try ir.types.mkBool(gpa, ir.getIdentStore(), ext_var), Region.zero());
    const anno_var = ModuleEnv.castIdx(TypeAnno.Idx, TypeVar, anno_idx);

    // Create the type declaration statement
    const type_decl_stmt = Statement{
        .s_nominal_decl = .{ .header = header_idx, .anno = anno_idx },
    };

    const type_decl_idx = try ir.addStatementAndTypeVar(
        type_decl_stmt,
        try ir.types.mkNominal(
            types.TypeIdent{ .ident_idx = type_ident },
            anno_var,
            &.{},
            try ir.insertIdent(base.Ident.for_text(ir.module_name)),
        ),
        Region.zero(),
    );

    // Add to scope without any error checking (built-ins are always valid)
    const current_scope = &self.scopes.items[self.scopes.items.len - 1];
    try current_scope.put(gpa, .type_decl, type_ident, type_decl_idx);

    try ir.redirectTypeTo(Pattern.Idx, BUILTIN_BOOL, ModuleEnv.varFrom(type_decl_idx));

    // Add True and False to unqualified_nominal_tags
    // TODO: in the future, we should have hardcoded constants for these.
    try self.unqualified_nominal_tags.put(gpa, "True", type_decl_idx);
    try self.unqualified_nominal_tags.put(gpa, "False", type_decl_idx);
}

// canonicalize //

const Self = @This();

/// The intermediate representation of a canonicalized Roc program.
/// After parsing a Roc program, the [ParseIR](src/parse/AST.zig) is transformed into a [canonical
/// form](src/check/canonicalize/ir.zig) called CanIR.
///
/// Canonicalization performs analysis to catch user errors, and sets up the state necessary to solve the types in a
/// program. Among other things, canonicalization;
/// - Uniquely identifies names (think variable and function names). Along the way,
///     canonicalization builds a graph of all variables' references, and catches
///     unused definitions, undefined definitions, and shadowed definitions.
/// - Resolves type signatures, including aliases, into a form suitable for type
///     solving.
/// - Determines the order definitions are used in, if they are defined
///     out-of-order.
/// - Eliminates syntax sugar (for example, renaming `+` to the function call `add`).
///
/// The canonicalization occurs on a single module (file) in isolation. This allows for this work to be easily parallelized and also cached. So where the source code for a module has not changed, the CanIR can simply be loaded from disk and used immediately.
pub fn canonicalizeFile(
    self: *Self,
) std.mem.Allocator.Error!void {
    const trace = tracy.trace(@src());
    defer trace.end();

    // Assert that everything is in-sync
    self.env.debugAssertArraysInSync();

    const file = self.parse_ir.store.getFile();

    // canonicalize_header_packages();

    // First, process the header to create exposed_scope
    const header = self.parse_ir.store.getHeader(file.header);
    switch (header) {
        .module => |h| try self.createExposedScope(h.exposes),
        .package => |h| {
            try self.createExposedScope(h.exposes);
            // Report package dependencies
            const coll = self.parse_ir.store.getCollection(h.packages);
            const fields = self.parse_ir.store.recordFieldSlice(.{ .span = coll.span });
            for (fields) |idx| {
                const rf = self.parse_ir.store.getRecordField(idx);
                if (rf.value) |value_expr| {
                    // Extract the string value from the expression
                    const file_path = try self.extractStringFromExpr(value_expr);
                    if (file_path) |path| {
                        self.env.reportFileEncountered(path);
                    }
                }
            }
        },
        .platform => |h| {
            try self.createExposedScope(h.exposes);
            // Report platform package dependencies
            const coll = self.parse_ir.store.getCollection(h.packages);
            const fields = self.parse_ir.store.recordFieldSlice(.{ .span = coll.span });
            for (fields) |idx| {
                const rf = self.parse_ir.store.getRecordField(idx);
                if (rf.value) |value_expr| {
                    // Extract the string value from the expression
                    const file_path = try self.extractStringFromExpr(value_expr);
                    if (file_path) |path| {
                        self.env.reportFileEncountered(path);
                    }
                }
            }
        },
        .hosted => |h| try self.createExposedScope(h.exposes),
        .app => |h| {
            // App headers have 'provides' instead of 'exposes'
            // The provides handling is done elsewhere in the canonicalization process

            // Report app package dependencies
            const coll = self.parse_ir.store.getCollection(h.packages);
            const fields = self.parse_ir.store.recordFieldSlice(.{ .span = coll.span });
            for (fields) |idx| {
                const rf = self.parse_ir.store.getRecordField(idx);
                if (rf.value) |value_expr| {
                    // Extract the string value from the expression
                    const file_path = try self.extractStringFromExpr(value_expr);
                    if (file_path) |path| {
                        self.env.reportFileEncountered(path);
                    }
                }
            }
        },
        .malformed => {
            // Skip malformed headers
        },
    }

    // Track the start of scratch defs and statements
    const scratch_defs_start = self.env.store.scratchDefTop();
    const scratch_statements_start = self.env.store.scratch_statements.top();

    // First pass: Process all type declarations to introduce them into scope
    for (self.parse_ir.store.statementSlice(file.statements)) |stmt_id| {
        const stmt = self.parse_ir.store.getStatement(stmt_id);
        switch (stmt) {
            .type_decl => |type_decl| {
                // Canonicalize the type declaration header first
                const header_idx = try self.canonicalizeTypeHeader(type_decl.header);
                const region = self.parse_ir.tokenizedRegionToRegion(type_decl.region);

                // Extract the type name from the header to introduce it into scope early
                const type_header = self.env.store.getTypeHeader(header_idx);

                // Create a placeholder type declaration statement to introduce the type name into scope
                // This allows recursive type references to work during annotation canonicalization
                const placeholder_cir_type_decl = switch (type_decl.kind) {
                    .alias => Statement{
                        .s_alias_decl = .{
                            .header = header_idx,
                            .anno = @enumFromInt(0), // placeholder - will be replaced
                        },
                    },
                    .nominal => Statement{
                        .s_nominal_decl = .{
                            .header = header_idx,
                            .anno = @enumFromInt(0), // placeholder - will be replaced
                        },
                    },
                };

                const placeholder_type_decl_idx = try self.env.addStatementAndTypeVar(placeholder_cir_type_decl, Content{ .flex_var = null }, region);

                // Introduce the type name into scope early to support recursive references
                try self.scopeIntroduceTypeDecl(type_header.name, placeholder_type_decl_idx, region);

                // Process type parameters and annotation in a separate scope
                const anno_idx = blk: {
                    // Enter a new scope for type parameters
                    try self.scopeEnter(self.env.gpa, false);
                    defer self.scopeExit(self.env.gpa) catch {};

                    // Introduce type parameters from the header into the scope
                    try self.introduceTypeParametersFromHeader(header_idx);

                    // Now canonicalize the type annotation with type parameters and type name in scope
                    break :blk try self.canonicalizeTypeAnno(type_decl.anno, .type_decl_anno);
                };

                // Get type variables to args (lhs)
                const header_arg_vars: []TypeVar = @ptrCast(self.env.store.sliceTypeAnnos(type_header.args));

                // Get type variable to the backing type (rhs)
                const anno_var = ModuleEnv.varFrom(anno_idx);

                // Check if the backing type is already an error type
                const backing_resolved = self.env.types.resolveVar(anno_var);
                const backing_is_error = backing_resolved.desc.content == .err;

                // The identified of the type
                const type_ident = types.TypeIdent{ .ident_idx = type_header.name };

                // Canonicalize where clauses if present
                if (type_decl.where) |_| {
                    try self.env.pushDiagnostic(Diagnostic{ .where_clause_not_allowed_in_type_decl = .{
                        .region = region,
                    } });
                }

                // Create the real CIR type declaration statement with the canonicalized annotation
                const real_cir_type_decl, const type_decl_content = blk: {
                    switch (type_decl.kind) {
                        .alias => {
                            const alias_content = if (backing_is_error)
                                types.Content{ .err = {} }
                            else
                                try self.env.types.mkAlias(type_ident, anno_var, header_arg_vars);

                            break :blk .{
                                Statement{
                                    .s_alias_decl = .{
                                        .header = header_idx,
                                        .anno = anno_idx,
                                    },
                                },
                                alias_content,
                            };
                        },
                        .nominal => {
                            const nominal_content = if (backing_is_error)
                                types.Content{ .err = {} }
                            else
                                try self.env.types.mkNominal(
                                    type_ident,
                                    anno_var,
                                    header_arg_vars,
                                    try self.env.insertIdent(base.Ident.for_text(self.env.module_name)),
                                );

                            break :blk .{
                                Statement{
                                    .s_nominal_decl = .{
                                        .header = header_idx,
                                        .anno = anno_idx,
                                    },
                                },
                                nominal_content,
                            };
                        },
                    }
                };

                // Create the real statement and add it to scratch statements
                const type_decl_stmt_idx = try self.env.addStatementAndTypeVar(real_cir_type_decl, type_decl_content, region);
                try self.env.store.addScratchStatement(type_decl_stmt_idx);

                // Update the scope to point to the real statement instead of the placeholder
                try self.scopeUpdateTypeDecl(type_header.name, type_decl_stmt_idx);

                // Remove from exposed_type_texts since the type is now fully defined
                const type_text = self.env.getIdent(type_header.name);
                _ = self.exposed_type_texts.remove(type_text);
            },
            else => {
                // Skip non-type-declaration statements in first pass
            },
        }
    }

    // Second pass: Process all other statements
    var last_type_anno: ?struct {
        name: base.Ident.Idx,
        anno_idx: TypeAnno.Idx,
        type_vars: DataSpan,
        where_clauses: ?WhereClause.Span,
    } = null;

    for (self.parse_ir.store.statementSlice(file.statements)) |stmt_id| {
        const stmt = self.parse_ir.store.getStatement(stmt_id);
        switch (stmt) {
            .import => |import_stmt| {
                _ = try self.canonicalizeImportStatement(import_stmt);
                last_type_anno = null; // Clear on non-annotation statement
            },
            .decl => |decl| {
                // Check if this declaration matches the last type annotation
                var annotation_idx: ?Annotation.Idx = null;
                if (last_type_anno) |anno_info| {
                    if (self.parse_ir.store.getPattern(decl.pattern) == .ident) {
                        const pattern_ident = self.parse_ir.store.getPattern(decl.pattern).ident;
                        if (self.parse_ir.tokens.resolveIdentifier(pattern_ident.ident_tok)) |decl_ident| {
                            if (anno_info.name.idx == decl_ident.idx) {
                                // This declaration matches the type annotation
                                const pattern_region = self.parse_ir.tokenizedRegionToRegion(self.parse_ir.store.getPattern(decl.pattern).to_tokenized_region());
                                const type_var = try self.env.addTypeSlotAndTypeVar(@enumFromInt(0), .{ .flex_var = null }, pattern_region, TypeVar);
                                annotation_idx = try self.createAnnotationFromTypeAnno(anno_info.anno_idx, type_var, pattern_region);

                                // Clear the annotation since we've used it
                                last_type_anno = null;
                            }
                        }
                    }
                }

                const def_idx = try self.canonicalizeDeclWithAnnotation(decl, annotation_idx);
                try self.env.store.addScratchDef(def_idx);
                last_type_anno = null; // Clear after successful use

                // If this declaration successfully defined an exposed value, remove it from exposed_ident_texts
                // and add the node index to exposed_items
                const pattern = self.parse_ir.store.getPattern(decl.pattern);
                if (pattern == .ident) {
                    const token_region = self.parse_ir.tokens.resolve(@intCast(pattern.ident.ident_tok));
                    const ident_text = self.parse_ir.env.source[token_region.start.offset..token_region.end.offset];

                    // If this identifier is exposed, add it to exposed_items
                    if (self.exposed_ident_texts.contains(ident_text)) {
                        // Get the interned identifier - it should already exist from parsing
                        const ident = base.Ident.for_text(ident_text);
                        const idx = try self.env.insertIdent(ident);
                        // Store the def index as u16 in exposed_items
                        const def_idx_u16: u16 = @intCast(@intFromEnum(def_idx));
                        try self.env.setExposedNodeIndexById(idx, def_idx_u16);
                    }

                    _ = self.exposed_ident_texts.remove(ident_text);
                }
            },
            .@"var" => |var_stmt| {
                // Not valid at top-level
                const string_idx = try self.env.insertString("var");
                const region = self.parse_ir.tokenizedRegionToRegion(var_stmt.region);
                try self.env.pushDiagnostic(Diagnostic{ .invalid_top_level_statement = .{
                    .stmt = string_idx,
                    .region = region,
                } });
                last_type_anno = null; // Clear on non-annotation statement
            },
            .expr => |expr_stmt| {
                // Not valid at top-level
                const string_idx = try self.env.insertString("expression");
                const region = self.parse_ir.tokenizedRegionToRegion(expr_stmt.region);
                try self.env.pushDiagnostic(Diagnostic{ .invalid_top_level_statement = .{
                    .stmt = string_idx,
                    .region = region,
                } });
                last_type_anno = null; // Clear on non-annotation statement
            },
            .crash => |crash_stmt| {
                // Not valid at top-level
                const string_idx = try self.env.insertString("crash");
                const region = self.parse_ir.tokenizedRegionToRegion(crash_stmt.region);
                try self.env.pushDiagnostic(Diagnostic{ .invalid_top_level_statement = .{
                    .stmt = string_idx,
                    .region = region,
                } });
                last_type_anno = null; // Clear on non-annotation statement
            },
            .dbg => |dbg_stmt| {
                // Not valid at top-level
                const string_idx = try self.env.insertString("dbg");
                const region = self.parse_ir.tokenizedRegionToRegion(dbg_stmt.region);
                try self.env.pushDiagnostic(Diagnostic{ .invalid_top_level_statement = .{
                    .stmt = string_idx,
                    .region = region,
                } });
                last_type_anno = null; // Clear on non-annotation statement
            },
            .expect => |e| {
                // Top-level expect statement
                const region = self.parse_ir.tokenizedRegionToRegion(e.region);

                // Canonicalize the expect expression
                const can_expect = try self.canonicalizeExpr(e.body) orelse {
                    // If canonicalization fails, create a malformed expression
                    const malformed = try self.env.pushMalformed(Expr.Idx, Diagnostic{ .expr_not_canonicalized = .{
                        .region = region,
                    } });
                    const expect_stmt = Statement{ .s_expect = .{
                        .body = malformed,
                    } };
                    const expect_stmt_idx = try self.env.addStatementAndTypeVar(expect_stmt, Content{ .flex_var = null }, region);
                    try self.env.store.addScratchStatement(expect_stmt_idx);
                    last_type_anno = null; // Clear on non-annotation statement
                    continue;
                };

                // Create expect statement
                const expect_stmt = Statement{ .s_expect = .{
                    .body = can_expect.idx,
                } };
                const expect_stmt_idx = try self.env.addStatementAndTypeVar(expect_stmt, Content{ .flex_var = null }, region);
                try self.env.store.addScratchStatement(expect_stmt_idx);

                last_type_anno = null; // Clear on non-annotation statement
            },
            .@"for" => |for_stmt| {
                // Not valid at top-level
                const string_idx = try self.env.insertString("for");
                const region = self.parse_ir.tokenizedRegionToRegion(for_stmt.region);
                try self.env.pushDiagnostic(Diagnostic{ .invalid_top_level_statement = .{
                    .stmt = string_idx,
                    .region = region,
                } });
            },
            .@"return" => |return_stmt| {
                // Not valid at top-level
                const string_idx = try self.env.insertString("return");
                const region = self.parse_ir.tokenizedRegionToRegion(return_stmt.region);
                try self.env.pushDiagnostic(Diagnostic{ .invalid_top_level_statement = .{
                    .stmt = string_idx,
                    .region = region,
                } });
            },
            .type_decl => {
                // Already processed in first pass, skip
                last_type_anno = null; // Clear on non-annotation statement
            },
            .type_anno => |ta| {
                const region = self.parse_ir.tokenizedRegionToRegion(ta.region);

                // Top-level type annotation - store for connection to next declaration
                const name_ident = self.parse_ir.tokens.resolveIdentifier(ta.name) orelse {
                    // Malformed identifier - skip this annotation
                    const feature = try self.env.insertString("handle malformed identifier for a type annotation");
                    try self.env.pushDiagnostic(Diagnostic{
                        .not_implemented = .{
                            .feature = feature,
                            .region = region,
                        },
                    });
                    continue;
                };

                // First, make the top of our scratch list
                const type_vars_top: u32 = @intCast(self.scratch_idents.top());

                // Extract type variables from the AST annotation
                try self.extractTypeVarIdentsFromASTAnno(ta.anno, type_vars_top);

                // Enter a new scope for type variables
                try self.scopeEnter(self.env.gpa, false);
                defer self.scopeExit(self.env.gpa) catch {};

                // Now canonicalize the annotation with type variables in scope
                const type_anno_idx = try self.canonicalizeTypeAnno(ta.anno, .inline_anno);

                // Canonicalize where clauses if present
                const where_clauses = if (ta.where) |where_coll| blk: {
                    const where_slice = self.parse_ir.store.whereClauseSlice(.{ .span = self.parse_ir.store.getCollection(where_coll).span });
                    const where_start = self.env.store.scratchWhereClauseTop();

                    for (where_slice) |where_idx| {
                        const canonicalized_where = try self.canonicalizeWhereClause(where_idx, .inline_anno);
                        try self.env.store.addScratchWhereClause(canonicalized_where);
                    }

                    break :blk try self.env.store.whereClauseSpanFrom(where_start);
                } else null;

                // If we have where clauses, create a separate s_type_anno statement
                if (where_clauses != null) {
                    const type_anno_stmt = Statement{
                        .s_type_anno = .{
                            .name = name_ident,
                            .anno = type_anno_idx,
                            .where = where_clauses,
                        },
                    };
                    const type_anno_stmt_idx = try self.env.addStatementAndTypeVar(type_anno_stmt, Content{ .flex_var = null }, region);
                    try self.env.store.addScratchStatement(type_anno_stmt_idx);
                }

                // Store this annotation for the next declaration
                last_type_anno = .{
                    .name = name_ident,
                    .anno_idx = type_anno_idx,
                    .type_vars = DataSpan.empty(),
                    .where_clauses = where_clauses,
                };
            },
            .malformed => |malformed| {
                // We won't touch this since it's already a parse error.
                _ = malformed;
                last_type_anno = null; // Clear on non-annotation statement
            },
        }
    }

    // Check for exposed but not implemented items
    try self.checkExposedButNotImplemented();

    // Create the span of all top-level defs and statements
    self.env.all_defs = try self.env.store.defSpanFrom(scratch_defs_start);
    self.env.all_statements = try self.env.store.statementSpanFrom(scratch_statements_start);

    // Assert that everything is in-sync
    self.env.debugAssertArraysInSync();

    // Freeze the interners after canonicalization is complete
    self.env.freezeInterners();
}

fn collectBoundVars(self: *Self, pattern_idx: Pattern.Idx, bound_vars: *std.AutoHashMapUnmanaged(Pattern.Idx, void)) !void {
    const pattern = self.env.store.getPattern(pattern_idx);
    switch (pattern) {
        .assign => {
            try bound_vars.put(self.env.gpa, pattern_idx, {});
        },
        .record_destructure => |destructure| {
            for (self.env.store.sliceRecordDestructs(destructure.destructs)) |destruct_idx| {
                const destruct = self.env.store.getRecordDestruct(destruct_idx);
                switch (destruct.kind) {
                    .Required => |sub_pattern_idx| try self.collectBoundVars(sub_pattern_idx, bound_vars),
                    .SubPattern => |sub_pattern_idx| try self.collectBoundVars(sub_pattern_idx, bound_vars),
                }
            }
        },
        .tuple => |tuple| {
            for (self.env.store.slicePatterns(tuple.patterns)) |elem_pattern_idx| {
                try self.collectBoundVars(elem_pattern_idx, bound_vars);
            }
        },
        .applied_tag => |tag| {
            for (self.env.store.slicePatterns(tag.args)) |arg_pattern_idx| {
                try self.collectBoundVars(arg_pattern_idx, bound_vars);
            }
        },
        .as => |as_pat| {
            try bound_vars.put(self.env.gpa, pattern_idx, {});
            try self.collectBoundVars(as_pat.pattern, bound_vars);
        },
        .list => |list| {
            for (self.env.store.slicePatterns(list.patterns)) |elem_idx| {
                try self.collectBoundVars(elem_idx, bound_vars);
            }
            if (list.rest_info) |rest| {
                if (rest.pattern) |rest_pat_idx| {
                    try self.collectBoundVars(rest_pat_idx, bound_vars);
                }
            }
        },
        .int_literal,
        .small_dec_literal,
        .dec_literal,
        .frac_f32_literal,
        .frac_f64_literal,
        .str_literal,
        .underscore,
        .nominal,
        .nominal_external,
        .runtime_error,
        => {},
    }
}

fn createExposedScope(
    self: *Self,
    exposes: AST.Collection.Idx,
) std.mem.Allocator.Error!void {
    const gpa = self.env.gpa;

    // Reset exposed_scope (already initialized in init)
    self.exposed_scope.deinit(gpa);
    self.exposed_scope = Scope.init(false);

    const collection = self.parse_ir.store.getCollection(exposes);
    const exposed_items = self.parse_ir.store.exposedItemSlice(.{ .span = collection.span });

    // Check if we have too many exports (>= maxInt(u16) to reserve 0 as potential sentinel)
    if (exposed_items.len >= std.math.maxInt(u16)) {
        const region = self.parse_ir.tokenizedRegionToRegion(collection.region);
        try self.env.pushDiagnostic(Diagnostic{ .too_many_exports = .{
            .count = @intCast(exposed_items.len),
            .region = region,
        } });
        return;
    }

    for (exposed_items) |exposed_idx| {
        const exposed = self.parse_ir.store.getExposedItem(exposed_idx);
        switch (exposed) {
            .lower_ident => |ident| {
                // Get the text for tracking redundant exposures
                const token_region = self.parse_ir.tokens.resolve(@intCast(ident.ident));
                const ident_text = self.parse_ir.env.source[token_region.start.offset..token_region.end.offset];

                // Get the interned identifier
                if (self.parse_ir.tokens.resolveIdentifier(ident.ident)) |ident_idx| {
                    // Add to exposed_items for permanent storage (unconditionally)
                    try self.env.addExposedById(ident_idx);

                    // Use a dummy pattern index - we just need to track that it's exposed
                    const dummy_idx = @as(Pattern.Idx, @enumFromInt(0));
                    try self.exposed_scope.put(gpa, .ident, ident_idx, dummy_idx);
                }

                // Store by text in a temporary hash map, since indices may change
                const region = self.parse_ir.tokenizedRegionToRegion(ident.region);

                // Check if this identifier was already exposed
                if (self.exposed_ident_texts.get(ident_text)) |original_region| {
                    // Report redundant exposed entry error
                    if (self.parse_ir.tokens.resolveIdentifier(ident.ident)) |ident_idx| {
                        const diag = Diagnostic{ .redundant_exposed = .{
                            .ident = ident_idx,
                            .region = region,
                            .original_region = original_region,
                        } };
                        try self.env.pushDiagnostic(diag);
                    }
                } else {
                    try self.exposed_ident_texts.put(gpa, ident_text, region);
                }
            },
            .upper_ident => |type_name| {
                // Get the text for tracking redundant exposures
                const token_region = self.parse_ir.tokens.resolve(@intCast(type_name.ident));
                const type_text = self.parse_ir.env.source[token_region.start.offset..token_region.end.offset];

                // Get the interned identifier
                if (self.parse_ir.tokens.resolveIdentifier(type_name.ident)) |ident_idx| {
                    // Add to exposed_items for permanent storage (unconditionally)
                    try self.env.addExposedById(ident_idx);

                    // Use a dummy statement index - we just need to track that it's exposed
                    const dummy_idx = @as(Statement.Idx, @enumFromInt(0));
                    try self.exposed_scope.put(gpa, .type_decl, ident_idx, dummy_idx);
                }

                // Store by text in a temporary hash map, since indices may change
                const region = self.parse_ir.tokenizedRegionToRegion(type_name.region);

                // Check if this type was already exposed
                if (self.exposed_type_texts.get(type_text)) |original_region| {
                    // Report redundant exposed entry error
                    if (self.parse_ir.tokens.resolveIdentifier(type_name.ident)) |ident_idx| {
                        const diag = Diagnostic{ .redundant_exposed = .{
                            .ident = ident_idx,
                            .region = region,
                            .original_region = original_region,
                        } };
                        try self.env.pushDiagnostic(diag);
                    }
                } else {
                    try self.exposed_type_texts.put(gpa, type_text, region);
                }
            },
            .upper_ident_star => |type_with_constructors| {
                // Get the text for tracking redundant exposures
                const token_region = self.parse_ir.tokens.resolve(@intCast(type_with_constructors.ident));
                const type_text = self.parse_ir.env.source[token_region.start.offset..token_region.end.offset];

                // Get the interned identifier
                if (self.parse_ir.tokens.resolveIdentifier(type_with_constructors.ident)) |ident_idx| {
                    // Add to exposed_items for permanent storage (unconditionally)
                    try self.env.addExposedById(ident_idx);

                    // Use a dummy statement index - we just need to track that it's exposed
                    const dummy_idx = @as(Statement.Idx, @enumFromInt(0));
                    try self.exposed_scope.put(gpa, .type_decl, ident_idx, dummy_idx);
                }

                // Store by text in a temporary hash map, since indices may change
                const region = self.parse_ir.tokenizedRegionToRegion(type_with_constructors.region);

                // Check if this type was already exposed
                if (self.exposed_type_texts.get(type_text)) |original_region| {
                    // Report redundant exposed entry error
                    if (self.parse_ir.tokens.resolveIdentifier(type_with_constructors.ident)) |ident_idx| {
                        const diag = Diagnostic{ .redundant_exposed = .{
                            .ident = ident_idx,
                            .region = region,
                            .original_region = original_region,
                        } };
                        try self.env.pushDiagnostic(diag);
                    }
                } else {
                    try self.exposed_type_texts.put(gpa, type_text, region);
                }
            },
            .malformed => |malformed| {
                // Malformed exposed items are already captured as diagnostics during parsing
                _ = malformed;
            },
        }
    }
}

fn checkExposedButNotImplemented(self: *Self) std.mem.Allocator.Error!void {
    // Check for remaining exposed identifiers
    var ident_iter = self.exposed_ident_texts.iterator();
    while (ident_iter.next()) |entry| {
        const ident_text = entry.key_ptr.*;
        const region = entry.value_ptr.*;
        // Create an identifier for error reporting
        const ident_idx = try self.env.insertIdent(base.Ident.for_text(ident_text));

        // Report error: exposed identifier but not implemented
        const diag = Diagnostic{ .exposed_but_not_implemented = .{
            .ident = ident_idx,
            .region = region,
        } };
        try self.env.pushDiagnostic(diag);
    }

    // Check for remaining exposed types
    var iter = self.exposed_type_texts.iterator();
    while (iter.next()) |entry| {
        const type_text = entry.key_ptr.*;
        const region = entry.value_ptr.*;
        // Create an identifier for error reporting
        const ident_idx = try self.env.insertIdent(base.Ident.for_text(type_text));

        // Report error: exposed type but not implemented
        try self.env.pushDiagnostic(Diagnostic{ .exposed_but_not_implemented = .{
            .ident = ident_idx,
            .region = region,
        } });
    }
}

fn bringImportIntoScope(
    self: *Self,
    import: *const AST.Statement,
) void {
    // const gpa = self.env.gpa;
    // const import_name: []u8 = &.{}; // import.module_name_tok;
    // const shorthand: []u8 = &.{}; // import.qualifier_tok;
    // const region = Region{
    //     .start = Region.Position.zero(),
    //     .end = Region.Position.zero(),
    // };

    // const res = self.env.imports.getOrInsert(gpa, import_name, shorthand);

    // if (res.was_present) {
    //     _ = self.env.problems.append(gpa, Problem.Canonicalize.make(.{ .DuplicateImport = .{
    //         .duplicate_import_region = region,
    //     } }));
    // }

    const exposesSlice = self.parse_ir.store.exposedItemSlice(import.exposes);
    for (exposesSlice) |exposed_idx| {
        const exposed = self.parse_ir.store.getExposedItem(exposed_idx);
        switch (exposed) {
            .lower_ident => |ident| {

                // TODO handle `as` here using an Alias

                if (self.parse_ir.tokens.resolveIdentifier(ident.ident)) |ident_idx| {
                    _ = ident_idx;

                    // TODO Introduce our import

                    // _ = self.scope.levels.introduce(gpa, &self.env.idents, .ident, .{ .scope_name = ident_idx, .ident = ident_idx });
                }
            },
            .upper_ident => |imported_type| {
                _ = imported_type;
                // const alias = Alias{
                //     .name = imported_type.name,
                //     .region = ir.env.tag_names.getRegion(imported_type.name),
                //     .is_builtin = false,
                //     .kind = .ImportedUnknown,
                // };
                // const alias_idx = ir.aliases.append(alias);
                //
                // _ = scope.levels.introduce(.alias, .{
                //     .scope_name = imported_type.name,
                //     .alias = alias_idx,
                // });
            },
            .upper_ident_star => |ident| {
                _ = ident;
            },
        }
    }
}

fn bringIngestedFileIntoScope(
    self: *Self,
    import: *const parse.AST.Stmt.Import,
) void {
    const res = self.env.modules.getOrInsert(
        import.name,
        import.package_shorthand,
    );

    if (res.was_present) {
        // _ = self.env.problems.append(Problem.Canonicalize.make(.DuplicateImport{
        //     .duplicate_import_region = import.name_region,
        // }));
    }

    // scope.introduce(self: *Scope, comptime item_kind: Level.ItemKind, ident: Ident.Idx)

    for (import.exposing.items.items) |exposed| {
        const exposed_ident = switch (exposed) {
            .Value => |ident| ident,
            .Type => |ident| ident,
            .CustomTagUnion => |custom| custom.name,
        };
        self.env.addExposedIdentForModule(exposed_ident, res.module_idx);
        // TODO: Implement scope introduction for exposed identifiers
    }
}

/// Canonicalize an import statement, handling both top-level file imports and statement imports
fn canonicalizeImportStatement(
    self: *Self,
    import_stmt: @TypeOf(@as(AST.Statement, undefined).import),
) std.mem.Allocator.Error!?Statement.Idx {
    const trace = tracy.trace(@src());
    defer trace.end();

    // 1. Reconstruct the full module name (e.g., "json.Json")
    const module_name = blk: {
        if (self.parse_ir.tokens.resolveIdentifier(import_stmt.module_name_tok) == null) {
            const region = self.parse_ir.tokenizedRegionToRegion(import_stmt.region);
            const feature = try self.env.insertString("resolve import module name token");
            try self.env.pushDiagnostic(Diagnostic{ .not_implemented = .{
                .feature = feature,
                .region = region,
            } });
            return null;
        }

        if (import_stmt.qualifier_tok) |qualifier_tok| {
            if (self.parse_ir.tokens.resolveIdentifier(qualifier_tok) == null) {
                const region = self.parse_ir.tokenizedRegionToRegion(import_stmt.region);
                const feature = try self.env.insertString("resolve import qualifier token");
                try self.env.pushDiagnostic(Diagnostic{ .not_implemented = .{
                    .feature = feature,
                    .region = region,
                } });
                return null;
            }

            // Slice from original source to get "qualifier.ModuleName"
            const qualifier_region = self.parse_ir.tokens.resolve(qualifier_tok);
            const module_region = self.parse_ir.tokens.resolve(import_stmt.module_name_tok);
            const full_name = self.parse_ir.env.source[qualifier_region.start.offset..module_region.end.offset];

            // Validate the full_name using Ident.from_bytes
            if (base.Ident.from_bytes(full_name)) |valid_ident| {
                break :blk try self.env.insertIdent(valid_ident);
            } else |err| {
                // Invalid identifier - create diagnostic and use placeholder
                const region = self.parse_ir.tokenizedRegionToRegion(import_stmt.region);
                const error_msg = switch (err) {
                    base.Ident.Error.EmptyText => "malformed import module name is empty",
                    base.Ident.Error.ContainsNullByte => "malformed import module name contains null bytes",
                    base.Ident.Error.ContainsControlCharacters => "malformed import module name contains invalid control characters",
                };
                const feature = try self.env.insertString(error_msg);
                try self.env.pushDiagnostic(Diagnostic{ .not_implemented = .{
                    .feature = feature,
                    .region = region,
                } });

                // Use a placeholder identifier instead
                const placeholder_text = "MALFORMED_IMPORT";
                break :blk try self.env.insertIdent(base.Ident.for_text(placeholder_text));
            }
        } else {
            // No qualifier, just use the module name directly
            const module_ident = self.parse_ir.tokens.resolveIdentifier(import_stmt.module_name_tok).?;

            // Report the file encounter for non-package-qualified imports
            const module_text = self.env.getIdent(module_ident);
            self.env.reportFileEncountered(module_text);

            break :blk module_ident;
        }
    };

    // 2. Determine the alias (either explicit or default to last part)
    const alias = try self.resolveModuleAlias(import_stmt.alias_tok, module_name) orelse return null;

    // 3. Get or create Import.Idx for this module
    const module_name_text = self.env.getIdent(module_name);
    const module_import_idx = try self.env.imports.getOrPut(
        self.env.gpa,
        self.env.common.getStringStore(),
        module_name_text,
    );

    // 4. Add to scope: alias -> module_name mapping
    try self.scopeIntroduceModuleAlias(alias, module_name);

    // Process type imports from this module
    try self.processTypeImports(module_name, alias);

    // 5. Convert exposed items and introduce them into scope
    const cir_exposes = try self.convertASTExposesToCIR(import_stmt.exposes);
    const import_region = self.parse_ir.tokenizedRegionToRegion(import_stmt.region);
    try self.introduceExposedItemsIntoScope(cir_exposes, module_name, import_region);

    // 6. Store the mapping from module name to Import.Idx
    try self.import_indices.put(self.env.gpa, module_name_text, module_import_idx);

    // 7. Create CIR import statement
    const cir_import = Statement{
        .s_import = .{
            .module_name_tok = module_name,
            .qualifier_tok = if (import_stmt.qualifier_tok) |q_tok| self.parse_ir.tokens.resolveIdentifier(q_tok) else null,
            .alias_tok = if (import_stmt.alias_tok) |a_tok| self.parse_ir.tokens.resolveIdentifier(a_tok) else null,
            .exposes = cir_exposes,
        },
    };

    const import_idx = try self.env.addStatementAndTypeVar(cir_import, Content{ .flex_var = null }, self.parse_ir.tokenizedRegionToRegion(import_stmt.region));
    try self.env.store.addScratchStatement(import_idx);

    // 8. Add the module to the current scope so it can be used in qualified lookups
    const current_scope = self.currentScope();
    _ = try current_scope.introduceImportedModule(self.env.gpa, module_name_text, module_import_idx);

    // 9. Check that this module actually exists, and if not report an error
    if (self.module_envs) |envs_map| {
        // Check if the module exists
        if (!envs_map.contains(module_name_text)) {
            // Module not found - create diagnostic
            try self.env.pushDiagnostic(Diagnostic{ .module_not_found = .{
                .module_name = module_name,
                .region = import_region,
            } });
        }
    } else {
        try self.env.pushDiagnostic(Diagnostic{ .module_not_found = .{
            .module_name = module_name,
            .region = import_region,
        } });
    }

    return import_idx;
}

/// Resolve the module alias name from either explicit alias or module name
fn resolveModuleAlias(
    self: *Self,
    alias_tok: ?Token.Idx,
    module_name: Ident.Idx,
) std.mem.Allocator.Error!?Ident.Idx {
    if (alias_tok) |alias_token| {
        return self.parse_ir.tokens.resolveIdentifier(alias_token);
    } else {
        // Extract last part from module name - e.g., "Json" from "json.Json"
        return try self.extractModuleName(module_name);
    }
}

/// Create a qualified name by combining module and field names (e.g., "json.Json.utf8")
fn createQualifiedName(
    self: *Self,
    module_name: Ident.Idx,
    field_name: Ident.Idx,
) Ident.Idx {
    const module_text = self.env.getIdent(module_name);
    const field_text = self.env.getIdent(field_name);

    // Allocate space for "module.field" - this case still needs allocation since we're combining
    // module name from import with field name from usage site
    const qualified_text = try std.fmt.allocPrint(self.env.gpa, "{s}.{s}", .{ module_text, field_text });
    defer self.env.gpa.free(qualified_text);

    return try self.env.insertIdent(base.Ident.for_text(qualified_text), Region.zero());
}

/// Create an external declaration for a qualified name
fn createExternalDeclaration(
    self: *Self,
    qualified_name: Ident.Idx,
    module_name: Ident.Idx,
    local_name: Ident.Idx,
    kind: @TypeOf(@as(CIR.ExternalDecl, undefined).kind),
    type_var: TypeVar,
    region: Region,
) std.mem.Allocator.Error!CIR.ExternalDecl.Idx {
    const external_decl = CIR.ExternalDecl{
        .qualified_name = qualified_name,
        .module_name = module_name,
        .local_name = local_name,
        .type_var = type_var,
        .kind = kind,
        .region = region,
    };

    return self.env.pushExternalDecl(external_decl);
}

/// Convert AST exposed items to CIR exposed items
fn convertASTExposesToCIR(
    self: *Self,
    ast_exposes: AST.ExposedItem.Span,
) std.mem.Allocator.Error!CIR.ExposedItem.Span {
    const scratch_start = self.env.store.scratchExposedItemTop();

    const ast_exposed_slice = self.parse_ir.store.exposedItemSlice(ast_exposes);
    for (ast_exposed_slice) |ast_exposed_idx| {
        const ast_exposed = self.parse_ir.store.getExposedItem(ast_exposed_idx);

        // Convert AST exposed item to CIR exposed item
        const cir_exposed = convert_item: {
            // Extract identifier token and alias token
            const ident_token, const alias_token, const is_wildcard = switch (ast_exposed) {
                .lower_ident => |ident| .{ ident.ident, ident.as, false },
                .upper_ident => |ident| .{ ident.ident, ident.as, false },
                .upper_ident_star => |star_ident| .{ star_ident.ident, null, true },
                .malformed => |_| continue, // Skip malformed exposed items
            };

            // Resolve the main identifier name
            const name = resolve_ident: {
                if (self.parse_ir.tokens.resolveIdentifier(ident_token)) |resolved| {
                    break :resolve_ident resolved;
                } else {
                    break :resolve_ident try self.env.insertIdent(base.Ident.for_text("unknown"));
                }
            };

            // Resolve the alias if present
            const alias = resolve_alias: {
                if (alias_token) |as_token| {
                    if (self.parse_ir.tokens.resolveIdentifier(as_token)) |resolved| {
                        break :resolve_alias resolved;
                    } else {
                        break :resolve_alias try self.env.insertIdent(base.Ident.for_text("unknown"));
                    }
                } else {
                    break :resolve_alias null;
                }
            };

            break :convert_item CIR.ExposedItem{
                .name = name,
                .alias = alias,
                .is_wildcard = is_wildcard,
            };
        };

        const tokenized_region = switch (ast_exposed) {
            inline else => |payload| payload.region,
        };
        const region = self.parse_ir.tokenizedRegionToRegion(tokenized_region);
        const cir_exposed_idx = try self.env.addExposedItemAndTypeVar(cir_exposed, .{ .flex_var = null }, region);
        try self.env.store.addScratchExposedItem(cir_exposed_idx);
    }

    return try self.env.store.exposedItemSpanFrom(scratch_start);
}

/// Introduce converted exposed items into scope for identifier resolution
fn introduceExposedItemsIntoScope(
    self: *Self,
    exposed_items_span: CIR.ExposedItem.Span,
    module_name: Ident.Idx,
    import_region: Region,
) std.mem.Allocator.Error!void {
    const exposed_items_slice = self.env.store.sliceExposedItems(exposed_items_span);

    // If we have module_envs, validate the imports
    if (self.module_envs) |envs_map| {
        const module_name_text = self.env.getIdent(module_name);

        // Check if the module exists
        if (!envs_map.contains(module_name_text)) {
            // Module not found - Module existence check is already done in canonicalizeImportStatement,
            // so there is no need to create another diagnostic here for module_not_found
            return;
        }

        // Get the module's exposed_items
        const module_env = envs_map.get(module_name_text).?;

        // Validate each exposed item
        for (exposed_items_slice) |exposed_item_idx| {
            const exposed_item = self.env.store.getExposedItem(exposed_item_idx);
            const item_name_text = self.env.getIdent(exposed_item.name);

            // Check if the item is exposed by the module
            // We need to look up by string because the identifiers are from different modules
            // First, try to find this identifier in the target module's ident store
            const is_exposed = if (module_env.common.findIdent(item_name_text)) |target_ident|
                module_env.containsExposedById(target_ident)
            else
                false;

            if (!is_exposed) {
                // Determine if it's a type or value based on capitalization
                const first_char = item_name_text[0];

                if (first_char >= 'A' and first_char <= 'Z') {
                    // Type not exposed
                    try self.env.pushDiagnostic(Diagnostic{ .type_not_exposed = .{
                        .module_name = module_name,
                        .type_name = exposed_item.name,
                        .region = import_region,
                    } });
                } else {
                    // Value not exposed
                    try self.env.pushDiagnostic(Diagnostic{ .value_not_exposed = .{
                        .module_name = module_name,
                        .value_name = exposed_item.name,
                        .region = import_region,
                    } });
                }
                continue; // Skip introducing this item to scope
            }

            // Item is valid, introduce it to scope
            const item_name = exposed_item.alias orelse exposed_item.name;
            const item_info = Scope.ExposedItemInfo{
                .module_name = module_name,
                .original_name = exposed_item.name,
            };
            try self.scopeIntroduceExposedItem(item_name, item_info);
        }
    } else {
        // No module_envs provided, introduce all items without validation
        for (exposed_items_slice) |exposed_item_idx| {
            const exposed_item = self.env.store.getExposedItem(exposed_item_idx);
            const item_name = exposed_item.alias orelse exposed_item.name;
            const item_info = Scope.ExposedItemInfo{
                .module_name = module_name,
                .original_name = exposed_item.name,
            };
            try self.scopeIntroduceExposedItem(item_name, item_info);
        }
    }
}

fn canonicalizeDeclWithAnnotation(
    self: *Self,
    decl: AST.Statement.Decl,
    annotation: ?Annotation.Idx,
) std.mem.Allocator.Error!CIR.Def.Idx {
    const trace = tracy.trace(@src());
    defer trace.end();

    const pattern_region = self.parse_ir.tokenizedRegionToRegion(self.parse_ir.store.getPattern(decl.pattern).to_tokenized_region());
    const expr_region = self.parse_ir.tokenizedRegionToRegion(self.parse_ir.store.getExpr(decl.body).to_tokenized_region());

    const pattern_idx = blk: {
        if (try self.canonicalizePattern(decl.pattern)) |idx| {
            break :blk idx;
        } else {
            const malformed_idx = try self.env.pushMalformed(Pattern.Idx, Diagnostic{ .pattern_not_canonicalized = .{
                .region = pattern_region,
            } });
            break :blk malformed_idx;
        }
    };

    const can_expr = blk: {
        if (try self.canonicalizeExpr(decl.body)) |ce| {
            break :blk ce;
        } else {
            const malformed_idx = try self.env.pushMalformed(Expr.Idx, Diagnostic{ .expr_not_canonicalized = .{
                .region = expr_region,
            } });
            break :blk CanonicalizedExpr{ .idx = malformed_idx, .free_vars = null };
        }
    };
    const expr_idx = can_expr.idx;

    // Create the def entry and set def type variable to a flex var
    //
    // We always use a flex variable for the definition, regardless of whether there's
    // an annotation. This is because:
    // 1. If there's no annotation, we need a flex var for normal type inference
    // 2. If there IS an annotation, we still use a flex var to avoid copying the
    //    annotation's type content. This is necessary because if the annotation contains
    //    an alias (e.g., `empty : ConsList(a)`), that alias expects its type arguments
    //    to live at specific memory offsets relative to the alias's own type variable.
    //    Copying the alias content to a different type variable would break this assumption.
    // 3. During type checking, the definition's flex var will be unified with the
    //    annotation's type (if present) or with the inferred type from the expression
    // 4. Type errors will be caught during unification if the implementation doesn't
    //    match the annotation
    const region = self.parse_ir.tokenizedRegionToRegion(decl.region);
    const def_idx = self.env.addDefAndTypeVar(.{
        .pattern = pattern_idx,
        .expr = expr_idx,
        .annotation = annotation,
        .kind = .let,
    }, Content{ .flex_var = null }, region);

    return def_idx;
}

fn parseSingleQuoteCodepoint(
    inner_text: []const u8,
) ?u21 {
    const escaped = inner_text[0] == '\\';

    if (escaped) {
        const c = inner_text[1];
        switch (c) {
            'u' => {
                const hex_code = inner_text[3 .. inner_text.len - 1];
                const codepoint = std.fmt.parseInt(u21, hex_code, 16) catch {
                    return null;
                };

                if (!std.unicode.utf8ValidCodepoint(codepoint)) {
                    return null;
                }

                return codepoint;
            },
            '\\', '"', '\'', '$' => {
                return c;
            },
            'n' => {
                return '\n';
            },
            'r' => {
                return '\r';
            },
            't' => {
                return '\t';
            },
            else => {
                return null;
            },
        }
    } else {
        const view = std.unicode.Utf8View.init(inner_text) catch |err| switch (err) {
            error.InvalidUtf8 => {
                return null;
            },
        };

        var iterator = view.iterator();

        if (iterator.nextCodepoint()) |codepoint| {
            std.debug.assert(iterator.nextCodepoint() == null);
            return codepoint;
        } else {
            // only single valid utf8 codepoint can be here after tokenization
            unreachable;
        }
    }
}

fn canonicalizeSingleQuote(
    self: *Self,
    token_region: AST.TokenizedRegion,
    token: Token.Idx,
    comptime Idx: type,
) std.mem.Allocator.Error!?Idx {
    const region = self.parse_ir.tokenizedRegionToRegion(token_region);

    // Resolve to a string slice from the source
    const token_text = self.parse_ir.resolve(token);

    if (parseSingleQuoteCodepoint(token_text[1 .. token_text.len - 1])) |codepoint| {
        const type_content = Content{ .structure = .{ .num = .{ .num_unbound = types.Num.IntRequirements{
            .sign_needed = false,
            .bits_needed = @intCast(@sizeOf(u21)),
        } } } };
        const value_content = CIR.IntValue{
            .bytes = @bitCast(@as(u128, @intCast(codepoint))),
            .kind = .u128,
        };
        if (Idx == Expr.Idx) {
            const expr_idx = try self.env.addExprAndTypeVar(CIR.Expr{
                .e_int = .{
                    .value = value_content,
                },
            }, type_content, region);
            return expr_idx;
        } else if (Idx == Pattern.Idx) {
            const pat_idx = try self.env.addPatternAndTypeVar(Pattern{
                .int_literal = .{
                    .value = value_content,
                },
            }, type_content, region);
            return pat_idx;
        } else {
            @compileError("Unsupported Idx type");
        }
    }

    return try self.env.pushMalformed(Idx, Diagnostic{ .invalid_single_quote = .{
        .region = region,
    } });
}

fn canonicalizeRecordField(
    self: *Self,
    ast_field_idx: AST.RecordField.Idx,
) std.mem.Allocator.Error!?RecordField.Idx {
    const trace = tracy.trace(@src());
    defer trace.end();

    const field = self.parse_ir.store.getRecordField(ast_field_idx);

    // Canonicalize the field name
    const name = self.parse_ir.tokens.resolveIdentifier(field.name) orelse {
        return null;
    };

    // Canonicalize the field value
    const can_value = if (field.value) |v|
        try self.canonicalizeExpr(v) orelse return null
    else blk: {
        // Shorthand syntax: create implicit identifier expression
        // For { name, age }, this creates an implicit identifier lookup for "name" etc.
        const ident_expr = AST.Expr{
            .ident = .{
                .token = field.name,
                .qualifiers = .{ .span = .{ .start = 0, .len = 0 } },
                .region = field.region,
            },
        };
        const ident_expr_idx = try self.parse_ir.store.addExpr(ident_expr);
        break :blk try self.canonicalizeExpr(ident_expr_idx) orelse return null;
    };

    // Create the CIR record field
    const cir_field = RecordField{
        .name = name,
        .value = can_value.idx,
    };

    return try self.env.addRecordFieldAndTypeVar(cir_field, Content{ .flex_var = null }, self.parse_ir.tokenizedRegionToRegion(field.region));
}

/// Parse an integer with underscores.
pub fn parseIntWithUnderscores(comptime T: type, text: []const u8, int_base: u8) !T {
    var buf: [128]u8 = undefined;
    var len: usize = 0;
    for (text) |char| {
        if (char != '_') {
            if (len >= buf.len) return error.Overflow;
            buf[len] = char;
            len += 1;
        }
    }
    return std.fmt.parseInt(T, buf[0..len], int_base);
}

/// Canonicalize an expression.
pub fn canonicalizeExpr(
    self: *Self,
    ast_expr_idx: AST.Expr.Idx,
) std.mem.Allocator.Error!?CanonicalizedExpr {
    const trace = tracy.trace(@src());
    defer trace.end();

    // Assert that everything is in-sync
    self.env.debugAssertArraysInSync();

    const expr = self.parse_ir.store.getExpr(ast_expr_idx);
    switch (expr) {
        .apply => |e| {
            const region = self.parse_ir.tokenizedRegionToRegion(e.region);

            // Check if the function being applied is a tag
            const ast_fn = self.parse_ir.store.getExpr(e.@"fn");
            if (ast_fn == .tag) {
                // This is a tag application, not a function call
                const tag_expr = ast_fn.tag;
                const can_expr = try self.canonicalizeTagExpr(tag_expr, e.args, region);
                return can_expr;
            }

            // Not a tag application, proceed with normal function call
            // Mark the start of scratch expressions
            const free_vars_start = self.scratch_free_vars.top();
            const scratch_top = self.env.store.scratchExprTop();

            // Canonicalize the function being called and add as first element
            const can_fn_expr = try self.canonicalizeExpr(e.@"fn") orelse {
                self.env.store.clearScratchExprsFrom(scratch_top);
                return null;
            };
            try self.env.store.addScratchExpr(can_fn_expr.idx);

            // Canonicalize and add all arguments
            const args_slice = self.parse_ir.store.exprSlice(e.args);
            for (args_slice) |arg| {
                if (try self.canonicalizeExpr(arg)) |can_arg| {
                    try self.env.store.addScratchExpr(can_arg.idx);
                }
            }

            // Create span from scratch expressions
            const args_span = try self.env.store.exprSpanFrom(scratch_top);

            const expr_idx = try self.env.addExprAndTypeVar(CIR.Expr{
                .e_call = .{
                    .args = args_span,
                    .called_via = CalledVia.apply,
                },
            }, Content{ .flex_var = null }, region);

            const free_vars_slice = self.scratch_free_vars.slice(free_vars_start, self.scratch_free_vars.top());
            return CanonicalizedExpr{ .idx = expr_idx, .free_vars = if (free_vars_slice.len > 0) free_vars_slice else null };
        },
        .ident => |e| {
            const region = self.parse_ir.tokenizedRegionToRegion(e.region);
            if (self.parse_ir.tokens.resolveIdentifier(e.token)) |ident| {
                // Check if this is a module-qualified identifier
                const qualifier_tokens = self.parse_ir.store.tokenSlice(e.qualifiers);
                if (qualifier_tokens.len > 0) {
                    const qualifier_tok = @as(Token.Idx, @intCast(qualifier_tokens[0]));
                    if (self.parse_ir.tokens.resolveIdentifier(qualifier_tok)) |module_alias| {
                        // Check if this is a module alias
                        if (self.scopeLookupModule(module_alias)) |module_name| {
                            // This is a module-qualified lookup
                            const module_text = self.env.getIdent(module_name);

                            // Check if this module is imported in the current scope
                            const import_idx = self.scopeLookupImportedModule(module_text) orelse {
                                // Module not imported in current scope
                                return CanonicalizedExpr{
                                    .idx = try self.env.pushMalformed(Expr.Idx, Diagnostic{ .module_not_imported = .{
                                        .module_name = module_name,
                                        .region = region,
                                    } }),
                                    .free_vars = null,
                                };
                            };

                            // Look up the target node index in the module's exposed_items
                            // Need to convert identifier from current module to target module
                            const field_text = self.env.getIdent(ident);
                            const target_node_idx = if (self.module_envs) |envs_map| blk: {
                                if (envs_map.get(module_text)) |module_env| {
                                    if (module_env.common.findIdent(field_text)) |target_ident| {
                                        break :blk module_env.getExposedNodeIndexById(target_ident) orelse 0;
                                    } else {
                                        break :blk 0;
                                    }
                                } else {
                                    break :blk 0;
                                }
                            } else 0;

                            // Create the e_lookup_external expression with Import.Idx
                            const expr_idx = try self.env.addExprAndTypeVar(CIR.Expr{ .e_lookup_external = .{
                                .module_idx = import_idx,
                                .target_node_idx = target_node_idx,
                                .region = region,
                            } }, Content{ .flex_var = null }, region);
                            return CanonicalizedExpr{
                                .idx = expr_idx,
                                .free_vars = null,
                            };
                        }
                    }
                }

                // Not a module-qualified lookup, or qualifier not found, proceed with normal lookup
                switch (self.scopeLookup(.ident, ident)) {
                    .found => |pattern_idx| {
                        // Mark this pattern as used for unused variable checking
                        try self.used_patterns.put(self.env.gpa, pattern_idx, {});

                        // Check if this is a used underscore variable
                        try self.checkUsedUnderscoreVariable(ident, region);

                        // We found the ident in scope, lookup to reference the pattern
                        const expr_idx = try self.env.addExprAndTypeVarRedirect(CIR.Expr{ .e_lookup_local = .{
                            .pattern_idx = pattern_idx,
                        } }, ModuleEnv.varFrom(pattern_idx), region);

                        const free_vars_start = self.scratch_free_vars.top();
                        try self.scratch_free_vars.append(self.env.gpa, pattern_idx);
                        const free_vars_slice = self.scratch_free_vars.slice(free_vars_start, self.scratch_free_vars.top());
                        return CanonicalizedExpr{ .idx = expr_idx, .free_vars = if (free_vars_slice.len > 0) free_vars_slice else null };
                    },
                    .not_found => {
                        // Check if this identifier is an exposed item from an import
                        if (self.scopeLookupExposedItem(ident)) |exposed_info| {
                            // Get the Import.Idx for the module this item comes from
                            const module_text = self.env.getIdent(exposed_info.module_name);
                            const import_idx = self.scopeLookupImportedModule(module_text) orelse {
                                // This shouldn't happen if imports are properly tracked, but handle it gracefully
                                return CanonicalizedExpr{
                                    .idx = try self.env.pushMalformed(Expr.Idx, Diagnostic{ .module_not_imported = .{
                                        .module_name = exposed_info.module_name,
                                        .region = region,
                                    } }),
                                    .free_vars = null,
                                };
                            };

                            // Look up the target node index in the module's exposed_items
                            // Need to convert identifier from current module to target module
                            const field_text = self.env.getIdent(exposed_info.original_name);
                            const target_node_idx = if (self.module_envs) |envs_map| blk: {
                                if (envs_map.get(module_text)) |module_env| {
                                    if (module_env.common.findIdent(field_text)) |target_ident| {
                                        break :blk module_env.getExposedNodeIndexById(target_ident) orelse 0;
                                    } else {
                                        break :blk 0;
                                    }
                                } else {
                                    break :blk 0;
                                }
                            } else 0;

                            // Create the e_lookup_external expression with Import.Idx
                            const expr_idx = try self.env.addExprAndTypeVar(CIR.Expr{ .e_lookup_external = .{
                                .module_idx = import_idx,
                                .target_node_idx = target_node_idx,
                                .region = region,
                            } }, Content{ .flex_var = null }, region);
                            return CanonicalizedExpr{ .idx = expr_idx, .free_vars = null };
                        }

                        // We did not find the ident in scope or as an exposed item
                        return CanonicalizedExpr{
                            .idx = try self.env.pushMalformed(Expr.Idx, Diagnostic{ .ident_not_in_scope = .{
                                .ident = ident,
                                .region = region,
                            } }),
                            .free_vars = null,
                        };
                    },
                }
            } else {
                const feature = try self.env.insertString("report an error when unable to resolve identifier");
                return CanonicalizedExpr{
                    .idx = try self.env.pushMalformed(Expr.Idx, Diagnostic{ .not_implemented = .{
                        .feature = feature,
                        .region = region,
                    } }),
                    .free_vars = null,
                };
            }
        },
        .int => |e| {
            const region = self.parse_ir.tokenizedRegionToRegion(e.region);
            const token_text = self.parse_ir.resolve(e.token);
            const parsed = types.Num.parseNumLiteralWithSuffix(token_text);

            // Parse the integer value
            const is_negated = parsed.num_text[0] == '-';
            const after_minus_sign = @as(usize, @intFromBool(is_negated));

            var first_digit: usize = undefined;
            const DEFAULT_BASE = 10;
            var int_base: u8 = undefined;

            if (parsed.num_text[after_minus_sign] == '0' and parsed.num_text.len > after_minus_sign + 2) {
                switch (parsed.num_text[after_minus_sign + 1]) {
                    'x', 'X' => {
                        int_base = 16;
                        first_digit = after_minus_sign + 2;
                    },
                    'o', 'O' => {
                        int_base = 8;
                        first_digit = after_minus_sign + 2;
                    },
                    'b', 'B' => {
                        int_base = 2;
                        first_digit = after_minus_sign + 2;
                    },
                    else => {
                        int_base = DEFAULT_BASE;
                        first_digit = after_minus_sign;
                    },
                }
            } else {
                int_base = DEFAULT_BASE;
                first_digit = after_minus_sign;
            }

            const digit_part = parsed.num_text[first_digit..];

            const u128_val = parseIntWithUnderscores(u128, digit_part, int_base) catch {
                // Any number literal that is too large for u128 is invalid, regardless of whether it had a minus sign!
                const expr_idx = try self.env.pushMalformed(Expr.Idx, Diagnostic{ .invalid_num_literal = .{ .region = region } });
                return CanonicalizedExpr{ .idx = expr_idx, .free_vars = null };
            };

            // If this had a minus sign, but negating it would result in a negative number
            // that would be too low to fit in i128, then this int literal is also invalid.
            if (is_negated and u128_val > min_i128_negated) {
                const expr_idx = try self.env.pushMalformed(Expr.Idx, Diagnostic{ .invalid_num_literal = .{ .region = region } });
                return CanonicalizedExpr{ .idx = expr_idx, .free_vars = null };
            }

            // Now we've confirmed that our int literal is one of these:
            // * A signed integer that fits in i128
            // * An unsigned integer that fits in u128
            //
            // We'll happily bitcast a u128 to i128 for storage (and bitcast it back later
            // using its type information), but for negative numbers, we do need to actually
            // negate them (branchlessly) if we skipped its minus sign earlier.
            //
            // This operation should never overflow i128, because we already would have errored out
            // if the u128 portion was bigger than the lowest i128 without a minus sign.
            // Special case: exactly i128 min already has the correct bit pattern when bitcast from u128,
            // so if we try to negate it we'll get an overflow. We specifically *don't* negate that one.
            const i128_val: i128 = if (is_negated) blk: {
                if (u128_val == min_i128_negated) {
                    break :blk @as(i128, @bitCast(u128_val));
                } else {
                    break :blk -@as(i128, @bitCast(u128_val));
                }
            } else @as(i128, @bitCast(u128_val));

            // Calculate requirements based on the value
            // Special handling for minimum signed values (-128, -32768, etc.)
            // These are special because they have a power-of-2 magnitude that fits exactly
            // in their signed type. We report them as needing one less bit to make the
            // standard "signed types have n-1 usable bits" logic work correctly.
            if (parsed.suffix) |suffix| {
                const type_content = blk: {
                    if (std.mem.eql(u8, suffix, "u8")) {
                        if (u128_val > std.math.maxInt(u8)) break :blk null;
                        break :blk Content{ .structure = FlatType{ .num = Num.int_u8 } };
                    } else if (std.mem.eql(u8, suffix, "u16")) {
                        if (u128_val > std.math.maxInt(u16)) break :blk null;
                        break :blk Content{ .structure = FlatType{ .num = Num.int_u16 } };
                    } else if (std.mem.eql(u8, suffix, "u32")) {
                        if (u128_val > std.math.maxInt(u32)) break :blk null;
                        break :blk Content{ .structure = FlatType{ .num = Num.int_u32 } };
                    } else if (std.mem.eql(u8, suffix, "u64")) {
                        if (u128_val > std.math.maxInt(u64)) break :blk null;
                        break :blk Content{ .structure = FlatType{ .num = Num.int_u64 } };
                    } else if (std.mem.eql(u8, suffix, "u128")) {
                        break :blk Content{ .structure = FlatType{ .num = Num.int_u128 } };
                    } else if (std.mem.eql(u8, suffix, "i8")) {
                        if (i128_val < std.math.minInt(i8) or i128_val > std.math.maxInt(i8)) break :blk null;
                        break :blk Content{ .structure = FlatType{ .num = Num.int_i8 } };
                    } else if (std.mem.eql(u8, suffix, "i16")) {
                        if (i128_val < std.math.minInt(i16) or i128_val > std.math.maxInt(i16)) break :blk null;
                        break :blk Content{ .structure = FlatType{ .num = Num.int_i16 } };
                    } else if (std.mem.eql(u8, suffix, "i32")) {
                        if (i128_val < std.math.minInt(i32) or i128_val > std.math.maxInt(i32)) break :blk null;
                        break :blk Content{ .structure = FlatType{ .num = Num.int_i32 } };
                    } else if (std.mem.eql(u8, suffix, "i64")) {
                        if (i128_val < std.math.minInt(i64) or i128_val > std.math.maxInt(i64)) break :blk null;
                        break :blk Content{ .structure = FlatType{ .num = Num.int_i64 } };
                    } else if (std.mem.eql(u8, suffix, "i128")) {
                        break :blk Content{ .structure = FlatType{ .num = Num.int_i128 } };
                    } else {
                        break :blk null;
                    }
                };

                if (type_content) |content| {
                    const expr_idx = try self.env.addExprAndTypeVar(
                        .{ .e_int = .{ .value = .{ .bytes = @bitCast(i128_val), .kind = .i128 } } },
                        content,
                        region,
                    );
                    return CanonicalizedExpr{ .idx = expr_idx, .free_vars = null };
                }
            }

            const is_negative_u1 = @as(u1, @intFromBool(is_negated));
            const is_power_of_2 = @as(u1, @intFromBool(u128_val != 0 and (u128_val & (u128_val - 1)) == 0));
            const is_minimum_signed = is_negative_u1 & is_power_of_2;
            const adjusted_val = u128_val - is_minimum_signed;

            const requirements = types.Num.Int.Requirements{
                .sign_needed = is_negated,
                .bits_needed = types.Num.Int.BitsNeeded.fromValue(adjusted_val),
            };

            const int_requirements = types.Num.IntRequirements{
                .sign_needed = requirements.sign_needed,
                .bits_needed = @intCast(@intFromEnum(requirements.bits_needed)),
            };

            // For non-decimal integers (hex, binary, octal), use int_poly directly
            // For decimal integers, use num_poly so they can be either Int or Frac
            const is_non_decimal = int_base != DEFAULT_BASE;

            // Insert concrete type variable
            const type_content = if (is_non_decimal)
                Content{ .structure = .{ .num = .{ .int_unbound = int_requirements } } }
            else
                Content{ .structure = .{ .num = .{ .num_unbound = int_requirements } } };

            const expr_idx = try self.env.addExprAndTypeVar(
                CIR.Expr{ .e_int = .{ .value = CIR.IntValue{
                    .bytes = @bitCast(i128_val),
                    .kind = .i128,
                } } },
                type_content,
                region,
            );
            return CanonicalizedExpr{ .idx = expr_idx, .free_vars = null };
        },
        .frac => |e| {
            const region = self.parse_ir.tokenizedRegionToRegion(e.region);

            // Resolve to a string slice from the source
            const token_text = self.parse_ir.resolve(e.token);
            const parsed_num = types.Num.parseNumLiteralWithSuffix(token_text);

            if (parsed_num.suffix) |suffix| {
                const f64_val = std.fmt.parseFloat(f64, parsed_num.num_text) catch {
                    const expr_idx = try self.env.pushMalformed(Expr.Idx, Diagnostic{ .invalid_num_literal = .{ .region = region } });
                    return CanonicalizedExpr{ .idx = expr_idx, .free_vars = null };
                };

                if (std.mem.eql(u8, suffix, "f32")) {
                    if (!fitsInF32(f64_val)) {
                        const expr_idx = try self.env.pushMalformed(Expr.Idx, Diagnostic{ .invalid_num_literal = .{ .region = region } });
                        return CanonicalizedExpr{ .idx = expr_idx, .free_vars = null };
                    }
                    const expr_idx = try self.env.addExprAndTypeVar(
                        .{ .e_frac_f32 = .{ .value = @floatCast(f64_val) } },
                        .{ .structure = FlatType{ .num = .{ .frac_precision = .f32 } } },
                        region,
                    );
                    return CanonicalizedExpr{ .idx = expr_idx, .free_vars = null };
                } else if (std.mem.eql(u8, suffix, "f64")) {
                    const expr_idx = try self.env.addExprAndTypeVar(
                        .{ .e_frac_f64 = .{ .value = f64_val } },
                        .{ .structure = FlatType{ .num = .{ .frac_precision = .f64 } } },
                        region,
                    );
                    return CanonicalizedExpr{ .idx = expr_idx, .free_vars = null };
                } else if (std.mem.eql(u8, suffix, "dec")) {
                    if (!fitsInDec(f64_val)) {
                        const expr_idx = try self.env.pushMalformed(Expr.Idx, Diagnostic{ .invalid_num_literal = .{ .region = region } });
                        return CanonicalizedExpr{ .idx = expr_idx, .free_vars = null };
                    }
                    const dec_val = RocDec.fromF64(f64_val) orelse {
                        const expr_idx = try self.env.pushMalformed(Expr.Idx, Diagnostic{ .invalid_num_literal = .{ .region = region } });
                        return CanonicalizedExpr{ .idx = expr_idx, .free_vars = null };
                    };
                    const expr_idx = try self.env.addExprAndTypeVar(
                        .{ .e_frac_dec = .{ .value = dec_val } },
                        .{ .structure = FlatType{ .num = .{ .frac_precision = .dec } } },
                        region,
                    );
                    return CanonicalizedExpr{ .idx = expr_idx, .free_vars = null };
                }
            }

            const parsed = parseFracLiteral(token_text) catch |err| switch (err) {
                error.InvalidNumLiteral => {
                    const expr_idx = try self.env.pushMalformed(Expr.Idx, Diagnostic{ .invalid_num_literal = .{
                        .region = region,
                    } });
                    return CanonicalizedExpr{
                        .idx = expr_idx,
                        .free_vars = null,
                    };
                },
            };

            // Parse the literal first to get requirements
            const requirements = switch (parsed) {
                .small => |small_info| small_info.requirements,
                .dec => |dec_info| dec_info.requirements,
                .f64 => |f64_info| f64_info.requirements,
            };

            const frac_requirements = types.Num.FracRequirements{
                .fits_in_f32 = requirements.fits_in_f32,
                .fits_in_dec = requirements.fits_in_dec,
            };

            const cir_expr = switch (parsed) {
                .small => |small_info| CIR.Expr{
                    .e_dec_small = .{
                        .numerator = small_info.numerator,
                        .denominator_power_of_ten = small_info.denominator_power_of_ten,
                    },
                },
                .dec => |dec_info| CIR.Expr{
                    .e_frac_dec = .{
                        .value = dec_info.value,
                    },
                },
                .f64 => |f64_info| CIR.Expr{
                    .e_frac_f64 = .{
                        .value = f64_info.value,
                    },
                },
            };

            const expr_idx = try self.env.addExprAndTypeVar(cir_expr, Content{ .structure = .{ .num = .{ .frac_unbound = frac_requirements } } }, region);

            return CanonicalizedExpr{ .idx = expr_idx, .free_vars = null };
        },
        .single_quote => |e| {
            const expr_idx = try self.canonicalizeSingleQuote(e.region, e.token, Expr.Idx) orelse return null;
            return CanonicalizedExpr{ .idx = expr_idx, .free_vars = null };
        },
        .string => |e| {
            // Get all the string parts
            const parts = self.parse_ir.store.exprSlice(e.parts);

            // Extract segments from the string, inserting them into the string interner
            // For non-string interpolation segments, canonicalize them
            //
            // Returns a Expr.Span containing the canonicalized string segments
            // a string may consist of multiple string literal or expression segments
            const free_vars_start = self.scratch_free_vars.top();
            const can_str_span = try self.extractStringSegments(parts);

            const region = self.parse_ir.tokenizedRegionToRegion(e.region);
            const expr_idx = try self.env.addExprAndTypeVar(Expr{ .e_str = .{
                .span = can_str_span,
            } }, Content{ .structure = .str }, region);

            const free_vars_slice = self.scratch_free_vars.slice(free_vars_start, self.scratch_free_vars.top());
            return CanonicalizedExpr{ .idx = expr_idx, .free_vars = if (free_vars_slice.len > 0) free_vars_slice else null };
        },
        .list => |e| {
            const region = self.parse_ir.tokenizedRegionToRegion(e.region);

            // Empty lists get the .list_unbound type
            const items_slice = self.parse_ir.store.exprSlice(e.items);
            if (items_slice.len == 0) {
                // Empty list - use e_empty_list
                const expr_idx = try self.env.addExprAndTypeVar(CIR.Expr{
                    .e_empty_list = .{},
                }, Content{ .structure = .list_unbound }, region);

                return CanonicalizedExpr{ .idx = expr_idx, .free_vars = null };
            }

            // Mark the start of scratch expressions for the list
            const free_vars_start = self.scratch_free_vars.top();
            const scratch_top = self.env.store.scratchExprTop();

            // Iterate over the list item, canonicalizing each one
            // Then append the result to the scratch list
            for (items_slice) |item| {
                if (try self.canonicalizeExpr(item)) |can_item| {
                    try self.env.store.addScratchExpr(can_item.idx);
                }
            }

            // Create span of the new scratch expressions
            const elems_span = try self.env.store.exprSpanFrom(scratch_top);

            // If all elements failed to canonicalize, treat as empty list
            if (elems_span.span.len == 0) {
                // All elements failed to canonicalize - create empty list
                const expr_idx = try self.env.addExprAndTypeVar(CIR.Expr{
                    .e_empty_list = .{},
                }, Content{ .structure = .list_unbound }, region);

                return CanonicalizedExpr{ .idx = expr_idx, .free_vars = null };
            }

            // Initialize the list's type variable to its first element's CIR Index
            // (later steps will unify that type with the other elems' types)
            const first_elem_idx = self.env.store.sliceExpr(elems_span)[0];
            const elem_type_var = @as(TypeVar, @enumFromInt(@intFromEnum(first_elem_idx)));
            const expr_idx = try self.env.addExprAndTypeVar(CIR.Expr{
                .e_list = .{
                    .elem_var = elem_type_var,
                    .elems = elems_span,
                },
            }, Content{ .structure = .{ .list = elem_type_var } }, region);

            const free_vars_slice = self.scratch_free_vars.slice(free_vars_start, self.scratch_free_vars.top());
            return CanonicalizedExpr{ .idx = expr_idx, .free_vars = if (free_vars_slice.len > 0) free_vars_slice else null };
        },
        .tag => |e| {
            const region = self.parse_ir.tokenizedRegionToRegion(e.region);
            return self.canonicalizeTagExpr(e, null, region);
        },
        .string_part => |_| {
            const feature = try self.env.insertString("canonicalize string_part expression");
            const expr_idx = try self.env.pushMalformed(Expr.Idx, Diagnostic{ .not_implemented = .{
                .feature = feature,
                .region = Region.zero(),
            } });
            return CanonicalizedExpr{ .idx = expr_idx, .free_vars = null };
        },
        .tuple => |e| {
            const region = self.parse_ir.tokenizedRegionToRegion(e.region);

            // Get the list of tuple elems
            const items_slice = self.parse_ir.store.exprSlice(e.items);

            if (items_slice.len == 0) {
                const ast_body = self.parse_ir.store.getExpr(ast_expr_idx);
                const body_region = self.parse_ir.tokenizedRegionToRegion(ast_body.to_tokenized_region());
                const expr_idx = try self.env.pushMalformed(Expr.Idx, Diagnostic{
                    .empty_tuple = .{ .region = body_region },
                });
                return CanonicalizedExpr{ .idx = expr_idx, .free_vars = null };
            } else if (items_slice.len == 1) {
                // 1-elem tuple == parenthesized expr

                // NOTE: Returning the sub-expr like this breaks 1-to-1 AST to
                // CIR node mapping. However, this is already broken due to how
                // we insert placeholder type var nodes in other places. So for
                // now, this is fine
                return self.canonicalizeExpr(items_slice[0]);
            } else {
                // Mark the start of scratch expressions for the tuple
                const free_vars_start = self.scratch_free_vars.top();
                const scratch_top = self.env.store.scratchExprTop();

                // Iterate over the tuple items, canonicalizing each one
                // Then append the resulting expr to the scratch list
                for (items_slice) |item| {
                    const item_expr_idx = blk: {
                        if (try self.canonicalizeExpr(item)) |idx| {
                            break :blk idx;
                        } else {
                            const ast_body = self.parse_ir.store.getExpr(item);
                            const body_region = self.parse_ir.tokenizedRegionToRegion(ast_body.to_tokenized_region());
                            break :blk CanonicalizedExpr{
                                .idx = try self.env.pushMalformed(Expr.Idx, Diagnostic{
                                    .tuple_elem_not_canonicalized = .{ .region = body_region },
                                }),
                                .free_vars = null,
                            };
                        }
                    };

                    try self.env.store.addScratchExpr(item_expr_idx.get_idx());
                }

                // Since expr idx map 1-to-1 to variables, we can get cast the slice
                // of scratch expr idx and cast them to vars
                const elems_var_range = try self.env.types.appendVars(
                    @ptrCast(@alignCast(
                        self.env.store.scratch_exprs.slice(scratch_top, self.env.store.scratchExprTop()),
                    )),
                );

                // Create span of the new scratch expressions
                const elems_span = try self.env.store.exprSpanFrom(scratch_top);

                // Then insert the tuple expr
                const expr_idx = try self.env.addExprAndTypeVar(CIR.Expr{
                    .e_tuple = .{
                        .elems = elems_span,
                    },
                }, Content{ .structure = FlatType{
                    .tuple = types.Tuple{ .elems = elems_var_range },
                } }, region);

                const free_vars_slice = self.scratch_free_vars.slice(free_vars_start, self.scratch_free_vars.top());
                return CanonicalizedExpr{ .idx = expr_idx, .free_vars = if (free_vars_slice.len > 0) free_vars_slice else null };
            }
        },
        .record => |e| {
            const region = self.parse_ir.tokenizedRegionToRegion(e.region);

            // Canonicalize extension if present
            const free_vars_start = self.scratch_free_vars.top();
            var ext_expr: ?Expr.Idx = null;
            if (e.ext) |ext_ast_idx| {
                if (try self.canonicalizeExpr(ext_ast_idx)) |can_ext| {
                    ext_expr = can_ext.idx;
                }
            }

            const fields_slice = self.parse_ir.store.recordFieldSlice(e.fields);
            if (fields_slice.len == 0) {
                const expr_idx = try self.env.addExprAndTypeVar(CIR.Expr{
                    .e_empty_record = .{},
                }, Content{ .structure = .empty_record }, region);

                return CanonicalizedExpr{ .idx = expr_idx, .free_vars = null };
            }

            // Mark the start of scratch record fields for the record
            const scratch_top = self.env.store.scratch_record_fields.top();

            // Track field names to detect duplicates
            const seen_fields_top = self.scratch_seen_record_fields.top();

            // Iterate over the record fields, canonicalizing each one
            // Then append the result to the scratch list
            for (fields_slice) |field| {
                const ast_field = self.parse_ir.store.getRecordField(field);

                // Get the field name identifier
                if (self.parse_ir.tokens.resolveIdentifier(ast_field.name)) |field_name_ident| {
                    const field_name_region = self.parse_ir.tokens.resolve(ast_field.name);

                    // Check for duplicate field names
                    var found_duplicate = false;
                    for (self.scratch_seen_record_fields.sliceFromStart(seen_fields_top)) |seen_field| {
                        if (field_name_ident.idx == seen_field.ident.idx) {
                            // Found a duplicate - add diagnostic
                            const diagnostic = Diagnostic{
                                .duplicate_record_field = .{
                                    .field_name = field_name_ident,
                                    .duplicate_region = field_name_region,
                                    .original_region = seen_field.region,
                                },
                            };
                            try self.env.pushDiagnostic(diagnostic);
                            found_duplicate = true;
                            break;
                        }
                    }

                    if (!found_duplicate) {
                        // First occurrence of this field name
                        try self.scratch_seen_record_fields.append(self.env.gpa, SeenRecordField{
                            .ident = field_name_ident,
                            .region = field_name_region,
                        });

                        // Only canonicalize and include non-duplicate fields
                        if (try self.canonicalizeRecordField(field)) |can_field_idx| {
                            try self.env.store.scratch_record_fields.append(self.env.gpa, can_field_idx);
                        }
                    } else {
                        // TODO: Add diagnostic on duplicate record field
                    }
                } else {
                    // Field name couldn't be resolved, still try to canonicalize
                    if (try self.canonicalizeRecordField(field)) |can_field_idx| {
                        try self.env.store.scratch_record_fields.append(self.env.gpa, can_field_idx);
                    }
                }
            }

            // Shink the scratch array to it's original size
            self.scratch_seen_record_fields.clearFrom(seen_fields_top);

            // Create span of the new scratch record fields
            const fields_span = try self.env.store.recordFieldSpanFrom(scratch_top);
            // Create fresh type variables for each record field
            // The type checker will unify these with the field expression types
            const cir_fields = self.env.store.sliceRecordFields(fields_span);

            // Create fresh type variables for each field
            const record_fields_top = self.scratch_record_fields.top();

            for (cir_fields) |cir_field_idx| {
                const cir_field = self.env.store.getRecordField(cir_field_idx);
                try self.scratch_record_fields.append(self.env.gpa, types.RecordField{
                    .name = cir_field.name,
                    .var_ = @enumFromInt(@intFromEnum(cir_field.value)),
                });
            }

            // Create the record type structure
            const type_fields_range = try self.env.types.appendRecordFields(
                self.scratch_record_fields.sliceFromStart(record_fields_top),
            );

            // Shink the scratch array to it's original size
            self.scratch_record_fields.clearFrom(record_fields_top);

            const expr_idx = try self.env.addExprAndTypeVar(CIR.Expr{
                .e_record = .{
                    .fields = fields_span,
                    .ext = ext_expr,
                },
            }, Content{ .structure = .{ .record_unbound = type_fields_range } }, region);

            const free_vars_slice = self.scratch_free_vars.slice(free_vars_start, self.scratch_free_vars.top());
            return CanonicalizedExpr{ .idx = expr_idx, .free_vars = if (free_vars_slice.len > 0) free_vars_slice else null };
        },
        .lambda => |e| {
            const region = self.parse_ir.tokenizedRegionToRegion(e.region);

            // Enter function boundary
            try self.enterFunction(region);
            defer self.exitFunction();

            // Enter new scope for function parameters and body
            try self.scopeEnter(self.env.gpa, true); // true = is_function_boundary
            defer self.scopeExit(self.env.gpa) catch {};

            // args
            const gpa = self.env.gpa;
            const args_start = self.env.store.scratch_patterns.top();
            for (self.parse_ir.store.patternSlice(e.args)) |arg_pattern_idx| {
                if (try self.canonicalizePattern(arg_pattern_idx)) |pattern_idx| {
                    try self.env.store.scratch_patterns.append(gpa, pattern_idx);
                } else {
                    const arg = self.parse_ir.store.getPattern(arg_pattern_idx);
                    const arg_region = self.parse_ir.tokenizedRegionToRegion(arg.to_tokenized_region());
                    const malformed_idx = try self.env.pushMalformed(Pattern.Idx, Diagnostic{ .pattern_arg_invalid = .{
                        .region = arg_region,
                    } });
                    try self.env.store.scratch_patterns.append(gpa, malformed_idx);
                }
            }
            const args_span = try self.env.store.patternSpanFrom(args_start);

            // body (this will detect and record captures)
            const body_free_vars_start = self.scratch_free_vars.top();
            const can_body = try self.canonicalizeExpr(e.body) orelse {
                self.scratch_free_vars.clearFrom(body_free_vars_start);
                const ast_body = self.parse_ir.store.getExpr(e.body);
                const body_region = self.parse_ir.tokenizedRegionToRegion(ast_body.to_tokenized_region());
                const malformed_idx = try self.env.pushMalformed(Expr.Idx, Diagnostic{
                    .lambda_body_not_canonicalized = .{ .region = body_region },
                });
                return CanonicalizedExpr{ .idx = malformed_idx, .free_vars = null };
            };

            // Determine captures: free variables in body minus variables bound by args
            var bound_vars = std.AutoHashMapUnmanaged(Pattern.Idx, void){};
            defer bound_vars.deinit(self.env.gpa);
            for (self.env.store.slicePatterns(args_span)) |arg_pat_idx| {
                try self.collectBoundVars(arg_pat_idx, &bound_vars);
            }

            var captures_set = std.AutoHashMapUnmanaged(Pattern.Idx, void){};
            defer captures_set.deinit(self.env.gpa);

            const body_free_vars_slice = can_body.free_vars orelse &.{};
            for (body_free_vars_slice) |fv| {
                if (!bound_vars.contains(fv)) {
                    try captures_set.put(self.env.gpa, fv, {});
                }
            }

            // Now that we have the captures, we can clear the free variables from the body
            // from the scratch buffer.
            self.scratch_free_vars.clearFrom(body_free_vars_start);

            // Create the pure lambda expression first
            const lambda_expr = Expr{
                .e_lambda = .{
                    .args = args_span,
                    .body = can_body.idx,
                },
            };
            const lambda_type_content = try self.env.types.mkFuncUnbound(
                @ptrCast(self.env.store.slicePatterns(args_span)),
                ModuleEnv.varFrom(can_body.idx),
            );
            const lambda_idx = try self.env.addExprAndTypeVar(lambda_expr, lambda_type_content, region);

            // If there are no captures, this is a pure lambda.
            // Otherwise, it's a closure.
            if (captures_set.count() == 0) {
                // A pure lambda has no free variables.
                return CanonicalizedExpr{ .idx = lambda_idx, .free_vars = null };
            }

            const capture_info: Expr.Capture.Span = blk: {
                const scratch_start = self.env.store.scratch_captures.top();
                var cap_it = captures_set.iterator();
                while (cap_it.next()) |entry| {
                    const pattern_idx = entry.key_ptr.*;
                    const pattern = self.env.store.getPattern(pattern_idx);
                    const name = switch (pattern) {
                        .assign => |a| a.ident,
                        else => unreachable, // Should only capture simple idents
                    };
                    const capture = Expr.Capture{
                        .name = name,
                        .pattern_idx = pattern_idx,
                        .scope_depth = 0, // This is now unused, but kept for struct compatibility.
                    };
                    const capture_idx = try self.env.addCaptureAndTypeVar(capture, types.Content{ .flex_var = null }, region);
                    try self.env.store.addScratchCapture(capture_idx);
                }

                break :blk try self.env.store.capturesSpanFrom(scratch_start);
            };

            // Now, create the closure that captures the environment
            const closure_expr = Expr{
                .e_closure = .{
                    .lambda_idx = lambda_idx,
                    .captures = capture_info,
                },
            };

            // The type of the closure is the same as the type of the pure lambda
            const expr_idx = try self.env.addExprAndTypeVar(closure_expr, lambda_type_content, region);

            // The free variables of the lambda are its captures.
            // I need to add them to the global list and return a span.
            const lambda_free_vars_start = self.scratch_free_vars.top();
            var cap_it = captures_set.iterator();
            while (cap_it.next()) |entry| {
                try self.scratch_free_vars.append(self.env.gpa, entry.key_ptr.*);
            }
            const free_vars_slice = self.scratch_free_vars.slice(lambda_free_vars_start, self.scratch_free_vars.top());
            return CanonicalizedExpr{ .idx = expr_idx, .free_vars = if (free_vars_slice.len > 0) free_vars_slice else null };
        },
        .record_updater => |_| {
            const feature = try self.env.insertString("canonicalize record_updater expression");
            const expr_idx = try self.env.pushMalformed(Expr.Idx, Diagnostic{ .not_implemented = .{
                .feature = feature,
                .region = Region.zero(),
            } });
            return CanonicalizedExpr{ .idx = expr_idx, .free_vars = null };
        },
        .field_access => |field_access| {
            // Try module-qualified lookup first (e.g., Json.utf8)
            if (try self.tryModuleQualifiedLookup(field_access)) |expr_idx| {
                return CanonicalizedExpr{ .idx = expr_idx, .free_vars = null };
            }

            // Regular field access canonicalization
            return CanonicalizedExpr{
                .idx = (try self.canonicalizeRegularFieldAccess(field_access)) orelse return null,
                .free_vars = null,
            };
        },
        .local_dispatch => |_| {
            const feature = try self.env.insertString("canonicalize local_dispatch expression");
            const expr_idx = try self.env.pushMalformed(Expr.Idx, Diagnostic{ .not_implemented = .{
                .feature = feature,
                .region = Region.zero(),
            } });
            return CanonicalizedExpr{ .idx = expr_idx, .free_vars = null };
        },
        .bin_op => |e| {
            const region = self.parse_ir.tokenizedRegionToRegion(e.region);

            const free_vars_start = self.scratch_free_vars.top();
            // Canonicalize left and right operands
            const can_lhs = try self.canonicalizeExpr(e.left) orelse return null;
            const can_rhs = try self.canonicalizeExpr(e.right) orelse return null;

            // Get the operator token
            const op_token = self.parse_ir.tokens.tokens.get(e.operator);

            const op: Expr.Binop.Op = switch (op_token.tag) {
                .OpPlus => .add,
                .OpBinaryMinus => .sub,
                .OpStar => .mul,
                .OpSlash => .div,
                .OpPercent => .rem,
                .OpLessThan => .lt,
                .OpGreaterThan => .gt,
                .OpLessThanOrEq => .le,
                .OpGreaterThanOrEq => .ge,
                .OpEquals => .eq,
                .OpNotEquals => .ne,
                .OpCaret => .pow,
                .OpDoubleSlash => .div_trunc,
                .OpAnd => .@"and",
                .OpOr => .@"or",
                .OpPizza => .pipe_forward,
                .OpDoubleQuestion => .null_coalesce,
                else => {
                    // Unknown operator
                    const feature = try self.env.insertString("binop");
                    const expr_idx = try self.env.pushMalformed(Expr.Idx, Diagnostic{ .not_implemented = .{
                        .feature = feature,
                        .region = region,
                    } });
                    return CanonicalizedExpr{ .idx = expr_idx, .free_vars = null };
                },
            };

            const expr_idx = try self.env.addExprAndTypeVar(Expr{
                .e_binop = Expr.Binop.init(op, can_lhs.idx, can_rhs.idx),
            }, Content{ .flex_var = null }, region);

            const free_vars_slice = self.scratch_free_vars.slice(free_vars_start, self.scratch_free_vars.top());
            return CanonicalizedExpr{ .idx = expr_idx, .free_vars = if (free_vars_slice.len > 0) free_vars_slice else null };
        },
        .suffix_single_question => |_| {
            const feature = try self.env.insertString("canonicalize suffix_single_question expression");
            const expr_idx = try self.env.pushMalformed(Expr.Idx, Diagnostic{ .not_implemented = .{
                .feature = feature,
                .region = Region.zero(),
            } });
            return CanonicalizedExpr{ .idx = expr_idx, .free_vars = null };
        },
        .unary_op => |unary| {
            const region = self.parse_ir.tokenizedRegionToRegion(unary.region);
            const operator_token = self.parse_ir.tokens.tokens.get(unary.operator);

            switch (operator_token.tag) {
                .OpUnaryMinus => {
                    // Canonicalize the operand expression
                    const can_operand = (try self.canonicalizeExpr(unary.expr)) orelse return null;

                    // Create unary minus CIR expression
                    const expr_idx = try self.env.addExprAndTypeVar(Expr{
                        .e_unary_minus = Expr.UnaryMinus.init(can_operand.idx),
                    }, Content{ .flex_var = null }, region);

                    return CanonicalizedExpr{ .idx = expr_idx, .free_vars = can_operand.free_vars };
                },
                .OpBang => {
                    // Canonicalize the operand expression
                    const can_operand = (try self.canonicalizeExpr(unary.expr)) orelse return null;

                    // Create unary not CIR expression
                    const expr_idx = try self.env.addExprAndTypeVar(Expr{
                        .e_unary_not = Expr.UnaryNot.init(can_operand.idx),
                    }, Content{ .flex_var = null }, region);

                    return CanonicalizedExpr{ .idx = expr_idx, .free_vars = can_operand.free_vars };
                },
                else => {
                    // Other operators not yet implemented or malformed
                    const feature = try self.env.insertString("canonicalize unary_op expression (non-minus)");
                    const expr_idx = try self.env.pushMalformed(Expr.Idx, Diagnostic{ .not_implemented = .{
                        .feature = feature,
                        .region = region,
                    } });
                    return CanonicalizedExpr{ .idx = expr_idx, .free_vars = null };
                },
            }
        },
        .if_then_else => |e| {
            const region = self.parse_ir.tokenizedRegionToRegion(e.region);

            const free_vars_start = self.scratch_free_vars.top();

            // Start collecting if-branches
            const scratch_top = self.env.store.scratchIfBranchTop();

            var current_if = e;
            var final_else: Expr.Idx = undefined;

            while (true) {
                // Canonicalize and add the current condition/then pair
                const can_cond = try self.canonicalizeExpr(current_if.condition) orelse {
                    const ast_cond = self.parse_ir.store.getExpr(current_if.condition);
                    const cond_region = self.parse_ir.tokenizedRegionToRegion(ast_cond.to_tokenized_region());
                    const malformed_idx = try self.env.pushMalformed(Expr.Idx, Diagnostic{
                        .if_condition_not_canonicalized = .{ .region = cond_region },
                    });
                    // In case of error, we can't continue, so we just return a malformed expression for the whole if-else chain
                    return CanonicalizedExpr{ .idx = malformed_idx, .free_vars = null };
                };

                const can_then = try self.canonicalizeExpr(current_if.then) orelse {
                    const ast_then = self.parse_ir.store.getExpr(current_if.then);
                    const then_region = self.parse_ir.tokenizedRegionToRegion(ast_then.to_tokenized_region());
                    const malformed_idx = try self.env.pushMalformed(Expr.Idx, Diagnostic{
                        .if_then_not_canonicalized = .{ .region = then_region },
                    });
                    return CanonicalizedExpr{ .idx = malformed_idx, .free_vars = null };
                };

                // Add this condition/then pair as an if-branch
                const if_branch = Expr.IfBranch{
                    .cond = can_cond.idx,
                    .body = can_then.idx,
                };
                const if_branch_idx = try self.env.addIfBranchAndTypeVar(if_branch, Content{ .flex_var = null }, self.parse_ir.tokenizedRegionToRegion(current_if.region));
                try self.env.store.addScratchIfBranch(if_branch_idx);

                // Check if the else clause is another if-then-else
                const else_expr = self.parse_ir.store.getExpr(current_if.@"else");
                if (else_expr == .if_then_else) {
                    current_if = else_expr.if_then_else;
                } else {
                    // This is the final else
                    const can_else = try self.canonicalizeExpr(current_if.@"else") orelse {
                        const else_region = self.parse_ir.tokenizedRegionToRegion(else_expr.to_tokenized_region());
                        const malformed_idx = try self.env.pushMalformed(Expr.Idx, Diagnostic{
                            .if_else_not_canonicalized = .{ .region = else_region },
                        });
                        return CanonicalizedExpr{ .idx = malformed_idx, .free_vars = null };
                    };
                    final_else = can_else.idx;
                    break;
                }
            }

            const branches_span = try self.env.store.ifBranchSpanFrom(scratch_top);

            // Get the first branch's body to redirect to it
            const branches = self.env.store.sliceIfBranches(branches_span);
            std.debug.assert(branches.len > 0);

            // Create the if expression with flex var initially
            const expr_idx = try self.env.addExprAndTypeVar(CIR.Expr{
                .e_if = .{
                    .branches = branches_span,
                    .final_else = final_else,
                },
            }, Content{ .flex_var = null }, region);

            // Immediately redirect the if expression's type variable to the first branch's body
            const first_branch = self.env.store.getIfBranch(branches[0]);
            const first_branch_type_var = @as(TypeVar, @enumFromInt(@intFromEnum(first_branch.body)));
            const expr_var = @as(TypeVar, @enumFromInt(@intFromEnum(expr_idx)));
            try self.env.types.setVarRedirect(expr_var, first_branch_type_var);

            const free_vars_slice = self.scratch_free_vars.slice(free_vars_start, self.scratch_free_vars.top());
            return CanonicalizedExpr{ .idx = expr_idx, .free_vars = if (free_vars_slice.len > 0) free_vars_slice else null };
        },
        .match => |m| {
            const region = self.parse_ir.tokenizedRegionToRegion(m.region);

            const free_vars_start = self.scratch_free_vars.top();
            // Canonicalize the condition expression
            const can_cond = try self.canonicalizeExpr(m.expr) orelse return null;

            // Mark the start of scratch match branches
            const scratch_top = self.env.store.scratchMatchBranchTop();

            // Process each branch
            var mb_branch_var: ?TypeVar = null;
            const branches_slice = self.parse_ir.store.matchBranchSlice(m.branches);
            for (branches_slice, 0..) |ast_branch_idx, index| {
                const ast_branch = self.parse_ir.store.getBranch(ast_branch_idx);

                // Enter a new scope for this branch so pattern variables are isolated
                try self.scopeEnter(self.env.gpa, false);
                defer self.scopeExit(self.env.gpa) catch {};

                // Mark the start of the scratch match branch patterns
                const branch_pat_scratch_top = self.env.store.scratchMatchBranchPatternTop();

                // Canonicalized the branch pattern(s)
                // Handle alternatives patterns by flattening them into multiple BranchPattern entries
                {
                    const pattern = self.parse_ir.store.getPattern(ast_branch.pattern);

                    switch (pattern) {
                        .alternatives => |alt| {
                            // Handle alternatives patterns by creating multiple BranchPattern entries
                            const alt_patterns = self.parse_ir.store.patternSlice(alt.patterns);
                            for (alt_patterns) |alt_pattern_idx| {
                                const alt_pattern = self.parse_ir.store.getPattern(alt_pattern_idx);
                                const alt_pattern_region = self.parse_ir.tokenizedRegionToRegion(alt_pattern.to_tokenized_region());

                                const pattern_idx = blk: {
                                    if (try self.canonicalizePattern(alt_pattern_idx)) |pattern_idx| {
                                        break :blk pattern_idx;
                                    } else {
                                        const malformed_idx = try self.env.pushMalformed(Pattern.Idx, Diagnostic{ .pattern_not_canonicalized = .{
                                            .region = alt_pattern_region,
                                        } });
                                        break :blk malformed_idx;
                                    }
                                };

                                const branch_pattern_idx = try self.env.addMatchBranchPatternAndTypeVar(Expr.Match.BranchPattern{
                                    .pattern = pattern_idx,
                                    .degenerate = false,
                                }, Content{ .flex_var = null }, alt_pattern_region);
                                try self.env.store.addScratchMatchBranchPattern(branch_pattern_idx);
                            }
                        },
                        else => {
                            // Single pattern case
                            const pattern_region = self.parse_ir.tokenizedRegionToRegion(pattern.to_tokenized_region());
                            const pattern_idx = blk: {
                                if (try self.canonicalizePattern(ast_branch.pattern)) |pattern_idx| {
                                    break :blk pattern_idx;
                                } else {
                                    const malformed_idx = try self.env.pushMalformed(Pattern.Idx, Diagnostic{ .pattern_not_canonicalized = .{
                                        .region = pattern_region,
                                    } });
                                    break :blk malformed_idx;
                                }
                            };
                            const branch_pattern_idx = try self.env.addMatchBranchPatternAndTypeVar(Expr.Match.BranchPattern{
                                .pattern = pattern_idx,
                                .degenerate = false,
                            }, Content{ .flex_var = null }, pattern_region);
                            try self.env.store.addScratchMatchBranchPattern(branch_pattern_idx);
                        },
                    }
                }

                // Get the pattern span
                const branch_pat_span = try self.env.store.matchBranchPatternSpanFrom(branch_pat_scratch_top);

                // Canonicalize the branch's body
                const can_body = try self.canonicalizeExpr(ast_branch.body) orelse {
                    const body = self.parse_ir.store.getExpr(ast_branch.body);
                    const body_region = self.parse_ir.tokenizedRegionToRegion(body.to_tokenized_region());
                    const malformed_idx = try self.env.pushMalformed(Expr.Idx, Diagnostic{ .expr_not_canonicalized = .{
                        .region = body_region,
                    } });
                    return CanonicalizedExpr{ .idx = malformed_idx, .free_vars = null };
                };
                const value_idx = can_body.idx;

                // Get the body region from the AST node
                const body = self.parse_ir.store.getExpr(ast_branch.body);
                const body_region = self.parse_ir.tokenizedRegionToRegion(body.to_tokenized_region());

                const branch_idx = try self.env.addMatchBranchAndTypeVar(
                    Expr.Match.Branch{
                        .patterns = branch_pat_span,
                        .value = value_idx,
                        .guard = null,
                        .redundant = @enumFromInt(0), // TODO
                    },
                    Content{ .flex_var = null },
                    body_region,
                );

                // Set the branch var
                if (index == 0) {
                    mb_branch_var = @enumFromInt(@intFromEnum(value_idx));
                }

                try self.env.store.addScratchMatchBranch(branch_idx);
            }

            // Create span from scratch branches
            const branches_span = try self.env.store.matchBranchSpanFrom(scratch_top);

            // Create the match expression
            const match_expr = Expr.Match{
                .cond = can_cond.idx,
                .branches = branches_span,
                .exhaustive = @enumFromInt(0), // Will be set during type checking
            };

            // Create initial content for the match expression
            const initial_content = if (mb_branch_var) |_| Content{ .flex_var = null } else Content{ .err = {} };
            const expr_idx = try self.env.addExprAndTypeVar(CIR.Expr{ .e_match = match_expr }, initial_content, region);

            // If there is at least 1 branch, then set the root expr to redirect
            // to the type of the match branch
            const expr_var = @as(TypeVar, @enumFromInt(@intFromEnum(expr_idx)));
            if (mb_branch_var) |branch_var| {
                try self.env.types.setVarRedirect(expr_var, branch_var);
            }

            const free_vars_slice = self.scratch_free_vars.slice(free_vars_start, self.scratch_free_vars.top());
            return CanonicalizedExpr{ .idx = expr_idx, .free_vars = if (free_vars_slice.len > 0) free_vars_slice else null };
        },
        .dbg => |d| {
            // Debug expression - canonicalize the inner expression
            const region = self.parse_ir.tokenizedRegionToRegion(d.region);
            const can_inner = try self.canonicalizeExpr(d.expr) orelse return null;

            // Create debug expression
            const dbg_expr = try self.env.addExprAndTypeVar(Expr{ .e_dbg = .{
                .expr = can_inner.idx,
            } }, Content{ .flex_var = null }, region);

            return CanonicalizedExpr{ .idx = dbg_expr, .free_vars = can_inner.free_vars };
        },
        .record_builder => |_| {
            const feature = try self.env.insertString("canonicalize record_builder expression");
            const expr_idx = try self.env.pushMalformed(Expr.Idx, Diagnostic{ .not_implemented = .{
                .feature = feature,
                .region = Region.zero(),
            } });
            return CanonicalizedExpr{ .idx = expr_idx, .free_vars = null };
        },
        .ellipsis => |e| {
            const region = self.parse_ir.tokenizedRegionToRegion(e.region);
            const ellipsis_expr = try self.env.addExprAndTypeVar(Expr{ .e_ellipsis = .{} }, Content{ .flex_var = null }, region);
            return CanonicalizedExpr{ .idx = ellipsis_expr, .free_vars = null };
        },
        .block => |e| {
            const region = self.parse_ir.tokenizedRegionToRegion(e.region);

            // Blocks don't introduce function boundaries, but may contain var statements
            try self.scopeEnter(self.env.gpa, false); // false = not a function boundary
            defer self.scopeExit(self.env.gpa) catch {};

            // Keep track of the start position for statements
            const stmt_start = self.env.store.scratch_statements.top();

            // TODO Use a temporary scratch space for the block's free variables
            //
            // I apologize for leaving these AutoHashMapUnmanaged's here ... but it's a workaround
            // to land a working closure capture implementation, and we can optimize this later. Forgive me.
            var bound_vars = std.AutoHashMapUnmanaged(Pattern.Idx, void){};
            defer bound_vars.deinit(self.env.gpa);

            var captures = std.AutoHashMapUnmanaged(Pattern.Idx, void){};
            defer captures.deinit(self.env.gpa);

            // Canonicalize all statements in the block
            const statements = self.parse_ir.store.statementSlice(e.statements);
            var last_expr: ?CanonicalizedExpr = null;

            for (statements, 0..) |stmt_idx, i| {
                // Check if this is the last statement and if it's an expression
                const is_last = (i == statements.len - 1);
                const stmt = self.parse_ir.store.getStatement(stmt_idx);

                if (is_last and (stmt == .expr or stmt == .dbg)) {
                    // For the last expression or debug statement, canonicalize it directly as the final expression
                    // without adding it as a statement
                    switch (stmt) {
                        .expr => |expr_stmt| last_expr = try self.canonicalizeExpr(expr_stmt.expr),
                        .dbg => |d| {
                            // For final debug statements, canonicalize as debug expression
                            const debug_region = self.parse_ir.tokenizedRegionToRegion(d.region);
                            const can_inner = try self.canonicalizeExpr(d.expr) orelse return null;

                            // Create debug expression
                            const dbg_expr = try self.env.addExprAndTypeVar(Expr{ .e_dbg = .{
                                .expr = can_inner.idx,
                            } }, Content{ .flex_var = null }, debug_region);
                            last_expr = CanonicalizedExpr{ .idx = dbg_expr, .free_vars = can_inner.free_vars };
                        },
                        else => unreachable,
                    }
                } else {
                    // This is a regular statement within the block
                    if (try self.canonicalizeStatement(stmt_idx)) |can_stmt| {
                        // Collect free vars from the statement into the block's scratch space
                        if (can_stmt.free_vars) |fvs| {
                            for (fvs) |fv| {
                                if (!bound_vars.contains(fv)) {
                                    try captures.put(self.env.gpa, fv, {});
                                }
                            }
                        }

                        if (self.env.store.scratch_statements.top() > 0) {
                            // Collect bound vars from the statement
                            // We need to look at the statement that was just added to the scratch buffer
                            const last_added_stmt_idx = self.env.store.scratch_statements.items.items[self.env.store.scratch_statements.top() - 1];
                            const cir_stmt = self.env.store.getStatement(last_added_stmt_idx);

                            switch (cir_stmt) {
                                .s_decl => |decl| try self.collectBoundVars(decl.pattern, &bound_vars),
                                .s_var => |var_stmt| try self.collectBoundVars(var_stmt.pattern_idx, &bound_vars),
                                else => {},
                            }
                        }
                    }
                }
            }

            // Determine the final expression
            const final_expr = if (last_expr) |can_expr| can_expr else blk: {
                // Empty block - create empty record
                const expr_idx = try self.env.addExprAndTypeVar(CIR.Expr{
                    .e_empty_record = .{},
                }, Content{ .structure = .empty_record }, region);
                break :blk CanonicalizedExpr{ .idx = expr_idx, .free_vars = null };
            };
            const final_expr_var = @as(TypeVar, @enumFromInt(@intFromEnum(final_expr.idx)));

            // Add free vars from the final expression to the block's scratch space
            if (final_expr.free_vars) |fvs| {
                for (fvs) |fv| {
                    if (!bound_vars.contains(fv)) {
                        try captures.put(self.env.gpa, fv, {});
                    }
                }
            }

            // Add the actual free variables (captures) to the parent's scratch space
            const captures_start = self.scratch_free_vars.top();
            var cap_it = captures.iterator();
            while (cap_it.next()) |entry| {
                try self.scratch_free_vars.append(self.env.gpa, entry.key_ptr.*);
            }
            const captures_slice = self.scratch_free_vars.slice(captures_start, self.scratch_free_vars.top());

            // Create statement span
            const stmt_span = try self.env.store.statementSpanFrom(stmt_start);

            // Create and return block expression
            const block_expr = CIR.Expr{
                .e_block = .{
                    .stmts = stmt_span,
                    .final_expr = final_expr.idx,
                },
            };
            const block_idx = try self.env.addExprAndTypeVar(block_expr, Content{ .flex_var = null }, region);
            const block_var = @as(TypeVar, @enumFromInt(@intFromEnum(block_idx)));

            // Set the root block expr to redirect to the final expr var
            try self.env.types.setVarRedirect(block_var, final_expr_var);

            return CanonicalizedExpr{ .idx = block_idx, .free_vars = if (captures_slice.len > 0) captures_slice else null };
        },
        .malformed => |malformed| {
            // We won't touch this since it's already a parse error.
            _ = malformed;
            return null;
        },
    }
}

// Canonicalize a tag expr
fn canonicalizeTagExpr(self: *Self, e: AST.TagExpr, mb_args: ?AST.Expr.Span, region: base.Region) std.mem.Allocator.Error!?CanonicalizedExpr {
    const tag_name = self.parse_ir.tokens.resolveIdentifier(e.token) orelse @panic("tag token is not an ident");
    const tag_name_text = self.parse_ir.env.getIdent(tag_name);

    var args_span = Expr.Span{ .span = DataSpan.empty() };

    const free_vars_start = self.scratch_free_vars.top();

    if (mb_args) |args| {
        if (args.span.len > 0) {
            // Canonicalize all arguments
            const scratch_top = self.env.store.scratchExprTop();

            // Canonicalize all arguments
            const args_slice = self.parse_ir.store.exprSlice(args);
            for (args_slice) |arg| {
                if (try self.canonicalizeExpr(arg)) |can_arg| {
                    try self.env.store.addScratchExpr(can_arg.idx);
                }
            }

            args_span = try self.env.store.exprSpanFrom(scratch_top);
        }
    }

    // Create a single tag, open tag union for this variable
    // Use a placeholder ext_var that will be handled during type checking
    const ext_var = try self.env.addTypeSlotAndTypeVar(@enumFromInt(0), .{ .flex_var = null }, region, TypeVar);
    const tag = try self.env.types.mkTag(tag_name, @ptrCast(self.env.store.sliceExpr(args_span)));
    const tag_union = try self.env.types.mkTagUnion(&[_]Tag{tag}, ext_var);

    // Create the tag expression with the tag union type
    const tag_expr_idx = try self.env.addExprAndTypeVar(CIR.Expr{
        .e_tag = .{
            .name = tag_name,
            .args = args_span,
        },
    }, tag_union, region);

    if (e.qualifiers.span.len == 0) {
        // Check if this is an unqualified nominal tag (e.g. True or False are in scope unqualified by default)
        if (self.unqualified_nominal_tags.get(tag_name_text)) |nominal_type_decl| {
            // Get the type variable for the nominal type declaration (e.g., Bool type)
            const expr_idx = try self.env.addExprAndTypeVar(CIR.Expr{
                .e_nominal = .{
                    .nominal_type_decl = nominal_type_decl,
                    .backing_expr = tag_expr_idx,
                    .backing_type = .tag,
                },
            }, .err, region);
            return CanonicalizedExpr{ .idx = expr_idx, .free_vars = null };
        }

        // If this is a tag without a prefix and not in unqualified_nominal_tags,
        // then it is an anonymous tag and we can just return it
        return CanonicalizedExpr{ .idx = tag_expr_idx, .free_vars = null };
    } else if (e.qualifiers.span.len == 1) {
        // If this is a tag with a single, then is it a nominal tag and the qualifier
        // is the type

        // Get the last token of the qualifiers
        const qualifier_toks = self.parse_ir.store.tokenSlice(e.qualifiers);
        const type_tok_idx = qualifier_toks[0];
        const type_tok_ident = self.parse_ir.tokens.resolveIdentifier(type_tok_idx) orelse unreachable;
        const type_tok_region = self.parse_ir.tokens.resolve(type_tok_idx);

        // Lookup the type ident in scope
        const nominal_type_decl_stmt_idx = self.scopeLookupTypeDecl(type_tok_ident) orelse
            return CanonicalizedExpr{
                .idx = try self.env.pushMalformed(Expr.Idx, Diagnostic{ .undeclared_type = .{
                    .name = type_tok_ident,
                    .region = type_tok_region,
                } }),
                .free_vars = null,
            };
        switch (self.env.store.getStatement(nominal_type_decl_stmt_idx)) {
            .s_nominal_decl => {
                const expr_idx = try self.env.addExprAndTypeVar(CIR.Expr{
                    .e_nominal = .{
                        .nominal_type_decl = nominal_type_decl_stmt_idx,
                        .backing_expr = tag_expr_idx,
                        .backing_type = .tag,
                    },
                }, .err, region);

                const free_vars_slice = self.scratch_free_vars.slice(free_vars_start, self.scratch_free_vars.top());
                return CanonicalizedExpr{
                    .idx = expr_idx,
                    .free_vars = if (free_vars_slice.len > 0) free_vars_slice else null,
                };
            },
            .s_alias_decl => {
                return CanonicalizedExpr{
                    .idx = try self.env.pushMalformed(Expr.Idx, Diagnostic{ .type_alias_but_needed_nominal = .{
                        .name = type_tok_ident,
                        .region = type_tok_region,
                    } }),
                    .free_vars = null,
                };
            },
            else => {
                const feature = try self.env.insertString("report an error resolved type decl in scope wasn't actually a type decl");
                const malformed_idx = try self.env.pushMalformed(Expr.Idx, Diagnostic{ .not_implemented = .{
                    .feature = feature,
                    .region = Region.zero(),
                } });
                return CanonicalizedExpr{
                    .idx = malformed_idx,
                    .free_vars = null,
                };
            },
        }
    } else {
        // If this is a tag with more than 1 qualifier, then it is an imported
        // nominal type where the last qualifier is the type name, then the other
        // are the module

        // Get the last token of the qualifiers
        const qualifier_toks = self.parse_ir.store.tokenSlice(e.qualifiers);

        // Get the type from the last qualifier
        const type_tok_idx = qualifier_toks[qualifier_toks.len - 1];
        const type_tok_ident = self.parse_ir.tokens.resolveIdentifier(type_tok_idx) orelse unreachable;
        const type_tok_region = self.parse_ir.tokens.resolve(type_tok_idx);
        const type_tok_text = self.env.getIdent(type_tok_ident);

        // Get the fully resolved module name from all but the last qualifier
        const strip_tokens = [_]tokenize.Token.Tag{.NoSpaceDotUpperIdent};
        const module_alias_text = self.parse_ir.resolveQualifiedName(
            .{ .span = .{ .start = 0, .len = @intCast(qualifier_toks.len - 2) } },
            qualifier_toks[qualifier_toks.len - 2],
            &strip_tokens,
        );
        const module_alias = try self.env.insertIdent(base.Ident.for_text(module_alias_text));

        // Check if this is a module alias
        const module_name = self.scopeLookupModule(module_alias) orelse {
            // Module is not in current scope
            return CanonicalizedExpr{ .idx = try self.env.pushMalformed(Expr.Idx, CIR.Diagnostic{ .module_not_imported = .{
                .module_name = module_alias,
                .region = region,
            } }), .free_vars = null };
        };
        const module_name_text = self.env.getIdent(module_name);

        // Check if this module is imported in the current scope
        const import_idx = self.scopeLookupImportedModule(module_name_text) orelse {
            return CanonicalizedExpr{ .idx = try self.env.pushMalformed(Expr.Idx, Diagnostic{ .module_not_imported = .{
                .module_name = module_name,
                .region = region,
            } }), .free_vars = null };
        };

        // Look up the target node index in the module's exposed_nodes
        const target_node_idx, const type_content = blk: {
            const envs_map = self.module_envs orelse {
                break :blk .{ 0, Content.err };
            };

            const module_env = envs_map.get(module_name_text) orelse {
                break :blk .{ 0, Content.err };
            };

            const target_ident = module_env.common.findIdent(type_tok_text) orelse {
                // Type is not exposed by the module
                return CanonicalizedExpr{ .idx = try self.env.pushMalformed(Expr.Idx, CIR.Diagnostic{ .type_not_exposed = .{
                    .module_name = module_name,
                    .type_name = type_tok_ident,
                    .region = type_tok_region,
                } }), .free_vars = null };
            };

            const other_module_node_id = module_env.getExposedNodeIndexById(target_ident) orelse {
                // Type is not exposed by the module
                return CanonicalizedExpr{ .idx = try self.env.pushMalformed(Expr.Idx, CIR.Diagnostic{ .type_not_exposed = .{
                    .module_name = module_name,
                    .type_name = type_tok_ident,
                    .region = type_tok_region,
                } }), .free_vars = null };
            };

            // Successfully found the target node
            break :blk .{ other_module_node_id, Content{ .flex_var = null } };
        };

        const expr_idx = try self.env.addExprAndTypeVar(CIR.Expr{
            .e_nominal_external = .{
                .module_idx = import_idx,
                .target_node_idx = target_node_idx,
                .backing_expr = tag_expr_idx,
                .backing_type = .tag,
            },
        }, type_content, region);

        const free_vars_slice = self.scratch_free_vars.slice(free_vars_start, self.scratch_free_vars.top());
        return CanonicalizedExpr{
            .idx = expr_idx,
            .free_vars = if (free_vars_slice.len > 0) free_vars_slice else null,
        };
    }
}

/// Extract string segments from parsed string parts
fn extractStringSegments(self: *Self, parts: []const AST.Expr.Idx) std.mem.Allocator.Error!Expr.Span {
    const start = self.env.store.scratchExprTop();

    for (parts) |part| {
        const part_node = self.parse_ir.store.getExpr(part);
        switch (part_node) {
            .string_part => |sp| {
                // get the raw text of the string part
                const part_text = self.parse_ir.resolve(sp.token);

                // intern the string in the ModuleEnv
                const string_idx = try self.env.insertString(part_text);

                // create a node for the string literal
                const str_expr_idx = try self.env.addExprAndTypeVar(CIR.Expr{ .e_str_segment = .{
                    .literal = string_idx,
                } }, Content{ .structure = .str }, self.parse_ir.tokenizedRegionToRegion(part_node.to_tokenized_region()));

                // add the node idx to our scratch expr stack
                try self.env.store.addScratchExpr(str_expr_idx);
            },
            else => {
                // Any non-string-part is an interpolation
                if (try self.canonicalizeExpr(part)) |can_expr| {
                    // append our interpolated expression
                    try self.env.store.addScratchExpr(can_expr.idx);
                } else {
                    // unable to canonicalize the interpolation, push a malformed node
                    const region = self.parse_ir.tokenizedRegionToRegion(part_node.to_tokenized_region());
                    const malformed_idx = try self.env.pushMalformed(Expr.Idx, Diagnostic{ .invalid_string_interpolation = .{
                        .region = region,
                    } });
                    try self.env.store.addScratchExpr(malformed_idx);
                }
            },
        }
    }

    return try self.env.store.exprSpanFrom(start);
}

fn canonicalizePattern(
    self: *Self,
    ast_pattern_idx: AST.Pattern.Idx,
) std.mem.Allocator.Error!?Pattern.Idx {
    const trace = tracy.trace(@src());
    defer trace.end();

    const gpa = self.env.gpa;
    switch (self.parse_ir.store.getPattern(ast_pattern_idx)) {
        .ident => |e| {
            const region = self.parse_ir.tokenizedRegionToRegion(e.region);
            if (self.parse_ir.tokens.resolveIdentifier(e.ident_tok)) |ident_idx| {
                // Create a Pattern node for our identifier
                const pattern_idx = try self.env.addPatternAndTypeVar(Pattern{ .assign = .{
                    .ident = ident_idx,
                } }, .{ .flex_var = null }, region);

                // Introduce the identifier into scope mapping to this pattern node
                switch (try self.scopeIntroduceInternal(self.env.gpa, .ident, ident_idx, pattern_idx, false, true)) {
                    .success => {},
                    .shadowing_warning => |shadowed_pattern_idx| {
                        const original_region = self.env.store.getPatternRegion(shadowed_pattern_idx);
                        try self.env.pushDiagnostic(Diagnostic{ .shadowing_warning = .{
                            .ident = ident_idx,
                            .region = region,
                            .original_region = original_region,
                        } });
                    },
                    .top_level_var_error => {
                        return try self.env.pushMalformed(Pattern.Idx, Diagnostic{
                            .invalid_top_level_statement = .{
                                .stmt = try self.env.insertString("var"),
                                .region = region,
                            },
                        });
                    },
                    .var_across_function_boundary => {
                        return try self.env.pushMalformed(Pattern.Idx, Diagnostic{ .ident_already_in_scope = .{
                            .ident = ident_idx,
                            .region = region,
                        } });
                    },
                }

                return pattern_idx;
            } else {
                const feature = try self.env.insertString("report an error when unable to resolve identifier");
                const malformed_idx = try self.env.pushMalformed(Pattern.Idx, Diagnostic{ .not_implemented = .{
                    .feature = feature,
                    .region = Region.zero(),
                } });
                return malformed_idx;
            }
        },
        .underscore => |p| {
            const region = self.parse_ir.tokenizedRegionToRegion(p.region);
            const underscore_pattern = Pattern{
                .underscore = {},
            };

            const pattern_idx = try self.env.addPatternAndTypeVar(underscore_pattern, Content{ .flex_var = null }, region);

            return pattern_idx;
        },
        .int => |e| {
            const region = self.parse_ir.tokenizedRegionToRegion(e.region);
            const token_text = self.parse_ir.resolve(e.number_tok);
            const parsed = types.Num.parseNumLiteralWithSuffix(token_text);

            // Parse the integer value
            const is_negated = parsed.num_text[0] == '-';
            const after_minus_sign = @as(usize, @intFromBool(is_negated));

            var first_digit: usize = undefined;
            const DEFAULT_BASE = 10;
            var int_base: u8 = undefined;

            if (parsed.num_text[after_minus_sign] == '0' and parsed.num_text.len > after_minus_sign + 2) {
                switch (parsed.num_text[after_minus_sign + 1]) {
                    'x', 'X' => {
                        int_base = 16;
                        first_digit = after_minus_sign + 2;
                    },
                    'o', 'O' => {
                        int_base = 8;
                        first_digit = after_minus_sign + 2;
                    },
                    'b', 'B' => {
                        int_base = 2;
                        first_digit = after_minus_sign + 2;
                    },
                    else => {
                        int_base = DEFAULT_BASE;
                        first_digit = after_minus_sign;
                    },
                }
            } else {
                int_base = DEFAULT_BASE;
                first_digit = after_minus_sign;
            }

            const u128_val = parseIntWithUnderscores(u128, parsed.num_text[first_digit..], int_base) catch {
                // Any number literal that is too large for u128 is invalid, regardless of whether it had a minus sign!
                const malformed_idx = try self.env.pushMalformed(Pattern.Idx, Diagnostic{ .invalid_num_literal = .{ .region = region } });
                return malformed_idx;
            };

            // If this had a minus sign, but negating it would result in a negative number
            // that would be too low to fit in i128, then this int literal is also invalid.
            if (is_negated and u128_val > min_i128_negated) {
                const malformed_idx = try self.env.pushMalformed(Pattern.Idx, Diagnostic{ .invalid_num_literal = .{ .region = region } });
                return malformed_idx;
            }

            // Now we've confirmed that our int literal is one of these:
            // * A signed integer that fits in i128
            // * An unsigned integer that fits in u128
            //
            // We'll happily bitcast a u128 to i128 for storage (and bitcast it back later
            // using its type information), but for negative numbers, we do need to actually
            // negate them (branchlessly) if we skipped its minus sign earlier.
            //
            // This operation should never overflow i128, because we already would have errored out
            // if the u128 portion was bigger than the lowest i128 without a minus sign.
            // Special case: exactly i128 min already has the correct bit pattern when bitcast from u128,
            // so if we try to negate it we'll get an overflow. We specifically *don't* negate that one.
            const i128_val: i128 = if (is_negated) blk: {
                if (u128_val == min_i128_negated) {
                    break :blk @as(i128, @bitCast(u128_val));
                } else {
                    break :blk -@as(i128, @bitCast(u128_val));
                }
            } else @as(i128, @bitCast(u128_val));

            // Calculate requirements based on the value
            // Special handling for minimum signed values (-128, -32768, etc.)
            // These are special because they have a power-of-2 magnitude that fits exactly
            // in their signed type. We report them as needing one less bit to make the
            // standard "signed types have n-1 usable bits" logic work correctly.
            if (parsed.suffix) |suffix| {
                const type_content = blk: {
                    if (std.mem.eql(u8, suffix, "u8")) {
                        if (u128_val > std.math.maxInt(u8)) break :blk null;
                        break :blk Content{ .structure = FlatType{ .num = Num.int_u8 } };
                    } else if (std.mem.eql(u8, suffix, "u16")) {
                        if (u128_val > std.math.maxInt(u16)) break :blk null;
                        break :blk Content{ .structure = FlatType{ .num = Num.int_u16 } };
                    } else if (std.mem.eql(u8, suffix, "u32")) {
                        if (u128_val > std.math.maxInt(u32)) break :blk null;
                        break :blk Content{ .structure = FlatType{ .num = Num.int_u32 } };
                    } else if (std.mem.eql(u8, suffix, "u64")) {
                        if (u128_val > std.math.maxInt(u64)) break :blk null;
                        break :blk Content{ .structure = FlatType{ .num = Num.int_u64 } };
                    } else if (std.mem.eql(u8, suffix, "u128")) {
                        break :blk Content{ .structure = FlatType{ .num = Num.int_u128 } };
                    } else if (std.mem.eql(u8, suffix, "i8")) {
                        if (i128_val < std.math.minInt(i8) or i128_val > std.math.maxInt(i8)) break :blk null;
                        break :blk Content{ .structure = FlatType{ .num = Num.int_i8 } };
                    } else if (std.mem.eql(u8, suffix, "i16")) {
                        if (i128_val < std.math.minInt(i16) or i128_val > std.math.maxInt(i16)) break :blk null;
                        break :blk Content{ .structure = FlatType{ .num = Num.int_i16 } };
                    } else if (std.mem.eql(u8, suffix, "i32")) {
                        if (i128_val < std.math.minInt(i32) or i128_val > std.math.maxInt(i32)) break :blk null;
                        break :blk Content{ .structure = FlatType{ .num = Num.int_i32 } };
                    } else if (std.mem.eql(u8, suffix, "i64")) {
                        if (i128_val < std.math.minInt(i64) or i128_val > std.math.maxInt(i64)) break :blk null;
                        break :blk Content{ .structure = FlatType{ .num = Num.int_i64 } };
                    } else if (std.mem.eql(u8, suffix, "i128")) {
                        break :blk Content{ .structure = FlatType{ .num = Num.int_i128 } };
                    } else {
                        break :blk null;
                    }
                };

                if (type_content) |content| {
                    const pattern_idx = try self.env.addPatternAndTypeVar(
                        .{ .int_literal = .{ .value = .{ .bytes = @bitCast(i128_val), .kind = .i128 } } },
                        content,
                        region,
                    );
                    return pattern_idx;
                }
            }

            const is_negative_u1 = @as(u1, @intFromBool(is_negated));
            const is_power_of_2 = @as(u1, @intFromBool(u128_val != 0 and (u128_val & (u128_val - 1)) == 0));
            const is_minimum_signed = is_negative_u1 & is_power_of_2;
            const adjusted_val = u128_val - is_minimum_signed;

            const requirements = types.Num.Int.Requirements{
                .sign_needed = is_negated,
                .bits_needed = types.Num.Int.BitsNeeded.fromValue(adjusted_val),
            };

            const int_requirements = types.Num.IntRequirements{
                .sign_needed = requirements.sign_needed,
                .bits_needed = @intCast(@intFromEnum(requirements.bits_needed)),
            };

            // For non-decimal integers (hex, binary, octal), use int_poly directly
            // For decimal integers, use num_poly so they can be either Int or Frac
            const is_non_decimal = int_base != DEFAULT_BASE;

            // Insert concrete type variable
            const type_content = if (is_non_decimal)
                Content{ .structure = .{ .num = .{ .int_unbound = int_requirements } } }
            else
                Content{ .structure = .{ .num = .{ .num_unbound = int_requirements } } };

            const pattern_idx = try self.env.addPatternAndTypeVar(
                Pattern{ .int_literal = .{ .value = CIR.IntValue{
                    .bytes = @bitCast(i128_val),
                    .kind = .i128,
                } } },
                type_content,
                region,
            );
            return pattern_idx;
        },
        .frac => |e| {
            const region = self.parse_ir.tokenizedRegionToRegion(e.region);

            // Resolve to a string slice from the source
            const token_text = self.parse_ir.resolve(e.number_tok);
            const parsed_num = types.Num.parseNumLiteralWithSuffix(token_text);

            if (parsed_num.suffix) |suffix| {
                const f64_val = std.fmt.parseFloat(f64, parsed_num.num_text) catch {
                    const malformed_idx = try self.env.pushMalformed(Pattern.Idx, Diagnostic{ .invalid_num_literal = .{ .region = region } });
                    return malformed_idx;
                };

                if (std.mem.eql(u8, suffix, "f32")) {
                    if (!fitsInF32(f64_val)) {
                        const malformed_idx = try self.env.pushMalformed(Pattern.Idx, Diagnostic{ .invalid_num_literal = .{ .region = region } });
                        return malformed_idx;
                    }
                    const pattern_idx = try self.env.addPatternAndTypeVar(
                        .{ .frac_f32_literal = .{ .value = @floatCast(f64_val) } },
                        .{ .structure = FlatType{ .num = .{ .frac_precision = .f32 } } },
                        region,
                    );
                    return pattern_idx;
                } else if (std.mem.eql(u8, suffix, "f64")) {
                    const pattern_idx = try self.env.addPatternAndTypeVar(
                        .{ .frac_f64_literal = .{ .value = f64_val } },
                        .{ .structure = FlatType{ .num = .{ .frac_precision = .f64 } } },
                        region,
                    );
                    return pattern_idx;
                } else if (std.mem.eql(u8, suffix, "dec")) {
                    if (!fitsInDec(f64_val)) {
                        const malformed_idx = try self.env.pushMalformed(Pattern.Idx, Diagnostic{ .invalid_num_literal = .{ .region = region } });
                        return malformed_idx;
                    }
                    const dec_val = RocDec.fromF64(f64_val) orelse {
                        const malformed_idx = try self.env.pushMalformed(Pattern.Idx, Diagnostic{ .invalid_num_literal = .{ .region = region } });
                        return malformed_idx;
                    };
                    const pattern_idx = try self.env.addPatternAndTypeVar(
                        .{ .dec_literal = .{ .value = dec_val } },
                        .{ .structure = FlatType{ .num = .{ .frac_precision = .dec } } },
                        region,
                    );
                    return pattern_idx;
                }
            }

            const parsed = parseFracLiteral(token_text) catch |err| switch (err) {
                error.InvalidNumLiteral => {
                    const malformed_idx = try self.env.pushMalformed(Pattern.Idx, Diagnostic{ .invalid_num_literal = .{
                        .region = region,
                    } });
                    return malformed_idx;
                },
            };

            // Parse the literal first to get requirements
            const requirements = switch (parsed) {
                .small => |small_info| small_info.requirements,
                .dec => |dec_info| dec_info.requirements,
                .f64 => |f64_info| f64_info.requirements,
            };

            const frac_requirements = types.Num.FracRequirements{
                .fits_in_f32 = requirements.fits_in_f32,
                .fits_in_dec = requirements.fits_in_dec,
            };

            // Check for f64 literals which are not allowed in patterns
            if (parsed == .f64) {
                const malformed_idx = try self.env.pushMalformed(Pattern.Idx, Diagnostic{ .f64_pattern_literal = .{
                    .region = region,
                } });
                return malformed_idx;
            }

            const cir_pattern = switch (parsed) {
                .small => |small_info| Pattern{
                    .small_dec_literal = .{
                        .numerator = small_info.numerator,
                        .denominator_power_of_ten = small_info.denominator_power_of_ten,
                    },
                },
                .dec => |dec_info| Pattern{
                    .dec_literal = .{
                        .value = dec_info.value,
                    },
                },
                .f64 => unreachable, // Already handled above
            };

            const pattern_idx = try self.env.addPatternAndTypeVar(cir_pattern, Content{
                .structure = .{ .num = .{ .frac_unbound = frac_requirements } },
            }, region);

            return pattern_idx;
        },
        .string => |e| {
            const region = self.parse_ir.tokenizedRegionToRegion(e.region);

            // resolve to a string slice from the source
            const token_text = self.parse_ir.resolve(e.string_tok);

            // TODO: Handle escape sequences
            // For now, just intern the raw string
            const literal = try self.env.insertString(token_text);

            const str_pattern = Pattern{
                .str_literal = .{
                    .literal = literal,
                },
            };
            const pattern_idx = try self.env.addPatternAndTypeVar(str_pattern, Content{ .structure = .str }, region);

            return pattern_idx;
        },
        .single_quote => |e| {
            return try self.canonicalizeSingleQuote(e.region, e.token, Pattern.Idx);
        },
        .tag => |e| {
            const tag_name = self.parse_ir.tokens.resolveIdentifier(e.tag_tok) orelse return null;
            const tag_name_text = self.parse_ir.env.getIdent(tag_name);

            const region = self.parse_ir.tokenizedRegionToRegion(e.region);

            // Canonicalized the tags args
            const patterns_start = self.env.store.scratch_patterns.top();
            for (self.parse_ir.store.patternSlice(e.args)) |sub_ast_pattern_idx| {
                if (try self.canonicalizePattern(sub_ast_pattern_idx)) |idx| {
                    try self.env.store.scratch_patterns.append(gpa, idx);
                } else {
                    const arg = self.parse_ir.store.getPattern(sub_ast_pattern_idx);
                    const arg_region = self.parse_ir.tokenizedRegionToRegion(arg.to_tokenized_region());
                    const malformed_idx = try self.env.pushMalformed(Pattern.Idx, Diagnostic{ .pattern_arg_invalid = .{
                        .region = arg_region,
                    } });
                    try self.env.store.scratch_patterns.append(gpa, malformed_idx);
                }
            }
            const args = try self.env.store.patternSpanFrom(patterns_start);

            // Create the pattern type var first
            const arg_vars: []TypeVar = @ptrCast(self.env.store.slicePatterns(args));
            // We need to create a temporary pattern idx to get the type var
            const ext_var = try self.env.addTypeSlotAndTypeVar(@enumFromInt(0), .{ .flex_var = null }, region, TypeVar);
            const tag = try self.env.types.mkTag(tag_name, arg_vars);
            const tag_union_type = try self.env.types.mkTagUnion(&[_]Tag{tag}, ext_var);

            // Create the pattern node with type var
            const tag_pattern_idx = try self.env.addPatternAndTypeVar(Pattern{
                .applied_tag = .{
                    .name = tag_name,
                    .args = args,
                },
            }, tag_union_type, region);

            if (e.qualifiers.span.len == 0) {
                // Check if this is an unqualified nominal tag (e.g. True or False are in scope unqualified by default)
                if (self.unqualified_nominal_tags.get(tag_name_text)) |nominal_type_decl| {
                    // Get the type variable for the nominal type declaration (e.g., Bool type)
                    const nominal_type_var = ModuleEnv.castIdx(Statement.Idx, TypeVar, nominal_type_decl);
                    const nominal_pattern_idx = try self.env.addPatternAndTypeVarRedirect(CIR.Pattern{
                        .nominal = .{
                            .nominal_type_decl = nominal_type_decl,
                            .backing_pattern = tag_pattern_idx,
                            .backing_type = .tag,
                        },
                    }, nominal_type_var, region);
                    return nominal_pattern_idx;
                }

                // If this is a tag without a prefix and not in unqualified_nominal_tags,
                // then it is an anonymous tag and we can just return it
                return tag_pattern_idx;
            } else if (e.qualifiers.span.len == 1) {
                // If this is a tag with a single, then is it a nominal tag and the qualifier is the type

                // Get the last token of the qualifiers
                const qualifier_toks = self.parse_ir.store.tokenSlice(e.qualifiers);
                const type_tok_idx = qualifier_toks[0];
                const type_tok_ident = self.parse_ir.tokens.resolveIdentifier(type_tok_idx) orelse unreachable;
                const type_tok_region = self.parse_ir.tokens.resolve(type_tok_idx);

                // Lookup the type ident in scope
                const nominal_type_decl_stmt_idx = self.scopeLookupTypeDecl(type_tok_ident) orelse
                    return try self.env.pushMalformed(Pattern.Idx, Diagnostic{ .undeclared_type = .{
                        .name = type_tok_ident,
                        .region = type_tok_region,
                    } });

                switch (self.env.store.getStatement(nominal_type_decl_stmt_idx)) {
                    .s_nominal_decl => {
                        const nominal_type_var = ModuleEnv.castIdx(Statement.Idx, TypeVar, nominal_type_decl_stmt_idx);
                        const pattern_idx = try self.env.addPatternAndTypeVarRedirect(CIR.Pattern{
                            .nominal = .{
                                .nominal_type_decl = nominal_type_decl_stmt_idx,
                                .backing_pattern = tag_pattern_idx,
                                .backing_type = .tag,
                            },
                        }, nominal_type_var, region);

                        return pattern_idx;
                    },
                    .s_alias_decl => {
                        return try self.env.pushMalformed(Pattern.Idx, Diagnostic{ .type_alias_but_needed_nominal = .{
                            .name = type_tok_ident,
                            .region = type_tok_region,
                        } });
                    },
                    else => {
                        const feature = try self.env.insertString("report an error resolved type decl in scope wasn't actually a type decl");
                        return try self.env.pushMalformed(Pattern.Idx, Diagnostic{ .not_implemented = .{
                            .feature = feature,
                            .region = Region.zero(),
                        } });
                    },
                }
            } else {
                // If this is a tag with more than 1 qualifier, then it is an imported
                // nominal type where the last qualifier is the type name, then the other
                // are the module

                // Get the last token of the qualifiers
                const qualifier_toks = self.parse_ir.store.tokenSlice(e.qualifiers);

                // Get the type from the last qualifier
                const type_tok_idx = qualifier_toks[qualifier_toks.len - 1];
                const type_tok_ident = self.parse_ir.tokens.resolveIdentifier(type_tok_idx) orelse unreachable;
                const type_tok_region = self.parse_ir.tokens.resolve(type_tok_idx);
                const type_tok_text = self.env.getIdent(type_tok_ident);

                // Get the fully resolved module name from all but the last qualifier
                const strip_tokens = [_]tokenize.Token.Tag{.NoSpaceDotUpperIdent};
                const module_alias_text = self.parse_ir.resolveQualifiedName(
                    .{ .span = .{ .start = 0, .len = @intCast(qualifier_toks.len - 2) } },
                    qualifier_toks[qualifier_toks.len - 2],
                    &strip_tokens,
                );
                const module_alias = try self.env.insertIdent(base.Ident.for_text(module_alias_text));

                // Check if this is a module alias
                const module_name = self.scopeLookupModule(module_alias) orelse {
                    // Module is not in current scope
                    return try self.env.pushMalformed(Pattern.Idx, CIR.Diagnostic{ .module_not_imported = .{
                        .module_name = module_alias,
                        .region = region,
                    } });
                };
                const module_name_text = self.env.getIdent(module_name);

                // Check if this module is imported in the current scope
                const import_idx = self.scopeLookupImportedModule(module_name_text) orelse {
                    return try self.env.pushMalformed(Pattern.Idx, Diagnostic{ .module_not_imported = .{
                        .module_name = module_name,
                        .region = region,
                    } });
                };

                // Look up the target node index in the module's exposed_nodes
                const target_node_idx, const type_content = blk: {
                    const envs_map = self.module_envs orelse {
                        break :blk .{ 0, Content.err };
                    };

                    const module_env = envs_map.get(module_name_text) orelse {
                        break :blk .{ 0, Content.err };
                    };

                    const target_ident = module_env.common.findIdent(type_tok_text) orelse {
                        // Type is not exposed by the module
                        return try self.env.pushMalformed(Pattern.Idx, CIR.Diagnostic{ .type_not_exposed = .{
                            .module_name = module_name,
                            .type_name = type_tok_ident,
                            .region = type_tok_region,
                        } });
                    };

                    const other_module_node_id = module_env.getExposedNodeIndexById(target_ident) orelse {
                        // Type is not exposed by the module
                        return try self.env.pushMalformed(Pattern.Idx, CIR.Diagnostic{ .type_not_exposed = .{
                            .module_name = module_name,
                            .type_name = type_tok_ident,
                            .region = type_tok_region,
                        } });
                    };

                    // Successfully found the target node
                    break :blk .{ other_module_node_id, Content{ .flex_var = null } };
                };

                const nominal_pattern_idx = try self.env.addPatternAndTypeVar(CIR.Pattern{
                    .nominal_external = .{
                        .module_idx = import_idx,
                        .target_node_idx = target_node_idx,
                        .backing_pattern = tag_pattern_idx,
                        .backing_type = .tag,
                    },
                }, type_content, region);

                return nominal_pattern_idx;
            }
        },
        .record => |e| {
            const region = self.parse_ir.tokenizedRegionToRegion(e.region);

            // Mark the start of scratch record destructs
            const scratch_top = self.env.store.scratchRecordDestructTop();

            // Process each field in the record pattern
            for (self.parse_ir.store.patternRecordFieldSlice(e.fields)) |field_idx| {
                const field = self.parse_ir.store.getPatternRecordField(field_idx);
                const field_region = self.parse_ir.tokenizedRegionToRegion(field.region);

                // Resolve the field name
                if (self.parse_ir.tokens.resolveIdentifier(field.name)) |field_name_ident| {
                    // For simple destructuring like `{ name, age }`, both label and ident are the same
                    if (field.value) |sub_pattern_idx| {
                        // Handle patterns like `{ name: x }` or `{ address: { city } }` where there's a sub-pattern
                        const canonicalized_sub_pattern = try self.canonicalizePattern(sub_pattern_idx) orelse {
                            // If sub-pattern canonicalization fails, return malformed pattern
                            const malformed_idx = try self.env.pushMalformed(Pattern.Idx, Diagnostic{ .pattern_not_canonicalized = .{
                                .region = field_region,
                            } });
                            return malformed_idx;
                        };

                        // Create the RecordDestruct with sub-pattern
                        const record_destruct = CIR.Pattern.RecordDestruct{
                            .label = field_name_ident,
                            .ident = field_name_ident,
                            .kind = .{ .SubPattern = canonicalized_sub_pattern },
                        };

                        const destruct_idx = try self.env.addRecordDestructAndTypeVar(record_destruct, .{ .flex_var = null }, field_region);
                        try self.env.store.addScratchRecordDestruct(destruct_idx);
                    } else {
                        // Simple case: Create the RecordDestruct for this field
                        const assign_pattern = Pattern{ .assign = .{ .ident = field_name_ident } };
                        const assign_pattern_idx = try self.env.addPatternAndTypeVar(assign_pattern, .{ .flex_var = null }, field_region);

                        const record_destruct = CIR.Pattern.RecordDestruct{
                            .label = field_name_ident,
                            .ident = field_name_ident,
                            .kind = .{ .Required = assign_pattern_idx },
                        };

                        const destruct_idx = try self.env.addRecordDestructAndTypeVar(record_destruct, .{ .flex_var = null }, field_region);
                        try self.env.store.addScratchRecordDestruct(destruct_idx);

                        // Introduce the identifier into scope
                        switch (try self.scopeIntroduceInternal(self.env.gpa, .ident, field_name_ident, assign_pattern_idx, false, true)) {
                            .success => {},
                            .shadowing_warning => |shadowed_pattern_idx| {
                                const original_region = self.env.store.getPatternRegion(shadowed_pattern_idx);
                                try self.env.pushDiagnostic(Diagnostic{ .shadowing_warning = .{
                                    .ident = field_name_ident,
                                    .region = field_region,
                                    .original_region = original_region,
                                } });
                            },
                            .top_level_var_error => {
                                const pattern_idx = try self.env.pushMalformed(Pattern.Idx, Diagnostic{
                                    .invalid_top_level_statement = .{
                                        .stmt = try self.env.insertString("var"),
                                        .region = field_region,
                                    },
                                });
                                return pattern_idx;
                            },
                            .var_across_function_boundary => {
                                const pattern_idx = try self.env.pushMalformed(Pattern.Idx, Diagnostic{ .ident_already_in_scope = .{
                                    .ident = field_name_ident,
                                    .region = field_region,
                                } });
                                return pattern_idx;
                            },
                        }
                    }
                } else {
                    const feature = try self.env.insertString("report an error when unable to resolve field identifier");
                    const pattern_idx = try self.env.pushMalformed(Pattern.Idx, Diagnostic{ .not_implemented = .{
                        .feature = feature,
                        .region = field_region,
                    } });
                    return pattern_idx;
                }
            }

            // Create span of the new scratch record destructs
            const destructs_span = try self.env.store.recordDestructSpanFrom(scratch_top);

            // Create type variables for the record
            // TODO: Remove `var`s from pattern node?
            const whole_var = try self.env.addTypeSlotAndTypeVar(@enumFromInt(0), .{ .flex_var = null }, region, TypeVar);
            const ext_var = try self.env.addTypeSlotAndTypeVar(@enumFromInt(0), .{ .flex_var = null }, region, TypeVar);

            // Create the record destructure pattern
            const pattern_idx = try self.env.addPatternAndTypeVar(Pattern{
                .record_destructure = .{
                    .whole_var = whole_var,
                    .ext_var = ext_var,
                    .destructs = destructs_span,
                },
            }, .{ .flex_var = null }, region);

            return pattern_idx;
        },
        .tuple => |e| {
            const region = self.parse_ir.tokenizedRegionToRegion(e.region);

            // Mark the start of scratch patterns for the tuple
            const scratch_top = self.env.store.scratchPatternTop();

            // Iterate over the tuple patterns, canonicalizing each one
            // Then append the result to the scratch list
            const patterns_slice = self.parse_ir.store.patternSlice(e.patterns);

            for (patterns_slice) |pattern| {
                if (try self.canonicalizePattern(pattern)) |canonicalized| {
                    try self.env.store.addScratchPattern(canonicalized);
                }
            }

            // Create span of the new scratch patterns
            const patterns_span = try self.env.store.patternSpanFrom(scratch_top);

            // Since pattern idx map 1-to-1 to variables, we can get cast the
            // slice of and cast them to vars
            const elems_var_range = try self.env.types.appendVars(
                @ptrCast(@alignCast(self.env.store.slicePatterns(patterns_span))),
            );

            const pattern_idx = try self.env.addPatternAndTypeVar(Pattern{
                .tuple = .{
                    .patterns = patterns_span,
                },
            }, Content{ .structure = FlatType{
                .tuple = types.Tuple{ .elems = elems_var_range },
            } }, region);

            return pattern_idx;
        },
        .list => |e| {
            const region = self.parse_ir.tokenizedRegionToRegion(e.region);

            // Mark the start of scratch patterns for non-rest patterns only
            const scratch_top = self.env.store.scratchPatternTop();

            // Track rest pattern information
            var rest_index: ?u32 = null;
            var rest_pattern: ?Pattern.Idx = null;

            // Process all patterns, tracking rest position and canonicalizing non-rest patterns
            const patterns_slice = self.parse_ir.store.patternSlice(e.patterns);
            for (patterns_slice) |pattern_idx| {
                const ast_pattern = self.parse_ir.store.getPattern(pattern_idx);

                if (ast_pattern == .list_rest) {
                    // Check for multiple rest patterns (not allowed)
                    if (rest_index != null) {
                        const list_rest_region = self.parse_ir.tokenizedRegionToRegion(ast_pattern.list_rest.region);
                        try self.env.pushDiagnostic(Diagnostic{ .pattern_not_canonicalized = .{
                            .region = list_rest_region,
                        } });
                        continue;
                    }

                    const list_rest_region = self.parse_ir.tokenizedRegionToRegion(ast_pattern.list_rest.region);

                    // Handle named vs unnamed rest patterns
                    var current_rest_pattern: ?Pattern.Idx = null;
                    if (ast_pattern.list_rest.name) |name_tok| {
                        if (self.parse_ir.tokens.resolveIdentifier(name_tok)) |ident_idx| {
                            // Create an assign pattern for the rest variable
                            // Use the region of just the identifier token, not the full rest pattern
                            const name_region = self.parse_ir.tokenizedRegionToRegion(.{ .start = name_tok, .end = name_tok });
                            // Note: The rest variable's type will be set later when we know elem_var
                            // For now, just give it a flex var
                            const assign_idx = try self.env.addPatternAndTypeVar(Pattern{ .assign = .{
                                .ident = ident_idx,
                            } }, Content{ .flex_var = null }, name_region);

                            // Introduce the identifier into scope
                            switch (try self.scopeIntroduceInternal(self.env.gpa, .ident, ident_idx, assign_idx, false, true)) {
                                .success => {},
                                .shadowing_warning => |shadowed_pattern_idx| {
                                    const original_region = self.env.store.getPatternRegion(shadowed_pattern_idx);
                                    try self.env.pushDiagnostic(Diagnostic{ .shadowing_warning = .{
                                        .ident = ident_idx,
                                        .region = name_region,
                                        .original_region = original_region,
                                    } });
                                },
                                .top_level_var_error => {},
                                .var_across_function_boundary => {
                                    try self.env.pushDiagnostic(Diagnostic{ .ident_already_in_scope = .{
                                        .ident = ident_idx,
                                        .region = list_rest_region,
                                    } });
                                },
                            }

                            current_rest_pattern = assign_idx;
                        } else {
                            const feature = try self.env.insertString("list rest pattern with unresolvable name");
                            const malformed_idx = try self.env.pushMalformed(Pattern.Idx, Diagnostic{ .not_implemented = .{
                                .feature = feature,
                                .region = list_rest_region,
                            } });
                            current_rest_pattern = malformed_idx;
                        }
                    }
                    // For unnamed rest patterns, current_rest_pattern remains null

                    // Store rest information
                    // The rest_index should be the number of patterns canonicalized so far
                    const patterns_so_far = self.env.store.scratch_patterns.top() - scratch_top;
                    rest_index = @intCast(patterns_so_far);
                    rest_pattern = current_rest_pattern;
                } else {
                    // Regular pattern - canonicalize it and add to scratch patterns
                    if (try self.canonicalizePattern(pattern_idx)) |canonicalized| {
                        try self.env.store.scratch_patterns.append(gpa, canonicalized);
                    } else {
                        const pattern_region = self.parse_ir.tokenizedRegionToRegion(ast_pattern.to_tokenized_region());
                        const malformed_idx = try self.env.pushMalformed(Pattern.Idx, Diagnostic{ .pattern_not_canonicalized = .{
                            .region = pattern_region,
                        } });
                        try self.env.store.scratch_patterns.append(gpa, malformed_idx);
                    }
                }
            }

            // Create span of the canonicalized non-rest patterns
            const patterns_span = try self.env.store.patternSpanFrom(scratch_top);

            // Handle empty list patterns specially
            if (patterns_span.span.len == 0 and rest_index == null) {
                // Empty list pattern - create a simple pattern without elem_var
                const pattern_idx = try self.env.addPatternAndTypeVar(Pattern{
                    .list = .{
                        .list_var = @enumFromInt(0), // Will be set by addPatternAndTypeVar
                        .elem_var = @enumFromInt(0), // Not used for empty lists
                        .patterns = patterns_span,
                        .rest_info = null,
                    },
                }, Content{ .structure = .list_unbound }, region);

                return pattern_idx;
            }

            // For non-empty list patterns, use the first pattern's type variable as elem_var
            const elem_var: TypeVar = if (patterns_span.span.len > 0) blk: {
                const first_pattern_idx = self.env.store.slicePatterns(patterns_span)[0];
                break :blk @enumFromInt(@intFromEnum(first_pattern_idx));
            } else blk: {
                // Must be a rest-only pattern like [..] or [.. as rest]
                // Create a placeholder pattern for the element type
                const placeholder_idx = try self.env.addPatternAndTypeVar(Pattern{
                    .underscore = {},
                }, Content{ .flex_var = null }, region);
                break :blk @enumFromInt(@intFromEnum(placeholder_idx));
            };

            // Update rest pattern's type if it exists
            if (rest_pattern) |rest_pat| {
                // Update the rest pattern's type to be a list of elem_var
                const rest_list_type = Content{ .structure = .{ .list = elem_var } };
                _ = try self.env.types.setVarContent(@enumFromInt(@intFromEnum(rest_pat)), rest_list_type);
            }

            // Create the list pattern with rest info
            // Set type variable for the pattern - this should be the list type
            const list_type = Content{ .structure = .{ .list = elem_var } };
            const pattern_idx = try self.env.addPatternAndTypeVar(Pattern{
                .list = .{
                    .list_var = @enumFromInt(0), // Will be set by addPatternAndTypeVar
                    .elem_var = elem_var,
                    .patterns = patterns_span,
                    .rest_info = if (rest_index) |idx| .{ .index = idx, .pattern = rest_pattern } else null,
                },
            }, list_type, region);

            return pattern_idx;
        },
        .list_rest => |e| {
            const region = self.parse_ir.tokenizedRegionToRegion(e.region);
            const feature = try self.env.insertString("standalone list rest pattern");
            const pattern_idx = try self.env.pushMalformed(Pattern.Idx, Diagnostic{ .not_implemented = .{
                .feature = feature,
                .region = region,
            } });
            return pattern_idx;
        },
        .alternatives => |_| {
            // Alternatives patterns should only appear in match expressions and are handled there
            // If we encounter one here, it's likely a parser error or misplaced pattern
            const feature = try self.env.insertString("alternatives pattern outside match expression");
            const pattern_idx = try self.env.pushMalformed(Pattern.Idx, Diagnostic{ .not_implemented = .{
                .feature = feature,
                .region = Region.zero(),
            } });
            return pattern_idx;
        },
        .as => |e| {
            const region = self.parse_ir.tokenizedRegionToRegion(e.region);

            // Canonicalize the inner pattern
            const inner_pattern = try self.canonicalizePattern(e.pattern) orelse {
                const feature = try self.env.insertString("canonicalize as pattern with malformed inner pattern");
                const pattern_idx = try self.env.pushMalformed(Pattern.Idx, Diagnostic{ .not_implemented = .{
                    .feature = feature,
                    .region = region,
                } });
                return pattern_idx;
            };

            // Resolve the identifier name
            if (self.parse_ir.tokens.resolveIdentifier(e.name)) |ident_idx| {
                // Create the as pattern
                const as_pattern = Pattern{
                    .as = .{
                        .pattern = inner_pattern,
                        .ident = ident_idx,
                    },
                };

                const pattern_idx = try self.env.addPatternAndTypeVar(as_pattern, .{ .flex_var = null }, region);

                // Introduce the identifier into scope
                switch (try self.scopeIntroduceInternal(self.env.gpa, .ident, ident_idx, pattern_idx, false, true)) {
                    .success => {},
                    .shadowing_warning => |shadowed_pattern_idx| {
                        const original_region = self.env.store.getPatternRegion(shadowed_pattern_idx);
                        try self.env.pushDiagnostic(Diagnostic{ .shadowing_warning = .{
                            .ident = ident_idx,
                            .region = region,
                            .original_region = original_region,
                        } });
                    },
                    .top_level_var_error => {
                        return try self.env.pushMalformed(Pattern.Idx, Diagnostic{
                            .invalid_top_level_statement = .{
                                .stmt = try self.env.insertString("var"),
                                .region = region,
                            },
                        });
                    },
                    .var_across_function_boundary => {
                        return try self.env.pushMalformed(Pattern.Idx, Diagnostic{ .ident_already_in_scope = .{
                            .ident = ident_idx,
                            .region = region,
                        } });
                    },
                }

                return pattern_idx;
            } else {
                const feature = try self.env.insertString("report an error when unable to resolve as pattern identifier");
                const pattern_idx = try self.env.pushMalformed(Pattern.Idx, Diagnostic{ .not_implemented = .{
                    .feature = feature,
                    .region = region,
                } });
                return pattern_idx;
            }
        },
        .malformed => |malformed| {
            // We won't touch this since it's already a parse error.
            _ = malformed;
            return null;
        },
    }
}

/// Enter a function boundary by pushing its region onto the stack
fn enterFunction(self: *Self, region: Region) std.mem.Allocator.Error!void {
    try self.function_regions.append(self.env.gpa, region);
}

/// Exit a function boundary by popping from the stack
fn exitFunction(self: *Self) void {
    _ = self.function_regions.pop();
}

/// Get the current function region (the function we're currently in)
fn getCurrentFunctionRegion(self: *const Self) ?Region {
    if (self.function_regions.items.len > 0) {
        return self.function_regions.items[self.function_regions.items.len - 1];
    }
    return null;
}

/// Record which function a var pattern was declared in
fn recordVarFunction(self: *Self, pattern_idx: Pattern.Idx) std.mem.Allocator.Error!void {
    // Mark this pattern as a var
    try self.var_patterns.put(self.env.gpa, pattern_idx, {});

    if (self.getCurrentFunctionRegion()) |function_region| {
        try self.var_function_regions.put(self.env.gpa, pattern_idx, function_region);
    }
}

/// Check if a pattern is a var
fn isVarPattern(self: *const Self, pattern_idx: Pattern.Idx) bool {
    return self.var_patterns.contains(pattern_idx);
}

/// Check if a var reassignment crosses function boundaries
fn isVarReassignmentAcrossFunctionBoundary(self: *const Self, pattern_idx: Pattern.Idx) bool {
    if (self.var_function_regions.get(pattern_idx)) |var_function_region| {
        if (self.getCurrentFunctionRegion()) |current_function_region| {
            return !var_function_region.eq(current_function_region);
        }
    }
    return false;
}

// Check if the given f64 fits in f32 range (ignoring precision loss)
fn fitsInF32(f64_val: f64) bool {
    // Check if it's within the range that f32 can represent.
    // This includes normal, subnormal, and zero values.
    // (This is a magnitude check, so take the abs value to check
    // positive and negative at the same time.)
    const abs_val = @abs(f64_val);
    return abs_val == 0.0 or (abs_val >= std.math.floatTrueMin(f32) and abs_val <= std.math.floatMax(f32));
}

// Check if a float value can be represented accurately in RocDec
fn fitsInDec(value: f64) bool {
    // RocDec uses i128 with 18 decimal places
    const max_dec_value = 170141183460469231731.0;
    const min_dec_value = -170141183460469231731.0;

    return value >= min_dec_value and value <= max_dec_value;
}

// Result type for parsing fractional literals into small, Dec, or f64
const FracLiteralResult = union(enum) {
    small: struct {
        numerator: i16,
        denominator_power_of_ten: u8,
        requirements: types.Num.Frac.Requirements,
    },
    dec: struct {
        value: RocDec,
        requirements: types.Num.Frac.Requirements,
    },
    f64: struct {
        value: f64,
        requirements: types.Num.Frac.Requirements,
    },
};

// Try to parse a fractional literal as a small dec (numerator/10^power)
fn parseSmallDec(token_text: []const u8) ?struct { numerator: i16, denominator_power_of_ten: u8 } {
    // Return null if input is too long to fit in our 32-byte buffer
    if (token_text.len > 32) return null;

    // For negative zero, we'll return null to force f64 path
    if (token_text.len > 0 and token_text[0] == '-') {
        const rest = token_text[1..];
        // Check if it's -0, -0.0, -0.00, etc.
        var all_zeros = true;
        for (rest) |c| {
            if (c != '0' and c != '.') {
                all_zeros = false;
                break;
            }
        }
        if (all_zeros) return null;
    }

    // Parse as a whole number by removing the decimal point
    const dot_pos = std.mem.indexOf(u8, token_text, ".") orelse {
        // No decimal point, parse as integer
        const val = std.fmt.parseInt(i32, token_text, 10) catch return null;
        if (val < -32768 or val > 32767) return null;
        return .{ .numerator = @as(i16, @intCast(val)), .denominator_power_of_ten = 0 };
    };

    // Count digits after decimal point
    const after_decimal_len = token_text.len - dot_pos - 1;
    if (after_decimal_len > 255) return null; // Too many decimal places

    // Build the string without the decimal point
    var buf: [32]u8 = undefined;
    var len: usize = 0;

    // Copy part before decimal
    @memcpy(buf[0..dot_pos], token_text[0..dot_pos]);
    len = dot_pos;

    // Copy part after decimal
    if (after_decimal_len > 0) {
        @memcpy(buf[len..][0..after_decimal_len], token_text[dot_pos + 1 ..]);
        len += after_decimal_len;
    }

    // Parse the combined number
    const val = std.fmt.parseInt(i32, buf[0..len], 10) catch return null;
    if (val < -32768 or val > 32767) return null;

    return .{ .numerator = @as(i16, @intCast(val)), .denominator_power_of_ten = @as(u8, @intCast(after_decimal_len)) };
}

// Parse a fractional literal from text and return small, Dec, or F64 value
fn parseFracLiteral(token_text: []const u8) !FracLiteralResult {
    // First, always parse as f64 to get the numeric value
    const f64_val = std.fmt.parseFloat(f64, token_text) catch {
        // If it can't be parsed as F64, it's too big to fit in any of Roc's Frac types.
        return error.InvalidNumLiteral;
    };

    // Check if it has scientific notation
    const has_scientific_notation = blk: {
        for (token_text) |char| {
            if (char == 'e' or char == 'E') {
                break :blk true;
            }
        }
        break :blk false;
    };

    // For non-scientific notation, try the original parseSmallDec first to preserve behavior
    if (!has_scientific_notation) {
        if (parseSmallDec(token_text)) |small| {
            // Convert to f64 to check requirements
            const numerator_f64 = @as(f64, @floatFromInt(small.numerator));
            var divisor: f64 = 1.0;
            var i: u8 = 0;
            while (i < small.denominator_power_of_ten) : (i += 1) {
                divisor *= 10.0;
            }
            const small_f64_val = numerator_f64 / divisor;

            return FracLiteralResult{
                .small = .{
                    .numerator = small.numerator,
                    .denominator_power_of_ten = small.denominator_power_of_ten,
                    .requirements = types.Num.Frac.Requirements{
                        .fits_in_f32 = fitsInF32(small_f64_val),
                        .fits_in_dec = true,
                    },
                },
            };
        }
    }

    // For scientific notation or when parseSmallDec fails, check if it's a whole number
    const rounded = @round(f64_val);
    if (f64_val == rounded and rounded >= -32768 and rounded <= 32767) {
        // It's a whole number in i16 range, can use small dec with denominator_power_of_ten = 0
        return FracLiteralResult{
            .small = .{
                .numerator = @as(i16, @intFromFloat(rounded)),
                .denominator_power_of_ten = 0,
                .requirements = types.Num.Frac.Requirements{
                    .fits_in_f32 = fitsInF32(f64_val),
                    .fits_in_dec = true,
                },
            },
        };
    }

    // Check if the value can fit in RocDec (whether or not it uses scientific notation)
    // RocDec uses i128 with 18 decimal places
    // We need to check if the value is within RocDec's range
    if (fitsInDec(f64_val)) {
        // Convert f64 to RocDec by multiplying by 10^18
        const dec_scale = std.math.pow(f64, 10, 18);
        const scaled_val = f64_val * dec_scale;

        // i128 max is 170141183460469231731687303715884105727
        // i128 min is -170141183460469231731687303715884105728
        // We need to be more conservative to avoid overflow during conversion
        const i128_max_f64 = 170141183460469231731687303715884105727.0;
        const i128_min_f64 = -170141183460469231731687303715884105728.0;

        if (scaled_val >= i128_min_f64 and scaled_val <= i128_max_f64) {
            // Safe to convert - but check for special cases
            const rounded_val = @round(scaled_val);

            // Extra safety check for boundary values
            if (rounded_val < i128_min_f64 or rounded_val > i128_max_f64) {
                // Would overflow, use f64 instead
                return FracLiteralResult{
                    .f64 = .{
                        .value = f64_val,
                        .requirements = types.Num.Frac.Requirements{
                            .fits_in_f32 = fitsInF32(f64_val),
                            .fits_in_dec = false,
                        },
                    },
                };
            }

            const dec_num = @as(i128, @intFromFloat(rounded_val));

            // Check if the value is too small (would round to 0 or near 0)
            // This prevents loss of precision for very small numbers like 1e-40
            const min_representable = 1e-18; // Smallest non-zero value Dec can represent
            if (@abs(f64_val) > 0 and @abs(f64_val) < min_representable) {
                // Too small for Dec precision, use f64
                return FracLiteralResult{
                    .f64 = .{
                        .value = f64_val,
                        .requirements = types.Num.Frac.Requirements{
                            .fits_in_f32 = fitsInF32(f64_val),
                            .fits_in_dec = false,
                        },
                    },
                };
            }

            return FracLiteralResult{
                .dec = .{
                    .value = RocDec{ .num = dec_num },
                    .requirements = types.Num.Frac.Requirements{
                        .fits_in_f32 = fitsInF32(f64_val),
                        .fits_in_dec = true,
                    },
                },
            };
        }
    }

    // If it doesn't fit in small dec or RocDec, use f64
    return FracLiteralResult{
        .f64 = .{
            .value = f64_val,
            .requirements = types.Num.Frac.Requirements{
                .fits_in_f32 = fitsInF32(f64_val),
                .fits_in_dec = false,
            },
        },
    };
}

/// Introduce a new identifier to the current scope, return an
/// index if
fn scopeIntroduceIdent(
    self: *Self,
    ident_idx: Ident.Idx,
    pattern_idx: Pattern.Idx,
    region: Region,
    comptime T: type,
) !T {
    const result = try self.scopeIntroduceInternal(self.env.gpa, .ident, ident_idx, pattern_idx, false, true);

    switch (result) {
        .success => {
            return pattern_idx;
        },
        .shadowing_warning => |shadowed_pattern_idx| {
            const original_region = self.env.store.getPatternRegion(shadowed_pattern_idx);
            try self.env.pushDiagnostic(Diagnostic{ .shadowing_warning = .{
                .ident = ident_idx,
                .region = region,
                .original_region = original_region,
            } });
            return pattern_idx;
        },
        .top_level_var_error => {
            return self.env.pushMalformed(T, Diagnostic{
                .invalid_top_level_statement = .{
                    .stmt = try self.env.insertString("var"),
                    .region = region,
                },
            });
        },
        .var_across_function_boundary => |_| {
            // This shouldn't happen for regular identifiers
            return self.env.pushMalformed(T, Diagnostic{ .not_implemented = .{
                .feature = try self.env.insertString("var across function boundary for non-var identifier"),
                .region = region,
            } });
        },
    }
}

/// Introduce a var identifier to the current scope with function boundary tracking
fn scopeIntroduceVar(
    self: *Self,
    ident_idx: Ident.Idx,
    pattern_idx: Pattern.Idx,
    region: Region,
    is_declaration: bool,
    comptime T: type,
) std.mem.Allocator.Error!T {
    const result = try self.scopeIntroduceInternal(self.env.gpa, .ident, ident_idx, pattern_idx, true, is_declaration);

    switch (result) {
        .success => {
            // If this is a var declaration, record which function it belongs to
            if (is_declaration) {
                try self.recordVarFunction(pattern_idx);
            }
            return pattern_idx;
        },
        .shadowing_warning => |shadowed_pattern_idx| {
            const original_region = self.env.store.getPatternRegion(shadowed_pattern_idx);
            try self.env.pushDiagnostic(Diagnostic{ .shadowing_warning = .{
                .ident = ident_idx,
                .region = region,
                .original_region = original_region,
            } });
            if (is_declaration) {
                try self.recordVarFunction(pattern_idx);
            }
            return pattern_idx;
        },
        .top_level_var_error => {
            return try self.env.pushMalformed(T, Diagnostic{
                .invalid_top_level_statement = .{
                    .stmt = try self.env.insertString("var"),
                    .region = region,
                },
            });
        },
        .var_across_function_boundary => |_| {
            // Generate crash expression for var reassignment across function boundary
            return try self.env.pushMalformed(T, Diagnostic{ .var_across_function_boundary = .{
                .region = region,
            } });
        },
    }
}

fn collectTypeVarProblems(ident: Ident.Idx, is_single_use: bool, ast_anno: AST.TypeAnno.Idx, gpa: std.mem.Allocator, scratch: *base.Scratch(TypeVarProblem)) void {
    // Warn for type variables with trailing underscores
    if (ident.attributes.reassignable) {
        scratch.append(gpa, .{ .ident = ident, .problem = .type_var_ending_in_underscore, .ast_anno = ast_anno });
    }

    // Should start with underscore but doesn't, or should not start with underscore but does.
    if (is_single_use != ident.attributes.ignored) {
        const problem_type: TypeVarProblemKind = if (is_single_use) .unused_type_var else .type_var_marked_unused;
        scratch.append(gpa, .{ .ident = ident, .problem = problem_type, .ast_anno = ast_anno });
    }
}

fn reportTypeVarProblems(self: *Self, problems: []const TypeVarProblem) std.mem.Allocator.Error!void {
    for (problems) |problem| {
        const region = self.getTypeVarRegionFromAST(problem.ast_anno, problem.ident) orelse Region.zero();
        const name_text = self.env.getIdent(problem.ident);

        switch (problem.problem) {
            .type_var_ending_in_underscore => {
                const suggested_name_text = name_text[0 .. name_text.len - 1]; // Remove the trailing underscore
                const suggested_ident = self.env.insertIdent(base.Ident.for_text(suggested_name_text), Region.zero());

                self.env.pushDiagnostic(Diagnostic{ .type_var_ending_in_underscore = .{
                    .name = problem.ident,
                    .suggested_name = suggested_ident,
                    .region = region,
                } });
            },
            .unused_type_var => {
                self.env.pushDiagnostic(Diagnostic{ .unused_type_var_name = .{
                    .name = problem.ident,
                    .suggested_name = problem.ident,
                    .region = region,
                } });
            },
            .type_var_marked_unused => {
                const suggested_name_text = name_text[1..]; // Remove the underscore
                const suggested_ident = self.env.insertIdent(base.Ident.for_text(suggested_name_text), Region.zero());

                self.env.pushDiagnostic(Diagnostic{ .type_var_marked_unused = .{
                    .name = problem.ident,
                    .suggested_name = suggested_ident,
                    .region = region,
                } });
            },
        }
    }
}

fn processCollectedTypeVars(self: *Self) std.mem.Allocator.Error!void {
    // Process all type variables collected during type annotation parsing
    // and report any underscore convention violations
    const problems_start = self.scratch_type_var_problems.top();
    defer self.scratch_type_var_problems.clearFrom(problems_start);

    // Process from the end to avoid index shifting
    while (self.scratch_type_var_validation.items.items.len > 0) {
        // Pop the last item
        const last_idx = self.scratch_type_var_validation.items.items.len - 1;
        const first_ident = self.scratch_type_var_validation.items.items[last_idx];
        self.scratch_type_var_validation.items.shrinkRetainingCapacity(last_idx);
        var found_another = false;

        // Check if there are any other occurrences of this variable
        var i: usize = 0;
        while (i < self.scratch_type_var_validation.items.items.len) {
            if (self.scratch_type_var_validation.items.items[i].idx == first_ident.idx) {
                found_another = true;
                // Remove this occurrence by swapping with the last element and shrinking
                const last = self.scratch_type_var_validation.items.items.len - 1;
                self.scratch_type_var_validation.items.items[i] = self.scratch_type_var_validation.items.items[last];
                self.scratch_type_var_validation.items.shrinkRetainingCapacity(last);
            } else {
                i += 1;
            }
        }

        // Collect problems for this type variable
        const is_single_use = !found_another;
        // Use a dummy AST annotation index since we don't have the context
        collectTypeVarProblems(first_ident, is_single_use, @enumFromInt(0), self.env.gpa, &self.scratch_type_var_problems);
    }

    // Report any problems we found
    const problems = self.scratch_type_var_problems.slice(problems_start, self.scratch_type_var_problems.top());
    // Report problems with zero regions since we don't have AST context
    for (problems) |problem| {
        const name_text = self.env.getIdent(problem.ident);

        switch (problem.problem) {
            .type_var_ending_in_underscore => {
                const suggested_name_text = name_text[0 .. name_text.len - 1]; // Remove the trailing underscore
                const suggested_ident = self.env.insertIdent(base.Ident.for_text(suggested_name_text), Region.zero());

                self.env.pushDiagnostic(Diagnostic{ .type_var_ending_in_underscore = .{
                    .name = problem.ident,
                    .suggested_name = suggested_ident,
                    .region = Region.zero(),
                } });
            },
            .unused_type_var => {
                self.env.pushDiagnostic(Diagnostic{ .unused_type_var_name = .{
                    .name = problem.ident,
                    .suggested_name = problem.ident,
                    .region = Region.zero(),
                } });
            },
            .type_var_marked_unused => {
                const suggested_name_text = name_text[1..]; // Remove the underscore
                const suggested_ident = self.env.insertIdent(base.Ident.for_text(suggested_name_text), Region.zero());

                self.env.pushDiagnostic(Diagnostic{ .type_var_marked_unused = .{
                    .name = problem.ident,
                    .suggested_name = suggested_ident,
                    .region = Region.zero(),
                } });
            },
        }
    }
}

// ===== Canonicalize Type Annotations =====

// Some type annotations, like function type annotations, can introduce variables.
// Others, however, like alias or nominal tag annotations, cannot.
const TypeAnnoCtx = struct {
    type: TypeAnnoCtxType,
    found_underscore: bool,

    const TypeAnnoCtxType = enum(u1) { type_decl_anno, inline_anno };

    pub fn init(typ: TypeAnnoCtxType) TypeAnnoCtx {
        return .{ .type = typ, .found_underscore = false };
    }

    pub fn isTypeDeclAndHasUnderscore(self: TypeAnnoCtx) bool {
        return self.type == .type_decl_anno and self.found_underscore;
    }
};

fn canonicalizeTypeAnno(self: *Self, anno_idx: AST.TypeAnno.Idx, type_anno_ctx_type: TypeAnnoCtx.TypeAnnoCtxType) std.mem.Allocator.Error!TypeAnno.Idx {
    var ctx = TypeAnnoCtx.init(type_anno_ctx_type);
    return canonicalizeTypeAnnoHelp(self, anno_idx, &ctx);
}

fn canonicalizeTypeAnnoHelp(self: *Self, anno_idx: AST.TypeAnno.Idx, type_anno_ctx: *TypeAnnoCtx) std.mem.Allocator.Error!TypeAnno.Idx {
    const trace = tracy.trace(@src());
    defer trace.end();

    const ast_anno = self.parse_ir.store.getTypeAnno(anno_idx);
    switch (ast_anno) {
        .apply => |apply| {
            return try self.canonicalizeTypeAnnoTypeApplication(apply, type_anno_ctx);
        },
        .ty_var => |ty_var| {
            const region = self.parse_ir.tokenizedRegionToRegion(ty_var.region);
            const name_ident = self.parse_ir.tokens.resolveIdentifier(ty_var.tok) orelse {
                return try self.env.pushMalformed(TypeAnno.Idx, Diagnostic{ .malformed_type_annotation = .{
                    .region = region,
                } });
            };
            // Check if this type variable is in scope
            const scope = self.currentScope();
            switch (scope.lookupTypeVar(name_ident)) {
                .found => |found_anno_idx| {
                    // Track this type variable for underscore validation
                    try self.scratch_type_var_validation.append(self.env.gpa, name_ident);

                    return try self.env.addTypeAnnoAndTypeVarRedirect(.{ .ty_var = .{
                        .name = name_ident,
                    } }, ModuleEnv.varFrom(found_anno_idx), region);
                },
                .not_found => {
                    switch (type_anno_ctx.type) {
                        // If this is an inline anno, then we can introduce the variable
                        // into the scope
                        .inline_anno => {
                            // Track this type variable for underscore validation
                            try self.scratch_type_var_validation.append(self.env.gpa, name_ident);

                            const content = types.Content{ .rigid_var = name_ident };
                            const new_anno_idx = try self.env.addTypeAnnoAndTypeVar(.{ .ty_var = .{
                                .name = name_ident,
                            } }, content, region);

                            // Add to scope
                            _ = try self.scopeIntroduceTypeVar(name_ident, new_anno_idx);

                            return new_anno_idx;
                        },
                        // Otherwise, this is malformed
                        .type_decl_anno => {
                            return self.env.pushMalformed(TypeAnno.Idx, Diagnostic{ .undeclared_type_var = .{
                                .name = name_ident,
                                .region = region,
                            } });
                        },
                    }
                },
            }
        },
        .underscore_type_var => |underscore_ty_var| {
            type_anno_ctx.found_underscore = true;

            const region = self.parse_ir.tokenizedRegionToRegion(underscore_ty_var.region);

            // Underscore types aren't allowed in type declarations (aliases or nominal)
            if (type_anno_ctx.type == .type_decl_anno) {
                try self.env.pushDiagnostic(Diagnostic{ .underscore_in_type_declaration = .{
                    .is_alias = true,
                    .region = region,
                } });
            }

            const name_ident = self.parse_ir.tokens.resolveIdentifier(underscore_ty_var.tok) orelse {
                return self.env.pushMalformed(TypeAnno.Idx, Diagnostic{ .malformed_type_annotation = .{
                    .region = region,
                } });
            };

            // Check if this type variable is in scope
            const scope = self.currentScope();
            switch (scope.lookupTypeVar(name_ident)) {
                .found => |found_anno_idx| {
                    // Track this type variable for underscore validation
                    try self.scratch_type_var_validation.append(self.env.gpa, name_ident);

                    return try self.env.addTypeAnnoAndTypeVarRedirect(.{ .ty_var = .{
                        .name = name_ident,
                    } }, ModuleEnv.varFrom(found_anno_idx), region);
                },
                .not_found => {
                    switch (type_anno_ctx.type) {
                        // If this is an inline anno, then we can introduce the variable
                        // into the scope
                        .inline_anno => {
                            // Track this type variable for underscore validation
                            try self.scratch_type_var_validation.append(self.env.gpa, name_ident);

                            const content = types.Content{ .rigid_var = name_ident };
                            const new_anno_idx = try self.env.addTypeAnnoAndTypeVar(.{ .ty_var = .{
                                .name = name_ident,
                            } }, content, region);

                            // Add to scope
                            _ = try self.scopeIntroduceTypeVar(name_ident, new_anno_idx);

                            return new_anno_idx;
                        },
                        // Otherwise, this is malformed
                        .type_decl_anno => {
                            return self.env.pushMalformed(TypeAnno.Idx, Diagnostic{ .undeclared_type_var = .{
                                .name = name_ident,
                                .region = region,
                            } });
                        },
                    }
                },
            }
        },
        .ty => |ty| {
            return (try self.canonicalizeTypeAnnoBasicType(ty)).anno_idx;
        },
        .underscore => |underscore| {
            type_anno_ctx.found_underscore = true;

            const region = self.parse_ir.tokenizedRegionToRegion(underscore.region);

            // Underscore types aren't allowed in type declarations (aliases or nominal)
            if (type_anno_ctx.type == .type_decl_anno) {
                try self.env.pushDiagnostic(Diagnostic{ .underscore_in_type_declaration = .{
                    .is_alias = true,
                    .region = region,
                } });
            }

            // Create type variable with error content if underscore in type declaration
            const content = blk: {
                if (type_anno_ctx.isTypeDeclAndHasUnderscore()) {
                    break :blk types.Content{ .err = {} };
                } else {
                    break :blk types.Content{ .flex_var = null };
                }
            };

            return try self.env.addTypeAnnoAndTypeVar(.{ .underscore = {} }, content, region);
        },
        .tuple => |tuple| {
            return try self.canonicalizeTypeAnnoTuple(tuple, type_anno_ctx);
        },
        .record => |record| {
            return try self.canonicalizeTypeAnnoRecord(record, type_anno_ctx);
        },
        .tag_union => |tag_union| {
            return try self.canonicalizeTypeAnnoTagUnion(tag_union, type_anno_ctx);
        },
        .@"fn" => |func| {
            return try self.canonicalizeTypeAnnoFunc(func, type_anno_ctx);
        },
        .parens => |parens| {
            const region = self.parse_ir.tokenizedRegionToRegion(parens.region);
            const inner_anno = try self.canonicalizeTypeAnnoHelp(parens.anno, type_anno_ctx);

            // Create type variable with error content if underscore in type declaration
            if (type_anno_ctx.isTypeDeclAndHasUnderscore()) {
                return try self.env.addTypeAnnoAndTypeVar(.{ .parens = .{
                    .anno = inner_anno,
                } }, .err, region);
            } else {
                return try self.env.addTypeAnnoAndTypeVarRedirect(.{ .parens = .{
                    .anno = inner_anno,
                } }, ModuleEnv.varFrom(inner_anno), region);
            }
        },
        .malformed => |malformed| {
            const region = self.parse_ir.tokenizedRegionToRegion(malformed.region);
            return try self.env.pushMalformed(TypeAnno.Idx, Diagnostic{ .malformed_type_annotation = .{
                .region = region,
            } });
        },
    }

    // Process any type variables collected during canonicalization
    try self.processCollectedTypeVars();
}

const CanonicalizedTypeAnnoBasicType = struct {
    anno_idx: TypeAnno.Idx,
    mb_local_decl_idx: ?Statement.Idx,
};

/// Handle basic type lookup (Bool, Str, Num, etc.)
fn canonicalizeTypeAnnoBasicType(
    self: *Self,
    ty: @TypeOf(@as(AST.TypeAnno, undefined).ty),
) std.mem.Allocator.Error!CanonicalizedTypeAnnoBasicType {
    const trace = tracy.trace(@src());
    defer trace.end();

    const region = self.parse_ir.tokenizedRegionToRegion(ty.region);

    // Get the last token of the qualifiers
    const qualifier_toks = self.parse_ir.store.tokenSlice(ty.qualifiers);

    // Get the type ident
    const type_name_ident = self.parse_ir.tokens.resolveIdentifier(ty.token) orelse unreachable;
    const type_name_region = self.parse_ir.tokens.resolve(ty.token);

    if (qualifier_toks.len == 0) {
        // Unqualified type

        // TODO: Check for List, Box, and Str here (since they are primitives)

        const type_decl_idx = self.scopeLookupTypeDecl(type_name_ident) orelse {
            // Type not found in scope - issue diagnostic
            try self.env.pushDiagnostic(Diagnostic{ .undeclared_type = .{
                .name = type_name_ident,
                .region = type_name_region,
            } });
            return .{ .anno_idx = try self.env.addTypeAnnoAndTypeVar(.{ .ty = .{
                .symbol = type_name_ident,
            } }, .err, region), .mb_local_decl_idx = null };
        };

        const type_decl = self.env.store.getStatement(type_decl_idx);
        switch (type_decl) {
            .s_alias_decl => |_| {
                return .{
                    .anno_idx = try self.env.addTypeAnnoAndTypeVarRedirect(CIR.TypeAnno{ .ty = .{
                        .symbol = type_name_ident,
                    } }, ModuleEnv.varFrom(type_decl_idx), region),
                    .mb_local_decl_idx = type_decl_idx,
                };
            },
            .s_nominal_decl => |_| {
                return .{
                    .anno_idx = try self.env.addTypeAnnoAndTypeVarRedirect(CIR.TypeAnno{ .ty = .{
                        .symbol = type_name_ident,
                    } }, ModuleEnv.varFrom(type_decl_idx), region),
                    .mb_local_decl_idx = type_decl_idx,
                };
            },
            else => {
                // Since we looked up this type decl from `scopeLookupTypeDecl`
                // this state should be impossible
                unreachable;
            },
        }
    } else {
        // This is an external type

        // Get the fully resolved module name
        const strip_tokens = [_]tokenize.Token.Tag{.NoSpaceDotUpperIdent};
        const module_alias_text = self.parse_ir.resolveQualifiedName(
            .{ .span = .{ .start = 0, .len = @intCast(qualifier_toks.len - 1) } },
            qualifier_toks[qualifier_toks.len - 1],
            &strip_tokens,
        );
        const module_alias = try self.env.insertIdent(base.Ident.for_text(module_alias_text));

        // Check if this is a module alias
        const module_name = self.scopeLookupModule(module_alias) orelse {
            // Module is not in current scope
            return .{ .anno_idx = try self.env.pushMalformed(TypeAnno.Idx, CIR.Diagnostic{ .module_not_imported = .{
                .module_name = module_alias,
                .region = region,
            } }), .mb_local_decl_idx = null };
        };
        const module_name_text = self.env.getIdent(module_name);

        // Check if this module is imported in the current scope
        const import_idx = self.scopeLookupImportedModule(module_name_text) orelse {
            return .{ .anno_idx = try self.env.pushMalformed(TypeAnno.Idx, Diagnostic{ .module_not_imported = .{
                .module_name = module_name,
                .region = region,
            } }), .mb_local_decl_idx = null };
        };

        // Look up the target node index in the module's exposed_nodes
        const type_name_text = self.env.getIdent(type_name_ident);
        const target_node_idx, const type_content = blk: {
            const envs_map = self.module_envs orelse {
                break :blk .{ 0, Content.err };
            };

            const module_env = envs_map.get(module_name_text) orelse {
                break :blk .{ 0, Content.err };
            };

            const target_ident = module_env.common.findIdent(type_name_text) orelse {
                // Type is not exposed by the module
                return .{ .anno_idx = try self.env.pushMalformed(TypeAnno.Idx, CIR.Diagnostic{ .type_not_exposed = .{
                    .module_name = module_name,
                    .type_name = type_name_ident,
                    .region = type_name_region,
                } }), .mb_local_decl_idx = null };
            };

            const other_module_node_id = module_env.getExposedNodeIndexById(target_ident) orelse {
                // Type is not exposed by the module
                return .{ .anno_idx = try self.env.pushMalformed(TypeAnno.Idx, CIR.Diagnostic{ .type_not_exposed = .{
                    .module_name = module_name,
                    .type_name = type_name_ident,
                    .region = type_name_region,
                } }), .mb_local_decl_idx = null };
            };

            // Successfully found the target node
            break :blk .{ other_module_node_id, Content{ .flex_var = null } };
        };

        // Create the ty_lookup_external expression with Import.Idx
        // Type solving will copy this types from the origin type store into the
        // this module's type store
        return .{
            .anno_idx = try self.env.addTypeAnnoAndTypeVar(CIR.TypeAnno{ .ty_lookup_external = .{
                .module_idx = import_idx,
                .target_node_idx = target_node_idx,
            } }, type_content, region),
            .mb_local_decl_idx = null,
        };
    }
}

/// Handle type applications like List(Str), Dict(k, v)
fn canonicalizeTypeAnnoTypeApplication(
    self: *Self,
    apply: @TypeOf(@as(AST.TypeAnno, undefined).apply),
    type_anno_ctx: *TypeAnnoCtx,
) std.mem.Allocator.Error!TypeAnno.Idx {
    const trace = tracy.trace(@src());
    defer trace.end();

    const region = self.parse_ir.tokenizedRegionToRegion(apply.region);
    const args_slice = self.parse_ir.store.typeAnnoSlice(apply.args);

    // Validate we have arguments
    if (args_slice.len == 0) {
        return try self.env.pushMalformed(TypeAnno.Idx, Diagnostic{ .malformed_type_annotation = .{ .region = region } });
    }

    // Canonicalize the base type first
    const based_anno_ast = self.parse_ir.store.getTypeAnno(args_slice[0]);
    const base_canonicalized = blk: {
        switch (based_anno_ast) {
            .ty => |ty| {
                break :blk try self.canonicalizeTypeAnnoBasicType(ty);
            },
            else => {
                return try self.env.pushMalformed(TypeAnno.Idx, Diagnostic{ .malformed_type_annotation = .{ .region = region } });
            },
        }
    };
    const base_anno = self.env.store.getTypeAnno(base_canonicalized.anno_idx);

    // Canonicalize type arguments (skip first which is the type name)
    const scratch_top = self.env.store.scratchTypeAnnoTop();
    defer self.env.store.clearScratchTypeAnnosFrom(scratch_top);

    for (args_slice[1..]) |arg_idx| {
        const apply_arg_anno_idx = try self.canonicalizeTypeAnnoHelp(arg_idx, type_anno_ctx);
        try self.env.store.addScratchTypeAnno(apply_arg_anno_idx);
    }
    const args_span = try self.env.store.typeAnnoSpanFrom(scratch_top);

    // Extract the root type symbol for the type application
    // Then, we must instantiate the type from the base declaration *with* the
    // user-provided type arugmuments applied
    switch (base_anno) {
        .ty => |ty| {
            if (type_anno_ctx.isTypeDeclAndHasUnderscore()) {
                return try self.env.addTypeAnnoAndTypeVar(.{ .apply = .{
                    .symbol = ty.symbol,
                    .args = args_span,
                } }, .err, region);
            }

            const local_decl_idx = base_canonicalized.mb_local_decl_idx orelse {
                return try self.env.addTypeAnnoAndTypeVar(.{ .apply = .{
                    .symbol = ty.symbol,
                    .args = args_span,
                } }, .err, region);
            };

            return try self.env.addTypeAnnoAndTypeVarRedirect(.{ .apply = .{
                .symbol = ty.symbol,
                .args = args_span,
            } }, ModuleEnv.varFrom(local_decl_idx), region);
        },
        .ty_lookup_external => |tle| {
            if (type_anno_ctx.isTypeDeclAndHasUnderscore()) {
                return try self.env.addTypeAnnoAndTypeVar(.{ .apply_external = .{
                    .module_idx = tle.module_idx,
                    .target_node_idx = tle.target_node_idx,
                    .args = args_span,
                } }, .err, region);
            } else {
                // Set the type to be flex var for now. The type solving phase
                // will copy the type from the original module's type store into
                // this module's type store
                return try self.env.addTypeAnnoAndTypeVar(.{ .apply_external = .{
                    .module_idx = tle.module_idx,
                    .target_node_idx = tle.target_node_idx,
                    .args = args_span,
                } }, .{ .flex_var = null }, region);
            }
        },
        else => return base_canonicalized.anno_idx,
    }
}

/// Handle tuple types like (a, b, c)
fn canonicalizeTypeAnnoTuple(
    self: *Self,
    tuple: @TypeOf(@as(AST.TypeAnno, undefined).tuple),
    type_anno_ctx: *TypeAnnoCtx,
) std.mem.Allocator.Error!TypeAnno.Idx {
    const trace = tracy.trace(@src());
    defer trace.end();

    const region = self.parse_ir.tokenizedRegionToRegion(tuple.region);

    const tuple_elems_slice = self.parse_ir.store.typeAnnoSlice(tuple.annos);

    if (tuple_elems_slice.len == 1) {
        return try self.canonicalizeTypeAnnoHelp(tuple_elems_slice[0], type_anno_ctx);
    } else {

        // Canonicalize all tuple elements
        const scratch_top = self.env.store.scratchTypeAnnoTop();
        defer self.env.store.clearScratchTypeAnnosFrom(scratch_top);

        const scratch_vars_top = self.scratch_vars.top();
        defer self.scratch_vars.clearFrom(scratch_vars_top);

        for (tuple_elems_slice) |elem_idx| {
            const canonicalized_elem_idx = try self.canonicalizeTypeAnnoHelp(elem_idx, type_anno_ctx);
            try self.env.store.addScratchTypeAnno(canonicalized_elem_idx);

            const elem_var = ModuleEnv.varFrom(canonicalized_elem_idx);
            try self.scratch_vars.append(self.env.gpa, elem_var);
        }
        const annos = try self.env.store.typeAnnoSpanFrom(scratch_top);

        const content = blk: {
            if (type_anno_ctx.isTypeDeclAndHasUnderscore()) {
                break :blk types.Content{ .err = {} };
            } else {
                const elems_var_range = try self.env.types.appendVars(self.scratch_vars.sliceFromStart(scratch_vars_top));
                break :blk types.Content{ .structure = FlatType{ .tuple = .{ .elems = elems_var_range } } };
            }
        };

        return try self.env.addTypeAnnoAndTypeVar(.{ .tuple = .{
            .elems = annos,
        } }, content, region);
    }
}

fn canonicalizeTypeAnnoRecord(
    self: *Self,
    record: @TypeOf(@as(AST.TypeAnno, undefined).record),
    type_anno_ctx: *TypeAnnoCtx,
) std.mem.Allocator.Error!TypeAnno.Idx {
    const region = self.parse_ir.tokenizedRegionToRegion(record.region);

    // Canonicalize all record fields
    const scratch_top = self.env.store.scratchAnnoRecordFieldTop();
    defer self.env.store.clearScratchAnnoRecordFieldsFrom(scratch_top);

    const scratch_record_fields_top = self.scratch_record_fields.top();
    defer self.scratch_record_fields.clearFrom(scratch_record_fields_top);

    for (self.parse_ir.store.annoRecordFieldSlice(record.fields)) |field_idx| {
        const ast_field = self.parse_ir.store.getAnnoRecordField(field_idx) catch |err| switch (err) {
            error.MalformedNode => {
                // Skip malformed field entirely - it was already handled during parsing
                continue;
            },
        };

        // Resolve field name
        const field_name = self.parse_ir.tokens.resolveIdentifier(ast_field.name) orelse {
            // Malformed field name - continue with placeholder
            const malformed_field_ident = Ident.for_text("malformed_field");
            const malformed_ident = try self.env.insertIdent(malformed_field_ident);
            const canonicalized_ty = try self.canonicalizeTypeAnnoHelp(ast_field.ty, type_anno_ctx);

            const cir_field = CIR.TypeAnno.RecordField{
                .name = malformed_ident,
                .ty = canonicalized_ty,
            };
            const field_cir_idx = try self.env.addAnnoRecordFieldAndTypeVarRedirect(
                cir_field,
                ModuleEnv.varFrom(canonicalized_ty),
                self.parse_ir.tokenizedRegionToRegion(ast_field.region),
            );
            try self.env.store.addScratchAnnoRecordField(field_cir_idx);

            try self.scratch_record_fields.append(self.env.gpa, types.RecordField{
                .name = malformed_ident,
                .var_ = ModuleEnv.varFrom(field_cir_idx),
            });

            continue;
        };

        // Canonicalize field type
        const canonicalized_ty = try self.canonicalizeTypeAnnoHelp(ast_field.ty, type_anno_ctx);

        // Create CIR field
        const cir_field = CIR.TypeAnno.RecordField{
            .name = field_name,
            .ty = canonicalized_ty,
        };
        const field_cir_idx = try self.env.addAnnoRecordFieldAndTypeVarRedirect(
            cir_field,
            ModuleEnv.varFrom(canonicalized_ty),
            self.parse_ir.tokenizedRegionToRegion(ast_field.region),
        );
        try self.env.store.addScratchAnnoRecordField(field_cir_idx);

        try self.scratch_record_fields.append(self.env.gpa, types.RecordField{
            .name = field_name,
            .var_ = ModuleEnv.varFrom(field_cir_idx),
        });
    }

    const field_anno_idxs = try self.env.store.annoRecordFieldSpanFrom(scratch_top);

    // Should we be sorting here?
    const record_fields_scratch = self.scratch_record_fields.sliceFromStart(scratch_record_fields_top);
    std.mem.sort(types.RecordField, record_fields_scratch, self.env.common.getIdentStore(), comptime types.RecordField.sortByNameAsc);
    const fields_type_range = try self.env.types.appendRecordFields(record_fields_scratch);

    const content = blk: {
        if (type_anno_ctx.isTypeDeclAndHasUnderscore()) {
            break :blk types.Content{ .err = {} };
        } else {
            // TODO: Add parser support for extensible variables in
            // record then thread that through here
            const ext_var = try self.env.addTypeSlotAndTypeVar(
                @enumFromInt(0), // TODO
                .{ .structure = .empty_record },
                region,
                TypeVar,
            );
            break :blk Content{ .structure = .{ .record = .{ .fields = fields_type_range, .ext = ext_var } } };
        }
    };

    return try self.env.addTypeAnnoAndTypeVar(.{ .record = .{
        .fields = field_anno_idxs,
    } }, content, region);
}

/// Handle tag union types like [Some(a), None]
fn canonicalizeTypeAnnoTagUnion(
    self: *Self,
    tag_union: @TypeOf(@as(AST.TypeAnno, undefined).tag_union),
    type_anno_ctx: *TypeAnnoCtx,
) std.mem.Allocator.Error!TypeAnno.Idx {
    const trace = tracy.trace(@src());
    defer trace.end();

    const region = self.parse_ir.tokenizedRegionToRegion(tag_union.region);

    // Canonicalize all tags in the union using tag-specific canonicalization
    const scratch_annos_top = self.env.store.scratchTypeAnnoTop();
    defer self.env.store.clearScratchTypeAnnosFrom(scratch_annos_top);

    const scratch_tags_top = self.scratch_tags.top();
    defer self.scratch_tags.clearFrom(scratch_tags_top);

    for (self.parse_ir.store.typeAnnoSlice(tag_union.tags)) |tag_idx| {
        // First canonicalized the tag variant
        // This will always return a `ty` or an `apply`
        const canonicalized_tag_idx = try self.canonicalizeTypeAnnoTag(tag_idx, type_anno_ctx);
        try self.env.store.addScratchTypeAnno(canonicalized_tag_idx);

        // Then, create the type system tag and append to scratch tags
        const tag_cir_anno = self.env.store.getTypeAnno(canonicalized_tag_idx);
        const tag = blk: {
            switch (tag_cir_anno) {
                .ty => |ty| {
                    break :blk try self.env.types.mkTag(ty.symbol, &.{});
                },
                .apply => |apply| {
                    const args_slice: []TypeVar = @ptrCast(self.env.store.sliceTypeAnnos(apply.args));
                    break :blk try self.env.types.mkTag(apply.symbol, args_slice);
                },
                .malformed => {
                    continue;
                },
                else => unreachable,
            }
        };
        try self.scratch_tags.append(self.env.gpa, tag);
    }

    const tag_anno_idxs = try self.env.store.typeAnnoSpanFrom(scratch_annos_top);

    // Should we be sorting here?
    const tags_slice = self.scratch_tags.sliceFromStart(scratch_tags_top);
    std.mem.sort(types.Tag, tags_slice, self.env.common.getIdentStore(), comptime types.Tag.sortByNameAsc);

    // Canonicalize the ext, if it exists
    const mb_ext_anno = if (tag_union.open_anno) |open_idx| blk: {
        break :blk try self.canonicalizeTypeAnnoHelp(open_idx, type_anno_ctx);
    } else null;

    const content = blk: {
        if (type_anno_ctx.isTypeDeclAndHasUnderscore()) {
            break :blk types.Content{ .err = {} };
        } else {
            // Make the ext type variable
            const ext_var = inner_blk: {
                if (mb_ext_anno) |ext_anno| {
                    break :inner_blk ModuleEnv.varFrom(ext_anno);
                } else {
                    break :inner_blk try self.env.addTypeSlotAndTypeVar(
                        @enumFromInt(0),
                        .{ .structure = .empty_tag_union },
                        region,
                        TypeVar,
                    );
                }
            };

            // Make type system tag union
            break :blk try self.env.types.mkTagUnion(tags_slice, ext_var);
        }
    };

    return try self.env.addTypeAnnoAndTypeVar(.{ .tag_union = .{
        .tags = tag_anno_idxs,
        .ext = mb_ext_anno,
    } }, content, region);
}

/// Canonicalize a tag variant within a tag union type annotation
///
/// Unlike general type canonicalization, this doesn't validate tag names against scope
/// since tags in tag unions are anonymous and defined by the union itself
///
/// Note that these annotation node types are not used, so they're set to be flex vars
fn canonicalizeTypeAnnoTag(
    self: *Self,
    anno_idx: AST.TypeAnno.Idx,
    type_anno_ctx: *TypeAnnoCtx,
) std.mem.Allocator.Error!TypeAnno.Idx {
    const trace = tracy.trace(@src());
    defer trace.end();

    const ast_anno = self.parse_ir.store.getTypeAnno(anno_idx);
    switch (ast_anno) {
        .ty => |ty| {
            // For simple tags like `None`, just create the type annotation without scope validation
            const region = self.parse_ir.tokenizedRegionToRegion(ty.region);
            const ident_idx = if (self.parse_ir.tokens.resolveIdentifier(ty.token)) |ident|
                ident
            else
                // Create identifier from text if resolution fails
                try self.env.insertIdent(base.Ident.for_text(self.parse_ir.resolve(ty.token)));

            return try self.env.addTypeAnnoAndTypeVar(.{ .ty = .{
                .symbol = ident_idx,
            } }, Content{ .flex_var = null }, region);
        },
        .apply => |apply| {
            // For tags with arguments like `Some(Str)`, validate the arguments but not the tag name
            const region = self.parse_ir.tokenizedRegionToRegion(apply.region);
            const args_slice = self.parse_ir.store.typeAnnoSlice(apply.args);

            if (args_slice.len == 0) {
                return try self.env.pushMalformed(TypeAnno.Idx, Diagnostic{ .malformed_type_annotation = .{ .region = region } });
            }

            // First argument is the tag name - don't validate it against scope
            const base_type = self.parse_ir.store.getTypeAnno(args_slice[0]);
            const type_name = switch (base_type) {
                .ty => |ty| if (self.parse_ir.tokens.resolveIdentifier(ty.token)) |ident|
                    ident
                else
                    try self.env.insertIdent(base.Ident.for_text(self.parse_ir.resolve(ty.token))),
                else => return try self.env.pushMalformed(TypeAnno.Idx, Diagnostic{ .malformed_type_annotation = .{ .region = region } }),
            };

            // Canonicalize type arguments (skip first which is the tag name)
            // These should be validated against scope since they're real types like `Str`, `Int`, etc.
            const scratch_top = self.env.store.scratchTypeAnnoTop();
            defer self.env.store.clearScratchTypeAnnosFrom(scratch_top);

            for (args_slice[1..]) |arg_idx| {
                const canonicalized = try self.canonicalizeTypeAnnoHelp(arg_idx, type_anno_ctx);
                try self.env.store.addScratchTypeAnno(canonicalized);
            }

            const args = try self.env.store.typeAnnoSpanFrom(scratch_top);
            return try self.env.addTypeAnnoAndTypeVar(.{ .apply = .{
                .symbol = type_name,
                .args = args,
            } }, Content{ .flex_var = null }, region);
        },
        else => {
            return try self.env.pushMalformed(TypeAnno.Idx, Diagnostic{
                .malformed_type_annotation = .{ .region = self.parse_ir.tokenizedRegionToRegion(ast_anno.to_tokenized_region()) },
            });
        },
    }
}

fn canonicalizeTypeAnnoFunc(
    self: *Self,
    func: @TypeOf(@as(AST.TypeAnno, undefined).@"fn"),
    type_anno_ctx: *TypeAnnoCtx,
) std.mem.Allocator.Error!TypeAnno.Idx {
    const region = self.parse_ir.tokenizedRegionToRegion(func.region);

    // Canonicalize argument types
    const scratch_top = self.env.store.scratchTypeAnnoTop();
    defer self.env.store.clearScratchTypeAnnosFrom(scratch_top);
    for (self.parse_ir.store.typeAnnoSlice(func.args)) |arg_idx| {
        const arg_anno_idx = try self.canonicalizeTypeAnnoHelp(arg_idx, type_anno_ctx);
        try self.env.store.addScratchTypeAnno(arg_anno_idx);
    }

    const args_span = try self.env.store.typeAnnoSpanFrom(scratch_top);

    const args_anno_idxs = self.env.store.sliceTypeAnnos(args_span);
    const args_vars: []TypeVar = @ptrCast(@alignCast(args_anno_idxs));

    // Canonicalize return type
    const ret_anno_idx = try self.canonicalizeTypeAnnoHelp(func.ret, type_anno_ctx);
    const ret_var = ModuleEnv.varFrom(ret_anno_idx);

    const content = blk: {
        if (type_anno_ctx.isTypeDeclAndHasUnderscore()) {
            break :blk types.Content{ .err = {} };
        } else {
            if (func.effectful) {
                break :blk try self.env.types.mkFuncEffectful(args_vars, ret_var);
            } else {
                break :blk try self.env.types.mkFuncPure(args_vars, ret_var);
            }
        }
    };

    return try self.env.addTypeAnnoAndTypeVar(.{ .@"fn" = .{
        .args = args_span,
        .ret = ret_anno_idx,
        .effectful = func.effectful,
    } }, content, region);
}

////////////////////////////////////////////////////////////////////////////////

fn canonicalizeTypeHeader(self: *Self, header_idx: AST.TypeHeader.Idx) std.mem.Allocator.Error!CIR.TypeHeader.Idx {
    const trace = tracy.trace(@src());
    defer trace.end();

    // Check if the node is malformed before calling getTypeHeader
    const node = self.parse_ir.store.nodes.get(@enumFromInt(@intFromEnum(header_idx)));
    const node_region = self.parse_ir.tokenizedRegionToRegion(node.region);
    if (node.tag == .malformed) {
        // Create a malformed type header with an invalid identifier
        return try self.env.addTypeHeaderAndTypeVar(.{
            .name = base.Ident.Idx{ .attributes = .{ .effectful = false, .ignored = false, .reassignable = false }, .idx = 0 }, // Invalid identifier
            .args = .{ .span = .{ .start = 0, .len = 0 } },
        }, Content{ .flex_var = null }, node_region);
    }

    const ast_header = self.parse_ir.store.getTypeHeader(header_idx) catch unreachable; // Malformed handled above
    const region = self.parse_ir.tokenizedRegionToRegion(ast_header.region);

    // Get the type name identifier
    const name_ident = self.parse_ir.tokens.resolveIdentifier(ast_header.name) orelse {
        // If we can't resolve the identifier, create a malformed header with invalid identifier
        return try self.env.addTypeHeaderAndTypeVar(.{
            .name = base.Ident.Idx{ .attributes = .{ .effectful = false, .ignored = false, .reassignable = false }, .idx = 0 }, // Invalid identifier
            .args = .{ .span = .{ .start = 0, .len = 0 } },
        }, Content{ .flex_var = null }, region);
    };

    // Canonicalize type arguments - these are parameter declarations, not references
    const scratch_top = self.env.store.scratchTypeAnnoTop();
    defer self.env.store.clearScratchTypeAnnosFrom(scratch_top);

    for (self.parse_ir.store.typeAnnoSlice(ast_header.args)) |arg_idx| {
        const ast_arg = self.parse_ir.store.getTypeAnno(arg_idx);
        // Type parameters should be treated as declarations, not lookups
        switch (ast_arg) {
            .ty_var => |ty_var| {
                const param_region = self.parse_ir.tokenizedRegionToRegion(ty_var.region);
                const param_ident = self.parse_ir.tokens.resolveIdentifier(ty_var.tok) orelse {
                    const malformed = try self.env.pushMalformed(TypeAnno.Idx, Diagnostic{ .malformed_type_annotation = .{
                        .region = param_region,
                    } });
                    try self.env.store.addScratchTypeAnno(malformed);
                    continue;
                };

                // Create type variable annotation for this parameter
                // Check for underscore in type parameter
                const param_name = self.parse_ir.env.getIdent(param_ident);
                if (param_name.len > 0 and param_name[0] == '_') {
                    try self.env.pushDiagnostic(Diagnostic{ .underscore_in_type_declaration = .{
                        .is_alias = true,
                        .region = param_region,
                    } });
                }

                const param_anno = try self.env.addTypeAnnoAndTypeVar(.{ .ty_var = .{
                    .name = param_ident,
                } }, Content{ .rigid_var = param_ident }, param_region);
                try self.env.store.addScratchTypeAnno(param_anno);
            },
            .underscore => |underscore_param| {
                // Handle underscore type parameters
                const param_region = self.parse_ir.tokenizedRegionToRegion(underscore_param.region);

                // Push underscore diagnostic for underscore type parameters
                try self.env.pushDiagnostic(Diagnostic{ .underscore_in_type_declaration = .{
                    .is_alias = true,
                    .region = param_region,
                } });

                // Create underscore type annotation
                const underscore_anno = try self.env.addTypeAnnoAndTypeVar(.{ .underscore = {} }, Content{ .err = {} }, param_region);
                try self.env.store.addScratchTypeAnno(underscore_anno);
            },
            .malformed => |malformed_param| {
                // Handle malformed underscore type parameters
                const param_region = self.parse_ir.tokenizedRegionToRegion(malformed_param.region);

                // Push underscore diagnostic for malformed underscore type parameters
                try self.env.pushDiagnostic(Diagnostic{ .underscore_in_type_declaration = .{
                    .is_alias = true,
                    .region = param_region,
                } });

                // Create malformed type annotation using pushMalformed for consistency
                const malformed_anno = try self.env.pushMalformed(TypeAnno.Idx, Diagnostic{ .malformed_type_annotation = .{
                    .region = param_region,
                } });
                try self.env.store.addScratchTypeAnno(malformed_anno);
            },
            else => {
                // Other types in parameter position - canonicalize normally but warn
                try self.env.pushDiagnostic(Diagnostic{ .malformed_type_annotation = .{
                    .region = node_region,
                } });
                const canonicalized = try self.canonicalizeTypeAnno(arg_idx, .type_decl_anno);
                try self.env.store.addScratchTypeAnno(canonicalized);
            },
        }
    }

    const args = try self.env.store.typeAnnoSpanFrom(scratch_top);

    return try self.env.addTypeHeaderAndTypeVar(.{
        .name = name_ident,
        .args = args,
    }, Content{ .flex_var = null }, region);
}

/// Canonicalize a statement in the canonical IR.
pub fn canonicalizeStatement(self: *Self, stmt_idx: AST.Statement.Idx) std.mem.Allocator.Error!?CanonicalizedExpr {
    const trace = tracy.trace(@src());
    defer trace.end();

    const stmt = self.parse_ir.store.getStatement(stmt_idx);

    switch (stmt) {
        .decl => |d| {
            // Check if this is a var reassignment
            const pattern = self.parse_ir.store.getPattern(d.pattern);
            if (pattern == .ident) {
                const ident_tok = pattern.ident.ident_tok;
                if (self.parse_ir.tokens.resolveIdentifier(ident_tok)) |ident_idx| {
                    const region = self.parse_ir.tokenizedRegionToRegion(self.parse_ir.store.getPattern(d.pattern).to_tokenized_region());

                    // Check if this identifier exists and is a var
                    switch (self.scopeLookup(.ident, ident_idx)) {
                        .found => |existing_pattern_idx| {
                            // Check if this is a var reassignment across function boundaries
                            if (self.isVarReassignmentAcrossFunctionBoundary(existing_pattern_idx)) {
                                // Generate error for var reassignment across function boundary
                                const malformed_idx = try self.env.pushMalformed(Expr.Idx, Diagnostic{ .var_across_function_boundary = .{
                                    .region = region,
                                } });

                                // Create a reassign statement with the error expression
                                const reassign_stmt = Statement{ .s_reassign = .{
                                    .pattern_idx = existing_pattern_idx,
                                    .expr = malformed_idx,
                                } };
                                const reassign_idx = try self.env.addStatementAndTypeVar(reassign_stmt, Content{ .flex_var = null }, region);
                                try self.env.store.addScratchStatement(reassign_idx);

                                return CanonicalizedExpr{ .idx = malformed_idx, .free_vars = null };
                            }

                            // Check if this was declared as a var
                            if (self.isVarPattern(existing_pattern_idx)) {
                                // This is a var reassignment - canonicalize the expression and create reassign statement
                                const can_expr = try self.canonicalizeExpr(d.body) orelse return null;

                                // Create reassign statement
                                const reassign_stmt = Statement{ .s_reassign = .{
                                    .pattern_idx = existing_pattern_idx,
                                    .expr = can_expr.idx,
                                } };
                                const reassign_idx = try self.env.addStatementAndTypeVar(reassign_stmt, Content{ .flex_var = null }, region);
                                try self.env.store.addScratchStatement(reassign_idx);

                                return can_expr;
                            }
                        },
                        .not_found => {
                            // Not found in scope, fall through to regular declaration
                        },
                    }
                }
            }

            // Regular declaration - canonicalize as usual
            const pattern_idx = try self.canonicalizePattern(d.pattern) orelse return null;
            const can_expr = try self.canonicalizeExpr(d.body) orelse return null;

            // Create a declaration statement
            const var_stmt = Statement{ .s_decl = .{
                .pattern = pattern_idx,
                .expr = can_expr.idx,
            } };
            const region = self.parse_ir.tokenizedRegionToRegion(self.parse_ir.store.getStatement(stmt_idx).decl.region);
            const var_stmt_idx = try self.env.addStatementAndTypeVar(var_stmt, Content{ .flex_var = null }, region);
            try self.env.store.addScratchStatement(var_stmt_idx);

            return can_expr;
        },
        .@"var" => |v| {
            // Var declaration - handle specially with function boundary tracking
            const var_name = self.parse_ir.tokens.resolveIdentifier(v.name) orelse return null;
            const region = self.parse_ir.tokenizedRegionToRegion(v.region);

            // Canonicalize the initial value
            const can_init_expr = try self.canonicalizeExpr(v.body) orelse return null;

            // Create pattern for the var
            const pattern_idx = try self.env.addPatternAndTypeVar(Pattern{ .assign = .{ .ident = var_name } }, Content{ .flex_var = null }, region);

            // Introduce the var with function boundary tracking
            _ = try self.scopeIntroduceVar(var_name, pattern_idx, region, true, Pattern.Idx);

            // Create var statement
            const var_stmt = Statement{ .s_var = .{
                .pattern_idx = pattern_idx,
                .expr = can_init_expr.idx,
            } };
            const var_idx = try self.env.addStatementAndTypeVar(var_stmt, Content{ .flex_var = null }, region);
            try self.env.store.addScratchStatement(var_idx);

            return can_init_expr;
        },
        .expr => |e| {
            // Expression statement
            const can_expr = try self.canonicalizeExpr(e.expr) orelse return null;

            // Create expression statement
            const expr_stmt = Statement{ .s_expr = .{
                .expr = can_expr.idx,
            } };
            const region = self.parse_ir.tokenizedRegionToRegion(e.region);
            const expr_stmt_idx = try self.env.addStatementAndTypeVar(expr_stmt, Content{ .flex_var = null }, region);
            try self.env.store.addScratchStatement(expr_stmt_idx);

            return can_expr;
        },
        .crash => |c| {
            // Crash statement
            const region = self.parse_ir.tokenizedRegionToRegion(c.region);

            // Extract string content from the crash expression or create malformed if not string
            const msg_literal = blk: {
                const msg_expr = self.parse_ir.store.getExpr(c.expr);
                switch (msg_expr) {
                    .string => |s| {
                        // For string literals, we need to extract the actual string parts
                        const parts = self.parse_ir.store.exprSlice(s.parts);
                        if (parts.len > 0) {
                            const first_part = self.parse_ir.store.getExpr(parts[0]);
                            if (first_part == .string_part) {
                                const part_text = self.parse_ir.resolve(first_part.string_part.token);
                                break :blk try self.env.insertString(part_text);
                            }
                        }
                        // Fall back to default if we can't extract
                        break :blk try self.env.insertString("crash");
                    },
                    else => {
                        // For non-string expressions, create a malformed expression
                        const malformed_idx = try self.env.pushMalformed(Expr.Idx, Diagnostic{ .crash_expects_string = .{
                            .region = region,
                        } });
                        return CanonicalizedExpr{ .idx = malformed_idx, .free_vars = null };
                    },
                }
            };

            // Create crash statement
            const crash_stmt = Statement{ .s_crash = .{
                .msg = msg_literal,
            } };
            const crash_stmt_idx = try self.env.addStatementAndTypeVar(crash_stmt, Content{ .flex_var = null }, region);
            try self.env.store.addScratchStatement(crash_stmt_idx);

            // Create a crash expression that represents the runtime behavior
            const crash_expr_idx = try self.env.addExprAndTypeVar(Expr{ .e_crash = .{
                .msg = msg_literal,
            } }, Content{ .flex_var = null }, region);

            return CanonicalizedExpr{ .idx = crash_expr_idx, .free_vars = null };
        },
        .dbg => |d| {
            // Debug statement
            const region = self.parse_ir.tokenizedRegionToRegion(d.region);

            // Canonicalize the debug expression
            const can_dbg_expr = try self.canonicalizeExpr(d.expr) orelse return null;

            // Create dbg statement
            const dbg_stmt = Statement{ .s_dbg = .{
                .expr = can_dbg_expr.idx,
            } };
            const dbg_stmt_idx = try self.env.addStatementAndTypeVar(dbg_stmt, Content{ .flex_var = null }, region);
            try self.env.store.addScratchStatement(dbg_stmt_idx);

            // Return the debug expression value (dbg returns the value of its expression)
            return can_dbg_expr;
        },

        .expect => |e| {
            // Expect statement
            const region = self.parse_ir.tokenizedRegionToRegion(e.region);

            // Canonicalize the expect expression
            const can_expect = try self.canonicalizeExpr(e.body) orelse return null;

            // Create expect statement
            const expect_stmt = Statement{ .s_expect = .{
                .body = can_expect.idx,
            } };
            const expect_stmt_idx = try self.env.addStatementAndTypeVar(expect_stmt, Content{ .flex_var = null }, region);
            try self.env.store.addScratchStatement(expect_stmt_idx);

            const expect_expr_node = try self.env.addExprAndTypeVar(Expr{ .e_expect = .{
                .body = can_expect.idx,
            } }, Content{ .flex_var = null }, region);
            return CanonicalizedExpr{ .idx = expect_expr_node, .free_vars = can_expect.free_vars };
        },
        .@"return" => |r| {
            // Return statement
            const region = self.parse_ir.tokenizedRegionToRegion(r.region);

            // Canonicalize the return expression
            const can_return_expr = try self.canonicalizeExpr(r.expr) orelse return null;

            // Create return statement
            const return_stmt = Statement{ .s_return = .{
                .expr = can_return_expr.idx,
            } };
            const return_stmt_idx = try self.env.addStatementAndTypeVar(return_stmt, Content{ .flex_var = null }, region);
            try self.env.store.addScratchStatement(return_stmt_idx);

            // Return the return expression value
            return can_return_expr;
        },
        .type_decl => |s| {
            // TODO type declarations in statement context
            const feature = try self.env.insertString("type_decl in statement context");
            const malformed_idx = try self.env.pushMalformed(Expr.Idx, Diagnostic{ .not_implemented = .{
                .feature = feature,
                .region = self.parse_ir.tokenizedRegionToRegion(s.region),
            } });
            return CanonicalizedExpr{ .idx = malformed_idx, .free_vars = null };
        },
        .type_anno => |ta| {
            // Type annotation statement
            const region = self.parse_ir.tokenizedRegionToRegion(ta.region);

            // Resolve the identifier name
            const name_ident = self.parse_ir.tokens.resolveIdentifier(ta.name) orelse {
                const feature = try self.env.insertString("type annotation identifier resolution");
                const malformed_idx = try self.env.pushMalformed(Expr.Idx, Diagnostic{ .not_implemented = .{
                    .feature = feature,
                    .region = region,
                } });
                return CanonicalizedExpr{ .idx = malformed_idx, .free_vars = null };
            };

            // Introduce type variables into scope
            const type_vars_top: u32 = @intCast(self.scratch_idents.top());

            // Extract type variables from the AST annotation
            try self.extractTypeVarIdentsFromASTAnno(ta.anno, type_vars_top);

            // Now canonicalize the annotation with type variables in scope
            const type_anno_idx = try self.canonicalizeTypeAnno(ta.anno, .inline_anno);

            // Canonicalize where clauses if present
            const where_clauses = if (ta.where) |where_coll| blk: {
                const where_slice = self.parse_ir.store.whereClauseSlice(.{ .span = self.parse_ir.store.getCollection(where_coll).span });
                const where_start = self.env.store.scratchWhereClauseTop();

                // Enter a new scope for where clause
                try self.scopeEnter(self.env.gpa, false);
                defer self.scopeExit(self.env.gpa) catch {};

                for (where_slice) |where_idx| {
                    const canonicalized_where = try self.canonicalizeWhereClause(where_idx, .inline_anno);
                    try self.env.store.addScratchWhereClause(canonicalized_where);
                }

                break :blk try self.env.store.whereClauseSpanFrom(where_start);
            } else null;

            // Create a type annotation statement
            const type_anno_stmt = Statement{
                .s_type_anno = .{
                    .name = name_ident,
                    .anno = type_anno_idx,
                    .where = where_clauses,
                },
            };
            const type_anno_stmt_idx = try self.env.addStatementAndTypeVar(type_anno_stmt, Content{ .flex_var = null }, region);
            try self.env.store.addScratchStatement(type_anno_stmt_idx);

            // Type annotations don't produce runtime values, so return a unit expression
            // Create an empty tuple as a unit value
            const empty_span = Expr.Span{ .span = DataSpan{ .start = 0, .len = 0 } };
            const unit_expr = try self.env.addExprAndTypeVar(Expr{ .e_tuple = .{
                .elems = empty_span,
            } }, Content{ .flex_var = null }, region);
            return CanonicalizedExpr{ .idx = unit_expr, .free_vars = null };
        },
        .import => |import_stmt| {
            _ = try self.canonicalizeImportStatement(import_stmt);

            // Import statements don't produce runtime values, so return a unit expression
            const region = self.parse_ir.tokenizedRegionToRegion(import_stmt.region);
            const empty_span = Expr.Span{ .span = DataSpan{ .start = 0, .len = 0 } };
            const unit_expr = try self.env.addExprAndTypeVar(Expr{ .e_tuple = .{
                .elems = empty_span,
            } }, Content{ .flex_var = null }, region);
            return CanonicalizedExpr{ .idx = unit_expr, .free_vars = null };
        },
        else => {
            // Other statement types not yet implemented
            const feature = try self.env.insertString("statement type in block");
            const malformed_idx = try self.env.pushMalformed(Expr.Idx, Diagnostic{ .not_implemented = .{
                .feature = feature,
                .region = Region.zero(),
            } });
            return CanonicalizedExpr{ .idx = malformed_idx, .free_vars = null };
        },
    }
}

/// Enter a new scope level
pub fn scopeEnter(self: *Self, gpa: std.mem.Allocator, is_function_boundary: bool) std.mem.Allocator.Error!void {
    const scope = Scope.init(is_function_boundary);
    try self.scopes.append(gpa, scope);
}

/// Exit the current scope level
pub fn scopeExit(self: *Self, gpa: std.mem.Allocator) Scope.Error!void {
    if (self.scopes.items.len <= 1) {
        return Scope.Error.ExitedTopScopeLevel;
    }

    // Check for unused variables in the scope we're about to exit
    const scope = &self.scopes.items[self.scopes.items.len - 1];
    try self.checkScopeForUnusedVariables(scope);

    var popped_scope: Scope = self.scopes.pop().?;
    popped_scope.deinit(gpa);
}

/// Get the current scope
fn currentScope(self: *Self) *Scope {
    std.debug.assert(self.scopes.items.len > 0);
    return &self.scopes.items[self.scopes.items.len - 1];
}

/// This will be used later for builtins like Num.nan, Num.infinity, etc.
pub fn addNonFiniteFloat(self: *Self, value: f64, region: base.Region) !Expr.Idx {
    // Dec doesn't have infinity, -infinity, or NaN
    const requirements = types.Num.Frac.Requirements{
        .fits_in_f32 = true,
        .fits_in_dec = false,
    };

    const frac_requirements = types.Num.FracRequirements{
        .fits_in_f32 = requirements.fits_in_f32,
        .fits_in_dec = requirements.fits_in_dec,
    };

    // then in the final slot the actual expr is inserted
    const expr_idx = try self.env.addExprAndTypeVar(
        CIR.Expr{
            .e_frac_f64 = .{
                .value = value,
            },
        },
        Content{ .structure = .{ .num = .{ .frac_unbound = frac_requirements } } },
        region,
    );

    return expr_idx;
}

/// Check if an identifier is in scope
fn scopeContains(
    self: *Self,
    comptime item_kind: Scope.ItemKind,
    name: base.Ident.Idx,
) ?Pattern.Idx {
    var scope_idx = self.scopes.items.len;
    while (scope_idx > 0) {
        scope_idx -= 1;
        const scope = &self.scopes.items[scope_idx];
        const map = scope.itemsConst(item_kind);

        var iter = map.iterator();
        while (iter.next()) |entry| {
            if (name.idx == entry.key_ptr.idx) {
                return entry.value_ptr.*;
            }
        }
    }
    return null;
}

/// Look up an identifier in the scope
pub fn scopeLookup(
    self: *Self,
    comptime item_kind: Scope.ItemKind,
    name: base.Ident.Idx,
) Scope.LookupResult {
    if (self.scopeContains(item_kind, name)) |pattern| {
        return Scope.LookupResult{ .found = pattern };
    }
    return Scope.LookupResult{ .not_found = {} };
}

/// Lookup a type variable in the scope hierarchy
fn scopeLookupTypeVar(self: *const Self, name_ident: Ident.Idx) ?TypeAnno.Idx {
    // Search from innermost to outermost scope
    var i = self.scopes.items.len;
    while (i > 0) {
        i -= 1;
        const scope = &self.scopes.items[i];

        switch (scope.lookupTypeVar(name_ident)) {
            .found => |type_var_idx| return type_var_idx,
            .not_found => continue,
        }
    }
    return null;
}

/// Introduce a type variable into the current scope
fn scopeIntroduceTypeVar(self: *Self, name: Ident.Idx, type_var_anno: TypeAnno.Idx) std.mem.Allocator.Error!void {
    const gpa = self.env.gpa;
    const current_scope = &self.scopes.items[self.scopes.items.len - 1];

    // Don't use parent lookup function for now - just introduce directly
    // Type variable shadowing is allowed in Roc
    const result = try current_scope.introduceTypeVar(gpa, name, type_var_anno, null);

    switch (result) {
        .success => {},
        .shadowing_warning => |shadowed_type_var_idx| {
            // Type variable shadowing is allowed but should produce warning
            const original_region = self.env.store.getTypeAnnoRegion(shadowed_type_var_idx);
            try self.env.pushDiagnostic(Diagnostic{ .shadowing_warning = .{
                .ident = name,
                .region = self.env.store.getTypeAnnoRegion(type_var_anno),
                .original_region = original_region,
            } });
        },
        .already_in_scope => |_| {
            // Type variable already exists in this scope - this is fine for repeated references
        },
    }
}

fn introduceTypeParametersFromHeader(self: *Self, header_idx: CIR.TypeHeader.Idx) std.mem.Allocator.Error!void {
    const header = self.env.store.getTypeHeader(header_idx);

    // Introduce each type parameter into the current scope
    for (self.env.store.sliceTypeAnnos(header.args)) |param_idx| {
        const param = self.env.store.getTypeAnno(param_idx);
        if (param == .ty_var) {
            try self.scopeIntroduceTypeVar(param.ty_var.name, param_idx);
        }
    }
}

// Recursively unwrap an annotation, getting all type var idents
fn extractTypeVarIdentsFromASTAnno(self: *Self, anno_idx: AST.TypeAnno.Idx, idents_start_idx: u32) std.mem.Allocator.Error!void {
    switch (self.parse_ir.store.getTypeAnno(anno_idx)) {
        .ty_var => |ty_var| {
            if (self.parse_ir.tokens.resolveIdentifier(ty_var.tok)) |ident| {
                // Check if we already have this type variable
                for (self.scratch_idents.sliceFromStart(idents_start_idx)) |existing| {
                    if (existing.idx == ident.idx) return; // Already added
                }
                _ = try self.scratch_idents.append(self.env.gpa, ident);
            }
        },
        .underscore_type_var => |underscore_ty_var| {
            if (self.parse_ir.tokens.resolveIdentifier(underscore_ty_var.tok)) |ident| {
                // Check if we already have this type variable
                for (self.scratch_idents.sliceFromStart(idents_start_idx)) |existing| {
                    if (existing.idx == ident.idx) return; // Already added
                }
                try self.scratch_idents.append(self.env.gpa, ident);
            }
        },
        .apply => |apply| {
            for (self.parse_ir.store.typeAnnoSlice(apply.args)) |arg_idx| {
                try self.extractTypeVarIdentsFromASTAnno(arg_idx, idents_start_idx);
            }
        },
        .@"fn" => |fn_anno| {
            for (self.parse_ir.store.typeAnnoSlice(fn_anno.args)) |arg_idx| {
                try self.extractTypeVarIdentsFromASTAnno(arg_idx, idents_start_idx);
            }
            try self.extractTypeVarIdentsFromASTAnno(fn_anno.ret, idents_start_idx);
        },
        .tuple => |tuple| {
            for (self.parse_ir.store.typeAnnoSlice(tuple.annos)) |elem_idx| {
                try self.extractTypeVarIdentsFromASTAnno(elem_idx, idents_start_idx);
            }
        },
        .parens => |parens| {
            try self.extractTypeVarIdentsFromASTAnno(parens.anno, idents_start_idx);
        },
        .record => |record| {
            // Extract type variables from record field types
            for (self.parse_ir.store.annoRecordFieldSlice(record.fields)) |field_idx| {
                const field = self.parse_ir.store.getAnnoRecordField(field_idx) catch |err| switch (err) {
                    error.MalformedNode => continue,
                };
                try self.extractTypeVarIdentsFromASTAnno(field.ty, idents_start_idx);
            }
        },
        .ty, .underscore, .tag_union, .malformed => {
            // These don't contain type variables to extract
        },
    }
}

/// Get the region of a specific type variable from an AST type annotation
fn getTypeVarRegionFromAST(self: *Self, anno_idx: AST.TypeAnno.Idx, target_ident: Ident.Idx) ?Region {
    const ast_anno = self.parse_ir.store.getTypeAnno(anno_idx);

    switch (ast_anno) {
        .ty_var => |ty_var| {
            if (self.parse_ir.tokens.resolveIdentifier(ty_var.tok)) |ident| {
                if (ident.idx == target_ident.idx) {
                    return self.parse_ir.tokenizedRegionToRegion(ty_var.region);
                }
            }
            return null;
        },
        .underscore_type_var => |underscore_ty_var| {
            if (self.parse_ir.tokens.resolveIdentifier(underscore_ty_var.tok)) |ident| {
                if (ident.idx == target_ident.idx) {
                    return self.parse_ir.tokenizedRegionToRegion(underscore_ty_var.region);
                }
            }
            return null;
        },
        .apply => |apply| {
            for (self.parse_ir.store.typeAnnoSlice(apply.args)) |arg_idx| {
                if (self.getTypeVarRegionFromAST(arg_idx, target_ident)) |region| {
                    return region;
                }
            }
            return null;
        },
        .@"fn" => |fn_anno| {
            for (self.parse_ir.store.typeAnnoSlice(fn_anno.args)) |arg_idx| {
                if (self.getTypeVarRegionFromAST(arg_idx, target_ident)) |region| {
                    return region;
                }
            }
            return self.getTypeVarRegionFromAST(fn_anno.ret, target_ident);
        },
        .tuple => |tuple| {
            for (self.parse_ir.store.typeAnnoSlice(tuple.annos)) |elem_idx| {
                if (self.getTypeVarRegionFromAST(elem_idx, target_ident)) |region| {
                    return region;
                }
            }
            return null;
        },
        .parens => |parens| {
            return self.getTypeVarRegionFromAST(parens.anno, target_ident);
        },
        .record => |record| {
            for (self.parse_ir.store.annoRecordFieldSlice(record.fields)) |field_idx| {
                const field = self.parse_ir.store.getAnnoRecordField(field_idx) catch |err| switch (err) {
                    error.MalformedNode => continue,
                };
                if (self.getTypeVarRegionFromAST(field.ty, target_ident)) |region| {
                    return region;
                }
            }
            return null;
        },
        .tag_union => |tag_union| {
            for (self.parse_ir.store.typeAnnoSlice(tag_union.tags)) |tag_idx| {
                if (self.getTypeVarRegionFromAST(tag_idx, target_ident)) |region| {
                    return region;
                }
            }
            if (tag_union.open_anno) |open_idx| {
                return self.getTypeVarRegionFromAST(open_idx, target_ident);
            }
            return null;
        },
        .ty, .underscore, .malformed => {
            // These don't contain type variables
            return null;
        },
    }
}

/// Introduce a new identifier to the current scope level
pub fn scopeIntroduceInternal(
    self: *Self,
    gpa: std.mem.Allocator,
    comptime item_kind: Scope.ItemKind,
    ident_idx: base.Ident.Idx,
    pattern_idx: Pattern.Idx,
    is_var: bool,
    is_declaration: bool,
) std.mem.Allocator.Error!Scope.IntroduceResult {
    // Check if var is being used at top-level
    if (is_var and self.scopes.items.len == 1) {
        return Scope.IntroduceResult{ .top_level_var_error = {} };
    }

    // Check for existing identifier in any scope level for shadowing detection
    if (self.scopeContains(item_kind, ident_idx)) |existing_pattern| {
        // If it's a var reassignment (not declaration), check function boundaries
        if (is_var and !is_declaration) {
            // Find the scope where the var was declared and check for function boundaries
            var declaration_scope_idx: ?usize = null;
            var scope_idx = self.scopes.items.len;

            // First, find where the identifier was declared
            while (scope_idx > 0) {
                scope_idx -= 1;
                const scope = &self.scopes.items[scope_idx];
                const map = scope.itemsConst(item_kind);

                var iter = map.iterator();
                while (iter.next()) |entry| {
                    if (ident_idx.idx == entry.key_ptr.idx) {
                        declaration_scope_idx = scope_idx;
                        break;
                    }
                }

                if (declaration_scope_idx != null) break;
            }

            // Now check if there are function boundaries between declaration and current scope
            if (declaration_scope_idx) |decl_idx| {
                var current_idx = decl_idx + 1;
                var found_function_boundary = false;

                while (current_idx < self.scopes.items.len) {
                    const scope = &self.scopes.items[current_idx];
                    if (scope.is_function_boundary) {
                        found_function_boundary = true;
                        break;
                    }
                    current_idx += 1;
                }

                if (found_function_boundary) {
                    // Different function, return error
                    return Scope.IntroduceResult{ .var_across_function_boundary = existing_pattern };
                } else {
                    // Same function, allow reassignment without warning
                    try self.scopes.items[self.scopes.items.len - 1].put(gpa, item_kind, ident_idx, pattern_idx);
                    return Scope.IntroduceResult{ .success = {} };
                }
            }

            // If we get here, the declaration scope was not found
            // This shouldn't happen in practice, but we need to handle it
            return Scope.IntroduceResult{ .success = {} };
        }

        // For non-var declarations, we should still report shadowing
        // Regular shadowing case - produce warning but still introduce
        try self.scopes.items[self.scopes.items.len - 1].put(gpa, item_kind, ident_idx, pattern_idx);
        return Scope.IntroduceResult{ .shadowing_warning = existing_pattern };
    }

    // Check the current level for duplicates
    const current_scope = &self.scopes.items[self.scopes.items.len - 1];
    const map = current_scope.itemsConst(item_kind);

    var iter = map.iterator();
    while (iter.next()) |entry| {
        if (ident_idx.idx == entry.key_ptr.idx) {
            // Duplicate in same scope - still introduce but return shadowing warning
            try self.scopes.items[self.scopes.items.len - 1].put(gpa, item_kind, ident_idx, pattern_idx);
            return Scope.IntroduceResult{ .shadowing_warning = entry.value_ptr.* };
        }
    }

    // No conflicts, introduce successfully
    try self.scopes.items[self.scopes.items.len - 1].put(gpa, item_kind, ident_idx, pattern_idx);
    return Scope.IntroduceResult{ .success = {} };
}

/// Check if an identifier is marked as ignored (underscore prefix)
fn identIsIgnored(ident_idx: base.Ident.Idx) bool {
    return ident_idx.attributes.ignored;
}

/// Handle unused variable checking and diagnostics
fn checkUsedUnderscoreVariable(
    self: *Self,
    ident_idx: base.Ident.Idx,
    region: Region,
) std.mem.Allocator.Error!void {
    const is_ignored = identIsIgnored(ident_idx);

    if (is_ignored) {
        // Variable prefixed with _ but is actually used - warning
        try self.env.pushDiagnostic(Diagnostic{ .used_underscore_variable = .{
            .ident = ident_idx,
            .region = region,
        } });
    }
}

fn checkScopeForUnusedVariables(self: *Self, scope: *const Scope) std.mem.Allocator.Error!void {
    // Define the type for unused variables
    const UnusedVar = struct { ident: base.Ident.Idx, region: Region };

    // Collect all unused variables first so we can sort them
    var unused_vars = std.ArrayList(UnusedVar).init(self.env.gpa);
    defer unused_vars.deinit();

    // Iterate through all identifiers in this scope
    var iterator = scope.idents.iterator();
    while (iterator.next()) |entry| {
        const ident_idx = entry.key_ptr.*;
        const pattern_idx = entry.value_ptr.*;

        // Skip if this variable was used
        if (self.used_patterns.contains(pattern_idx)) {
            continue;
        }

        // Skip if this is an ignored variable (starts with _)
        if (identIsIgnored(ident_idx)) {
            continue;
        }

        // Get the region for this pattern to provide good error location
        const region = self.env.store.getPatternRegion(pattern_idx);

        // Collect unused variable for sorting
        try unused_vars.append(.{
            .ident = ident_idx,
            .region = region,
        });
    }

    // Sort unused variables by region (earlier in file first)
    std.mem.sort(UnusedVar, unused_vars.items, {}, struct {
        fn lessThan(_: void, a: UnusedVar, b: UnusedVar) bool {
            // Compare by start offset (position in file)
            return a.region.start.offset < b.region.start.offset;
        }
    }.lessThan);

    // Report unused variables in sorted order
    for (unused_vars.items) |unused| {
        try self.env.pushDiagnostic(Diagnostic{ .unused_variable = .{
            .ident = unused.ident,
            .region = unused.region,
        } });
    }
}

/// Introduce a type declaration into the current scope
fn scopeIntroduceTypeDecl(
    self: *Self,
    name_ident: Ident.Idx,
    type_decl_stmt: Statement.Idx,
    region: Region,
) std.mem.Allocator.Error!void {
    const gpa = self.env.gpa;
    const current_scope = &self.scopes.items[self.scopes.items.len - 1];

    // Check for shadowing in parent scopes
    var shadowed_in_parent: ?Statement.Idx = null;
    if (self.scopes.items.len > 1) {
        var i = self.scopes.items.len - 1;
        while (i > 0) {
            i -= 1;
            const scope = &self.scopes.items[i];
            switch (scope.lookupTypeDecl(name_ident)) {
                .found => |type_decl_idx| {
                    shadowed_in_parent = type_decl_idx;
                    break;
                },
                .not_found => continue,
            }
        }
    }

    const result = try current_scope.introduceTypeDecl(gpa, name_ident, type_decl_stmt, null);

    switch (result) {
        .success => {
            // Check if we're shadowing a type in a parent scope
            if (shadowed_in_parent) |shadowed_stmt| {
                const original_region = self.env.store.getStatementRegion(shadowed_stmt);
                try self.env.pushDiagnostic(Diagnostic{
                    .shadowing_warning = .{
                        .ident = name_ident,
                        .region = region,
                        .original_region = original_region,
                    },
                });
            }
        },
        .shadowing_warning => |shadowed_stmt| {
            // This shouldn't happen since we're not passing a parent lookup function
            // but handle it just in case the Scope implementation changes
            const original_region = self.env.store.getStatementRegion(shadowed_stmt);
            try self.env.pushDiagnostic(Diagnostic{
                .shadowing_warning = .{
                    .ident = name_ident,
                    .region = region,
                    .original_region = original_region,
                },
            });
        },
        .redeclared_error => |original_stmt| {
            // Extract region information from the original statement
            const original_region = self.env.store.getStatementRegion(original_stmt);
            try self.env.pushDiagnostic(Diagnostic{
                .type_redeclared = .{
                    .original_region = original_region,
                    .redeclared_region = region,
                    .name = name_ident,
                },
            });
        },
        .type_alias_redeclared => |original_stmt| {
            const original_region = self.env.store.getStatementRegion(original_stmt);
            try self.env.pushDiagnostic(Diagnostic{
                .type_alias_redeclared = .{
                    .name = name_ident,
                    .original_region = original_region,
                    .redeclared_region = region,
                },
            });
        },
        .nominal_type_redeclared => |original_stmt| {
            const original_region = self.env.store.getStatementRegion(original_stmt);
            try self.env.pushDiagnostic(Diagnostic{
                .nominal_type_redeclared = .{
                    .name = name_ident,
                    .original_region = original_region,
                    .redeclared_region = region,
                },
            });
        },
        .cross_scope_shadowing => |shadowed_stmt| {
            const original_region = self.env.store.getStatementRegion(shadowed_stmt);
            try self.env.pushDiagnostic(Diagnostic{
                .type_shadowed_warning = .{
                    .name = name_ident,
                    .region = region,
                    .original_region = original_region,
                    .cross_scope = true,
                },
            });
        },
        .parameter_conflict => |conflict| {
            const original_region = self.env.store.getStatementRegion(conflict.original_stmt);
            try self.env.pushDiagnostic(Diagnostic{
                .type_parameter_conflict = .{
                    .name = name_ident,
                    .parameter_name = conflict.conflicting_parameter,
                    .region = region,
                    .original_region = original_region,
                },
            });
        },
    }
}

fn scopeUpdateTypeDecl(
    self: *Self,
    name_ident: Ident.Idx,
    new_type_decl_stmt: Statement.Idx,
) std.mem.Allocator.Error!void {
    const gpa = self.env.gpa;
    const current_scope = &self.scopes.items[self.scopes.items.len - 1];
    try current_scope.updateTypeDecl(gpa, name_ident, new_type_decl_stmt);
}

fn scopeLookupTypeDecl(self: *Self, ident_idx: Ident.Idx) ?Statement.Idx {
    // Search from innermost to outermost scope
    var i = self.scopes.items.len;
    while (i > 0) {
        i -= 1;
        const scope = &self.scopes.items[i];

        switch (scope.lookupTypeDecl(ident_idx)) {
            .found => |type_decl_idx| return type_decl_idx,
            .not_found => continue,
        }
    }

    return null;
}

/// Look up a module alias in the scope hierarchy
fn scopeLookupModule(self: *const Self, alias_name: Ident.Idx) ?Ident.Idx {
    // Search from innermost to outermost scope
    var i = self.scopes.items.len;
    while (i > 0) {
        i -= 1;
        const scope = &self.scopes.items[i];

        switch (scope.lookupModuleAlias(alias_name)) {
            .found => |module_name| return module_name,
            .not_found => continue,
        }
    }

    return null;
}

/// Introduce a module alias into scope
fn scopeIntroduceModuleAlias(self: *Self, alias_name: Ident.Idx, module_name: Ident.Idx) std.mem.Allocator.Error!void {
    const gpa = self.env.gpa;
    const current_scope = &self.scopes.items[self.scopes.items.len - 1];

    // Simplified introduction without parent lookup for now
    const result = try current_scope.introduceModuleAlias(gpa, alias_name, module_name, null);

    switch (result) {
        .success => {},
        .shadowing_warning => |shadowed_module| {
            // Create diagnostic for module alias shadowing
            try self.env.pushDiagnostic(Diagnostic{
                .shadowing_warning = .{
                    .ident = alias_name,
                    .region = Region.zero(), // TODO: get proper region
                    .original_region = Region.zero(), // TODO: get proper region
                },
            });
            _ = shadowed_module; // Suppress unused variable warning
        },
        .already_in_scope => |existing_module| {
            // Module alias already exists in current scope
            // For now, just issue a diagnostic
            try self.env.pushDiagnostic(Diagnostic{
                .shadowing_warning = .{
                    .ident = alias_name,
                    .region = Region.zero(), // TODO: get proper region
                    .original_region = Region.zero(), // TODO: get proper region
                },
            });
            _ = existing_module; // Suppress unused variable warning
        },
    }
}

/// Helper function to look up module aliases in parent scopes only
fn scopeLookupModuleInParentScopes(self: *const Self, alias_name: Ident.Idx) ?Ident.Idx {
    // Search from second-innermost to outermost scope (excluding current scope)
    if (self.scopes.items.len <= 1) return null;

    var i = self.scopes.items.len - 1;
    while (i > 0) {
        i -= 1;
        const scope = &self.scopes.items[i];

        switch (scope.lookupModuleAlias(&self.env.idents, alias_name)) {
            .found => |module_name| return module_name,
            .not_found => continue,
        }
    }

    return null;
}

/// Look up an exposed item across all scopes
fn scopeLookupExposedItem(self: *const Self, item_name: Ident.Idx) ?Scope.ExposedItemInfo {
    // Search from innermost to outermost scope
    var i = self.scopes.items.len;
    while (i > 0) {
        i -= 1;
        const scope = &self.scopes.items[i];

        switch (scope.lookupExposedItem(item_name)) {
            .found => |item_info| return item_info,
            .not_found => continue,
        }
    }

    return null;
}

/// Introduce an exposed item into the current scope
fn scopeIntroduceExposedItem(self: *Self, item_name: Ident.Idx, item_info: Scope.ExposedItemInfo) std.mem.Allocator.Error!void {
    const gpa = self.env.gpa;
    const current_scope = &self.scopes.items[self.scopes.items.len - 1];

    // Simplified introduction without parent lookup for now
    const result = try current_scope.introduceExposedItem(gpa, item_name, item_info, null);

    switch (result) {
        .success => {},
        .shadowing_warning => |shadowed_info| {
            // Create diagnostic for exposed item shadowing
            const item_text = self.env.getIdent(item_name);
            const shadowed_module_text = self.env.getIdent(shadowed_info.module_name);
            const current_module_text = self.env.getIdent(item_info.module_name);

            // For now, just add a simple diagnostic message
            const message = try std.fmt.allocPrint(gpa, "Exposed item '{s}' from module '{s}' shadows item from module '{s}'", .{ item_text, current_module_text, shadowed_module_text });
            const message_str = try self.env.insertString(message);
            gpa.free(message);

            try self.env.pushDiagnostic(Diagnostic{
                .not_implemented = .{
                    .feature = message_str,
                    .region = Region.zero(), // TODO: Get proper region from import statement
                },
            });
        },
        .already_in_scope => |existing_info| {
            // Create diagnostic for duplicate exposed item
            const item_text = self.env.getIdent(item_name);
            const existing_module_text = self.env.getIdent(existing_info.module_name);
            const new_module_text = self.env.getIdent(item_info.module_name);

            const message = try std.fmt.allocPrint(gpa, "Exposed item '{s}' already imported from module '{s}', cannot import again from module '{s}'", .{ item_text, existing_module_text, new_module_text });
            const message_str = try self.env.insertString(message);
            gpa.free(message);

            try self.env.pushDiagnostic(Diagnostic{
                .not_implemented = .{
                    .feature = message_str,
                    .region = Region.zero(), // TODO: Get proper region from import statement
                },
            });
        },
    }
}

/// Look up an exposed item in parent scopes (for shadowing detection)
fn scopeLookupExposedItemInParentScopes(self: *const Self, item_name: Ident.Idx) ?Scope.ExposedItemInfo {
    // Search from second-innermost to outermost scope (excluding current scope)
    if (self.scopes.items.len <= 1) return null;

    var i = self.scopes.items.len - 1;
    while (i > 0) {
        i -= 1;
        const scope = &self.scopes.items[i];

        switch (scope.lookupExposedItem(&self.env.idents, item_name)) {
            .found => |item_info| return item_info,
            .not_found => continue,
        }
    }

    return null;
}

/// Look up an imported module in the scope hierarchy
fn scopeLookupImportedModule(self: *const Self, module_name: []const u8) ?Import.Idx {
    // Search from innermost to outermost scope
    var i = self.scopes.items.len;
    while (i > 0) {
        i -= 1;
        const scope = &self.scopes.items[i];

        switch (scope.lookupImportedModule(module_name)) {
            .found => |import_idx| return import_idx,
            .not_found => continue,
        }
    }

    return null;
}

/// Extract the module name from a full qualified name (e.g., "Json" from "json.Json")
fn extractModuleName(self: *Self, module_name_ident: Ident.Idx) std.mem.Allocator.Error!Ident.Idx {
    const module_text = self.env.getIdent(module_name_ident);

    // Find the last dot and extract the part after it
    if (std.mem.lastIndexOf(u8, module_text, ".")) |last_dot_idx| {
        const extracted_name = module_text[last_dot_idx + 1 ..];
        return try self.env.insertIdent(base.Ident.for_text(extracted_name));
    } else {
        // No dot found, return the original name
        return module_name_ident;
    }
}

/// Canonicalize a where clause from AST to CIR
fn canonicalizeWhereClause(self: *Self, ast_where_idx: AST.WhereClause.Idx, type_anno_ctx: TypeAnnoCtx.TypeAnnoCtxType) std.mem.Allocator.Error!WhereClause.Idx {
    const trace = tracy.trace(@src());
    defer trace.end();

    const ast_where = self.parse_ir.store.getWhereClause(ast_where_idx);

    switch (ast_where) {
        .mod_method => |mm| {
            const region = self.parse_ir.tokenizedRegionToRegion(mm.region);

            // Resolve type variable name
            const var_name = self.parse_ir.resolve(mm.var_tok);

            // Resolve method name (remove leading dot)
            const method_name_text = self.parse_ir.resolve(mm.name_tok);

            // Remove leading dot from method name
            const method_name_clean = if (method_name_text.len > 0 and method_name_text[0] == '.')
                method_name_text[1..]
            else
                method_name_text;

            // Intern the variable and method names
            const var_ident = try self.env.insertIdent(Ident.for_text(var_name));
            const method_ident = try self.env.insertIdent(Ident.for_text(method_name_clean));

            // Canonicalize argument types
            const args_slice = self.parse_ir.store.typeAnnoSlice(.{ .span = self.parse_ir.store.getCollection(mm.args).span });
            const args_start = self.env.store.scratchTypeAnnoTop();
            for (args_slice) |arg_idx| {
                const canonicalized_arg = try self.canonicalizeTypeAnno(arg_idx, type_anno_ctx);
                try self.env.store.addScratchTypeAnno(canonicalized_arg);
            }
            const args_span = try self.env.store.typeAnnoSpanFrom(args_start);

            // Canonicalize return type
            const ret_anno = try self.canonicalizeTypeAnno(mm.ret_anno, type_anno_ctx);

            // Create external declaration for where clause method constraint
            // This represents the requirement that type variable must come from a module
            // that provides the specified method
            const var_name_text = self.env.getIdent(var_ident);

            // Create qualified name: "module(a).method"
            const qualified_text = try std.fmt.allocPrint(self.env.gpa, "module({s}).{s}", .{ var_name_text, method_name_clean });
            defer self.env.gpa.free(qualified_text);
            const qualified_name = try self.env.insertIdent(Ident.for_text(qualified_text));

            // Create module name: "module(a)"
            const module_text = try std.fmt.allocPrint(self.env.gpa, "module({s})", .{var_name_text});
            defer self.env.gpa.free(module_text);
            const module_name = try self.env.insertIdent(Ident.for_text(module_text));

            const external_type_var = try self.env.addTypeSlotAndTypeVar(@enumFromInt(0), .{ .flex_var = null }, region, TypeVar);
            const external_decl = try self.createExternalDeclaration(qualified_name, module_name, method_ident, .value, external_type_var, region);

            return try self.env.addWhereClauseAndTypeVar(WhereClause{ .mod_method = .{
                .var_name = var_ident,
                .method_name = method_ident,
                .args = args_span,
                .ret_anno = ret_anno,
                .external_decl = external_decl,
            } }, .{ .flex_var = null }, region);
        },
        .mod_alias => |ma| {
            const region = self.parse_ir.tokenizedRegionToRegion(ma.region);

            // Resolve type variable name
            const var_name = self.parse_ir.resolve(ma.var_tok);

            // Resolve alias name (remove leading dot)
            const alias_name_text = self.parse_ir.resolve(ma.name_tok);

            // Remove leading dot from alias name
            const alias_name_clean = if (alias_name_text.len > 0 and alias_name_text[0] == '.')
                alias_name_text[1..]
            else
                alias_name_text;

            // Intern the variable and alias names
            const var_ident = try self.env.insertIdent(Ident.for_text(var_name));
            const alias_ident = try self.env.insertIdent(Ident.for_text(alias_name_clean));

            // Create external declaration for where clause alias constraint
            // This represents the requirement that type variable must come from a module
            // that provides the specified type alias
            const var_name_text = self.env.getIdent(var_ident);

            // Create qualified name: "module(a).Alias"
            const qualified_text = try std.fmt.allocPrint(self.env.gpa, "module({s}).{s}", .{ var_name_text, alias_name_clean });
            defer self.env.gpa.free(qualified_text);
            const qualified_name = try self.env.insertIdent(Ident.for_text(qualified_text));

            // Create module name: "module(a)"
            const module_text = try std.fmt.allocPrint(self.env.gpa, "module({s})", .{var_name_text});
            defer self.env.gpa.free(module_text);
            const module_name = try self.env.insertIdent(Ident.for_text(module_text));

            const external_type_var = try self.env.addTypeSlotAndTypeVar(@enumFromInt(0), .{ .flex_var = null }, region, TypeVar);
            const external_decl = try self.createExternalDeclaration(qualified_name, module_name, alias_ident, .type, external_type_var, region);

            return try self.env.addWhereClauseAndTypeVar(WhereClause{ .mod_alias = .{
                .var_name = var_ident,
                .alias_name = alias_ident,
                .external_decl = external_decl,
            } }, .{ .flex_var = null }, region);
        },
        .malformed => |m| {
            const region = self.parse_ir.tokenizedRegionToRegion(m.region);
            const diagnostic = try self.env.addDiagnosticAndTypeVar(Diagnostic{ .malformed_where_clause = .{
                .region = region,
            } }, .err);
            return try self.env.addWhereClauseAndTypeVar(WhereClause{ .malformed = .{
                .diagnostic = diagnostic,
            } }, .{ .flex_var = null }, region);
        },
    }
}

/// Handle module-qualified types like Json.Decoder
/// Create an annotation from a type annotation
fn createAnnotationFromTypeAnno(self: *Self, type_anno_idx: TypeAnno.Idx, _: TypeVar, region: Region) std.mem.Allocator.Error!?Annotation.Idx {
    const trace = tracy.trace(@src());
    defer trace.end();

    // Create the annotation structure
    // TODO: Remove signature field from Annotation
    const annotation = CIR.Annotation{
        .type_anno = type_anno_idx,
        .signature = try self.env.addTypeSlotAndTypeVar(@enumFromInt(0), .err, region, TypeVar),
    };

    // Add to NodeStore and return the index
    const annotation_idx = try self.env.addAnnotationAndTypeVar(annotation, .err, region);

    return annotation_idx;
}

/// Process type imports from a module
///
/// NOTE: When qualified types are encountered (e.g. `SomeModule.TypeName`)
/// we create external declarations that will be resolved later when
/// we have access to the other module's IR after it has been type checked.
fn processTypeImports(self: *Self, module_name: Ident.Idx, alias_name: Ident.Idx) std.mem.Allocator.Error!void {
    // Set up the module alias for qualified lookups
    const scope = self.currentScope();
    _ = try scope.introduceModuleAlias(
        self.env.gpa,
        alias_name,
        module_name,
        null, // No parent lookup function for now
    );
}

/// Try to handle field access as a module-qualified lookup.
///
/// Examples:
/// - `Json.utf8` where `Json` is a module alias and `utf8` is an exposed function
/// - `Http.get` where `Http` is imported and `get` is available in that module
///
/// Returns `null` if this is not a module-qualified lookup (e.g., regular field access like `user.name`)
fn tryModuleQualifiedLookup(self: *Self, field_access: AST.BinOp) std.mem.Allocator.Error!?Expr.Idx {
    const left_expr = self.parse_ir.store.getExpr(field_access.left);
    if (left_expr != .ident) return null;

    const left_ident = left_expr.ident;
    const module_alias = self.parse_ir.tokens.resolveIdentifier(left_ident.token) orelse return null;

    // Check if this is a module alias
    const module_name = self.scopeLookupModule(module_alias) orelse return null;
    const module_text = self.env.getIdent(module_name);

    // Check if this module is imported in the current scope
    const import_idx = self.scopeLookupImportedModule(module_text) orelse {
        // Module not imported in current scope
        const region = self.parse_ir.tokenizedRegionToRegion(field_access.region);
        _ = try self.env.pushMalformed(Expr.Idx, Diagnostic{ .module_not_imported = .{
            .module_name = module_name,
            .region = region,
        } });
        return null;
    };

    // This is a module-qualified lookup
    const right_expr = self.parse_ir.store.getExpr(field_access.right);
    if (right_expr != .ident) return null;

    const right_ident = right_expr.ident;
    const field_name = self.parse_ir.tokens.resolveIdentifier(right_ident.token) orelse return null;

    const region = self.parse_ir.tokenizedRegionToRegion(field_access.region);

    // Look up the target node index in the module's exposed_items
    // Need to convert identifier from current module to target module
    const field_text = self.env.getIdent(field_name);
    const target_node_idx = if (self.module_envs) |envs_map| blk: {
        if (envs_map.get(module_text)) |module_env| {
            if (module_env.common.findIdent(field_text)) |target_ident| {
                break :blk module_env.getExposedNodeIndexById(target_ident) orelse 0;
            } else {
                break :blk 0;
            }
        } else {
            break :blk 0;
        }
    } else 0;

    // Create the e_lookup_external expression with Import.Idx
    const expr_idx = try self.env.addExprAndTypeVar(CIR.Expr{ .e_lookup_external = .{
        .module_idx = import_idx,
        .target_node_idx = target_node_idx,
        .region = region,
    } }, Content{ .flex_var = null }, region);
    return expr_idx;
}

/// Canonicalize regular field access (not module-qualified).
///
/// Examples:
/// - `user.name` - accessing a field on a record
/// - `list.map(transform)` - calling a method with arguments
/// - `result.isOk` - accessing a field that might be a function
fn canonicalizeRegularFieldAccess(self: *Self, field_access: AST.BinOp) std.mem.Allocator.Error!?Expr.Idx {
    const trace = tracy.trace(@src());
    defer trace.end();

    // Canonicalize the receiver (left side of the dot)
    const receiver_idx = try self.canonicalizeFieldAccessReceiver(field_access) orelse return null;

    // Parse the right side - this could be just a field name or a method call
    const field_name, const args = try self.parseFieldAccessRight(field_access);

    const dot_access_expr = CIR.Expr{
        .e_dot_access = .{
            .receiver = receiver_idx,
            .field_name = field_name,
            .args = args,
        },
    };

    const expr_idx = try self.env.addExprAndTypeVar(dot_access_expr, Content{ .flex_var = null }, self.parse_ir.tokenizedRegionToRegion(field_access.region));
    return expr_idx;
}

/// Canonicalize the receiver (left side) of field access.
///
/// Examples:
/// - In `user.name`, canonicalizes `user`
/// - In `getUser().email`, canonicalizes `getUser()`
/// - In `[1,2,3].map(fn)`, canonicalizes `[1,2,3]`
fn canonicalizeFieldAccessReceiver(self: *Self, field_access: AST.BinOp) std.mem.Allocator.Error!?Expr.Idx {
    const trace = tracy.trace(@src());
    defer trace.end();

    if (try self.canonicalizeExpr(field_access.left)) |can_expr| {
        return can_expr.idx;
    } else {
        // Failed to canonicalize receiver, return malformed
        const region = self.parse_ir.tokenizedRegionToRegion(field_access.region);
        return try self.env.pushMalformed(Expr.Idx, Diagnostic{ .expr_not_canonicalized = .{
            .region = region,
        } });
    }
}

/// Parse the right side of field access, handling both plain fields and method calls.
///
/// Examples:
/// - `user.name` - returns `("name", null)` for plain field access
/// - `list.map(fn)` - returns `("map", args)` where args contains the canonicalized function
/// - `obj.method(a, b)` - returns `("method", args)` where args contains canonicalized a and b
fn parseFieldAccessRight(self: *Self, field_access: AST.BinOp) std.mem.Allocator.Error!struct { Ident.Idx, ?Expr.Span } {
    const right_expr = self.parse_ir.store.getExpr(field_access.right);

    return switch (right_expr) {
        .apply => |apply| try self.parseMethodCall(apply),
        .ident => |ident| .{ try self.resolveIdentOrFallback(ident.token), null },
        else => .{ try self.createUnknownIdent(), null },
    };
}

/// Parse a method call on the right side of field access.
///
/// Examples:
/// - `.map(transform)` - extracts "map" as method name and canonicalizes `transform` argument
/// - `.filter(predicate)` - extracts "filter" and canonicalizes `predicate`
/// - `.fold(0, combine)` - extracts "fold" and canonicalizes both `0` and `combine` arguments
fn parseMethodCall(self: *Self, apply: @TypeOf(@as(AST.Expr, undefined).apply)) std.mem.Allocator.Error!struct { Ident.Idx, ?Expr.Span } {
    const method_expr = self.parse_ir.store.getExpr(apply.@"fn");
    const field_name = switch (method_expr) {
        .ident => |ident| try self.resolveIdentOrFallback(ident.token),
        else => try self.createUnknownIdent(),
    };

    // Canonicalize the arguments using scratch system
    const scratch_top = self.env.store.scratchExprTop();
    for (self.parse_ir.store.exprSlice(apply.args)) |arg_idx| {
        if (try self.canonicalizeExpr(arg_idx)) |canonicalized| {
            try self.env.store.addScratchExpr(canonicalized.get_idx());
        } else {
            self.env.store.clearScratchExprsFrom(scratch_top);
            return .{ field_name, null };
        }
    }
    const args = try self.env.store.exprSpanFrom(scratch_top);

    return .{ field_name, args };
}

/// Resolve an identifier token or return a fallback "unknown" identifier.
///
/// This helps maintain the "inform don't block" philosophy - even if we can't
/// resolve an identifier (due to malformed input), we continue compilation.
///
/// Examples:
/// - Valid token for "name" -> returns the interned identifier for "name"
/// - Malformed/missing token -> returns identifier for "unknown"
fn resolveIdentOrFallback(self: *Self, token: Token.Idx) std.mem.Allocator.Error!Ident.Idx {
    if (self.parse_ir.tokens.resolveIdentifier(token)) |ident_idx| {
        return ident_idx;
    } else {
        return try self.createUnknownIdent();
    }
}

/// Create an "unknown" identifier for fallback cases.
///
/// Used when we encounter malformed or unexpected syntax but want to continue
/// compilation instead of stopping. This supports the compiler's "inform don't block" approach.
fn createUnknownIdent(self: *Self) std.mem.Allocator.Error!Ident.Idx {
    return try self.env.insertIdent(base.Ident.for_text("unknown"));
}

<<<<<<< HEAD
/// Context helper for Scope tests
const ScopeTestContext = struct {
    self: Self,
    module_env: *ModuleEnv,
    gpa: std.mem.Allocator,

    fn init(gpa: std.mem.Allocator) !ScopeTestContext {
        // heap allocate ModuleEnv for testing
        const module_env = try gpa.create(ModuleEnv);
        module_env.* = try ModuleEnv.init(gpa, "", null, null);
        try module_env.initCIRFields(gpa, "test");

        return ScopeTestContext{
            .self = try Self.init(module_env, undefined, null),
            .module_env = module_env,
            .gpa = gpa,
        };
    }

    fn deinit(ctx: *ScopeTestContext) void {
        ctx.self.deinit();
        ctx.module_env.deinit();
        ctx.gpa.destroy(ctx.module_env);
    }
};

=======
>>>>>>> ad6d7efe
// We write out this giant literal because it's actually annoying to try to
// take std.math.minInt(i128), drop the minus sign, and convert it to u128
// all at comptime. Instead we just have a test that verifies its correctness.
const min_i128_negated: u128 = 170141183460469231731687303715884105728;

test "min_i128_negated is actually the minimum i128, negated" {
    var min_i128_buf: [64]u8 = undefined;
    const min_i128_str = std.fmt.bufPrint(&min_i128_buf, "{}", .{std.math.minInt(i128)}) catch unreachable;

    var negated_buf: [64]u8 = undefined;
    const negated_str = std.fmt.bufPrint(&negated_buf, "-{}", .{min_i128_negated}) catch unreachable;

    try std.testing.expectEqualStrings(min_i128_str, negated_str);
}<|MERGE_RESOLUTION|>--- conflicted
+++ resolved
@@ -7114,35 +7114,6 @@
     return try self.env.insertIdent(base.Ident.for_text("unknown"));
 }
 
-<<<<<<< HEAD
-/// Context helper for Scope tests
-const ScopeTestContext = struct {
-    self: Self,
-    module_env: *ModuleEnv,
-    gpa: std.mem.Allocator,
-
-    fn init(gpa: std.mem.Allocator) !ScopeTestContext {
-        // heap allocate ModuleEnv for testing
-        const module_env = try gpa.create(ModuleEnv);
-        module_env.* = try ModuleEnv.init(gpa, "", null, null);
-        try module_env.initCIRFields(gpa, "test");
-
-        return ScopeTestContext{
-            .self = try Self.init(module_env, undefined, null),
-            .module_env = module_env,
-            .gpa = gpa,
-        };
-    }
-
-    fn deinit(ctx: *ScopeTestContext) void {
-        ctx.self.deinit();
-        ctx.module_env.deinit();
-        ctx.gpa.destroy(ctx.module_env);
-    }
-};
-
-=======
->>>>>>> ad6d7efe
 // We write out this giant literal because it's actually annoying to try to
 // take std.math.minInt(i128), drop the minus sign, and convert it to u128
 // all at comptime. Instead we just have a test that verifies its correctness.
