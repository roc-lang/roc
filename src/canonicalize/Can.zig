--- conflicted
+++ resolved
@@ -2930,31 +2930,6 @@
 
             // Create span of the new scratch record fields
             const fields_span = try self.env.store.recordFieldSpanFrom(scratch_top);
-<<<<<<< HEAD
-=======
-            // Create fresh type variables for each record field
-            // The type checker will unify these with the field expression types
-            const cir_fields = self.env.store.sliceRecordFields(fields_span);
-
-            // Create fresh type variables for each field
-            const record_fields_top = self.scratch_record_fields.top();
-
-            for (cir_fields) |cir_field_idx| {
-                const cir_field = self.env.store.getRecordField(cir_field_idx);
-                try self.scratch_record_fields.append(types.RecordField{
-                    .name = cir_field.name,
-                    .var_ = @enumFromInt(@intFromEnum(cir_field.value)),
-                });
-            }
-
-            // Create the record type structure
-            const type_fields_range = try self.env.types.appendRecordFields(
-                self.scratch_record_fields.sliceFromStart(record_fields_top),
-            );
-
-            // Shink the scratch array to it's original size
-            self.scratch_record_fields.clearFrom(record_fields_top);
->>>>>>> 04161295
 
             const expr_idx = try self.env.addExpr(CIR.Expr{
                 .e_record = .{
@@ -5610,25 +5585,6 @@
         // This will always return a `ty` or an `apply`
         const canonicalized_tag_idx = try self.canonicalizeTypeAnnoTag(tag_idx, type_anno_ctx);
         try self.env.store.addScratchTypeAnno(canonicalized_tag_idx);
-<<<<<<< HEAD
-=======
-
-        // Then, create the type system tag and append to scratch tags
-        const tag_cir_anno = self.env.store.getTypeAnno(canonicalized_tag_idx);
-        const tag = blk: {
-            switch (tag_cir_anno) {
-                .tag => |tag| {
-                    const args_slice: []TypeVar = @ptrCast(self.env.store.sliceTypeAnnos(tag.args));
-                    break :blk try self.env.types.mkTag(tag.name, args_slice);
-                },
-                .malformed => {
-                    continue;
-                },
-                else => unreachable,
-            }
-        };
-        try self.scratch_tags.append(tag);
->>>>>>> 04161295
     }
 
     const tag_anno_idxs = try self.env.store.typeAnnoSpanFrom(scratch_annos_top);
