--- conflicted
+++ resolved
@@ -246,11 +246,7 @@
     module_envs_map: *std.AutoHashMap(Ident.Idx, AutoImportedType),
     calling_module_env: *ModuleEnv,
     builtin_module_env: *const ModuleEnv,
-<<<<<<< HEAD
-    builtin_indices: anytype, // Has fields: bool_type, try_type, dict_type, set_type, str_type
-=======
-    builtin_indices: anytype, // Has fields: bool_type, try_type, dict_type, set_type
->>>>>>> 186d4d2b
+    builtin_indices: anytype, // Has fields: bool_type, try_type, dict_type, set_type, str_type, list_type
 ) !void {
     const types_to_add = .{
         .{ "Bool", builtin_indices.bool_type },
