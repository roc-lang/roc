//! Unit tests to verify `CIR.Statement` are correctly stored in `NodeStore`

const std = @import("std");
const testing = std.testing;
const base = @import("base");
const types = @import("types");
const builtins = @import("builtins");

const StringLiteral = base.StringLiteral;
const CIR = @import("../CIR.zig");
const ModuleEnv = @import("../ModuleEnv.zig");
const NodeStore = @import("../NodeStore.zig");
const RocDec = builtins.dec.RocDec;
const CalledVia = base.CalledVia;
const TypeVar = types.Var;
const Ident = base.Ident;
const from_raw_offsets = base.Region.from_raw_offsets;

var rand = std.Random.DefaultPrng.init(1234);

/// Generate a random index of type `T`.
fn rand_idx(comptime T: type) T {
    return @enumFromInt(rand.random().int(u32));
}

/// Generate a random index of type `T`.
fn rand_idx_u16(comptime T: type) T {
    return @enumFromInt(rand.random().int(u16));
}

/// Helper to create a `DataSpan` from raw start and length positions.
fn rand_span() base.DataSpan {
    const start = rand.random().int(u32);
    const len = rand.random().int(u30); // Constrain len to fit within u30 (used by ImportRhs.num_exposes)
    return base.DataSpan{
        .start = start,
        .len = len,
    };
}

/// Generate a random identifier index.
fn rand_ident_idx() Ident.Idx {
    return @bitCast(rand.random().int(u32));
}

/// Helper to create a random region.
fn rand_region() base.Region {
    const start = rand.random().int(u32);
    var end = rand.random().int(u32);
    while (start > end) {
        end = rand.random().int(u32);
    }
    return from_raw_offsets(start, end);
}

test "NodeStore round trip - Statements" {
    const gpa = testing.allocator;

    var store = try NodeStore.init(gpa);
    defer store.deinit();

    var statements = std.ArrayList(CIR.Statement).empty;
    defer statements.deinit(gpa);

    try statements.append(gpa, CIR.Statement{
        .s_decl = .{
            .pattern = rand_idx(CIR.Pattern.Idx),
            .expr = rand_idx(CIR.Expr.Idx),
            .anno = rand_idx(CIR.Annotation.Idx),
        },
    });

    try statements.append(gpa, CIR.Statement{
        .s_decl_gen = .{
            .pattern = rand_idx(CIR.Pattern.Idx),
            .expr = rand_idx(CIR.Expr.Idx),
            .anno = rand_idx(CIR.Annotation.Idx),
        },
    });

    try statements.append(gpa, CIR.Statement{
        .s_var = .{
            .pattern_idx = rand_idx(CIR.Pattern.Idx),
            .expr = rand_idx(CIR.Expr.Idx),
            .anno = rand_idx(CIR.Annotation.Idx),
        },
    });

    try statements.append(gpa, CIR.Statement{
        .s_reassign = .{
            .pattern_idx = rand_idx(CIR.Pattern.Idx),
            .expr = rand_idx(CIR.Expr.Idx),
        },
    });

    try statements.append(gpa, CIR.Statement{
        .s_expr = .{
            .expr = rand_idx(CIR.Expr.Idx),
        },
    });

    try statements.append(gpa, CIR.Statement{
        .s_crash = .{
            .msg = rand_idx(StringLiteral.Idx),
        },
    });

    try statements.append(gpa, CIR.Statement{
        .s_dbg = .{
            .expr = rand_idx(CIR.Expr.Idx),
        },
    });

    try statements.append(gpa, CIR.Statement{
        .s_expect = .{
            .body = rand_idx(CIR.Expr.Idx),
        },
    });

    try statements.append(gpa, CIR.Statement{
        .s_for = .{
            .patt = rand_idx(CIR.Pattern.Idx),
            .expr = rand_idx(CIR.Expr.Idx),
            .body = rand_idx(CIR.Expr.Idx),
        },
    });

    try statements.append(gpa, CIR.Statement{
        .s_while = .{
            .cond = rand_idx(CIR.Expr.Idx),
            .body = rand_idx(CIR.Expr.Idx),
        },
    });

    try statements.append(gpa, CIR.Statement{
        .s_return = .{
            .expr = rand_idx(CIR.Expr.Idx),
            .lambda = rand_idx(CIR.Expr.Idx),
        },
    });

    try statements.append(gpa, CIR.Statement{
        .s_import = .{
            .module_name_tok = rand_ident_idx(),
            .qualifier_tok = rand_ident_idx(),
            .alias_tok = rand_ident_idx(),
            .exposes = CIR.ExposedItem.Span{ .span = rand_span() },
        },
    });

    try statements.append(gpa, CIR.Statement{
        .s_alias_decl = .{
            .header = rand_idx(CIR.TypeHeader.Idx),
            .anno = rand_idx(CIR.TypeAnno.Idx),
        },
    });

    try statements.append(gpa, CIR.Statement{
        .s_nominal_decl = .{
            .header = rand_idx(CIR.TypeHeader.Idx),
            .anno = rand_idx(CIR.TypeAnno.Idx),
            .is_opaque = false,
        },
    });

    try statements.append(gpa, CIR.Statement{ .s_type_anno = .{
        .name = rand_ident_idx(),
        .anno = rand_idx(CIR.TypeAnno.Idx),
        .where = null,
    } });

    try statements.append(gpa, CIR.Statement{ .s_type_var_alias = .{
        .alias_name = rand_ident_idx(),
        .type_var_name = rand_ident_idx(),
        .type_var_anno = rand_idx(CIR.TypeAnno.Idx),
    } });

    try statements.append(gpa, CIR.Statement{ .s_runtime_error = .{
        .diagnostic = rand_idx(CIR.Diagnostic.Idx),
    } });

    try statements.append(gpa, CIR.Statement{ .s_break = .{} });

    for (statements.items, 0..) |stmt, i| {
        const region = from_raw_offsets(@intCast(i * 100), @intCast(i * 100 + 50));
        const idx = try store.addStatement(stmt, region);
        const retrieved = store.getStatement(idx);

        try testing.expectEqualDeep(stmt, retrieved);
    }

    const actual_test_count = statements.items.len;
    if (actual_test_count < NodeStore.MODULEENV_STATEMENT_NODE_COUNT) {
        return error.IncompleteStatementTestCoverage;
    }
}

test "NodeStore round trip - Expressions" {
    const gpa = testing.allocator;

    var store = try NodeStore.init(gpa);
    defer store.deinit();

    var expressions = std.ArrayList(CIR.Expr).empty;
    defer expressions.deinit(gpa);

    try expressions.append(gpa, CIR.Expr{
        .e_num = .{
            .value = .{ .bytes = @bitCast(@as(i128, 42)), .kind = .i128 },
            .kind = .i128,
        },
    });
    try expressions.append(gpa, CIR.Expr{
        .e_frac_f32 = .{ .value = rand.random().float(f32), .has_suffix = false },
    });
    try expressions.append(gpa, CIR.Expr{
        .e_frac_f64 = .{ .value = rand.random().float(f64), .has_suffix = false },
    });
    try expressions.append(gpa, CIR.Expr{
        .e_dec = .{
            .value = RocDec{ .num = 314 },
            .has_suffix = false,
        },
    });
    try expressions.append(gpa, CIR.Expr{
        .e_dec_small = .{
            .value = .{
                .numerator = rand.random().int(i16),
                .denominator_power_of_ten = rand.random().int(u8),
            },
            .has_suffix = false,
        },
    });
    try expressions.append(gpa, CIR.Expr{
        .e_str_segment = .{
            .literal = rand_idx(StringLiteral.Idx),
        },
    });
    try expressions.append(gpa, CIR.Expr{
        .e_str = .{
            .span = CIR.Expr.Span{ .span = rand_span() },
        },
    });
    try expressions.append(gpa, CIR.Expr{
        .e_lookup_local = .{
            .pattern_idx = rand_idx(CIR.Pattern.Idx),
        },
    });
    try expressions.append(gpa, CIR.Expr{
        .e_lookup_external = .{
            .module_idx = rand_idx_u16(CIR.Import.Idx),
            .target_node_idx = rand.random().int(u16),
            .ident_idx = rand_ident_idx(),
            .region = rand_region(),
        },
    });
    try expressions.append(gpa, CIR.Expr{
        .e_lookup_required = .{
            .requires_idx = ModuleEnv.RequiredType.SafeList.Idx.fromU32(rand.random().int(u32)),
        },
    });
    try expressions.append(gpa, CIR.Expr{
        .e_list = .{
            .elems = CIR.Expr.Span{ .span = rand_span() },
        },
    });
    try expressions.append(gpa, CIR.Expr{
        .e_tuple = .{
            .elems = CIR.Expr.Span{ .span = rand_span() },
        },
    });
    try expressions.append(gpa, CIR.Expr{
        .e_match = CIR.Expr.Match{
            .cond = rand_idx(CIR.Expr.Idx),
            .branches = CIR.Expr.Match.Branch.Span{ .span = rand_span() },
            .exhaustive = rand_idx(TypeVar),
<<<<<<< HEAD
            .is_try_desugar = false,
=======
            .is_try_suffix = false,
>>>>>>> a7b9be9c
        },
    });
    try expressions.append(gpa, CIR.Expr{
        .e_if = .{
            .branches = CIR.Expr.IfBranch.Span{ .span = rand_span() },
            .final_else = rand_idx(CIR.Expr.Idx),
        },
    });
    try expressions.append(gpa, CIR.Expr{
        .e_call = .{
            .func = rand_idx(CIR.Expr.Idx),
            .args = CIR.Expr.Span{ .span = rand_span() },
            .called_via = CalledVia.apply,
        },
    });
    try expressions.append(gpa, CIR.Expr{
        .e_record = .{
            .fields = CIR.RecordField.Span{ .span = rand_span() },
            .ext = null,
        },
    });
    try expressions.append(gpa, CIR.Expr{
        .e_empty_list = .{},
    });
    try expressions.append(gpa, CIR.Expr{
        .e_block = .{
            .stmts = CIR.Statement.Span{ .span = rand_span() },
            .final_expr = rand_idx(CIR.Expr.Idx),
        },
    });
    try expressions.append(gpa, CIR.Expr{
        .e_tag = .{
            .name = rand_ident_idx(),
            .args = CIR.Expr.Span{ .span = rand_span() },
        },
    });
    try expressions.append(gpa, CIR.Expr{
        .e_nominal = .{
            .nominal_type_decl = rand_idx(CIR.Statement.Idx),
            .backing_expr = rand_idx(CIR.Expr.Idx),
            .backing_type = .tag,
        },
    });
    try expressions.append(gpa, CIR.Expr{
        .e_zero_argument_tag = .{
            .closure_name = rand_ident_idx(),
            .variant_var = rand_idx(TypeVar),
            .ext_var = rand_idx(TypeVar),
            .name = rand_ident_idx(),
        },
    });
    try expressions.append(gpa, CIR.Expr{
        .e_closure = .{
            .lambda_idx = rand_idx(CIR.Expr.Idx),
            .captures = CIR.Expr.Capture.Span{ .span = rand_span() },
            .tag_name = rand_ident_idx(),
        },
    });
    try expressions.append(gpa, CIR.Expr{
        .e_lambda = .{
            .args = CIR.Pattern.Span{ .span = rand_span() },
            .body = rand_idx(CIR.Expr.Idx),
        },
    });
    try expressions.append(gpa, CIR.Expr{
        .e_binop = CIR.Expr.Binop.init(
            .add,
            rand_idx(CIR.Expr.Idx),
            rand_idx(CIR.Expr.Idx),
        ),
    });
    try expressions.append(gpa, CIR.Expr{
        .e_unary_minus = CIR.Expr.UnaryMinus.init(rand_idx(CIR.Expr.Idx)),
    });
    try expressions.append(gpa, CIR.Expr{
        .e_unary_not = CIR.Expr.UnaryNot.init(rand_idx(CIR.Expr.Idx)),
    });
    try expressions.append(gpa, CIR.Expr{
        .e_dot_access = .{
            .receiver = rand_idx(CIR.Expr.Idx),
            .field_name = rand_ident_idx(),
            .field_name_region = rand_region(),
            .args = null,
        },
    });
    try expressions.append(gpa, CIR.Expr{
        .e_runtime_error = .{
            .diagnostic = rand_idx(CIR.Diagnostic.Idx),
        },
    });
    try expressions.append(gpa, CIR.Expr{
        .e_crash = .{
            .msg = rand_idx(StringLiteral.Idx),
        },
    });
    try expressions.append(gpa, CIR.Expr{
        .e_dbg = .{
            .expr = rand_idx(CIR.Expr.Idx),
        },
    });
    try expressions.append(gpa, CIR.Expr{
        .e_empty_record = .{},
    });
    try expressions.append(gpa, CIR.Expr{
        .e_expect = .{
            .body = rand_idx(CIR.Expr.Idx),
        },
    });
    try expressions.append(gpa, CIR.Expr{
        .e_dec = .{
            .value = RocDec{ .num = 123456789 },
            .has_suffix = false,
        },
    });
    try expressions.append(gpa, CIR.Expr{
        .e_nominal_external = .{
            .module_idx = rand_idx_u16(CIR.Import.Idx),
            .target_node_idx = rand.random().int(u16),
            .backing_expr = rand_idx(CIR.Expr.Idx),
            .backing_type = .tag,
        },
    });
    try expressions.append(gpa, CIR.Expr{
        .e_ellipsis = .{},
    });
    try expressions.append(gpa, CIR.Expr{
        .e_anno_only = .{},
    });
    try expressions.append(gpa, CIR.Expr{
        .e_hosted_lambda = .{
            .symbol_name = rand_ident_idx(),
            .index = rand.random().int(u32),
            .args = CIR.Pattern.Span{ .span = rand_span() },
            .body = rand_idx(CIR.Expr.Idx),
        },
    });
    try expressions.append(gpa, CIR.Expr{
        .e_return = .{
            .expr = rand_idx(CIR.Expr.Idx),
        },
    });
    try expressions.append(gpa, CIR.Expr{
        .e_for = .{
            .patt = rand_idx(CIR.Pattern.Idx),
            .expr = rand_idx(CIR.Expr.Idx),
            .body = rand_idx(CIR.Expr.Idx),
        },
    });
    try expressions.append(gpa, CIR.Expr{
        .e_type_var_dispatch = .{
            .type_var_alias_stmt = rand_idx(CIR.Statement.Idx),
            .method_name = rand_ident_idx(),
            .args = .{ .span = .{ .start = rand.random().int(u32), .len = rand.random().int(u32) } },
        },
    });

    for (expressions.items, 0..) |expr, i| {
        const region = from_raw_offsets(@intCast(i * 100), @intCast(i * 100 + 50));
        const idx = try store.addExpr(expr, region);
        const retrieved = store.getExpr(idx);

        try testing.expectEqualDeep(expr, retrieved);
    }

    const actual_test_count = expressions.items.len;
    if (actual_test_count < NodeStore.MODULEENV_EXPR_NODE_COUNT) {
        return error.IncompleteExpressionTestCoverage;
    }
}

test "NodeStore round trip - Diagnostics" {
    const gpa = testing.allocator;

    var store = try NodeStore.init(gpa);
    defer store.deinit();

    var diagnostics = std.ArrayList(CIR.Diagnostic).empty;
    defer diagnostics.deinit(gpa);

    // Test all diagnostic types to ensure complete coverage
    try diagnostics.append(gpa, CIR.Diagnostic{
        .not_implemented = .{
            .feature = rand_idx(StringLiteral.Idx),
            .region = rand_region(),
        },
    });

    try diagnostics.append(gpa, CIR.Diagnostic{
        .invalid_num_literal = .{
            .region = rand_region(),
        },
    });

    try diagnostics.append(gpa, CIR.Diagnostic{
        .ident_already_in_scope = .{
            .ident = rand_ident_idx(),
            .region = rand_region(),
        },
    });

    try diagnostics.append(gpa, CIR.Diagnostic{
        .crash_expects_string = .{
            .region = rand_region(),
        },
    });

    try diagnostics.append(gpa, CIR.Diagnostic{
        .ident_not_in_scope = .{
            .ident = rand_ident_idx(),
            .region = rand_region(),
        },
    });

    try diagnostics.append(gpa, CIR.Diagnostic{
        .qualified_ident_does_not_exist = .{
            .ident = rand_ident_idx(),
            .region = rand_region(),
        },
    });

    try diagnostics.append(gpa, CIR.Diagnostic{
        .invalid_top_level_statement = .{
            .stmt = rand_idx(StringLiteral.Idx),
            .region = rand_region(),
        },
    });

    try diagnostics.append(gpa, CIR.Diagnostic{
        .expr_not_canonicalized = .{
            .region = rand_region(),
        },
    });

    try diagnostics.append(gpa, CIR.Diagnostic{
        .invalid_string_interpolation = .{
            .region = rand_region(),
        },
    });

    try diagnostics.append(gpa, CIR.Diagnostic{
        .pattern_arg_invalid = .{
            .region = rand_region(),
        },
    });

    try diagnostics.append(gpa, CIR.Diagnostic{
        .pattern_not_canonicalized = .{
            .region = rand_region(),
        },
    });

    try diagnostics.append(gpa, CIR.Diagnostic{
        .can_lambda_not_implemented = .{
            .region = rand_region(),
        },
    });

    try diagnostics.append(gpa, CIR.Diagnostic{
        .lambda_body_not_canonicalized = .{
            .region = rand_region(),
        },
    });

    try diagnostics.append(gpa, CIR.Diagnostic{
        .if_condition_not_canonicalized = .{
            .region = rand_region(),
        },
    });

    try diagnostics.append(gpa, CIR.Diagnostic{
        .if_then_not_canonicalized = .{
            .region = rand_region(),
        },
    });

    try diagnostics.append(gpa, CIR.Diagnostic{
        .if_else_not_canonicalized = .{
            .region = rand_region(),
        },
    });

    try diagnostics.append(gpa, CIR.Diagnostic{
        .if_expr_without_else = .{
            .region = rand_region(),
        },
    });

    try diagnostics.append(gpa, CIR.Diagnostic{
        .var_across_function_boundary = .{
            .region = rand_region(),
        },
    });

    try diagnostics.append(gpa, CIR.Diagnostic{
        .shadowing_warning = .{
            .ident = rand_ident_idx(),
            .region = rand_region(),
            .original_region = rand_region(),
        },
    });

    try diagnostics.append(gpa, CIR.Diagnostic{
        .type_redeclared = .{
            .name = rand_ident_idx(),
            .redeclared_region = rand_region(),
            .original_region = rand_region(),
        },
    });

    try diagnostics.append(gpa, CIR.Diagnostic{
        .undeclared_type = .{
            .name = rand_ident_idx(),
            .region = rand_region(),
        },
    });

    try diagnostics.append(gpa, CIR.Diagnostic{
        .undeclared_type_var = .{
            .name = rand_ident_idx(),
            .region = rand_region(),
        },
    });

    try diagnostics.append(gpa, CIR.Diagnostic{
        .type_alias_but_needed_nominal = .{
            .name = rand_ident_idx(),
            .region = rand_region(),
        },
    });

    try diagnostics.append(gpa, CIR.Diagnostic{
        .malformed_type_annotation = .{
            .region = rand_region(),
        },
    });

    try diagnostics.append(gpa, CIR.Diagnostic{
        .malformed_where_clause = .{
            .region = rand_region(),
        },
    });

    try diagnostics.append(gpa, CIR.Diagnostic{
        .where_clause_not_allowed_in_type_decl = .{
            .region = rand_region(),
        },
    });

    try diagnostics.append(gpa, CIR.Diagnostic{
        .type_module_missing_matching_type = .{
            .module_name = rand_ident_idx(),
            .region = rand_region(),
        },
    });

    try diagnostics.append(gpa, CIR.Diagnostic{
        .default_app_missing_main = .{
            .module_name = rand_ident_idx(),
            .region = rand_region(),
        },
    });

    try diagnostics.append(gpa, CIR.Diagnostic{
        .default_app_wrong_arity = .{
            .arity = 2,
            .region = rand_region(),
        },
    });

    try diagnostics.append(gpa, CIR.Diagnostic{
        .cannot_import_default_app = .{
            .module_name = rand_ident_idx(),
            .region = rand_region(),
        },
    });

    try diagnostics.append(gpa, CIR.Diagnostic{
        .execution_requires_app_or_default_app = .{
            .region = rand_region(),
        },
    });

    try diagnostics.append(gpa, CIR.Diagnostic{
        .type_name_case_mismatch = .{
            .module_name = rand_ident_idx(),
            .type_name = rand_ident_idx(),
            .region = rand_region(),
        },
    });

    try diagnostics.append(gpa, CIR.Diagnostic{
        .module_header_deprecated = .{
            .region = rand_region(),
        },
    });

    try diagnostics.append(gpa, CIR.Diagnostic{
        .redundant_expose_main_type = .{
            .type_name = rand_ident_idx(),
            .module_name = rand_ident_idx(),
            .region = rand_region(),
        },
    });

    try diagnostics.append(gpa, CIR.Diagnostic{
        .invalid_main_type_rename_in_exposing = .{
            .type_name = rand_ident_idx(),
            .alias = rand_ident_idx(),
            .region = rand_region(),
        },
    });

    try diagnostics.append(gpa, CIR.Diagnostic{
        .unused_variable = .{
            .ident = rand_ident_idx(),
            .region = rand_region(),
        },
    });

    try diagnostics.append(gpa, CIR.Diagnostic{
        .used_underscore_variable = .{
            .ident = rand_ident_idx(),
            .region = rand_region(),
        },
    });

    try diagnostics.append(gpa, CIR.Diagnostic{
        .type_alias_redeclared = .{
            .name = rand_ident_idx(),
            .original_region = rand_region(),
            .redeclared_region = rand_region(),
        },
    });

    try diagnostics.append(gpa, CIR.Diagnostic{
        .nominal_type_redeclared = .{
            .name = rand_ident_idx(),
            .original_region = rand_region(),
            .redeclared_region = rand_region(),
        },
    });

    try diagnostics.append(gpa, CIR.Diagnostic{
        .type_shadowed_warning = .{
            .name = rand_ident_idx(),
            .region = rand_region(),
            .original_region = rand_region(),
            .cross_scope = rand.random().boolean(),
        },
    });

    try diagnostics.append(gpa, CIR.Diagnostic{
        .type_parameter_conflict = .{
            .name = rand_ident_idx(),
            .parameter_name = rand_ident_idx(),
            .region = rand_region(),
            .original_region = rand_region(),
        },
    });

    try diagnostics.append(gpa, CIR.Diagnostic{
        .duplicate_record_field = .{
            .field_name = rand_ident_idx(),
            .duplicate_region = rand_region(),
            .original_region = rand_region(),
        },
    });

    try diagnostics.append(gpa, CIR.Diagnostic{
        .f64_pattern_literal = .{
            .region = rand_region(),
        },
    });

    try diagnostics.append(gpa, CIR.Diagnostic{
        .unused_type_var_name = .{
            .name = rand_ident_idx(),
            .suggested_name = rand_ident_idx(),
            .region = rand_region(),
        },
    });

    try diagnostics.append(gpa, CIR.Diagnostic{
        .type_var_marked_unused = .{
            .name = rand_ident_idx(),
            .suggested_name = rand_ident_idx(),
            .region = rand_region(),
        },
    });

    try diagnostics.append(gpa, CIR.Diagnostic{
        .type_var_starting_with_dollar = .{
            .name = rand_ident_idx(),
            .suggested_name = rand_ident_idx(),
            .region = rand_region(),
        },
    });

    try diagnostics.append(gpa, CIR.Diagnostic{
        .underscore_in_type_declaration = .{
            .is_alias = rand.random().boolean(),
            .region = rand_region(),
        },
    });

    try diagnostics.append(gpa, CIR.Diagnostic{
        .tuple_elem_not_canonicalized = .{
            .region = rand_region(),
        },
    });

    try diagnostics.append(gpa, CIR.Diagnostic{
        .empty_tuple = .{
            .region = rand_region(),
        },
    });

    try diagnostics.append(gpa, CIR.Diagnostic{
        .exposed_but_not_implemented = .{
            .ident = rand_ident_idx(),
            .region = rand_region(),
        },
    });

    try diagnostics.append(gpa, CIR.Diagnostic{
        .redundant_exposed = .{
            .ident = rand_ident_idx(),
            .region = rand_region(),
            .original_region = rand_region(),
        },
    });

    try diagnostics.append(gpa, CIR.Diagnostic{
        .module_not_found = .{
            .module_name = rand_ident_idx(),
            .region = rand_region(),
        },
    });

    try diagnostics.append(gpa, CIR.Diagnostic{
        .value_not_exposed = .{
            .module_name = rand_ident_idx(),
            .value_name = rand_ident_idx(),
            .region = rand_region(),
        },
    });

    try diagnostics.append(gpa, CIR.Diagnostic{
        .type_not_exposed = .{
            .module_name = rand_ident_idx(),
            .type_name = rand_ident_idx(),
            .region = rand_region(),
        },
    });

    try diagnostics.append(gpa, CIR.Diagnostic{
        .module_not_imported = .{
            .module_name = rand_ident_idx(),
            .region = rand_region(),
        },
    });

    try diagnostics.append(gpa, CIR.Diagnostic{
        .nested_type_not_found = .{
            .parent_name = rand_ident_idx(),
            .nested_name = rand_ident_idx(),
            .region = rand_region(),
        },
    });

    try diagnostics.append(gpa, CIR.Diagnostic{
        .nested_value_not_found = .{
            .parent_name = rand_ident_idx(),
            .nested_name = rand_ident_idx(),
            .region = rand_region(),
        },
    });

    try diagnostics.append(gpa, CIR.Diagnostic{
        .too_many_exports = .{
            .count = rand.random().int(u32),
            .region = rand_region(),
        },
    });

    try diagnostics.append(gpa, CIR.Diagnostic{
        .type_from_missing_module = .{
            .module_name = rand_ident_idx(),
            .type_name = rand_ident_idx(),
            .region = rand_region(),
        },
    });

    try diagnostics.append(gpa, CIR.Diagnostic{
        .break_outside_loop = .{
            .region = rand_region(),
        },
    });

    try diagnostics.append(gpa, CIR.Diagnostic{
        .mutually_recursive_type_aliases = .{
            .name = rand_ident_idx(),
            .other_name = rand_ident_idx(),
            .region = rand_region(),
            .other_region = rand_region(),
        },
    });

    // Test the round-trip for all diagnostics
    for (diagnostics.items) |diagnostic| {
        const idx = try store.addDiagnostic(diagnostic);
        const retrieved = store.getDiagnostic(idx);

        try testing.expectEqualDeep(diagnostic, retrieved);
    }

    const actual_test_count = diagnostics.items.len;
    if (actual_test_count < NodeStore.MODULEENV_DIAGNOSTIC_NODE_COUNT) {
        return error.IncompleteDiagnosticTestCoverage;
    }
}

test "NodeStore round trip - TypeAnno" {
    const gpa = testing.allocator;

    var store = try NodeStore.init(gpa);
    defer store.deinit();

    var type_annos = std.ArrayList(CIR.TypeAnno).empty;
    defer type_annos.deinit(gpa);

    // Test all TypeAnno variants to ensure complete coverage
    try type_annos.append(gpa, CIR.TypeAnno{
        .apply = .{
            .name = rand_ident_idx(),
            .base = .{ .builtin = .dec },
            .args = CIR.TypeAnno.Span{ .span = rand_span() },
        },
    });
    try type_annos.append(gpa, CIR.TypeAnno{
        .apply = .{
            .name = rand_ident_idx(),
            .base = .{ .local = .{ .decl_idx = @enumFromInt(10) } },
            .args = CIR.TypeAnno.Span{ .span = rand_span() },
        },
    });
    try type_annos.append(gpa, CIR.TypeAnno{
        .apply = .{
            .name = rand_ident_idx(),
            .base = .{ .external = .{
                .module_idx = rand_idx(CIR.Import.Idx),
                .target_node_idx = rand.random().int(u16),
            } },
            .args = CIR.TypeAnno.Span{ .span = rand_span() },
        },
    });

    try type_annos.append(gpa, CIR.TypeAnno{
        .rigid_var = .{
            .name = rand_ident_idx(),
        },
    });
    try type_annos.append(gpa, CIR.TypeAnno{
        .rigid_var_lookup = .{
            .ref = rand_idx(CIR.TypeAnno.Idx),
        },
    });

    try type_annos.append(gpa, CIR.TypeAnno{
        .underscore = {},
    });

    try type_annos.append(gpa, CIR.TypeAnno{
        .lookup = .{
            .name = rand_ident_idx(),
            .base = .{ .builtin = .dec },
        },
    });
    try type_annos.append(gpa, CIR.TypeAnno{
        .lookup = .{
            .name = rand_ident_idx(),
            .base = .{ .local = .{ .decl_idx = @enumFromInt(10) } },
        },
    });
    try type_annos.append(gpa, CIR.TypeAnno{
        .lookup = .{
            .name = rand_ident_idx(),
            .base = .{ .external = .{
                .module_idx = rand_idx(CIR.Import.Idx),
                .target_node_idx = rand.random().int(u16),
            } },
        },
    });

    try type_annos.append(gpa, CIR.TypeAnno{
        .tag_union = .{
            .tags = CIR.TypeAnno.Span{ .span = rand_span() },
            .ext = rand_idx(CIR.TypeAnno.Idx),
        },
    });

    try type_annos.append(gpa, CIR.TypeAnno{
        .tag = .{
            .name = rand_ident_idx(),
            .args = CIR.TypeAnno.Span{ .span = rand_span() },
        },
    });

    try type_annos.append(gpa, CIR.TypeAnno{
        .tuple = .{
            .elems = CIR.TypeAnno.Span{ .span = rand_span() },
        },
    });

    try type_annos.append(gpa, CIR.TypeAnno{
        .record = .{
            .fields = CIR.TypeAnno.RecordField.Span{ .span = rand_span() },
            .ext = null,
        },
    });

    try type_annos.append(gpa, CIR.TypeAnno{
        .@"fn" = .{
            .args = CIR.TypeAnno.Span{ .span = rand_span() },
            .ret = rand_idx(CIR.TypeAnno.Idx),
            .effectful = rand.random().boolean(),
        },
    });

    try type_annos.append(gpa, CIR.TypeAnno{
        .parens = .{
            .anno = rand_idx(CIR.TypeAnno.Idx),
        },
    });

    try type_annos.append(gpa, CIR.TypeAnno{
        .malformed = .{
            .diagnostic = rand_idx(CIR.Diagnostic.Idx),
        },
    });

    // Test the round-trip for all type annotations
    for (type_annos.items, 0..) |type_anno, i| {
        const region = from_raw_offsets(@intCast(i * 100), @intCast(i * 100 + 50));
        const idx = try store.addTypeAnno(type_anno, region);
        const retrieved = store.getTypeAnno(idx);

        try testing.expectEqualDeep(type_anno, retrieved);
    }

    // We have extra tests for:
    // * apply -> 2
    // * lookup -> 2
    const extra_test_count = 4;

    const actual_test_count = type_annos.items.len;
    if (actual_test_count - extra_test_count < NodeStore.MODULEENV_TYPE_ANNO_NODE_COUNT) {
        return error.IncompleteTypeAnnoTestCoverage;
    }
}

test "NodeStore round trip - Pattern" {
    const gpa = testing.allocator;

    var store = try NodeStore.init(gpa);
    defer store.deinit();

    var patterns = std.ArrayList(CIR.Pattern).empty;
    defer patterns.deinit(gpa);

    // Test all Pattern variants to ensure complete coverage
    try patterns.append(gpa, CIR.Pattern{
        .assign = .{
            .ident = rand_ident_idx(),
        },
    });
    try patterns.append(gpa, CIR.Pattern{
        .as = .{
            .pattern = rand_idx(CIR.Pattern.Idx),
            .ident = rand_ident_idx(),
        },
    });
    try patterns.append(gpa, CIR.Pattern{
        .applied_tag = .{
            .name = rand_ident_idx(),
            .args = CIR.Pattern.Span{ .span = rand_span() },
        },
    });
    try patterns.append(gpa, CIR.Pattern{
        .nominal = .{
            .nominal_type_decl = rand_idx(CIR.Statement.Idx),
            .backing_pattern = rand_idx(CIR.Pattern.Idx),
            .backing_type = .tag,
        },
    });
    try patterns.append(gpa, CIR.Pattern{
        .nominal_external = .{
            .module_idx = rand_idx_u16(CIR.Import.Idx),
            .target_node_idx = rand.random().int(u16),
            .backing_pattern = rand_idx(CIR.Pattern.Idx),
            .backing_type = .tag,
        },
    });
    try patterns.append(gpa, CIR.Pattern{
        .record_destructure = .{
            .destructs = CIR.Pattern.RecordDestruct.Span{ .span = rand_span() },
        },
    });
    try patterns.append(gpa, CIR.Pattern{
        .list = .{
            .patterns = CIR.Pattern.Span{ .span = rand_span() },
            .rest_info = .{ .index = rand.random().int(u32), .pattern = rand_idx(CIR.Pattern.Idx) },
        },
    });
    try patterns.append(gpa, CIR.Pattern{
        .tuple = .{
            .patterns = CIR.Pattern.Span{ .span = rand_span() },
        },
    });
    try patterns.append(gpa, CIR.Pattern{
        .num_literal = .{
            .value = CIR.IntValue{
                .bytes = @bitCast(rand.random().int(i128)),
                .kind = .i128,
            },
            .kind = .int_unbound,
        },
    });
    try patterns.append(gpa, CIR.Pattern{
        .small_dec_literal = .{
            .value = .{
                .numerator = rand.random().int(i16),
                .denominator_power_of_ten = rand.random().int(u8),
            },
            .has_suffix = true,
        },
    });
    try patterns.append(gpa, CIR.Pattern{
        .dec_literal = .{
            .value = RocDec.fromU64(rand.random().int(u64)),
            .has_suffix = false,
        },
    });
    try patterns.append(gpa, CIR.Pattern{
        .str_literal = .{
            .literal = rand_idx(StringLiteral.Idx),
        },
    });
    try patterns.append(gpa, CIR.Pattern{
        .frac_f32_literal = .{
            .value = rand.random().float(f32),
        },
    });
    try patterns.append(gpa, CIR.Pattern{
        .frac_f64_literal = .{
            .value = rand.random().float(f64),
        },
    });
    try patterns.append(gpa, CIR.Pattern{ .underscore = {} });
    try patterns.append(gpa, CIR.Pattern{
        .runtime_error = .{
            .diagnostic = rand_idx(CIR.Diagnostic.Idx),
        },
    });

    // Test the round-trip for all patterns with their original regions
    var regions = [_]base.Region{undefined} ** NodeStore.MODULEENV_PATTERN_NODE_COUNT;
    for (&regions) |*region| {
        region.* = rand_region();
    }

    for (patterns.items, regions) |pattern, region| {
        const idx = try store.addPattern(pattern, region);
        const retrieved = store.getPattern(idx);

        try testing.expectEqualDeep(pattern, retrieved);

        // Also verify the region was stored correctly
        const stored_region = store.getRegionAt(@enumFromInt(@intFromEnum(idx)));
        try testing.expectEqualDeep(region, stored_region);
    }

    const actual_test_count = patterns.items.len;
    if (actual_test_count < NodeStore.MODULEENV_PATTERN_NODE_COUNT) {
        return error.IncompletePatternTestCoverage;
    }
}<|MERGE_RESOLUTION|>--- conflicted
+++ resolved
@@ -274,11 +274,7 @@
             .cond = rand_idx(CIR.Expr.Idx),
             .branches = CIR.Expr.Match.Branch.Span{ .span = rand_span() },
             .exhaustive = rand_idx(TypeVar),
-<<<<<<< HEAD
-            .is_try_desugar = false,
-=======
             .is_try_suffix = false,
->>>>>>> a7b9be9c
         },
     });
     try expressions.append(gpa, CIR.Expr{
