--- conflicted
+++ resolved
@@ -250,7 +250,6 @@
         suggested_name: Ident.Idx,
         region: Region,
     },
-<<<<<<< HEAD
     /// Polymorphic recursion detected during monomorphization.
     /// This occurs when a function calls itself with a different type at each
     /// recursive call, which would require infinite specializations.
@@ -261,9 +260,9 @@
     /// Empty lambda set at call site - no closures can reach this variable.
     /// This indicates a compiler bug or unreachable code.
     empty_lambda_set: struct {
-=======
+        region: Region,
+    },
     break_outside_loop: struct {
->>>>>>> e8157356
         region: Region,
     },
 
@@ -332,12 +331,9 @@
             .type_var_marked_unused => |d| d.region,
             .type_var_starting_with_dollar => |d| d.region,
             .underscore_in_type_declaration => |d| d.region,
-<<<<<<< HEAD
             .polymorphic_recursion => |d| d.region,
             .empty_lambda_set => |d| d.region,
-=======
             .break_outside_loop => |d| d.region,
->>>>>>> e8157356
         };
     }
 
