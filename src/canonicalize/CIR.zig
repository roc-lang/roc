--- conflicted
+++ resolved
@@ -600,13 +600,9 @@
         }
 
         pub const Serialized = struct {
-<<<<<<< HEAD
-            // NO HashMap! Following SafeList.Serialized pattern: NO pointers, NO slices
-=======
             // Placeholder to match Store size - not serialized
             // Reserve space for hashmap (3 pointers for unmanaged hashmap internals)
             map: [3]u64 = undefined,
->>>>>>> 645cdd34
             imports: collections.SafeList(base.StringLiteral.Idx).Serialized,
 
             /// Serialize a Store into this Serialized struct, appending data to the writer
