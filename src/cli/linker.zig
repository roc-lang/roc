--- conflicted
+++ resolved
@@ -341,15 +341,7 @@
         try args.append("--no-whole-archive");
     }
 
-<<<<<<< HEAD
     // Add object files (Roc shim libraries - don't need --whole-archive)
-=======
-    if (is_wasm and config.platform_files_pre.len > 0) {
-        try args.append("--no-whole-archive");
-    }
-
-    // Add object files
->>>>>>> 9a4bfebf
     for (config.object_files) |obj_file| {
         try args.append(obj_file);
     }
