--- conflicted
+++ resolved
@@ -198,13 +198,12 @@
         .description = "Str.inspect on tag unions",
     },
 
-<<<<<<< HEAD
     // All syntax test
     .{
         .roc_file = "test/fx/all_roc_syntax_test.roc",
         .io_spec = "1>99",
         .description = "Tests all Roc syntax possible in a single file",
-=======
+    },
     // Bug regression tests
     .{
         .roc_file = "test/fx/unify_scratch_fresh_vars_rank_bug.roc",
@@ -225,7 +224,6 @@
         .roc_file = "test/fx/list_first_function.roc",
         .io_spec = "1>ok",
         .description = "Regression test: List.first with function syntax",
->>>>>>> 0608d4c3
     },
 };
 
