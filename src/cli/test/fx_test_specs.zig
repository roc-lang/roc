--- conflicted
+++ resolved
@@ -259,15 +259,14 @@
         .description = "Primitive types have encode methods for static dispatch (issue #8853)",
     },
     .{
-<<<<<<< HEAD
+        .roc_file = "test/fx/issue8866.roc",
+        .io_spec = "1>Done: 2",
+        .description = "Regression test: List.append with opaque type containing Str (issue #8866)",
+    },
+    .{
         .roc_file = "test/fx/issue8872_map_err.roc",
         .io_spec = "1>Got Err: hello",
         .description = "Regression test: Polymorphic tag union payload layout in match expressions (issue #8872)",
-=======
-        .roc_file = "test/fx/issue8866.roc",
-        .io_spec = "1>Done: 2",
-        .description = "Regression test: List.append with opaque type containing Str (issue #8866)",
->>>>>>> 335be60f
     },
 };
 
