--- conflicted
+++ resolved
@@ -239,15 +239,9 @@
         .description = "Regression test: Stdin.line! in while loop with short input (small string optimization)",
     },
     .{
-<<<<<<< HEAD
-        .roc_file = "test/fx/issue8648.roc",
-        .io_spec = "1>a",
-        .description = "Regression test: Record field access with app module ident space (issue #8648)",
-=======
         .roc_file = "test/fx/list_method_get.roc",
         .io_spec = "1>is ok",
         .description = "Regression test: List.get with method syntax (issue #8662)",
->>>>>>> 06b4d591
     },
 };
 
