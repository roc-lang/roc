//! Roc command line interface for the new compiler. Entrypoint of the Roc binary.
//! Build with `zig build -Dfuzz -Dsystem-afl=false`.
//! Result is at `./zig-out/bin/roc`

const std = @import("std");

/// Configure std library logging to suppress debug messages in production.
/// This prevents debug logs from polluting stderr which should only contain
/// actual program output (like Stderr.line! calls).
pub const std_options: std.Options = .{
    .log_level = .warn,
};
const build_options = @import("build_options");
const builtin = @import("builtin");
const base = @import("base");
const collections = @import("collections");
const reporting = @import("reporting");
const parse = @import("parse");
const tracy = @import("tracy");
const fs_mod = @import("fs");
const compile = @import("compile");
const can = @import("can");
const check = @import("check");
const bundle = @import("bundle");
const unbundle = @import("unbundle");
const ipc = @import("ipc");
const fmt = @import("fmt");
const eval = @import("eval");
const builtins = @import("builtins");
const lsp = @import("lsp");
const compiled_builtins = @import("compiled_builtins");
const builtin_loading = eval.builtin_loading;
const BuiltinTypes = eval.BuiltinTypes;

const cli_args = @import("cli_args.zig");

comptime {
    if (builtin.is_test) {
        std.testing.refAllDecls(cli_args);
    }
}
const bench = @import("bench.zig");
const linker = @import("linker.zig");
const platform_host_shim = @import("platform_host_shim.zig");
const builder = @import("builder.zig");

/// Check if LLVM is available
const llvm_available = builder.isLLVMAvailable();

const Can = can.Can;
const Check = check.Check;
const SharedMemoryAllocator = ipc.SharedMemoryAllocator;
const Filesystem = fs_mod.Filesystem;
const ModuleEnv = can.ModuleEnv;
const BuildEnv = compile.BuildEnv;
const TimingInfo = compile.package.TimingInfo;
const CacheManager = compile.CacheManager;
const CacheConfig = compile.CacheConfig;
const tokenize = parse.tokenize;
const TestRunner = eval.TestRunner;
const RocOps = builtins.host_abi.RocOps;
const RocAlloc = builtins.host_abi.RocAlloc;
const RocDealloc = builtins.host_abi.RocDealloc;
const RocRealloc = builtins.host_abi.RocRealloc;
const RocDbg = builtins.host_abi.RocDbg;
const RocExpectFailed = builtins.host_abi.RocExpectFailed;
const RocCrashed = builtins.host_abi.RocCrashed;
const TestOpsEnv = eval.TestOpsEnv;
const Allocators = base.Allocators;

const roc_interpreter_shim_lib = if (builtin.is_test) &[_]u8{} else if (builtin.target.os.tag == .windows) @embedFile("roc_interpreter_shim.lib") else @embedFile("libroc_interpreter_shim.a");

test "main cli tests" {
    _ = @import("libc_finder.zig");
    _ = @import("test_shared_memory_system.zig");
}

// Workaround for Zig standard library compilation issue on macOS ARM64.
//
// The Problem:
// When importing std.c directly, Zig attempts to compile ALL C function declarations,
// including mremap which has this signature in std/c.zig:9562:
//   pub extern "c" fn mremap(addr: ?*align(page_size) const anyopaque, old_len: usize,
//                            new_len: usize, flags: MREMAP, ...) *anyopaque;
//
// The variadic arguments (...) at the end trigger this compiler error on macOS ARM64:
//   "parameter of type 'void' not allowed in function with calling convention 'aarch64_aapcs_darwin'"
//
// This is because:
// 1. mremap is a Linux-specific syscall that doesn't exist on macOS
// 2. The variadic declaration is incompatible with ARM64 macOS calling conventions
// 3. Even though we never call mremap, just importing std.c triggers its compilation
//
// Related issues:
// - https://github.com/ziglang/zig/issues/6321 - Discussion about mremap platform support
// - mremap is only available on Linux/FreeBSD, not macOS/Darwin
//
// Solution:
// Instead of importing all of std.c, we create a minimal wrapper that only exposes
// the specific types and functions we actually need. This avoids triggering the
// compilation of the broken mremap declaration.
//
// TODO: This workaround can be removed once the upstream Zig issue is fixed.
/// Minimal wrapper around std.c types and functions to avoid mremap compilation issues.
/// Contains only the C types and functions we actually need.
pub const c = struct {
    pub const mode_t = std.c.mode_t;
    pub const off_t = std.c.off_t;

    pub const close = std.c.close;
    pub const link = std.c.link;
    pub const ftruncate = std.c.ftruncate;
    pub const _errno = std.c._errno;
};

// Platform-specific shared memory implementation
const is_windows = builtin.target.os.tag == .windows;

var stdout_buffer: [4096]u8 = undefined;
var stdout_writer: std.fs.File.Writer = undefined;
var stdout_initialized = false;

var stderr_buffer: [4096]u8 = undefined;
var stderr_writer: std.fs.File.Writer = undefined;
var stderr_initialized = false;

var windows_console_configured = false;
var windows_console_previous_code_page: ?std.os.windows.UINT = null;

fn ensureWindowsConsoleSupportsAnsiAndUtf8() void {
    if (!is_windows) return;
    if (windows_console_configured) return;
    windows_console_configured = true;

    // Ensure the legacy console interprets escape sequences and UTF-8 output.
    const kernel32 = std.os.windows.kernel32;
    const current_code_page = kernel32.GetConsoleOutputCP();
    if (current_code_page != 0 and current_code_page != 65001) {
        windows_console_previous_code_page = current_code_page;
        _ = kernel32.SetConsoleOutputCP(65001);
    }
    _ = std.fs.File.stdout().getOrEnableAnsiEscapeSupport();
    _ = std.fs.File.stderr().getOrEnableAnsiEscapeSupport();
}

fn restoreWindowsConsoleCodePage() void {
    if (!is_windows) return;
    if (windows_console_previous_code_page) |code_page| {
        windows_console_previous_code_page = null;
        _ = std.os.windows.kernel32.SetConsoleOutputCP(code_page);
    }
}

fn stdoutWriter() *std.Io.Writer {
    if (is_windows or !stdout_initialized) {
        stdout_writer = std.fs.File.stdout().writer(&stdout_buffer);
        stdout_initialized = true;
    }
    return &stdout_writer.interface;
}

fn stderrWriter() *std.Io.Writer {
    if (is_windows or !stderr_initialized) {
        stderr_writer = std.fs.File.stderr().writer(&stderr_buffer);
        stderr_initialized = true;
    }
    return &stderr_writer.interface;
}

// POSIX shared memory functions
const posix = if (!is_windows) struct {
    extern "c" fn shm_open(name: [*:0]const u8, oflag: c_int, mode: std.c.mode_t) c_int;
    extern "c" fn shm_unlink(name: [*:0]const u8) c_int;
    extern "c" fn mmap(addr: ?*anyopaque, len: usize, prot: c_int, flags: c_int, fd: c_int, offset: std.c.off_t) ?*anyopaque;
    extern "c" fn munmap(addr: *anyopaque, len: usize) c_int;
    extern "c" fn fcntl(fd: c_int, cmd: c_int, arg: c_int) c_int;

    // fcntl constants
    const F_GETFD = 1;
    const F_SETFD = 2;
    const FD_CLOEXEC = 1;
} else struct {};

// Windows shared memory functions
const windows = if (is_windows) struct {
    const HANDLE = *anyopaque;
    const DWORD = u32;
    const BOOL = c_int;
    const LPVOID = ?*anyopaque;
    const LPCWSTR = [*:0]const u16;
    const SIZE_T = usize;
    const STARTUPINFOW = extern struct {
        cb: DWORD,
        lpReserved: ?LPCWSTR,
        lpDesktop: ?LPCWSTR,
        lpTitle: ?LPCWSTR,
        dwX: DWORD,
        dwY: DWORD,
        dwXSize: DWORD,
        dwYSize: DWORD,
        dwXCountChars: DWORD,
        dwYCountChars: DWORD,
        dwFillAttribute: DWORD,
        dwFlags: DWORD,
        wShowWindow: u16,
        cbReserved2: u16,
        lpReserved2: ?*u8,
        hStdInput: ?HANDLE,
        hStdOutput: ?HANDLE,
        hStdError: ?HANDLE,
    };
    const PROCESS_INFORMATION = extern struct {
        hProcess: HANDLE,
        hThread: HANDLE,
        dwProcessId: DWORD,
        dwThreadId: DWORD,
    };

    extern "kernel32" fn SetHandleInformation(hObject: HANDLE, dwMask: DWORD, dwFlags: DWORD) BOOL;
    extern "kernel32" fn CreateProcessW(
        lpApplicationName: ?LPCWSTR,
        lpCommandLine: ?[*:0]u16,
        lpProcessAttributes: ?*anyopaque,
        lpThreadAttributes: ?*anyopaque,
        bInheritHandles: BOOL,
        dwCreationFlags: DWORD,
        lpEnvironment: ?*anyopaque,
        lpCurrentDirectory: ?LPCWSTR,
        lpStartupInfo: *STARTUPINFOW,
        lpProcessInformation: *PROCESS_INFORMATION,
    ) BOOL;
    extern "kernel32" fn WaitForSingleObject(hHandle: HANDLE, dwMilliseconds: DWORD) DWORD;
    extern "kernel32" fn GetExitCodeProcess(hProcess: HANDLE, lpExitCode: *DWORD) BOOL;

    const HANDLE_FLAG_INHERIT = 0x00000001;
    const INFINITE = 0xFFFFFFFF;
} else struct {};

const benchTokenizer = bench.benchTokenizer;
const benchParse = bench.benchParse;

const Allocator = std.mem.Allocator;
const ColorPalette = reporting.ColorPalette;
const ReportBuilder = check.ReportBuilder;

const legalDetailsFileContent = @embedFile("legal_details");

/// Render type checking problems as diagnostic reports to stderr.
/// Returns the count of errors (fatal/runtime_error severity).
/// This is shared between rocCheck and rocRun to ensure consistent error reporting.
fn renderTypeProblems(
    gpa: Allocator,
    checker: *Check,
    module_env: *ModuleEnv,
    filename: []const u8,
) usize {
    const stderr = stderrWriter();

    var rb = ReportBuilder.init(
        gpa,
        module_env,
        module_env,
        &checker.snapshots,
        filename,
        &.{},
        &checker.import_mapping,
    );
    defer rb.deinit();

    var error_count: usize = 0;
    var warning_count: usize = 0;

    // Render canonicalization diagnostics (unused variables, etc.)
    // Note: getDiagnostics allocates with module_env.gpa, so we must free with that allocator
    const diags = module_env.getDiagnostics() catch &.{};
    defer module_env.gpa.free(diags);
    for (diags) |d| {
        var report = module_env.diagnosticToReport(d, module_env.gpa, filename) catch continue;
        defer report.deinit();

        reporting.renderReportToTerminal(&report, stderr, ColorPalette.ANSI, reporting.ReportingConfig.initColorTerminal()) catch continue;

        if (report.severity == .fatal or report.severity == .runtime_error) {
            error_count += 1;
        } else if (report.severity == .warning) {
            warning_count += 1;
        }
    }

    // Render type checking problems
    for (checker.problems.problems.items) |prob| {
        var report = rb.build(prob) catch continue;
        defer report.deinit();

        // Render the diagnostic report to stderr
        reporting.renderReportToTerminal(&report, stderr, ColorPalette.ANSI, reporting.ReportingConfig.initColorTerminal()) catch continue;

        if (report.severity == .fatal or report.severity == .runtime_error) {
            error_count += 1;
        } else if (report.severity == .warning) {
            warning_count += 1;
        }
    }

    // Print summary if there were any problems
    if (error_count > 0 or warning_count > 0) {
        stderr.writeAll("\n") catch {};
        stderr.print("Found {} error(s) and {} warning(s) for {s}.\n", .{
            error_count,
            warning_count,
            filename,
        }) catch {};
    }

    // Flush stderr to ensure all error output is visible
    stderr_writer.interface.flush() catch {};

    return error_count;
}

/// Size for shared memory allocator (just virtual address space to reserve)
///
/// We pick a large number because we can't resize this without messing up the
/// child process. It's just virtual address space though, not physical memory.
/// On 32-bit targets, we use 512MB since 2TB won't fit in the address space.
const SHARED_MEMORY_SIZE: usize = if (@sizeOf(usize) >= 8)
    512 * 1024 * 1024 // 512MB for 64-bit targets (reduced from 2TB for Windows compatibility)
else
    256 * 1024 * 1024; // 256MB for 32-bit targets

/// Cross-platform hardlink creation
fn createHardlink(allocs: *Allocators, source: []const u8, dest: []const u8) !void {
    if (comptime builtin.target.os.tag == .windows) {
        // On Windows, use CreateHardLinkW
        const source_w = try std.unicode.utf8ToUtf16LeAllocZ(allocs.arena, source);
        const dest_w = try std.unicode.utf8ToUtf16LeAllocZ(allocs.arena, dest);

        // Declare CreateHardLinkW since it's not in all versions of std
        const kernel32 = struct {
            extern "kernel32" fn CreateHardLinkW(
                lpFileName: [*:0]const u16,
                lpExistingFileName: [*:0]const u16,
                lpSecurityAttributes: ?*anyopaque,
            ) callconv(std.os.windows.WINAPI) std.os.windows.BOOL;
        };

        if (kernel32.CreateHardLinkW(dest_w, source_w, null) == 0) {
            const err = std.os.windows.kernel32.GetLastError();
            switch (err) {
                .ALREADY_EXISTS => return error.PathAlreadyExists,
                else => return error.Unexpected,
            }
        }
    } else {
        // On POSIX systems, use the link system call
        const source_c = try allocs.arena.dupeZ(u8, source);
        const dest_c = try allocs.arena.dupeZ(u8, dest);

        const result = c.link(source_c, dest_c);
        if (result != 0) {
            const errno = c._errno().*;
            switch (errno) {
                17 => return error.PathAlreadyExists, // EEXIST
                else => return error.Unexpected,
            }
        }
    }
}

/// Generate a cryptographically secure random ASCII string for directory names
fn generateRandomSuffix(allocs: *Allocators) ![]u8 {
    // TODO: Consider switching to a library like https://github.com/abhinav/temp.zig
    // for more robust temporary file/directory handling
    const charset = "abcdefghijklmnopqrstuvwxyzABCDEFGHIJKLMNOPQRSTUVWXYZ0123456789";

    const suffix = try allocs.arena.alloc(u8, 32);

    // Fill with cryptographically secure random bytes
    std.crypto.random.bytes(suffix);

    // Convert to ASCII characters from our charset
    for (suffix) |*byte| {
        byte.* = charset[byte.* % charset.len];
    }

    return suffix;
}

/// Create the temporary directory structure for fd communication.
/// Returns the path to the executable in the temp directory (allocated from arena, no need to free).
/// If a cache directory is provided, it will be used for temporary files; otherwise
/// falls back to the system temp directory.
pub fn createTempDirStructure(allocs: *Allocators, exe_path: []const u8, shm_handle: SharedMemoryHandle, cache_dir: ?[]const u8) ![]const u8 {
    // Use provided cache dir or fall back to system temp directory
    const temp_dir = if (cache_dir) |dir|
        try allocs.arena.dupe(u8, dir)
    else if (comptime is_windows)
        std.process.getEnvVarOwned(allocs.arena, "TEMP") catch
            std.process.getEnvVarOwned(allocs.arena, "TMP") catch try allocs.arena.dupe(u8, "C:\\Windows\\Temp")
    else
        std.process.getEnvVarOwned(allocs.arena, "TMPDIR") catch try allocs.arena.dupe(u8, "/tmp");

    // Try up to 10 times to create a unique directory
    var attempt: u8 = 0;
    while (attempt < 10) : (attempt += 1) {
        const random_suffix = try generateRandomSuffix(allocs);

        // Create the full path with .txt suffix first
        const normalized_temp_dir = if (comptime is_windows)
            std.mem.trimRight(u8, temp_dir, "/\\")
        else
            std.mem.trimRight(u8, temp_dir, "/");
        const dir_name_with_txt = if (comptime is_windows)
            try std.fmt.allocPrint(allocs.arena, "{s}\\roc-tmp-{s}.txt", .{ normalized_temp_dir, random_suffix })
        else
            try std.fmt.allocPrint(allocs.arena, "{s}/roc-tmp-{s}.txt", .{ normalized_temp_dir, random_suffix });

        // Get the directory path by slicing off the .txt suffix
        const dir_path_len = dir_name_with_txt.len - 4; // Remove ".txt"
        const temp_dir_path = dir_name_with_txt[0..dir_path_len];

        // Try to create the directory
        std.fs.cwd().makeDir(temp_dir_path) catch |err| switch (err) {
            error.PathAlreadyExists => {
                // Directory already exists, try again with a new random suffix
                continue;
            },
            else => {
                return err;
            },
        };

        // Try to create the fd file
        const fd_file = std.fs.cwd().createFile(dir_name_with_txt, .{ .exclusive = true }) catch |err| switch (err) {
            error.PathAlreadyExists => {
                // File already exists, remove the directory and try again
                std.fs.cwd().deleteDir(temp_dir_path) catch {};
                continue;
            },
            else => {
                // Clean up directory on other errors
                std.fs.cwd().deleteDir(temp_dir_path) catch {};
                return err;
            },
        };
        // Note: We'll close this explicitly later, before spawning the child

        // Write shared memory info to file (POSIX only - Windows uses command line args)
        const fd_str = try std.fmt.allocPrint(allocs.arena, "{}\n{}", .{ shm_handle.fd, shm_handle.size });

        try fd_file.writeAll(fd_str);

        // IMPORTANT: Flush and close the file explicitly before spawning child process
        // On Windows, having the file open can prevent child process access
        try fd_file.sync(); // Ensure data is written to disk
        fd_file.close();

        // Create hardlink to executable in temp directory
        const exe_basename = std.fs.path.basename(exe_path);
        const temp_exe_path = try std.fs.path.join(allocs.arena, &.{ temp_dir_path, exe_basename });

        // Try to create a hardlink first (more efficient than copying)
        createHardlink(allocs, exe_path, temp_exe_path) catch {
            // If hardlinking fails for any reason, fall back to copying
            // Common reasons: cross-device link, permissions, file already exists
            try std.fs.cwd().copyFile(exe_path, std.fs.cwd(), temp_exe_path, .{});
        };

        return temp_exe_path;
    }

    // Failed after 10 attempts
    return error.FailedToCreateUniqueTempDir;
}

var debug_allocator: std.heap.DebugAllocator(.{}) = .{
    .backing_allocator = std.heap.c_allocator,
};

/// The CLI entrypoint for the Roc compiler.
pub fn main() !void {
    var gpa_tracy: tracy.TracyAllocator(null) = undefined;
    var gpa, const is_safe = gpa: {
        if (builtin.os.tag == .wasi) break :gpa .{ std.heap.wasm_allocator, false };
        break :gpa switch (builtin.mode) {
            .Debug, .ReleaseSafe => .{ debug_allocator.allocator(), true },
            .ReleaseFast, .ReleaseSmall => .{ std.heap.c_allocator, false },
        };
    };
    defer restoreWindowsConsoleCodePage();
    defer if (is_safe) {
        const mem_state = debug_allocator.deinit();
        std.debug.assert(mem_state == .ok);
    };

    if (tracy.enable_allocation) {
        gpa_tracy = tracy.tracyAllocator(gpa);
        gpa = gpa_tracy.allocator();
    }

    var allocs: Allocators = undefined;
    allocs.initInPlace(gpa);
    defer allocs.deinit();

    const args = try std.process.argsAlloc(allocs.arena);

    mainArgs(&allocs, args) catch {
        // Error messages have already been printed by the individual functions.
        // Exit cleanly without showing a stack trace to the user.
        if (tracy.enable) {
            tracy.waitForShutdown() catch {};
        }
        restoreWindowsConsoleCodePage();
        std.process.exit(1);
    };

    if (tracy.enable) {
        try tracy.waitForShutdown();
    }
}

fn mainArgs(allocs: *Allocators, args: []const []const u8) !void {
    const trace = tracy.trace(@src());
    defer trace.end();

    ensureWindowsConsoleSupportsAnsiAndUtf8();

    const stdout = stdoutWriter();
    defer stdout.flush() catch {};

    const stderr = stderrWriter();
    defer stderr.flush() catch {};

    const parsed_args = try cli_args.parse(allocs.arena, args[1..]);

    try switch (parsed_args) {
        .run => |run_args| {
            if (std.mem.eql(u8, run_args.path, "main.roc")) {
                std.fs.cwd().access(run_args.path, .{}) catch |err| switch (err) {
                    error.FileNotFound => {
                        const cwd_path = std.fs.cwd().realpathAlloc(allocs.arena, ".") catch |real_err| {
                            stderr.print(
                                "Error: No app file specified and default 'main.roc' was not found. Additionally, the current directory could not be resolved: {}\n",
                                .{real_err},
                            ) catch {};
                            return error.FileNotFound;
                        };
                        stderr.print(
                            "Error: No app file specified and default 'main.roc' was not found in {s}\n",
                            .{cwd_path},
                        ) catch {};
                        stderr.print(
                            "\nHint: pass an explicit path (e.g. `roc my-app.roc`) or create a 'main.roc' in that directory.\n",
                            .{},
                        ) catch {};
                        return error.FileNotFound;
                    },
                    else => {
                        stderr.print(
                            "Error: Unable to access default 'main.roc': {}\n",
                            .{err},
                        ) catch {};
                        return err;
                    },
                };
            }

            try rocRun(allocs, run_args);
        },
        .check => |check_args| rocCheck(allocs, check_args),
        .build => |build_args| rocBuild(allocs, build_args),
        .bundle => |bundle_args| rocBundle(allocs, bundle_args),
        .unbundle => |unbundle_args| rocUnbundle(allocs, unbundle_args),
        .fmt => |format_args| rocFormat(allocs, format_args),
        .test_cmd => |test_args| rocTest(allocs, test_args),
        .repl => rocRepl(allocs),
        .version => stdout.print("Roc compiler version {s}\n", .{build_options.compiler_version}),
        .docs => |docs_args| rocDocs(allocs, docs_args),
        .experimental_lsp => |lsp_args| try lsp.runWithStdIo(allocs.gpa, lsp_args.debug_io),
        .help => |help_message| {
            try stdout.writeAll(help_message);
        },
        .licenses => {
            try stdout.writeAll(legalDetailsFileContent);
        },
        .problem => |problem| {
            try switch (problem) {
                .missing_flag_value => |details| stderr.print("Error: no value was supplied for {s}\n", .{details.flag}),
                .unexpected_argument => |details| stderr.print("Error: roc {s} received an unexpected argument: `{s}`\n", .{ details.cmd, details.arg }),
                .invalid_flag_value => |details| stderr.print("Error: `{s}` is not a valid value for {s}. The valid options are {s}\n", .{ details.value, details.flag, details.valid_options }),
            };
            return error.InvalidArguments;
        },
    };
}

/// Generate platform host shim object file using LLVM.
/// Returns the path to the generated object file (allocated from arena, no need to free), or null if LLVM unavailable.
fn generatePlatformHostShim(allocs: *Allocators, cache_dir: []const u8, entrypoint_names: []const []const u8, target: builder.RocTarget) !?[]const u8 {
    // Check if LLVM is available (this is a compile-time check)
    if (!llvm_available) {
        std.log.debug("LLVM not available, skipping platform host shim generation", .{});
        return null;
    }

    const std_zig_llvm = @import("std").zig.llvm;
    const Builder = std_zig_llvm.Builder;

    // Create LLVM Builder
    var llvm_builder = Builder.init(.{
        .allocator = allocs.gpa,
        .name = "roc_platform_shim",
    }) catch |err| {
        std.log.err("Failed to initialize LLVM Builder: {}", .{err});
        return err;
    };
    defer llvm_builder.deinit();

    // Create entrypoints array from the provided names
    var entrypoints = try std.array_list.Managed(platform_host_shim.EntryPoint).initCapacity(allocs.arena, 8);

    for (entrypoint_names, 0..) |name, idx| {
        try entrypoints.append(.{ .name = name, .idx = @intCast(idx) });
    }

    // Create the complete platform shim
    platform_host_shim.createInterpreterShim(&llvm_builder, entrypoints.items) catch |err| {
        std.log.err("Failed to create interpreter shim: {}", .{err});
        return err;
    };

    // Generate paths for temporary files
    const bitcode_path = std.fs.path.join(allocs.arena, &.{ cache_dir, "platform_shim.bc" }) catch |err| {
        std.log.err("Failed to create bitcode path: {}", .{err});
        return err;
    };

    const object_path = std.fs.path.join(allocs.arena, &.{ cache_dir, "platform_shim.o" }) catch |err| {
        std.log.err("Failed to create object path: {}", .{err});
        return err;
    };

    // Generate bitcode first
    const producer = Builder.Producer{
        .name = "Roc Platform Host Shim Generator",
        .version = .{ .major = 1, .minor = 0, .patch = 0 },
    };

    const bitcode = llvm_builder.toBitcode(allocs.gpa, producer) catch |err| {
        std.log.err("Failed to generate bitcode: {}", .{err});
        return err;
    };
    defer allocs.gpa.free(bitcode);

    // Write bitcode to file
    const bc_file = std.fs.cwd().createFile(bitcode_path, .{}) catch |err| {
        std.log.err("Failed to create bitcode file: {}", .{err});
        return err;
    };
    defer bc_file.close();

    // Convert u32 array to bytes for writing
    const bytes = std.mem.sliceAsBytes(bitcode);
    bc_file.writeAll(bytes) catch |err| {
        std.log.err("Failed to write bitcode: {}", .{err});
        return err;
    };

    const compile_config = builder.CompileConfig{
        .input_path = bitcode_path,
        .output_path = object_path,
        .optimization = .speed,
        .target = target,
    };

    if (builder.compileBitcodeToObject(allocs.gpa, compile_config)) |success| {
        if (!success) {
            std.log.warn("LLVM compilation not ready, falling back to clang", .{});
            return error.LLVMCompilationFailed;
        }
    } else |err| {
        std.log.warn("Failed to compile with embedded LLVM: {}, falling back to clang", .{err});
        return error.LLVMCompilationFailed;
    }

    std.log.debug("Generated platform host shim: {s}", .{object_path});

    return object_path;
}

fn rocRun(allocs: *Allocators, args: cli_args.RunArgs) !void {
    const trace = tracy.trace(@src());
    defer trace.end();

    // Initialize cache - used to store our shim, and linked interpreter executables in cache
    const cache_config = CacheConfig{
        .enabled = !args.no_cache,
        .verbose = false,
    };
    var cache_manager = CacheManager.init(allocs.gpa, cache_config, Filesystem.default());

    // Create cache directory for linked interpreter executables
    const cache_dir = cache_manager.config.getCacheEntriesDir(allocs.arena) catch |err| {
        std.log.err("Failed to get cache directory: {}", .{err});
        return err;
    };
    const exe_cache_dir = std.fs.path.join(allocs.arena, &.{ cache_dir, "executables" }) catch |err| {
        std.log.err("Failed to create executable cache path: {}", .{err});
        return err;
    };

    std.fs.cwd().makePath(exe_cache_dir) catch |err| switch (err) {
        error.PathAlreadyExists => {},
        else => {
            std.log.err("Failed to create cache directory: {}", .{err});
            return err;
        },
    };

    // Generate executable name based on the roc file path
    // TODO use something more interesting like a hash from the platform.main or platform/host.a etc
    const exe_base_name = std.fmt.allocPrint(allocs.arena, "roc_run_{}", .{std.hash.crc.Crc32.hash(args.path)}) catch |err| {
        std.log.err("Failed to generate executable name: {}", .{err});
        return err;
    };

    // Add .exe extension on Windows
    const exe_name = if (builtin.target.os.tag == .windows)
        std.fmt.allocPrint(allocs.arena, "{s}.exe", .{exe_base_name}) catch |err| {
            std.log.err("Failed to generate executable name with extension: {}", .{err});
            return err;
        }
    else
        allocs.arena.dupe(u8, exe_base_name) catch |err| {
            std.log.err("Failed to duplicate executable name: {}", .{err});
            return err;
        };

    const exe_path = std.fs.path.join(allocs.arena, &.{ exe_cache_dir, exe_name }) catch |err| {
        std.log.err("Failed to create executable path: {}", .{err});
        return err;
    };

    // First, parse the app file to get the platform reference
    const platform_spec = extractPlatformSpecFromApp(allocs, args.path) catch |err| {
        std.log.err("Failed to extract platform spec from app file: {}", .{err});
        return err;
    };

    // Resolve platform paths from the platform spec (relative to app file directory)
    const app_dir = std.fs.path.dirname(args.path) orelse ".";
    const platform_paths = resolvePlatformSpecToPaths(allocs, platform_spec, app_dir) catch |err| {
        std.log.err("Failed to resolve platform spec '{s}': {}", .{ platform_spec, err });
        return err;
    };

    // Use native detection (typically musl) for shim generation to match embedded shim library
    const shim_target = builder.RocTarget.detectNative();

    // Extract entrypoints from platform source file
    var entrypoints = std.array_list.Managed([]const u8).initCapacity(allocs.arena, 32) catch |err| {
        std.log.err("Failed to allocate entrypoints list: {}", .{err});
        return err;
    };

    if (platform_paths.platform_source_path) |platform_source| {
        extractEntrypointsFromPlatform(allocs, platform_source, &entrypoints) catch |err| {
            std.log.err("Failed to extract entrypoints from platform header: {}", .{err});
            return err;
        };
    } else {
        std.log.err("No platform source file found for entrypoint extraction", .{});
        return error.NoPlatformSource;
    }

    // Check if the interpreter executable already exists (cached)
    const exe_exists = if (args.no_cache) false else blk: {
        std.fs.accessAbsolute(exe_path, .{}) catch {
            break :blk false;
        };
        break :blk true;
    };

    if (!exe_exists) {

        // Check for cached shim library, extract if not present
        const shim_filename = if (builtin.target.os.tag == .windows) "roc_shim.lib" else "libroc_shim.a";
        const shim_path = std.fs.path.join(allocs.arena, &.{ exe_cache_dir, shim_filename }) catch |err| {
            std.log.err("Failed to create shim library path: {}", .{err});
            return err;
        };

        // Extract shim if not cached or if --no-cache is used
        const shim_exists = if (args.no_cache) false else blk: {
            std.fs.cwd().access(shim_path, .{}) catch {
                break :blk false;
            };
            break :blk true;
        };

        if (!shim_exists) {
            // Shim not found in cache or cache disabled, extract it
            extractReadRocFilePathShimLibrary(allocs, shim_path) catch |err| {
                std.log.err("Failed to extract read roc file path shim library: {}", .{err});
                return err;
            };
        }

        // Generate platform host shim using the detected entrypoints

        const platform_shim_path = generatePlatformHostShim(allocs, exe_cache_dir, entrypoints.items, shim_target) catch |err| {
            std.log.err("Failed to generate platform host shim: {}", .{err});
            return err;
        };

        // Link the host.a with our shim to create the interpreter executable using our linker
        // Try LLD first, fallback to clang if LLVM is not available
        var extra_args = std.array_list.Managed([]const u8).initCapacity(allocs.arena, 32) catch |err| {
            std.log.err("Failed to allocate extra args list: {}", .{err});
            return err;
        };

        // Add system libraries for macOS
        if (builtin.target.os.tag == .macos) {
            extra_args.append("-lSystem") catch |err| {
                std.log.err("Failed to allocate memory for linker args", .{});
                return err;
            };
        }

        // Create object files list - include platform shim if available
        var object_files = std.array_list.Managed([]const u8).initCapacity(allocs.arena, 8) catch |err| {
            std.log.err("Failed to allocate object files list: {}", .{err});
            return err;
        };
        object_files.append(platform_paths.host_lib_path) catch |err| {
            std.log.err("Failed to add host path to object files", .{});
            return err;
        };
        if (platform_shim_path) |path| {
            object_files.append(path) catch |err| {
                std.log.err("Failed to add platform shim path to object files", .{});
                return err;
            };
        }
        object_files.append(shim_path) catch |err| {
            std.log.err("Failed to add shim path to object files", .{});
            return err;
        };

        // Determine platform-specific dependencies based on platform spec
        var platform_files_pre = std.array_list.Managed([]const u8).initCapacity(allocs.arena, 16) catch |err| {
            std.log.err("Failed to allocate platform files pre list: {}", .{err});
            return err;
        };
        var platform_files_post = std.array_list.Managed([]const u8).initCapacity(allocs.arena, 16) catch |err| {
            std.log.err("Failed to allocate platform files post list: {}", .{err});
            return err;
        };
        var target_abi: ?linker.TargetAbi = null;

        // Determine platform type from host library path to configure dependencies
        std.log.debug("Platform host library path: {s}", .{platform_paths.host_lib_path});

        // Check if path contains "int" and "platform" directories using cross-platform path handling
        const contains_int_platform = blk: {
            var has_int = false;
            var has_platform = false;
            var iter = std.fs.path.componentIterator(platform_paths.host_lib_path) catch break :blk false;
            while (iter.next()) |component| {
                if (std.mem.eql(u8, component.name, "int")) {
                    has_int = true;
                } else if (std.mem.eql(u8, component.name, "platform")) {
                    has_platform = true;
                }
            }
            break :blk has_int and has_platform;
        };

        if (contains_int_platform) {
            std.log.debug("Detected int platform - using musl static linking", .{});
            // Int platform: use musl static linking with target-specific libraries
            target_abi = .musl;
            if (builtin.target.os.tag == .linux) {
                // Use native target-specific libraries (x64musl for x64 hosts, etc.)
                const native_target = if (builtin.target.cpu.arch.isX86())
                    "x64musl"
                else if (builtin.target.cpu.arch == .aarch64)
                    "arm64musl"
                else
                    "x64musl"; // fallback

                const crt1_path = std.fmt.allocPrint(allocs.arena, "test/int/platform/targets/{s}/crt1.o", .{native_target}) catch |err| {
                    std.log.err("Failed to allocate crt1 path", .{});
                    return err;
                };
                const libc_path = std.fmt.allocPrint(allocs.arena, "test/int/platform/targets/{s}/libc.a", .{native_target}) catch |err| {
                    std.log.err("Failed to allocate libc path", .{});
                    return err;
                };

                platform_files_pre.append(crt1_path) catch |err| {
                    std.log.err("Failed to add musl crt1.o", .{});
                    return err;
                };
                platform_files_post.append(libc_path) catch |err| {
                    std.log.err("Failed to add musl libc.a", .{});
                    return err;
                };
            }
        } else {
            // Check if path contains "str" and "platform" directories using cross-platform path handling
            const contains_str_platform = blk: {
                var has_str = false;
                var has_platform = false;
                var iter = std.fs.path.componentIterator(platform_paths.host_lib_path) catch break :blk false;
                while (iter.next()) |component| {
                    if (std.mem.eql(u8, component.name, "str")) {
                        has_str = true;
                    } else if (std.mem.eql(u8, component.name, "platform")) {
                        has_platform = true;
                    }
                }
                break :blk has_str and has_platform;
            };

            if (contains_str_platform) {
                std.log.debug("Detected str platform - using musl static linking like int platform", .{});
                // Str platform: use musl static linking to match the embedded shim library ABI
                target_abi = .musl;
                if (builtin.target.os.tag == .linux) {
                    // Use the same musl approach as int platform
                    const native_target = if (builtin.target.cpu.arch.isX86())
                        "x64musl"
                    else if (builtin.target.cpu.arch == .aarch64)
                        "arm64musl"
                    else
                        "x64musl"; // fallback

                    const crt1_path = std.fmt.allocPrint(allocs.arena, "test/int/platform/targets/{s}/crt1.o", .{native_target}) catch |err| {
                        std.log.err("Failed to allocate crt1 path", .{});
                        return err;
                    };
                    const libc_path = std.fmt.allocPrint(allocs.arena, "test/int/platform/targets/{s}/libc.a", .{native_target}) catch |err| {
                        std.log.err("Failed to allocate libc path", .{});
                        return err;
                    };

                    platform_files_pre.append(crt1_path) catch |err| {
                        std.log.err("Failed to add musl crt1.o", .{});
                        return err;
                    };
                    platform_files_post.append(libc_path) catch |err| {
                        std.log.err("Failed to add musl libc.a", .{});
                        return err;
                    };
                }
            } else if (false) { // Disable the old str platform GNU logic for now
                std.log.debug("OLD str platform GNU logic (disabled)", .{});
                if (builtin.target.os.tag == .linux) {
                    // TEMPORARY SOLUTION: Auto-detecting CRT files and library paths (DISABLED)
                    //
                    // According to the platform design (see Platform modules and linking design.md),
                    // platform authors should explicitly provide all required CRT files (Scrt1.o, crti.o,
                    // crtn.o) in their platform's targets/ directory. For example:
                    //   targets/x64glibc/crti.o
                    //   targets/x64glibc/crtn.o
                    //   targets/x64musl/crti.o
                    //   targets/x64musl/crtn.o
                    //
                    // The platform module header would then specify these in the targets section:
                    //   shared_lib: {
                    //       x64glibc: ["crti.o", "host.o", app, "crtn.o"],
                    //       x64musl: ["crti.o", "host.o", app, "crtn.o"],
                    //   }
                    //
                    // Current implementation: We auto-detect system libc and use system CRT files as a
                    // convenience during platform development. This allows platform authors to develop
                    // and test without immediately vendoring architecture-specific CRT files.
                    //
                    // This auto-detection will be removed once platforms properly vendor their CRT files
                    // as specified in the design document.

                    const libc_finder = @import("libc_finder.zig");
                    if (libc_finder.findLibc(allocs)) |libc_info| {
                        // Use system CRT files from the detected lib directory
                        // TODO: Remove this once platforms provide their own CRT files
                        const scrt1_path = std.fmt.allocPrint(allocs.arena, "{s}/Scrt1.o", .{libc_info.lib_dir}) catch |err| {
                            std.log.err("Failed to allocate Scrt1.o path", .{});
                            return err;
                        };
                        const crti_path = std.fmt.allocPrint(allocs.arena, "{s}/crti.o", .{libc_info.lib_dir}) catch |err| {
                            std.log.err("Failed to allocate crti.o path", .{});
                            return err;
                        };
                        const crtn_path = std.fmt.allocPrint(allocs.arena, "{s}/crtn.o", .{libc_info.lib_dir}) catch |err| {
                            std.log.err("Failed to allocate crtn.o path", .{});
                            return err;
                        };

                        // Check if system CRT files exist, fall back to vendored ones if not (for x86_64 only)
                        if (std.fs.openFileAbsolute(scrt1_path, .{})) |file| {
                            file.close();
                            platform_files_pre.append(scrt1_path) catch |err| {
                                std.log.err("Failed to add system Scrt1.o", .{});
                                return err;
                            };
                        } else |_| {
                            if (builtin.target.cpu.arch == .x86_64) {
                                platform_files_pre.append("test/str/platform/vendored/gnu/Scrt1.o") catch |err| {
                                    std.log.err("Failed to add vendored Scrt1.o", .{});
                                    return err;
                                };
                            } else {
                                std.log.err("CRT file Scrt1.o not found at {s} and no vendored version for this architecture", .{scrt1_path});
                                return error.CrtFileNotFound;
                            }
                        }

                        if (std.fs.openFileAbsolute(crti_path, .{})) |file| {
                            file.close();
                            platform_files_pre.append(crti_path) catch |err| {
                                std.log.err("Failed to add system crti.o", .{});
                                return err;
                            };
                        } else |_| {
                            if (builtin.target.cpu.arch == .x86_64) {
                                platform_files_pre.append("test/str/platform/vendored/gnu/crti.o") catch |err| {
                                    std.log.err("Failed to add vendored crti.o", .{});
                                    return err;
                                };
                            } else {
                                std.log.err("CRT file crti.o not found at {s} and no vendored version for this architecture", .{crti_path});
                                return error.CrtFileNotFound;
                            }
                        }

                        if (std.fs.openFileAbsolute(crtn_path, .{})) |file| {
                            file.close();
                            platform_files_post.append(crtn_path) catch |err| {
                                std.log.err("Failed to add system crtn.o", .{});
                                return err;
                            };
                        } else |_| {
                            if (builtin.target.cpu.arch == .x86_64) {
                                platform_files_post.append("test/str/platform/vendored/gnu/crtn.o") catch |err| {
                                    std.log.err("Failed to add vendored crtn.o", .{});
                                    return err;
                                };
                            } else {
                                std.log.err("CRT file crtn.o not found at {s} and no vendored version for this architecture", .{crtn_path});
                                return error.CrtFileNotFound;
                            }
                        }

                        const lib_path = std.fmt.allocPrint(allocs.arena, "-L{s}", .{libc_info.lib_dir}) catch |err| {
                            std.log.err("Failed to allocate library path", .{});
                            return err;
                        };
                        extra_args.append(lib_path) catch |err| {
                            std.log.err("Failed to add library path", .{});
                            return err;
                        };
                    } else |_| {
                        // Fallback to vendored files for x86_64 or error for other architectures
                        if (builtin.target.cpu.arch == .x86_64) {
                            platform_files_pre.append("test/str/platform/vendored/gnu/Scrt1.o") catch |err| {
                                std.log.err("Failed to add gnu Scrt1.o", .{});
                                return err;
                            };
                            platform_files_pre.append("test/str/platform/vendored/gnu/crti.o") catch |err| {
                                std.log.err("Failed to add gnu crti.o", .{});
                                return err;
                            };
                            platform_files_post.append("test/str/platform/vendored/gnu/crtn.o") catch |err| {
                                std.log.err("Failed to add gnu crtn.o", .{});
                                return err;
                            };
                            extra_args.append("-L/usr/lib/x86_64-linux-gnu") catch |err| {
                                std.log.err("Failed to add library path", .{});
                                return err;
                            };
                        } else {
                            std.log.err("Cannot detect system libc for architecture {} and no vendored CRT files available", .{builtin.target.cpu.arch});
                            return error.LibcNotAvailable;
                        }
                    }
                    extra_args.append("-lc") catch |err| {
                        std.log.err("Failed to add libc", .{});
                        return err;
                    };
                }
            } else {
                std.log.debug("No platform-specific configuration found, using defaults", .{});
            }
        }

        std.log.debug("Final target_abi: {?}", .{target_abi});

        const link_config = linker.LinkConfig{
            .target_abi = target_abi,
            .output_path = exe_path,
            .object_files = object_files.items,
            .platform_files_pre = platform_files_pre.items,
            .platform_files_post = platform_files_post.items,
            .extra_args = extra_args.items,
            .can_exit_early = false,
            .disable_output = false,
        };

        linker.link(allocs, link_config) catch |err| switch (err) {
            linker.LinkError.LLVMNotAvailable => {
                std.log.err("LLD linker not available -- this is likely a test executable that was built without LLVM", .{});
                return err;
            },
            linker.LinkError.LinkFailed => {
                std.log.err("LLD linker failed to create executable", .{});
                return err;
            },
            else => {
                std.log.err("Failed to link executable: {}", .{err});
                return err;
            },
        };
    }

    // Set up shared memory with ModuleEnv
    std.log.debug("Setting up shared memory for Roc file: {s}", .{args.path});
    const shm_handle = setupSharedMemoryWithModuleEnv(allocs, args.path) catch |err| {
        std.log.err("Failed to set up shared memory with ModuleEnv: {}", .{err});
        return err;
    };
    std.log.debug("Shared memory setup complete, size: {} bytes", .{shm_handle.size});

    // Ensure we clean up shared memory resources on all exit paths
    defer {
        if (comptime is_windows) {
            _ = ipc.platform.windows.UnmapViewOfFile(shm_handle.ptr);
            _ = ipc.platform.windows.CloseHandle(@ptrCast(shm_handle.fd));
        } else {
            _ = posix.munmap(shm_handle.ptr, shm_handle.size);
            _ = c.close(shm_handle.fd);
        }
    }

    std.log.debug("Launching interpreter executable: {s}", .{exe_path});
    if (comptime is_windows) {
        // Windows: Use handle inheritance approach
        std.log.debug("Using Windows handle inheritance approach", .{});
        runWithWindowsHandleInheritance(allocs, exe_path, shm_handle) catch |err| {
            return err;
        };
    } else {
        // POSIX: Use existing file descriptor inheritance approach
        std.log.debug("Using POSIX file descriptor inheritance approach", .{});
        runWithPosixFdInheritance(allocs, exe_path, shm_handle, &cache_manager) catch |err| {
            return err;
        };
    }
    std.log.debug("Interpreter execution completed", .{});
}

/// Run child process using Windows handle inheritance (idiomatic Windows approach)
fn runWithWindowsHandleInheritance(allocs: *Allocators, exe_path: []const u8, shm_handle: SharedMemoryHandle) !void {
    // Make the shared memory handle inheritable
    if (windows.SetHandleInformation(@ptrCast(shm_handle.fd), windows.HANDLE_FLAG_INHERIT, windows.HANDLE_FLAG_INHERIT) == 0) {
        std.log.err("Failed to set handle as inheritable", .{});
        return error.HandleInheritanceFailed;
    }

    // Convert paths to Windows wide strings
    const exe_path_w = try std.unicode.utf8ToUtf16LeAllocZ(allocs.arena, exe_path);

    const cwd = try std.fs.cwd().realpathAlloc(allocs.arena, ".");
    const cwd_w = try std.unicode.utf8ToUtf16LeAllocZ(allocs.arena, cwd);

    // Create command line with handle and size as arguments
    const handle_uint = @intFromPtr(shm_handle.fd);
    const cmd_line = try std.fmt.allocPrintSentinel(allocs.arena, "\"{s}\" {} {}", .{ exe_path, handle_uint, shm_handle.size }, 0);
    const cmd_line_w = try std.unicode.utf8ToUtf16LeAllocZ(allocs.arena, cmd_line);

    // Set up process creation structures
    var startup_info = std.mem.zeroes(windows.STARTUPINFOW);
    startup_info.cb = @sizeOf(windows.STARTUPINFOW);

    var process_info = std.mem.zeroes(windows.PROCESS_INFORMATION);

    // Create the child process with handle inheritance

    // Create the child process with handle inheritance enabled
    const success = windows.CreateProcessW(
        exe_path_w.ptr, // Application name
        cmd_line_w.ptr, // Command line (mutable)
        null, // Process attributes
        null, // Thread attributes
        1, // bInheritHandles = TRUE
        0, // Creation flags
        null, // Environment
        cwd_w.ptr, // Current directory
        &startup_info, // Startup info
        &process_info, // Process info
    );

    if (success == 0) {
        std.log.err("CreateProcessW failed", .{});
        return error.ProcessCreationFailed;
    }

    // Child process spawned successfully

    // Wait for the child process to complete
    std.log.debug("Waiting for child process to complete: {s}", .{exe_path});
    const wait_result = windows.WaitForSingleObject(process_info.hProcess, windows.INFINITE);
    if (wait_result != 0) { // WAIT_OBJECT_0 = 0
        std.log.err("WaitForSingleObject failed or timed out (result: {})", .{wait_result});
        // Clean up handles before returning
        _ = ipc.platform.windows.CloseHandle(process_info.hProcess);
        _ = ipc.platform.windows.CloseHandle(process_info.hThread);
        return error.ProcessWaitFailed;
    }

    // Get the exit code
    var exit_code: windows.DWORD = undefined;
    if (windows.GetExitCodeProcess(process_info.hProcess, &exit_code) == 0) {
        std.log.err("Failed to get exit code for child process", .{});
        // Clean up handles before returning
        _ = ipc.platform.windows.CloseHandle(process_info.hProcess);
        _ = ipc.platform.windows.CloseHandle(process_info.hThread);
        return error.ProcessExitCodeFailed;
    }

    // Clean up process handles
    _ = ipc.platform.windows.CloseHandle(process_info.hProcess);
    _ = ipc.platform.windows.CloseHandle(process_info.hThread);

    // Check exit code
    if (exit_code != 0) {
        std.log.err("Child process {s} exited with code: {}", .{ exe_path, exit_code });
        if (exit_code == 0xC0000005) { // STATUS_ACCESS_VIOLATION
            std.log.err("Child process crashed with access violation (segfault)", .{});
        } else if (exit_code >= 0xC0000000) { // NT status codes for exceptions
            std.log.err("Child process crashed with exception code: 0x{X}", .{exit_code});
        }
        return error.ProcessExitedWithError;
    }

    std.log.debug("Child process completed successfully", .{});
}

/// Run child process using POSIX file descriptor inheritance (existing approach for Unix)
fn runWithPosixFdInheritance(allocs: *Allocators, exe_path: []const u8, shm_handle: SharedMemoryHandle, cache_manager: *CacheManager) !void {
    // Get cache directory for temporary files
    const temp_cache_dir = cache_manager.config.getTempDir(allocs.arena) catch |err| {
        std.log.err("Failed to get temp cache directory: {}", .{err});
        return err;
    };

    // Ensure temp cache directory exists
    std.fs.cwd().makePath(temp_cache_dir) catch |err| switch (err) {
        error.PathAlreadyExists => {},
        else => {
            std.log.err("Failed to create temp cache directory: {}", .{err});
            return err;
        },
    };

    // Create temporary directory structure for fd communication
    std.log.debug("Creating temporary directory structure for fd communication", .{});
    const temp_exe_path = createTempDirStructure(allocs, exe_path, shm_handle, temp_cache_dir) catch |err| {
        std.log.err("Failed to create temp dir structure: {}", .{err});
        return err;
    };
    std.log.debug("Temporary executable created at: {s}", .{temp_exe_path});

    // Configure fd inheritance
    var flags = posix.fcntl(shm_handle.fd, posix.F_GETFD, 0);
    if (flags < 0) {
        std.log.err("Failed to get fd flags: {}", .{c._errno().*});
        return error.FdConfigFailed;
    }

    flags &= ~@as(c_int, posix.FD_CLOEXEC);

    if (posix.fcntl(shm_handle.fd, posix.F_SETFD, flags) < 0) {
        std.log.err("Failed to set fd flags: {}", .{c._errno().*});
        return error.FdConfigFailed;
    }

    // Run the interpreter as a child process from the temp directory
    var child = std.process.Child.init(&.{temp_exe_path}, allocs.gpa);
    child.cwd = std.fs.cwd().realpathAlloc(allocs.arena, ".") catch |err| {
        std.log.err("Failed to get current directory: {}", .{err});
        return err;
    };

    // Forward stdout and stderr
    child.stdout_behavior = .Inherit;
    child.stderr_behavior = .Inherit;

    // Spawn the child process
    std.log.debug("Spawning child process: {s}", .{temp_exe_path});
    std.log.debug("Child process working directory: {s}", .{child.cwd.?});
    child.spawn() catch |err| {
        std.log.err("Failed to spawn {s}: {}", .{ temp_exe_path, err });
        return err;
    };
    std.log.debug("Child process spawned successfully (PID: {})", .{child.id});

    // Wait for child to complete
    const term = child.wait() catch |err| {
        std.log.err("Failed waiting for child process: {}", .{err});
        return err;
    };

    // Check the termination status
    switch (term) {
        .Exited => |exit_code| {
            if (exit_code == 0) {
                std.log.debug("Child process completed successfully", .{});
            } else {
                // The host exited with an error - it should have printed any error messages
                std.log.debug("Child process {s} exited with code: {}", .{ temp_exe_path, exit_code });
                return error.ProcessExitedWithError;
            }
        },
        .Signal => |signal| {
            std.log.err("Child process {s} killed by signal: {}", .{ temp_exe_path, signal });
            if (signal == 11) { // SIGSEGV
                std.log.err("Child process crashed with segmentation fault (SIGSEGV)", .{});
            } else if (signal == 6) { // SIGABRT
                std.log.err("Child process aborted (SIGABRT)", .{});
            } else if (signal == 9) { // SIGKILL
                std.log.err("Child process was killed (SIGKILL)", .{});
            }
            return error.ProcessKilledBySignal;
        },
        .Stopped => |signal| {
            std.log.err("Child process {s} stopped by signal: {}", .{ temp_exe_path, signal });
            return error.ProcessStopped;
        },
        .Unknown => |status| {
            std.log.err("Child process {s} terminated with unknown status: {}", .{ temp_exe_path, status });
            return error.ProcessUnknownTermination;
        },
    }
}

/// Handle for cross-platform shared memory operations.
/// Contains the file descriptor/handle, memory pointer, and size.
pub const SharedMemoryHandle = struct {
    fd: if (is_windows) *anyopaque else c_int,
    ptr: *anyopaque,
    size: usize,
};

/// Write data to shared memory for inter-process communication.
/// Creates a shared memory region and writes the data with a length prefix.
/// Returns a handle that can be used to access the shared memory.
pub fn writeToSharedMemory(data: []const u8) !SharedMemoryHandle {
    // Calculate total size needed: length + data
    const total_size = @sizeOf(usize) + data.len;

    if (comptime is_windows) {
        return writeToWindowsSharedMemory(data, total_size);
    } else {
        return writeToPosixSharedMemory(data, total_size);
    }
}

fn writeToWindowsSharedMemory(data: []const u8, total_size: usize) !SharedMemoryHandle {
    // Create anonymous shared memory object (no name for handle inheritance)
    const shm_handle = ipc.platform.windows.CreateFileMappingW(
        ipc.platform.windows.INVALID_HANDLE_VALUE,
        null,
        ipc.platform.windows.PAGE_READWRITE,
        0,
        @intCast(total_size),
        null, // Anonymous - no name needed for handle inheritance
    ) orelse {
        std.log.err("Failed to create shared memory mapping", .{});
        return error.SharedMemoryCreateFailed;
    };

    // Map the shared memory at a fixed address to avoid ASLR issues
    const mapped_ptr = ipc.platform.windows.MapViewOfFileEx(
        shm_handle,
        ipc.platform.windows.FILE_MAP_ALL_ACCESS,
        0,
        0,
        0,
        ipc.platform.SHARED_MEMORY_BASE_ADDR,
    ) orelse {
        _ = ipc.platform.windows.CloseHandle(shm_handle);
        return error.SharedMemoryMapFailed;
    };

    // Write length and data
    const length_ptr: *usize = @ptrCast(@alignCast(mapped_ptr));
    length_ptr.* = data.len;

    const data_ptr = @as([*]u8, @ptrCast(mapped_ptr)) + @sizeOf(usize);
    @memcpy(data_ptr[0..data.len], data);

    return SharedMemoryHandle{
        .fd = shm_handle,
        .ptr = mapped_ptr,
        .size = total_size,
    };
}

/// Set up shared memory with compiled ModuleEnvs from a Roc file and its platform modules.
/// This parses, canonicalizes, and type-checks all modules, with the resulting ModuleEnvs
/// ending up in shared memory because all allocations were done into shared memory.
/// Platform type modules have their e_anno_only expressions converted to e_hosted_lambda.
pub fn setupSharedMemoryWithModuleEnv(allocs: *Allocators, roc_file_path: []const u8) !SharedMemoryHandle {
    // Create shared memory with SharedMemoryAllocator
    const page_size = try SharedMemoryAllocator.getSystemPageSize();
    var shm = try SharedMemoryAllocator.create(SHARED_MEMORY_SIZE, page_size);
    // Don't defer deinit here - we need to keep the shared memory alive

    const shm_allocator = shm.allocator();

    // Load builtin modules
    var builtin_modules = try eval.BuiltinModules.init(allocs.gpa);
    defer builtin_modules.deinit();

    // Try to find and compile platform modules
    // Extract the actual platform path from the app header to support paths like "../platform/main.roc"
    const app_dir = std.fs.path.dirname(roc_file_path) orelse return error.InvalidAppPath;

    const platform_spec = try extractPlatformSpecFromApp(allocs, roc_file_path);

    // Resolve relative paths (starting with ./ or ../) relative to app directory
    // Non-relative paths (like package URLs) are not local platform files
    const platform_main_path: ?[]const u8 = if (std.mem.startsWith(u8, platform_spec, "./") or std.mem.startsWith(u8, platform_spec, "../"))
        try std.fs.path.join(allocs.gpa, &[_][]const u8{ app_dir, platform_spec })
    else
        null;
    defer if (platform_main_path) |p| allocs.gpa.free(p);

    // Get the platform directory from the resolved path
    const platform_dir: ?[]const u8 = if (platform_main_path) |p|
        std.fs.path.dirname(p) orelse return error.InvalidPlatformPath
    else
        null;

    // Extract exposed modules from the platform header (if platform exists)
    var exposed_modules = std.ArrayList([]const u8).empty;
    defer exposed_modules.deinit(allocs.gpa);

    var has_platform = false;
    if (platform_main_path) |pmp| {
        has_platform = true;
        extractExposedModulesFromPlatform(allocs, pmp, &exposed_modules) catch {
            // Platform file not found or couldn't be parsed - continue without platform modules
            has_platform = false;
        };
    }

    // IMPORTANT: Create header FIRST before any module compilation.
    // The interpreter_shim expects the Header to be at FIRST_ALLOC_OFFSET (504).
    // If we compile modules first, they would occupy that offset and break
    // shared memory layout assumptions.
    const Header = struct {
        parent_base_addr: u64,
        module_count: u32,
        entry_count: u32,
        def_indices_offset: u64,
        module_envs_offset: u64,
    };

    const header_ptr = try shm_allocator.create(Header);
    const shm_base_addr = @intFromPtr(shm.base_ptr);
    header_ptr.parent_base_addr = shm_base_addr;

    // Module count = 1 (app) + number of platform modules
    const total_module_count: u32 = 1 + @as(u32, @intCast(exposed_modules.items.len));
    header_ptr.module_count = total_module_count;

    // Allocate array for module env offsets
    const module_env_offsets_ptr = try shm_allocator.alloc(u64, total_module_count);
    const module_envs_offset_location = @intFromPtr(module_env_offsets_ptr.ptr) - @intFromPtr(shm.base_ptr);
    header_ptr.module_envs_offset = module_envs_offset_location;

    // Compile platform sibling modules FIRST (Stdout, Stderr, Stdin, etc.)
    // This must happen before platform main.roc so that when main.roc is canonicalized,
    // we can pass the sibling modules to module_envs and validate imports correctly.
    var platform_env_ptrs = try allocs.gpa.alloc(*ModuleEnv, exposed_modules.items.len);
    defer allocs.gpa.free(platform_env_ptrs);

    for (exposed_modules.items, 0..) |module_name, i| {
        // platform_dir is guaranteed to be non-null if exposed_modules is non-empty
        // because we only populate exposed_modules when platform_main_path is non-null
        const plat_dir = platform_dir orelse unreachable;
        const module_filename = try std.fmt.allocPrint(allocs.gpa, "{s}.roc", .{module_name});
        defer allocs.gpa.free(module_filename);

        const module_path = try std.fs.path.join(allocs.gpa, &[_][]const u8{ plat_dir, module_filename });
        defer allocs.gpa.free(module_path);

        const module_env_ptr = try compileModuleToSharedMemory(
            allocs,
            module_path,
            module_filename,
            shm_allocator,
            &builtin_modules,
            &.{},
        );

        // Add exposed item aliases with "pf." prefix for import resolution
        // The canonicalizer builds lookup names like "Stdout.roc.pf.Stdout.line!"
        // because the import "pf.Stdout" creates an alias Stdout -> pf.Stdout,
        // and scopeLookupModule returns "pf.Stdout" which becomes part of the qualified name.
        // We need to add aliases that match this pattern.
        module_env_ptr.common.exposed_items.ensureSorted(shm_allocator);
        const exposed_entries = module_env_ptr.common.exposed_items.items.entries.items;
        for (exposed_entries) |entry| {
            const key_ident: base.Ident.Idx = @bitCast(entry.key);
            const key_text = module_env_ptr.common.getIdent(key_ident);

            // Check if this is a qualified name like "Stdout.roc.Stdout.line!"
            // We want to create an alias "Stdout.roc.pf.Stdout.line!"
            // The pattern is: "{module}.roc.{Type}.{method}"
            // We want to create: "{module}.roc.pf.{Type}.{method}"
            if (std.mem.indexOf(u8, key_text, ".roc.")) |roc_pos| {
                const prefix = key_text[0 .. roc_pos + 5]; // "Stdout.roc."
                const suffix = key_text[roc_pos + 5 ..]; // "Stdout.line!"

                // Create the aliased name "Stdout.roc.pf.Stdout.line!"
                const aliased_name = try std.fmt.allocPrint(shm_allocator, "{s}pf.{s}", .{ prefix, suffix });
                // Note: We don't defer free because this is allocated in shm_allocator (shared memory)

                // Insert the aliased name into the platform env's ident table
                const aliased_ident = try module_env_ptr.insertIdent(base.Ident.for_text(aliased_name));

                // First add to exposed items, then set node index
                try module_env_ptr.common.exposed_items.addExposedById(shm_allocator, @bitCast(aliased_ident));
                try module_env_ptr.common.exposed_items.setNodeIndexById(shm_allocator, @bitCast(aliased_ident), entry.value);
            }
        }

        // Store platform modules at indices 0..N-2, app will be at N-1
        module_env_offsets_ptr[i] = @intFromPtr(module_env_ptr) - @intFromPtr(shm.base_ptr);
        platform_env_ptrs[i] = module_env_ptr;
    }

    // NOW compile platform main.roc AFTER sibling modules so we can pass them to module_envs.
    // This allows the canonicalizer to validate that imports of Stdout, Stderr, etc. are valid.
    var platform_main_env: ?*ModuleEnv = null;
    if (has_platform) {
        // Cast []*ModuleEnv to []const *ModuleEnv for the function parameter
        const const_platform_env_ptrs: []const *ModuleEnv = platform_env_ptrs;
        // platform_main_path is guaranteed non-null when has_platform is true
        platform_main_env = compileModuleToSharedMemory(
            allocs,
            platform_main_path.?,
            "main.roc",
            shm_allocator,
            &builtin_modules,
            const_platform_env_ptrs,
        ) catch null;
    }

    // Collect and sort all hosted functions globally, then assign indices
    if (platform_env_ptrs.len > 0) {
        const HostedCompiler = can.HostedCompiler;
        var all_hosted_fns = std.ArrayList(HostedCompiler.HostedFunctionInfo).empty;
        defer all_hosted_fns.deinit(allocs.gpa);

        // Collect from all platform modules
        for (platform_env_ptrs) |platform_env| {
            var module_fns = try HostedCompiler.collectAndSortHostedFunctions(platform_env);
            defer module_fns.deinit(platform_env.gpa);

            for (module_fns.items) |fn_info| {
                try all_hosted_fns.append(allocs.gpa, fn_info);
            }
        }

        // Sort globally
        const SortContext = struct {
            pub fn lessThan(_: void, a: HostedCompiler.HostedFunctionInfo, b: HostedCompiler.HostedFunctionInfo) bool {
                return std.mem.order(u8, a.name_text, b.name_text) == .lt;
            }
        };
        std.mem.sort(HostedCompiler.HostedFunctionInfo, all_hosted_fns.items, {}, SortContext.lessThan);

        // Deduplicate
        var write_idx: usize = 0;
        for (all_hosted_fns.items, 0..) |fn_info, read_idx| {
            if (write_idx == 0 or !std.mem.eql(u8, all_hosted_fns.items[write_idx - 1].name_text, fn_info.name_text)) {
                if (write_idx != read_idx) {
                    all_hosted_fns.items[write_idx] = fn_info;
                }
                write_idx += 1;
            } else {
                allocs.gpa.free(fn_info.name_text);
            }
        }
        all_hosted_fns.shrinkRetainingCapacity(write_idx);

        // Reassign global indices
        for (platform_env_ptrs) |platform_env| {
            const all_defs = platform_env.store.sliceDefs(platform_env.all_defs);
            for (all_defs) |def_idx| {
                const def = platform_env.store.getDef(def_idx);
                const expr = platform_env.store.getExpr(def.expr);

                if (expr == .e_hosted_lambda) {
                    const hosted = expr.e_hosted_lambda;
                    const local_name = platform_env.getIdent(hosted.symbol_name);

                    var plat_module_name = platform_env.module_name;
                    if (std.mem.endsWith(u8, plat_module_name, ".roc")) {
                        plat_module_name = plat_module_name[0 .. plat_module_name.len - 4];
                    }
                    const qualified_name = try std.fmt.allocPrint(allocs.gpa, "{s}.{s}", .{ plat_module_name, local_name });
                    defer allocs.gpa.free(qualified_name);

                    const stripped_name = if (std.mem.endsWith(u8, qualified_name, "!"))
                        qualified_name[0 .. qualified_name.len - 1]
                    else
                        qualified_name;

                    for (all_hosted_fns.items, 0..) |fn_info, idx| {
                        if (std.mem.eql(u8, fn_info.name_text, stripped_name)) {
                            const expr_node_idx = @as(@TypeOf(platform_env.store.nodes).Idx, @enumFromInt(@intFromEnum(def.expr)));
                            var expr_node = platform_env.store.nodes.get(expr_node_idx);
                            expr_node.data_2 = @intCast(idx);
                            platform_env.store.nodes.set(expr_node_idx, expr_node);
                            break;
                        }
                    }
                }
            }
        }
    }

    // Now compile the app module
    const app_env_ptr = try shm_allocator.create(ModuleEnv);

    const app_file = std.fs.cwd().openFile(roc_file_path, .{}) catch |err| {
        std.log.err("Failed to open Roc file '{s}': {}", .{ roc_file_path, err });
        return error.FileNotFound;
    };
    defer app_file.close();

    const app_file_size = try app_file.getEndPos();
    const app_source = try shm_allocator.alloc(u8, @intCast(app_file_size));
    _ = try app_file.read(app_source);

    const app_basename = std.fs.path.basename(roc_file_path);
    const app_module_name = try shm_allocator.dupe(u8, app_basename);

    var app_env = try ModuleEnv.init(shm_allocator, app_source);
    app_env.common.source = app_source;
    app_env.module_name = app_module_name;
    try app_env.common.calcLineStarts(shm_allocator);

    var app_parse_ast = try parse.parse(&app_env.common, allocs.gpa);
    defer app_parse_ast.deinit(allocs.gpa);
    app_parse_ast.store.emptyScratch();

    try app_env.initCIRFields(shm_allocator, app_module_name);

    var app_module_envs_map = std.AutoHashMap(base.Ident.Idx, Can.AutoImportedType).init(allocs.gpa);
    defer app_module_envs_map.deinit();

    try Can.populateModuleEnvs(
        &app_module_envs_map,
        &app_env,
        builtin_modules.builtin_module.env,
        builtin_modules.builtin_indices,
    );

    for (platform_env_ptrs) |mod_env| {
        const name = try app_env.insertIdent(base.Ident.for_text(mod_env.module_name));
        try app_module_envs_map.put(name, .{ .env = mod_env });
    }

    // Add platform modules to the module envs map for canonicalization
    // Two keys are needed for each platform module:
    // 1. "pf.Stdout" - used during import validation (import pf.Stdout)
    // 2. "Stdout" - used during expression canonicalization (Stdout.line!)
    // Also set statement_idx to a non-null value to trigger qualified name lookup,
    // since associated items are stored as "Stdout.roc.Stdout.line!", not just "line!".
    for (exposed_modules.items, 0..) |module_name, i| {
        const platform_env = platform_env_ptrs[i];
        const auto_type = Can.AutoImportedType{
            .env = platform_env,
            .statement_idx = @enumFromInt(0), // Non-null triggers qualified name building
        };

        // Add with qualified name key (for import validation: "pf.Stdout")
        const qualified_name = try std.fmt.allocPrint(allocs.gpa, "pf.{s}", .{module_name});
        defer allocs.gpa.free(qualified_name);
        const qualified_ident = try app_env.insertIdent(base.Ident.for_text(qualified_name));
        try app_module_envs_map.put(qualified_ident, auto_type);

        // Add with unaliased name key (for expression canonicalization: "Stdout")
        const module_ident = try app_env.insertIdent(base.Ident.for_text(module_name));
        try app_module_envs_map.put(module_ident, auto_type);

        // Add with resolved module name key (for after alias resolution: "Stdout.roc")
        // The import system resolves "pf.Stdout" to "Stdout.roc", so scopeLookupModule
        // returns "Stdout.roc" which is then used to look up in module_envs
        const module_name_with_roc = try std.fmt.allocPrint(allocs.gpa, "{s}.roc", .{module_name});
        defer allocs.gpa.free(module_name_with_roc);
        const resolved_ident = try app_env.insertIdent(base.Ident.for_text(module_name_with_roc));
        try app_module_envs_map.put(resolved_ident, auto_type);
    }

    var app_canonicalizer = try Can.init(&app_env, &app_parse_ast, &app_module_envs_map);
    defer app_canonicalizer.deinit();

    try app_canonicalizer.canonicalizeFile();
    try app_canonicalizer.validateForExecution();

    if (app_env.exports.span.len == 0) {
        std.log.err("No exported definitions found after canonicalization", .{});
        return error.NoMainFunction;
    }

    // Store app env at the last index (N-1, after platform modules at 0..N-2)
    module_env_offsets_ptr[total_module_count - 1] = @intFromPtr(app_env_ptr) - @intFromPtr(shm.base_ptr);

    const exports_slice = app_env.store.sliceDefs(app_env.exports);
    header_ptr.entry_count = @intCast(exports_slice.len);

    const def_indices_ptr = try shm_allocator.alloc(u32, exports_slice.len);
    header_ptr.def_indices_offset = @intFromPtr(def_indices_ptr.ptr) - @intFromPtr(shm.base_ptr);

    for (exports_slice, 0..) |def_idx, i| {
        def_indices_ptr[i] = @intFromEnum(def_idx);
    }

    // Type check with all imported modules
<<<<<<< HEAD
    // Use the env's module_name_idx so that nominal types' origin_module matches
    // the env's identity for method resolution at runtime
    const app_common_idents: Check.CommonIdents = .{
        .module_name = app_env.module_name_idx,
        .list = try app_env.insertIdent(base.Ident.for_text("List")),
        .box = try app_env.insertIdent(base.Ident.for_text("Box")),
        .@"try" = try app_env.insertIdent(base.Ident.for_text("Try")),
=======
    const app_builtin_ctx: Check.BuiltinContext = .{
        .module_name = try app_env.insertIdent(base.Ident.for_text("app")),
>>>>>>> b7396835
        .bool_stmt = builtin_modules.builtin_indices.bool_type,
        .try_stmt = builtin_modules.builtin_indices.try_type,
        .str_stmt = builtin_modules.builtin_indices.str_type,
        .builtin_module = builtin_modules.builtin_module.env,
        .builtin_indices = builtin_modules.builtin_indices,
    };

    var app_imported_envs = std.ArrayList(*const ModuleEnv).empty;
    defer app_imported_envs.deinit(allocs.gpa);
    try app_imported_envs.append(allocs.gpa, builtin_modules.builtin_module.env);
    for (platform_env_ptrs) |penv| {
        try app_imported_envs.append(allocs.gpa, penv);
    }

    // Resolve imports - map each import to its index in app_imported_envs
    app_env.imports.resolveImports(&app_env, app_imported_envs.items);

    var app_checker = try Check.init(shm_allocator, &app_env.types, &app_env, app_imported_envs.items, &app_module_envs_map, &app_env.store.regions, app_builtin_ctx);
    defer app_checker.deinit();

    try app_checker.checkFile();

    // Check that app exports match platform requirements (if platform exists)
    if (platform_main_env) |penv| {
        // Build the platform-to-app ident translation map
        var platform_to_app_idents = std.AutoHashMap(base.Ident.Idx, base.Ident.Idx).init(allocs.gpa);
        defer platform_to_app_idents.deinit();

        for (penv.requires_types.items.items) |required_type| {
            const platform_ident_text = penv.getIdent(required_type.ident);
            if (app_env.common.findIdent(platform_ident_text)) |app_ident| {
                try platform_to_app_idents.put(required_type.ident, app_ident);
            }
        }

        try app_checker.checkPlatformRequirements(penv, &platform_to_app_idents);
    }

    // Render all type problems (errors and warnings) exactly as roc check would
    // The program still runs afterward - we don't block on errors
    // Skip rendering in test mode to avoid polluting test output
    if (!builtin.is_test) {
        _ = renderTypeProblems(allocs.gpa, &app_checker, &app_env, roc_file_path);
    }

    app_env_ptr.* = app_env;

    shm.updateHeader();

    return SharedMemoryHandle{
        .fd = shm.handle,
        .ptr = shm.base_ptr,
        .size = shm.getUsedSize(),
    };
}

/// Extract exposed modules from a platform's main.roc file
fn extractExposedModulesFromPlatform(allocs: *Allocators, roc_file_path: []const u8, exposed_modules: *std.ArrayList([]const u8)) !void {
    // Read the Roc file
    const source = std.fs.cwd().readFileAlloc(allocs.gpa, roc_file_path, std.math.maxInt(usize)) catch return error.NoPlatformFound;
    defer allocs.gpa.free(source);

    // Extract module name from the file path
    const basename = std.fs.path.basename(roc_file_path);
    const module_name = try allocs.arena.dupe(u8, basename);

    // Create ModuleEnv
    var env = ModuleEnv.init(allocs.gpa, source) catch return error.ParseFailed;
    defer env.deinit();

    env.common.source = source;
    env.module_name = module_name;
    try env.common.calcLineStarts(allocs.gpa);

    // Parse the source code as a full module
    var parse_ast = parse.parse(&env.common, allocs.gpa) catch return error.ParseFailed;
    defer parse_ast.deinit(allocs.gpa);

    // Look for platform header in the AST
    const file_node = parse_ast.store.getFile();
    const header = parse_ast.store.getHeader(file_node.header);

    // Check if this is a platform file with a platform header
    switch (header) {
        .platform => |platform_header| {
            // Get the exposes collection
            const exposes_coll = parse_ast.store.getCollection(platform_header.exposes);
            const exposes_items = parse_ast.store.exposedItemSlice(.{ .span = exposes_coll.span });

            // Extract all exposed module names
            for (exposes_items) |item_idx| {
                const item = parse_ast.store.getExposedItem(item_idx);
                const token_idx = switch (item) {
                    .upper_ident => |ui| ui.ident,
                    .upper_ident_star => |uis| uis.ident,
                    .lower_ident => |li| li.ident,
                    .malformed => continue, // Skip malformed items
                };
                const item_name = parse_ast.resolve(token_idx);
                try exposed_modules.append(allocs.gpa, try allocs.arena.dupe(u8, item_name));
            }
        },
        else => {
            return error.NotPlatformFile;
        },
    }
}

/// Compile a single module to shared memory (for platform modules)
fn compileModuleToSharedMemory(
    allocs: *Allocators,
    file_path: []const u8,
    module_name_arg: []const u8,
    shm_allocator: std.mem.Allocator,
    builtin_modules: *eval.BuiltinModules,
    additional_modules: []const *ModuleEnv,
) !*ModuleEnv {
    // Read file
    const file = try std.fs.cwd().openFile(file_path, .{});
    defer file.close();

    const file_size = try file.getEndPos();
    const source = try shm_allocator.alloc(u8, @intCast(file_size));
    _ = try file.read(source);

    const module_name_copy = try shm_allocator.dupe(u8, module_name_arg);

    // Initialize ModuleEnv
    var env = try ModuleEnv.init(shm_allocator, source);
    env.common.source = source;
    env.module_name = module_name_copy;
    try env.common.calcLineStarts(shm_allocator);

    // Parse
    var parse_ast = try parse.parse(&env.common, allocs.gpa);
    defer parse_ast.deinit(allocs.gpa);
    parse_ast.store.emptyScratch();

    // Initialize CIR
    try env.initCIRFields(shm_allocator, module_name_copy);

    // Create module_envs map
    var module_envs_map = std.AutoHashMap(base.Ident.Idx, Can.AutoImportedType).init(allocs.gpa);
    defer module_envs_map.deinit();

    try Can.populateModuleEnvs(
        &module_envs_map,
        &env,
        builtin_modules.builtin_module.env,
        builtin_modules.builtin_indices,
    );

    for (additional_modules) |mod_env| {
        // Add with full module name (e.g., "Stdout.roc")
        const name = try env.insertIdent(base.Ident.for_text(mod_env.module_name));
        try module_envs_map.put(name, .{ .env = mod_env });

        // Also add without .roc suffix (e.g., "Stdout") for import validation
        // The import statement `import Stdout` uses the name without .roc
        if (std.mem.endsWith(u8, mod_env.module_name, ".roc")) {
            const name_without_roc = mod_env.module_name[0 .. mod_env.module_name.len - 4];
            const short_name = try env.insertIdent(base.Ident.for_text(name_without_roc));
            try module_envs_map.put(short_name, .{ .env = mod_env });
        }
    }

    // Canonicalize (without root_is_platform - we'll run HostedCompiler separately)
    var canonicalizer = try Can.init(&env, &parse_ast, &module_envs_map);
    defer canonicalizer.deinit();

    try canonicalizer.canonicalizeFile();

    // Run HostedCompiler to convert e_anno_only to e_hosted_lambda
    // This is the key step for platform type modules
    const HostedCompiler = can.HostedCompiler;
    _ = try HostedCompiler.replaceAnnoOnlyWithHosted(&env);

    // Type check
    var check_module_envs_map = std.AutoHashMap(base.Ident.Idx, Can.AutoImportedType).init(allocs.gpa);
    defer check_module_envs_map.deinit();

    const builtin_ctx: Check.BuiltinContext = .{
        .module_name = try env.insertIdent(base.Ident.for_text(module_name_arg)),
        .bool_stmt = builtin_modules.builtin_indices.bool_type,
        .try_stmt = builtin_modules.builtin_indices.try_type,
        .str_stmt = builtin_modules.builtin_indices.str_type,
        .builtin_module = builtin_modules.builtin_module.env,
        .builtin_indices = builtin_modules.builtin_indices,
    };

    const imported_envs = [_]*const ModuleEnv{builtin_modules.builtin_module.env};

    // Resolve imports - map each import to its index in imported_envs
    env.imports.resolveImports(&env, &imported_envs);

    var checker = try Check.init(shm_allocator, &env.types, &env, &imported_envs, &check_module_envs_map, &env.store.regions, builtin_ctx);
    defer checker.deinit();

    try checker.checkFile();

    // Allocate and return
    const env_ptr = try shm_allocator.create(ModuleEnv);
    env_ptr.* = env;
    return env_ptr;
}

fn writeToPosixSharedMemory(data: []const u8, total_size: usize) !SharedMemoryHandle {
    const shm_name = "/ROC_FILE_TO_INTERPRET";

    // Unlink any existing shared memory object first
    _ = posix.shm_unlink(shm_name);

    // Create shared memory object
    const shm_fd = posix.shm_open(shm_name, 0x0002 | 0x0200, 0o666); // O_RDWR | O_CREAT
    if (shm_fd < 0) {
        return error.SharedMemoryCreateFailed;
    }

    // Set the size of the shared memory object
    if (c.ftruncate(shm_fd, @intCast(total_size)) != 0) {
        _ = c.close(shm_fd);
        return error.SharedMemoryTruncateFailed;
    }

    // Map the shared memory
    const mapped_ptr = posix.mmap(
        null,
        total_size,
        0x01 | 0x02, // PROT_READ | PROT_WRITE
        0x0001, // MAP_SHARED
        shm_fd,
        0,
    ) orelse {
        _ = c.close(shm_fd);
        return error.SharedMemoryMapFailed;
    };
    const mapped_memory = @as([*]u8, @ptrCast(mapped_ptr))[0..total_size];

    // Write length at the beginning
    const length_ptr: *align(1) usize = @ptrCast(mapped_memory.ptr);
    length_ptr.* = data.len;

    // Write data after the length
    const data_ptr = mapped_memory.ptr + @sizeOf(usize);
    @memcpy(data_ptr[0..data.len], data);

    return SharedMemoryHandle{
        .fd = shm_fd,
        .ptr = mapped_ptr,
        .size = total_size,
    };
}

/// Platform resolution result containing both host library and platform source paths
pub const PlatformPaths = struct {
    host_lib_path: []const u8,
    platform_source_path: ?[]const u8, // Optional - may not exist for some platforms
};

/// Resolve platform specification from a Roc file to find both host library and platform source.
/// Returns PlatformPaths with arena-allocated paths (no need to free).
pub fn resolvePlatformPaths(allocs: *Allocators, roc_file_path: []const u8) (std.mem.Allocator.Error || error{ NoPlatformFound, PlatformNotSupported })!PlatformPaths {
    // Read the Roc file to parse the app header
    const roc_file = std.fs.cwd().openFile(roc_file_path, .{}) catch |err| switch (err) {
        error.FileNotFound => return error.NoPlatformFound,
        else => return error.NoPlatformFound, // Treat all file errors as no platform found
    };
    defer roc_file.close();

    const file_size = roc_file.getEndPos() catch return error.NoPlatformFound;
    const source = allocs.gpa.alloc(u8, @intCast(file_size)) catch return error.OutOfMemory;
    defer allocs.gpa.free(source);
    _ = roc_file.read(source) catch return error.NoPlatformFound;

    // Parse the source to find the app header
    // Look for "app" followed by platform specification
    var lines = std.mem.splitScalar(u8, source, '\n');
    while (lines.next()) |line| {
        const trimmed = std.mem.trim(u8, line, " \t\r");

        // Check if this is an app header line
        if (std.mem.startsWith(u8, trimmed, "app")) {
            // Look for platform specification after "platform"
            if (std.mem.indexOf(u8, trimmed, "platform")) |platform_start| {
                const after_platform = trimmed[platform_start + "platform".len ..];

                // Find the platform name/URL in quotes
                if (std.mem.indexOf(u8, after_platform, "\"")) |quote_start| {
                    const after_quote = after_platform[quote_start + 1 ..];
                    if (std.mem.indexOf(u8, after_quote, "\"")) |quote_end| {
                        const platform_spec = after_quote[0..quote_end];

                        // If it's a relative path, resolve it relative to the app directory
                        if (std.mem.startsWith(u8, platform_spec, "./") or std.mem.startsWith(u8, platform_spec, "../")) {
                            const app_dir = std.fs.path.dirname(roc_file_path) orelse ".";
                            const platform_path = try std.fs.path.join(allocs.arena, &.{ app_dir, platform_spec });

                            // Look for host library near the platform file
                            const platform_dir = std.fs.path.dirname(platform_path) orelse ".";
                            const host_filename = if (comptime builtin.target.os.tag == .windows) "host.lib" else "libhost.a";
                            const host_path = try std.fs.path.join(allocs.arena, &.{ platform_dir, host_filename });

                            std.fs.cwd().access(host_path, .{}) catch {
                                return error.PlatformNotSupported;
                            };

                            // Try to find platform source file (commonly main.roc but could be anything)
                            const platform_source_path = blk: {
                                // First try the exact path if it's a .roc file
                                if (std.mem.endsWith(u8, platform_path, ".roc")) {
                                    std.fs.cwd().access(platform_path, .{}) catch break :blk null;
                                    break :blk platform_path;
                                }

                                // Try common platform source names in the platform directory
                                const common_names = [_][]const u8{ "main.roc", "platform.roc", "Platform.roc" };
                                for (common_names) |name| {
                                    const source_path = try std.fs.path.join(allocs.arena, &.{ platform_dir, name });
                                    std.fs.cwd().access(source_path, .{}) catch continue;
                                    break :blk source_path;
                                }
                                break :blk null;
                            };

                            return PlatformPaths{
                                .host_lib_path = host_path,
                                .platform_source_path = platform_source_path,
                            };
                        }

                        // Try to resolve platform to a local host library and source
                        const app_dir = std.fs.path.dirname(roc_file_path) orelse ".";
                        return resolvePlatformSpecToPaths(allocs, platform_spec, app_dir);
                    }
                }
            }
        }
    }

    return error.NoPlatformFound;
}

/// Extract platform specification from app file header using simple string parsing
///
/// TODO use this information from BuildEnv once we have the parser/can/typechcking setup
/// for multiple modules, and we have this information available. This is just a temporary hack
/// for testing now.
fn extractPlatformSpecFromApp(allocs: *Allocators, app_file_path: []const u8) ![]const u8 {
    // Read the app file
    const source = std.fs.cwd().readFileAlloc(allocs.gpa, app_file_path, std.math.maxInt(usize)) catch return error.FileNotFound;
    defer allocs.gpa.free(source);

    // Simple string parsing to find platform specification
    // Look for pattern: platform "..." or platform ".../..."
    var lines = std.mem.splitScalar(u8, source, '\n');
    while (lines.next()) |line| {
        const trimmed = std.mem.trim(u8, line, " \t\r\n");
        if (std.mem.startsWith(u8, trimmed, "app ")) {
            // Look for pf: platform "..." pattern
            if (std.mem.indexOf(u8, trimmed, "pf: platform \"")) |start_idx| {
                const after_quote = start_idx + 14; // length of "pf: platform \""
                if (std.mem.indexOfScalarPos(u8, trimmed, after_quote, '"')) |end_idx| {
                    const platform_path = trimmed[after_quote..end_idx];
                    return try allocs.arena.dupe(u8, platform_path);
                }
            }
            // Also try alternative format: platform "..."
            if (std.mem.indexOf(u8, trimmed, "platform \"")) |start_idx| {
                const quote_start = start_idx + 10; // length of "platform \""
                if (std.mem.indexOfScalarPos(u8, trimmed, quote_start, '"')) |end_idx| {
                    const platform_path = trimmed[quote_start..end_idx];
                    return try allocs.arena.dupe(u8, platform_path);
                }
            }
        }
    }

    return error.NotAppFile;
}

/// Resolve a platform specification to both host library and platform source paths
fn resolvePlatformSpecToPaths(allocs: *Allocators, platform_spec: []const u8, base_dir: []const u8) (std.mem.Allocator.Error || error{PlatformNotSupported})!PlatformPaths {

    // Check for common platform names and map them to host libraries
    if (std.mem.eql(u8, platform_spec, "cli")) {
        // Try to find CLI platform host library
        const cli_host_paths = if (comptime builtin.target.os.tag == .windows)
            [_][]const u8{
                "zig-out/lib/platform_host_cli.lib",
                "platform/cli/host.lib",
                "platforms/cli/host.lib",
            }
        else
            [_][]const u8{
                "zig-out/lib/libplatform_host_cli.a",
                "platform/cli/host.a",
                "platforms/cli/host.a",
            };

        const cli_source_paths = [_][]const u8{
            "platform/cli/platform.roc",
            "platforms/cli/platform.roc",
        };

        for (cli_host_paths) |host_path| {
            std.fs.cwd().access(host_path, .{}) catch continue;

            // Found host library, now try to find platform source
            var platform_source_path: ?[]const u8 = null;
            for (cli_source_paths) |source_path| {
                std.fs.cwd().access(source_path, .{}) catch continue;
                platform_source_path = try allocs.arena.dupe(u8, source_path);
                break;
            }

            return PlatformPaths{
                .host_lib_path = try allocs.arena.dupe(u8, host_path),
                .platform_source_path = platform_source_path,
            };
        }
    } else if (std.mem.eql(u8, platform_spec, "basic-cli")) {
        // Try to find basic-cli platform host library
        const basic_cli_host_paths = if (comptime builtin.target.os.tag == .windows)
            [_][]const u8{
                "zig-out/lib/platform_host_basic_cli.lib",
                "platform/basic-cli/host.lib",
                "platforms/basic-cli/host.lib",
            }
        else
            [_][]const u8{
                "zig-out/lib/libplatform_host_basic_cli.a",
                "platform/basic-cli/host.a",
                "platforms/basic-cli/host.a",
            };

        const basic_cli_source_paths = [_][]const u8{
            "platform/basic-cli/platform.roc",
            "platforms/basic-cli/platform.roc",
        };

        for (basic_cli_host_paths) |host_path| {
            std.fs.cwd().access(host_path, .{}) catch continue;

            // Found host library, now try to find platform source
            var platform_source_path: ?[]const u8 = null;
            for (basic_cli_source_paths) |source_path| {
                std.fs.cwd().access(source_path, .{}) catch continue;
                platform_source_path = try allocs.arena.dupe(u8, source_path);
                break;
            }

            return PlatformPaths{
                .host_lib_path = try allocs.arena.dupe(u8, host_path),
                .platform_source_path = platform_source_path,
            };
        }
    } else if (std.mem.startsWith(u8, platform_spec, "http")) {
        // This is a URL - for production, would download and resolve
        // For now, return not supported
        return error.PlatformNotSupported;
    }

    // Try to interpret as a file path (resolve relative to base_dir)
    const resolved_path = if (std.fs.path.isAbsolute(platform_spec))
        try allocs.arena.dupe(u8, platform_spec)
    else
        try std.fs.path.join(allocs.arena, &.{ base_dir, platform_spec });

    std.fs.cwd().access(resolved_path, .{}) catch {
        return error.PlatformNotSupported;
    };

    // For file paths, we need to determine if it's a host library or platform source
    // Host libraries typically have .a/.lib extensions, platform sources have .roc extension
    if (std.mem.endsWith(u8, resolved_path, ".roc")) {
        // This is a platform source file - look for host library near it
        const platform_dir = std.fs.path.dirname(resolved_path) orelse ".";
        const host_filename = if (comptime builtin.target.os.tag == .windows) "host.lib" else "libhost.a";
        const host_path = try std.fs.path.join(allocs.arena, &.{ platform_dir, host_filename });

        std.fs.cwd().access(host_path, .{}) catch {
            return error.PlatformNotSupported;
        };

        return PlatformPaths{
            .host_lib_path = try allocs.arena.dupe(u8, host_path),
            .platform_source_path = try allocs.arena.dupe(u8, resolved_path),
        };
    } else {
        // Assume it's a host library file
        return PlatformPaths{
            .host_lib_path = try allocs.arena.dupe(u8, resolved_path),
            .platform_source_path = null,
        };
    }
}

/// Extract all entrypoint names from platform header provides record into ArrayList
/// TODO: Replace this with proper BuildEnv solution in the future
fn extractEntrypointsFromPlatform(allocs: *Allocators, roc_file_path: []const u8, entrypoints: *std.array_list.Managed([]const u8)) !void {
    // Read the Roc file
    const source = std.fs.cwd().readFileAlloc(allocs.gpa, roc_file_path, std.math.maxInt(usize)) catch return error.NoPlatformFound;
    defer allocs.gpa.free(source);

    // Extract module name from the file path
    const basename = std.fs.path.basename(roc_file_path);
    const module_name = try allocs.arena.dupe(u8, basename);

    // Create ModuleEnv
    var env = ModuleEnv.init(allocs.gpa, source) catch return error.ParseFailed;
    defer env.deinit();

    env.common.source = source;
    env.module_name = module_name;
    try env.common.calcLineStarts(allocs.gpa);

    // Parse the source code as a full module
    var parse_ast = parse.parse(&env.common, allocs.gpa) catch return error.ParseFailed;
    defer parse_ast.deinit(allocs.gpa);

    // Look for platform header in the AST
    const file_node = parse_ast.store.getFile();
    const header = parse_ast.store.getHeader(file_node.header);

    // Check if this is a platform file with a platform header
    switch (header) {
        .platform => |platform_header| {
            // Get the provides collection and its record fields
            const provides_coll = parse_ast.store.getCollection(platform_header.provides);
            const provides_fields = parse_ast.store.recordFieldSlice(.{ .span = provides_coll.span });

            // Extract all field names as entrypoints
            for (provides_fields) |field_idx| {
                const field = parse_ast.store.getRecordField(field_idx);
                const field_name = parse_ast.resolve(field.name);
                // Strip trailing '!' from effectful function names for the exported symbol
                const symbol_name = if (std.mem.endsWith(u8, field_name, "!"))
                    field_name[0 .. field_name.len - 1]
                else
                    field_name;
                try entrypoints.append(try allocs.arena.dupe(u8, symbol_name));
            }

            if (provides_fields.len == 0) {
                return error.NoEntrypointFound;
            }
        },
        else => {
            return error.NotPlatformFile;
        },
    }
}

/// Extract the embedded roc_shim library to the specified path
/// This library contains the shim code that runs in child processes to read ModuleEnv from shared memory
pub fn extractReadRocFilePathShimLibrary(allocs: *Allocators, output_path: []const u8) !void {
    _ = allocs; // unused but kept for consistency

    if (builtin.is_test) {
        // In test mode, create an empty file to avoid embedding issues
        const shim_file = try std.fs.cwd().createFile(output_path, .{});
        defer shim_file.close();
        return;
    }

    // Write the embedded shim library to the output path
    const shim_file = try std.fs.cwd().createFile(output_path, .{});
    defer shim_file.close();

    try shim_file.writeAll(roc_interpreter_shim_lib);
}

/// Format a bundle path validation reason into a user-friendly error message
fn formatBundlePathValidationReason(reason: bundle.PathValidationReason) []const u8 {
    return switch (reason) {
        .empty_path => "Path cannot be empty",
        .path_too_long => "Path exceeds maximum length of 255 characters",
        .windows_reserved_char => |char| switch (char) {
            0 => "Path contains NUL byte (\\0)",
            ':' => "Path contains colon (:) which is reserved on Windows",
            '*' => "Path contains asterisk (*) which is a wildcard on Windows",
            '?' => "Path contains question mark (?) which is a wildcard on Windows",
            '"' => "Path contains quote (\") which is reserved on Windows",
            '<' => "Path contains less-than (<) which is reserved on Windows",
            '>' => "Path contains greater-than (>) which is reserved on Windows",
            '|' => "Path contains pipe (|) which is reserved on Windows",
            '\\' => "Path contains backslash (\\). Use forward slashes (/) for all paths",
            else => "Path contains reserved character",
        },
        .absolute_path => "Absolute paths are not allowed",
        .path_traversal => "Path traversal (..) is not allowed",
        .current_directory_reference => "Current directory reference (.) is not allowed",
        .contained_backslash_on_unix => "Path contains a backslash, which is a directory separator on Windows.",
        .windows_reserved_name => "Path contains Windows reserved device name (CON, PRN, AUX, NUL, COM1-9, LPT1-9)",
        .component_ends_with_space => "Path components cannot end with space",
        .component_ends_with_period => "Path components cannot end with period",
    };
}

/// Format an unbundle path validation reason into a user-friendly error message
fn formatUnbundlePathValidationReason(reason: unbundle.PathValidationReason) []const u8 {
    return switch (reason) {
        .empty_path => "Path cannot be empty",
        .path_too_long => "Path exceeds maximum length of 255 characters",
        .windows_reserved_char => |char| switch (char) {
            0 => "Path contains NUL byte (\\0)",
            ':' => "Path contains colon (:) which is reserved on Windows",
            '*' => "Path contains asterisk (*) which is a wildcard on Windows",
            '?' => "Path contains question mark (?) which is a wildcard on Windows",
            '"' => "Path contains quote (\") which is reserved on Windows",
            '<' => "Path contains less-than (<) which is reserved on Windows",
            '>' => "Path contains greater-than (>) which is reserved on Windows",
            '|' => "Path contains pipe (|) which is reserved on Windows",
            '\\' => "Path contains backslash (\\). Use forward slashes (/) for all paths",
            else => "Path contains reserved character",
        },
        .absolute_path => "Absolute paths are not allowed",
        .path_traversal => "Path traversal (..) is not allowed",
        .current_directory_reference => "Current directory reference (.) is not allowed",
        .contained_backslash_on_unix => "Path contains a backslash, which is a directory separator on Windows.",
        .windows_reserved_name => "Path contains Windows reserved device name (CON, PRN, AUX, NUL, COM1-9, LPT1-9)",
        .component_ends_with_space => "Path components cannot end with space",
        .component_ends_with_period => "Path components cannot end with period",
    };
}

/// Bundles a roc package and its dependencies into a compressed tar archive
pub fn rocBundle(allocs: *Allocators, args: cli_args.BundleArgs) !void {
    const stdout = stdoutWriter();
    const stderr = stderrWriter();

    // Start timing
    const start_time = std.time.nanoTimestamp();

    // Get current working directory
    const cwd = std.fs.cwd();

    // Determine output directory
    var output_dir = if (args.output_dir) |dir|
        try cwd.openDir(dir, .{})
    else
        cwd;
    defer if (args.output_dir != null) output_dir.close();

    // Create a temporary directory for the output file
    var tmp_dir = try std.fs.cwd().makeOpenPath(".roc_bundle_tmp", .{});
    defer {
        tmp_dir.close();
        std.fs.cwd().deleteTree(".roc_bundle_tmp") catch {};
    }

    // Collect all files to bundle
    var file_paths = std.ArrayList([]const u8).empty;
    defer file_paths.deinit(allocs.arena);

    var uncompressed_size: u64 = 0;

    // If no paths provided, default to "main.roc"
    const paths_to_use = if (args.paths.len == 0) &[_][]const u8{"main.roc"} else args.paths;

    // Remember the first path from CLI args (before sorting)
    const first_cli_path = paths_to_use[0];

    // Check that all files exist and collect their sizes
    for (paths_to_use) |path| {
        const file = cwd.openFile(path, .{}) catch |err| {
            try stderr.print("Error: Could not open file '{s}': {}\n", .{ path, err });
            return err;
        };
        defer file.close();

        const stat = try file.stat();
        uncompressed_size += stat.size;

        try file_paths.append(allocs.arena, path);
    }

    // Sort and deduplicate paths
    std.mem.sort([]const u8, file_paths.items, {}, struct {
        fn lessThan(_: void, a: []const u8, b: []const u8) bool {
            return std.mem.order(u8, a, b) == .lt;
        }
    }.lessThan);

    // Remove duplicates by keeping only unique consecutive elements
    var unique_count: usize = 0;
    for (file_paths.items, 0..) |path, i| {
        if (i == 0 or !std.mem.eql(u8, path, file_paths.items[i - 1])) {
            file_paths.items[unique_count] = path;
            unique_count += 1;
        }
    }
    file_paths.items.len = unique_count;

    // If we have more than one file, ensure the first CLI arg stays first
    if (file_paths.items.len > 1) {
        // Find the first CLI path in the sorted array
        var found_index: ?usize = null;
        for (file_paths.items, 0..) |path, i| {
            if (std.mem.eql(u8, path, first_cli_path)) {
                found_index = i;
                break;
            }
        }

        // Swap the found item with the first position if needed
        if (found_index) |idx| {
            if (idx != 0) {
                const temp = file_paths.items[0];
                file_paths.items[0] = file_paths.items[idx];
                file_paths.items[idx] = temp;
            }
        }
    }

    // Create temporary output file
    const temp_filename = "temp_bundle.tar.zst";
    const temp_file = try tmp_dir.createFile(temp_filename, .{});
    defer temp_file.close();

    // Create file path iterator
    const FilePathIterator = struct {
        paths: []const []const u8,
        index: usize = 0,

        pub fn next(self: *@This()) !?[]const u8 {
            if (self.index >= self.paths.len) return null;
            const path = self.paths[self.index];
            self.index += 1;
            return path;
        }
    };

    var iter = FilePathIterator{ .paths = file_paths.items };

    // Bundle the files
    var allocator_copy = allocs.arena;
    var error_ctx: bundle.ErrorContext = undefined;
    var temp_writer_buffer: [4096]u8 = undefined;
    var temp_writer = temp_file.writer(&temp_writer_buffer);
    const final_filename = bundle.bundleFiles(
        &iter,
        @intCast(args.compression_level),
        &allocator_copy,
        &temp_writer.interface,
        cwd,
        null, // path_prefix parameter - null means no stripping
        &error_ctx,
    ) catch |err| {
        if (err == error.InvalidPath) {
            try stderr.print("Error: Invalid file path - {s}\n", .{formatBundlePathValidationReason(error_ctx.reason)});
            try stderr.print("Path: {s}\n", .{error_ctx.path});
        }
        return err;
    };
    // No need to free when using arena allocator

    try temp_writer.interface.flush();

    // Get the compressed file size
    const compressed_stat = try temp_file.stat();
    const compressed_size = compressed_stat.size;

    // Move the temp file to the final location
    try std.fs.rename(tmp_dir, temp_filename, output_dir, final_filename);

    // Calculate elapsed time
    const end_time = std.time.nanoTimestamp();
    const elapsed_ns = @as(u64, @intCast(end_time - start_time));
    const elapsed_ms = elapsed_ns / 1_000_000;

    // Calculate relative path for display
    const display_path = if (args.output_dir == null)
        final_filename
    else
        try std.fs.path.join(allocs.arena, &.{ args.output_dir.?, final_filename });
    // No need to free when using arena allocator

    // Print results
    try stdout.print("Created: {s}\n", .{display_path});
    try stdout.print("Compressed size: {} bytes\n", .{compressed_size});
    try stdout.print("Uncompressed size: {} bytes\n", .{uncompressed_size});
    try stdout.print("Compression ratio: {d:.2}:1\n", .{@as(f64, @floatFromInt(uncompressed_size)) / @as(f64, @floatFromInt(compressed_size))});
    try stdout.print("Time: {} ms\n", .{elapsed_ms});
}

fn rocUnbundle(allocs: *Allocators, args: cli_args.UnbundleArgs) !void {
    const stdout = stdoutWriter();
    const stderr = stderrWriter();
    const cwd = std.fs.cwd();

    var had_errors = false;

    for (args.paths) |archive_path| {
        // Extract directory name from archive filename
        const basename = std.fs.path.basename(archive_path);
        var dir_name: []const u8 = undefined;

        if (std.mem.endsWith(u8, basename, ".tar.zst")) {
            dir_name = basename[0 .. basename.len - 8];
        } else {
            try stderr.print("Error: {s} is not a .tar.zst file\n", .{archive_path});
            had_errors = true;
            continue;
        }

        // Check if directory already exists
        cwd.access(dir_name, .{}) catch |err| switch (err) {
            error.FileNotFound => {
                // Good, directory doesn't exist
            },
            else => return err,
        };

        if (cwd.openDir(dir_name, .{})) |_| {
            try stderr.print("Error: Directory {s} already exists\n", .{dir_name});
            had_errors = true;
            continue;
        } else |_| {
            // Directory doesn't exist, proceed
        }

        // Create the output directory
        var output_dir = try cwd.makeOpenPath(dir_name, .{});
        defer output_dir.close();

        // Open the archive file
        const archive_file = cwd.openFile(archive_path, .{}) catch |err| {
            try stderr.print("Error opening {s}: {s}\n", .{ archive_path, @errorName(err) });
            had_errors = true;
            continue;
        };
        defer archive_file.close();

        // Unbundle the archive
        var error_ctx: unbundle.ErrorContext = undefined;
        var archive_reader_buffer: [4096]u8 = undefined;
        var archive_reader = archive_file.reader(&archive_reader_buffer);
        unbundle.unbundleFiles(
            allocs.gpa,
            &archive_reader.interface,
            output_dir,
            basename,
            &error_ctx,
        ) catch |err| {
            switch (err) {
                error.HashMismatch => {
                    try stderr.print("Error: Hash mismatch for {s} - file may be corrupted\n", .{archive_path});
                    had_errors = true;
                },
                error.InvalidFilename => {
                    try stderr.print("Error: Invalid filename format for {s}\n", .{archive_path});
                    had_errors = true;
                },
                error.InvalidPath => {
                    try stderr.print("Error: Invalid path in archive - {s}\n", .{formatUnbundlePathValidationReason(error_ctx.reason)});
                    try stderr.print("Path: {s}\n", .{error_ctx.path});
                    try stderr.print("Archive: {s}\n", .{archive_path});
                    had_errors = true;
                },
                else => {
                    try stderr.print("Error unbundling {s}: {s}\n", .{ archive_path, @errorName(err) });
                    had_errors = true;
                },
            }
            continue; // Skip success message on error
        };

        try stdout.print("Extracted: {s}\n", .{dir_name});
    }

    if (had_errors) {
        return error.UnbundleFailed;
    }
}

fn rocBuild(allocs: *Allocators, args: cli_args.BuildArgs) !void {
    // Handle the --z-bench-tokenize flag
    if (args.z_bench_tokenize) |file_path| {
        try benchTokenizer(allocs.gpa, file_path);
        return;
    }

    // Handle the --z-bench-parse flag
    if (args.z_bench_parse) |directory_path| {
        try benchParse(allocs.gpa, directory_path);
        return;
    }

    // Import needed modules
    const target_mod = @import("target.zig");
    const app_stub = @import("app_stub.zig");
    const cross_compilation = @import("cross_compilation.zig");

    std.log.info("Building {s} for cross-compilation", .{args.path});

    // Detect host target
    const host_target = cross_compilation.detectHostTarget();
    std.log.info("Host: {} ({s})", .{ host_target, host_target.toTriple() });

    // Parse target if provided, otherwise use native with musl preference
    const target = if (args.target) |target_str| blk: {
        break :blk target_mod.RocTarget.fromString(target_str) orelse {
            std.log.err("Invalid target: {s}", .{target_str});
            std.log.err("Valid targets: x64musl, x64glibc, arm64musl, arm64glibc, etc.", .{});
            return error.InvalidTarget;
        };
    } else target_mod.RocTarget.detectNative();

    std.log.info("Target: {} ({s})", .{ target, target.toTriple() });

    // Validate cross-compilation support
    const cross_validation = cross_compilation.validateCrossCompilation(host_target, target);
    switch (cross_validation) {
        .supported => {
            std.log.info("Cross-compilation from {s} to {s} is supported", .{ @tagName(host_target), @tagName(target) });
        },
        .unsupported_host_target, .unsupported_cross_compilation, .missing_toolchain => {
            const stderr = stderrWriter();
            try cross_compilation.printCrossCompilationError(stderr, cross_validation);
            return error.UnsupportedCrossCompilation;
        },
    }

    // Only support int test platform for cross-compilation
    // Check if path contains "int" directory using cross-platform path handling
    const path_contains_int = blk: {
        var iter = std.fs.path.componentIterator(args.path) catch break :blk false;
        while (iter.next()) |component| {
            if (std.mem.eql(u8, component.name, "int")) {
                break :blk true;
            }
        }
        break :blk false;
    };

    const platform_type = if (path_contains_int)
        "int"
    else {
        std.log.err("roc build cross-compilation currently only supports the int test platform", .{});
        std.log.err("Your app path: {s}", .{args.path});
        std.log.err("For str platform and other platforms, please use regular 'roc' command", .{});
        return error.UnsupportedPlatform;
    };

    std.log.info("Detected platform type: {s}", .{platform_type});

    // Get platform directory path
    const platform_dir = if (std.mem.eql(u8, platform_type, "int"))
        try std.fs.path.join(allocs.arena, &.{ "test", "int", "platform" })
    else
        try std.fs.path.join(allocs.arena, &.{ "test", "str", "platform" });

    // Check that platform exists
    std.fs.cwd().access(platform_dir, .{}) catch |err| {
        std.log.err("Platform directory not found: {s} ({})", .{ platform_dir, err });
        return err;
    };

    // Get target-specific host library path
    // Use target OS to determine library filename, not host OS
    const host_lib_filename = if (target.toOsTag() == .windows) "host.lib" else "libhost.a";
    const host_lib_path = blk: {
        // Try target-specific host library first
        const target_specific_path = try std.fs.path.join(allocs.arena, &.{ platform_dir, "targets", @tagName(target), host_lib_filename });
        std.fs.cwd().access(target_specific_path, .{}) catch {
            // Fallback to generic host library
            std.log.warn("Target-specific host library not found, falling back to generic: {s}", .{target_specific_path});
            break :blk try std.fs.path.join(allocs.arena, &.{ platform_dir, host_lib_filename });
        };
        break :blk target_specific_path;
    };

    std.fs.cwd().access(host_lib_path, .{}) catch |err| {
        std.log.err("Host library not found: {s} ({})", .{ host_lib_path, err });
        return err;
    };

    // Get expected entrypoints for this platform
    const entrypoints = try app_stub.getTestPlatformEntrypoints(allocs.gpa, platform_type);
    defer allocs.gpa.free(entrypoints);

    std.log.info("Expected entrypoints: {}", .{entrypoints.len});
    for (entrypoints, 0..) |ep, i| {
        std.log.info("  {}: roc__{s}", .{ i, ep.name });
    }

    // Create temp directory for build artifacts using Roc's cache system
    const cache_config = CacheConfig{
        .enabled = true,
        .verbose = false,
    };
    var cache_manager = CacheManager.init(allocs.gpa, cache_config, Filesystem.default());
    const cache_dir = try cache_manager.config.getCacheEntriesDir(allocs.arena);
    const temp_dir = try std.fs.path.join(allocs.arena, &.{ cache_dir, "roc_build" });

    std.fs.cwd().makePath(temp_dir) catch |err| switch (err) {
        error.PathAlreadyExists => {},
        else => return err,
    };

    // Generate app stub object file
    const app_stub_obj = try app_stub.generateAppStubObject(allocs.arena, temp_dir, entrypoints, target);

    // Get CRT files for the target
    const crt_files = try target_mod.getVendoredCRTFiles(allocs.arena, target, platform_dir);

    // Create object files list for linking
    var object_files = try std.array_list.Managed([]const u8).initCapacity(allocs.arena, 16);

    // Add our app stub and host library
    try object_files.append(app_stub_obj);
    try object_files.append(host_lib_path);

    // Setup platform files based on target
    var platform_files_pre = try std.array_list.Managed([]const u8).initCapacity(allocs.arena, 16);
    var platform_files_post = try std.array_list.Managed([]const u8).initCapacity(allocs.arena, 16);
    var extra_args = try std.array_list.Managed([]const u8).initCapacity(allocs.arena, 32);

    // Add CRT files in correct order
    if (crt_files.crt1_o) |crt1| try platform_files_pre.append(crt1);
    if (crt_files.crti_o) |crti| try platform_files_pre.append(crti);
    if (crt_files.crtn_o) |crtn| try platform_files_post.append(crtn);

    // For static linking with musl, add libc.a
    if (crt_files.libc_a) |libc| {
        try platform_files_post.append(libc);
    } else if (target.isDynamic()) {
        // For dynamic linking with glibc, generate stub library for cross-compilation
        // Check if we're doing actual cross-compilation
        const is_cross_compiling = host_target != target;

        if (is_cross_compiling) {
            // For cross-compilation, use pre-built vendored stubs from the platform targets folder
            const target_name = switch (target) {
                .x64glibc => "x64glibc",
                .arm64glibc => "arm64glibc",
                else => {
                    std.log.err("Cross-compilation target {} not supported for glibc", .{target});
                    return error.UnsupportedTarget;
                },
            };

            // Check if vendored stubs exist in the platform targets folder
            const stub_dir = try std.fmt.allocPrint(allocs.arena, "test/int/platform/targets/{s}", .{target_name});

            const stub_so_path = try std.fmt.allocPrint(allocs.arena, "{s}/libc.so.6", .{stub_dir});

            // Verify the vendored stub exists
            std.fs.cwd().access(stub_so_path, .{}) catch |err| {
                std.log.err("Pre-built glibc stub not found: {s}", .{stub_so_path});
                std.log.err("Error: {}", .{err});
                std.log.err("This suggests the build system didn't generate the required stubs.", .{});
                std.log.err("Try running 'zig build' first to generate platform target files.", .{});
                return err;
            };

            // Use the vendored stub library
            const stub_dir_arg = try std.fmt.allocPrint(allocs.arena, "-L{s}", .{stub_dir});
            try extra_args.append(stub_dir_arg);
            try extra_args.append("-lc");
            std.log.info("Using pre-built glibc stub from platform targets: {s}", .{stub_dir});
        } else {
            // For native compilation, use system libraries
            const common_lib_paths = [_][]const u8{
                "/lib/x86_64-linux-gnu",
                "/usr/lib/x86_64-linux-gnu",
                "/lib/aarch64-linux-gnu",
                "/usr/lib/aarch64-linux-gnu",
                "/lib64",
                "/usr/lib64",
                "/lib",
                "/usr/lib",
            };

            for (common_lib_paths) |lib_path| {
                // Check if the directory exists before adding it
                std.fs.cwd().access(lib_path, .{}) catch continue;
                const search_arg = try std.fmt.allocPrint(allocs.arena, "-L{s}", .{lib_path});
                try extra_args.append(search_arg);
            }

            try extra_args.append("-lc");
        }

        // Add dynamic linker path
        if (target.getDynamicLinkerPath()) |dl_path| {
            const dl_arg = try std.fmt.allocPrint(allocs.arena, "--dynamic-linker={s}", .{dl_path});
            try extra_args.append(dl_arg);
        } else |_| {}
    }

    // Determine output path
    const base_output_path = if (args.output) |output|
        try allocs.arena.dupe(u8, output)
    else blk: {
        const basename = std.fs.path.basename(args.path);
        const name_without_ext = if (std.mem.endsWith(u8, basename, ".roc"))
            basename[0 .. basename.len - 4]
        else
            basename;
        break :blk try allocs.arena.dupe(u8, name_without_ext);
    };

    // Add .exe extension on Windows if not already present
    const output_path = if (target.toOsTag() == .windows and !std.mem.endsWith(u8, base_output_path, ".exe"))
        try std.fmt.allocPrint(allocs.arena, "{s}.exe", .{base_output_path})
    else
        try allocs.arena.dupe(u8, base_output_path);

    // Use LLD for linking
    const linker_mod = @import("linker.zig");
    const target_abi = if (target.isStatic()) linker_mod.TargetAbi.musl else linker_mod.TargetAbi.gnu;
    const link_config = linker_mod.LinkConfig{
        .target_format = linker_mod.TargetFormat.detectFromOs(target.toOsTag()),
        .object_files = object_files.items,
        .platform_files_pre = platform_files_pre.items,
        .platform_files_post = platform_files_post.items,
        .extra_args = extra_args.items,
        .output_path = output_path,
        .target_abi = target_abi,
        .target_os = target.toOsTag(),
        .target_arch = target.toCpuArch(),
    };

    try linker_mod.link(allocs, link_config);

    std.log.info("Successfully built executable: {s}", .{output_path});
}

/// Information about a test (expect statement) to be evaluated
const ExpectTest = struct {
    expr_idx: can.CIR.Expr.Idx,
    region: base.Region,
};

fn rocTest(allocs: *Allocators, args: cli_args.TestArgs) !void {
    const trace = tracy.trace(@src());
    defer trace.end();

    // Start timing
    const start_time = std.time.nanoTimestamp();

    const stdout = stdoutWriter();
    defer stdout.flush() catch {};

    const stderr = stderrWriter();
    defer stderr.flush() catch {};

    // Read the Roc file
    const source = std.fs.cwd().readFileAlloc(allocs.gpa, args.path, std.math.maxInt(usize)) catch |err| {
        try stderr.print("Failed to read file '{s}': {}\n", .{ args.path, err });
        return err;
    };
    defer allocs.gpa.free(source);

    // Extract module name from the file path
    const basename = std.fs.path.basename(args.path);
    const module_name = try allocs.arena.dupe(u8, basename);

    // Create ModuleEnv
    var env = ModuleEnv.init(allocs.gpa, source) catch |err| {
        try stderr.print("Failed to initialize module environment: {}\n", .{err});
        return err;
    };
    defer env.deinit();

    env.common.source = source;
    env.module_name = module_name;
    try env.common.calcLineStarts(allocs.gpa);

    // Load builtin modules required by the type checker and interpreter
    const builtin_indices = builtin_loading.deserializeBuiltinIndices(allocs.gpa, compiled_builtins.builtin_indices_bin) catch |err| {
        try stderr.print("Failed to deserialize builtin indices: {}\n", .{err});
        return err;
    };
    const builtin_source = compiled_builtins.builtin_source;
    var builtin_module = builtin_loading.loadCompiledModule(allocs.gpa, compiled_builtins.builtin_bin, "Builtin", builtin_source) catch |err| {
        try stderr.print("Failed to load Builtin module: {}\n", .{err});
        return err;
    };
    defer builtin_module.deinit();

    // Populate module_envs with Bool, Try, Dict, Set from builtin module
    var module_envs = std.AutoHashMap(base.Ident.Idx, Can.AutoImportedType).init(allocs.gpa);
    defer module_envs.deinit();

    const module_builtin_ctx: Check.BuiltinContext = .{
        .module_name = try env.insertIdent(base.Ident.for_text(module_name)),
        .bool_stmt = builtin_indices.bool_type,
        .try_stmt = builtin_indices.try_type,
        .str_stmt = builtin_indices.str_type,
        .builtin_module = builtin_module.env,
        .builtin_indices = builtin_indices,
    };

    // Parse the source code as a full module
    var parse_ast = parse.parse(&env.common, allocs.gpa) catch |err| {
        try stderr.print("Failed to parse file: {}\n", .{err});
        return err;
    };
    defer parse_ast.deinit(allocs.gpa);

    // Empty scratch space (required before canonicalization)
    parse_ast.store.emptyScratch();

    // Initialize CIR fields in ModuleEnv
    try env.initCIRFields(allocs.gpa, module_name);

    // Populate module_envs with Bool, Try, Dict, Set using shared function
    try Can.populateModuleEnvs(
        &module_envs,
        &env,
        builtin_module.env,
        builtin_indices,
    );

    // Create canonicalizer
    var canonicalizer = Can.init(&env, &parse_ast, &module_envs) catch |err| {
        try stderr.print("Failed to initialize canonicalizer: {}\n", .{err});
        return err;
    };
    defer canonicalizer.deinit();

    // Canonicalize the entire module
    canonicalizer.canonicalizeFile() catch |err| {
        try stderr.print("Failed to canonicalize file: {}\n", .{err});
        return err;
    };

    // Validate for checking mode
    canonicalizer.validateForChecking() catch |err| {
        try stderr.print("Failed to validate module: {}\n", .{err});
        return err;
    };

    // Build imported_envs array with builtin module
    const imported_envs: []const *const ModuleEnv = &.{builtin_module.env};

    // Resolve imports - map each import to its index in imported_envs
    env.imports.resolveImports(&env, imported_envs);

    // Type check the module
    var checker = Check.init(allocs.gpa, &env.types, &env, imported_envs, &module_envs, &env.store.regions, module_builtin_ctx) catch |err| {
        try stderr.print("Failed to initialize type checker: {}\n", .{err});
        return err;
    };
    defer checker.deinit();

    checker.checkFile() catch |err| {
        try stderr.print("Type checking failed: {}\n", .{err});
        return err;
    };

    // Evaluate all top-level declarations at compile time
    const builtin_types_for_eval = BuiltinTypes.init(builtin_indices, builtin_module.env, builtin_module.env, builtin_module.env);
    var comptime_evaluator = eval.ComptimeEvaluator.init(allocs.gpa, &env, imported_envs, &checker.problems, builtin_types_for_eval, builtin_module.env, &checker.import_mapping) catch |err| {
        try stderr.print("Failed to create compile-time evaluator: {}\n", .{err});
        return err;
    };
    // Note: comptime_evaluator must be deinitialized AFTER building reports from checker.problems
    // because the crash messages are owned by the evaluator but referenced by the problems

    _ = comptime_evaluator.evalAll() catch |err| {
        try stderr.print("Failed to evaluate declarations: {}\n", .{err});
        return err;
    };

    // Create test runner infrastructure for test evaluation (reuse builtin_types_for_eval from above)
    var test_runner = TestRunner.init(allocs.gpa, &env, builtin_types_for_eval, imported_envs, builtin_module.env, &checker.import_mapping) catch |err| {
        try stderr.print("Failed to create test runner: {}\n", .{err});
        return err;
    };
    defer test_runner.deinit();

    const summary = test_runner.eval_all() catch |err| {
        try stderr.print("Failed to evaluate tests: {}\n", .{err});
        return err;
    };
    const passed = summary.passed;
    const failed = summary.failed;

    // Calculate elapsed time
    const end_time = std.time.nanoTimestamp();
    const elapsed_ns = @as(u64, @intCast(end_time - start_time));
    const elapsed_ms = @as(f64, @floatFromInt(elapsed_ns)) / 1_000_000.0;

    // Report any compile-time crashes
    const has_comptime_crashes = checker.problems.len() > 0;
    if (has_comptime_crashes) {
        const problem = @import("check").problem;
        var report_builder = problem.ReportBuilder.init(
            allocs.gpa,
            &env,
            &env,
            &checker.snapshots,
            args.path,
            &.{},
            &checker.import_mapping,
        );
        defer report_builder.deinit();

        for (0..checker.problems.len()) |i| {
            const problem_idx: problem.Problem.Idx = @enumFromInt(i);
            const prob = checker.problems.get(problem_idx);
            var report = report_builder.build(prob) catch |err| {
                try stderr.print("Failed to build problem report: {}\n", .{err});
                continue;
            };
            defer report.deinit();

            const palette = reporting.ColorUtils.getPaletteForConfig(reporting.ReportingConfig.initColorTerminal());
            const config = reporting.ReportingConfig.initColorTerminal();
            try reporting.renderReportToTerminal(&report, stderr, palette, config);
        }
    }

    // Clean up comptime evaluator AFTER building reports (crash messages must stay alive until reports are built)
    comptime_evaluator.deinit();

    // Report results
    if (failed == 0 and !has_comptime_crashes) {
        // Success case: only print if verbose, exit with 0
        if (args.verbose) {
            try stdout.print("Ran {} test(s): {} passed, 0 failed in {d:.1}ms\n", .{ passed, passed, elapsed_ms });
            for (test_runner.test_results.items) |test_result| {
                const region_info = env.calcRegionInfo(test_result.region);
                try stdout.print("\x1b[32mPASS\x1b[0m: {s}:{}\n", .{ args.path, region_info.start_line_idx + 1 });
            }
        }
        // Otherwise print nothing at all
        return; // Exit with 0
    } else {
        // Failure case: always print summary with timing
        const total_tests = passed + failed;
        if (total_tests > 0) {
            try stderr.print("Ran {} test(s): {} passed, {} failed in {d:.1}ms\n", .{ total_tests, passed, failed, elapsed_ms });
        }

        if (args.verbose) {
            for (test_runner.test_results.items) |test_result| {
                const region_info = env.calcRegionInfo(test_result.region);
                if (test_result.passed) {
                    try stdout.print("\x1b[32mPASS\x1b[0m: {s}:{}\n", .{ args.path, region_info.start_line_idx + 1 });
                } else {
                    // Generate and render a detailed report for this failure
                    var report = test_runner.createReport(test_result, args.path) catch |err| {
                        // Fallback to simple message if report generation fails
                        try stderr.print("\x1b[31mFAIL\x1b[0m: {s}:{}", .{ args.path, region_info.start_line_idx + 1 });
                        if (test_result.error_msg) |msg| {
                            try stderr.print(" - {s}", .{msg});
                        }
                        try stderr.print(" (report generation failed: {})\n", .{err});
                        continue;
                    };
                    defer report.deinit();

                    // Render the report to terminal
                    const palette = reporting.ColorUtils.getPaletteForConfig(reporting.ReportingConfig.initColorTerminal());
                    const config = reporting.ReportingConfig.initColorTerminal();
                    try reporting.renderReportToTerminal(&report, stderr, palette, config);
                }
            }
        } else {
            // Non-verbose mode: just show simple FAIL messages with line numbers
            for (test_runner.test_results.items) |test_result| {
                if (!test_result.passed) {
                    const region_info = env.calcRegionInfo(test_result.region);
                    try stderr.print("\x1b[31mFAIL\x1b[0m: {s}:{}\n", .{ args.path, region_info.start_line_idx + 1 });
                }
            }
        }

        return error.TestsFailed;
    }
}

fn rocRepl(allocs: *Allocators) !void {
    _ = allocs;
    const stderr = stderrWriter();
    defer stderr.flush() catch {};
    stderr.print("repl not implemented\n", .{}) catch {};
    return error.NotImplemented;
}

/// Reads, parses, formats, and overwrites all Roc files at the given paths.
/// Recurses into directories to search for Roc files.
fn rocFormat(allocs: *Allocators, args: cli_args.FormatArgs) !void {
    const trace = tracy.trace(@src());
    defer trace.end();

    const stdout = stdoutWriter();
    if (args.stdin) {
        fmt.formatStdin(allocs.gpa) catch |err| return err;
        return;
    }

    var timer = try std.time.Timer.start();
    var elapsed: u64 = undefined;
    var failure_count: usize = 0;
    var had_errors: bool = false;

    if (args.check) {
        var unformatted_files = std.ArrayList([]const u8).empty;
        defer unformatted_files.deinit(allocs.gpa);

        for (args.paths) |path| {
            var result = try fmt.formatPath(allocs.gpa, allocs.arena, std.fs.cwd(), path, true);
            defer result.deinit();
            if (result.unformatted_files) |files| {
                try unformatted_files.appendSlice(allocs.gpa, files.items);
            }
            failure_count += result.failure;
        }

        elapsed = timer.read();
        if (unformatted_files.items.len > 0) {
            try stdout.print("The following file(s) failed `roc format --check`:", .{});
            for (unformatted_files.items) |file_name| {
                try stdout.print("    {s}\n", .{file_name});
            }
            try stdout.print("You can fix this with `roc format FILENAME.roc`.", .{});
            had_errors = true;
        } else {
            try stdout.print("All formatting valid.\n", .{});
        }
        if (failure_count > 0) {
            try stdout.print("Failed to check {} files.", .{failure_count});
            had_errors = true;
        }
    } else {
        var success_count: usize = 0;
        for (args.paths) |path| {
            const result = try fmt.formatPath(allocs.gpa, allocs.arena, std.fs.cwd(), path, false);
            success_count += result.success;
            failure_count += result.failure;
        }
        elapsed = timer.read();
        try stdout.print("Successfully formatted {} files\n", .{success_count});
        if (failure_count > 0) {
            try stdout.print("Failed to format {} files.\n", .{failure_count});
            had_errors = true;
        }
    }

    try stdout.print("Took ", .{});
    try formatElapsedTime(stdout, elapsed);
    try stdout.print(".\n", .{});

    if (had_errors) {
        return error.FormattingFailed;
    }
}

/// Helper function to format elapsed time, showing decimal milliseconds
fn formatElapsedTime(writer: anytype, elapsed_ns: u64) !void {
    const elapsed_ms_float = @as(f64, @floatFromInt(elapsed_ns)) / @as(f64, @floatFromInt(std.time.ns_per_ms));
    try writer.print("{d:.1} ms", .{elapsed_ms_float});
}

fn handleProcessFileError(err: anytype, stderr: anytype, path: []const u8) !void {
    stderr.print("Failed to check {s}: ", .{path}) catch {};
    switch (err) {
        // Custom BuildEnv errors - these need special messages
        error.ExpectedAppHeader => stderr.print("Expected app header but found different header type\n", .{}) catch {},
        error.ExpectedPlatformString => stderr.print("Expected platform string in header\n", .{}) catch {},
        error.PathOutsideWorkspace => stderr.print("Dependency path outside workspace not allowed\n", .{}) catch {},
        error.UnsupportedHeader => stderr.print("Unsupported header type\n", .{}) catch {},
        error.ExpectedString => stderr.print("Expected string in header\n", .{}) catch {},
        error.Internal => stderr.print("Internal compiler error\n", .{}) catch {},
        error.InvalidDependency => stderr.print("Invalid dependency relationship\n", .{}) catch {},
        error.TooNested => stderr.print("Too deeply nested\n", .{}) catch {},
        error.InvalidPackageName => stderr.print("Invalid package name\n", .{}) catch {},

        // Catch-all for any other errors
        else => stderr.print("{s}\n", .{@errorName(err)}) catch {},
    }

    return err;
}

/// Result from checking a file using BuildEnv
const CheckResult = struct {
    reports: []DrainedReport,
    timing: CheckTimingInfo = if (builtin.target.cpu.arch == .wasm32) .{} else .{
        .tokenize_parse_ns = 0,
        .canonicalize_ns = 0,
        .canonicalize_diagnostics_ns = 0,
        .type_checking_ns = 0,
        .check_diagnostics_ns = 0,
    },
    was_cached: bool = false,
    error_count: u32 = 0,
    warning_count: u32 = 0,

    /// Free allocated memory
    pub fn deinit(self: *CheckResult, gpa: Allocator) void {
        for (self.reports) |*report| {
            report.deinit(gpa);
        }
        gpa.free(self.reports);
    }
};

/// Drained report with module info and file path
const DrainedReport = struct {
    file_path: []const u8,
    reports: []reporting.Report,

    pub fn deinit(self: *DrainedReport, gpa: Allocator) void {
        gpa.free(self.file_path);
        for (self.reports) |*report| {
            report.deinit();
        }
        gpa.free(self.reports);
    }
};

/// Timing information for check phases
const CheckTimingInfo = if (builtin.target.cpu.arch == .wasm32) struct {} else TimingInfo;

/// Error set for BuildEnv.build operations
const BuildAppError = std.mem.Allocator.Error || std.fs.File.OpenError || std.fs.File.ReadError || std.fs.File.WriteError || std.Thread.SpawnError || error{
    // Custom BuildEnv errors
    ExpectedAppHeader,
    ExpectedPlatformString,
    PathOutsideWorkspace,
    UnsupportedHeader,
    ExpectedString,
    Internal,
    InvalidDependency,
    TooNested,
    InvalidPackageName,
    InvalidNullByteInPath,
    // Additional errors from std library that might be missing
    Unseekable,
    CurrentWorkingDirectoryUnlinked,
    // Interpreter errors (propagate from eval during build)
    Crash,
    DivisionByZero,
    EarlyReturn,
    IntegerOverflow,
    InvalidImportIndex,
    InvalidMethodReceiver,
    InvalidNumExt,
    InvalidTagExt,
    ListIndexOutOfBounds,
    MethodLookupFailed,
    MethodNotFound,
    NotImplemented,
    NotNumeric,
    NullStackPointer,
    RecordIndexOutOfBounds,
    StackOverflow,
    StringOrderingNotSupported,
    TupleIndexOutOfBounds,
    TypeMismatch,
    UnresolvedImport,
    ZeroSizedType,
    // Layout errors
    TypeContainedMismatch,
    InvalidRecordExtension,
    InvalidNumberExtension,
    BugUnboxedFlexVar,
    BugUnboxedRigidVar,
};

/// Result from checking a file that preserves the BuildEnv for further processing (e.g., docs generation)
const CheckResultWithBuildEnv = struct {
    check_result: CheckResult,
    build_env: BuildEnv,

    /// Free allocated memory including the BuildEnv
    pub fn deinit(self: *CheckResultWithBuildEnv, gpa: Allocator) void {
        self.check_result.deinit(gpa);
        self.build_env.deinit();
    }
};

/// Check a Roc file using BuildEnv and preserve the BuildEnv for further processing
fn checkFileWithBuildEnvPreserved(
    allocs: *Allocators,
    filepath: []const u8,
    collect_timing: bool,
    cache_config: CacheConfig,
) BuildAppError!CheckResultWithBuildEnv {
    _ = collect_timing; // Timing is always collected by BuildEnv
    const trace = tracy.trace(@src());
    defer trace.end();

    // Initialize BuildEnv in single-threaded mode for checking
    var build_env = try BuildEnv.init(allocs.gpa, .single_threaded, 1);
    build_env.compiler_version = build_options.compiler_version;
    // Note: We do NOT defer build_env.deinit() here because we're returning it

    // Set up cache manager if caching is enabled
    if (cache_config.enabled) {
        const cache_manager = try allocs.gpa.create(CacheManager);
        cache_manager.* = CacheManager.init(allocs.gpa, cache_config, Filesystem.default());
        build_env.setCacheManager(cache_manager);
        // Note: BuildEnv.deinit() will clean up the cache manager when caller calls deinit
    }

    // Build the file (works for both app and module files)
    build_env.build(filepath) catch |err| {
        // Even on error, try to drain and print any reports that were collected
        const drained = build_env.drainReports() catch &[_]BuildEnv.DrainedModuleReports{};
        defer build_env.gpa.free(drained);

        // Print any error reports to stderr before failing
        return err;
    };

    // Force processing to ensure canonicalization happens
    var sched_iter = build_env.schedulers.iterator();
    if (sched_iter.next()) |sched_entry| {
        const package_env = sched_entry.value_ptr.*;
        if (package_env.modules.items.len > 0) {
            const module_name = package_env.modules.items[0].name;

            // Keep processing until the module is done
            var max_iterations: u32 = 20;
            while (max_iterations > 0) : (max_iterations -= 1) {
                const phase = package_env.modules.items[0].phase;
                if (phase == .Done) break;

                package_env.processModuleByName(module_name) catch break;
            }
        }
    }

    // Drain all reports
    const drained = try build_env.drainReports();

    // Count errors and warnings
    var error_count: u32 = 0;
    var warning_count: u32 = 0;

    for (drained) |mod| {
        for (mod.reports) |report| {
            switch (report.severity) {
                .info => {},
                .runtime_error, .fatal => error_count += 1,
                .warning => warning_count += 1,
            }
        }
    }

    // Convert BuildEnv drained reports to our format
    var reports = try allocs.gpa.alloc(DrainedReport, drained.len);
    for (drained, 0..) |mod, i| {
        reports[i] = .{
            .file_path = try allocs.gpa.dupe(u8, mod.abs_path),
            .reports = mod.reports, // Transfer ownership
        };
    }

    // Free the original drained reports
    // Note: abs_path is owned by BuildEnv, reports are moved to our array
    allocs.gpa.free(drained);

    // Get timing information from BuildEnv
    const timing = if (builtin.target.cpu.arch == .wasm32)
        CheckTimingInfo{}
    else
        build_env.getTimingInfo();

    const check_result = CheckResult{
        .reports = reports,
        .timing = timing,
        .was_cached = false, // BuildEnv doesn't currently expose cache info
        .error_count = error_count,
        .warning_count = warning_count,
    };

    return CheckResultWithBuildEnv{
        .check_result = check_result,
        .build_env = build_env,
    };
}

/// Check a Roc file using the BuildEnv system
fn checkFileWithBuildEnv(
    allocs: *Allocators,
    filepath: []const u8,
    collect_timing: bool,
    cache_config: CacheConfig,
) BuildAppError!CheckResult {
    _ = collect_timing; // Timing is always collected by BuildEnv
    const trace = tracy.trace(@src());
    defer trace.end();

    // Initialize BuildEnv in single-threaded mode for checking
    var build_env = try BuildEnv.init(allocs.gpa, .single_threaded, 1);
    build_env.compiler_version = build_options.compiler_version;
    defer build_env.deinit();

    // Set up cache manager if caching is enabled
    if (cache_config.enabled) {
        const cache_manager = try allocs.gpa.create(CacheManager);
        cache_manager.* = CacheManager.init(allocs.gpa, cache_config, Filesystem.default());
        build_env.setCacheManager(cache_manager);
        // Note: BuildEnv.deinit() will clean up the cache manager
    }

    // Build the file (works for both app and module files)
    build_env.build(filepath) catch {
        // Even on error, drain reports to show what went wrong
        const drained = build_env.drainReports() catch &[_]BuildEnv.DrainedModuleReports{};
        defer build_env.gpa.free(drained);

        // Count errors and warnings
        var error_count: u32 = 0;
        var warning_count: u32 = 0;

        for (drained) |mod| {
            for (mod.reports) |report| {
                switch (report.severity) {
                    .info => {},
                    .runtime_error, .fatal => error_count += 1,
                    .warning => warning_count += 1,
                }
            }
        }

        // Convert BuildEnv drained reports to our format
        // Note: Transfer ownership of reports since drainReports() already transferred them
        var reports = try build_env.gpa.alloc(DrainedReport, drained.len);
        for (drained, 0..) |mod, i| {
            reports[i] = .{
                .file_path = try build_env.gpa.dupe(u8, mod.abs_path),
                .reports = mod.reports, // Transfer ownership
            };
        }

        return CheckResult{
            .reports = reports,
            .error_count = error_count,
            .warning_count = warning_count,
        };
    };

    // Drain all reports
    const drained = try build_env.drainReports();

    // Count errors and warnings
    var error_count: u32 = 0;
    var warning_count: u32 = 0;

    for (drained) |mod| {
        for (mod.reports) |report| {
            switch (report.severity) {
                .info => {},
                .runtime_error, .fatal => error_count += 1,
                .warning => warning_count += 1,
            }
        }
    }

    // Convert BuildEnv drained reports to our format
    var reports = try allocs.gpa.alloc(DrainedReport, drained.len);
    for (drained, 0..) |mod, i| {
        reports[i] = .{
            .file_path = try allocs.gpa.dupe(u8, mod.abs_path),
            .reports = mod.reports, // Transfer ownership
        };
    }

    // Free the original drained reports
    // Note: abs_path is owned by BuildEnv, reports are moved to our array
    allocs.gpa.free(drained);

    // Get timing information from BuildEnv
    const timing = if (builtin.target.cpu.arch == .wasm32)
        CheckTimingInfo{}
    else
        build_env.getTimingInfo();

    return CheckResult{
        .reports = reports,
        .timing = timing,
        .was_cached = false, // BuildEnv doesn't currently expose cache info
        .error_count = error_count,
        .warning_count = warning_count,
    };
}

fn rocCheck(allocs: *Allocators, args: cli_args.CheckArgs) !void {
    const trace = tracy.trace(@src());
    defer trace.end();

    const stdout = stdoutWriter();
    const stderr = stderrWriter();

    var timer = try std.time.Timer.start();

    // Set up cache configuration based on command line args
    const cache_config = CacheConfig{
        .enabled = !args.no_cache,
        .verbose = args.verbose,
    };

    // Use BuildEnv to check the file
    var check_result = checkFileWithBuildEnv(
        allocs,
        args.path,
        args.time,
        cache_config,
    ) catch |err| {
        try handleProcessFileError(err, stderr, args.path);
        return;
    };
    defer check_result.deinit(allocs.gpa);

    const elapsed = timer.read();

    // Handle cached results vs fresh compilation results differently
    if (check_result.was_cached) {
        // For cached results, use the stored diagnostic counts
        const total_errors = check_result.error_count;
        const total_warnings = check_result.warning_count;

        if (total_errors > 0 or total_warnings > 0) {
            stderr.print("Found {} error(s) and {} warning(s) in ", .{
                total_errors,
                total_warnings,
            }) catch {};
            formatElapsedTime(stderr, elapsed) catch {};
            stderr.print(" for {s} (note module loaded from cache, use --no-cache to display Errors and Warnings.).", .{args.path}) catch {};
            return error.CheckFailed;
        } else {
            stdout.print("No errors found in ", .{}) catch {};
            formatElapsedTime(stdout, elapsed) catch {};
            stdout.print(" for {s} (loaded from cache)", .{args.path}) catch {};
        }
    } else {
        // For fresh compilation, process and display reports normally
        var has_errors = false;

        // Render reports grouped by module
        for (check_result.reports) |module| {
            for (module.reports) |*report| {

                // Render the diagnostic report to stderr
                try reporting.renderReportToTerminal(report, stderr, ColorPalette.ANSI, reporting.ReportingConfig.initColorTerminal());

                if (report.severity == .fatal or report.severity == .runtime_error) {
                    has_errors = true;
                }
            }
        }

        // Flush stderr to ensure all error output is visible
        stderr_writer.interface.flush() catch {};

        if (check_result.error_count > 0 or check_result.warning_count > 0) {
            stderr.writeAll("\n") catch {};
            stderr.print("Found {} error(s) and {} warning(s) in ", .{
                check_result.error_count,
                check_result.warning_count,
            }) catch {};
            formatElapsedTime(stderr, elapsed) catch {};
            stderr.print(" for {s}.\n", .{args.path}) catch {};

            // Flush before exit
            stderr_writer.interface.flush() catch {};
            return error.CheckFailed;
        } else {
            stdout.print("No errors found in ", .{}) catch {};
            formatElapsedTime(stdout, elapsed) catch {};
            stdout.print(" for {s}\n", .{args.path}) catch {};
            stdout_writer.interface.flush() catch {};
        }
    }

    // Print timing breakdown if requested
    if (args.time) {
        printTimingBreakdown(stdout, if (builtin.target.cpu.arch == .wasm32) null else check_result.timing);
    }
}

fn printTimingBreakdown(writer: anytype, timing: ?CheckTimingInfo) void {
    if (timing) |t| {
        writer.print("\nTiming breakdown:", .{}) catch {};
        writer.print("  tokenize + parse:             ", .{}) catch {};
        formatElapsedTime(writer, t.tokenize_parse_ns) catch {};
        writer.print("  ({} ns)", .{t.tokenize_parse_ns}) catch {};
        writer.print("  canonicalize:                 ", .{}) catch {};
        formatElapsedTime(writer, t.canonicalize_ns) catch {};
        writer.print("  ({} ns)", .{t.canonicalize_ns}) catch {};
        writer.print("  can diagnostics:              ", .{}) catch {};
        formatElapsedTime(writer, t.canonicalize_diagnostics_ns) catch {};
        writer.print("  ({} ns)", .{t.canonicalize_diagnostics_ns}) catch {};
        writer.print("  type checking:                ", .{}) catch {};
        formatElapsedTime(writer, t.type_checking_ns) catch {};
        writer.print("  ({} ns)", .{t.type_checking_ns}) catch {};
        writer.print("  type checking diagnostics:    ", .{}) catch {};
        formatElapsedTime(writer, t.check_diagnostics_ns) catch {};
        writer.print("  ({} ns)", .{t.check_diagnostics_ns}) catch {};
    }
}

/// Start an HTTP server to serve the generated documentation
fn serveDocumentation(allocs: *Allocators, docs_dir: []const u8) !void {
    const stdout = stdoutWriter();

    const address = try std.net.Address.parseIp("127.0.0.1", 8080);
    var server = try address.listen(.{
        .reuse_address = true,
    });
    defer server.deinit();

    stdout.print("Visit http://localhost:8080 to view the docs at ./{s}/\n", .{docs_dir}) catch {};
    stdout.print("Press Ctrl+C to stop the server\n", .{}) catch {};

    while (true) {
        const connection = try server.accept();
        handleConnection(allocs, connection, docs_dir) catch |err| {
            std.debug.print("Error handling connection: {}\n", .{err});
        };
    }
}

/// Handle a single HTTP connection
fn handleConnection(allocs: *Allocators, connection: std.net.Server.Connection, docs_dir: []const u8) !void {
    defer connection.stream.close();

    var buffer: [4096]u8 = undefined;
    var reader_buffer: [512]u8 = undefined;
    var conn_reader = connection.stream.reader(&reader_buffer);
    var slices = [_][]u8{buffer[0..]};
    const bytes_read = std.Io.Reader.readVec(conn_reader.interface(), &slices) catch |err| switch (err) {
        error.EndOfStream => 0,
        error.ReadFailed => return conn_reader.getError() orelse error.Unexpected,
    };

    if (bytes_read == 0) return;

    const request = buffer[0..bytes_read];

    // Parse the request line (e.g., "GET /path HTTP/1.1")
    var lines = std.mem.splitSequence(u8, request, "\r\n");
    const request_line = lines.next() orelse return;

    var parts = std.mem.splitSequence(u8, request_line, " ");
    const method = parts.next() orelse return;
    const path = parts.next() orelse return;

    if (!std.mem.eql(u8, method, "GET")) {
        try sendResponse(connection.stream, "405 Method Not Allowed", "text/plain", "Method Not Allowed");
        return;
    }

    // Determine the file path to serve
    const file_path = try resolveFilePath(allocs, docs_dir, path);

    // Try to open and serve the file
    const file = std.fs.cwd().openFile(file_path, .{}) catch |err| {
        if (err == error.FileNotFound) {
            try sendResponse(connection.stream, "404 Not Found", "text/plain", "File Not Found");
        } else {
            try sendResponse(connection.stream, "500 Internal Server Error", "text/plain", "Internal Server Error");
        }
        return;
    };
    defer file.close();

    // Read file contents
    const file_content = try file.readToEndAlloc(allocs.gpa, 10 * 1024 * 1024); // 10MB max
    defer allocs.gpa.free(file_content);

    // Determine content type
    const content_type = getContentType(file_path);

    // Send response
    try sendResponse(connection.stream, "200 OK", content_type, file_content);
}

/// Resolve the file path based on the URL path.
/// Returns arena-allocated path (no need to free).
fn resolveFilePath(allocs: *Allocators, docs_dir: []const u8, url_path: []const u8) ![]const u8 {
    // Remove leading slash
    const clean_path = if (url_path.len > 0 and url_path[0] == '/')
        url_path[1..]
    else
        url_path;

    // If path is empty or ends with /, serve index.html
    if (clean_path.len == 0 or clean_path[clean_path.len - 1] == '/') {
        return try std.fmt.allocPrint(allocs.arena, "{s}/{s}index.html", .{ docs_dir, clean_path });
    }

    // Check if the path has a file extension (contains a dot in the last component)
    const last_slash = std.mem.lastIndexOfScalar(u8, clean_path, '/') orelse 0;
    const last_component = clean_path[last_slash..];
    const has_extension = std.mem.indexOfScalar(u8, last_component, '.') != null;

    if (has_extension) {
        // Path has extension, serve the file directly
        return try std.fmt.allocPrint(allocs.arena, "{s}/{s}", .{ docs_dir, clean_path });
    } else {
        // No extension, serve index.html from that directory
        return try std.fmt.allocPrint(allocs.arena, "{s}/{s}/index.html", .{ docs_dir, clean_path });
    }
}

/// Get content type based on file extension
fn getContentType(file_path: []const u8) []const u8 {
    if (std.mem.endsWith(u8, file_path, ".html")) {
        return "text/html; charset=utf-8";
    } else if (std.mem.endsWith(u8, file_path, ".css")) {
        return "text/css";
    } else if (std.mem.endsWith(u8, file_path, ".js")) {
        return "application/javascript";
    } else if (std.mem.endsWith(u8, file_path, ".json")) {
        return "application/json";
    } else if (std.mem.endsWith(u8, file_path, ".png")) {
        return "image/png";
    } else if (std.mem.endsWith(u8, file_path, ".jpg") or std.mem.endsWith(u8, file_path, ".jpeg")) {
        return "image/jpeg";
    } else if (std.mem.endsWith(u8, file_path, ".svg")) {
        return "image/svg+xml";
    } else {
        return "text/plain";
    }
}

/// Send an HTTP response
fn sendResponse(stream: std.net.Stream, status: []const u8, content_type: []const u8, body: []const u8) !void {
    var response_buffer: [8192]u8 = undefined;
    const response = try std.fmt.bufPrint(
        &response_buffer,
        "HTTP/1.1 {s}\r\n" ++
            "Content-Type: {s}\r\n" ++
            "Content-Length: {d}\r\n" ++
            "Connection: close\r\n" ++
            "\r\n",
        .{ status, content_type, body.len },
    );

    try stream.writeAll(response);
    try stream.writeAll(body);
}

fn rocDocs(allocs: *Allocators, args: cli_args.DocsArgs) !void {
    const trace = tracy.trace(@src());
    defer trace.end();

    const stdout = stdoutWriter();
    const stderr = stderrWriter();

    var timer = try std.time.Timer.start();

    // Set up cache configuration based on command line args
    const cache_config = CacheConfig{
        .enabled = !args.no_cache,
        .verbose = args.verbose,
    };

    // Use BuildEnv to check the file, preserving the BuildEnv for docs generation
    var result_with_env = checkFileWithBuildEnvPreserved(
        allocs,
        args.path,
        args.time,
        cache_config,
    ) catch |err| {
        return handleProcessFileError(err, stderr, args.path);
    };

    // Clean up when we're done - this includes the BuildEnv and all module envs
    defer result_with_env.deinit(allocs.gpa);

    const check_result = &result_with_env.check_result;
    const elapsed = timer.read();

    // Handle cached results vs fresh compilation results differently
    if (check_result.was_cached) {
        // For cached results, use the stored diagnostic counts
        const total_errors = check_result.error_count;
        const total_warnings = check_result.warning_count;

        if (total_errors > 0 or total_warnings > 0) {
            stderr.print("Found {} error(s) and {} warning(s) in ", .{
                total_errors,
                total_warnings,
            }) catch {};
            formatElapsedTime(stderr, elapsed) catch {};
            stderr.print(" for {s} (note module loaded from cache, use --no-cache to display Errors and Warnings.).", .{args.path}) catch {};
            return error.DocsFailed;
        }
    } else {
        // For fresh compilation, process and display reports normally
        var has_errors = false;

        // Render reports grouped by module
        for (check_result.reports) |module| {
            for (module.reports) |*report| {

                // Render the diagnostic report to stderr
                reporting.renderReportToTerminal(report, stderr, ColorPalette.ANSI, reporting.ReportingConfig.initColorTerminal()) catch |render_err| {
                    stderr.print("Error rendering diagnostic report: {}", .{render_err}) catch {};
                    // Fallback to just printing the title
                    stderr.print("  {s}", .{report.title}) catch {};
                };

                if (report.severity == .fatal or report.severity == .runtime_error) {
                    has_errors = true;
                }
            }
        }

        if (check_result.error_count > 0 or check_result.warning_count > 0) {
            stderr.writeAll("\n") catch {};
            stderr.print("Found {} error(s) and {} warning(s) in ", .{
                check_result.error_count,
                check_result.warning_count,
            }) catch {};
            formatElapsedTime(stderr, elapsed) catch {};
            stderr.print(" for {s}.", .{args.path}) catch {};

            if (check_result.error_count > 0) {
                return error.DocsFailed;
            }
        }
    }

    // Print timing breakdown if requested
    if (args.time) {
        printTimingBreakdown(stdout, if (builtin.target.cpu.arch == .wasm32) null else check_result.timing);
    }

    // Generate documentation for all packages and modules
    try generateDocs(allocs, &result_with_env.build_env, args.path, args.output);

    stdout.print("\nDocumentation generation complete for {s}\n", .{args.path}) catch {};

    // Start HTTP server if --serve flag is enabled
    if (args.serve) {
        try serveDocumentation(allocs, args.output);
    }
}

/// Associated item (type or value) within a module or type
pub const AssociatedItem = struct {
    name: []const u8,
    children: []AssociatedItem, // Nested associated items (for types with associated items)

    fn deinit(self: AssociatedItem, gpa: Allocator) void {
        gpa.free(self.name);
        for (self.children) |child| {
            child.deinit(gpa);
        }
        gpa.free(self.children);
    }
};

/// Information about an imported module
pub const ModuleInfo = struct {
    name: []const u8, // e.g., "Foo" or "foo.Bar"
    link_path: []const u8, // e.g., "Foo" or "foo/Bar"
    associated_items: []AssociatedItem, // Types and values defined in this module

    fn deinit(self: ModuleInfo, gpa: Allocator) void {
        gpa.free(self.name);
        gpa.free(self.link_path);
        for (self.associated_items) |item| {
            item.deinit(gpa);
        }
        gpa.free(self.associated_items);
    }
};

/// Recursively write associated items as nested <ul> elements
fn writeAssociatedItems(writer: anytype, items: []const AssociatedItem, indent_level: usize) !void {
    // Write opening <ul>
    try writer.splatByteAll(' ', indent_level * 2);
    try writer.writeAll("<ul>\n");

    for (items) |item| {
        // Write <li> with item name
        try writer.splatByteAll(' ', (indent_level + 1) * 2);
        try writer.print("<li>{s}\n", .{item.name});

        // Recursively write children if any
        if (item.children.len > 0) {
            try writeAssociatedItems(writer, item.children, indent_level + 2);
        }

        // Close <li>
        try writer.splatByteAll(' ', (indent_level + 1) * 2);
        try writer.writeAll("</li>\n");
    }

    // Write closing </ul>
    try writer.splatByteAll(' ', indent_level * 2);
    try writer.writeAll("</ul>\n");
}

/// Generate HTML index file for a package or app
pub fn generatePackageIndex(
    allocs: *Allocators,
    output_path: []const u8,
    module_path: []const u8,
    package_shorthands: []const []const u8,
    imported_modules: []const ModuleInfo,
) !void {
    // Create output directory if it doesn't exist
    std.fs.cwd().makePath(output_path) catch |err| switch (err) {
        error.PathAlreadyExists => {},
        else => return err,
    };

    // Create index.html file
    const index_path = try std.fs.path.join(allocs.arena, &[_][]const u8{ output_path, "index.html" });

    const file = try std.fs.cwd().createFile(index_path, .{});
    defer file.close();

    var file_buffer: [4096]u8 = undefined;
    var file_writer = file.writer(&file_buffer);
    const writer = &file_writer.interface;

    // Write HTML header
    try writer.writeAll("<!DOCTYPE html>\n<html>\n<head>\n");
    try writer.writeAll("  <meta charset=\"UTF-8\">\n");
    try writer.writeAll("  <title>Documentation</title>\n");
    try writer.writeAll("</head>\n<body>\n");

    // Write module path as h1
    try writer.print("  <h1>{s}</h1>\n", .{module_path});

    // Write sidebar with imported modules if any
    if (imported_modules.len > 0) {
        try writer.writeAll("  <ul class='sidebar'>\n");
        for (imported_modules) |mod_info| {
            try writer.print("    <li>\n      <a href=\"{s}\">{s}</a>\n", .{ mod_info.link_path, mod_info.name });

            // Write nested associated items if any
            if (mod_info.associated_items.len > 0) {
                try writeAssociatedItems(writer, mod_info.associated_items, 3);
            }

            try writer.writeAll("    </li>\n");
        }
        try writer.writeAll("  </ul>\n");
    }

    // Write links to package dependencies if any exist
    if (package_shorthands.len > 0) {
        try writer.writeAll("  <ul>\n");
        for (package_shorthands) |shorthand| {
            try writer.print("    <li><a href=\"{s}\">{s}</a></li>\n", .{ shorthand, shorthand });
        }
        try writer.writeAll("  </ul>\n");
    }

    try writer.writeAll("</body>\n</html>\n");
    try writer.flush();
}

/// Generate HTML index file for a module
pub fn generateModuleIndex(
    allocs: *Allocators,
    output_path: []const u8,
    module_name: []const u8,
) !void {
    // Create output directory if it doesn't exist
    std.fs.cwd().makePath(output_path) catch |err| switch (err) {
        error.PathAlreadyExists => {},
        else => return err,
    };

    // Create index.html file
    const index_path = try std.fs.path.join(allocs.arena, &[_][]const u8{ output_path, "index.html" });

    const file = try std.fs.cwd().createFile(index_path, .{});
    defer file.close();

    var file_buffer: [4096]u8 = undefined;
    var file_writer = file.writer(&file_buffer);
    const writer = &file_writer.interface;

    // Write HTML header
    try writer.writeAll("<!DOCTYPE html>\n<html>\n<head>\n");
    try writer.writeAll("  <meta charset=\"UTF-8\">\n");
    try writer.print("  <title>{s}</title>\n", .{module_name});
    try writer.writeAll("</head>\n<body>\n");

    // Write module name as h1
    try writer.print("  <h1>{s}</h1>\n", .{module_name});

    try writer.writeAll("</body>\n</html>\n");
    try writer.flush();
}

/// Extract associated items from a record expression (recursively)
fn extractRecordAssociatedItems(
    allocs: *Allocators,
    module_env: *const ModuleEnv,
    record_fields: can.CIR.RecordField.Span,
) ![]AssociatedItem {
    var items = std.array_list.Managed(AssociatedItem).init(allocs.gpa);
    errdefer {
        for (items.items) |item| {
            item.deinit(allocs.gpa);
        }
        items.deinit();
    }

    const fields_slice = module_env.store.sliceRecordFields(record_fields);
    for (fields_slice) |field_idx| {
        const field = module_env.store.getRecordField(field_idx);
        const field_name = try allocs.gpa.dupe(u8, module_env.getIdentText(field.name));
        errdefer allocs.gpa.free(field_name);

        // Check if the field value is a nominal type (has nested associated items)
        const field_expr = module_env.store.getExpr(field.value);
        const children = switch (field_expr) {
            .e_nominal => |nom| blk: {
                // Get the nominal type's backing expression
                const backing_expr = module_env.store.getExpr(nom.backing_expr);
                break :blk switch (backing_expr) {
                    .e_record => |rec| try extractRecordAssociatedItems(allocs, module_env, rec.fields),
                    else => try allocs.gpa.alloc(AssociatedItem, 0),
                };
            },
            else => try allocs.gpa.alloc(AssociatedItem, 0),
        };

        try items.append(.{
            .name = field_name,
            .children = children,
        });
    }

    return try items.toOwnedSlice();
}

/// Extract associated items from a module's exports
fn extractAssociatedItems(
    allocs: *Allocators,
    module_env: *const ModuleEnv,
) ![]AssociatedItem {
    var items = std.array_list.Managed(AssociatedItem).init(allocs.gpa);
    errdefer {
        for (items.items) |item| {
            item.deinit(allocs.gpa);
        }
        items.deinit();
    }

    // Get all exported definitions
    const exports_slice = module_env.store.sliceDefs(module_env.exports);

    // If no exports, try all_defs (for modules that are still being processed)
    const defs_slice = if (exports_slice.len == 0)
        module_env.store.sliceDefs(module_env.all_defs)
    else
        exports_slice;

    for (defs_slice) |def_idx| {
        const def = module_env.store.getDef(def_idx);

        // Get the pattern to find the name
        const pattern = module_env.store.getPattern(def.pattern);

        // Extract name from pattern (could be assign, nominal, etc.)
        const name_ident_opt = switch (pattern) {
            .assign => |a| a.ident,
            .nominal => |n| blk: {
                // For nominal types, we need to get the statement and extract the header
                const stmt = module_env.store.getStatement(n.nominal_type_decl);
                break :blk switch (stmt) {
                    .s_nominal_decl => |decl| module_env.store.getTypeHeader(decl.header).name,
                    else => continue,
                };
            },
            else => continue,
        };

        const name = try allocs.gpa.dupe(u8, module_env.getIdentText(name_ident_opt));
        errdefer allocs.gpa.free(name);

        // Extract nested associated items if this is a nominal type with a record
        const children = switch (pattern) {
            .nominal => blk: {
                // For nominal types, look at the expression to find associated items
                const expr = module_env.store.getExpr(def.expr);
                break :blk switch (expr) {
                    .e_nominal => |nom_expr| blk2: {
                        const backing = module_env.store.getExpr(nom_expr.backing_expr);
                        break :blk2 switch (backing) {
                            .e_record => |record| try extractRecordAssociatedItems(allocs, module_env, record.fields),
                            else => try allocs.gpa.alloc(AssociatedItem, 0),
                        };
                    },
                    else => try allocs.gpa.alloc(AssociatedItem, 0),
                };
            },
            else => try allocs.gpa.alloc(AssociatedItem, 0),
        };

        try items.append(.{
            .name = name,
            .children = children,
        });
    }

    return try items.toOwnedSlice();
}

/// Generate documentation for the root and all its dependencies and imported modules
fn generateDocs(
    allocs: *Allocators,
    build_env: *compile.BuildEnv,
    module_path: []const u8,
    base_output_dir: []const u8,
) !void {
    // First, determine if this is an app or other kind
    var pkg_iter = build_env.packages.iterator();
    const first_pkg = if (pkg_iter.next()) |entry| entry.value_ptr.* else return;

    const is_app = first_pkg.kind == .app;

    if (is_app) {
        // For apps, collect all imported modules and generate sidebar
        try generateAppDocs(allocs, build_env, module_path, base_output_dir);
    } else {
        // For packages, just generate package dependency docs
        try generatePackageDocs(allocs, build_env, module_path, base_output_dir, "");
    }
}

/// Generate docs for an app module
fn generateAppDocs(
    allocs: *Allocators,
    build_env: *compile.BuildEnv,
    module_path: []const u8,
    base_output_dir: []const u8,
) !void {
    // Collect all imported modules (both local and from packages)
    var modules_map = std.StringHashMap(ModuleInfo).init(allocs.gpa);
    defer {
        var it = modules_map.iterator();
        while (it.next()) |entry| {
            entry.value_ptr.deinit(allocs.gpa);
        }
        modules_map.deinit();
    }

    // Get the root package
    var pkg_iter = build_env.packages.iterator();
    const first_pkg = if (pkg_iter.next()) |entry| entry.value_ptr.* else return;

    // Iterate through schedulers to get modules
    var sched_iter = build_env.schedulers.iterator();
    while (sched_iter.next()) |sched_entry| {
        const package_name = sched_entry.key_ptr.*;
        const package_env = sched_entry.value_ptr.*;

        // Iterate through modules in this package
        for (package_env.modules.items) |module_state| {
            // Process external imports (e.g., "cli.Stdout")
            for (module_state.external_imports.items) |ext_import| {
                // Parse the import (e.g., "cli.Stdout" -> package="cli", module="Stdout")
                if (std.mem.indexOfScalar(u8, ext_import, '.')) |dot_index| {
                    const pkg_shorthand = ext_import[0..dot_index];
                    const module_name = ext_import[dot_index + 1 ..];

                    // Create full name and link path
                    const full_name = try allocs.arena.dupe(u8, ext_import);
                    const link_path = try std.fmt.allocPrint(allocs.arena, "{s}/{s}", .{ pkg_shorthand, module_name });

                    const empty_items = [_]AssociatedItem{};
                    const mod_info = ModuleInfo{
                        .name = full_name,
                        .link_path = link_path,
                        .associated_items = &empty_items,
                    };

                    // Add to map (deduplicates automatically)
                    const gop = try modules_map.getOrPut(full_name);
                    if (!gop.found_existing) {
                        gop.value_ptr.* = mod_info;
                    }

                    // Generate index.html for this module
                    const module_output_dir = try std.fs.path.join(allocs.arena, &[_][]const u8{ base_output_dir, pkg_shorthand, module_name });
                    generateModuleIndex(allocs, module_output_dir, ext_import) catch |err| {
                        std.debug.print("Warning: failed to generate module index for {s}: {}\n", .{ ext_import, err });
                    };
                }
            }

            // Process local imports (non-external modules in the same package)
            for (module_state.imports.items) |import_id| {
                if (import_id < package_env.modules.items.len) {
                    const imported_module = package_env.modules.items[import_id];
                    const module_name = imported_module.name;

                    // Skip if this is the root module itself
                    if (std.mem.eql(u8, module_name, "main")) continue;

                    // Only include if it's a local module (not from a package)
                    if (std.mem.eql(u8, package_name, first_pkg.name)) {
                        const full_name = try allocs.gpa.dupe(u8, module_name);
                        const link_path = try allocs.gpa.dupe(u8, module_name);

                        // Extract associated items from the module if it has an env
                        const associated_items = if (imported_module.env) |*mod_env|
                            try extractAssociatedItems(allocs, mod_env)
                        else
                            try allocs.gpa.alloc(AssociatedItem, 0);

                        const mod_info = ModuleInfo{
                            .name = full_name,
                            .link_path = link_path,
                            .associated_items = associated_items,
                        };

                        const gop = try modules_map.getOrPut(full_name);
                        if (!gop.found_existing) {
                            gop.value_ptr.* = mod_info;
                        } else {
                            // Free the duplicates
                            allocs.gpa.free(full_name);
                            allocs.gpa.free(link_path);
                            for (associated_items) |item| {
                                item.deinit(allocs.gpa);
                            }
                            allocs.gpa.free(associated_items);
                        }

                        // Generate index.html for this local module
                        const module_output_dir = try std.fs.path.join(allocs.arena, &[_][]const u8{ base_output_dir, module_name });
                        generateModuleIndex(allocs, module_output_dir, module_name) catch |err| {
                            std.debug.print("Warning: failed to generate module index for {s}: {}\n", .{ module_name, err });
                        };
                    }
                }
            }
        }
    }

    // Convert map to sorted list
    var modules_list = std.ArrayList(ModuleInfo).empty;
    defer modules_list.deinit(allocs.gpa);
    var map_iter = modules_map.iterator();
    while (map_iter.next()) |entry| {
        try modules_list.append(allocs.gpa, entry.value_ptr.*);
    }

    // Collect package shorthands
    var shorthands_list = std.array_list.Managed([]const u8).init(allocs.gpa);
    defer {
        for (shorthands_list.items) |item| allocs.gpa.free(item);
        shorthands_list.deinit();
    }

    var shorthand_iter = first_pkg.shorthands.iterator();
    while (shorthand_iter.next()) |sh_entry| {
        const shorthand = try allocs.gpa.dupe(u8, sh_entry.key_ptr.*);
        try shorthands_list.append(shorthand);
    }

    // Generate root index.html
    try generatePackageIndex(allocs, base_output_dir, module_path, shorthands_list.items, modules_list.items);

    // Generate package dependency docs recursively
    shorthand_iter = first_pkg.shorthands.iterator();
    while (shorthand_iter.next()) |sh_entry| {
        const shorthand = sh_entry.key_ptr.*;
        const dep_ref = sh_entry.value_ptr.*;

        generatePackageDocs(allocs, build_env, dep_ref.root_file, base_output_dir, shorthand) catch |err| {
            std.debug.print("Warning: failed to generate docs for package {s}: {}\n", .{ shorthand, err });
        };
    }
}

/// Recursively generate documentation for a package and its dependencies
fn generatePackageDocs(
    allocs: *Allocators,
    build_env: *compile.BuildEnv,
    module_path: []const u8,
    base_output_dir: []const u8,
    relative_path: []const u8,
) error{OutOfMemory}!void {
    const output_dir = if (relative_path.len == 0)
        try allocs.arena.dupe(u8, base_output_dir)
    else
        try std.fs.path.join(allocs.arena, &[_][]const u8{ base_output_dir, relative_path });

    var shorthands_list = std.array_list.Managed([]const u8).init(allocs.gpa);
    defer {
        for (shorthands_list.items) |item| allocs.gpa.free(item);
        shorthands_list.deinit();
    }

    var pkg_iter = build_env.packages.iterator();
    while (pkg_iter.next()) |entry| {
        const pkg = entry.value_ptr;

        var shorthand_iter = pkg.shorthands.iterator();
        while (shorthand_iter.next()) |sh_entry| {
            const shorthand = try allocs.gpa.dupe(u8, sh_entry.key_ptr.*);
            try shorthands_list.append(shorthand);
        }

        shorthand_iter = pkg.shorthands.iterator();
        while (shorthand_iter.next()) |sh_entry| {
            const shorthand = sh_entry.key_ptr.*;

            const dep_relative_path = if (relative_path.len == 0)
                try allocs.arena.dupe(u8, shorthand)
            else
                try std.fs.path.join(allocs.arena, &[_][]const u8{ relative_path, shorthand });

            const dep_ref = sh_entry.value_ptr.*;
            generatePackageDocs(allocs, build_env, dep_ref.root_file, base_output_dir, dep_relative_path) catch |err| {
                std.debug.print("Warning: failed to generate docs for {s}: {}\n", .{ shorthand, err });
            };
        }

        break;
    }

    // For standalone modules, extract and display their exports
    var module_infos = std.array_list.Managed(ModuleInfo).init(allocs.gpa);
    defer {
        for (module_infos.items) |mod| mod.deinit(allocs.gpa);
        module_infos.deinit();
    }

    // Get the module's exports if it's a standalone module
    var sched_iter = build_env.schedulers.iterator();
    while (sched_iter.next()) |sched_entry| {
        const package_env = sched_entry.value_ptr.*;

        // Check ALL modules in this package
        for (package_env.modules.items) |module_state| {
            if (module_state.env) |*mod_env| {
                const associated_items = try extractAssociatedItems(allocs, mod_env);
                const mod_name = try allocs.gpa.dupe(u8, module_state.name);

                try module_infos.append(.{
                    .name = mod_name,
                    .link_path = try allocs.gpa.dupe(u8, ""),
                    .associated_items = associated_items,
                });
            }
        }
    }

    generatePackageIndex(allocs, output_dir, module_path, shorthands_list.items, module_infos.items) catch |err| {
        std.debug.print("Warning: failed to generate index for {s}: {}\n", .{ module_path, err });
    };
}<|MERGE_RESOLUTION|>--- conflicted
+++ resolved
@@ -1735,18 +1735,10 @@
     }
 
     // Type check with all imported modules
-<<<<<<< HEAD
     // Use the env's module_name_idx so that nominal types' origin_module matches
     // the env's identity for method resolution at runtime
-    const app_common_idents: Check.CommonIdents = .{
+    const app_builtin_ctx: Check.BuiltinContext = .{
         .module_name = app_env.module_name_idx,
-        .list = try app_env.insertIdent(base.Ident.for_text("List")),
-        .box = try app_env.insertIdent(base.Ident.for_text("Box")),
-        .@"try" = try app_env.insertIdent(base.Ident.for_text("Try")),
-=======
-    const app_builtin_ctx: Check.BuiltinContext = .{
-        .module_name = try app_env.insertIdent(base.Ident.for_text("app")),
->>>>>>> b7396835
         .bool_stmt = builtin_modules.builtin_indices.bool_type,
         .try_stmt = builtin_modules.builtin_indices.try_type,
         .str_stmt = builtin_modules.builtin_indices.str_type,
