//! Roc command line interface for the new compiler. Entrypoint of the Roc binary.
//! Build with `zig build -Dfuzz -Dsystem-afl=false`.
//! Result is at `./zig-out/bin/roc`

const std = @import("std");
const build_options = @import("build_options");
const builtin = @import("builtin");
const base = @import("base");
const collections = @import("collections");
const reporting = @import("reporting");
const parse = @import("parse");
const tracy = @import("tracy");
const fs_mod = @import("fs");
const compile = @import("compile");
const can = @import("can");
const check = @import("check");
const bundle = @import("bundle");
const unbundle = @import("unbundle");
const ipc = @import("ipc");
const fmt = @import("fmt");
const eval = @import("eval");
const builtins = @import("builtins");

const cli_args = @import("cli_args.zig");
const bench = @import("bench.zig");
const linker = @import("linker.zig");
const platform_host_shim = @import("platform_host_shim.zig");
const builder = @import("builder.zig");

/// Check if LLVM is available
const llvm_available = builder.isLLVMAvailable();

const Can = can.Can;
const Check = check.Check;
const SharedMemoryAllocator = ipc.SharedMemoryAllocator;
const Filesystem = fs_mod.Filesystem;
const ModuleEnv = can.ModuleEnv;
const BuildEnv = compile.BuildEnv;
const TimingInfo = compile.package.TimingInfo;
const CacheManager = compile.CacheManager;
const CacheConfig = compile.CacheConfig;
const tokenize = parse.tokenize;
const TestRunner = eval.TestRunner;
const RocOps = builtins.host_abi.RocOps;
const RocAlloc = builtins.host_abi.RocAlloc;
const RocDealloc = builtins.host_abi.RocDealloc;
const RocRealloc = builtins.host_abi.RocRealloc;
const RocDbg = builtins.host_abi.RocDbg;
const RocExpectFailed = builtins.host_abi.RocExpectFailed;
const RocCrashed = builtins.host_abi.RocCrashed;
const TestOpsEnv = eval.TestOpsEnv;
const Allocators = base.Allocators;

const roc_interpreter_shim_lib = if (builtin.is_test) &[_]u8{} else if (builtin.target.os.tag == .windows) @embedFile("roc_interpreter_shim.lib") else @embedFile("libroc_interpreter_shim.a");

test "main cli tests" {
    _ = @import("test_bundle_logic.zig");
    _ = @import("libc_finder.zig");
    _ = @import("test_shared_memory_system.zig");
}

// Workaround for Zig standard library compilation issue on macOS ARM64.
//
// The Problem:
// When importing std.c directly, Zig attempts to compile ALL C function declarations,
// including mremap which has this signature in std/c.zig:9562:
//   pub extern "c" fn mremap(addr: ?*align(page_size) const anyopaque, old_len: usize,
//                            new_len: usize, flags: MREMAP, ...) *anyopaque;
//
// The variadic arguments (...) at the end trigger this compiler error on macOS ARM64:
//   "parameter of type 'void' not allowed in function with calling convention 'aarch64_aapcs_darwin'"
//
// This is because:
// 1. mremap is a Linux-specific syscall that doesn't exist on macOS
// 2. The variadic declaration is incompatible with ARM64 macOS calling conventions
// 3. Even though we never call mremap, just importing std.c triggers its compilation
//
// Related issues:
// - https://github.com/ziglang/zig/issues/6321 - Discussion about mremap platform support
// - mremap is only available on Linux/FreeBSD, not macOS/Darwin
//
// Solution:
// Instead of importing all of std.c, we create a minimal wrapper that only exposes
// the specific types and functions we actually need. This avoids triggering the
// compilation of the broken mremap declaration.
//
// TODO: This workaround can be removed once the upstream Zig issue is fixed.
/// Minimal wrapper around std.c types and functions to avoid mremap compilation issues.
/// Contains only the C types and functions we actually need.
pub const c = struct {
    pub const mode_t = std.c.mode_t;
    pub const off_t = std.c.off_t;

    pub const close = std.c.close;
    pub const link = std.c.link;
    pub const ftruncate = std.c.ftruncate;
    pub const _errno = std.c._errno;
};

// Platform-specific shared memory implementation
const is_windows = builtin.target.os.tag == .windows;

var stdout_buffer: [4096]u8 = undefined;
var stdout_writer: std.fs.File.Writer = undefined;
var stdout_initialized = false;

var stderr_buffer: [4096]u8 = undefined;
var stderr_writer: std.fs.File.Writer = undefined;
var stderr_initialized = false;

fn stdoutWriter() *std.Io.Writer {
    if (is_windows or !stdout_initialized) {
        stdout_writer = std.fs.File.stdout().writer(&stdout_buffer);
        stdout_initialized = true;
    }
    return &stdout_writer.interface;
}

fn stderrWriter() *std.Io.Writer {
    if (is_windows or !stderr_initialized) {
        stderr_writer = std.fs.File.stderr().writer(&stderr_buffer);
        stderr_initialized = true;
    }
    return &stderr_writer.interface;
}

// POSIX shared memory functions
const posix = if (!is_windows) struct {
    extern "c" fn shm_open(name: [*:0]const u8, oflag: c_int, mode: std.c.mode_t) c_int;
    extern "c" fn shm_unlink(name: [*:0]const u8) c_int;
    extern "c" fn mmap(addr: ?*anyopaque, len: usize, prot: c_int, flags: c_int, fd: c_int, offset: std.c.off_t) ?*anyopaque;
    extern "c" fn munmap(addr: *anyopaque, len: usize) c_int;
    extern "c" fn fcntl(fd: c_int, cmd: c_int, arg: c_int) c_int;

    // fcntl constants
    const F_GETFD = 1;
    const F_SETFD = 2;
    const FD_CLOEXEC = 1;
} else struct {};

// Windows shared memory functions
const windows = if (is_windows) struct {
    const HANDLE = *anyopaque;
    const DWORD = u32;
    const BOOL = c_int;
    const LPVOID = ?*anyopaque;
    const LPCWSTR = [*:0]const u16;
    const SIZE_T = usize;
    const STARTUPINFOW = extern struct {
        cb: DWORD,
        lpReserved: ?LPCWSTR,
        lpDesktop: ?LPCWSTR,
        lpTitle: ?LPCWSTR,
        dwX: DWORD,
        dwY: DWORD,
        dwXSize: DWORD,
        dwYSize: DWORD,
        dwXCountChars: DWORD,
        dwYCountChars: DWORD,
        dwFillAttribute: DWORD,
        dwFlags: DWORD,
        wShowWindow: u16,
        cbReserved2: u16,
        lpReserved2: ?*u8,
        hStdInput: ?HANDLE,
        hStdOutput: ?HANDLE,
        hStdError: ?HANDLE,
    };
    const PROCESS_INFORMATION = extern struct {
        hProcess: HANDLE,
        hThread: HANDLE,
        dwProcessId: DWORD,
        dwThreadId: DWORD,
    };

    extern "kernel32" fn SetHandleInformation(hObject: HANDLE, dwMask: DWORD, dwFlags: DWORD) BOOL;
    extern "kernel32" fn CreateProcessW(
        lpApplicationName: ?LPCWSTR,
        lpCommandLine: ?[*:0]u16,
        lpProcessAttributes: ?*anyopaque,
        lpThreadAttributes: ?*anyopaque,
        bInheritHandles: BOOL,
        dwCreationFlags: DWORD,
        lpEnvironment: ?*anyopaque,
        lpCurrentDirectory: ?LPCWSTR,
        lpStartupInfo: *STARTUPINFOW,
        lpProcessInformation: *PROCESS_INFORMATION,
    ) BOOL;
    extern "kernel32" fn WaitForSingleObject(hHandle: HANDLE, dwMilliseconds: DWORD) DWORD;
    extern "kernel32" fn GetExitCodeProcess(hProcess: HANDLE, lpExitCode: *DWORD) BOOL;

    const HANDLE_FLAG_INHERIT = 0x00000001;
    const INFINITE = 0xFFFFFFFF;
} else struct {};

const benchTokenizer = bench.benchTokenizer;
const benchParse = bench.benchParse;

const Allocator = std.mem.Allocator;
const ColorPalette = reporting.ColorPalette;

const legalDetailsFileContent = @embedFile("legal_details");

/// Size for shared memory allocator (just virtual address space to reserve)
///
/// We pick a large number because we can't resize this without messing up the
/// child process. It's just virtual address space though, not physical memory.
/// On 32-bit targets, we use 512MB since 2TB won't fit in the address space.
const SHARED_MEMORY_SIZE: usize = if (@sizeOf(usize) >= 8)
    512 * 1024 * 1024 // 512MB for 64-bit targets (reduced from 2TB for Windows compatibility)
else
    256 * 1024 * 1024; // 256MB for 32-bit targets

/// Cross-platform hardlink creation
fn createHardlink(allocs: *Allocators, source: []const u8, dest: []const u8) !void {
    if (comptime builtin.target.os.tag == .windows) {
        // On Windows, use CreateHardLinkW
        const source_w = try std.unicode.utf8ToUtf16LeAllocZ(allocs.arena, source);
        const dest_w = try std.unicode.utf8ToUtf16LeAllocZ(allocs.arena, dest);

        // Declare CreateHardLinkW since it's not in all versions of std
        const kernel32 = struct {
            extern "kernel32" fn CreateHardLinkW(
                lpFileName: [*:0]const u16,
                lpExistingFileName: [*:0]const u16,
                lpSecurityAttributes: ?*anyopaque,
            ) callconv(std.os.windows.WINAPI) std.os.windows.BOOL;
        };

        if (kernel32.CreateHardLinkW(dest_w, source_w, null) == 0) {
            const err = std.os.windows.kernel32.GetLastError();
            switch (err) {
                .ALREADY_EXISTS => return error.PathAlreadyExists,
                else => return error.Unexpected,
            }
        }
    } else {
        // On POSIX systems, use the link system call
        const source_c = try allocs.arena.dupeZ(u8, source);
        const dest_c = try allocs.arena.dupeZ(u8, dest);

        const result = c.link(source_c, dest_c);
        if (result != 0) {
            const errno = c._errno().*;
            switch (errno) {
                17 => return error.PathAlreadyExists, // EEXIST
                else => return error.Unexpected,
            }
        }
    }
}

/// Generate a cryptographically secure random ASCII string for directory names
fn generateRandomSuffix(allocs: *Allocators) ![]u8 {
    // TODO: Consider switching to a library like https://github.com/abhinav/temp.zig
    // for more robust temporary file/directory handling
    const charset = "abcdefghijklmnopqrstuvwxyzABCDEFGHIJKLMNOPQRSTUVWXYZ0123456789";

    const suffix = try allocs.arena.alloc(u8, 32);

    // Fill with cryptographically secure random bytes
    std.crypto.random.bytes(suffix);

    // Convert to ASCII characters from our charset
    for (suffix) |*byte| {
        byte.* = charset[byte.* % charset.len];
    }

    return suffix;
}

/// Create the temporary directory structure for fd communication.
/// Returns the path to the executable in the temp directory (allocated from arena, no need to free).
/// If a cache directory is provided, it will be used for temporary files; otherwise
/// falls back to the system temp directory.
pub fn createTempDirStructure(allocs: *Allocators, exe_path: []const u8, shm_handle: SharedMemoryHandle, cache_dir: ?[]const u8) ![]const u8 {
    // Use provided cache dir or fall back to system temp directory
    const temp_dir = if (cache_dir) |dir|
        try allocs.arena.dupe(u8, dir)
    else if (comptime is_windows)
        std.process.getEnvVarOwned(allocs.arena, "TEMP") catch
            std.process.getEnvVarOwned(allocs.arena, "TMP") catch try allocs.arena.dupe(u8, "C:\\Windows\\Temp")
    else
        std.process.getEnvVarOwned(allocs.arena, "TMPDIR") catch try allocs.arena.dupe(u8, "/tmp");

    // Try up to 10 times to create a unique directory
    var attempt: u8 = 0;
    while (attempt < 10) : (attempt += 1) {
        const random_suffix = try generateRandomSuffix(allocs);

        // Create the full path with .txt suffix first
        const normalized_temp_dir = if (comptime is_windows)
            std.mem.trimRight(u8, temp_dir, "/\\")
        else
            std.mem.trimRight(u8, temp_dir, "/");
        const dir_name_with_txt = if (comptime is_windows)
            try std.fmt.allocPrint(allocs.arena, "{s}\\roc-tmp-{s}.txt", .{ normalized_temp_dir, random_suffix })
        else
            try std.fmt.allocPrint(allocs.arena, "{s}/roc-tmp-{s}.txt", .{ normalized_temp_dir, random_suffix });

        // Get the directory path by slicing off the .txt suffix
        const dir_path_len = dir_name_with_txt.len - 4; // Remove ".txt"
        const temp_dir_path = dir_name_with_txt[0..dir_path_len];

        // Try to create the directory
        std.fs.cwd().makeDir(temp_dir_path) catch |err| switch (err) {
            error.PathAlreadyExists => {
                // Directory already exists, try again with a new random suffix
                continue;
            },
            else => {
                return err;
            },
        };

        // Try to create the fd file
        const fd_file = std.fs.cwd().createFile(dir_name_with_txt, .{ .exclusive = true }) catch |err| switch (err) {
            error.PathAlreadyExists => {
                // File already exists, remove the directory and try again
                std.fs.cwd().deleteDir(temp_dir_path) catch {};
                continue;
            },
            else => {
                // Clean up directory on other errors
                std.fs.cwd().deleteDir(temp_dir_path) catch {};
                return err;
            },
        };
        // Note: We'll close this explicitly later, before spawning the child

        // Write shared memory info to file (POSIX only - Windows uses command line args)
        const fd_str = try std.fmt.allocPrint(allocs.arena, "{}\n{}", .{ shm_handle.fd, shm_handle.size });

        try fd_file.writeAll(fd_str);

        // IMPORTANT: Flush and close the file explicitly before spawning child process
        // On Windows, having the file open can prevent child process access
        try fd_file.sync(); // Ensure data is written to disk
        fd_file.close();

        // Create hardlink to executable in temp directory
        const exe_basename = std.fs.path.basename(exe_path);
        const temp_exe_path = try std.fs.path.join(allocs.arena, &.{ temp_dir_path, exe_basename });

        // Try to create a hardlink first (more efficient than copying)
        createHardlink(allocs, exe_path, temp_exe_path) catch {
            // If hardlinking fails for any reason, fall back to copying
            // Common reasons: cross-device link, permissions, file already exists
            try std.fs.cwd().copyFile(exe_path, std.fs.cwd(), temp_exe_path, .{});
        };

        return temp_exe_path;
    }

    // Failed after 10 attempts
    return error.FailedToCreateUniqueTempDir;
}

var debug_allocator: std.heap.DebugAllocator(.{}) = .{
    .backing_allocator = std.heap.c_allocator,
};

/// The CLI entrypoint for the Roc compiler.
pub fn main() !void {
    var gpa_tracy: tracy.TracyAllocator(null) = undefined;
    var gpa, const is_safe = gpa: {
        if (builtin.os.tag == .wasi) break :gpa .{ std.heap.wasm_allocator, false };
        break :gpa switch (builtin.mode) {
            .Debug, .ReleaseSafe => .{ debug_allocator.allocator(), true },
            .ReleaseFast, .ReleaseSmall => .{ std.heap.c_allocator, false },
        };
    };
    defer if (is_safe) {
        const mem_state = debug_allocator.deinit();
        std.debug.assert(mem_state == .ok);
    };

    if (tracy.enable_allocation) {
        gpa_tracy = tracy.tracyAllocator(gpa);
        gpa = gpa_tracy.allocator();
    }

    var allocs: Allocators = undefined;
    allocs.initInPlace(gpa);
    defer allocs.deinit();

    const args = try std.process.argsAlloc(allocs.arena);

    const result = mainArgs(&allocs, args);
    if (tracy.enable) {
        try tracy.waitForShutdown();
    }
    return result;
}

fn mainArgs(allocs: *Allocators, args: []const []const u8) !void {
    const trace = tracy.trace(@src());
    defer trace.end();

    const stdout = stdoutWriter();
    const stderr = stderrWriter();

    const parsed_args = try cli_args.parse(allocs.arena, args[1..]);

    try switch (parsed_args) {
        .run => |run_args| {
            if (std.mem.eql(u8, run_args.path, "main.roc")) {
                std.fs.cwd().access(run_args.path, .{}) catch |err| switch (err) {
                    error.FileNotFound => {
                        const cwd_path = std.fs.cwd().realpathAlloc(allocs.arena, ".") catch |real_err| {
                            stderr.print(
                                "Error: No app file specified and default 'main.roc' was not found. Additionally, the current directory could not be resolved: {}\n",
                                .{real_err},
                            ) catch {};
                            std.process.exit(1);
                        };
                        stderr.print(
                            "Error: No app file specified and default 'main.roc' was not found in {s}\n",
                            .{cwd_path},
                        ) catch {};
                        stderr.print(
                            "\nHint: pass an explicit path (e.g. `roc my-app.roc`) or create a 'main.roc' in that directory.\n",
                            .{},
                        ) catch {};
                        std.process.exit(1);
                    },
                    else => {
                        stderr.print(
                            "Error: Unable to access default 'main.roc': {}\n",
                            .{err},
                        ) catch {};
                        std.process.exit(1);
                    },
                };
            }

            rocRun(allocs, run_args);
        },
        .check => |check_args| rocCheck(allocs, check_args),
        .build => |build_args| rocBuild(allocs, build_args),
        .bundle => |bundle_args| rocBundle(allocs, bundle_args),
        .unbundle => |unbundle_args| rocUnbundle(allocs, unbundle_args),
        .fmt => |format_args| rocFormat(allocs, format_args),
        .test_cmd => |test_args| rocTest(allocs, test_args),
        .repl => rocRepl(allocs),
        .version => stdout.print("Roc compiler version {s}", .{build_options.compiler_version}),
        .docs => |docs_args| rocDocs(allocs, docs_args),
        .help => |help_message| stdout.writeAll(help_message),
        .licenses => stdout.writeAll(legalDetailsFileContent),
        .problem => |problem| {
            try switch (problem) {
                .missing_flag_value => |details| stderr.print("Error: no value was supplied for {s}", .{details.flag}),
                .unexpected_argument => |details| stderr.print("Error: roc {s} received an unexpected argument: `{s}`", .{ details.cmd, details.arg }),
                .invalid_flag_value => |details| stderr.print("Error: `{s}` is not a valid value for {s}. The valid options are {s}", .{ details.value, details.flag, details.valid_options }),
            };
            std.process.exit(1);
        },
    };
}

/// Generate platform host shim object file using LLVM.
/// Returns the path to the generated object file (allocated from arena, no need to free), or null if LLVM unavailable.
fn generatePlatformHostShim(allocs: *Allocators, cache_dir: []const u8, entrypoint_names: []const []const u8, target: builder.RocTarget) !?[]const u8 {
    // Check if LLVM is available (this is a compile-time check)
    if (!llvm_available) {
        std.log.debug("LLVM not available, skipping platform host shim generation", .{});
        return null;
    }

    const std_zig_llvm = @import("std").zig.llvm;
    const Builder = std_zig_llvm.Builder;

    // Create LLVM Builder
    var llvm_builder = Builder.init(.{
        .allocator = allocs.gpa,
        .name = "roc_platform_shim",
    }) catch |err| {
        std.log.err("Failed to initialize LLVM Builder: {}", .{err});
        return err;
    };
    defer llvm_builder.deinit();

    // Create entrypoints array from the provided names
<<<<<<< HEAD
    var entrypoints = std.array_list.Managed(platform_host_shim.EntryPoint).init(gpa);
    defer entrypoints.deinit();
=======
    var entrypoints = try std.ArrayList(platform_host_shim.EntryPoint).initCapacity(allocs.arena, 8);
>>>>>>> efbd695b

    for (entrypoint_names, 0..) |name, idx| {
        try entrypoints.append(.{ .name = name, .idx = @intCast(idx) });
    }

    // Create the complete platform shim
    platform_host_shim.createInterpreterShim(&llvm_builder, entrypoints.items) catch |err| {
        std.log.err("Failed to create interpreter shim: {}", .{err});
        return err;
    };

    // Generate paths for temporary files
    const bitcode_path = std.fs.path.join(allocs.arena, &.{ cache_dir, "platform_shim.bc" }) catch |err| {
        std.log.err("Failed to create bitcode path: {}", .{err});
        return err;
    };

    const object_path = std.fs.path.join(allocs.arena, &.{ cache_dir, "platform_shim.o" }) catch |err| {
        std.log.err("Failed to create object path: {}", .{err});
        return err;
    };

    // Generate bitcode first
    const producer = Builder.Producer{
        .name = "Roc Platform Host Shim Generator",
        .version = .{ .major = 1, .minor = 0, .patch = 0 },
    };

    const bitcode = llvm_builder.toBitcode(allocs.gpa, producer) catch |err| {
        std.log.err("Failed to generate bitcode: {}", .{err});
        return err;
    };
    defer allocs.gpa.free(bitcode);

    // Write bitcode to file
    const bc_file = std.fs.cwd().createFile(bitcode_path, .{}) catch |err| {
        std.log.err("Failed to create bitcode file: {}", .{err});
        return err;
    };
    defer bc_file.close();

    // Convert u32 array to bytes for writing
    const bytes = std.mem.sliceAsBytes(bitcode);
    bc_file.writeAll(bytes) catch |err| {
        std.log.err("Failed to write bitcode: {}", .{err});
        return err;
    };

    const compile_config = builder.CompileConfig{
        .input_path = bitcode_path,
        .output_path = object_path,
        .optimization = .speed,
        .target = target,
    };

    if (builder.compileBitcodeToObject(allocs.gpa, compile_config)) |success| {
        if (!success) {
            std.log.warn("LLVM compilation not ready, falling back to clang", .{});
            return error.LLVMCompilationFailed;
        }
    } else |err| {
        std.log.warn("Failed to compile with embedded LLVM: {}, falling back to clang", .{err});
        return error.LLVMCompilationFailed;
    }

    std.log.debug("Generated platform host shim: {s}", .{object_path});

    return object_path;
}

fn rocRun(allocs: *Allocators, args: cli_args.RunArgs) void {
    const trace = tracy.trace(@src());
    defer trace.end();

    // Initialize cache - used to store our shim, and linked interpreter executables in cache
    const cache_config = CacheConfig{
        .enabled = !args.no_cache,
        .verbose = false,
    };
    var cache_manager = CacheManager.init(allocs.gpa, cache_config, Filesystem.default());

    // Create cache directory for linked interpreter executables
    const cache_dir = cache_manager.config.getCacheEntriesDir(allocs.arena) catch |err| {
        std.log.err("Failed to get cache directory: {}", .{err});
        std.process.exit(1);
    };
    const exe_cache_dir = std.fs.path.join(allocs.arena, &.{ cache_dir, "executables" }) catch |err| {
        std.log.err("Failed to create executable cache path: {}", .{err});
        std.process.exit(1);
    };

    std.fs.cwd().makePath(exe_cache_dir) catch |err| switch (err) {
        error.PathAlreadyExists => {},
        else => {
            std.log.err("Failed to create cache directory: {}", .{err});
            std.process.exit(1);
        },
    };

    // Generate executable name based on the roc file path
    // TODO use something more interesting like a hash from the platform.main or platform/host.a etc
    const exe_base_name = std.fmt.allocPrint(allocs.arena, "roc_run_{}", .{std.hash.crc.Crc32.hash(args.path)}) catch |err| {
        std.log.err("Failed to generate executable name: {}", .{err});
        std.process.exit(1);
    };

    // Add .exe extension on Windows
    const exe_name = if (builtin.target.os.tag == .windows)
        std.fmt.allocPrint(allocs.arena, "{s}.exe", .{exe_base_name}) catch |err| {
            std.log.err("Failed to generate executable name with extension: {}", .{err});
            std.process.exit(1);
        }
    else
        allocs.arena.dupe(u8, exe_base_name) catch |err| {
            std.log.err("Failed to duplicate executable name: {}", .{err});
            std.process.exit(1);
        };

    const exe_path = std.fs.path.join(allocs.arena, &.{ exe_cache_dir, exe_name }) catch |err| {
        std.log.err("Failed to create executable path: {}", .{err});
        std.process.exit(1);
    };

    // First, parse the app file to get the platform reference
    const platform_spec = extractPlatformSpecFromApp(allocs, args.path) catch |err| {
        std.log.err("Failed to extract platform spec from app file: {}", .{err});
        std.process.exit(1);
    };

    // Resolve platform paths from the platform spec (relative to app file directory)
    const app_dir = std.fs.path.dirname(args.path) orelse ".";
    const platform_paths = resolvePlatformSpecToPaths(allocs, platform_spec, app_dir) catch |err| {
        std.log.err("Failed to resolve platform spec '{s}': {}", .{ platform_spec, err });
        std.process.exit(1);
    };

    // Use native detection (typically musl) for shim generation to match embedded shim library
    const shim_target = builder.RocTarget.detectNative();

    // Extract entrypoints from platform source file
<<<<<<< HEAD
    var entrypoints = std.array_list.Managed([]const u8).init(gpa);
    defer {
        for (entrypoints.items) |entrypoint| {
            gpa.free(entrypoint);
        }
        entrypoints.deinit();
    }
=======
    var entrypoints = std.ArrayList([]const u8).initCapacity(allocs.arena, 32) catch |err| {
        std.log.err("Failed to allocate entrypoints list: {}", .{err});
        std.process.exit(1);
    };
>>>>>>> efbd695b

    if (platform_paths.platform_source_path) |platform_source| {
        extractEntrypointsFromPlatform(allocs, platform_source, &entrypoints) catch |err| {
            std.log.err("Failed to extract entrypoints from platform header: {}", .{err});
            std.process.exit(1);
        };
    } else {
        std.log.err("No platform source file found for entrypoint extraction", .{});
        std.process.exit(1);
    }

    // Check if the interpreter executable already exists (cached)
    const exe_exists = if (args.no_cache) false else blk: {
        std.fs.accessAbsolute(exe_path, .{}) catch {
            break :blk false;
        };
        break :blk true;
    };

    if (!exe_exists) {

        // Check for cached shim library, extract if not present
        const shim_filename = if (builtin.target.os.tag == .windows) "roc_shim.lib" else "libroc_shim.a";
        const shim_path = std.fs.path.join(allocs.arena, &.{ exe_cache_dir, shim_filename }) catch |err| {
            std.log.err("Failed to create shim library path: {}", .{err});
            std.process.exit(1);
        };

        // Extract shim if not cached or if --no-cache is used
        const shim_exists = if (args.no_cache) false else blk: {
            std.fs.cwd().access(shim_path, .{}) catch {
                break :blk false;
            };
            break :blk true;
        };

        if (!shim_exists) {
            // Shim not found in cache or cache disabled, extract it
            extractReadRocFilePathShimLibrary(allocs, shim_path) catch |err| {
                std.log.err("Failed to extract read roc file path shim library: {}", .{err});
                std.process.exit(1);
            };
        }

        // Generate platform host shim using the detected entrypoints

        const platform_shim_path = generatePlatformHostShim(allocs, exe_cache_dir, entrypoints.items, shim_target) catch |err| {
            std.log.err("Failed to generate platform host shim: {}", .{err});
            std.process.exit(1);
        };

        // Link the host.a with our shim to create the interpreter executable using our linker
        // Try LLD first, fallback to clang if LLVM is not available
<<<<<<< HEAD
        var extra_args = std.array_list.Managed([]const u8).init(gpa);
        defer extra_args.deinit();
=======
        var extra_args = std.ArrayList([]const u8).initCapacity(allocs.arena, 32) catch |err| {
            std.log.err("Failed to allocate extra args list: {}", .{err});
            std.process.exit(1);
        };
>>>>>>> efbd695b

        // Add system libraries for macOS
        if (builtin.target.os.tag == .macos) {
            extra_args.append("-lSystem") catch {
                std.log.err("Failed to allocate memory for linker args", .{});
                std.process.exit(1);
            };
        }

        // Create object files list - include platform shim if available
<<<<<<< HEAD
        var object_files = std.array_list.Managed([]const u8).init(gpa);
        defer object_files.deinit();
=======
        var object_files = std.ArrayList([]const u8).initCapacity(allocs.arena, 8) catch |err| {
            std.log.err("Failed to allocate object files list: {}", .{err});
            std.process.exit(1);
        };
>>>>>>> efbd695b
        object_files.append(platform_paths.host_lib_path) catch {
            std.log.err("Failed to add host path to object files", .{});
            std.process.exit(1);
        };
        if (platform_shim_path) |path| {
            object_files.append(path) catch {
                std.log.err("Failed to add platform shim path to object files", .{});
                std.process.exit(1);
            };
        }
        object_files.append(shim_path) catch {
            std.log.err("Failed to add shim path to object files", .{});
            std.process.exit(1);
        };

        // Determine platform-specific dependencies based on platform spec
<<<<<<< HEAD
        var platform_files_pre = std.array_list.Managed([]const u8).init(gpa);
        defer platform_files_pre.deinit();
        var platform_files_post = std.array_list.Managed([]const u8).init(gpa);
        defer platform_files_post.deinit();
=======
        var platform_files_pre = std.ArrayList([]const u8).initCapacity(allocs.arena, 16) catch |err| {
            std.log.err("Failed to allocate platform files pre list: {}", .{err});
            std.process.exit(1);
        };
        var platform_files_post = std.ArrayList([]const u8).initCapacity(allocs.arena, 16) catch |err| {
            std.log.err("Failed to allocate platform files post list: {}", .{err});
            std.process.exit(1);
        };
>>>>>>> efbd695b
        var target_abi: ?linker.TargetAbi = null;

        // Determine platform type from host library path to configure dependencies
        std.log.debug("Platform host library path: {s}", .{platform_paths.host_lib_path});

        // Check if path contains "int" and "platform" directories using cross-platform path handling
        const contains_int_platform = blk: {
            var has_int = false;
            var has_platform = false;
            var iter = std.fs.path.componentIterator(platform_paths.host_lib_path) catch break :blk false;
            while (iter.next()) |component| {
                if (std.mem.eql(u8, component.name, "int")) {
                    has_int = true;
                } else if (std.mem.eql(u8, component.name, "platform")) {
                    has_platform = true;
                }
            }
            break :blk has_int and has_platform;
        };

        if (contains_int_platform) {
            std.log.debug("Detected int platform - using musl static linking", .{});
            // Int platform: use musl static linking with target-specific libraries
            target_abi = .musl;
            if (builtin.target.os.tag == .linux) {
                // Use native target-specific libraries (x64musl for x64 hosts, etc.)
                const native_target = if (builtin.target.cpu.arch.isX86())
                    "x64musl"
                else if (builtin.target.cpu.arch == .aarch64)
                    "arm64musl"
                else
                    "x64musl"; // fallback

                const crt1_path = std.fmt.allocPrint(allocs.arena, "test/int/platform/targets/{s}/crt1.o", .{native_target}) catch {
                    std.log.err("Failed to allocate crt1 path", .{});
                    std.process.exit(1);
                };
                const libc_path = std.fmt.allocPrint(allocs.arena, "test/int/platform/targets/{s}/libc.a", .{native_target}) catch {
                    std.log.err("Failed to allocate libc path", .{});
                    std.process.exit(1);
                };

                platform_files_pre.append(crt1_path) catch {
                    std.log.err("Failed to add musl crt1.o", .{});
                    std.process.exit(1);
                };
                platform_files_post.append(libc_path) catch {
                    std.log.err("Failed to add musl libc.a", .{});
                    std.process.exit(1);
                };
            }
        } else {
            // Check if path contains "str" and "platform" directories using cross-platform path handling
            const contains_str_platform = blk: {
                var has_str = false;
                var has_platform = false;
                var iter = std.fs.path.componentIterator(platform_paths.host_lib_path) catch break :blk false;
                while (iter.next()) |component| {
                    if (std.mem.eql(u8, component.name, "str")) {
                        has_str = true;
                    } else if (std.mem.eql(u8, component.name, "platform")) {
                        has_platform = true;
                    }
                }
                break :blk has_str and has_platform;
            };

            if (contains_str_platform) {
                std.log.debug("Detected str platform - using musl static linking like int platform", .{});
                // Str platform: use musl static linking to match the embedded shim library ABI
                target_abi = .musl;
                if (builtin.target.os.tag == .linux) {
                    // Use the same musl approach as int platform
                    const native_target = if (builtin.target.cpu.arch.isX86())
                        "x64musl"
                    else if (builtin.target.cpu.arch == .aarch64)
                        "arm64musl"
                    else
                        "x64musl"; // fallback

                    const crt1_path = std.fmt.allocPrint(allocs.arena, "test/int/platform/targets/{s}/crt1.o", .{native_target}) catch {
                        std.log.err("Failed to allocate crt1 path", .{});
                        std.process.exit(1);
                    };
                    const libc_path = std.fmt.allocPrint(allocs.arena, "test/int/platform/targets/{s}/libc.a", .{native_target}) catch {
                        std.log.err("Failed to allocate libc path", .{});
                        std.process.exit(1);
                    };

                    platform_files_pre.append(crt1_path) catch {
                        std.log.err("Failed to add musl crt1.o", .{});
                        std.process.exit(1);
                    };
                    platform_files_post.append(libc_path) catch {
                        std.log.err("Failed to add musl libc.a", .{});
                        std.process.exit(1);
                    };
                }
            } else if (false) { // Disable the old str platform GNU logic for now
                std.log.debug("OLD str platform GNU logic (disabled)", .{});
                if (builtin.target.os.tag == .linux) {
                    // TEMPORARY SOLUTION: Auto-detecting CRT files and library paths (DISABLED)
                    //
                    // According to the platform design (see Platform modules and linking design.md),
                    // platform authors should explicitly provide all required CRT files (Scrt1.o, crti.o,
                    // crtn.o) in their platform's targets/ directory. For example:
                    //   targets/x64glibc/crti.o
                    //   targets/x64glibc/crtn.o
                    //   targets/x64musl/crti.o
                    //   targets/x64musl/crtn.o
                    //
                    // The platform module header would then specify these in the targets section:
                    //   shared_lib: {
                    //       x64glibc: ["crti.o", "host.o", app, "crtn.o"],
                    //       x64musl: ["crti.o", "host.o", app, "crtn.o"],
                    //   }
                    //
                    // Current implementation: We auto-detect system libc and use system CRT files as a
                    // convenience during platform development. This allows platform authors to develop
                    // and test without immediately vendoring architecture-specific CRT files.
                    //
                    // This auto-detection will be removed once platforms properly vendor their CRT files
                    // as specified in the design document.

                    const libc_finder = @import("libc_finder.zig");
                    if (libc_finder.findLibc(allocs.gpa)) |libc_info| {
                        defer {
                            var info = libc_info;
                            info.deinit();
                        }

                        // Use system CRT files from the detected lib directory
                        // TODO: Remove this once platforms provide their own CRT files
                        const scrt1_path = std.fmt.allocPrint(allocs.arena, "{s}/Scrt1.o", .{libc_info.lib_dir}) catch {
                            std.log.err("Failed to allocate Scrt1.o path", .{});
                            std.process.exit(1);
                        };
                        const crti_path = std.fmt.allocPrint(allocs.arena, "{s}/crti.o", .{libc_info.lib_dir}) catch {
                            std.log.err("Failed to allocate crti.o path", .{});
                            std.process.exit(1);
                        };
                        const crtn_path = std.fmt.allocPrint(allocs.arena, "{s}/crtn.o", .{libc_info.lib_dir}) catch {
                            std.log.err("Failed to allocate crtn.o path", .{});
                            std.process.exit(1);
                        };

                        // Check if system CRT files exist, fall back to vendored ones if not (for x86_64 only)
                        if (std.fs.openFileAbsolute(scrt1_path, .{})) |file| {
                            file.close();
                            platform_files_pre.append(scrt1_path) catch {
                                std.log.err("Failed to add system Scrt1.o", .{});
                                std.process.exit(1);
                            };
                        } else |_| {
                            if (builtin.target.cpu.arch == .x86_64) {
                                platform_files_pre.append("test/str/platform/vendored/gnu/Scrt1.o") catch {
                                    std.log.err("Failed to add vendored Scrt1.o", .{});
                                    std.process.exit(1);
                                };
                            } else {
                                std.log.err("CRT file Scrt1.o not found at {s} and no vendored version for this architecture", .{scrt1_path});
                                std.process.exit(1);
                            }
                        }

                        if (std.fs.openFileAbsolute(crti_path, .{})) |file| {
                            file.close();
                            platform_files_pre.append(crti_path) catch {
                                std.log.err("Failed to add system crti.o", .{});
                                std.process.exit(1);
                            };
                        } else |_| {
                            if (builtin.target.cpu.arch == .x86_64) {
                                platform_files_pre.append("test/str/platform/vendored/gnu/crti.o") catch {
                                    std.log.err("Failed to add vendored crti.o", .{});
                                    std.process.exit(1);
                                };
                            } else {
                                std.log.err("CRT file crti.o not found at {s} and no vendored version for this architecture", .{crti_path});
                                std.process.exit(1);
                            }
                        }

                        if (std.fs.openFileAbsolute(crtn_path, .{})) |file| {
                            file.close();
                            platform_files_post.append(crtn_path) catch {
                                std.log.err("Failed to add system crtn.o", .{});
                                std.process.exit(1);
                            };
                        } else |_| {
                            if (builtin.target.cpu.arch == .x86_64) {
                                platform_files_post.append("test/str/platform/vendored/gnu/crtn.o") catch {
                                    std.log.err("Failed to add vendored crtn.o", .{});
                                    std.process.exit(1);
                                };
                            } else {
                                std.log.err("CRT file crtn.o not found at {s} and no vendored version for this architecture", .{crtn_path});
                                std.process.exit(1);
                            }
                        }

                        const lib_path = std.fmt.allocPrint(allocs.arena, "-L{s}", .{libc_info.lib_dir}) catch {
                            std.log.err("Failed to allocate library path", .{});
                            std.process.exit(1);
                        };
                        extra_args.append(lib_path) catch {
                            std.log.err("Failed to add library path", .{});
                            std.process.exit(1);
                        };
                    } else |_| {
                        // Fallback to vendored files for x86_64 or error for other architectures
                        if (builtin.target.cpu.arch == .x86_64) {
                            platform_files_pre.append("test/str/platform/vendored/gnu/Scrt1.o") catch {
                                std.log.err("Failed to add gnu Scrt1.o", .{});
                                std.process.exit(1);
                            };
                            platform_files_pre.append("test/str/platform/vendored/gnu/crti.o") catch {
                                std.log.err("Failed to add gnu crti.o", .{});
                                std.process.exit(1);
                            };
                            platform_files_post.append("test/str/platform/vendored/gnu/crtn.o") catch {
                                std.log.err("Failed to add gnu crtn.o", .{});
                                std.process.exit(1);
                            };
                            extra_args.append("-L/usr/lib/x86_64-linux-gnu") catch {
                                std.log.err("Failed to add library path", .{});
                                std.process.exit(1);
                            };
                        } else {
                            std.log.err("Cannot detect system libc for architecture {} and no vendored CRT files available", .{builtin.target.cpu.arch});
                            std.process.exit(1);
                        }
                    }
                    extra_args.append("-lc") catch {
                        std.log.err("Failed to add libc", .{});
                        std.process.exit(1);
                    };
                }
            } else {
                std.log.debug("No platform-specific configuration found, using defaults", .{});
            }
        }

        std.log.debug("Final target_abi: {?}", .{target_abi});

        const link_config = linker.LinkConfig{
            .target_abi = target_abi,
            .output_path = exe_path,
            .object_files = object_files.items,
            .platform_files_pre = platform_files_pre.items,
            .platform_files_post = platform_files_post.items,
            .extra_args = extra_args.items,
            .can_exit_early = false,
            .disable_output = false,
        };

        linker.link(allocs, link_config) catch |err| switch (err) {
            linker.LinkError.LLVMNotAvailable => {
                std.log.err("LLD linker not available -- this is likely a test executable that was built without LLVM", .{});
                std.process.exit(1);
            },
            linker.LinkError.LinkFailed => {
                std.log.err("LLD linker failed to create executable", .{});
                std.process.exit(1);
            },
            else => {
                std.log.err("Failed to link executable: {}", .{err});
                std.process.exit(1);
            },
        };
    }

    // Set up shared memory with ModuleEnv
    std.log.debug("Setting up shared memory for Roc file: {s}", .{args.path});
    const shm_handle = setupSharedMemoryWithModuleEnv(allocs, args.path) catch |err| {
        std.log.err("Failed to set up shared memory with ModuleEnv: {}", .{err});
        std.process.exit(1);
    };
    std.log.debug("Shared memory setup complete, size: {} bytes", .{shm_handle.size});

    // Ensure we clean up shared memory resources on all exit paths
    defer {
        if (comptime is_windows) {
            _ = ipc.platform.windows.UnmapViewOfFile(shm_handle.ptr);
            _ = ipc.platform.windows.CloseHandle(@ptrCast(shm_handle.fd));
        } else {
            _ = posix.munmap(shm_handle.ptr, shm_handle.size);
            _ = c.close(shm_handle.fd);
        }
    }

    std.log.debug("Launching interpreter executable: {s}", .{exe_path});
    if (comptime is_windows) {
        // Windows: Use handle inheritance approach
        std.log.debug("Using Windows handle inheritance approach", .{});
        runWithWindowsHandleInheritance(allocs, exe_path, shm_handle) catch |err| {
            std.log.err("Failed to run with Windows handle inheritance: {}", .{err});
            std.process.exit(1);
        };
    } else {
        // POSIX: Use existing file descriptor inheritance approach
        std.log.debug("Using POSIX file descriptor inheritance approach", .{});
        runWithPosixFdInheritance(allocs, exe_path, shm_handle, &cache_manager) catch |err| {
            std.log.err("Failed to run with POSIX fd inheritance: {}", .{err});
            std.process.exit(1);
        };
    }
    std.log.debug("Interpreter execution completed", .{});
}

/// Run child process using Windows handle inheritance (idiomatic Windows approach)
fn runWithWindowsHandleInheritance(allocs: *Allocators, exe_path: []const u8, shm_handle: SharedMemoryHandle) !void {
    // Make the shared memory handle inheritable
    if (windows.SetHandleInformation(@ptrCast(shm_handle.fd), windows.HANDLE_FLAG_INHERIT, windows.HANDLE_FLAG_INHERIT) == 0) {
        std.log.err("Failed to set handle as inheritable", .{});
        return error.HandleInheritanceFailed;
    }

    // Convert paths to Windows wide strings
    const exe_path_w = try std.unicode.utf8ToUtf16LeAllocZ(allocs.arena, exe_path);

    const cwd = try std.fs.cwd().realpathAlloc(allocs.arena, ".");
    const cwd_w = try std.unicode.utf8ToUtf16LeAllocZ(allocs.arena, cwd);

    // Create command line with handle and size as arguments
    const handle_uint = @intFromPtr(shm_handle.fd);
<<<<<<< HEAD
    const cmd_line = try std.fmt.allocPrint(gpa, "\"{s}\" {} {}\x00", .{ exe_path, handle_uint, shm_handle.size });
    defer gpa.free(cmd_line);
    const cmd_line_w = try std.unicode.utf8ToUtf16LeAllocZ(gpa, cmd_line);
    defer gpa.free(cmd_line_w);
=======
    const cmd_line = try std.fmt.allocPrintZ(allocs.arena, "\"{s}\" {} {}", .{ exe_path, handle_uint, shm_handle.size });
    const cmd_line_w = try std.unicode.utf8ToUtf16LeAllocZ(allocs.arena, cmd_line);
>>>>>>> efbd695b

    // Set up process creation structures
    var startup_info = std.mem.zeroes(windows.STARTUPINFOW);
    startup_info.cb = @sizeOf(windows.STARTUPINFOW);

    var process_info = std.mem.zeroes(windows.PROCESS_INFORMATION);

    // Create the child process with handle inheritance

    // Create the child process with handle inheritance enabled
    const success = windows.CreateProcessW(
        exe_path_w.ptr, // Application name
        cmd_line_w.ptr, // Command line (mutable)
        null, // Process attributes
        null, // Thread attributes
        1, // bInheritHandles = TRUE
        0, // Creation flags
        null, // Environment
        cwd_w.ptr, // Current directory
        &startup_info, // Startup info
        &process_info, // Process info
    );

    if (success == 0) {
        std.log.err("CreateProcessW failed", .{});
        return error.ProcessCreationFailed;
    }

    // Child process spawned successfully

    // Wait for the child process to complete
    std.log.debug("Waiting for child process to complete: {s}", .{exe_path});
    const wait_result = windows.WaitForSingleObject(process_info.hProcess, windows.INFINITE);
    if (wait_result != 0) { // WAIT_OBJECT_0 = 0
        std.log.err("WaitForSingleObject failed or timed out (result: {})", .{wait_result});
        // Clean up handles before returning
        _ = ipc.platform.windows.CloseHandle(process_info.hProcess);
        _ = ipc.platform.windows.CloseHandle(process_info.hThread);
        return error.ProcessWaitFailed;
    }

    // Get the exit code
    var exit_code: windows.DWORD = undefined;
    if (windows.GetExitCodeProcess(process_info.hProcess, &exit_code) == 0) {
        std.log.err("Failed to get exit code for child process", .{});
        // Clean up handles before returning
        _ = ipc.platform.windows.CloseHandle(process_info.hProcess);
        _ = ipc.platform.windows.CloseHandle(process_info.hThread);
        return error.ProcessExitCodeFailed;
    }

    // Clean up process handles
    _ = ipc.platform.windows.CloseHandle(process_info.hProcess);
    _ = ipc.platform.windows.CloseHandle(process_info.hThread);

    // Check exit code
    if (exit_code != 0) {
        std.log.err("Child process {s} exited with code: {}", .{ exe_path, exit_code });
        if (exit_code == 0xC0000005) { // STATUS_ACCESS_VIOLATION
            std.log.err("Child process crashed with access violation (segfault)", .{});
        } else if (exit_code >= 0xC0000000) { // NT status codes for exceptions
            std.log.err("Child process crashed with exception code: 0x{X}", .{exit_code});
        }
        return error.ProcessExitedWithError;
    }

    std.log.debug("Child process completed successfully", .{});
}

/// Run child process using POSIX file descriptor inheritance (existing approach for Unix)
fn runWithPosixFdInheritance(allocs: *Allocators, exe_path: []const u8, shm_handle: SharedMemoryHandle, cache_manager: *CacheManager) !void {
    // Get cache directory for temporary files
    const temp_cache_dir = cache_manager.config.getTempDir(allocs.arena) catch |err| {
        std.log.err("Failed to get temp cache directory: {}", .{err});
        return err;
    };

    // Ensure temp cache directory exists
    std.fs.cwd().makePath(temp_cache_dir) catch |err| switch (err) {
        error.PathAlreadyExists => {},
        else => {
            std.log.err("Failed to create temp cache directory: {}", .{err});
            return err;
        },
    };

    // Create temporary directory structure for fd communication
    std.log.debug("Creating temporary directory structure for fd communication", .{});
    const temp_exe_path = createTempDirStructure(allocs, exe_path, shm_handle, temp_cache_dir) catch |err| {
        std.log.err("Failed to create temp dir structure: {}", .{err});
        return err;
    };
    std.log.debug("Temporary executable created at: {s}", .{temp_exe_path});

    // Configure fd inheritance
    var flags = posix.fcntl(shm_handle.fd, posix.F_GETFD, 0);
    if (flags < 0) {
        std.log.err("Failed to get fd flags: {}", .{c._errno().*});
        return error.FdConfigFailed;
    }

    flags &= ~@as(c_int, posix.FD_CLOEXEC);

    if (posix.fcntl(shm_handle.fd, posix.F_SETFD, flags) < 0) {
        std.log.err("Failed to set fd flags: {}", .{c._errno().*});
        return error.FdConfigFailed;
    }

    // Run the interpreter as a child process from the temp directory
    var child = std.process.Child.init(&.{temp_exe_path}, allocs.gpa);
    child.cwd = std.fs.cwd().realpathAlloc(allocs.arena, ".") catch |err| {
        std.log.err("Failed to get current directory: {}", .{err});
        return err;
    };

    // Forward stdout and stderr
    child.stdout_behavior = .Inherit;
    child.stderr_behavior = .Inherit;

    // Spawn the child process
    std.log.debug("Spawning child process: {s}", .{temp_exe_path});
    std.log.debug("Child process working directory: {s}", .{child.cwd.?});
    child.spawn() catch |err| {
        std.log.err("Failed to spawn {s}: {}", .{ temp_exe_path, err });
        return err;
    };
    std.log.debug("Child process spawned successfully (PID: {})", .{child.id});

    // Wait for child to complete
    const term = child.wait() catch |err| {
        std.log.err("Failed waiting for child process: {}", .{err});
        return err;
    };

    // Check the termination status
    switch (term) {
        .Exited => |exit_code| {
            if (exit_code == 0) {
                std.log.debug("Child process completed successfully", .{});
            } else {
                std.log.err("Child process {s} exited with code: {}", .{ temp_exe_path, exit_code });
                return error.ProcessExitedWithError;
            }
        },
        .Signal => |signal| {
            std.log.err("Child process {s} killed by signal: {}", .{ temp_exe_path, signal });
            if (signal == 11) { // SIGSEGV
                std.log.err("Child process crashed with segmentation fault (SIGSEGV)", .{});
            } else if (signal == 6) { // SIGABRT
                std.log.err("Child process aborted (SIGABRT)", .{});
            } else if (signal == 9) { // SIGKILL
                std.log.err("Child process was killed (SIGKILL)", .{});
            }
            return error.ProcessKilledBySignal;
        },
        .Stopped => |signal| {
            std.log.err("Child process {s} stopped by signal: {}", .{ temp_exe_path, signal });
            return error.ProcessStopped;
        },
        .Unknown => |status| {
            std.log.err("Child process {s} terminated with unknown status: {}", .{ temp_exe_path, status });
            return error.ProcessUnknownTermination;
        },
    }
}

/// Handle for cross-platform shared memory operations.
/// Contains the file descriptor/handle, memory pointer, and size.
pub const SharedMemoryHandle = struct {
    fd: if (is_windows) *anyopaque else c_int,
    ptr: *anyopaque,
    size: usize,
};

/// Write data to shared memory for inter-process communication.
/// Creates a shared memory region and writes the data with a length prefix.
/// Returns a handle that can be used to access the shared memory.
pub fn writeToSharedMemory(data: []const u8) !SharedMemoryHandle {
    // Calculate total size needed: length + data
    const total_size = @sizeOf(usize) + data.len;

    if (comptime is_windows) {
        return writeToWindowsSharedMemory(data, total_size);
    } else {
        return writeToPosixSharedMemory(data, total_size);
    }
}

fn writeToWindowsSharedMemory(data: []const u8, total_size: usize) !SharedMemoryHandle {
    // Create anonymous shared memory object (no name for handle inheritance)
    const shm_handle = ipc.platform.windows.CreateFileMappingW(
        ipc.platform.windows.INVALID_HANDLE_VALUE,
        null,
        ipc.platform.windows.PAGE_READWRITE,
        0,
        @intCast(total_size),
        null, // Anonymous - no name needed for handle inheritance
    ) orelse {
        std.log.err("Failed to create shared memory mapping", .{});
        return error.SharedMemoryCreateFailed;
    };

    // Map the shared memory at a fixed address to avoid ASLR issues
    const mapped_ptr = ipc.platform.windows.MapViewOfFileEx(
        shm_handle,
        ipc.platform.windows.FILE_MAP_ALL_ACCESS,
        0,
        0,
        0,
        ipc.platform.SHARED_MEMORY_BASE_ADDR,
    ) orelse {
        _ = ipc.platform.windows.CloseHandle(shm_handle);
        return error.SharedMemoryMapFailed;
    };

    // Write length and data
    const length_ptr: *usize = @ptrCast(@alignCast(mapped_ptr));
    length_ptr.* = data.len;

    const data_ptr = @as([*]u8, @ptrCast(mapped_ptr)) + @sizeOf(usize);
    @memcpy(data_ptr[0..data.len], data);

    return SharedMemoryHandle{
        .fd = shm_handle,
        .ptr = mapped_ptr,
        .size = total_size,
    };
}

/// Set up shared memory with a compiled ModuleEnv from a Roc file.
/// This parses, canonicalizes, and type-checks the Roc file, with the resulting ModuleEnv
/// ending up in shared memory because all allocations were done into shared memory.
/// Stores all exported definitions for multi-entrypoint evaluation.
pub fn setupSharedMemoryWithModuleEnv(allocs: *Allocators, roc_file_path: []const u8) !SharedMemoryHandle {
    // Create shared memory with SharedMemoryAllocator
    const page_size = try SharedMemoryAllocator.getSystemPageSize();
    var shm = try SharedMemoryAllocator.create(SHARED_MEMORY_SIZE, page_size);
    // Don't defer deinit here - we need to keep the shared memory alive

    const shm_allocator = shm.allocator();

    // Create a properly aligned header structure
    const Header = struct {
        parent_base_addr: u64,
        entry_count: u32,
        _padding: u32, // Ensure 8-byte alignment
        def_indices_offset: u64,
        module_env_offset: u64,
    };

    const header_ptr = try shm_allocator.create(Header);

    // Store the base address of the shared memory mapping (for ASLR-safe relocation)
    // The child will calculate the offset from its own base address
    const shm_base_addr = @intFromPtr(shm.base_ptr);
    header_ptr.parent_base_addr = shm_base_addr;

    // Allocate the ModuleEnv right after the header for predictable layout
    const env_ptr = try shm_allocator.create(ModuleEnv);
    const module_env_offset = @intFromPtr(env_ptr) - @intFromPtr(shm.base_ptr);
    header_ptr.module_env_offset = module_env_offset;

    // Read the actual Roc file
    const roc_file = std.fs.cwd().openFile(roc_file_path, .{}) catch |err| {
        std.log.err("Failed to open Roc file '{s}': {}", .{ roc_file_path, err });
        return error.FileNotFound;
    };
    defer roc_file.close();

    // Read the entire file into shared memory
    const file_size = try roc_file.getEndPos();
    const source = try shm_allocator.alloc(u8, @intCast(file_size));
    _ = try roc_file.read(source);

    // Extract module name from the file path
    const basename = std.fs.path.basename(roc_file_path);
    const module_name = try shm_allocator.dupe(u8, basename);

    // Create arena allocator for scratch memory
    var arena = std.heap.ArenaAllocator.init(shm_allocator);
    defer arena.deinit();

    var env = try ModuleEnv.init(shm_allocator, source);
    env.common.source = source;
    env.module_name = module_name;
    try env.common.calcLineStarts(shm_allocator);

    // Parse the source code as a full module
    var parse_ast = try parse.parse(&env.common, allocs.gpa);

    // Empty scratch space (required before canonicalization)
    parse_ast.store.emptyScratch();

    // Initialize CIR fields in ModuleEnv
    try env.initCIRFields(shm_allocator, module_name);
    const common_idents: Check.CommonIdents = .{
        .module_name = try env.insertIdent(base.Ident.for_text("test")),
        .list = try env.insertIdent(base.Ident.for_text("List")),
        .box = try env.insertIdent(base.Ident.for_text("Box")),
    };

    // Create canonicalizer
    var canonicalizer = try Can.init(&env, &parse_ast, null, .{});

    // Canonicalize the entire module
    try canonicalizer.canonicalizeFile();
    try canonicalizer.validateForExecution();

    // Validation check - ensure exports were populated during canonicalization
    if (env.exports.span.len == 0) {
        std.log.err("No exported definitions found after canonicalization", .{});
        return error.NoMainFunction;
    }

    // Get the exported definitions from the canonicalization process
    const exports_slice = env.store.sliceDefs(env.exports);

    // Store entry count based on exports
    header_ptr.entry_count = @intCast(exports_slice.len);

    // Allocate space for exported def indices array
    const def_indices_ptr = try shm_allocator.alloc(u32, exports_slice.len);

    // Store the def_indices location in the header
    const def_indices_location = @intFromPtr(def_indices_ptr.ptr) - @intFromPtr(shm.base_ptr);
    header_ptr.def_indices_offset = def_indices_location;

    // Store definition index for each exported function
    for (exports_slice, 0..) |def_idx, i| {
        def_indices_ptr[i] = @intFromEnum(def_idx);
    }

    // Type check the module
    var checker = try Check.init(shm_allocator, &env.types, &env, &.{}, &env.store.regions, common_idents);
    try checker.checkFile();

    // Copy the ModuleEnv to the allocated space
    env_ptr.* = env;

    // Clean up the canonicalizer and parsing structures
    canonicalizer.deinit();

    // Clean up parse_ast since it was allocated with gpa, not shared memory
    parse_ast.deinit(allocs.gpa);

    // Clean up checker since it was allocated with shared memory, but we need to clean up its gpa allocations
    checker.deinit();

    // Update the header with used size
    shm.updateHeader();

    // Return the shared memory handle from SharedMemoryAllocator
    // This ensures we use the SAME shared memory region for both processes
    return SharedMemoryHandle{
        .fd = shm.handle,
        .ptr = shm.base_ptr,
        .size = shm.getUsedSize(),
    };
}

fn writeToPosixSharedMemory(data: []const u8, total_size: usize) !SharedMemoryHandle {
    const shm_name = "/ROC_FILE_TO_INTERPRET";

    // Unlink any existing shared memory object first
    _ = posix.shm_unlink(shm_name);

    // Create shared memory object
    const shm_fd = posix.shm_open(shm_name, 0x0002 | 0x0200, 0o666); // O_RDWR | O_CREAT
    if (shm_fd < 0) {
        return error.SharedMemoryCreateFailed;
    }

    // Set the size of the shared memory object
    if (c.ftruncate(shm_fd, @intCast(total_size)) != 0) {
        _ = c.close(shm_fd);
        return error.SharedMemoryTruncateFailed;
    }

    // Map the shared memory
    const mapped_ptr = posix.mmap(
        null,
        total_size,
        0x01 | 0x02, // PROT_READ | PROT_WRITE
        0x0001, // MAP_SHARED
        shm_fd,
        0,
    ) orelse {
        _ = c.close(shm_fd);
        return error.SharedMemoryMapFailed;
    };
    const mapped_memory = @as([*]u8, @ptrCast(mapped_ptr))[0..total_size];

    // Write length at the beginning
    const length_ptr: *align(1) usize = @ptrCast(mapped_memory.ptr);
    length_ptr.* = data.len;

    // Write data after the length
    const data_ptr = mapped_memory.ptr + @sizeOf(usize);
    @memcpy(data_ptr[0..data.len], data);

    return SharedMemoryHandle{
        .fd = shm_fd,
        .ptr = mapped_ptr,
        .size = total_size,
    };
}

/// Platform resolution result containing both host library and platform source paths
pub const PlatformPaths = struct {
    host_lib_path: []const u8,
    platform_source_path: ?[]const u8, // Optional - may not exist for some platforms
};

/// Resolve platform specification from a Roc file to find both host library and platform source.
/// Returns PlatformPaths with arena-allocated paths (no need to free).
pub fn resolvePlatformPaths(allocs: *Allocators, roc_file_path: []const u8) (std.mem.Allocator.Error || error{ NoPlatformFound, PlatformNotSupported })!PlatformPaths {
    // Read the Roc file to parse the app header
    const roc_file = std.fs.cwd().openFile(roc_file_path, .{}) catch |err| switch (err) {
        error.FileNotFound => return error.NoPlatformFound,
        else => return error.NoPlatformFound, // Treat all file errors as no platform found
    };
    defer roc_file.close();

    const file_size = roc_file.getEndPos() catch return error.NoPlatformFound;
    const source = allocs.gpa.alloc(u8, @intCast(file_size)) catch return error.OutOfMemory;
    defer allocs.gpa.free(source);
    _ = roc_file.read(source) catch return error.NoPlatformFound;

    // Parse the source to find the app header
    // Look for "app" followed by platform specification
    var lines = std.mem.splitScalar(u8, source, '\n');
    while (lines.next()) |line| {
        const trimmed = std.mem.trim(u8, line, " \t\r");

        // Check if this is an app header line
        if (std.mem.startsWith(u8, trimmed, "app")) {
            // Look for platform specification after "platform"
            if (std.mem.indexOf(u8, trimmed, "platform")) |platform_start| {
                const after_platform = trimmed[platform_start + "platform".len ..];

                // Find the platform name/URL in quotes
                if (std.mem.indexOf(u8, after_platform, "\"")) |quote_start| {
                    const after_quote = after_platform[quote_start + 1 ..];
                    if (std.mem.indexOf(u8, after_quote, "\"")) |quote_end| {
                        const platform_spec = after_quote[0..quote_end];

                        // If it's a relative path, resolve it relative to the app directory
                        if (std.mem.startsWith(u8, platform_spec, "./") or std.mem.startsWith(u8, platform_spec, "../")) {
                            const app_dir = std.fs.path.dirname(roc_file_path) orelse ".";
                            const platform_path = try std.fs.path.join(allocs.arena, &.{ app_dir, platform_spec });

                            // Look for host library near the platform file
                            const platform_dir = std.fs.path.dirname(platform_path) orelse ".";
                            const host_filename = if (comptime builtin.target.os.tag == .windows) "host.lib" else "libhost.a";
                            const host_path = try std.fs.path.join(allocs.arena, &.{ platform_dir, host_filename });

                            std.fs.cwd().access(host_path, .{}) catch {
                                return error.PlatformNotSupported;
                            };

                            // Try to find platform source file (commonly main.roc but could be anything)
                            const platform_source_path = blk: {
                                // First try the exact path if it's a .roc file
                                if (std.mem.endsWith(u8, platform_path, ".roc")) {
                                    std.fs.cwd().access(platform_path, .{}) catch break :blk null;
                                    break :blk platform_path;
                                }

                                // Try common platform source names in the platform directory
                                const common_names = [_][]const u8{ "main.roc", "platform.roc", "Platform.roc" };
                                for (common_names) |name| {
                                    const source_path = try std.fs.path.join(allocs.arena, &.{ platform_dir, name });
                                    std.fs.cwd().access(source_path, .{}) catch continue;
                                    break :blk source_path;
                                }
                                break :blk null;
                            };

                            return PlatformPaths{
                                .host_lib_path = host_path,
                                .platform_source_path = platform_source_path,
                            };
                        }

                        // Try to resolve platform to a local host library and source
                        const app_dir = std.fs.path.dirname(roc_file_path) orelse ".";
                        return resolvePlatformSpecToPaths(allocs, platform_spec, app_dir);
                    }
                }
            }
        }
    }

    return error.NoPlatformFound;
}

/// Extract platform specification from app file header using simple string parsing
///
/// TODO use this information from BuildEnv once we have the parser/can/typechcking setup
/// for multiple modules, and we have this information available. This is just a temporary hack
/// for testing now.
fn extractPlatformSpecFromApp(allocs: *Allocators, app_file_path: []const u8) ![]const u8 {
    // Read the app file
    const source = std.fs.cwd().readFileAlloc(allocs.gpa, app_file_path, std.math.maxInt(usize)) catch return error.FileNotFound;
    defer allocs.gpa.free(source);

    // Simple string parsing to find platform specification
    // Look for pattern: platform "..." or platform ".../..."
    var lines = std.mem.splitScalar(u8, source, '\n');
    while (lines.next()) |line| {
        const trimmed = std.mem.trim(u8, line, " \t\r\n");
        if (std.mem.startsWith(u8, trimmed, "app ")) {
            // Look for pf: platform "..." pattern
            if (std.mem.indexOf(u8, trimmed, "pf: platform \"")) |start_idx| {
                const after_quote = start_idx + 14; // length of "pf: platform \""
                if (std.mem.indexOfScalarPos(u8, trimmed, after_quote, '"')) |end_idx| {
                    const platform_path = trimmed[after_quote..end_idx];
                    return try allocs.arena.dupe(u8, platform_path);
                }
            }
            // Also try alternative format: platform "..."
            if (std.mem.indexOf(u8, trimmed, "platform \"")) |start_idx| {
                const quote_start = start_idx + 10; // length of "platform \""
                if (std.mem.indexOfScalarPos(u8, trimmed, quote_start, '"')) |end_idx| {
                    const platform_path = trimmed[quote_start..end_idx];
                    return try allocs.arena.dupe(u8, platform_path);
                }
            }
        }
    }

    return error.NotAppFile;
}

/// Resolve a platform specification to both host library and platform source paths
fn resolvePlatformSpecToPaths(allocs: *Allocators, platform_spec: []const u8, base_dir: []const u8) (std.mem.Allocator.Error || error{PlatformNotSupported})!PlatformPaths {

    // Check for common platform names and map them to host libraries
    if (std.mem.eql(u8, platform_spec, "cli")) {
        // Try to find CLI platform host library
        const cli_host_paths = if (comptime builtin.target.os.tag == .windows)
            [_][]const u8{
                "zig-out/lib/platform_host_cli.lib",
                "platform/cli/host.lib",
                "platforms/cli/host.lib",
            }
        else
            [_][]const u8{
                "zig-out/lib/libplatform_host_cli.a",
                "platform/cli/host.a",
                "platforms/cli/host.a",
            };

        const cli_source_paths = [_][]const u8{
            "platform/cli/platform.roc",
            "platforms/cli/platform.roc",
        };

        for (cli_host_paths) |host_path| {
            std.fs.cwd().access(host_path, .{}) catch continue;

            // Found host library, now try to find platform source
            var platform_source_path: ?[]const u8 = null;
            for (cli_source_paths) |source_path| {
                std.fs.cwd().access(source_path, .{}) catch continue;
                platform_source_path = try allocs.arena.dupe(u8, source_path);
                break;
            }

            return PlatformPaths{
                .host_lib_path = try allocs.arena.dupe(u8, host_path),
                .platform_source_path = platform_source_path,
            };
        }
    } else if (std.mem.eql(u8, platform_spec, "basic-cli")) {
        // Try to find basic-cli platform host library
        const basic_cli_host_paths = if (comptime builtin.target.os.tag == .windows)
            [_][]const u8{
                "zig-out/lib/platform_host_basic_cli.lib",
                "platform/basic-cli/host.lib",
                "platforms/basic-cli/host.lib",
            }
        else
            [_][]const u8{
                "zig-out/lib/libplatform_host_basic_cli.a",
                "platform/basic-cli/host.a",
                "platforms/basic-cli/host.a",
            };

        const basic_cli_source_paths = [_][]const u8{
            "platform/basic-cli/platform.roc",
            "platforms/basic-cli/platform.roc",
        };

        for (basic_cli_host_paths) |host_path| {
            std.fs.cwd().access(host_path, .{}) catch continue;

            // Found host library, now try to find platform source
            var platform_source_path: ?[]const u8 = null;
            for (basic_cli_source_paths) |source_path| {
                std.fs.cwd().access(source_path, .{}) catch continue;
                platform_source_path = try allocs.arena.dupe(u8, source_path);
                break;
            }

            return PlatformPaths{
                .host_lib_path = try allocs.arena.dupe(u8, host_path),
                .platform_source_path = platform_source_path,
            };
        }
    } else if (std.mem.startsWith(u8, platform_spec, "http")) {
        // This is a URL - for production, would download and resolve
        // For now, return not supported
        return error.PlatformNotSupported;
    }

    // Try to interpret as a file path (resolve relative to base_dir)
    const resolved_path = if (std.fs.path.isAbsolute(platform_spec))
        try allocs.arena.dupe(u8, platform_spec)
    else
        try std.fs.path.join(allocs.arena, &.{ base_dir, platform_spec });

    std.fs.cwd().access(resolved_path, .{}) catch {
        return error.PlatformNotSupported;
    };

    // For file paths, we need to determine if it's a host library or platform source
    // Host libraries typically have .a/.lib extensions, platform sources have .roc extension
    if (std.mem.endsWith(u8, resolved_path, ".roc")) {
        // This is a platform source file - look for host library near it
        const platform_dir = std.fs.path.dirname(resolved_path) orelse ".";
        const host_filename = if (comptime builtin.target.os.tag == .windows) "host.lib" else "libhost.a";
        const host_path = try std.fs.path.join(allocs.arena, &.{ platform_dir, host_filename });

        std.fs.cwd().access(host_path, .{}) catch {
            return error.PlatformNotSupported;
        };

        return PlatformPaths{
            .host_lib_path = try allocs.arena.dupe(u8, host_path),
            .platform_source_path = try allocs.arena.dupe(u8, resolved_path),
        };
    } else {
        // Assume it's a host library file
        return PlatformPaths{
            .host_lib_path = try allocs.arena.dupe(u8, resolved_path),
            .platform_source_path = null,
        };
    }
}

/// Extract all entrypoint names from platform header provides record into ArrayList
/// TODO: Replace this with proper BuildEnv solution in the future
<<<<<<< HEAD
fn extractEntrypointsFromPlatform(gpa: std.mem.Allocator, roc_file_path: []const u8, entrypoints: *std.array_list.Managed([]const u8)) !void {
=======
fn extractEntrypointsFromPlatform(allocs: *Allocators, roc_file_path: []const u8, entrypoints: *std.ArrayList([]const u8)) !void {
>>>>>>> efbd695b
    // Read the Roc file
    const source = std.fs.cwd().readFileAlloc(allocs.gpa, roc_file_path, std.math.maxInt(usize)) catch return error.NoPlatformFound;
    defer allocs.gpa.free(source);

    // Extract module name from the file path
    const basename = std.fs.path.basename(roc_file_path);
    const module_name = try allocs.arena.dupe(u8, basename);

    // Create ModuleEnv
    var env = ModuleEnv.init(allocs.gpa, source) catch return error.ParseFailed;
    defer env.deinit();

    env.common.source = source;
    env.module_name = module_name;
    try env.common.calcLineStarts(allocs.gpa);

    // Parse the source code as a full module
    var parse_ast = parse.parse(&env.common, allocs.gpa) catch return error.ParseFailed;
    defer parse_ast.deinit(allocs.gpa);

    // Look for platform header in the AST
    const file_node = parse_ast.store.getFile();
    const header = parse_ast.store.getHeader(file_node.header);

    // Check if this is a platform file with a platform header
    switch (header) {
        .platform => |platform_header| {
            // Get the provides collection and its record fields
            const provides_coll = parse_ast.store.getCollection(platform_header.provides);
            const provides_fields = parse_ast.store.recordFieldSlice(.{ .span = provides_coll.span });

            // Extract all field names as entrypoints
            for (provides_fields) |field_idx| {
                const field = parse_ast.store.getRecordField(field_idx);
                const field_name = parse_ast.resolve(field.name);
                try entrypoints.append(try allocs.arena.dupe(u8, field_name));
            }

            if (provides_fields.len == 0) {
                return error.NoEntrypointFound;
            }
        },
        else => {
            return error.NotPlatformFile;
        },
    }
}

/// Extract the embedded roc_shim library to the specified path
/// This library contains the shim code that runs in child processes to read ModuleEnv from shared memory
pub fn extractReadRocFilePathShimLibrary(allocs: *Allocators, output_path: []const u8) !void {
    _ = allocs; // unused but kept for consistency

    if (builtin.is_test) {
        // In test mode, create an empty file to avoid embedding issues
        const shim_file = try std.fs.cwd().createFile(output_path, .{});
        defer shim_file.close();
        return;
    }

    // Write the embedded shim library to the output path
    const shim_file = try std.fs.cwd().createFile(output_path, .{});
    defer shim_file.close();

    try shim_file.writeAll(roc_interpreter_shim_lib);
}

/// Format a bundle path validation reason into a user-friendly error message
fn formatBundlePathValidationReason(reason: bundle.PathValidationReason) []const u8 {
    return switch (reason) {
        .empty_path => "Path cannot be empty",
        .path_too_long => "Path exceeds maximum length of 255 characters",
        .windows_reserved_char => |char| switch (char) {
            0 => "Path contains NUL byte (\\0)",
            ':' => "Path contains colon (:) which is reserved on Windows",
            '*' => "Path contains asterisk (*) which is a wildcard on Windows",
            '?' => "Path contains question mark (?) which is a wildcard on Windows",
            '"' => "Path contains quote (\") which is reserved on Windows",
            '<' => "Path contains less-than (<) which is reserved on Windows",
            '>' => "Path contains greater-than (>) which is reserved on Windows",
            '|' => "Path contains pipe (|) which is reserved on Windows",
            '\\' => "Path contains backslash (\\). Use forward slashes (/) for all paths",
            else => "Path contains reserved character",
        },
        .absolute_path => "Absolute paths are not allowed",
        .path_traversal => "Path traversal (..) is not allowed",
        .current_directory_reference => "Current directory reference (.) is not allowed",
        .contained_backslash_on_unix => "Path contains a backslash, which is a directory separator on Windows.",
        .windows_reserved_name => "Path contains Windows reserved device name (CON, PRN, AUX, NUL, COM1-9, LPT1-9)",
        .component_ends_with_space => "Path components cannot end with space",
        .component_ends_with_period => "Path components cannot end with period",
    };
}

/// Format an unbundle path validation reason into a user-friendly error message
fn formatUnbundlePathValidationReason(reason: unbundle.PathValidationReason) []const u8 {
    return switch (reason) {
        .empty_path => "Path cannot be empty",
        .path_too_long => "Path exceeds maximum length of 255 characters",
        .windows_reserved_char => |char| switch (char) {
            0 => "Path contains NUL byte (\\0)",
            ':' => "Path contains colon (:) which is reserved on Windows",
            '*' => "Path contains asterisk (*) which is a wildcard on Windows",
            '?' => "Path contains question mark (?) which is a wildcard on Windows",
            '"' => "Path contains quote (\") which is reserved on Windows",
            '<' => "Path contains less-than (<) which is reserved on Windows",
            '>' => "Path contains greater-than (>) which is reserved on Windows",
            '|' => "Path contains pipe (|) which is reserved on Windows",
            '\\' => "Path contains backslash (\\). Use forward slashes (/) for all paths",
            else => "Path contains reserved character",
        },
        .absolute_path => "Absolute paths are not allowed",
        .path_traversal => "Path traversal (..) is not allowed",
        .current_directory_reference => "Current directory reference (.) is not allowed",
        .contained_backslash_on_unix => "Path contains a backslash, which is a directory separator on Windows.",
        .windows_reserved_name => "Path contains Windows reserved device name (CON, PRN, AUX, NUL, COM1-9, LPT1-9)",
        .component_ends_with_space => "Path components cannot end with space",
        .component_ends_with_period => "Path components cannot end with period",
    };
}

/// Bundles a roc package and its dependencies into a compressed tar archive
<<<<<<< HEAD
pub fn rocBundle(gpa: Allocator, args: cli_args.BundleArgs) !void {
    const stdout = stdoutWriter();
    const stderr = stderrWriter();
=======
pub fn rocBundle(allocs: *Allocators, args: cli_args.BundleArgs) !void {
    const stdout = std.io.getStdOut().writer();
    const stderr = std.io.getStdErr().writer();
>>>>>>> efbd695b

    // Start timing
    const start_time = std.time.nanoTimestamp();

    // Get current working directory
    const cwd = std.fs.cwd();

    // Determine output directory
    var output_dir = if (args.output_dir) |dir|
        try cwd.openDir(dir, .{})
    else
        cwd;
    defer if (args.output_dir != null) output_dir.close();

    // Create a temporary directory for the output file
    var tmp_dir = try std.fs.cwd().makeOpenPath(".roc_bundle_tmp", .{});
    defer {
        tmp_dir.close();
        std.fs.cwd().deleteTree(".roc_bundle_tmp") catch {};
    }

    // Collect all files to bundle
<<<<<<< HEAD
    var file_paths = std.array_list.Managed([]const u8).init(arena_allocator);
=======
    var file_paths = std.ArrayList([]const u8).init(allocs.arena);
>>>>>>> efbd695b
    defer file_paths.deinit();

    var uncompressed_size: u64 = 0;

    // If no paths provided, default to "main.roc"
    const paths_to_use = if (args.paths.len == 0) &[_][]const u8{"main.roc"} else args.paths;

    // Remember the first path from CLI args (before sorting)
    const first_cli_path = paths_to_use[0];

    // Check that all files exist and collect their sizes
    for (paths_to_use) |path| {
        const file = cwd.openFile(path, .{}) catch |err| {
            try stderr.print("Error: Could not open file '{s}': {}", .{ path, err });
            return err;
        };
        defer file.close();

        const stat = try file.stat();
        uncompressed_size += stat.size;

        try file_paths.append(path);
    }

    // Sort and deduplicate paths
    std.mem.sort([]const u8, file_paths.items, {}, struct {
        fn lessThan(_: void, a: []const u8, b: []const u8) bool {
            return std.mem.order(u8, a, b) == .lt;
        }
    }.lessThan);

    // Remove duplicates by keeping only unique consecutive elements
    var unique_count: usize = 0;
    for (file_paths.items, 0..) |path, i| {
        if (i == 0 or !std.mem.eql(u8, path, file_paths.items[i - 1])) {
            file_paths.items[unique_count] = path;
            unique_count += 1;
        }
    }
    file_paths.items.len = unique_count;

    // If we have more than one file, ensure the first CLI arg stays first
    if (file_paths.items.len > 1) {
        // Find the first CLI path in the sorted array
        var found_index: ?usize = null;
        for (file_paths.items, 0..) |path, i| {
            if (std.mem.eql(u8, path, first_cli_path)) {
                found_index = i;
                break;
            }
        }

        // Swap the found item with the first position if needed
        if (found_index) |idx| {
            if (idx != 0) {
                const temp = file_paths.items[0];
                file_paths.items[0] = file_paths.items[idx];
                file_paths.items[idx] = temp;
            }
        }
    }

    // Create temporary output file
    const temp_filename = "temp_bundle.tar.zst";
    const temp_file = try tmp_dir.createFile(temp_filename, .{});
    defer temp_file.close();

    // Create file path iterator
    const FilePathIterator = struct {
        paths: []const []const u8,
        index: usize = 0,

        pub fn next(self: *@This()) !?[]const u8 {
            if (self.index >= self.paths.len) return null;
            const path = self.paths[self.index];
            self.index += 1;
            return path;
        }
    };

    var iter = FilePathIterator{ .paths = file_paths.items };

    // Bundle the files
    var allocator_copy = allocs.arena;
    var error_ctx: bundle.ErrorContext = undefined;
    var temp_writer_buffer: [4096]u8 = undefined;
    var temp_writer = temp_file.writer(&temp_writer_buffer);
    const final_filename = bundle.bundleFiles(
        &iter,
        @intCast(args.compression_level),
        &allocator_copy,
        &temp_writer.interface,
        cwd,
        null, // path_prefix parameter - null means no stripping
        &error_ctx,
    ) catch |err| {
        if (err == error.InvalidPath) {
            try stderr.print("Error: Invalid file path - {s}", .{formatBundlePathValidationReason(error_ctx.reason)});
            try stderr.print("Path: {s}", .{error_ctx.path});
        }
        return err;
    };
    // No need to free when using arena allocator

    try temp_writer.interface.flush();

    // Get the compressed file size
    const compressed_stat = try temp_file.stat();
    const compressed_size = compressed_stat.size;

    // Move the temp file to the final location
    try std.fs.rename(tmp_dir, temp_filename, output_dir, final_filename);

    // Calculate elapsed time
    const end_time = std.time.nanoTimestamp();
    const elapsed_ns = @as(u64, @intCast(end_time - start_time));
    const elapsed_ms = elapsed_ns / 1_000_000;

    // Calculate relative path for display
    const display_path = if (args.output_dir == null)
        final_filename
    else
        try std.fs.path.join(allocs.arena, &.{ args.output_dir.?, final_filename });
    // No need to free when using arena allocator

    // Print results
    try stdout.print("Created: {s}", .{display_path});
    try stdout.print("Compressed size: {} bytes", .{compressed_size});
    try stdout.print("Uncompressed size: {} bytes", .{uncompressed_size});
    try stdout.print("Compression ratio: {d:.2}:1", .{@as(f64, @floatFromInt(uncompressed_size)) / @as(f64, @floatFromInt(compressed_size))});
    try stdout.print("Time: {} ms", .{elapsed_ms});
}

<<<<<<< HEAD
fn rocUnbundle(allocator: Allocator, args: cli_args.UnbundleArgs) !void {
    const stdout = stdoutWriter();
    const stderr = stderrWriter();
=======
fn rocUnbundle(allocs: *Allocators, args: cli_args.UnbundleArgs) !void {
    const stdout = std.io.getStdOut().writer();
    const stderr = std.io.getStdErr().writer();
>>>>>>> efbd695b
    const cwd = std.fs.cwd();

    var had_errors = false;

    for (args.paths) |archive_path| {
        // Extract directory name from archive filename
        const basename = std.fs.path.basename(archive_path);
        var dir_name: []const u8 = undefined;

        if (std.mem.endsWith(u8, basename, ".tar.zst")) {
            dir_name = basename[0 .. basename.len - 8];
        } else {
            try stderr.print("Error: {s} is not a .tar.zst file", .{archive_path});
            had_errors = true;
            continue;
        }

        // Check if directory already exists
        cwd.access(dir_name, .{}) catch |err| switch (err) {
            error.FileNotFound => {
                // Good, directory doesn't exist
            },
            else => return err,
        };

        if (cwd.openDir(dir_name, .{})) |_| {
            try stderr.print("Error: Directory {s} already exists", .{dir_name});
            had_errors = true;
            continue;
        } else |_| {
            // Directory doesn't exist, proceed
        }

        // Create the output directory
        var output_dir = try cwd.makeOpenPath(dir_name, .{});
        defer output_dir.close();

        // Open the archive file
        const archive_file = cwd.openFile(archive_path, .{}) catch |err| {
            try stderr.print("Error opening {s}: {s}", .{ archive_path, @errorName(err) });
            had_errors = true;
            continue;
        };
        defer archive_file.close();

        // Unbundle the archive
        var error_ctx: unbundle.ErrorContext = undefined;
        var archive_reader_buffer: [4096]u8 = undefined;
        var archive_reader = archive_file.reader(&archive_reader_buffer);
        unbundle.unbundleFiles(
<<<<<<< HEAD
            allocator,
            &archive_reader.interface,
=======
            allocs.gpa,
            archive_file.reader(),
>>>>>>> efbd695b
            output_dir,
            basename,
            &error_ctx,
        ) catch |err| {
            switch (err) {
                error.HashMismatch => {
                    try stderr.print("Error: Hash mismatch for {s} - file may be corrupted", .{archive_path});
                    had_errors = true;
                },
                error.InvalidFilename => {
                    try stderr.print("Error: Invalid filename format for {s}", .{archive_path});
                    had_errors = true;
                },
                error.InvalidPath => {
                    try stderr.print("Error: Invalid path in archive - {s}", .{formatUnbundlePathValidationReason(error_ctx.reason)});
                    try stderr.print("Path: {s}", .{error_ctx.path});
                    try stderr.print("Archive: {s}", .{archive_path});
                    had_errors = true;
                },
                else => {
                    try stderr.print("Error unbundling {s}: {s}", .{ archive_path, @errorName(err) });
                    had_errors = true;
                },
            }
            continue; // Skip success message on error
        };

        try stdout.print("Extracted: {s}", .{dir_name});
    }

    if (had_errors) {
        std.process.exit(1);
    }
}

fn rocBuild(allocs: *Allocators, args: cli_args.BuildArgs) !void {
    // Handle the --z-bench-tokenize flag
    if (args.z_bench_tokenize) |file_path| {
        try benchTokenizer(allocs.gpa, file_path);
        return;
    }

    // Handle the --z-bench-parse flag
    if (args.z_bench_parse) |directory_path| {
        try benchParse(allocs.gpa, directory_path);
        return;
    }

    // Import needed modules
    const target_mod = @import("target.zig");
    const app_stub = @import("app_stub.zig");
    const cross_compilation = @import("cross_compilation.zig");

    std.log.info("Building {s} for cross-compilation", .{args.path});

    // Detect host target
    const host_target = cross_compilation.detectHostTarget();
    std.log.info("Host: {} ({s})", .{ host_target, host_target.toTriple() });

    // Parse target if provided, otherwise use native with musl preference
    const target = if (args.target) |target_str| blk: {
        break :blk target_mod.RocTarget.fromString(target_str) orelse {
            std.log.err("Invalid target: {s}", .{target_str});
            std.log.err("Valid targets: x64musl, x64glibc, arm64musl, arm64glibc, etc.", .{});
            std.process.exit(1);
        };
    } else target_mod.RocTarget.detectNative();

    std.log.info("Target: {} ({s})", .{ target, target.toTriple() });

    // Validate cross-compilation support
    const cross_validation = cross_compilation.validateCrossCompilation(host_target, target);
    switch (cross_validation) {
        .supported => {
            std.log.info("Cross-compilation from {s} to {s} is supported", .{ @tagName(host_target), @tagName(target) });
        },
        .unsupported_host_target, .unsupported_cross_compilation, .missing_toolchain => {
            const stderr = stderrWriter();
            try cross_compilation.printCrossCompilationError(stderr, cross_validation);
            std.process.exit(1);
        },
    }

    // Only support int test platform for cross-compilation
    // Check if path contains "int" directory using cross-platform path handling
    const path_contains_int = blk: {
        var iter = std.fs.path.componentIterator(args.path) catch break :blk false;
        while (iter.next()) |component| {
            if (std.mem.eql(u8, component.name, "int")) {
                break :blk true;
            }
        }
        break :blk false;
    };

    const platform_type = if (path_contains_int)
        "int"
    else {
        std.log.err("roc build cross-compilation currently only supports the int test platform", .{});
        std.log.err("Your app path: {s}", .{args.path});
        std.log.err("For str platform and other platforms, please use regular 'roc' command", .{});
        std.process.exit(1);
    };

    std.log.info("Detected platform type: {s}", .{platform_type});

    // Get platform directory path
    const platform_dir = if (std.mem.eql(u8, platform_type, "int"))
        try std.fs.path.join(allocs.arena, &.{ "test", "int", "platform" })
    else
        try std.fs.path.join(allocs.arena, &.{ "test", "str", "platform" });

    // Check that platform exists
    std.fs.cwd().access(platform_dir, .{}) catch |err| {
        std.log.err("Platform directory not found: {s} ({})", .{ platform_dir, err });
        std.process.exit(1);
    };

    // Get target-specific host library path
    // Use target OS to determine library filename, not host OS
    const host_lib_filename = if (target.toOsTag() == .windows) "host.lib" else "libhost.a";
    const host_lib_path = blk: {
        // Try target-specific host library first
        const target_specific_path = try std.fs.path.join(allocs.arena, &.{ platform_dir, "targets", @tagName(target), host_lib_filename });
        std.fs.cwd().access(target_specific_path, .{}) catch {
            // Fallback to generic host library
            std.log.warn("Target-specific host library not found, falling back to generic: {s}", .{target_specific_path});
            break :blk try std.fs.path.join(allocs.arena, &.{ platform_dir, host_lib_filename });
        };
        break :blk target_specific_path;
    };

    std.fs.cwd().access(host_lib_path, .{}) catch |err| {
        std.log.err("Host library not found: {s} ({})", .{ host_lib_path, err });
        std.process.exit(1);
    };

    // Get expected entrypoints for this platform
    const entrypoints = try app_stub.getTestPlatformEntrypoints(allocs.gpa, platform_type);
    defer allocs.gpa.free(entrypoints);

    std.log.info("Expected entrypoints: {}", .{entrypoints.len});
    for (entrypoints, 0..) |ep, i| {
        std.log.info("  {}: roc__{s}", .{ i, ep.name });
    }

    // Create temp directory for build artifacts using Roc's cache system
    const cache_config = CacheConfig{
        .enabled = true,
        .verbose = false,
    };
    var cache_manager = CacheManager.init(allocs.gpa, cache_config, Filesystem.default());
    const cache_dir = try cache_manager.config.getCacheEntriesDir(allocs.arena);
    const temp_dir = try std.fs.path.join(allocs.arena, &.{ cache_dir, "roc_build" });

    std.fs.cwd().makePath(temp_dir) catch |err| switch (err) {
        error.PathAlreadyExists => {},
        else => return err,
    };

    // Generate app stub object file
    const app_stub_obj = try app_stub.generateAppStubObject(allocs.arena, temp_dir, entrypoints, target);

    // Get CRT files for the target
    const crt_files = try target_mod.getVendoredCRTFiles(allocs.arena, target, platform_dir);

    // Create object files list for linking
<<<<<<< HEAD
    var object_files = std.array_list.Managed([]const u8).init(gpa);
    defer object_files.deinit();
=======
    var object_files = try std.ArrayList([]const u8).initCapacity(allocs.arena, 16);
>>>>>>> efbd695b

    // Add our app stub and host library
    try object_files.append(app_stub_obj);
    try object_files.append(host_lib_path);

    // Setup platform files based on target
<<<<<<< HEAD
    var platform_files_pre = std.array_list.Managed([]const u8).init(gpa);
    defer platform_files_pre.deinit();
    var platform_files_post = std.array_list.Managed([]const u8).init(gpa);
    defer platform_files_post.deinit();
    var extra_args = std.array_list.Managed([]const u8).init(gpa);
    defer extra_args.deinit();
=======
    var platform_files_pre = try std.ArrayList([]const u8).initCapacity(allocs.arena, 16);
    var platform_files_post = try std.ArrayList([]const u8).initCapacity(allocs.arena, 16);
    var extra_args = try std.ArrayList([]const u8).initCapacity(allocs.arena, 32);
>>>>>>> efbd695b

    // Add CRT files in correct order
    if (crt_files.crt1_o) |crt1| try platform_files_pre.append(crt1);
    if (crt_files.crti_o) |crti| try platform_files_pre.append(crti);
    if (crt_files.crtn_o) |crtn| try platform_files_post.append(crtn);

    // For static linking with musl, add libc.a
    if (crt_files.libc_a) |libc| {
        try platform_files_post.append(libc);
    } else if (target.isDynamic()) {
        // For dynamic linking with glibc, generate stub library for cross-compilation
        // Check if we're doing actual cross-compilation
        const is_cross_compiling = host_target != target;

        if (is_cross_compiling) {
            // For cross-compilation, use pre-built vendored stubs from the platform targets folder
            const target_name = switch (target) {
                .x64glibc => "x64glibc",
                .arm64glibc => "arm64glibc",
                else => {
                    std.log.err("Cross-compilation target {} not supported for glibc", .{target});
                    std.process.exit(1);
                },
            };

            // Check if vendored stubs exist in the platform targets folder
            const stub_dir = try std.fmt.allocPrint(allocs.arena, "test/int/platform/targets/{s}", .{target_name});

            const stub_so_path = try std.fmt.allocPrint(allocs.arena, "{s}/libc.so.6", .{stub_dir});

            // Verify the vendored stub exists
            std.fs.cwd().access(stub_so_path, .{}) catch |err| {
                std.log.err("Pre-built glibc stub not found: {s}", .{stub_so_path});
                std.log.err("Error: {}", .{err});
                std.log.err("This suggests the build system didn't generate the required stubs.", .{});
                std.log.err("Try running 'zig build' first to generate platform target files.", .{});
                std.process.exit(1);
            };

            // Use the vendored stub library
            const stub_dir_arg = try std.fmt.allocPrint(allocs.arena, "-L{s}", .{stub_dir});
            try extra_args.append(stub_dir_arg);
            try extra_args.append("-lc");
            std.log.info("Using pre-built glibc stub from platform targets: {s}", .{stub_dir});
        } else {
            // For native compilation, use system libraries
            const common_lib_paths = [_][]const u8{
                "/lib/x86_64-linux-gnu",
                "/usr/lib/x86_64-linux-gnu",
                "/lib/aarch64-linux-gnu",
                "/usr/lib/aarch64-linux-gnu",
                "/lib64",
                "/usr/lib64",
                "/lib",
                "/usr/lib",
            };

            for (common_lib_paths) |lib_path| {
                // Check if the directory exists before adding it
                std.fs.cwd().access(lib_path, .{}) catch continue;
                const search_arg = try std.fmt.allocPrint(allocs.arena, "-L{s}", .{lib_path});
                try extra_args.append(search_arg);
            }

            try extra_args.append("-lc");
        }

        // Add dynamic linker path
        if (target.getDynamicLinkerPath()) |dl_path| {
            const dl_arg = try std.fmt.allocPrint(allocs.arena, "--dynamic-linker={s}", .{dl_path});
            try extra_args.append(dl_arg);
        } else |_| {}
    }

    // Determine output path
    const base_output_path = if (args.output) |output|
        try allocs.arena.dupe(u8, output)
    else blk: {
        const basename = std.fs.path.basename(args.path);
        const name_without_ext = if (std.mem.endsWith(u8, basename, ".roc"))
            basename[0 .. basename.len - 4]
        else
            basename;
        break :blk try allocs.arena.dupe(u8, name_without_ext);
    };

    // Add .exe extension on Windows if not already present
    const output_path = if (target.toOsTag() == .windows and !std.mem.endsWith(u8, base_output_path, ".exe"))
        try std.fmt.allocPrint(allocs.arena, "{s}.exe", .{base_output_path})
    else
        try allocs.arena.dupe(u8, base_output_path);

    // Use LLD for linking
    const linker_mod = @import("linker.zig");
    const target_abi = if (target.isStatic()) linker_mod.TargetAbi.musl else linker_mod.TargetAbi.gnu;
    const link_config = linker_mod.LinkConfig{
        .target_format = linker_mod.TargetFormat.detectFromOs(target.toOsTag()),
        .object_files = object_files.items,
        .platform_files_pre = platform_files_pre.items,
        .platform_files_post = platform_files_post.items,
        .extra_args = extra_args.items,
        .output_path = output_path,
        .target_abi = target_abi,
        .target_os = target.toOsTag(),
        .target_arch = target.toCpuArch(),
    };

    try linker_mod.link(allocs, link_config);

    std.log.info("Successfully built executable: {s}", .{output_path});
}

/// Information about a test (expect statement) to be evaluated
const ExpectTest = struct {
    expr_idx: can.CIR.Expr.Idx,
    region: base.Region,
};

fn rocTest(allocs: *Allocators, args: cli_args.TestArgs) !void {
    const trace = tracy.trace(@src());
    defer trace.end();

    // Start timing
    const start_time = std.time.nanoTimestamp();

    const stdout = stdoutWriter();
    const stderr = stderrWriter();

    // Read the Roc file
    const source = std.fs.cwd().readFileAlloc(allocs.gpa, args.path, std.math.maxInt(usize)) catch |err| {
        try stderr.print("Failed to read file '{s}': {}", .{ args.path, err });
        std.process.exit(1);
    };
    defer allocs.gpa.free(source);

    // Extract module name from the file path
    const basename = std.fs.path.basename(args.path);
    const module_name = try allocs.arena.dupe(u8, basename);

    // Create ModuleEnv
    var env = ModuleEnv.init(allocs.gpa, source) catch |err| {
        try stderr.print("Failed to initialize module environment: {}", .{err});
        std.process.exit(1);
    };
    defer env.deinit();

    env.common.source = source;
    env.module_name = module_name;
    try env.common.calcLineStarts(allocs.gpa);

    const module_common_idents: Check.CommonIdents = .{
        .module_name = try env.insertIdent(base.Ident.for_text(module_name)),
        .list = try env.insertIdent(base.Ident.for_text("List")),
        .box = try env.insertIdent(base.Ident.for_text("Box")),
    };

    // Parse the source code as a full module
    var parse_ast = parse.parse(&env.common, allocs.gpa) catch |err| {
        try stderr.print("Failed to parse file: {}", .{err});
        std.process.exit(1);
    };
    defer parse_ast.deinit(allocs.gpa);

    // Empty scratch space (required before canonicalization)
    parse_ast.store.emptyScratch();

    // Initialize CIR fields in ModuleEnv
    try env.initCIRFields(allocs.gpa, module_name);

    // Create canonicalizer
    var canonicalizer = Can.init(&env, &parse_ast, null, .{}) catch |err| {
        try stderr.print("Failed to initialize canonicalizer: {}", .{err});
        std.process.exit(1);
    };
    defer canonicalizer.deinit();

    // Canonicalize the entire module
    canonicalizer.canonicalizeFile() catch |err| {
        try stderr.print("Failed to canonicalize file: {}", .{err});
        std.process.exit(1);
    };

    // Validate for checking mode
    canonicalizer.validateForChecking() catch |err| {
        try stderr.print("Failed to validate module: {}", .{err});
        std.process.exit(1);
    };

    // Type check the module
    var checker = Check.init(allocs.gpa, &env.types, &env, &.{}, &env.store.regions, module_common_idents) catch |err| {
        try stderr.print("Failed to initialize type checker: {}", .{err});
        std.process.exit(1);
    };
    defer checker.deinit();

    checker.checkFile() catch |err| {
        try stderr.print("Type checking failed: {}", .{err});
        std.process.exit(1);
    };

    // Create test runner infrastructure for test evaluation
    var test_runner = TestRunner.init(allocs.gpa, &env) catch |err| {
        try stderr.print("Failed to create test runner: {}\n", .{err});
        std.process.exit(1);
    };
    defer test_runner.deinit();

    const summary = test_runner.eval_all() catch |err| {
        try stderr.print("Failed to evaluate tests: {}\n", .{err});
        std.process.exit(1);
    };
    const passed = summary.passed;
    const failed = summary.failed;

    // Calculate elapsed time
    const end_time = std.time.nanoTimestamp();
    const elapsed_ns = @as(u64, @intCast(end_time - start_time));
    const elapsed_ms = @as(f64, @floatFromInt(elapsed_ns)) / 1_000_000.0;

    // Report results
    if (failed == 0) {
        // Success case: only print if verbose, exit with 0
        if (args.verbose) {
            try stdout.print("Ran {} test(s): {} passed, 0 failed in {d:.1}ms\n", .{ passed, passed, elapsed_ms });
            for (test_runner.test_results.items) |test_result| {
                const region_info = env.calcRegionInfo(test_result.region);
                try stdout.print("\x1b[32mPASS\x1b[0m: {s}:{}\n", .{ args.path, region_info.start_line_idx + 1 });
            }
        }
        // Otherwise print nothing at all
        return; // Exit with 0
    } else {
        // Failure case: always print summary with timing
        try stderr.print("Ran {} test(s): {} passed, {} failed in {d:.1}ms\n", .{ passed + failed, passed, failed, elapsed_ms });

        if (args.verbose) {
            for (test_runner.test_results.items) |test_result| {
                const region_info = env.calcRegionInfo(test_result.region);
                if (test_result.passed) {
                    try stdout.print("\x1b[32mPASS\x1b[0m: {s}:{}\n", .{ args.path, region_info.start_line_idx + 1 });
                } else {
                    // Generate and render a detailed report for this failure
                    var report = test_runner.createReport(test_result, args.path) catch |err| {
                        // Fallback to simple message if report generation fails
                        try stderr.print("\x1b[31mFAIL\x1b[0m: {s}:{}", .{ args.path, region_info.start_line_idx + 1 });
                        if (test_result.error_msg) |msg| {
                            try stderr.print(" - {s}", .{msg});
                        }
                        try stderr.print(" (report generation failed: {})\n", .{err});
                        continue;
                    };
                    defer report.deinit();

                    // Render the report to terminal
                    const palette = reporting.ColorUtils.getPaletteForConfig(reporting.ReportingConfig.initColorTerminal());
                    const config = reporting.ReportingConfig.initColorTerminal();
                    try reporting.renderReportToTerminal(&report, stderr, palette, config);
                }
            }
        } else {
            // Non-verbose mode: just show simple FAIL messages with line numbers
            for (test_runner.test_results.items) |test_result| {
                if (!test_result.passed) {
                    const region_info = env.calcRegionInfo(test_result.region);
                    try stderr.print("\x1b[31mFAIL\x1b[0m: {s}:{}\n", .{ args.path, region_info.start_line_idx + 1 });
                }
            }
        }

        std.process.exit(1);
    }
}

fn rocRepl(allocs: *Allocators) !void {
    _ = allocs;
    fatal("repl not implemented", .{});
}

/// Reads, parses, formats, and overwrites all Roc files at the given paths.
/// Recurses into directories to search for Roc files.
fn rocFormat(allocs: *Allocators, args: cli_args.FormatArgs) !void {
    const trace = tracy.trace(@src());
    defer trace.end();

    const stdout = stdoutWriter();
    if (args.stdin) {
        fmt.formatStdin(allocs.gpa) catch std.process.exit(1);
        return;
    }

    var timer = try std.time.Timer.start();
    var elapsed: u64 = undefined;
    var failure_count: usize = 0;
    var exit_code: u8 = 0;

    if (args.check) {
<<<<<<< HEAD
        var unformatted_files = std.array_list.Managed([]const u8).init(gpa);
=======
        var unformatted_files = std.ArrayList([]const u8).init(allocs.gpa);
>>>>>>> efbd695b
        defer unformatted_files.deinit();

        for (args.paths) |path| {
            var result = try fmt.formatPath(allocs.gpa, allocs.arena, std.fs.cwd(), path, true);
            defer result.deinit();
            if (result.unformatted_files) |files| {
                try unformatted_files.appendSlice(files.items);
            }
            failure_count += result.failure;
        }

        elapsed = timer.read();
        if (unformatted_files.items.len > 0) {
            try stdout.print("The following file(s) failed `roc format --check`:", .{});
            for (unformatted_files.items) |file_name| {
                try stdout.print("    {s}\n", .{file_name});
            }
            try stdout.print("You can fix this with `roc format FILENAME.roc`.", .{});
            exit_code = 1;
        } else {
            try stdout.print("All formatting valid", .{});
        }
        if (failure_count > 0) {
            try stdout.print("Failed to check {} files.", .{failure_count});
            exit_code = 1;
        }
    } else {
        var success_count: usize = 0;
        for (args.paths) |path| {
            const result = try fmt.formatPath(allocs.gpa, allocs.arena, std.fs.cwd(), path, false);
            success_count += result.success;
            failure_count += result.failure;
        }
        elapsed = timer.read();
        try stdout.print("Successfully formatted {} files\n", .{success_count});
        if (failure_count > 0) {
            try stdout.print("Failed to format {} files.\n", .{failure_count});
            exit_code = 1;
        }
    }

    try stdout.print("Took ", .{});
    try formatElapsedTime(stdout, elapsed);
    try stdout.print(".", .{});

    std.process.exit(exit_code);
}

/// Helper function to format elapsed time, showing decimal milliseconds
fn formatElapsedTime(writer: anytype, elapsed_ns: u64) !void {
    const elapsed_ms_float = @as(f64, @floatFromInt(elapsed_ns)) / @as(f64, @floatFromInt(std.time.ns_per_ms));
    try writer.print("{d:.1} ms", .{elapsed_ms_float});
}

fn handleProcessFileError(err: anytype, stderr: anytype, path: []const u8) noreturn {
    stderr.print("Failed to check {s}: ", .{path}) catch {};
    switch (err) {
        // Custom BuildEnv errors - these need special messages
        error.ExpectedAppHeader => stderr.print("Expected app header but found different header type", .{}) catch {},
        error.ExpectedPlatformString => stderr.print("Expected platform string in header", .{}) catch {},
        error.PathOutsideWorkspace => stderr.print("Dependency path outside workspace not allowed", .{}) catch {},
        error.UnsupportedHeader => stderr.print("Unsupported header type", .{}) catch {},
        error.ExpectedString => stderr.print("Expected string in header", .{}) catch {},
        error.Internal => stderr.print("Internal compiler error", .{}) catch {},
        error.InvalidDependency => stderr.print("Invalid dependency relationship", .{}) catch {},
        error.TooNested => stderr.print("Too deeply nested", .{}) catch {},
        error.InvalidPackageName => stderr.print("Invalid package name", .{}) catch {},

        // Catch-all for any other errors
        else => stderr.print("{s}", .{@errorName(err)}) catch {},
    }
    std.process.exit(1);
}

/// Result from checking a file using BuildEnv
const CheckResult = struct {
    reports: []DrainedReport,
    timing: CheckTimingInfo = if (builtin.target.cpu.arch == .wasm32) .{} else .{
        .tokenize_parse_ns = 0,
        .canonicalize_ns = 0,
        .canonicalize_diagnostics_ns = 0,
        .type_checking_ns = 0,
        .check_diagnostics_ns = 0,
    },
    was_cached: bool = false,
    error_count: u32 = 0,
    warning_count: u32 = 0,

    /// Free allocated memory
    pub fn deinit(self: *CheckResult, gpa: Allocator) void {
        for (self.reports) |*report| {
            report.deinit(gpa);
        }
        gpa.free(self.reports);
    }
};

/// Drained report with module info and file path
const DrainedReport = struct {
    file_path: []const u8,
    reports: []reporting.Report,

    pub fn deinit(self: *DrainedReport, gpa: Allocator) void {
        gpa.free(self.file_path);
        for (self.reports) |*report| {
            report.deinit();
        }
        gpa.free(self.reports);
    }
};

/// Timing information for check phases
const CheckTimingInfo = if (builtin.target.cpu.arch == .wasm32) struct {} else TimingInfo;

/// Error set for BuildEnv.build operations
const BuildAppError = std.mem.Allocator.Error || std.fs.File.OpenError || std.fs.File.ReadError || std.fs.File.WriteError || std.Thread.SpawnError || error{
    // Custom BuildEnv errors
    ExpectedAppHeader,
    ExpectedPlatformString,
    PathOutsideWorkspace,
    UnsupportedHeader,
    ExpectedString,
    Internal,
    InvalidDependency,
    TooNested,
    InvalidPackageName,
    InvalidNullByteInPath,
    // Additional errors from std library that might be missing
    Unseekable,
    CurrentWorkingDirectoryUnlinked,
};

/// Result from checking a file that preserves the BuildEnv for further processing (e.g., docs generation)
const CheckResultWithBuildEnv = struct {
    check_result: CheckResult,
    build_env: BuildEnv,

    /// Free allocated memory including the BuildEnv
    pub fn deinit(self: *CheckResultWithBuildEnv, gpa: Allocator) void {
        self.check_result.deinit(gpa);
        self.build_env.deinit();
    }
};

/// Check a Roc file using BuildEnv and preserve the BuildEnv for further processing
fn checkFileWithBuildEnvPreserved(
    allocs: *Allocators,
    filepath: []const u8,
    collect_timing: bool,
    cache_config: CacheConfig,
) BuildAppError!CheckResultWithBuildEnv {
    _ = collect_timing; // Timing is always collected by BuildEnv
    const trace = tracy.trace(@src());
    defer trace.end();

    // Initialize BuildEnv in single-threaded mode for checking
    var build_env = BuildEnv.init(allocs.gpa, .single_threaded, 1);
    build_env.compiler_version = build_options.compiler_version;
    // Note: We do NOT defer build_env.deinit() here because we're returning it

    // Set up cache manager if caching is enabled
    if (cache_config.enabled) {
        const cache_manager = try allocs.gpa.create(CacheManager);
        cache_manager.* = CacheManager.init(allocs.gpa, cache_config, Filesystem.default());
        build_env.setCacheManager(cache_manager);
        // Note: BuildEnv.deinit() will clean up the cache manager when caller calls deinit
    }

    // Build the file (works for both app and module files)
    build_env.build(filepath) catch |err| {
        return err;
    };

    // Force processing to ensure canonicalization happens
    var sched_iter = build_env.schedulers.iterator();
    if (sched_iter.next()) |sched_entry| {
        const package_env = sched_entry.value_ptr.*;
        if (package_env.modules.items.len > 0) {
            const module_name = package_env.modules.items[0].name;

            // Keep processing until the module is done
            var max_iterations: u32 = 20;
            while (max_iterations > 0) : (max_iterations -= 1) {
                const phase = package_env.modules.items[0].phase;
                if (phase == .Done) break;

                package_env.processModuleByName(module_name) catch |err| {
                    std.debug.print("Error processing module: {}\n", .{err});
                    break;
                };
            }
        }
    }

    // Drain all reports
    const drained = try build_env.drainReports();

    // Count errors and warnings
    var error_count: u32 = 0;
    var warning_count: u32 = 0;

    for (drained) |mod| {
        for (mod.reports) |report| {
            switch (report.severity) {
                .info => {},
                .runtime_error, .fatal => error_count += 1,
                .warning => warning_count += 1,
            }
        }
    }

    // Convert BuildEnv drained reports to our format
    var reports = try allocs.gpa.alloc(DrainedReport, drained.len);
    for (drained, 0..) |mod, i| {
        reports[i] = .{
            .file_path = try allocs.gpa.dupe(u8, mod.abs_path),
            .reports = try allocs.gpa.dupe(reporting.Report, mod.reports),
        };
    }

    // Free the original drained reports
    // Note: abs_path is owned by BuildEnv, reports are moved to our array
    allocs.gpa.free(drained);

    // Get timing information from BuildEnv
    const timing = if (builtin.target.cpu.arch == .wasm32)
        CheckTimingInfo{}
    else
        build_env.getTimingInfo();

    const check_result = CheckResult{
        .reports = reports,
        .timing = timing,
        .was_cached = false, // BuildEnv doesn't currently expose cache info
        .error_count = error_count,
        .warning_count = warning_count,
    };

    return CheckResultWithBuildEnv{
        .check_result = check_result,
        .build_env = build_env,
    };
}

/// Check a Roc file using the BuildEnv system
fn checkFileWithBuildEnv(
    allocs: *Allocators,
    filepath: []const u8,
    collect_timing: bool,
    cache_config: CacheConfig,
) BuildAppError!CheckResult {
    _ = collect_timing; // Timing is always collected by BuildEnv
    const trace = tracy.trace(@src());
    defer trace.end();

    // Initialize BuildEnv in single-threaded mode for checking
    var build_env = BuildEnv.init(allocs.gpa, .single_threaded, 1);
    build_env.compiler_version = build_options.compiler_version;
    defer build_env.deinit();

    // Set up cache manager if caching is enabled
    if (cache_config.enabled) {
        const cache_manager = try allocs.gpa.create(CacheManager);
        cache_manager.* = CacheManager.init(allocs.gpa, cache_config, Filesystem.default());
        build_env.setCacheManager(cache_manager);
        // Note: BuildEnv.deinit() will clean up the cache manager
    }

    // Build the file (works for both app and module files)
    try build_env.build(filepath);

    // Drain all reports
    const drained = try build_env.drainReports();

    // Count errors and warnings
    var error_count: u32 = 0;
    var warning_count: u32 = 0;

    for (drained) |mod| {
        for (mod.reports) |report| {
            switch (report.severity) {
                .info => {},
                .runtime_error, .fatal => error_count += 1,
                .warning => warning_count += 1,
            }
        }
    }

    // Convert BuildEnv drained reports to our format
    var reports = try allocs.gpa.alloc(DrainedReport, drained.len);
    for (drained, 0..) |mod, i| {
        reports[i] = .{
            .file_path = try allocs.gpa.dupe(u8, mod.abs_path),
            .reports = try allocs.gpa.dupe(reporting.Report, mod.reports),
        };
    }

    // Free the original drained reports
    // Note: abs_path is owned by BuildEnv, reports are moved to our array
    allocs.gpa.free(drained);

    // Get timing information from BuildEnv
    const timing = if (builtin.target.cpu.arch == .wasm32)
        CheckTimingInfo{}
    else
        build_env.getTimingInfo();

    return CheckResult{
        .reports = reports,
        .timing = timing,
        .was_cached = false, // BuildEnv doesn't currently expose cache info
        .error_count = error_count,
        .warning_count = warning_count,
    };
}

fn rocCheck(allocs: *Allocators, args: cli_args.CheckArgs) !void {
    const trace = tracy.trace(@src());
    defer trace.end();

    const stdout = stdoutWriter();
    const stderr = stderrWriter();

    var timer = try std.time.Timer.start();

    // Set up cache configuration based on command line args
    const cache_config = CacheConfig{
        .enabled = !args.no_cache,
        .verbose = args.verbose,
    };

    // Use BuildEnv to check the file
    var check_result = checkFileWithBuildEnv(
        allocs,
        args.path,
        args.time,
        cache_config,
    ) catch |err| {
        handleProcessFileError(err, stderr, args.path);
    };

    defer check_result.deinit(allocs.gpa);

    const elapsed = timer.read();

    // Handle cached results vs fresh compilation results differently
    if (check_result.was_cached) {
        // For cached results, use the stored diagnostic counts
        const total_errors = check_result.error_count;
        const total_warnings = check_result.warning_count;

        if (total_errors > 0 or total_warnings > 0) {
            stderr.print("Found {} error(s) and {} warning(s) in ", .{
                total_errors,
                total_warnings,
            }) catch {};
            formatElapsedTime(stderr, elapsed) catch {};
            stderr.print(" for {s} (note module loaded from cache, use --no-cache to display Errors and Warnings.).", .{args.path}) catch {};
            std.process.exit(1);
        } else {
            stdout.print("No errors found in ", .{}) catch {};
            formatElapsedTime(stdout, elapsed) catch {};
            stdout.print(" for {s} (loaded from cache)", .{args.path}) catch {};
        }
    } else {
        // For fresh compilation, process and display reports normally
        var has_errors = false;

        // Render reports grouped by module
        for (check_result.reports) |module| {
            for (module.reports) |*report| {

                // Render the diagnostic report to stderr
                reporting.renderReportToTerminal(report, stderr, ColorPalette.ANSI, reporting.ReportingConfig.initColorTerminal()) catch |render_err| {
                    stderr.print("Error rendering diagnostic report: {}", .{render_err}) catch {};
                    // Fallback to just printing the title
                    stderr.print("  {s}", .{report.title}) catch {};
                };

                if (report.severity == .fatal or report.severity == .runtime_error) {
                    has_errors = true;
                }
            }
        }

        if (check_result.error_count > 0 or check_result.warning_count > 0) {
            stderr.writeAll("\n") catch {};
            stderr.print("Found {} error(s) and {} warning(s) in ", .{
                check_result.error_count,
                check_result.warning_count,
            }) catch {};
            formatElapsedTime(stderr, elapsed) catch {};
            stderr.print(" for {s}.", .{args.path}) catch {};

            std.process.exit(1);
        } else {
            stdout.print("No errors found in ", .{}) catch {};
            formatElapsedTime(stdout, elapsed) catch {};
            stdout.print(" for {s}", .{args.path}) catch {};
        }
    }

    // Print timing breakdown if requested
    if (args.time) {
        printTimingBreakdown(stdout, if (builtin.target.cpu.arch == .wasm32) null else check_result.timing);
    }
}

fn printTimingBreakdown(writer: anytype, timing: ?CheckTimingInfo) void {
    if (timing) |t| {
        writer.print("\nTiming breakdown:", .{}) catch {};
        writer.print("  tokenize + parse:             ", .{}) catch {};
        formatElapsedTime(writer, t.tokenize_parse_ns) catch {};
        writer.print("  ({} ns)", .{t.tokenize_parse_ns}) catch {};
        writer.print("  canonicalize:                 ", .{}) catch {};
        formatElapsedTime(writer, t.canonicalize_ns) catch {};
        writer.print("  ({} ns)", .{t.canonicalize_ns}) catch {};
        writer.print("  can diagnostics:              ", .{}) catch {};
        formatElapsedTime(writer, t.canonicalize_diagnostics_ns) catch {};
        writer.print("  ({} ns)", .{t.canonicalize_diagnostics_ns}) catch {};
        writer.print("  type checking:                ", .{}) catch {};
        formatElapsedTime(writer, t.type_checking_ns) catch {};
        writer.print("  ({} ns)", .{t.type_checking_ns}) catch {};
        writer.print("  type checking diagnostics:    ", .{}) catch {};
        formatElapsedTime(writer, t.check_diagnostics_ns) catch {};
        writer.print("  ({} ns)", .{t.check_diagnostics_ns}) catch {};
    }
}

/// Start an HTTP server to serve the generated documentation
<<<<<<< HEAD
fn serveDocumentation(gpa: Allocator, docs_dir: []const u8) !void {
    const stdout = stdoutWriter();
=======
fn serveDocumentation(allocs: *Allocators, docs_dir: []const u8) !void {
    const stdout = std.io.getStdOut().writer();
>>>>>>> efbd695b

    const address = try std.net.Address.parseIp("127.0.0.1", 8080);
    var server = try address.listen(.{
        .reuse_address = true,
    });
    defer server.deinit();

    stdout.print("Visit http://localhost:8080 to view the docs at ./{s}/\n", .{docs_dir}) catch {};
    stdout.print("Press Ctrl+C to stop the server\n", .{}) catch {};

    while (true) {
        const connection = try server.accept();
        handleConnection(allocs, connection, docs_dir) catch |err| {
            std.debug.print("Error handling connection: {}\n", .{err});
        };
    }
}

/// Handle a single HTTP connection
fn handleConnection(allocs: *Allocators, connection: std.net.Server.Connection, docs_dir: []const u8) !void {
    defer connection.stream.close();

    var buffer: [4096]u8 = undefined;
    const bytes_read = try connection.stream.read(&buffer);

    if (bytes_read == 0) return;

    const request = buffer[0..bytes_read];

    // Parse the request line (e.g., "GET /path HTTP/1.1")
    var lines = std.mem.splitSequence(u8, request, "\r\n");
    const request_line = lines.next() orelse return;

    var parts = std.mem.splitSequence(u8, request_line, " ");
    const method = parts.next() orelse return;
    const path = parts.next() orelse return;

    if (!std.mem.eql(u8, method, "GET")) {
        try sendResponse(connection.stream, "405 Method Not Allowed", "text/plain", "Method Not Allowed");
        return;
    }

    // Determine the file path to serve
    const file_path = try resolveFilePath(allocs, docs_dir, path);

    // Try to open and serve the file
    const file = std.fs.cwd().openFile(file_path, .{}) catch |err| {
        if (err == error.FileNotFound) {
            try sendResponse(connection.stream, "404 Not Found", "text/plain", "File Not Found");
        } else {
            try sendResponse(connection.stream, "500 Internal Server Error", "text/plain", "Internal Server Error");
        }
        return;
    };
    defer file.close();

    // Read file contents
    const file_content = try file.readToEndAlloc(allocs.gpa, 10 * 1024 * 1024); // 10MB max
    defer allocs.gpa.free(file_content);

    // Determine content type
    const content_type = getContentType(file_path);

    // Send response
    try sendResponse(connection.stream, "200 OK", content_type, file_content);
}

/// Resolve the file path based on the URL path.
/// Returns arena-allocated path (no need to free).
fn resolveFilePath(allocs: *Allocators, docs_dir: []const u8, url_path: []const u8) ![]const u8 {
    // Remove leading slash
    const clean_path = if (url_path.len > 0 and url_path[0] == '/')
        url_path[1..]
    else
        url_path;

    // If path is empty or ends with /, serve index.html
    if (clean_path.len == 0 or clean_path[clean_path.len - 1] == '/') {
        return try std.fmt.allocPrint(allocs.arena, "{s}/{s}index.html", .{ docs_dir, clean_path });
    }

    // Check if the path has a file extension (contains a dot in the last component)
    const last_slash = std.mem.lastIndexOfScalar(u8, clean_path, '/') orelse 0;
    const last_component = clean_path[last_slash..];
    const has_extension = std.mem.indexOfScalar(u8, last_component, '.') != null;

    if (has_extension) {
        // Path has extension, serve the file directly
        return try std.fmt.allocPrint(allocs.arena, "{s}/{s}", .{ docs_dir, clean_path });
    } else {
        // No extension, serve index.html from that directory
        return try std.fmt.allocPrint(allocs.arena, "{s}/{s}/index.html", .{ docs_dir, clean_path });
    }
}

/// Get content type based on file extension
fn getContentType(file_path: []const u8) []const u8 {
    if (std.mem.endsWith(u8, file_path, ".html")) {
        return "text/html; charset=utf-8";
    } else if (std.mem.endsWith(u8, file_path, ".css")) {
        return "text/css";
    } else if (std.mem.endsWith(u8, file_path, ".js")) {
        return "application/javascript";
    } else if (std.mem.endsWith(u8, file_path, ".json")) {
        return "application/json";
    } else if (std.mem.endsWith(u8, file_path, ".png")) {
        return "image/png";
    } else if (std.mem.endsWith(u8, file_path, ".jpg") or std.mem.endsWith(u8, file_path, ".jpeg")) {
        return "image/jpeg";
    } else if (std.mem.endsWith(u8, file_path, ".svg")) {
        return "image/svg+xml";
    } else {
        return "text/plain";
    }
}

/// Send an HTTP response
fn sendResponse(stream: std.net.Stream, status: []const u8, content_type: []const u8, body: []const u8) !void {
    var response_buffer: [8192]u8 = undefined;
    const response = try std.fmt.bufPrint(
        &response_buffer,
        "HTTP/1.1 {s}\r\n" ++
            "Content-Type: {s}\r\n" ++
            "Content-Length: {d}\r\n" ++
            "Connection: close\r\n" ++
            "\r\n",
        .{ status, content_type, body.len },
    );

    try stream.writeAll(response);
    try stream.writeAll(body);
}

fn rocDocs(allocs: *Allocators, args: cli_args.DocsArgs) !void {
    const trace = tracy.trace(@src());
    defer trace.end();

    const stdout = stdoutWriter();
    const stderr = stderrWriter();

    var timer = try std.time.Timer.start();

    // Set up cache configuration based on command line args
    const cache_config = CacheConfig{
        .enabled = !args.no_cache,
        .verbose = args.verbose,
    };

    // Use BuildEnv to check the file, preserving the BuildEnv for docs generation
    var result_with_env = checkFileWithBuildEnvPreserved(
        allocs,
        args.path,
        args.time,
        cache_config,
    ) catch |err| {
        handleProcessFileError(err, stderr, args.path);
    };

    // Clean up when we're done - this includes the BuildEnv and all module envs
    defer result_with_env.deinit(allocs.gpa);

    const check_result = &result_with_env.check_result;
    const elapsed = timer.read();

    // Handle cached results vs fresh compilation results differently
    if (check_result.was_cached) {
        // For cached results, use the stored diagnostic counts
        const total_errors = check_result.error_count;
        const total_warnings = check_result.warning_count;

        if (total_errors > 0 or total_warnings > 0) {
            stderr.print("Found {} error(s) and {} warning(s) in ", .{
                total_errors,
                total_warnings,
            }) catch {};
            formatElapsedTime(stderr, elapsed) catch {};
            stderr.print(" for {s} (note module loaded from cache, use --no-cache to display Errors and Warnings.).", .{args.path}) catch {};
            std.process.exit(1);
        }
    } else {
        // For fresh compilation, process and display reports normally
        var has_errors = false;

        // Render reports grouped by module
        for (check_result.reports) |module| {
            for (module.reports) |*report| {

                // Render the diagnostic report to stderr
                reporting.renderReportToTerminal(report, stderr, ColorPalette.ANSI, reporting.ReportingConfig.initColorTerminal()) catch |render_err| {
                    stderr.print("Error rendering diagnostic report: {}", .{render_err}) catch {};
                    // Fallback to just printing the title
                    stderr.print("  {s}", .{report.title}) catch {};
                };

                if (report.severity == .fatal or report.severity == .runtime_error) {
                    has_errors = true;
                }
            }
        }

        if (check_result.error_count > 0 or check_result.warning_count > 0) {
            stderr.writeAll("\n") catch {};
            stderr.print("Found {} error(s) and {} warning(s) in ", .{
                check_result.error_count,
                check_result.warning_count,
            }) catch {};
            formatElapsedTime(stderr, elapsed) catch {};
            stderr.print(" for {s}.", .{args.path}) catch {};

            if (check_result.error_count > 0) {
                std.process.exit(1);
            }
        }
    }

    // Print timing breakdown if requested
    if (args.time) {
        printTimingBreakdown(stdout, if (builtin.target.cpu.arch == .wasm32) null else check_result.timing);
    }

    // Generate documentation for all packages and modules
    try generateDocs(allocs, &result_with_env.build_env, args.path, args.output);

    stdout.print("\nDocumentation generation complete for {s}\n", .{args.path}) catch {};

    // Start HTTP server if --serve flag is enabled
    if (args.serve) {
        try serveDocumentation(allocs, args.output);
    }
}

/// Associated item (type or value) within a module or type
pub const AssociatedItem = struct {
    name: []const u8,
    children: []AssociatedItem, // Nested associated items (for types with associated items)

    fn deinit(self: AssociatedItem, gpa: Allocator) void {
        gpa.free(self.name);
        for (self.children) |child| {
            child.deinit(gpa);
        }
        gpa.free(self.children);
    }
};

/// Information about an imported module
pub const ModuleInfo = struct {
    name: []const u8, // e.g., "Foo" or "foo.Bar"
    link_path: []const u8, // e.g., "Foo" or "foo/Bar"
    associated_items: []AssociatedItem, // Types and values defined in this module

    fn deinit(self: ModuleInfo, gpa: Allocator) void {
        gpa.free(self.name);
        gpa.free(self.link_path);
        for (self.associated_items) |item| {
            item.deinit(gpa);
        }
        gpa.free(self.associated_items);
    }
};

/// Recursively write associated items as nested <ul> elements
fn writeAssociatedItems(writer: anytype, items: []const AssociatedItem, indent_level: usize) !void {
    // Write opening <ul>
    try writer.splatByteAll(' ', indent_level * 2);
    try writer.writeAll("<ul>\n");

    for (items) |item| {
        // Write <li> with item name
        try writer.splatByteAll(' ', (indent_level + 1) * 2);
        try writer.print("<li>{s}\n", .{item.name});

        // Recursively write children if any
        if (item.children.len > 0) {
            try writeAssociatedItems(writer, item.children, indent_level + 2);
        }

        // Close <li>
        try writer.splatByteAll(' ', (indent_level + 1) * 2);
        try writer.writeAll("</li>\n");
    }

    // Write closing </ul>
    try writer.splatByteAll(' ', indent_level * 2);
    try writer.writeAll("</ul>\n");
}

/// Generate HTML index file for a package or app
pub fn generatePackageIndex(
    allocs: *Allocators,
    output_path: []const u8,
    module_path: []const u8,
    package_shorthands: []const []const u8,
    imported_modules: []const ModuleInfo,
) !void {
    // Create output directory if it doesn't exist
    std.fs.cwd().makePath(output_path) catch |err| switch (err) {
        error.PathAlreadyExists => {},
        else => return err,
    };

    // Create index.html file
    const index_path = try std.fs.path.join(allocs.arena, &[_][]const u8{ output_path, "index.html" });

    const file = try std.fs.cwd().createFile(index_path, .{});
    defer file.close();

    var file_buffer: [4096]u8 = undefined;
    var file_writer = file.writer(&file_buffer);
    const writer = &file_writer.interface;

    // Write HTML header
    try writer.writeAll("<!DOCTYPE html>\n<html>\n<head>\n");
    try writer.writeAll("  <meta charset=\"UTF-8\">\n");
    try writer.writeAll("  <title>Documentation</title>\n");
    try writer.writeAll("</head>\n<body>\n");

    // Write module path as h1
    try writer.print("  <h1>{s}</h1>\n", .{module_path});

    // Write sidebar with imported modules if any
    if (imported_modules.len > 0) {
        try writer.writeAll("  <ul class='sidebar'>\n");
        for (imported_modules) |mod_info| {
            try writer.print("    <li>\n      <a href=\"{s}\">{s}</a>\n", .{ mod_info.link_path, mod_info.name });

            // Write nested associated items if any
            if (mod_info.associated_items.len > 0) {
                try writeAssociatedItems(writer, mod_info.associated_items, 3);
            }

            try writer.writeAll("    </li>\n");
        }
        try writer.writeAll("  </ul>\n");
    }

    // Write links to package dependencies if any exist
    if (package_shorthands.len > 0) {
        try writer.writeAll("  <ul>\n");
        for (package_shorthands) |shorthand| {
            try writer.print("    <li><a href=\"{s}\">{s}</a></li>\n", .{ shorthand, shorthand });
        }
        try writer.writeAll("  </ul>\n");
    }

    try writer.writeAll("</body>\n</html>\n");
    try writer.flush();
}

/// Generate HTML index file for a module
pub fn generateModuleIndex(
    allocs: *Allocators,
    output_path: []const u8,
    module_name: []const u8,
) !void {
    // Create output directory if it doesn't exist
    std.fs.cwd().makePath(output_path) catch |err| switch (err) {
        error.PathAlreadyExists => {},
        else => return err,
    };

    // Create index.html file
    const index_path = try std.fs.path.join(allocs.arena, &[_][]const u8{ output_path, "index.html" });

    const file = try std.fs.cwd().createFile(index_path, .{});
    defer file.close();

    var file_buffer: [4096]u8 = undefined;
    var file_writer = file.writer(&file_buffer);
    const writer = &file_writer.interface;

    // Write HTML header
    try writer.writeAll("<!DOCTYPE html>\n<html>\n<head>\n");
    try writer.writeAll("  <meta charset=\"UTF-8\">\n");
    try writer.print("  <title>{s}</title>\n", .{module_name});
    try writer.writeAll("</head>\n<body>\n");

    // Write module name as h1
    try writer.print("  <h1>{s}</h1>\n", .{module_name});

    try writer.writeAll("</body>\n</html>\n");
    try writer.flush();
}

/// Extract associated items from a record expression (recursively)
fn extractRecordAssociatedItems(
    allocs: *Allocators,
    module_env: *const ModuleEnv,
    record_fields: can.CIR.RecordField.Span,
) ![]AssociatedItem {
<<<<<<< HEAD
    var items = std.array_list.Managed(AssociatedItem).init(gpa);
=======
    var items = std.ArrayList(AssociatedItem).init(allocs.gpa);
>>>>>>> efbd695b
    errdefer {
        for (items.items) |item| {
            item.deinit(allocs.gpa);
        }
        items.deinit();
    }

    const fields_slice = module_env.store.sliceRecordFields(record_fields);
    for (fields_slice) |field_idx| {
        const field = module_env.store.getRecordField(field_idx);
        const field_name = try allocs.gpa.dupe(u8, module_env.getIdentText(field.name));
        errdefer allocs.gpa.free(field_name);

        // Check if the field value is a nominal type (has nested associated items)
        const field_expr = module_env.store.getExpr(field.value);
        const children = switch (field_expr) {
            .e_nominal => |nom| blk: {
                // Get the nominal type's backing expression
                const backing_expr = module_env.store.getExpr(nom.backing_expr);
                break :blk switch (backing_expr) {
                    .e_record => |rec| try extractRecordAssociatedItems(allocs, module_env, rec.fields),
                    else => try allocs.gpa.alloc(AssociatedItem, 0),
                };
            },
            else => try allocs.gpa.alloc(AssociatedItem, 0),
        };

        try items.append(.{
            .name = field_name,
            .children = children,
        });
    }

    return try items.toOwnedSlice();
}

/// Extract associated items from a module's exports
fn extractAssociatedItems(
    allocs: *Allocators,
    module_env: *const ModuleEnv,
) ![]AssociatedItem {
<<<<<<< HEAD
    var items = std.array_list.Managed(AssociatedItem).init(gpa);
=======
    var items = std.ArrayList(AssociatedItem).init(allocs.gpa);
>>>>>>> efbd695b
    errdefer {
        for (items.items) |item| {
            item.deinit(allocs.gpa);
        }
        items.deinit();
    }

    // Get all exported definitions
    const exports_slice = module_env.store.sliceDefs(module_env.exports);

    // If no exports, try all_defs (for modules that are still being processed)
    const defs_slice = if (exports_slice.len == 0)
        module_env.store.sliceDefs(module_env.all_defs)
    else
        exports_slice;

    for (defs_slice) |def_idx| {
        const def = module_env.store.getDef(def_idx);

        // Get the pattern to find the name
        const pattern = module_env.store.getPattern(def.pattern);

        // Extract name from pattern (could be assign, nominal, etc.)
        const name_ident_opt = switch (pattern) {
            .assign => |a| a.ident,
            .nominal => |n| blk: {
                // For nominal types, we need to get the statement and extract the header
                const stmt = module_env.store.getStatement(n.nominal_type_decl);
                break :blk switch (stmt) {
                    .s_nominal_decl => |decl| module_env.store.getTypeHeader(decl.header).name,
                    else => continue,
                };
            },
            else => continue,
        };

        const name = try allocs.gpa.dupe(u8, module_env.getIdentText(name_ident_opt));
        errdefer allocs.gpa.free(name);

        // Extract nested associated items if this is a nominal type with a record
        const children = switch (pattern) {
            .nominal => blk: {
                // For nominal types, look at the expression to find associated items
                const expr = module_env.store.getExpr(def.expr);
                break :blk switch (expr) {
                    .e_nominal => |nom_expr| blk2: {
                        const backing = module_env.store.getExpr(nom_expr.backing_expr);
                        break :blk2 switch (backing) {
                            .e_record => |record| try extractRecordAssociatedItems(allocs, module_env, record.fields),
                            else => try allocs.gpa.alloc(AssociatedItem, 0),
                        };
                    },
                    else => try allocs.gpa.alloc(AssociatedItem, 0),
                };
            },
            else => try allocs.gpa.alloc(AssociatedItem, 0),
        };

        try items.append(.{
            .name = name,
            .children = children,
        });
    }

    return try items.toOwnedSlice();
}

/// Generate documentation for the root and all its dependencies and imported modules
fn generateDocs(
    allocs: *Allocators,
    build_env: *compile.BuildEnv,
    module_path: []const u8,
    base_output_dir: []const u8,
) !void {
    // First, determine if this is an app or other kind
    var pkg_iter = build_env.packages.iterator();
    const first_pkg = if (pkg_iter.next()) |entry| entry.value_ptr.* else return;

    const is_app = first_pkg.kind == .app;

    if (is_app) {
        // For apps, collect all imported modules and generate sidebar
        try generateAppDocs(allocs, build_env, module_path, base_output_dir);
    } else {
        // For packages, just generate package dependency docs
        try generatePackageDocs(allocs, build_env, module_path, base_output_dir, "");
    }
}

/// Generate docs for an app module
fn generateAppDocs(
    allocs: *Allocators,
    build_env: *compile.BuildEnv,
    module_path: []const u8,
    base_output_dir: []const u8,
) !void {
    // Collect all imported modules (both local and from packages)
    var modules_map = std.StringHashMap(ModuleInfo).init(allocs.gpa);
    defer {
        var it = modules_map.iterator();
        while (it.next()) |entry| {
            entry.value_ptr.deinit(allocs.gpa);
        }
        modules_map.deinit();
    }

    // Get the root package
    var pkg_iter = build_env.packages.iterator();
    const first_pkg = if (pkg_iter.next()) |entry| entry.value_ptr.* else return;

    // Iterate through schedulers to get modules
    var sched_iter = build_env.schedulers.iterator();
    while (sched_iter.next()) |sched_entry| {
        const package_name = sched_entry.key_ptr.*;
        const package_env = sched_entry.value_ptr.*;

        // Iterate through modules in this package
        for (package_env.modules.items) |module_state| {
            // Process external imports (e.g., "cli.Stdout")
            for (module_state.external_imports.items) |ext_import| {
                // Parse the import (e.g., "cli.Stdout" -> package="cli", module="Stdout")
                if (std.mem.indexOfScalar(u8, ext_import, '.')) |dot_index| {
                    const pkg_shorthand = ext_import[0..dot_index];
                    const module_name = ext_import[dot_index + 1 ..];

                    // Create full name and link path
                    const full_name = try allocs.arena.dupe(u8, ext_import);
                    const link_path = try std.fmt.allocPrint(allocs.arena, "{s}/{s}", .{ pkg_shorthand, module_name });

                    const empty_items = [_]AssociatedItem{};
                    const mod_info = ModuleInfo{
                        .name = full_name,
                        .link_path = link_path,
                        .associated_items = &empty_items,
                    };

                    // Add to map (deduplicates automatically)
                    const gop = try modules_map.getOrPut(full_name);
                    if (!gop.found_existing) {
                        gop.value_ptr.* = mod_info;
                    }

                    // Generate index.html for this module
                    const module_output_dir = try std.fs.path.join(allocs.arena, &[_][]const u8{ base_output_dir, pkg_shorthand, module_name });
                    generateModuleIndex(allocs, module_output_dir, ext_import) catch |err| {
                        std.debug.print("Warning: failed to generate module index for {s}: {}\n", .{ ext_import, err });
                    };
                }
            }

            // Process local imports (non-external modules in the same package)
            for (module_state.imports.items) |import_id| {
                if (import_id < package_env.modules.items.len) {
                    const imported_module = package_env.modules.items[import_id];
                    const module_name = imported_module.name;

                    // Skip if this is the root module itself
                    if (std.mem.eql(u8, module_name, "main")) continue;

                    // Only include if it's a local module (not from a package)
                    if (std.mem.eql(u8, package_name, first_pkg.name)) {
                        const full_name = try allocs.gpa.dupe(u8, module_name);
                        const link_path = try allocs.gpa.dupe(u8, module_name);

                        // Extract associated items from the module if it has an env
                        const associated_items = if (imported_module.env) |*mod_env|
                            try extractAssociatedItems(allocs, mod_env)
                        else
                            try allocs.gpa.alloc(AssociatedItem, 0);

                        const mod_info = ModuleInfo{
                            .name = full_name,
                            .link_path = link_path,
                            .associated_items = associated_items,
                        };

                        const gop = try modules_map.getOrPut(full_name);
                        if (!gop.found_existing) {
                            gop.value_ptr.* = mod_info;
                        } else {
                            // Free the duplicates
                            allocs.gpa.free(full_name);
                            allocs.gpa.free(link_path);
                            for (associated_items) |item| {
                                item.deinit(allocs.gpa);
                            }
                            allocs.gpa.free(associated_items);
                        }

                        // Generate index.html for this local module
                        const module_output_dir = try std.fs.path.join(allocs.arena, &[_][]const u8{ base_output_dir, module_name });
                        generateModuleIndex(allocs, module_output_dir, module_name) catch |err| {
                            std.debug.print("Warning: failed to generate module index for {s}: {}\n", .{ module_name, err });
                        };
                    }
                }
            }
        }
    }

    // Convert map to sorted list
<<<<<<< HEAD
    var modules_list = std.array_list.Managed(ModuleInfo).init(gpa);
=======
    var modules_list = std.ArrayList(ModuleInfo).init(allocs.gpa);
>>>>>>> efbd695b
    defer modules_list.deinit();
    var map_iter = modules_map.iterator();
    while (map_iter.next()) |entry| {
        try modules_list.append(entry.value_ptr.*);
    }

    // Collect package shorthands
<<<<<<< HEAD
    var shorthands_list = std.array_list.Managed([]const u8).init(gpa);
=======
    var shorthands_list = std.ArrayList([]const u8).init(allocs.gpa);
>>>>>>> efbd695b
    defer {
        for (shorthands_list.items) |item| allocs.gpa.free(item);
        shorthands_list.deinit();
    }

    var shorthand_iter = first_pkg.shorthands.iterator();
    while (shorthand_iter.next()) |sh_entry| {
        const shorthand = try allocs.gpa.dupe(u8, sh_entry.key_ptr.*);
        try shorthands_list.append(shorthand);
    }

    // Generate root index.html
    try generatePackageIndex(allocs, base_output_dir, module_path, shorthands_list.items, modules_list.items);

    // Generate package dependency docs recursively
    shorthand_iter = first_pkg.shorthands.iterator();
    while (shorthand_iter.next()) |sh_entry| {
        const shorthand = sh_entry.key_ptr.*;
        const dep_ref = sh_entry.value_ptr.*;

        generatePackageDocs(allocs, build_env, dep_ref.root_file, base_output_dir, shorthand) catch |err| {
            std.debug.print("Warning: failed to generate docs for package {s}: {}\n", .{ shorthand, err });
        };
    }
}

/// Recursively generate documentation for a package and its dependencies
fn generatePackageDocs(
    allocs: *Allocators,
    build_env: *compile.BuildEnv,
    module_path: []const u8,
    base_output_dir: []const u8,
    relative_path: []const u8,
) error{OutOfMemory}!void {
    const output_dir = if (relative_path.len == 0)
        try allocs.arena.dupe(u8, base_output_dir)
    else
        try std.fs.path.join(allocs.arena, &[_][]const u8{ base_output_dir, relative_path });

<<<<<<< HEAD
    var shorthands_list = std.array_list.Managed([]const u8).init(gpa);
=======
    var shorthands_list = std.ArrayList([]const u8).init(allocs.gpa);
>>>>>>> efbd695b
    defer {
        for (shorthands_list.items) |item| allocs.gpa.free(item);
        shorthands_list.deinit();
    }

    var pkg_iter = build_env.packages.iterator();
    while (pkg_iter.next()) |entry| {
        const pkg = entry.value_ptr;

        var shorthand_iter = pkg.shorthands.iterator();
        while (shorthand_iter.next()) |sh_entry| {
            const shorthand = try allocs.gpa.dupe(u8, sh_entry.key_ptr.*);
            try shorthands_list.append(shorthand);
        }

        shorthand_iter = pkg.shorthands.iterator();
        while (shorthand_iter.next()) |sh_entry| {
            const shorthand = sh_entry.key_ptr.*;

            const dep_relative_path = if (relative_path.len == 0)
                try allocs.arena.dupe(u8, shorthand)
            else
                try std.fs.path.join(allocs.arena, &[_][]const u8{ relative_path, shorthand });

            const dep_ref = sh_entry.value_ptr.*;
            generatePackageDocs(allocs, build_env, dep_ref.root_file, base_output_dir, dep_relative_path) catch |err| {
                std.debug.print("Warning: failed to generate docs for {s}: {}\n", .{ shorthand, err });
            };
        }

        break;
    }

    // For standalone modules, extract and display their exports
<<<<<<< HEAD
    var module_infos = std.array_list.Managed(ModuleInfo).init(gpa);
=======
    var module_infos = std.ArrayList(ModuleInfo).init(allocs.gpa);
>>>>>>> efbd695b
    defer {
        for (module_infos.items) |mod| mod.deinit(allocs.gpa);
        module_infos.deinit();
    }

    // Get the module's exports if it's a standalone module
    var sched_iter = build_env.schedulers.iterator();
    while (sched_iter.next()) |sched_entry| {
        const package_env = sched_entry.value_ptr.*;

        // Check ALL modules in this package
        for (package_env.modules.items) |module_state| {
            if (module_state.env) |*mod_env| {
                const associated_items = try extractAssociatedItems(allocs, mod_env);
                const mod_name = try allocs.gpa.dupe(u8, module_state.name);

                try module_infos.append(.{
                    .name = mod_name,
                    .link_path = try allocs.gpa.dupe(u8, ""),
                    .associated_items = associated_items,
                });
            }
        }
    }

    generatePackageIndex(allocs, output_dir, module_path, shorthands_list.items, module_infos.items) catch |err| {
        std.debug.print("Warning: failed to generate index for {s}: {}\n", .{ module_path, err });
    };
}

/// Log a fatal error and exit the process with a non-zero code.
pub fn fatal(comptime format: []const u8, args: anytype) noreturn {
    stderrWriter().print(format, args) catch unreachable;
    if (tracy.enable) {
        tracy.waitForShutdown() catch unreachable;
    }
    std.process.exit(1);
}<|MERGE_RESOLUTION|>--- conflicted
+++ resolved
@@ -481,12 +481,7 @@
     defer llvm_builder.deinit();
 
     // Create entrypoints array from the provided names
-<<<<<<< HEAD
-    var entrypoints = std.array_list.Managed(platform_host_shim.EntryPoint).init(gpa);
-    defer entrypoints.deinit();
-=======
-    var entrypoints = try std.ArrayList(platform_host_shim.EntryPoint).initCapacity(allocs.arena, 8);
->>>>>>> efbd695b
+    var entrypoints = try std.array_list.Managed(platform_host_shim.EntryPoint).initCapacity(allocs.arena, 8);
 
     for (entrypoint_names, 0..) |name, idx| {
         try entrypoints.append(.{ .name = name, .idx = @intCast(idx) });
@@ -627,20 +622,10 @@
     const shim_target = builder.RocTarget.detectNative();
 
     // Extract entrypoints from platform source file
-<<<<<<< HEAD
-    var entrypoints = std.array_list.Managed([]const u8).init(gpa);
-    defer {
-        for (entrypoints.items) |entrypoint| {
-            gpa.free(entrypoint);
-        }
-        entrypoints.deinit();
-    }
-=======
-    var entrypoints = std.ArrayList([]const u8).initCapacity(allocs.arena, 32) catch |err| {
+    var entrypoints = std.array_list.Managed([]const u8).initCapacity(allocs.arena, 32) catch |err| {
         std.log.err("Failed to allocate entrypoints list: {}", .{err});
         std.process.exit(1);
     };
->>>>>>> efbd695b
 
     if (platform_paths.platform_source_path) |platform_source| {
         extractEntrypointsFromPlatform(allocs, platform_source, &entrypoints) catch |err| {
@@ -694,15 +679,10 @@
 
         // Link the host.a with our shim to create the interpreter executable using our linker
         // Try LLD first, fallback to clang if LLVM is not available
-<<<<<<< HEAD
-        var extra_args = std.array_list.Managed([]const u8).init(gpa);
-        defer extra_args.deinit();
-=======
-        var extra_args = std.ArrayList([]const u8).initCapacity(allocs.arena, 32) catch |err| {
+        var extra_args = std.array_list.Managed([]const u8).initCapacity(allocs.arena, 32) catch |err| {
             std.log.err("Failed to allocate extra args list: {}", .{err});
             std.process.exit(1);
         };
->>>>>>> efbd695b
 
         // Add system libraries for macOS
         if (builtin.target.os.tag == .macos) {
@@ -713,15 +693,10 @@
         }
 
         // Create object files list - include platform shim if available
-<<<<<<< HEAD
-        var object_files = std.array_list.Managed([]const u8).init(gpa);
-        defer object_files.deinit();
-=======
-        var object_files = std.ArrayList([]const u8).initCapacity(allocs.arena, 8) catch |err| {
+        var object_files = std.array_list.Managed([]const u8).initCapacity(allocs.arena, 8) catch |err| {
             std.log.err("Failed to allocate object files list: {}", .{err});
             std.process.exit(1);
         };
->>>>>>> efbd695b
         object_files.append(platform_paths.host_lib_path) catch {
             std.log.err("Failed to add host path to object files", .{});
             std.process.exit(1);
@@ -738,21 +713,14 @@
         };
 
         // Determine platform-specific dependencies based on platform spec
-<<<<<<< HEAD
-        var platform_files_pre = std.array_list.Managed([]const u8).init(gpa);
-        defer platform_files_pre.deinit();
-        var platform_files_post = std.array_list.Managed([]const u8).init(gpa);
-        defer platform_files_post.deinit();
-=======
-        var platform_files_pre = std.ArrayList([]const u8).initCapacity(allocs.arena, 16) catch |err| {
+        var platform_files_pre = std.array_list.Managed([]const u8).initCapacity(allocs.arena, 16) catch |err| {
             std.log.err("Failed to allocate platform files pre list: {}", .{err});
             std.process.exit(1);
         };
-        var platform_files_post = std.ArrayList([]const u8).initCapacity(allocs.arena, 16) catch |err| {
+        var platform_files_post = std.array_list.Managed([]const u8).initCapacity(allocs.arena, 16) catch |err| {
             std.log.err("Failed to allocate platform files post list: {}", .{err});
             std.process.exit(1);
         };
->>>>>>> efbd695b
         var target_abi: ?linker.TargetAbi = null;
 
         // Determine platform type from host library path to configure dependencies
@@ -1079,15 +1047,8 @@
 
     // Create command line with handle and size as arguments
     const handle_uint = @intFromPtr(shm_handle.fd);
-<<<<<<< HEAD
-    const cmd_line = try std.fmt.allocPrint(gpa, "\"{s}\" {} {}\x00", .{ exe_path, handle_uint, shm_handle.size });
-    defer gpa.free(cmd_line);
-    const cmd_line_w = try std.unicode.utf8ToUtf16LeAllocZ(gpa, cmd_line);
-    defer gpa.free(cmd_line_w);
-=======
-    const cmd_line = try std.fmt.allocPrintZ(allocs.arena, "\"{s}\" {} {}", .{ exe_path, handle_uint, shm_handle.size });
+    const cmd_line = try std.fmt.allocPrintZ(allocs.arena, "\"{s}\" {} {}\x00", .{ exe_path, handle_uint, shm_handle.size });
     const cmd_line_w = try std.unicode.utf8ToUtf16LeAllocZ(allocs.arena, cmd_line);
->>>>>>> efbd695b
 
     // Set up process creation structures
     var startup_info = std.mem.zeroes(windows.STARTUPINFOW);
@@ -1741,11 +1702,7 @@
 
 /// Extract all entrypoint names from platform header provides record into ArrayList
 /// TODO: Replace this with proper BuildEnv solution in the future
-<<<<<<< HEAD
-fn extractEntrypointsFromPlatform(gpa: std.mem.Allocator, roc_file_path: []const u8, entrypoints: *std.array_list.Managed([]const u8)) !void {
-=======
-fn extractEntrypointsFromPlatform(allocs: *Allocators, roc_file_path: []const u8, entrypoints: *std.ArrayList([]const u8)) !void {
->>>>>>> efbd695b
+fn extractEntrypointsFromPlatform(allocs: *Allocators, roc_file_path: []const u8, entrypoints: *std.array_list.Managed([]const u8)) !void {
     // Read the Roc file
     const source = std.fs.cwd().readFileAlloc(allocs.gpa, roc_file_path, std.math.maxInt(usize)) catch return error.NoPlatformFound;
     defer allocs.gpa.free(source);
@@ -1868,15 +1825,9 @@
 }
 
 /// Bundles a roc package and its dependencies into a compressed tar archive
-<<<<<<< HEAD
-pub fn rocBundle(gpa: Allocator, args: cli_args.BundleArgs) !void {
+pub fn rocBundle(allocs: *Allocators, args: cli_args.BundleArgs) !void {
     const stdout = stdoutWriter();
     const stderr = stderrWriter();
-=======
-pub fn rocBundle(allocs: *Allocators, args: cli_args.BundleArgs) !void {
-    const stdout = std.io.getStdOut().writer();
-    const stderr = std.io.getStdErr().writer();
->>>>>>> efbd695b
 
     // Start timing
     const start_time = std.time.nanoTimestamp();
@@ -1899,11 +1850,7 @@
     }
 
     // Collect all files to bundle
-<<<<<<< HEAD
-    var file_paths = std.array_list.Managed([]const u8).init(arena_allocator);
-=======
-    var file_paths = std.ArrayList([]const u8).init(allocs.arena);
->>>>>>> efbd695b
+    var file_paths = std.array_list.Managed([]const u8).init(allocs.arena);
     defer file_paths.deinit();
 
     var uncompressed_size: u64 = 0;
@@ -2037,15 +1984,9 @@
     try stdout.print("Time: {} ms", .{elapsed_ms});
 }
 
-<<<<<<< HEAD
-fn rocUnbundle(allocator: Allocator, args: cli_args.UnbundleArgs) !void {
+fn rocUnbundle(allocs: *Allocators, args: cli_args.UnbundleArgs) !void {
     const stdout = stdoutWriter();
     const stderr = stderrWriter();
-=======
-fn rocUnbundle(allocs: *Allocators, args: cli_args.UnbundleArgs) !void {
-    const stdout = std.io.getStdOut().writer();
-    const stderr = std.io.getStdErr().writer();
->>>>>>> efbd695b
     const cwd = std.fs.cwd();
 
     var had_errors = false;
@@ -2096,13 +2037,8 @@
         var archive_reader_buffer: [4096]u8 = undefined;
         var archive_reader = archive_file.reader(&archive_reader_buffer);
         unbundle.unbundleFiles(
-<<<<<<< HEAD
-            allocator,
+            allocs.gpa,
             &archive_reader.interface,
-=======
-            allocs.gpa,
-            archive_file.reader(),
->>>>>>> efbd695b
             output_dir,
             basename,
             &error_ctx,
@@ -2270,30 +2206,16 @@
     const crt_files = try target_mod.getVendoredCRTFiles(allocs.arena, target, platform_dir);
 
     // Create object files list for linking
-<<<<<<< HEAD
-    var object_files = std.array_list.Managed([]const u8).init(gpa);
-    defer object_files.deinit();
-=======
-    var object_files = try std.ArrayList([]const u8).initCapacity(allocs.arena, 16);
->>>>>>> efbd695b
+    var object_files = try std.array_list.Managed([]const u8).initCapacity(allocs.arena, 16);
 
     // Add our app stub and host library
     try object_files.append(app_stub_obj);
     try object_files.append(host_lib_path);
 
     // Setup platform files based on target
-<<<<<<< HEAD
-    var platform_files_pre = std.array_list.Managed([]const u8).init(gpa);
-    defer platform_files_pre.deinit();
-    var platform_files_post = std.array_list.Managed([]const u8).init(gpa);
-    defer platform_files_post.deinit();
-    var extra_args = std.array_list.Managed([]const u8).init(gpa);
-    defer extra_args.deinit();
-=======
-    var platform_files_pre = try std.ArrayList([]const u8).initCapacity(allocs.arena, 16);
-    var platform_files_post = try std.ArrayList([]const u8).initCapacity(allocs.arena, 16);
-    var extra_args = try std.ArrayList([]const u8).initCapacity(allocs.arena, 32);
->>>>>>> efbd695b
+    var platform_files_pre = try std.array_list.Managed([]const u8).initCapacity(allocs.arena, 16);
+    var platform_files_post = try std.array_list.Managed([]const u8).initCapacity(allocs.arena, 16);
+    var extra_args = try std.array_list.Managed([]const u8).initCapacity(allocs.arena, 32);
 
     // Add CRT files in correct order
     if (crt_files.crt1_o) |crt1| try platform_files_pre.append(crt1);
@@ -2590,11 +2512,7 @@
     var exit_code: u8 = 0;
 
     if (args.check) {
-<<<<<<< HEAD
-        var unformatted_files = std.array_list.Managed([]const u8).init(gpa);
-=======
-        var unformatted_files = std.ArrayList([]const u8).init(allocs.gpa);
->>>>>>> efbd695b
+        var unformatted_files = std.array_list.Managed([]const u8).init(allocs.gpa);
         defer unformatted_files.deinit();
 
         for (args.paths) |path| {
@@ -3025,13 +2943,8 @@
 }
 
 /// Start an HTTP server to serve the generated documentation
-<<<<<<< HEAD
-fn serveDocumentation(gpa: Allocator, docs_dir: []const u8) !void {
+fn serveDocumentation(allocs: *Allocators, docs_dir: []const u8) !void {
     const stdout = stdoutWriter();
-=======
-fn serveDocumentation(allocs: *Allocators, docs_dir: []const u8) !void {
-    const stdout = std.io.getStdOut().writer();
->>>>>>> efbd695b
 
     const address = try std.net.Address.parseIp("127.0.0.1", 8080);
     var server = try address.listen(.{
@@ -3422,11 +3335,7 @@
     module_env: *const ModuleEnv,
     record_fields: can.CIR.RecordField.Span,
 ) ![]AssociatedItem {
-<<<<<<< HEAD
-    var items = std.array_list.Managed(AssociatedItem).init(gpa);
-=======
-    var items = std.ArrayList(AssociatedItem).init(allocs.gpa);
->>>>>>> efbd695b
+    var items = std.array_list.Managed(AssociatedItem).init(allocs.gpa);
     errdefer {
         for (items.items) |item| {
             item.deinit(allocs.gpa);
@@ -3468,11 +3377,7 @@
     allocs: *Allocators,
     module_env: *const ModuleEnv,
 ) ![]AssociatedItem {
-<<<<<<< HEAD
-    var items = std.array_list.Managed(AssociatedItem).init(gpa);
-=======
-    var items = std.ArrayList(AssociatedItem).init(allocs.gpa);
->>>>>>> efbd695b
+    var items = std.array_list.Managed(AssociatedItem).init(allocs.gpa);
     errdefer {
         for (items.items) |item| {
             item.deinit(allocs.gpa);
@@ -3674,11 +3579,7 @@
     }
 
     // Convert map to sorted list
-<<<<<<< HEAD
-    var modules_list = std.array_list.Managed(ModuleInfo).init(gpa);
-=======
-    var modules_list = std.ArrayList(ModuleInfo).init(allocs.gpa);
->>>>>>> efbd695b
+    var modules_list = std.array_list.Managed(ModuleInfo).init(allocs.gpa);
     defer modules_list.deinit();
     var map_iter = modules_map.iterator();
     while (map_iter.next()) |entry| {
@@ -3686,11 +3587,7 @@
     }
 
     // Collect package shorthands
-<<<<<<< HEAD
-    var shorthands_list = std.array_list.Managed([]const u8).init(gpa);
-=======
-    var shorthands_list = std.ArrayList([]const u8).init(allocs.gpa);
->>>>>>> efbd695b
+    var shorthands_list = std.array_list.Managed([]const u8).init(allocs.gpa);
     defer {
         for (shorthands_list.items) |item| allocs.gpa.free(item);
         shorthands_list.deinit();
@@ -3730,11 +3627,7 @@
     else
         try std.fs.path.join(allocs.arena, &[_][]const u8{ base_output_dir, relative_path });
 
-<<<<<<< HEAD
-    var shorthands_list = std.array_list.Managed([]const u8).init(gpa);
-=======
-    var shorthands_list = std.ArrayList([]const u8).init(allocs.gpa);
->>>>>>> efbd695b
+    var shorthands_list = std.array_list.Managed([]const u8).init(allocs.gpa);
     defer {
         for (shorthands_list.items) |item| allocs.gpa.free(item);
         shorthands_list.deinit();
@@ -3769,11 +3662,7 @@
     }
 
     // For standalone modules, extract and display their exports
-<<<<<<< HEAD
-    var module_infos = std.array_list.Managed(ModuleInfo).init(gpa);
-=======
-    var module_infos = std.ArrayList(ModuleInfo).init(allocs.gpa);
->>>>>>> efbd695b
+    var module_infos = std.array_list.Managed(ModuleInfo).init(allocs.gpa);
     defer {
         for (module_infos.items) |mod| mod.deinit(allocs.gpa);
         module_infos.deinit();
