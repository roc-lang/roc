//! Roc command line interface for the new compiler. Entrypoint of the Roc binary.
//! Build with `zig build -Dfuzz -Dsystem-afl=false`.
//! Result is at `./zig-out/bin/roc`

const std = @import("std");

/// Configure std library logging to suppress debug messages in production.
/// This prevents debug logs from polluting stderr which should only contain
/// actual program output (like Stderr.line! calls).
pub const std_options: std.Options = .{
    .log_level = .warn,
};
const build_options = @import("build_options");
const builtin = @import("builtin");
const base = @import("base");
const collections = @import("collections");
const reporting = @import("reporting");
const parse = @import("parse");
const tracy = @import("tracy");
const fs_mod = @import("fs");
const compile = @import("compile");
const can = @import("can");
const check = @import("check");
const bundle = @import("bundle");
const unbundle = @import("unbundle");
const ipc = @import("ipc");
const fmt = @import("fmt");
const eval = @import("eval");
const builtins = @import("builtins");
const lsp = @import("lsp");
const compiled_builtins = @import("compiled_builtins");
const builtin_loading = eval.builtin_loading;
const BuiltinTypes = eval.BuiltinTypes;

const cli_args = @import("cli_args.zig");
const roc_target = @import("target.zig");
pub const targets_validator = @import("targets_validator.zig");

comptime {
    if (builtin.is_test) {
        std.testing.refAllDecls(cli_args);
        std.testing.refAllDecls(targets_validator);
    }
}
const bench = @import("bench.zig");
const linker = @import("linker.zig");
const platform_host_shim = @import("platform_host_shim.zig");
const builder = @import("builder.zig");

/// Check if LLVM is available
const llvm_available = builder.isLLVMAvailable();

const Can = can.Can;
const Check = check.Check;
const SharedMemoryAllocator = ipc.SharedMemoryAllocator;
const Filesystem = fs_mod.Filesystem;
const ModuleEnv = can.ModuleEnv;
const BuildEnv = compile.BuildEnv;
const TimingInfo = compile.package.TimingInfo;
const CacheManager = compile.CacheManager;
const CacheConfig = compile.CacheConfig;
const tokenize = parse.tokenize;
const TestRunner = eval.TestRunner;
const RocOps = builtins.host_abi.RocOps;
const RocAlloc = builtins.host_abi.RocAlloc;
const RocDealloc = builtins.host_abi.RocDealloc;
const RocRealloc = builtins.host_abi.RocRealloc;
const RocDbg = builtins.host_abi.RocDbg;
const RocExpectFailed = builtins.host_abi.RocExpectFailed;
const RocCrashed = builtins.host_abi.RocCrashed;
const TestOpsEnv = eval.TestOpsEnv;
const Allocators = base.Allocators;

/// Embedded interpreter shim libraries for different targets.
/// The native shim is used for roc run and native builds.
/// Cross-compilation shims are used for roc build --target=<target>.
const ShimLibraries = struct {
    /// Native shim (for host platform builds and roc run)
    const native = if (builtin.is_test)
        &[_]u8{}
    else if (builtin.target.os.tag == .windows)
        @embedFile("roc_interpreter_shim.lib")
    else
        @embedFile("libroc_interpreter_shim.a");

    /// Cross-compilation target shims (Linux targets)
    const x64musl = if (builtin.is_test) &[_]u8{} else @embedFile("targets/x64musl/libroc_interpreter_shim.a");
    const arm64musl = if (builtin.is_test) &[_]u8{} else @embedFile("targets/arm64musl/libroc_interpreter_shim.a");
    const x64glibc = if (builtin.is_test) &[_]u8{} else @embedFile("targets/x64glibc/libroc_interpreter_shim.a");
    const arm64glibc = if (builtin.is_test) &[_]u8{} else @embedFile("targets/arm64glibc/libroc_interpreter_shim.a");

    /// Get the appropriate shim library bytes for the given target
    pub fn forTarget(target: roc_target.RocTarget) []const u8 {
        return switch (target) {
            .x64musl => x64musl,
            .arm64musl => arm64musl,
            .x64glibc => x64glibc,
            .arm64glibc => arm64glibc,
            // Native/host targets use the native shim
            .x64mac, .arm64mac, .x64win, .arm64win => native,
            // Fallback for other targets (will use native, may not work for cross-compilation)
            else => native,
        };
    }
};

test "main cli tests" {
    _ = @import("libc_finder.zig");
    _ = @import("test_shared_memory_system.zig");
}

// Workaround for Zig standard library compilation issue on macOS ARM64.
//
// The Problem:
// When importing std.c directly, Zig attempts to compile ALL C function declarations,
// including mremap which has this signature in std/c.zig:9562:
//   pub extern "c" fn mremap(addr: ?*align(page_size) const anyopaque, old_len: usize,
//                            new_len: usize, flags: MREMAP, ...) *anyopaque;
//
// The variadic arguments (...) at the end trigger this compiler error on macOS ARM64:
//   "parameter of type 'void' not allowed in function with calling convention 'aarch64_aapcs_darwin'"
//
// This is because:
// 1. mremap is a Linux-specific syscall that doesn't exist on macOS
// 2. The variadic declaration is incompatible with ARM64 macOS calling conventions
// 3. Even though we never call mremap, just importing std.c triggers its compilation
//
// Related issues:
// - https://github.com/ziglang/zig/issues/6321 - Discussion about mremap platform support
// - mremap is only available on Linux/FreeBSD, not macOS/Darwin
//
// Solution:
// Instead of importing all of std.c, we create a minimal wrapper that only exposes
// the specific types and functions we actually need. This avoids triggering the
// compilation of the broken mremap declaration.
//
// TODO: This workaround can be removed once the upstream Zig issue is fixed.
/// Minimal wrapper around std.c types and functions to avoid mremap compilation issues.
/// Contains only the C types and functions we actually need.
pub const c = struct {
    pub const mode_t = std.c.mode_t;
    pub const off_t = std.c.off_t;

    pub const close = std.c.close;
    pub const link = std.c.link;
    pub const ftruncate = std.c.ftruncate;
    pub const _errno = std.c._errno;
};

// Platform-specific shared memory implementation
const is_windows = builtin.target.os.tag == .windows;

var stdout_buffer: [4096]u8 = undefined;
var stdout_writer: std.fs.File.Writer = undefined;
var stdout_initialized = false;

var stderr_buffer: [4096]u8 = undefined;
var stderr_writer: std.fs.File.Writer = undefined;
var stderr_initialized = false;

var windows_console_configured = false;
var windows_console_previous_code_page: ?std.os.windows.UINT = null;

fn ensureWindowsConsoleSupportsAnsiAndUtf8() void {
    if (!is_windows) return;
    if (windows_console_configured) return;
    windows_console_configured = true;

    // Ensure the legacy console interprets escape sequences and UTF-8 output.
    const kernel32 = std.os.windows.kernel32;
    const current_code_page = kernel32.GetConsoleOutputCP();
    if (current_code_page != 0 and current_code_page != 65001) {
        windows_console_previous_code_page = current_code_page;
        _ = kernel32.SetConsoleOutputCP(65001);
    }
    _ = std.fs.File.stdout().getOrEnableAnsiEscapeSupport();
    _ = std.fs.File.stderr().getOrEnableAnsiEscapeSupport();
}

fn restoreWindowsConsoleCodePage() void {
    if (!is_windows) return;
    if (windows_console_previous_code_page) |code_page| {
        windows_console_previous_code_page = null;
        _ = std.os.windows.kernel32.SetConsoleOutputCP(code_page);
    }
}

fn stdoutWriter() *std.Io.Writer {
    if (is_windows or !stdout_initialized) {
        stdout_writer = std.fs.File.stdout().writer(&stdout_buffer);
        stdout_initialized = true;
    }
    return &stdout_writer.interface;
}

fn stderrWriter() *std.Io.Writer {
    if (is_windows or !stderr_initialized) {
        stderr_writer = std.fs.File.stderr().writer(&stderr_buffer);
        stderr_initialized = true;
    }
    return &stderr_writer.interface;
}

// POSIX shared memory functions
const posix = if (!is_windows) struct {
    extern "c" fn shm_open(name: [*:0]const u8, oflag: c_int, mode: std.c.mode_t) c_int;
    extern "c" fn shm_unlink(name: [*:0]const u8) c_int;
    extern "c" fn mmap(addr: ?*anyopaque, len: usize, prot: c_int, flags: c_int, fd: c_int, offset: std.c.off_t) ?*anyopaque;
    extern "c" fn munmap(addr: *anyopaque, len: usize) c_int;
    extern "c" fn fcntl(fd: c_int, cmd: c_int, arg: c_int) c_int;

    // fcntl constants
    const F_GETFD = 1;
    const F_SETFD = 2;
    const FD_CLOEXEC = 1;
} else struct {};

// Windows shared memory functions
const windows = if (is_windows) struct {
    const HANDLE = *anyopaque;
    const DWORD = u32;
    const BOOL = c_int;
    const LPVOID = ?*anyopaque;
    const LPCWSTR = [*:0]const u16;
    const SIZE_T = usize;
    const STARTUPINFOW = extern struct {
        cb: DWORD,
        lpReserved: ?LPCWSTR,
        lpDesktop: ?LPCWSTR,
        lpTitle: ?LPCWSTR,
        dwX: DWORD,
        dwY: DWORD,
        dwXSize: DWORD,
        dwYSize: DWORD,
        dwXCountChars: DWORD,
        dwYCountChars: DWORD,
        dwFillAttribute: DWORD,
        dwFlags: DWORD,
        wShowWindow: u16,
        cbReserved2: u16,
        lpReserved2: ?*u8,
        hStdInput: ?HANDLE,
        hStdOutput: ?HANDLE,
        hStdError: ?HANDLE,
    };
    const PROCESS_INFORMATION = extern struct {
        hProcess: HANDLE,
        hThread: HANDLE,
        dwProcessId: DWORD,
        dwThreadId: DWORD,
    };

    extern "kernel32" fn SetHandleInformation(hObject: HANDLE, dwMask: DWORD, dwFlags: DWORD) BOOL;
    extern "kernel32" fn CreateProcessW(
        lpApplicationName: ?LPCWSTR,
        lpCommandLine: ?[*:0]u16,
        lpProcessAttributes: ?*anyopaque,
        lpThreadAttributes: ?*anyopaque,
        bInheritHandles: BOOL,
        dwCreationFlags: DWORD,
        lpEnvironment: ?*anyopaque,
        lpCurrentDirectory: ?LPCWSTR,
        lpStartupInfo: *STARTUPINFOW,
        lpProcessInformation: *PROCESS_INFORMATION,
    ) BOOL;
    extern "kernel32" fn WaitForSingleObject(hHandle: HANDLE, dwMilliseconds: DWORD) DWORD;
    extern "kernel32" fn GetExitCodeProcess(hProcess: HANDLE, lpExitCode: *DWORD) BOOL;

    const HANDLE_FLAG_INHERIT = 0x00000001;
    const INFINITE = 0xFFFFFFFF;
} else struct {};

const benchTokenizer = bench.benchTokenizer;
const benchParse = bench.benchParse;

const Allocator = std.mem.Allocator;
const ColorPalette = reporting.ColorPalette;
const ReportBuilder = check.ReportBuilder;

const legalDetailsFileContent = @embedFile("legal_details");

/// Render type checking problems as diagnostic reports to stderr.
/// Returns the count of errors (fatal/runtime_error severity).
/// This is shared between rocCheck and rocRun to ensure consistent error reporting.
fn renderTypeProblems(
    gpa: Allocator,
    checker: *Check,
    module_env: *ModuleEnv,
    filename: []const u8,
) usize {
    const stderr = stderrWriter();

    var rb = ReportBuilder.init(
        gpa,
        module_env,
        module_env,
        &checker.snapshots,
        filename,
        &.{},
        &checker.import_mapping,
    );
    defer rb.deinit();

    var error_count: usize = 0;
    var warning_count: usize = 0;

    // Render canonicalization diagnostics (unused variables, etc.)
    // Note: getDiagnostics allocates with module_env.gpa, so we must free with that allocator
    const diags = module_env.getDiagnostics() catch &.{};
    defer module_env.gpa.free(diags);
    for (diags) |d| {
        var report = module_env.diagnosticToReport(d, module_env.gpa, filename) catch continue;
        defer report.deinit();

        reporting.renderReportToTerminal(&report, stderr, ColorPalette.ANSI, reporting.ReportingConfig.initColorTerminal()) catch continue;

        if (report.severity == .fatal or report.severity == .runtime_error) {
            error_count += 1;
        } else if (report.severity == .warning) {
            warning_count += 1;
        }
    }

    // Render type checking problems
    for (checker.problems.problems.items) |prob| {
        var report = rb.build(prob) catch continue;
        defer report.deinit();

        // Render the diagnostic report to stderr
        reporting.renderReportToTerminal(&report, stderr, ColorPalette.ANSI, reporting.ReportingConfig.initColorTerminal()) catch continue;

        if (report.severity == .fatal or report.severity == .runtime_error) {
            error_count += 1;
        } else if (report.severity == .warning) {
            warning_count += 1;
        }
    }

    // Print summary if there were any problems
    if (error_count > 0 or warning_count > 0) {
        stderr.writeAll("\n") catch {};
        stderr.print("Found {} error(s) and {} warning(s) for {s}.\n", .{
            error_count,
            warning_count,
            filename,
        }) catch {};
    }

    // Flush stderr to ensure all error output is visible
    stderr_writer.interface.flush() catch {};

    return error_count;
}

/// Size for shared memory allocator (just virtual address space to reserve)
///
/// We pick a large number because we can't resize this without messing up the
/// child process. It's just virtual address space though, not physical memory.
/// On 32-bit targets, we use 512MB since 2TB won't fit in the address space.
const SHARED_MEMORY_SIZE: usize = if (@sizeOf(usize) >= 8)
    512 * 1024 * 1024 // 512MB for 64-bit targets (reduced from 2TB for Windows compatibility)
else
    256 * 1024 * 1024; // 256MB for 32-bit targets

/// Cross-platform hardlink creation
fn createHardlink(allocs: *Allocators, source: []const u8, dest: []const u8) !void {
    if (comptime builtin.target.os.tag == .windows) {
        // On Windows, use CreateHardLinkW
        const source_w = try std.unicode.utf8ToUtf16LeAllocZ(allocs.arena, source);
        const dest_w = try std.unicode.utf8ToUtf16LeAllocZ(allocs.arena, dest);

        // Declare CreateHardLinkW since it's not in all versions of std
        const kernel32 = struct {
            extern "kernel32" fn CreateHardLinkW(
                lpFileName: [*:0]const u16,
                lpExistingFileName: [*:0]const u16,
                lpSecurityAttributes: ?*anyopaque,
            ) callconv(.winapi) std.os.windows.BOOL;
        };

        if (kernel32.CreateHardLinkW(dest_w, source_w, null) == 0) {
            const err = std.os.windows.kernel32.GetLastError();
            switch (err) {
                .ALREADY_EXISTS => return error.PathAlreadyExists,
                else => return error.Unexpected,
            }
        }
    } else {
        // On POSIX systems, use the link system call
        const source_c = try allocs.arena.dupeZ(u8, source);
        const dest_c = try allocs.arena.dupeZ(u8, dest);

        const result = c.link(source_c, dest_c);
        if (result != 0) {
            const errno = c._errno().*;
            switch (errno) {
                17 => return error.PathAlreadyExists, // EEXIST
                else => return error.Unexpected,
            }
        }
    }
}

/// Generate a cryptographically secure random ASCII string for directory names
fn generateRandomSuffix(allocs: *Allocators) ![]u8 {
    // TODO: Consider switching to a library like https://github.com/abhinav/temp.zig
    // for more robust temporary file/directory handling
    const charset = "abcdefghijklmnopqrstuvwxyzABCDEFGHIJKLMNOPQRSTUVWXYZ0123456789";

    const suffix = try allocs.arena.alloc(u8, 32);

    // Fill with cryptographically secure random bytes
    std.crypto.random.bytes(suffix);

    // Convert to ASCII characters from our charset
    for (suffix) |*byte| {
        byte.* = charset[byte.* % charset.len];
    }

    return suffix;
}

/// Create a unique temporary directory with PID-based naming.
/// Returns the path to the directory (allocated from arena, no need to free).
/// Uses system temp directory to avoid race conditions when cache is cleared.
pub fn createUniqueTempDir(allocs: *Allocators) ![]const u8 {
    // Use system temp directory (not roc cache) to avoid race conditions
    const temp_dir = if (comptime is_windows)
        std.process.getEnvVarOwned(allocs.arena, "TEMP") catch
            std.process.getEnvVarOwned(allocs.arena, "TMP") catch try allocs.arena.dupe(u8, "C:\\Windows\\Temp")
    else
        std.process.getEnvVarOwned(allocs.arena, "TMPDIR") catch try allocs.arena.dupe(u8, "/tmp");

    const normalized_temp_dir = if (comptime is_windows)
        std.mem.trimRight(u8, temp_dir, "/\\")
    else
        std.mem.trimRight(u8, temp_dir, "/");

    // Get the current process ID for uniqueness
    const pid = if (comptime is_windows)
        std.os.windows.GetCurrentProcessId()
    else
        std.c.getpid();

    // Try PID-based name first, then fall back to random suffix up to 5 times
    var attempt: u8 = 0;
    while (attempt < 6) : (attempt += 1) {
        const dir_path = if (attempt == 0) blk: {
            // First attempt: use PID only
            break :blk if (comptime is_windows)
                try std.fmt.allocPrint(allocs.arena, "{s}\\roc-{d}", .{ normalized_temp_dir, pid })
            else
                try std.fmt.allocPrint(allocs.arena, "{s}/roc-{d}", .{ normalized_temp_dir, pid });
        } else blk: {
            // Subsequent attempts: use PID + random 8-char suffix
            const random_suffix = try generateRandomSuffix(allocs);
            break :blk if (comptime is_windows)
                try std.fmt.allocPrint(allocs.arena, "{s}\\roc-{d}-{s}", .{ normalized_temp_dir, pid, random_suffix })
            else
                try std.fmt.allocPrint(allocs.arena, "{s}/roc-{d}-{s}", .{ normalized_temp_dir, pid, random_suffix });
        };

        // Try to create the directory
        std.fs.cwd().makeDir(dir_path) catch |err| switch (err) {
            error.PathAlreadyExists => {
                // Directory already exists, try again with a new random suffix
                continue;
            },
            else => {
                return err;
            },
        };

        return dir_path;
    }

    // Failed after 6 attempts (1 with PID only, 5 with PID + random suffix)
    return error.FailedToCreateUniqueTempDir;
}

/// Write shared memory coordination file (.txt) next to the executable.
/// This is the file that the child process reads to find the shared memory fd.
pub fn writeFdCoordinationFile(allocs: *Allocators, temp_exe_path: []const u8, shm_handle: SharedMemoryHandle) !void {
    // The coordination file is at {temp_dir}.txt where temp_dir is the directory containing the exe
    const temp_dir = std.fs.path.dirname(temp_exe_path) orelse return error.InvalidPath;

    // Ensure we have no trailing slashes
    var dir_path = temp_dir;
    while (dir_path.len > 0 and (dir_path[dir_path.len - 1] == '/' or dir_path[dir_path.len - 1] == '\\')) {
        dir_path = dir_path[0 .. dir_path.len - 1];
    }

    const fd_file_path = try std.fmt.allocPrint(allocs.arena, "{s}.txt", .{dir_path});

    // Create the file (exclusive - fail if exists to detect collisions)
    const fd_file = std.fs.cwd().createFile(fd_file_path, .{ .exclusive = true }) catch |err| switch (err) {
        error.PathAlreadyExists => {
            // File already exists - this is unexpected since we have unique temp dirs
            std.log.err("Coordination file already exists at '{s}'", .{fd_file_path});
            return err;
        },
        else => return err,
    };
    defer fd_file.close();

    // Write shared memory info to file
    const fd_str = try std.fmt.allocPrint(allocs.arena, "{}\n{}", .{ shm_handle.fd, shm_handle.size });
    try fd_file.writeAll(fd_str);
    try fd_file.sync();
}

/// Create the temporary directory structure for fd communication.
/// Returns the path to the executable in the temp directory (allocated from arena, no need to free).
/// If a cache directory is provided, it will be used for temporary files; otherwise
/// falls back to the system temp directory.
/// The exe_display_name is the name that will appear in `ps` output (e.g., "app.roc").
pub fn createTempDirStructure(allocs: *Allocators, exe_path: []const u8, exe_display_name: []const u8, shm_handle: SharedMemoryHandle, cache_dir: ?[]const u8) ![]const u8 {
    // Use provided cache dir or fall back to system temp directory
    const temp_dir = if (cache_dir) |dir|
        try allocs.arena.dupe(u8, dir)
    else if (comptime is_windows)
        std.process.getEnvVarOwned(allocs.arena, "TEMP") catch
            std.process.getEnvVarOwned(allocs.arena, "TMP") catch try allocs.arena.dupe(u8, "C:\\Windows\\Temp")
    else
        std.process.getEnvVarOwned(allocs.arena, "TMPDIR") catch try allocs.arena.dupe(u8, "/tmp");

    const normalized_temp_dir = if (comptime is_windows)
        std.mem.trimRight(u8, temp_dir, "/\\")
    else
        std.mem.trimRight(u8, temp_dir, "/");

    // Get the current process ID for uniqueness
    const pid = if (comptime is_windows)
        std.os.windows.GetCurrentProcessId()
    else
        std.c.getpid();

    // Try PID-based name first, then fall back to random suffix up to 5 times
    var attempt: u8 = 0;
    while (attempt < 6) : (attempt += 1) {
        const dir_name_with_txt = if (attempt == 0) blk: {
            // First attempt: use PID only
            break :blk if (comptime is_windows)
                try std.fmt.allocPrint(allocs.arena, "{s}\\roc-{d}.txt", .{ normalized_temp_dir, pid })
            else
                try std.fmt.allocPrint(allocs.arena, "{s}/roc-{d}.txt", .{ normalized_temp_dir, pid });
        } else blk: {
            // Subsequent attempts: use PID + random 8-char suffix
            const random_suffix = try generateRandomSuffix(allocs);
            break :blk if (comptime is_windows)
                try std.fmt.allocPrint(allocs.arena, "{s}\\roc-{d}-{s}.txt", .{ normalized_temp_dir, pid, random_suffix })
            else
                try std.fmt.allocPrint(allocs.arena, "{s}/roc-{d}-{s}.txt", .{ normalized_temp_dir, pid, random_suffix });
        };

        // Get the directory path by slicing off the .txt suffix
        const dir_path_len = dir_name_with_txt.len - 4; // Remove ".txt"
        const temp_dir_path = dir_name_with_txt[0..dir_path_len];

        // Try to create the directory
        std.fs.cwd().makeDir(temp_dir_path) catch |err| switch (err) {
            error.PathAlreadyExists => {
                // Directory already exists, try again with a new random suffix
                continue;
            },
            else => {
                return err;
            },
        };

        // Try to create the fd file
        const fd_file = std.fs.cwd().createFile(dir_name_with_txt, .{ .exclusive = true }) catch |err| switch (err) {
            error.PathAlreadyExists => {
                // File already exists, remove the directory and try again
                std.fs.cwd().deleteDir(temp_dir_path) catch {};
                continue;
            },
            else => {
                // Clean up directory on other errors
                std.fs.cwd().deleteDir(temp_dir_path) catch {};
                return err;
            },
        };
        // Note: We'll close this explicitly later, before spawning the child

        // Write shared memory info to file (POSIX only - Windows uses command line args)
        const fd_str = try std.fmt.allocPrint(allocs.arena, "{}\n{}", .{ shm_handle.fd, shm_handle.size });

        try fd_file.writeAll(fd_str);

        // IMPORTANT: Flush and close the file explicitly before spawning child process
        // On Windows, having the file open can prevent child process access
        try fd_file.sync(); // Ensure data is written to disk
        fd_file.close();

        // Create hardlink to executable in temp directory with display name
        const temp_exe_path = try std.fs.path.join(allocs.arena, &.{ temp_dir_path, exe_display_name });

        // Try to create a hardlink first (more efficient than copying)
        createHardlink(allocs, exe_path, temp_exe_path) catch {
            // If hardlinking fails for any reason, fall back to copying
            // Common reasons: cross-device link, permissions, file already exists
            try std.fs.cwd().copyFile(exe_path, std.fs.cwd(), temp_exe_path, .{});
        };

        return temp_exe_path;
    }

    // Failed after 6 attempts (1 with PID only, 5 with PID + random suffix)
    return error.FailedToCreateUniqueTempDir;
}

var debug_allocator: std.heap.DebugAllocator(.{}) = .{
    .backing_allocator = std.heap.c_allocator,
};

/// The CLI entrypoint for the Roc compiler.
pub fn main() !void {
    // Install stack overflow handler early, before any significant work.
    // This gives us a helpful error message instead of a generic segfault
    // if the compiler blows the stack (e.g., due to infinite recursion in type translation).
    _ = base.stack_overflow.install();

    var gpa_tracy: tracy.TracyAllocator(null) = undefined;
    var gpa, const is_safe = gpa: {
        if (builtin.os.tag == .wasi) break :gpa .{ std.heap.wasm_allocator, false };
        break :gpa switch (builtin.mode) {
            .Debug, .ReleaseSafe => .{ debug_allocator.allocator(), true },
            .ReleaseFast, .ReleaseSmall => .{ std.heap.c_allocator, false },
        };
    };
    defer restoreWindowsConsoleCodePage();
    defer if (is_safe) {
        const mem_state = debug_allocator.deinit();
        std.debug.assert(mem_state == .ok);
    };

    if (tracy.enable_allocation) {
        gpa_tracy = tracy.tracyAllocator(gpa);
        gpa = gpa_tracy.allocator();
    }

    var allocs: Allocators = undefined;
    allocs.initInPlace(gpa);
    defer allocs.deinit();

    const args = try std.process.argsAlloc(allocs.arena);

    mainArgs(&allocs, args) catch {
        // Error messages have already been printed by the individual functions.
        // Exit cleanly without showing a stack trace to the user.
        if (tracy.enable) {
            tracy.waitForShutdown() catch {};
        }
        restoreWindowsConsoleCodePage();
        std.process.exit(1);
    };

    if (tracy.enable) {
        try tracy.waitForShutdown();
    }
}

fn mainArgs(allocs: *Allocators, args: []const []const u8) !void {
    const trace = tracy.trace(@src());
    defer trace.end();

    ensureWindowsConsoleSupportsAnsiAndUtf8();

    const stdout = stdoutWriter();
    defer stdout.flush() catch {};

    const stderr = stderrWriter();
    defer stderr.flush() catch {};

    const parsed_args = try cli_args.parse(allocs.arena, args[1..]);

    try switch (parsed_args) {
        .run => |run_args| {
            if (std.mem.eql(u8, run_args.path, "main.roc")) {
                std.fs.cwd().access(run_args.path, .{}) catch |err| switch (err) {
                    error.FileNotFound => {
                        const cwd_path = std.fs.cwd().realpathAlloc(allocs.arena, ".") catch |real_err| {
                            stderr.print(
                                "Error: No app file specified and default 'main.roc' was not found. Additionally, the current directory could not be resolved: {}\n",
                                .{real_err},
                            ) catch {};
                            return error.FileNotFound;
                        };
                        stderr.print(
                            "Error: No app file specified and default 'main.roc' was not found in {s}\n",
                            .{cwd_path},
                        ) catch {};
                        stderr.print(
                            "\nHint: pass an explicit path (e.g. `roc my-app.roc`) or create a 'main.roc' in that directory.\n",
                            .{},
                        ) catch {};
                        return error.FileNotFound;
                    },
                    else => {
                        stderr.print(
                            "Error: Unable to access default 'main.roc': {}\n",
                            .{err},
                        ) catch {};
                        return err;
                    },
                };
            }

            try rocRun(allocs, run_args);
        },
        .check => |check_args| rocCheck(allocs, check_args),
        .build => |build_args| rocBuild(allocs, build_args),
        .bundle => |bundle_args| rocBundle(allocs, bundle_args),
        .unbundle => |unbundle_args| rocUnbundle(allocs, unbundle_args),
        .fmt => |format_args| rocFormat(allocs, format_args),
        .test_cmd => |test_args| rocTest(allocs, test_args),
        .repl => rocRepl(allocs),
        .version => stdout.print("Roc compiler version {s}\n", .{build_options.compiler_version}),
        .docs => |docs_args| rocDocs(allocs, docs_args),
        .experimental_lsp => |lsp_args| try lsp.runWithStdIo(allocs.gpa, .{
            .transport = lsp_args.debug_io,
            .build = lsp_args.debug_build,
            .syntax = lsp_args.debug_syntax,
            .server = lsp_args.debug_server,
        }),
        .help => |help_message| {
            try stdout.writeAll(help_message);
        },
        .licenses => {
            try stdout.writeAll(legalDetailsFileContent);
        },
        .problem => |problem| {
            try switch (problem) {
                .missing_flag_value => |details| stderr.print("Error: no value was supplied for {s}\n", .{details.flag}),
                .unexpected_argument => |details| stderr.print("Error: roc {s} received an unexpected argument: `{s}`\n", .{ details.cmd, details.arg }),
                .invalid_flag_value => |details| stderr.print("Error: `{s}` is not a valid value for {s}. The valid options are {s}\n", .{ details.value, details.flag, details.valid_options }),
            };
            return error.InvalidArguments;
        },
    };
}

/// Generate platform host shim object file using LLVM.
/// Returns the path to the generated object file (allocated from arena, no need to free), or null if LLVM unavailable.
/// If serialized_module is provided, it will be embedded in the binary (for roc build).
/// If serialized_module is null, the binary will use IPC to get module data (for roc run).
fn generatePlatformHostShim(allocs: *Allocators, cache_dir: []const u8, entrypoint_names: []const []const u8, target: builder.RocTarget, serialized_module: ?[]const u8) !?[]const u8 {
    // Check if LLVM is available (this is a compile-time check)
    if (!llvm_available) {
        std.log.debug("LLVM not available, skipping platform host shim generation", .{});
        return null;
    }

    const std_zig_llvm = @import("std").zig.llvm;
    const Builder = std_zig_llvm.Builder;

    // Create LLVM Builder
    var llvm_builder = Builder.init(.{
        .allocator = allocs.gpa,
        .name = "roc_platform_shim",
    }) catch |err| {
        std.log.err("Failed to initialize LLVM Builder: {}", .{err});
        return err;
    };
    defer llvm_builder.deinit();

    // Create entrypoints array from the provided names
    var entrypoints = try std.array_list.Managed(platform_host_shim.EntryPoint).initCapacity(allocs.arena, 8);

    for (entrypoint_names, 0..) |name, idx| {
        try entrypoints.append(.{ .name = name, .idx = @intCast(idx) });
    }

    // Create the complete platform shim
    // Note: Symbol names include platform-specific prefixes (underscore for macOS)
    // serialized_module is null for roc run (IPC mode) or contains data for roc build (embedded mode)
    platform_host_shim.createInterpreterShim(&llvm_builder, entrypoints.items, target, serialized_module) catch |err| {
        std.log.err("Failed to create interpreter shim: {}", .{err});
        return err;
    };

    // Generate paths for temporary files
    const bitcode_path = std.fs.path.join(allocs.arena, &.{ cache_dir, "platform_shim.bc" }) catch |err| {
        std.log.err("Failed to create bitcode path: {}", .{err});
        return err;
    };

    const object_path = std.fs.path.join(allocs.arena, &.{ cache_dir, "platform_shim.o" }) catch |err| {
        std.log.err("Failed to create object path: {}", .{err});
        return err;
    };

    // Generate bitcode first
    const producer = Builder.Producer{
        .name = "Roc Platform Host Shim Generator",
        .version = .{ .major = 1, .minor = 0, .patch = 0 },
    };

    const bitcode = llvm_builder.toBitcode(allocs.gpa, producer) catch |err| {
        std.log.err("Failed to generate bitcode: {}", .{err});
        return err;
    };
    defer allocs.gpa.free(bitcode);

    // Write bitcode to file
    const bc_file = std.fs.cwd().createFile(bitcode_path, .{}) catch |err| {
        std.log.err("Failed to create bitcode file: {}", .{err});
        return err;
    };
    defer bc_file.close();

    // Convert u32 array to bytes for writing
    const bytes = std.mem.sliceAsBytes(bitcode);
    bc_file.writeAll(bytes) catch |err| {
        std.log.err("Failed to write bitcode: {}", .{err});
        return err;
    };

    const compile_config = builder.CompileConfig{
        .input_path = bitcode_path,
        .output_path = object_path,
        .optimization = .speed,
        .target = target,
    };

    if (builder.compileBitcodeToObject(allocs.gpa, compile_config)) |success| {
        if (!success) {
            std.log.warn("LLVM compilation not ready, falling back to clang", .{});
            return error.LLVMCompilationFailed;
        }
    } else |err| {
        std.log.warn("Failed to compile with embedded LLVM: {}, falling back to clang", .{err});
        return error.LLVMCompilationFailed;
    }

    std.log.debug("Generated platform host shim: {s}", .{object_path});

    return object_path;
}

fn rocRun(allocs: *Allocators, args: cli_args.RunArgs) !void {
    const trace = tracy.trace(@src());
    defer trace.end();

    // Initialize cache - used to store our shim, and linked interpreter executables in cache
    const cache_config = CacheConfig{
        .enabled = !args.no_cache,
        .verbose = false,
    };
    var cache_manager = CacheManager.init(allocs.gpa, cache_config, Filesystem.default());

    // Create cache directory for linked interpreter executables
    const cache_dir = cache_manager.config.getCacheEntriesDir(allocs.arena) catch |err| {
        std.log.err("Failed to get cache directory: {}", .{err});
        return err;
    };
    const exe_cache_dir = std.fs.path.join(allocs.arena, &.{ cache_dir, "executables" }) catch |err| {
        std.log.err("Failed to create executable cache path: {}", .{err});
        return err;
    };

    std.fs.cwd().makePath(exe_cache_dir) catch |err| switch (err) {
        error.PathAlreadyExists => {},
        else => {
            std.log.err("Failed to create cache directory: {}", .{err});
            return err;
        },
    };

    // The final executable name seen in `ps` is the roc filename (e.g., "app.roc")
    const exe_display_name = std.fs.path.basename(args.path);

    // Display name for temp directory (what shows in ps)
    const exe_display_name_with_ext = if (builtin.target.os.tag == .windows)
        std.fmt.allocPrint(allocs.arena, "{s}.exe", .{exe_display_name}) catch |err| {
            std.log.err("Failed to generate display name with extension: {}", .{err});
            return err;
        }
    else
        allocs.arena.dupe(u8, exe_display_name) catch |err| {
            std.log.err("Failed to duplicate display name: {}", .{err});
            return err;
        };

    // Cache executable name uses hash of path (no PID - collision is fine since same content)
    const exe_cache_name = std.fmt.allocPrint(allocs.arena, "roc_{x}", .{std.hash.crc.Crc32.hash(args.path)}) catch |err| {
        std.log.err("Failed to generate cache executable name: {}", .{err});
        return err;
    };

    const exe_cache_name_with_ext = if (builtin.target.os.tag == .windows)
        std.fmt.allocPrint(allocs.arena, "{s}.exe", .{exe_cache_name}) catch |err| {
            std.log.err("Failed to generate cache name with extension: {}", .{err});
            return err;
        }
    else
        allocs.arena.dupe(u8, exe_cache_name) catch |err| {
            std.log.err("Failed to duplicate cache name: {}", .{err});
            return err;
        };

    const exe_cache_path = std.fs.path.join(allocs.arena, &.{ exe_cache_dir, exe_cache_name_with_ext }) catch |err| {
        std.log.err("Failed to create cache executable path: {}", .{err});
        return err;
    };

    // Create unique temp directory for this build (uses PID for uniqueness)
    const temp_dir_path = createUniqueTempDir(allocs) catch |err| {
        std.log.err("Failed to create temp directory: {}", .{err});
        return err;
    };

    // The executable is built directly in the temp dir with the display name
    const exe_path = std.fs.path.join(allocs.arena, &.{ temp_dir_path, exe_display_name_with_ext }) catch |err| {
        std.log.err("Failed to create executable path: {}", .{err});
        return err;
    };

    // First, parse the app file to get the platform reference
    const platform_spec = extractPlatformSpecFromApp(allocs, args.path) catch |err| {
        std.log.err("Failed to extract platform spec from app file: {}", .{err});
        return err;
    };

    // Resolve platform paths from the platform spec (relative to app file directory)
    const app_dir = std.fs.path.dirname(args.path) orelse ".";
    const platform_paths = resolvePlatformSpecToPaths(allocs, platform_spec, app_dir) catch |err| {
        std.log.err("Failed to resolve platform spec '{s}': {}", .{ platform_spec, err });
        return err;
    };

    // Use native detection (typically musl) for shim generation to match embedded shim library
    const shim_target = builder.RocTarget.detectNative();

    // Extract entrypoints from platform source file
    var entrypoints = std.array_list.Managed([]const u8).initCapacity(allocs.arena, 32) catch |err| {
        std.log.err("Failed to allocate entrypoints list: {}", .{err});
        return err;
    };

    if (platform_paths.platform_source_path) |platform_source| {
        extractEntrypointsFromPlatform(allocs, platform_source, &entrypoints) catch |err| {
            std.log.err("Failed to extract entrypoints from platform header: {}", .{err});
            return err;
        };
    } else {
        std.log.err("No platform source file found for entrypoint extraction", .{});
        return error.NoPlatformSource;
    }

    // Check if the interpreter executable already exists in cache
    const cache_exists = if (args.no_cache) false else blk: {
        std.fs.accessAbsolute(exe_cache_path, .{}) catch {
            break :blk false;
        };
        break :blk true;
    };

    if (cache_exists) {
        // Cached executable exists - hardlink from cache to temp dir
        std.log.debug("Using cached executable: {s}", .{exe_cache_path});
        createHardlink(allocs, exe_cache_path, exe_path) catch |err| {
            // If hardlinking fails, fall back to copying
            std.log.debug("Hardlink from cache failed, copying: {}", .{err});
            std.fs.cwd().copyFile(exe_cache_path, std.fs.cwd(), exe_path, .{}) catch |copy_err| {
                std.log.err("Failed to copy cached executable: {}", .{copy_err});
                return copy_err;
            };
        };
    } else {

        // Extract shim library to temp dir to avoid race conditions
        const shim_filename = if (builtin.target.os.tag == .windows) "roc_shim.lib" else "libroc_shim.a";
        const shim_path = std.fs.path.join(allocs.arena, &.{ temp_dir_path, shim_filename }) catch |err| {
            std.log.err("Failed to create shim library path: {}", .{err});
            return err;
        };

        // Always extract to temp dir (unique per process, no race condition)
        extractReadRocFilePathShimLibrary(allocs, shim_path) catch |err| {
            std.log.err("Failed to extract read roc file path shim library: {}", .{err});
            return err;
        };

<<<<<<< HEAD
        if (!shim_exists) {
            // Shim not found in cache or cache disabled, extract it
            // For roc run, we always use the native shim (null target)
            extractReadRocFilePathShimLibrary(allocs, shim_path, null) catch |err| {
                std.log.err("Failed to extract read roc file path shim library: {}", .{err});
                return err;
            };
        }

        // Generate platform host shim using the detected entrypoints
        // Pass null for serialized_module since roc run uses IPC mode
        const platform_shim_path = generatePlatformHostShim(allocs, exe_cache_dir, entrypoints.items, shim_target, null) catch |err| {
=======
        // Generate platform host shim using the detected entrypoints
        // Use temp dir to avoid race conditions when multiple processes run in parallel

        const platform_shim_path = generatePlatformHostShim(allocs, temp_dir_path, entrypoints.items, shim_target) catch |err| {
>>>>>>> a907c9af
            std.log.err("Failed to generate platform host shim: {}", .{err});
            return err;
        };

        // Link the host.a with our shim to create the interpreter executable using our linker
        // Try LLD first, fallback to clang if LLVM is not available
        var extra_args = std.array_list.Managed([]const u8).initCapacity(allocs.arena, 32) catch |err| {
            std.log.err("Failed to allocate extra args list: {}", .{err});
            return err;
        };

        // Add system libraries for macOS
        if (builtin.target.os.tag == .macos) {
            extra_args.append("-lSystem") catch |err| {
                std.log.err("Failed to allocate memory for linker args", .{});
                return err;
            };
        }

        // Create object files list - include platform shim if available
        var object_files = std.array_list.Managed([]const u8).initCapacity(allocs.arena, 8) catch |err| {
            std.log.err("Failed to allocate object files list: {}", .{err});
            return err;
        };
        object_files.append(platform_paths.host_lib_path) catch |err| {
            std.log.err("Failed to add host path to object files", .{});
            return err;
        };
        if (platform_shim_path) |path| {
            object_files.append(path) catch |err| {
                std.log.err("Failed to add platform shim path to object files", .{});
                return err;
            };
        }
        object_files.append(shim_path) catch |err| {
            std.log.err("Failed to add shim path to object files", .{});
            return err;
        };

        // Determine platform-specific dependencies based on platform spec
        var platform_files_pre = std.array_list.Managed([]const u8).initCapacity(allocs.arena, 16) catch |err| {
            std.log.err("Failed to allocate platform files pre list: {}", .{err});
            return err;
        };
        var platform_files_post = std.array_list.Managed([]const u8).initCapacity(allocs.arena, 16) catch |err| {
            std.log.err("Failed to allocate platform files post list: {}", .{err});
            return err;
        };
        var target_abi: ?linker.TargetAbi = null;

        // Determine platform type from host library path to configure dependencies
        std.log.debug("Platform host library path: {s}", .{platform_paths.host_lib_path});

        // Get the directory containing the host library - this is where sibling files
        // (crt1.o, libc.a, etc.) provided by the platform author should be located.
        // Works for both local platforms (test/int/platform/targets/x64musl/)
        // and cached URL platforms (~/.cache/roc/packages/HASH/targets/x64musl/)
        const host_lib_dir = std.fs.path.dirname(platform_paths.host_lib_path) orelse ".";

        // Detect if this is a musl platform by parsing the directory name as a RocTarget
        // This handles exact matches like "x64musl", "arm64musl" from target.zig
        const host_lib_dirname = std.fs.path.basename(host_lib_dir);
        const parsed_target = roc_target.RocTarget.fromString(host_lib_dirname);
        const is_musl_platform = if (parsed_target) |t| t.isStatic() else false;

        if (is_musl_platform) {
            std.log.debug("Detected musl platform target: {s}", .{host_lib_dirname});
            target_abi = .musl;

            if (builtin.target.os.tag == .linux) {
                // Look for CRT files in the same directory as libhost.a
                // These are provided by the platform author in their bundle
                const crt1_path = std.fs.path.join(allocs.arena, &.{ host_lib_dir, "crt1.o" }) catch |err| {
                    std.log.err("Failed to allocate crt1 path", .{});
                    return err;
                };
                const libc_path = std.fs.path.join(allocs.arena, &.{ host_lib_dir, "libc.a" }) catch |err| {
                    std.log.err("Failed to allocate libc path", .{});
                    return err;
                };

                // Only add files if they exist (platform may not need all of them)
                if (std.fs.cwd().access(crt1_path, .{})) |_| {
                    platform_files_pre.append(crt1_path) catch |err| {
                        std.log.err("Failed to add musl crt1.o", .{});
                        return err;
                    };
                } else |_| {
                    std.log.debug("crt1.o not found in {s}, skipping", .{host_lib_dir});
                }

                if (std.fs.cwd().access(libc_path, .{})) |_| {
                    platform_files_post.append(libc_path) catch |err| {
                        std.log.err("Failed to add musl libc.a", .{});
                        return err;
                    };
                } else |_| {
                    std.log.debug("libc.a not found in {s}, skipping", .{host_lib_dir});
                }
            }
        } else {
            // Non-musl platform - use system defaults
            std.log.debug("No musl platform detected, using defaults", .{});
        }

        std.log.debug("Final target_abi: {?}", .{target_abi});

        const link_config = linker.LinkConfig{
            .target_abi = target_abi,
            .output_path = exe_path,
            .object_files = object_files.items,
            .platform_files_pre = platform_files_pre.items,
            .platform_files_post = platform_files_post.items,
            .extra_args = extra_args.items,
            .can_exit_early = false,
            .disable_output = false,
        };

        linker.link(allocs, link_config) catch |err| switch (err) {
            linker.LinkError.LLVMNotAvailable => {
                std.log.err("LLD linker not available -- this is likely a test executable that was built without LLVM", .{});
                return err;
            },
            linker.LinkError.LinkFailed => {
                std.log.err("LLD linker failed to create executable", .{});
                return err;
            },
            else => {
                std.log.err("Failed to link executable: {}", .{err});
                return err;
            },
        };

        // After building, hardlink to cache for future runs
        // Force-hardlink (delete existing first) since hash collision means identical content
        std.log.debug("Caching executable to: {s}", .{exe_cache_path});
        std.fs.cwd().deleteFile(exe_cache_path) catch |err| switch (err) {
            error.FileNotFound => {}, // OK, doesn't exist
            else => std.log.debug("Could not delete existing cache file: {}", .{err}),
        };
        createHardlink(allocs, exe_path, exe_cache_path) catch |err| {
            // If hardlinking fails, fall back to copying
            std.log.debug("Hardlink to cache failed, copying: {}", .{err});
            std.fs.cwd().copyFile(exe_path, std.fs.cwd(), exe_cache_path, .{}) catch |copy_err| {
                // Non-fatal - just means future runs won't be cached
                std.log.debug("Failed to copy to cache: {}", .{copy_err});
            };
        };
    }

    // Set up shared memory with ModuleEnv
    std.log.debug("Setting up shared memory for Roc file: {s}", .{args.path});
    const shm_result = setupSharedMemoryWithModuleEnv(allocs, args.path) catch |err| {
        std.log.err("Failed to set up shared memory with ModuleEnv: {}", .{err});
        return err;
    };
    std.log.debug("Shared memory setup complete, size: {} bytes", .{shm_result.handle.size});

    // Check for errors - abort unless --allow-errors flag is set
    if (shm_result.error_count > 0 and !args.allow_errors) {
        return error.TypeCheckingFailed;
    }

    const shm_handle = shm_result.handle;

    // Ensure we clean up shared memory resources on all exit paths
    defer {
        if (comptime is_windows) {
            _ = ipc.platform.windows.UnmapViewOfFile(shm_handle.ptr);
            _ = ipc.platform.windows.CloseHandle(@ptrCast(shm_handle.fd));
        } else {
            _ = posix.munmap(shm_handle.ptr, shm_handle.size);
            _ = c.close(shm_handle.fd);
        }
    }

    std.log.debug("Launching interpreter executable: {s}", .{exe_path});
    if (comptime is_windows) {
        // Windows: Use handle inheritance approach
        std.log.debug("Using Windows handle inheritance approach", .{});
        runWithWindowsHandleInheritance(allocs, exe_path, shm_handle, args.app_args) catch |err| {
            return err;
        };
    } else {
        // POSIX: Use existing file descriptor inheritance approach
        std.log.debug("Using POSIX file descriptor inheritance approach", .{});
        runWithPosixFdInheritance(allocs, exe_path, shm_handle, args.app_args) catch |err| {
            return err;
        };
    }
    std.log.debug("Interpreter execution completed", .{});
}

/// Append an argument to a command line buffer with proper Windows quoting.
/// Windows command line parsing rules:
/// - Arguments containing spaces, tabs, or quotes must be quoted
/// - Embedded quotes must be escaped with backslash: " -> \"
/// - Backslashes before quotes must be doubled: \" -> \\"
fn appendWindowsQuotedArg(cmd_builder: *std.array_list.Managed(u8), arg: []const u8) !void {
    const needs_quoting = arg.len == 0 or std.mem.indexOfAny(u8, arg, " \t\"") != null;

    if (!needs_quoting) {
        try cmd_builder.appendSlice(arg);
        return;
    }

    try cmd_builder.append('"');
    var backslash_count: usize = 0;
    for (arg) |char| {
        if (char == '\\') {
            backslash_count += 1;
        } else if (char == '"') {
            // Double all backslashes before quote, then escape the quote
            // N backslashes + " -> 2N backslashes + \"
            for (0..backslash_count * 2) |_| try cmd_builder.append('\\');
            backslash_count = 0;
            try cmd_builder.appendSlice("\\\"");
        } else {
            // Emit accumulated backslashes as-is (not before a quote)
            for (0..backslash_count) |_| try cmd_builder.append('\\');
            backslash_count = 0;
            try cmd_builder.append(char);
        }
    }
    // Double any trailing backslashes before closing quote
    for (0..backslash_count * 2) |_| try cmd_builder.append('\\');
    try cmd_builder.append('"');
}

/// Run child process using Windows handle inheritance (idiomatic Windows approach)
fn runWithWindowsHandleInheritance(allocs: *Allocators, exe_path: []const u8, shm_handle: SharedMemoryHandle, app_args: []const []const u8) !void {
    // Make the shared memory handle inheritable
    if (windows.SetHandleInformation(@ptrCast(shm_handle.fd), windows.HANDLE_FLAG_INHERIT, windows.HANDLE_FLAG_INHERIT) == 0) {
        std.log.err("Failed to set handle as inheritable", .{});
        return error.HandleInheritanceFailed;
    }

    // Convert paths to Windows wide strings
    const exe_path_w = try std.unicode.utf8ToUtf16LeAllocZ(allocs.arena, exe_path);

    const cwd = try std.fs.cwd().realpathAlloc(allocs.arena, ".");
    const cwd_w = try std.unicode.utf8ToUtf16LeAllocZ(allocs.arena, cwd);

    // Create command line with handle and size as arguments, plus any app arguments
    const handle_uint = @intFromPtr(shm_handle.fd);

    // Build command line string with proper quoting for Windows
    var cmd_builder = std.array_list.Managed(u8).initCapacity(allocs.gpa, 256) catch |err| {
        std.log.err("Failed to allocate command line builder: {}", .{err});
        return err;
    };
    defer cmd_builder.deinit();
    try cmd_builder.writer().print("\"{s}\" {} {}", .{ exe_path, handle_uint, shm_handle.size });
    for (app_args) |arg| {
        try cmd_builder.append(' ');
        try appendWindowsQuotedArg(&cmd_builder, arg);
    }
    try cmd_builder.append(0); // null terminator for sentinel

    const cmd_line = cmd_builder.items[0 .. cmd_builder.items.len - 1 :0];
    const cmd_line_w = try std.unicode.utf8ToUtf16LeAllocZ(allocs.arena, cmd_line);

    // Set up process creation structures
    var startup_info = std.mem.zeroes(windows.STARTUPINFOW);
    startup_info.cb = @sizeOf(windows.STARTUPINFOW);

    var process_info = std.mem.zeroes(windows.PROCESS_INFORMATION);

    // Create the child process with handle inheritance

    // Create the child process with handle inheritance enabled
    const success = windows.CreateProcessW(
        exe_path_w.ptr, // Application name
        cmd_line_w.ptr, // Command line (mutable)
        null, // Process attributes
        null, // Thread attributes
        1, // bInheritHandles = TRUE
        0, // Creation flags
        null, // Environment
        cwd_w.ptr, // Current directory
        &startup_info, // Startup info
        &process_info, // Process info
    );

    if (success == 0) {
        std.log.err("CreateProcessW failed", .{});
        return error.ProcessCreationFailed;
    }

    // Child process spawned successfully

    // Wait for the child process to complete
    std.log.debug("Waiting for child process to complete: {s}", .{exe_path});
    const wait_result = windows.WaitForSingleObject(process_info.hProcess, windows.INFINITE);
    if (wait_result != 0) { // WAIT_OBJECT_0 = 0
        std.log.err("WaitForSingleObject failed or timed out (result: {})", .{wait_result});
        // Clean up handles before returning
        _ = ipc.platform.windows.CloseHandle(process_info.hProcess);
        _ = ipc.platform.windows.CloseHandle(process_info.hThread);
        return error.ProcessWaitFailed;
    }

    // Get the exit code
    var exit_code: windows.DWORD = undefined;
    if (windows.GetExitCodeProcess(process_info.hProcess, &exit_code) == 0) {
        std.log.err("Failed to get exit code for child process", .{});
        // Clean up handles before returning
        _ = ipc.platform.windows.CloseHandle(process_info.hProcess);
        _ = ipc.platform.windows.CloseHandle(process_info.hThread);
        return error.ProcessExitCodeFailed;
    }

    // Clean up process handles
    _ = ipc.platform.windows.CloseHandle(process_info.hProcess);
    _ = ipc.platform.windows.CloseHandle(process_info.hThread);

    // Check exit code and propagate to parent
    if (exit_code != 0) {
        std.log.debug("Child process {s} exited with code: {}", .{ exe_path, exit_code });
        if (exit_code == 0xC0000005) { // STATUS_ACCESS_VIOLATION
            std.log.err("Child process crashed with access violation (segfault)", .{});
        } else if (exit_code >= 0xC0000000) { // NT status codes for exceptions
            std.log.err("Child process crashed with exception code: 0x{X}", .{exit_code});
        }
        // Propagate the exit code (truncated to u8 for compatibility)
        std.process.exit(@truncate(exit_code));
    }

    std.log.debug("Child process completed successfully", .{});
}

/// Run child process using POSIX file descriptor inheritance (existing approach for Unix)
/// The exe_path should already be in a unique temp directory created by createUniqueTempDir.
fn runWithPosixFdInheritance(allocs: *Allocators, exe_path: []const u8, shm_handle: SharedMemoryHandle, app_args: []const []const u8) !void {
    // Write the coordination file (.txt) next to the executable
    // The executable is already in a unique temp directory
    std.log.debug("Writing fd coordination file for: {s}", .{exe_path});
    writeFdCoordinationFile(allocs, exe_path, shm_handle) catch |err| {
        std.log.err("Failed to write fd coordination file: {}", .{err});
        return err;
    };
    std.log.debug("Coordination file written successfully", .{});

    // Configure fd inheritance - clear FD_CLOEXEC so child process inherits the fd
    // NOTE: The doNotOptimizeAway calls are required to prevent the ReleaseFast
    // optimizer from incorrectly optimizing away or reordering the fcntl calls.
    const getfd_result = posix.fcntl(shm_handle.fd, posix.F_GETFD, 0);
    std.mem.doNotOptimizeAway(&getfd_result);
    if (getfd_result < 0) {
        std.log.err("Failed to get fd flags: {}", .{c._errno().*});
        return error.FdConfigFailed;
    }

    const new_flags = getfd_result & ~@as(c_int, posix.FD_CLOEXEC);
    std.mem.doNotOptimizeAway(&new_flags);
    const setfd_result = posix.fcntl(shm_handle.fd, posix.F_SETFD, new_flags);
    std.mem.doNotOptimizeAway(&setfd_result);
    if (setfd_result < 0) {
        std.log.err("Failed to set fd flags: {}", .{c._errno().*});
        return error.FdConfigFailed;
    }

    // Build argv slice using arena allocator (memory lives until arena is freed)
    const argv = allocs.arena.alloc([]const u8, 1 + app_args.len) catch |err| {
        std.log.err("Failed to allocate argv: {}", .{err});
        return err;
    };
    argv[0] = exe_path;
    for (app_args, 0..) |arg, i| {
        argv[1 + i] = arg;
    }

    // Run the interpreter as a child process from the temp directory
    var child = std.process.Child.init(argv, allocs.gpa);
    child.cwd = std.fs.cwd().realpathAlloc(allocs.arena, ".") catch |err| {
        std.log.err("Failed to get current directory: {}", .{err});
        return err;
    };

    // Forward stdout and stderr
    child.stdout_behavior = .Inherit;
    child.stderr_behavior = .Inherit;

    // Spawn the child process
    std.log.debug("Spawning child process: {s} with {} app args", .{ exe_path, app_args.len });
    std.log.debug("Child process working directory: {s}", .{child.cwd.?});
    child.spawn() catch |err| {
        std.log.err("Failed to spawn {s}: {}", .{ exe_path, err });
        return err;
    };
    std.log.debug("Child process spawned successfully (PID: {})", .{child.id});

    // Wait for child to complete
    const term = child.wait() catch |err| {
        std.log.err("Failed waiting for child process: {}", .{err});
        return err;
    };

    // Check the termination status
    switch (term) {
        .Exited => |exit_code| {
            if (exit_code == 0) {
                std.log.debug("Child process completed successfully", .{});
            } else {
                // Propagate the exit code from the child process to our parent
                std.log.debug("Child process {s} exited with code: {}", .{ exe_path, exit_code });
                std.process.exit(exit_code);
            }
        },
        .Signal => |signal| {
            std.log.err("Child process {s} killed by signal: {}", .{ exe_path, signal });
            if (signal == 11) { // SIGSEGV
                std.log.err("Child process crashed with segmentation fault (SIGSEGV)", .{});
            } else if (signal == 6) { // SIGABRT
                std.log.err("Child process aborted (SIGABRT)", .{});
            } else if (signal == 9) { // SIGKILL
                std.log.err("Child process was killed (SIGKILL)", .{});
            }
            // Standard POSIX convention: exit with 128 + signal number
            std.process.exit(128 +| @as(u8, @truncate(signal)));
        },
        .Stopped => |signal| {
            std.log.err("Child process {s} stopped by signal: {}", .{ exe_path, signal });
            return error.ProcessStopped;
        },
        .Unknown => |status| {
            std.log.err("Child process {s} terminated with unknown status: {}", .{ exe_path, status });
            return error.ProcessUnknownTermination;
        },
    }
}

/// Handle for cross-platform shared memory operations.
/// Contains the file descriptor/handle, memory pointer, and size.
pub const SharedMemoryHandle = struct {
    fd: if (is_windows) *anyopaque else c_int,
    ptr: *anyopaque,
    size: usize,
};

/// Result of setting up shared memory with type checking information.
/// Contains both the shared memory handle for the compiled modules and
/// a count of type errors encountered during compilation.
pub const SharedMemoryResult = struct {
    handle: SharedMemoryHandle,
    error_count: usize,
};

/// Write data to shared memory for inter-process communication.
/// Creates a shared memory region and writes the data with a length prefix.
/// Returns a handle that can be used to access the shared memory.
pub fn writeToSharedMemory(data: []const u8) !SharedMemoryHandle {
    // Calculate total size needed: length + data
    const total_size = @sizeOf(usize) + data.len;

    if (comptime is_windows) {
        return writeToWindowsSharedMemory(data, total_size);
    } else {
        return writeToPosixSharedMemory(data, total_size);
    }
}

fn writeToWindowsSharedMemory(data: []const u8, total_size: usize) !SharedMemoryHandle {
    // Create anonymous shared memory object (no name for handle inheritance)
    const shm_handle = ipc.platform.windows.CreateFileMappingW(
        ipc.platform.windows.INVALID_HANDLE_VALUE,
        null,
        ipc.platform.windows.PAGE_READWRITE,
        0,
        @intCast(total_size),
        null, // Anonymous - no name needed for handle inheritance
    ) orelse {
        std.log.err("Failed to create shared memory mapping", .{});
        return error.SharedMemoryCreateFailed;
    };

    // Map the shared memory at a fixed address to avoid ASLR issues
    const mapped_ptr = ipc.platform.windows.MapViewOfFileEx(
        shm_handle,
        ipc.platform.windows.FILE_MAP_ALL_ACCESS,
        0,
        0,
        0,
        ipc.platform.SHARED_MEMORY_BASE_ADDR,
    ) orelse {
        _ = ipc.platform.windows.CloseHandle(shm_handle);
        return error.SharedMemoryMapFailed;
    };

    // Write length and data
    const length_ptr: *usize = @ptrCast(@alignCast(mapped_ptr));
    length_ptr.* = data.len;

    const data_ptr = @as([*]u8, @ptrCast(mapped_ptr)) + @sizeOf(usize);
    @memcpy(data_ptr[0..data.len], data);

    return SharedMemoryHandle{
        .fd = shm_handle,
        .ptr = mapped_ptr,
        .size = total_size,
    };
}

/// Set up shared memory with compiled ModuleEnvs from a Roc file and its platform modules.
/// This parses, canonicalizes, and type-checks all modules, with the resulting ModuleEnvs
/// ending up in shared memory because all allocations were done into shared memory.
/// Platform type modules have their e_anno_only expressions converted to e_hosted_lambda.
pub fn setupSharedMemoryWithModuleEnv(allocs: *Allocators, roc_file_path: []const u8) !SharedMemoryResult {
    // Create shared memory with SharedMemoryAllocator
    const page_size = try SharedMemoryAllocator.getSystemPageSize();
    var shm = try SharedMemoryAllocator.create(SHARED_MEMORY_SIZE, page_size);
    // Don't defer deinit here - we need to keep the shared memory alive

    const shm_allocator = shm.allocator();

    // Load builtin modules
    var builtin_modules = try eval.BuiltinModules.init(allocs.gpa);
    defer builtin_modules.deinit();

    // If the roc file path has no directory component (e.g., "app.roc"), use current directory
    const app_dir = std.fs.path.dirname(roc_file_path) orelse ".";

    const platform_spec = try extractPlatformSpecFromApp(allocs, roc_file_path);

    // Resolve platform path based on type:
    // - Relative paths (./...) -> join with app directory
    // - URL paths (http/https) -> resolve to cached package main.roc
    // - Other paths -> null (not supported)
    const platform_main_path: ?[]const u8 = if (std.mem.startsWith(u8, platform_spec, "./") or std.mem.startsWith(u8, platform_spec, "../"))
        try std.fs.path.join(allocs.gpa, &[_][]const u8{ app_dir, platform_spec })
    else if (std.mem.startsWith(u8, platform_spec, "http://") or std.mem.startsWith(u8, platform_spec, "https://")) blk: {
        // URL platform - resolve to cached package path
        const platform_paths = resolveUrlPlatform(allocs, platform_spec) catch {
            break :blk null;
        };
        break :blk platform_paths.platform_source_path;
    } else null;
    defer if (platform_main_path) |p| {
        // Only free if it was allocated by join (not arena-allocated from resolveUrlPlatform)
        if (std.mem.startsWith(u8, platform_spec, "./") or std.mem.startsWith(u8, platform_spec, "../")) {
            allocs.gpa.free(p);
        }
    };

    // Get the platform directory from the resolved path
    const platform_dir: ?[]const u8 = if (platform_main_path) |p|
        std.fs.path.dirname(p) orelse return error.InvalidPlatformPath
    else
        null;

    // Extract exposed modules from the platform header (if platform exists)
    var exposed_modules = std.ArrayList([]const u8).empty;
    defer exposed_modules.deinit(allocs.gpa);

    var has_platform = false;
    if (platform_main_path) |pmp| {
        has_platform = true;
        extractExposedModulesFromPlatform(allocs, pmp, &exposed_modules) catch {
            // Platform file not found or couldn't be parsed - continue without platform modules
            has_platform = false;
        };
    }

    // IMPORTANT: Create header FIRST before any module compilation.
    // The interpreter_shim expects the Header to be at FIRST_ALLOC_OFFSET (504).
    // If we compile modules first, they would occupy that offset and break
    // shared memory layout assumptions.
    const Header = struct {
        parent_base_addr: u64,
        module_count: u32,
        entry_count: u32,
        def_indices_offset: u64,
        module_envs_offset: u64,
        /// Offset to platform's main.roc env (0 if no platform, entry points are in app)
        platform_main_env_offset: u64,
        /// Offset to app env (always present, used for e_lookup_required resolution)
        app_env_offset: u64,
    };

    const header_ptr = try shm_allocator.create(Header);
    const shm_base_addr = @intFromPtr(shm.base_ptr);
    header_ptr.parent_base_addr = shm_base_addr;

    // Module count = 1 (app) + number of platform modules
    const total_module_count: u32 = 1 + @as(u32, @intCast(exposed_modules.items.len));
    header_ptr.module_count = total_module_count;

    // Allocate array for module env offsets
    const module_env_offsets_ptr = try shm_allocator.alloc(u64, total_module_count);
    const module_envs_offset_location = @intFromPtr(module_env_offsets_ptr.ptr) - @intFromPtr(shm.base_ptr);
    header_ptr.module_envs_offset = module_envs_offset_location;

    // Compile platform sibling modules FIRST (Stdout, Stderr, Stdin, etc.)
    // This must happen before platform main.roc so that when main.roc is canonicalized,
    // we can pass the sibling modules to module_envs and validate imports correctly.
    var platform_env_ptrs = try allocs.gpa.alloc(*ModuleEnv, exposed_modules.items.len);
    defer allocs.gpa.free(platform_env_ptrs);

    for (exposed_modules.items, 0..) |module_name, i| {
        // platform_dir is guaranteed to be non-null if exposed_modules is non-empty
        // because we only populate exposed_modules when platform_main_path is non-null
        const plat_dir = platform_dir orelse unreachable;
        const module_filename = try std.fmt.allocPrint(allocs.gpa, "{s}.roc", .{module_name});
        defer allocs.gpa.free(module_filename);

        const module_path = try std.fs.path.join(allocs.gpa, &[_][]const u8{ plat_dir, module_filename });
        defer allocs.gpa.free(module_path);

        const module_env_ptr = try compileModuleToSharedMemory(
            allocs,
            module_path,
            module_name, // Use just "Stdout" (not "Stdout.roc") so type-module detection works
            shm_allocator,
            &builtin_modules,
            &.{},
        );

        // Store platform modules at indices 0..N-2, app will be at N-1
        module_env_offsets_ptr[i] = @intFromPtr(module_env_ptr) - @intFromPtr(shm.base_ptr);
        platform_env_ptrs[i] = module_env_ptr;
    }

    // NOW compile platform main.roc AFTER sibling modules so we can pass them to module_envs.
    // This allows the canonicalizer to validate that imports of Stdout, Stderr, etc. are valid.
    var platform_main_env: ?*ModuleEnv = null;
    if (has_platform) {
        // Cast []*ModuleEnv to []const *ModuleEnv for the function parameter
        const const_platform_env_ptrs: []const *ModuleEnv = platform_env_ptrs;
        // platform_main_path is guaranteed non-null when has_platform is true
        platform_main_env = compileModuleToSharedMemory(
            allocs,
            platform_main_path.?,
            "main.roc",
            shm_allocator,
            &builtin_modules,
            const_platform_env_ptrs,
        ) catch null;
    }

    // Collect and sort all hosted functions globally, then assign indices
    if (platform_env_ptrs.len > 0) {
        const HostedCompiler = can.HostedCompiler;
        var all_hosted_fns = std.ArrayList(HostedCompiler.HostedFunctionInfo).empty;
        defer all_hosted_fns.deinit(allocs.gpa);

        // Collect from all platform modules
        for (platform_env_ptrs) |platform_env| {
            var module_fns = try HostedCompiler.collectAndSortHostedFunctions(platform_env);
            defer module_fns.deinit(platform_env.gpa);

            for (module_fns.items) |fn_info| {
                try all_hosted_fns.append(allocs.gpa, fn_info);
            }
        }

        // Sort globally
        const SortContext = struct {
            pub fn lessThan(_: void, a: HostedCompiler.HostedFunctionInfo, b: HostedCompiler.HostedFunctionInfo) bool {
                return std.mem.order(u8, a.name_text, b.name_text) == .lt;
            }
        };
        std.mem.sort(HostedCompiler.HostedFunctionInfo, all_hosted_fns.items, {}, SortContext.lessThan);

        // Deduplicate
        var write_idx: usize = 0;
        for (all_hosted_fns.items, 0..) |fn_info, read_idx| {
            if (write_idx == 0 or !std.mem.eql(u8, all_hosted_fns.items[write_idx - 1].name_text, fn_info.name_text)) {
                if (write_idx != read_idx) {
                    all_hosted_fns.items[write_idx] = fn_info;
                }
                write_idx += 1;
            } else {
                allocs.gpa.free(fn_info.name_text);
            }
        }
        all_hosted_fns.shrinkRetainingCapacity(write_idx);

        // Reassign global indices
        for (platform_env_ptrs) |platform_env| {
            const all_defs = platform_env.store.sliceDefs(platform_env.all_defs);
            for (all_defs) |def_idx| {
                const def = platform_env.store.getDef(def_idx);
                const expr = platform_env.store.getExpr(def.expr);

                if (expr == .e_hosted_lambda) {
                    const hosted = expr.e_hosted_lambda;
                    const local_name = platform_env.getIdent(hosted.symbol_name);

                    var plat_module_name = platform_env.module_name;
                    if (std.mem.endsWith(u8, plat_module_name, ".roc")) {
                        plat_module_name = plat_module_name[0 .. plat_module_name.len - 4];
                    }
                    const qualified_name = try std.fmt.allocPrint(allocs.gpa, "{s}.{s}", .{ plat_module_name, local_name });
                    defer allocs.gpa.free(qualified_name);

                    const stripped_name = if (std.mem.endsWith(u8, qualified_name, "!"))
                        qualified_name[0 .. qualified_name.len - 1]
                    else
                        qualified_name;

                    for (all_hosted_fns.items, 0..) |fn_info, idx| {
                        if (std.mem.eql(u8, fn_info.name_text, stripped_name)) {
                            const expr_node_idx = @as(@TypeOf(platform_env.store.nodes).Idx, @enumFromInt(@intFromEnum(def.expr)));
                            var expr_node = platform_env.store.nodes.get(expr_node_idx);
                            expr_node.data_2 = @intCast(idx);
                            platform_env.store.nodes.set(expr_node_idx, expr_node);
                            break;
                        }
                    }
                }
            }
        }
    }

    // Now compile the app module
    const app_env_ptr = try shm_allocator.create(ModuleEnv);

    const app_file = std.fs.cwd().openFile(roc_file_path, .{}) catch |err| {
        std.log.err("Failed to open Roc file '{s}': {}", .{ roc_file_path, err });
        return error.FileNotFound;
    };
    defer app_file.close();

    const app_file_size = try app_file.getEndPos();
    const app_source = try shm_allocator.alloc(u8, @intCast(app_file_size));
    _ = try app_file.read(app_source);

    const app_basename = std.fs.path.basename(roc_file_path);
    const app_module_name = try shm_allocator.dupe(u8, app_basename);

    var app_env = try ModuleEnv.init(shm_allocator, app_source);
    app_env.common.source = app_source;
    app_env.module_name = app_module_name;
    try app_env.common.calcLineStarts(shm_allocator);

    var app_parse_ast = try parse.parse(&app_env.common, allocs.gpa);
    defer app_parse_ast.deinit(allocs.gpa);
    app_parse_ast.store.emptyScratch();

    try app_env.initCIRFields(app_module_name);

    var app_module_envs_map = std.AutoHashMap(base.Ident.Idx, Can.AutoImportedType).init(allocs.gpa);
    defer app_module_envs_map.deinit();

    try Can.populateModuleEnvs(
        &app_module_envs_map,
        &app_env,
        builtin_modules.builtin_module.env,
        builtin_modules.builtin_indices,
    );

    for (platform_env_ptrs) |mod_env| {
        const name = try app_env.insertIdent(base.Ident.for_text(mod_env.module_name));
        // For user/platform modules, the qualified name is just the module name itself
        const qualified_ident = try app_env.insertIdent(base.Ident.for_text(mod_env.module_name));
        try app_module_envs_map.put(name, .{ .env = mod_env, .qualified_type_ident = qualified_ident });
    }

    // Add platform modules to the module envs map for canonicalization
    // Two keys are needed for each platform module:
    // 1. "pf.Stdout" - used during import validation (import pf.Stdout)
    // 2. "Stdout" - used during expression canonicalization (Stdout.line!)
    // Also set statement_idx to the actual type node index, which is needed for
    // creating e_nominal_external and e_lookup_external expressions.
    for (exposed_modules.items, 0..) |module_name, i| {
        const platform_env = platform_env_ptrs[i];
        // For platform modules (type modules), the qualified type name is just the type name.
        // Type modules like Stdout.roc store associated items as "Stdout.line!" (not "Stdout.roc.Stdout.line!")
        // because processTypeDeclFirstPass uses parent_name=null for top-level types.
        // Insert into app_env (calling module) since Ident.Idx values are not transferable between stores.
        const type_qualified_ident = try app_env.insertIdent(base.Ident.for_text(module_name));

        // Look up the type in the platform module's exposed_items to get the actual node index
        const type_ident_in_platform = platform_env.common.findIdent(module_name) orelse {
            std.log.err("Platform module '{s}' does not expose a type named '{s}'", .{ module_name, module_name });
            return error.MissingTypeInPlatformModule;
        };
        const type_node_idx = platform_env.getExposedNodeIndexById(type_ident_in_platform) orelse {
            std.log.err("Platform module type '{s}' has no node index in exposed_items", .{module_name});
            return error.MissingNodeIndexForPlatformType;
        };

        const auto_type = Can.AutoImportedType{
            .env = platform_env,
            .statement_idx = @enumFromInt(type_node_idx), // actual type node index for e_lookup_external
            .qualified_type_ident = type_qualified_ident,
        };

        // Add with qualified name key (for import validation: "pf.Stdout")
        const qualified_name = try std.fmt.allocPrint(allocs.gpa, "pf.{s}", .{module_name});
        defer allocs.gpa.free(qualified_name);
        const qualified_ident = try app_env.insertIdent(base.Ident.for_text(qualified_name));
        try app_module_envs_map.put(qualified_ident, auto_type);

        // Add with unaliased name key (for expression canonicalization: "Stdout")
        const module_ident = try app_env.insertIdent(base.Ident.for_text(module_name));
        try app_module_envs_map.put(module_ident, auto_type);

        // Add with resolved module name key (for after alias resolution: "Stdout.roc")
        // The import system resolves "pf.Stdout" to "Stdout.roc", so scopeLookupModule
        // returns "Stdout.roc" which is then used to look up in module_envs
        const module_name_with_roc = try std.fmt.allocPrint(allocs.gpa, "{s}.roc", .{module_name});
        defer allocs.gpa.free(module_name_with_roc);
        const resolved_ident = try app_env.insertIdent(base.Ident.for_text(module_name_with_roc));
        try app_module_envs_map.put(resolved_ident, auto_type);
    }

    var app_canonicalizer = try Can.init(&app_env, &app_parse_ast, &app_module_envs_map);
    defer app_canonicalizer.deinit();

    try app_canonicalizer.canonicalizeFile();
    try app_canonicalizer.validateForExecution();

    if (app_env.exports.span.len == 0) {
        std.log.err("No exported definitions found after canonicalization", .{});
        return error.NoMainFunction;
    }

    // Store app env at the last index (N-1, after platform modules at 0..N-2)
    module_env_offsets_ptr[total_module_count - 1] = @intFromPtr(app_env_ptr) - @intFromPtr(shm.base_ptr);

    // Store app env offset for e_lookup_required resolution
    header_ptr.app_env_offset = @intFromPtr(app_env_ptr) - @intFromPtr(shm.base_ptr);

    // Entry points are defined in the platform's `provides` section.
    // The platform wraps app-provided functions (from `requires`) and exports them for the host.
    // For example: `provides { main_for_host!: "main" }` where `main_for_host! = main!`
    const platform_env = platform_main_env orelse {
        std.log.err("No platform found. Every Roc app requires a platform.", .{});
        return error.NoPlatformFound;
    };
    const exports_slice = platform_env.store.sliceDefs(platform_env.exports);
    if (exports_slice.len == 0) {
        std.log.err("Platform has no exports in `provides` clause.", .{});
        return error.NoEntrypointFound;
    }

    // Store platform env offset for entry point lookups
    header_ptr.platform_main_env_offset = @intFromPtr(platform_env) - @intFromPtr(shm.base_ptr);
    header_ptr.entry_count = @intCast(exports_slice.len);

    const def_indices_ptr = try shm_allocator.alloc(u32, exports_slice.len);
    header_ptr.def_indices_offset = @intFromPtr(def_indices_ptr.ptr) - @intFromPtr(shm.base_ptr);

    for (exports_slice, 0..) |def_idx, i| {
        def_indices_ptr[i] = @intFromEnum(def_idx);
    }

    // Type check with all imported modules
    // Use the env's module_name_idx so that nominal types' origin_module matches
    // the env's identity for method resolution at runtime
    const app_builtin_ctx: Check.BuiltinContext = .{
        .module_name = app_env.module_name_idx,
        .bool_stmt = builtin_modules.builtin_indices.bool_type,
        .try_stmt = builtin_modules.builtin_indices.try_type,
        .str_stmt = builtin_modules.builtin_indices.str_type,
        .builtin_module = builtin_modules.builtin_module.env,
        .builtin_indices = builtin_modules.builtin_indices,
    };

    var app_imported_envs = std.ArrayList(*const ModuleEnv).empty;
    defer app_imported_envs.deinit(allocs.gpa);
    try app_imported_envs.append(allocs.gpa, builtin_modules.builtin_module.env);
    for (platform_env_ptrs) |penv| {
        try app_imported_envs.append(allocs.gpa, penv);
    }

    // Resolve imports - map each import to its index in app_imported_envs
    app_env.imports.resolveImports(&app_env, app_imported_envs.items);

    var app_checker = try Check.init(shm_allocator, &app_env.types, &app_env, app_imported_envs.items, &app_module_envs_map, &app_env.store.regions, app_builtin_ctx);
    defer app_checker.deinit();

    try app_checker.checkFile();

    // Check that app exports match platform requirements (if platform exists)
    if (platform_main_env) |penv| {
        // Build the platform-to-app ident translation map
        var platform_to_app_idents = std.AutoHashMap(base.Ident.Idx, base.Ident.Idx).init(allocs.gpa);
        defer platform_to_app_idents.deinit();

        for (penv.requires_types.items.items) |required_type| {
            const platform_ident_text = penv.getIdent(required_type.ident);
            if (app_env.common.findIdent(platform_ident_text)) |app_ident| {
                try platform_to_app_idents.put(required_type.ident, app_ident);
            }
        }

        try app_checker.checkPlatformRequirements(penv, &platform_to_app_idents);
    }

    // Render all type problems (errors and warnings) exactly as roc check would
    // Count errors so the caller can decide whether to proceed with execution
    // Skip rendering in test mode to avoid polluting test output
    const error_count = if (!builtin.is_test)
        renderTypeProblems(allocs.gpa, &app_checker, &app_env, roc_file_path)
    else
        0;

    app_env_ptr.* = app_env;

    shm.updateHeader();

    return SharedMemoryResult{
        .handle = SharedMemoryHandle{
            .fd = shm.handle,
            .ptr = shm.base_ptr,
            .size = shm.getUsedSize(),
        },
        .error_count = error_count,
    };
}

/// Extract exposed modules from a platform's main.roc file
fn extractExposedModulesFromPlatform(allocs: *Allocators, roc_file_path: []const u8, exposed_modules: *std.ArrayList([]const u8)) !void {
    // Read the Roc file
    const source = std.fs.cwd().readFileAlloc(allocs.gpa, roc_file_path, std.math.maxInt(usize)) catch return error.NoPlatformFound;
    defer allocs.gpa.free(source);

    // Extract module name from the file path
    const basename = std.fs.path.basename(roc_file_path);
    const module_name = try allocs.arena.dupe(u8, basename);

    // Create ModuleEnv
    var env = ModuleEnv.init(allocs.gpa, source) catch return error.ParseFailed;
    defer env.deinit();

    env.common.source = source;
    env.module_name = module_name;
    try env.common.calcLineStarts(allocs.gpa);

    // Parse the source code as a full module
    var parse_ast = parse.parse(&env.common, allocs.gpa) catch return error.ParseFailed;
    defer parse_ast.deinit(allocs.gpa);

    // Look for platform header in the AST
    const file_node = parse_ast.store.getFile();
    const header = parse_ast.store.getHeader(file_node.header);

    // Check if this is a platform file with a platform header
    switch (header) {
        .platform => |platform_header| {
            // Validate platform header has targets section (non-blocking warning)
            // This helps platform authors know they need to add targets
            _ = validatePlatformHeader(allocs, &parse_ast, roc_file_path);

            // Get the exposes collection
            const exposes_coll = parse_ast.store.getCollection(platform_header.exposes);
            const exposes_items = parse_ast.store.exposedItemSlice(.{ .span = exposes_coll.span });

            // Extract all exposed module names
            for (exposes_items) |item_idx| {
                const item = parse_ast.store.getExposedItem(item_idx);
                const token_idx = switch (item) {
                    .upper_ident => |ui| ui.ident,
                    .upper_ident_star => |uis| uis.ident,
                    .lower_ident => |li| li.ident,
                    .malformed => continue, // Skip malformed items
                };
                const item_name = parse_ast.resolve(token_idx);
                try exposed_modules.append(allocs.gpa, try allocs.arena.dupe(u8, item_name));
            }
        },
        else => {
            return error.NotPlatformFile;
        },
    }
}

/// Validate a platform header and report any errors/warnings
/// Returns true if valid, false if there are validation issues
/// This currently only warns about missing targets sections - it doesn't block compilation
fn validatePlatformHeader(allocs: *Allocators, parse_ast: *const parse.AST, platform_path: []const u8) bool {
    const validation_result = targets_validator.validatePlatformHasTargets(allocs.gpa, parse_ast.*, platform_path);

    switch (validation_result) {
        .valid => return true,
        else => {
            // Create and render the validation report
            var report = targets_validator.createValidationReport(allocs.gpa, validation_result) catch {
                std.log.warn("Platform at {s} is missing targets section", .{platform_path});
                return false;
            };
            defer report.deinit();

            // Render to stderr
            if (!builtin.is_test) {
                const stderr = stderrWriter();
                reporting.renderReportToTerminal(&report, stderr, .ANSI, reporting.ReportingConfig.initColorTerminal()) catch {};
            }
            return false;
        },
    }
}

/// Compile a single module to shared memory (for platform modules)
fn compileModuleToSharedMemory(
    allocs: *Allocators,
    file_path: []const u8,
    module_name_arg: []const u8,
    shm_allocator: std.mem.Allocator,
    builtin_modules: *eval.BuiltinModules,
    additional_modules: []const *ModuleEnv,
) !*ModuleEnv {
    // Read file
    const file = try std.fs.cwd().openFile(file_path, .{});
    defer file.close();

    const file_size = try file.getEndPos();
    const source = try shm_allocator.alloc(u8, @intCast(file_size));
    _ = try file.read(source);

    const module_name_copy = try shm_allocator.dupe(u8, module_name_arg);

    // Initialize ModuleEnv
    var env = try ModuleEnv.init(shm_allocator, source);
    env.common.source = source;
    env.module_name = module_name_copy;
    try env.common.calcLineStarts(shm_allocator);

    // Parse
    var parse_ast = try parse.parse(&env.common, allocs.gpa);
    defer parse_ast.deinit(allocs.gpa);
    parse_ast.store.emptyScratch();

    // Initialize CIR
    try env.initCIRFields(module_name_copy);

    // Create module_envs map
    var module_envs_map = std.AutoHashMap(base.Ident.Idx, Can.AutoImportedType).init(allocs.gpa);
    defer module_envs_map.deinit();

    try Can.populateModuleEnvs(
        &module_envs_map,
        &env,
        builtin_modules.builtin_module.env,
        builtin_modules.builtin_indices,
    );

    for (additional_modules) |mod_env| {
        // Add with full module name (e.g., "Stdout.roc")
        const name = try env.insertIdent(base.Ident.for_text(mod_env.module_name));
        // For user modules, the qualified name is just the module name itself
        const qualified_ident = try mod_env.common.insertIdent(mod_env.gpa, base.Ident.for_text(mod_env.module_name));
        try module_envs_map.put(name, .{ .env = mod_env, .qualified_type_ident = qualified_ident });

        // Also add without .roc suffix (e.g., "Stdout") for import validation
        // The import statement `import Stdout` uses the name without .roc
        if (std.mem.endsWith(u8, mod_env.module_name, ".roc")) {
            const name_without_roc = mod_env.module_name[0 .. mod_env.module_name.len - 4];
            const short_name = try env.insertIdent(base.Ident.for_text(name_without_roc));
            const short_qualified_ident = try mod_env.common.insertIdent(mod_env.gpa, base.Ident.for_text(name_without_roc));
            try module_envs_map.put(short_name, .{ .env = mod_env, .qualified_type_ident = short_qualified_ident });
        }
    }

    // Canonicalize (without root_is_platform - we'll run HostedCompiler separately)
    var canonicalizer = try Can.init(&env, &parse_ast, &module_envs_map);
    defer canonicalizer.deinit();

    try canonicalizer.canonicalizeFile();

    // Run HostedCompiler to convert e_anno_only to e_hosted_lambda
    // This is the key step for platform type modules
    const HostedCompiler = can.HostedCompiler;
    _ = try HostedCompiler.replaceAnnoOnlyWithHosted(&env);

    // Type check
    var check_module_envs_map = std.AutoHashMap(base.Ident.Idx, Can.AutoImportedType).init(allocs.gpa);
    defer check_module_envs_map.deinit();

    const builtin_ctx: Check.BuiltinContext = .{
        .module_name = try env.insertIdent(base.Ident.for_text(module_name_arg)),
        .bool_stmt = builtin_modules.builtin_indices.bool_type,
        .try_stmt = builtin_modules.builtin_indices.try_type,
        .str_stmt = builtin_modules.builtin_indices.str_type,
        .builtin_module = builtin_modules.builtin_module.env,
        .builtin_indices = builtin_modules.builtin_indices,
    };

    const imported_envs = [_]*const ModuleEnv{builtin_modules.builtin_module.env};

    // Resolve imports - map each import to its index in imported_envs
    env.imports.resolveImports(&env, &imported_envs);

    var checker = try Check.init(shm_allocator, &env.types, &env, &imported_envs, &check_module_envs_map, &env.store.regions, builtin_ctx);
    defer checker.deinit();

    try checker.checkFile();

    // Allocate and return
    const env_ptr = try shm_allocator.create(ModuleEnv);
    env_ptr.* = env;
    return env_ptr;
}

fn writeToPosixSharedMemory(data: []const u8, total_size: usize) !SharedMemoryHandle {
    const shm_name = "/ROC_FILE_TO_INTERPRET";

    // Unlink any existing shared memory object first
    _ = posix.shm_unlink(shm_name);

    // Create shared memory object
    const shm_fd = posix.shm_open(shm_name, 0x0002 | 0x0200, 0o666); // O_RDWR | O_CREAT
    if (shm_fd < 0) {
        return error.SharedMemoryCreateFailed;
    }

    // Set the size of the shared memory object
    if (c.ftruncate(shm_fd, @intCast(total_size)) != 0) {
        _ = c.close(shm_fd);
        return error.SharedMemoryTruncateFailed;
    }

    // Map the shared memory
    const mapped_ptr = posix.mmap(
        null,
        total_size,
        0x01 | 0x02, // PROT_READ | PROT_WRITE
        0x0001, // MAP_SHARED
        shm_fd,
        0,
    ) orelse {
        _ = c.close(shm_fd);
        return error.SharedMemoryMapFailed;
    };
    const mapped_memory = @as([*]u8, @ptrCast(mapped_ptr))[0..total_size];

    // Write length at the beginning
    const length_ptr: *align(1) usize = @ptrCast(mapped_memory.ptr);
    length_ptr.* = data.len;

    // Write data after the length
    const data_ptr = mapped_memory.ptr + @sizeOf(usize);
    @memcpy(data_ptr[0..data.len], data);

    return SharedMemoryHandle{
        .fd = shm_fd,
        .ptr = mapped_ptr,
        .size = total_size,
    };
}

/// Platform resolution result containing both host library and platform source paths
pub const PlatformPaths = struct {
    host_lib_path: []const u8,
    platform_source_path: ?[]const u8, // Optional - may not exist for some platforms
};

/// Resolve platform specification from a Roc file to find both host library and platform source.
/// Returns PlatformPaths with arena-allocated paths (no need to free).
pub fn resolvePlatformPaths(allocs: *Allocators, roc_file_path: []const u8) (std.mem.Allocator.Error || error{ NoPlatformFound, PlatformNotSupported })!PlatformPaths {
    // Use the parser to extract the platform spec
    const platform_spec = extractPlatformSpecFromApp(allocs, roc_file_path) catch return error.NoPlatformFound;
    const app_dir = std.fs.path.dirname(roc_file_path) orelse ".";
    return resolvePlatformSpecToPaths(allocs, platform_spec, app_dir);
}

/// Extract platform specification from app file header by parsing it properly.
fn extractPlatformSpecFromApp(allocs: *Allocators, app_file_path: []const u8) ![]const u8 {
    // Read the app file
    const source = std.fs.cwd().readFileAlloc(allocs.gpa, app_file_path, std.math.maxInt(usize)) catch return error.FileNotFound;
    defer allocs.gpa.free(source);

    // Extract module name from file path
    const basename = std.fs.path.basename(app_file_path);
    const module_name = try allocs.arena.dupe(u8, basename);

    // Create ModuleEnv for parsing
    var env = ModuleEnv.init(allocs.gpa, source) catch return error.ParseFailed;
    defer env.deinit();

    env.common.source = source;
    env.module_name = module_name;
    env.common.calcLineStarts(allocs.gpa) catch return error.ParseFailed;

    // Parse the source
    var ast = parse.parse(&env.common, allocs.gpa) catch return error.ParseFailed;
    defer ast.deinit(allocs.gpa);

    // Get the file header
    const file = ast.store.getFile();
    const header = ast.store.getHeader(file.header);

    // Check if this is an app file
    switch (header) {
        .app => |a| {
            // Get the platform field
            const pf = ast.store.getRecordField(a.platform_idx);
            const value_expr = pf.value orelse return error.NotAppFile;

            // Extract the string value from the expression
            const platform_spec = stringFromExpr(&ast, value_expr) catch return error.NotAppFile;
            return try allocs.arena.dupe(u8, platform_spec);
        },
        else => return error.NotAppFile,
    }
}

/// Extract a string value from an expression (for platform/package paths).
fn stringFromExpr(ast: *parse.AST, expr_idx: parse.AST.Expr.Idx) ![]const u8 {
    const e = ast.store.getExpr(expr_idx);
    return switch (e) {
        .string => |s| {
            // For simple strings, iterate through the parts
            for (ast.store.exprSlice(s.parts)) |part_idx| {
                const part = ast.store.getExpr(part_idx);
                if (part == .string_part) {
                    // Return the first string part (platform specs are simple strings)
                    return ast.resolve(part.string_part.token);
                }
            }
            return error.ExpectedString;
        },
        else => error.ExpectedString,
    };
}

/// Resolve a platform specification to both host library and platform source paths
fn resolvePlatformSpecToPaths(allocs: *Allocators, platform_spec: []const u8, base_dir: []const u8) (std.mem.Allocator.Error || error{PlatformNotSupported})!PlatformPaths {

    // Check for common platform names and map them to host libraries
    if (std.mem.eql(u8, platform_spec, "cli")) {
        // Try to find CLI platform host library
        const cli_host_paths = if (comptime builtin.target.os.tag == .windows)
            [_][]const u8{
                "zig-out/lib/platform_host_cli.lib",
                "platform/cli/host.lib",
                "platforms/cli/host.lib",
            }
        else
            [_][]const u8{
                "zig-out/lib/libplatform_host_cli.a",
                "platform/cli/host.a",
                "platforms/cli/host.a",
            };

        const cli_source_paths = [_][]const u8{
            "platform/cli/platform.roc",
            "platforms/cli/platform.roc",
        };

        for (cli_host_paths) |host_path| {
            std.fs.cwd().access(host_path, .{}) catch continue;

            // Found host library, now try to find platform source
            var platform_source_path: ?[]const u8 = null;
            for (cli_source_paths) |source_path| {
                std.fs.cwd().access(source_path, .{}) catch continue;
                platform_source_path = try allocs.arena.dupe(u8, source_path);
                break;
            }

            return PlatformPaths{
                .host_lib_path = try allocs.arena.dupe(u8, host_path),
                .platform_source_path = platform_source_path,
            };
        }
    } else if (std.mem.eql(u8, platform_spec, "basic-cli")) {
        // Try to find basic-cli platform host library
        const basic_cli_host_paths = if (comptime builtin.target.os.tag == .windows)
            [_][]const u8{
                "zig-out/lib/platform_host_basic_cli.lib",
                "platform/basic-cli/host.lib",
                "platforms/basic-cli/host.lib",
            }
        else
            [_][]const u8{
                "zig-out/lib/libplatform_host_basic_cli.a",
                "platform/basic-cli/host.a",
                "platforms/basic-cli/host.a",
            };

        const basic_cli_source_paths = [_][]const u8{
            "platform/basic-cli/platform.roc",
            "platforms/basic-cli/platform.roc",
        };

        for (basic_cli_host_paths) |host_path| {
            std.fs.cwd().access(host_path, .{}) catch continue;

            // Found host library, now try to find platform source
            var platform_source_path: ?[]const u8 = null;
            for (basic_cli_source_paths) |source_path| {
                std.fs.cwd().access(source_path, .{}) catch continue;
                platform_source_path = try allocs.arena.dupe(u8, source_path);
                break;
            }

            return PlatformPaths{
                .host_lib_path = try allocs.arena.dupe(u8, host_path),
                .platform_source_path = platform_source_path,
            };
        }
    } else if (std.mem.startsWith(u8, platform_spec, "http")) {
        return resolveUrlPlatform(allocs, platform_spec);
    }

    // Try to interpret as a file path (resolve relative to base_dir)
    const resolved_path = if (std.fs.path.isAbsolute(platform_spec))
        try allocs.arena.dupe(u8, platform_spec)
    else
        try std.fs.path.join(allocs.arena, &.{ base_dir, platform_spec });

    std.fs.cwd().access(resolved_path, .{}) catch {
        return error.PlatformNotSupported;
    };

    // For file paths, we need to determine if it's a host library or platform source
    // Host libraries typically have .a/.lib extensions, platform sources have .roc extension
    if (std.mem.endsWith(u8, resolved_path, ".roc")) {
        // This is a platform source file - look for host library near it
        const platform_dir = std.fs.path.dirname(resolved_path) orelse ".";

        // Use findHostLibrary to check targets directory first for proper musl detection,
        // then fall back to root-level libhost.a
        const host_path = findHostLibrary(allocs.arena, platform_dir) catch {
            return error.PlatformNotSupported;
        } orelse {
            return error.PlatformNotSupported;
        };

        return PlatformPaths{
            .host_lib_path = host_path,
            .platform_source_path = try allocs.arena.dupe(u8, resolved_path),
        };
    } else {
        // Assume it's a host library file
        return PlatformPaths{
            .host_lib_path = try allocs.arena.dupe(u8, resolved_path),
            .platform_source_path = null,
        };
    }
}

/// Get the roc cache directory for downloaded packages, creating it if needed.
/// Standard cache locations by platform:
/// - Linux/macOS: ~/.cache/roc/packages/ (respects XDG_CACHE_HOME if set)
/// - Windows: %LOCALAPPDATA%\roc\packages\
fn getRocCacheDir(allocator: std.mem.Allocator) ![]const u8 {
    // Check XDG_CACHE_HOME first (Linux/macOS)
    if (getEnvVar(allocator, "XDG_CACHE_HOME")) |xdg_cache| {
        defer allocator.free(xdg_cache);
        return std.fs.path.join(allocator, &.{ xdg_cache, "roc", "packages" });
    }

    // Fall back to %LOCALAPPDATA%\roc\packages (Windows)
    if (comptime builtin.os.tag == .windows) {
        if (getEnvVar(allocator, "LOCALAPPDATA")) |local_app_data| {
            defer allocator.free(local_app_data);
            return std.fs.path.join(allocator, &.{ local_app_data, "roc", "packages" });
        }
    }

    // Fall back to ~/.cache/roc/packages (Unix)
    if (getEnvVar(allocator, "HOME")) |home| {
        defer allocator.free(home);
        return std.fs.path.join(allocator, &.{ home, ".cache", "roc", "packages" });
    }

    return error.NoCacheDir;
}

/// Cross-platform helper to get environment variable.
/// Returns null if the variable is not set. Caller must free the returned slice.
fn getEnvVar(allocator: std.mem.Allocator, key: []const u8) ?[]const u8 {
    return std.process.getEnvVarOwned(allocator, key) catch null;
}

/// Get list of target directory names to try, in preference order.
/// For Linux, tries musl first (produces static executables), then glibc as fallback.
fn getNativeTargetDirs() []const []const u8 {
    return switch (builtin.os.tag) {
        .linux => switch (builtin.cpu.arch) {
            .aarch64 => &.{ "arm64musl", "arm64glibc" },
            .x86_64 => &.{ "x64musl", "x64glibc" },
            .arm => &.{"arm32musl"},
            else => &.{},
        },
        .macos => switch (builtin.cpu.arch) {
            .aarch64 => &.{"arm64mac"},
            .x86_64 => &.{"x64mac"},
            else => &.{},
        },
        .windows => switch (builtin.cpu.arch) {
            .aarch64 => &.{"arm64win"},
            .x86_64 => &.{"x64win"},
            else => &.{},
        },
        .wasi => &.{"wasm32"},
        else => &.{},
    };
}

/// Find host library in package directory, checking multiple locations.
/// Search order:
/// 1. {package_dir}/targets/{target}/libhost.a for each target in preference order
///    (e.g., on Linux x64: tries x64musl first, then x64glibc as fallback)
///    This is checked first because target-specific libraries include CRT/libc dependencies
///    that are needed for proper linking and musl detection.
/// 2. {package_dir}/libhost.a (simple platforms without target-specific builds)
fn findHostLibrary(allocator: std.mem.Allocator, package_dir_path: []const u8) !?[]const u8 {
    const host_filename = if (comptime builtin.os.tag == .windows) "host.lib" else "libhost.a";

    // 1. Check targets directory first (preferred for proper linking)
    for (getNativeTargetDirs()) |target| {
        const target_path = try std.fs.path.join(allocator, &.{
            package_dir_path, "targets", target, host_filename,
        });
        if (std.fs.cwd().access(target_path, .{})) |_| {
            return target_path;
        } else |_| {}
    }

    // 2. Fall back to root directory (simple platforms)
    const root_path = try std.fs.path.join(allocator, &.{ package_dir_path, host_filename });
    if (std.fs.cwd().access(root_path, .{})) |_| {
        return root_path;
    } else |_| {}

    return null;
}

/// Resolve a URL platform specification by downloading and caching the bundle.
/// The URL must point to a .tar.zst bundle with a base58-encoded BLAKE3 hash filename.
fn resolveUrlPlatform(allocs: *Allocators, url: []const u8) (std.mem.Allocator.Error || error{PlatformNotSupported})!PlatformPaths {
    const download = unbundle.download;

    // 1. Validate URL and extract hash
    const base58_hash = download.validateUrl(url) catch {
        std.log.debug("Invalid platform URL: {s}", .{url});
        return error.PlatformNotSupported;
    };

    // 2. Get cache directory
    const cache_dir_path = getRocCacheDir(allocs.arena) catch {
        std.log.err("Could not determine cache directory", .{});
        return error.PlatformNotSupported;
    };
    const package_dir_path = try std.fs.path.join(allocs.arena, &.{ cache_dir_path, base58_hash });

    // 3. Check if already cached
    var package_dir = std.fs.cwd().openDir(package_dir_path, .{}) catch |err| switch (err) {
        error.FileNotFound => blk: {
            // Not cached - need to download
            std.log.info("Downloading platform from {s}...", .{url});

            // Create cache directory structure
            std.fs.cwd().makePath(cache_dir_path) catch |make_err| {
                std.log.err("Failed to create cache directory: {}", .{make_err});
                return error.PlatformNotSupported;
            };

            // Create package directory
            std.fs.cwd().makeDir(package_dir_path) catch |make_err| switch (make_err) {
                error.PathAlreadyExists => {}, // Race condition, another process created it
                else => {
                    std.log.err("Failed to create package directory: {}", .{make_err});
                    return error.PlatformNotSupported;
                },
            };

            var new_package_dir = std.fs.cwd().openDir(package_dir_path, .{}) catch |open_err| {
                std.log.err("Failed to open package directory: {}", .{open_err});
                return error.PlatformNotSupported;
            };

            // Download and extract
            var gpa_copy = allocs.gpa;
            download.downloadAndExtract(&gpa_copy, url, new_package_dir) catch |download_err| {
                // Clean up failed download
                new_package_dir.close();
                std.fs.cwd().deleteTree(package_dir_path) catch {};
                std.log.err("Failed to download platform: {}", .{download_err});
                return error.PlatformNotSupported;
            };

            std.log.info("Platform cached at {s}", .{package_dir_path});
            break :blk new_package_dir;
        },
        else => {
            std.log.err("Failed to access package directory: {}", .{err});
            return error.PlatformNotSupported;
        },
    };
    defer package_dir.close();

    // 4. Find host library (check multiple locations)
    const host_path = findHostLibrary(allocs.arena, package_dir_path) catch {
        std.log.err("Failed to search for host library", .{});
        return error.PlatformNotSupported;
    } orelse {
        std.log.err("No host library found in platform bundle", .{});
        return error.PlatformNotSupported;
    };

    // 5. Platforms must have a main.roc entry point
    const platform_source_path = try std.fs.path.join(allocs.arena, &.{ package_dir_path, "main.roc" });
    std.fs.cwd().access(platform_source_path, .{}) catch {
        std.log.err("No main.roc found in platform bundle at {s}", .{package_dir_path});
        return error.PlatformNotSupported;
    };

    return PlatformPaths{
        .host_lib_path = host_path,
        .platform_source_path = platform_source_path,
    };
}

/// Extract all entrypoint names from platform header provides record into ArrayList
/// TODO: Replace this with proper BuildEnv solution in the future
fn extractEntrypointsFromPlatform(allocs: *Allocators, roc_file_path: []const u8, entrypoints: *std.array_list.Managed([]const u8)) !void {
    // Read the Roc file
    const source = std.fs.cwd().readFileAlloc(allocs.gpa, roc_file_path, std.math.maxInt(usize)) catch return error.NoPlatformFound;
    defer allocs.gpa.free(source);

    // Extract module name from the file path
    const basename = std.fs.path.basename(roc_file_path);
    const module_name = try allocs.arena.dupe(u8, basename);

    // Create ModuleEnv
    var env = ModuleEnv.init(allocs.gpa, source) catch return error.ParseFailed;
    defer env.deinit();

    env.common.source = source;
    env.module_name = module_name;
    try env.common.calcLineStarts(allocs.gpa);

    // Parse the source code as a full module
    var parse_ast = parse.parse(&env.common, allocs.gpa) catch return error.ParseFailed;
    defer parse_ast.deinit(allocs.gpa);

    // Look for platform header in the AST
    const file_node = parse_ast.store.getFile();
    const header = parse_ast.store.getHeader(file_node.header);

    // Check if this is a platform file with a platform header
    switch (header) {
        .platform => |platform_header| {
            // Get the provides collection and its record fields
            const provides_coll = parse_ast.store.getCollection(platform_header.provides);
            const provides_fields = parse_ast.store.recordFieldSlice(.{ .span = provides_coll.span });

            // Extract FFI symbol names from provides clause
            // Format: `provides { roc_identifier: "ffi_symbol_name" }`
            // The string value specifies the symbol name exported to the host (becomes roc__<symbol>)
            for (provides_fields) |field_idx| {
                const field = parse_ast.store.getRecordField(field_idx);

                // Require explicit string value for symbol name
                const symbol_name = if (field.value) |value_idx| blk: {
                    const value_expr = parse_ast.store.getExpr(value_idx);
                    switch (value_expr) {
                        .string => |str_like| {
                            const parts = parse_ast.store.exprSlice(str_like.parts);
                            if (parts.len > 0) {
                                const first_part = parse_ast.store.getExpr(parts[0]);
                                switch (first_part) {
                                    .string_part => |sp| break :blk parse_ast.resolve(sp.token),
                                    else => {},
                                }
                            }
                            std.log.err("Invalid provides entry: string value is empty", .{});
                            return error.InvalidProvidesEntry;
                        },
                        .string_part => |str_part| break :blk parse_ast.resolve(str_part.token),
                        else => {
                            std.log.err("Invalid provides entry: expected string value for symbol name", .{});
                            return error.InvalidProvidesEntry;
                        },
                    }
                } else {
                    const field_name = parse_ast.resolve(field.name);
                    std.log.err("Provides entry '{s}' missing symbol name. Use format: {{ {s}: \"symbol_name\" }}", .{ field_name, field_name });
                    return error.InvalidProvidesEntry;
                };
                try entrypoints.append(try allocs.arena.dupe(u8, symbol_name));
            }

            if (provides_fields.len == 0) {
                return error.NoEntrypointFound;
            }
        },
        else => {
            return error.NotPlatformFile;
        },
    }
}

/// Extract the embedded roc_shim library to the specified path for the given target.
/// This library contains the shim code that runs in child processes to read ModuleEnv from shared memory.
/// For native builds and roc run, use the native shim (pass null or native target).
/// For cross-compilation, pass the target to get the appropriate shim.
pub fn extractReadRocFilePathShimLibrary(allocs: *Allocators, output_path: []const u8, target: ?roc_target.RocTarget) !void {
    _ = allocs; // unused but kept for consistency

    if (builtin.is_test) {
        // In test mode, create an empty file to avoid embedding issues
        const shim_file = try std.fs.cwd().createFile(output_path, .{});
        defer shim_file.close();
        return;
    }

    // Get the appropriate shim for the target (or native if not specified)
    const shim_data = if (target) |t|
        ShimLibraries.forTarget(t)
    else
        ShimLibraries.native;

    // Write the embedded shim library to the output path
    const shim_file = try std.fs.cwd().createFile(output_path, .{});
    defer shim_file.close();

    try shim_file.writeAll(shim_data);
}

/// Format a bundle path validation reason into a user-friendly error message
fn formatBundlePathValidationReason(reason: bundle.PathValidationReason) []const u8 {
    return switch (reason) {
        .empty_path => "Path cannot be empty",
        .path_too_long => "Path exceeds maximum length of 255 characters",
        .windows_reserved_char => |char| switch (char) {
            0 => "Path contains NUL byte (\\0)",
            ':' => "Path contains colon (:) which is reserved on Windows",
            '*' => "Path contains asterisk (*) which is a wildcard on Windows",
            '?' => "Path contains question mark (?) which is a wildcard on Windows",
            '"' => "Path contains quote (\") which is reserved on Windows",
            '<' => "Path contains less-than (<) which is reserved on Windows",
            '>' => "Path contains greater-than (>) which is reserved on Windows",
            '|' => "Path contains pipe (|) which is reserved on Windows",
            '\\' => "Path contains backslash (\\). Use forward slashes (/) for all paths",
            else => "Path contains reserved character",
        },
        .absolute_path => "Absolute paths are not allowed",
        .path_traversal => "Path traversal (..) is not allowed",
        .current_directory_reference => "Current directory reference (.) is not allowed",
        .contained_backslash_on_unix => "Path contains a backslash, which is a directory separator on Windows.",
        .windows_reserved_name => "Path contains Windows reserved device name (CON, PRN, AUX, NUL, COM1-9, LPT1-9)",
        .component_ends_with_space => "Path components cannot end with space",
        .component_ends_with_period => "Path components cannot end with period",
    };
}

/// Format an unbundle path validation reason into a user-friendly error message
fn formatUnbundlePathValidationReason(reason: unbundle.PathValidationReason) []const u8 {
    return switch (reason) {
        .empty_path => "Path cannot be empty",
        .path_too_long => "Path exceeds maximum length of 255 characters",
        .windows_reserved_char => |char| switch (char) {
            0 => "Path contains NUL byte (\\0)",
            ':' => "Path contains colon (:) which is reserved on Windows",
            '*' => "Path contains asterisk (*) which is a wildcard on Windows",
            '?' => "Path contains question mark (?) which is a wildcard on Windows",
            '"' => "Path contains quote (\") which is reserved on Windows",
            '<' => "Path contains less-than (<) which is reserved on Windows",
            '>' => "Path contains greater-than (>) which is reserved on Windows",
            '|' => "Path contains pipe (|) which is reserved on Windows",
            '\\' => "Path contains backslash (\\). Use forward slashes (/) for all paths",
            else => "Path contains reserved character",
        },
        .absolute_path => "Absolute paths are not allowed",
        .path_traversal => "Path traversal (..) is not allowed",
        .current_directory_reference => "Current directory reference (.) is not allowed",
        .contained_backslash_on_unix => "Path contains a backslash, which is a directory separator on Windows.",
        .windows_reserved_name => "Path contains Windows reserved device name (CON, PRN, AUX, NUL, COM1-9, LPT1-9)",
        .component_ends_with_space => "Path components cannot end with space",
        .component_ends_with_period => "Path components cannot end with period",
    };
}

/// Bundles a roc package and its dependencies into a compressed tar archive
pub fn rocBundle(allocs: *Allocators, args: cli_args.BundleArgs) !void {
    const stdout = stdoutWriter();
    const stderr = stderrWriter();

    // Start timing
    const start_time = std.time.nanoTimestamp();

    // Get current working directory
    const cwd = std.fs.cwd();

    // Determine output directory
    var output_dir = if (args.output_dir) |dir|
        try cwd.openDir(dir, .{})
    else
        cwd;
    defer if (args.output_dir != null) output_dir.close();

    // Create a temporary directory for the output file
    var tmp_dir = try std.fs.cwd().makeOpenPath(".roc_bundle_tmp", .{});
    defer {
        tmp_dir.close();
        std.fs.cwd().deleteTree(".roc_bundle_tmp") catch {};
    }

    // Collect all files to bundle
    var file_paths = std.ArrayList([]const u8).empty;
    defer file_paths.deinit(allocs.arena);

    var uncompressed_size: u64 = 0;

    // If no paths provided, default to "main.roc"
    const paths_to_use = if (args.paths.len == 0) &[_][]const u8{"main.roc"} else args.paths;

    // Remember the first path from CLI args (before sorting)
    const first_cli_path = paths_to_use[0];

    // Check that all files exist and collect their sizes
    for (paths_to_use) |path| {
        const file = cwd.openFile(path, .{}) catch |err| {
            try stderr.print("Error: Could not open file '{s}': {}\n", .{ path, err });
            return err;
        };
        defer file.close();

        const stat = try file.stat();
        uncompressed_size += stat.size;

        try file_paths.append(allocs.arena, path);
    }

    // Sort and deduplicate paths
    std.mem.sort([]const u8, file_paths.items, {}, struct {
        fn lessThan(_: void, a: []const u8, b: []const u8) bool {
            return std.mem.order(u8, a, b) == .lt;
        }
    }.lessThan);

    // Remove duplicates by keeping only unique consecutive elements
    var unique_count: usize = 0;
    for (file_paths.items, 0..) |path, i| {
        if (i == 0 or !std.mem.eql(u8, path, file_paths.items[i - 1])) {
            file_paths.items[unique_count] = path;
            unique_count += 1;
        }
    }
    file_paths.items.len = unique_count;

    // If we have more than one file, ensure the first CLI arg stays first
    if (file_paths.items.len > 1) {
        // Find the first CLI path in the sorted array
        var found_index: ?usize = null;
        for (file_paths.items, 0..) |path, i| {
            if (std.mem.eql(u8, path, first_cli_path)) {
                found_index = i;
                break;
            }
        }

        // Swap the found item with the first position if needed
        if (found_index) |idx| {
            if (idx != 0) {
                const temp = file_paths.items[0];
                file_paths.items[0] = file_paths.items[idx];
                file_paths.items[idx] = temp;
            }
        }
    }

    // Create temporary output file
    const temp_filename = "temp_bundle.tar.zst";
    const temp_file = try tmp_dir.createFile(temp_filename, .{
        // Allow querying metadata (stat) on the handle, necessary for windows
        .read = true,
        .truncate = true,
    });
    defer temp_file.close();

    // Create file path iterator
    const FilePathIterator = struct {
        paths: []const []const u8,
        index: usize = 0,

        pub fn next(self: *@This()) !?[]const u8 {
            if (self.index >= self.paths.len) return null;
            const path = self.paths[self.index];
            self.index += 1;
            return path;
        }
    };

    var iter = FilePathIterator{ .paths = file_paths.items };

    // Bundle the files
    var allocator_copy = allocs.arena;
    var error_ctx: bundle.ErrorContext = undefined;
    var temp_writer_buffer: [4096]u8 = undefined;
    var temp_writer = temp_file.writer(&temp_writer_buffer);
    const final_filename = bundle.bundleFiles(
        &iter,
        @intCast(args.compression_level),
        &allocator_copy,
        &temp_writer.interface,
        cwd,
        null, // path_prefix parameter - null means no stripping
        &error_ctx,
    ) catch |err| {
        if (err == error.InvalidPath) {
            try stderr.print("Error: Invalid file path - {s}\n", .{formatBundlePathValidationReason(error_ctx.reason)});
            try stderr.print("Path: {s}\n", .{error_ctx.path});
        }
        return err;
    };
    // No need to free when using arena allocator

    try temp_writer.interface.flush();

    // Get the compressed file size
    const compressed_stat = try temp_file.stat();
    const compressed_size = compressed_stat.size;

    // Move the temp file to the final location
    try std.fs.rename(tmp_dir, temp_filename, output_dir, final_filename);

    // Calculate elapsed time
    const end_time = std.time.nanoTimestamp();
    const elapsed_ns = @as(u64, @intCast(end_time - start_time));
    const elapsed_ms = elapsed_ns / 1_000_000;

    // Calculate relative path for display
    const display_path = if (args.output_dir == null)
        final_filename
    else
        try std.fs.path.join(allocs.arena, &.{ args.output_dir.?, final_filename });
    // No need to free when using arena allocator

    // Print results
    try stdout.print("Created: {s}\n", .{display_path});
    try stdout.print("Compressed size: {} bytes\n", .{compressed_size});
    try stdout.print("Uncompressed size: {} bytes\n", .{uncompressed_size});
    try stdout.print("Compression ratio: {d:.2}:1\n", .{@as(f64, @floatFromInt(uncompressed_size)) / @as(f64, @floatFromInt(compressed_size))});
    try stdout.print("Time: {} ms\n", .{elapsed_ms});
}

fn rocUnbundle(allocs: *Allocators, args: cli_args.UnbundleArgs) !void {
    const stdout = stdoutWriter();
    const stderr = stderrWriter();
    const cwd = std.fs.cwd();

    var had_errors = false;

    for (args.paths) |archive_path| {
        // Extract directory name from archive filename
        const basename = std.fs.path.basename(archive_path);
        var dir_name: []const u8 = undefined;

        if (std.mem.endsWith(u8, basename, ".tar.zst")) {
            dir_name = basename[0 .. basename.len - 8];
        } else {
            try stderr.print("Error: {s} is not a .tar.zst file\n", .{archive_path});
            had_errors = true;
            continue;
        }

        // Check if directory already exists
        cwd.access(dir_name, .{}) catch |err| switch (err) {
            error.FileNotFound => {
                // Good, directory doesn't exist
            },
            else => return err,
        };

        if (cwd.openDir(dir_name, .{})) |_| {
            try stderr.print("Error: Directory {s} already exists\n", .{dir_name});
            had_errors = true;
            continue;
        } else |_| {
            // Directory doesn't exist, proceed
        }

        // Create the output directory
        var output_dir = try cwd.makeOpenPath(dir_name, .{});
        defer output_dir.close();

        // Open the archive file
        const archive_file = cwd.openFile(archive_path, .{}) catch |err| {
            try stderr.print("Error opening {s}: {s}\n", .{ archive_path, @errorName(err) });
            had_errors = true;
            continue;
        };
        defer archive_file.close();

        // Unbundle the archive
        var error_ctx: unbundle.ErrorContext = undefined;
        var archive_reader_buffer: [4096]u8 = undefined;
        var archive_reader = archive_file.reader(&archive_reader_buffer);
        unbundle.unbundleFiles(
            allocs.gpa,
            &archive_reader.interface,
            output_dir,
            basename,
            &error_ctx,
        ) catch |err| {
            switch (err) {
                error.HashMismatch => {
                    try stderr.print("Error: Hash mismatch for {s} - file may be corrupted\n", .{archive_path});
                    had_errors = true;
                },
                error.InvalidFilename => {
                    try stderr.print("Error: Invalid filename format for {s}\n", .{archive_path});
                    had_errors = true;
                },
                error.InvalidPath => {
                    try stderr.print("Error: Invalid path in archive - {s}\n", .{formatUnbundlePathValidationReason(error_ctx.reason)});
                    try stderr.print("Path: {s}\n", .{error_ctx.path});
                    try stderr.print("Archive: {s}\n", .{archive_path});
                    had_errors = true;
                },
                else => {
                    try stderr.print("Error unbundling {s}: {s}\n", .{ archive_path, @errorName(err) });
                    had_errors = true;
                },
            }
            continue; // Skip success message on error
        };

        try stdout.print("Extracted: {s}\n", .{dir_name});
    }

    if (had_errors) {
        return error.UnbundleFailed;
    }
}

fn rocBuild(allocs: *Allocators, args: cli_args.BuildArgs) !void {
    // Handle the --z-bench-tokenize flag
    if (args.z_bench_tokenize) |file_path| {
        try benchTokenizer(allocs.gpa, file_path);
        return;
    }

    // Handle the --z-bench-parse flag
    if (args.z_bench_parse) |directory_path| {
        try benchParse(allocs.gpa, directory_path);
        return;
    }

    // Use embedded interpreter build approach
    // This compiles the Roc app, serializes the ModuleEnv, and embeds it in the binary
    try rocBuildEmbedded(allocs, args);
}

/// Build a standalone executable with the interpreter and embedded module data.
/// This is the primary build path that creates executables without requiring IPC.
fn rocBuildEmbedded(allocs: *Allocators, args: cli_args.BuildArgs) !void {
    const target_mod = @import("target.zig");

    std.log.info("Building {s} with embedded interpreter", .{args.path});

    // Parse target if provided, otherwise use native
    const target = if (args.target) |target_str| blk: {
        break :blk target_mod.RocTarget.fromString(target_str) orelse {
            std.log.err("Invalid target: {s}", .{target_str});
            return error.InvalidTarget;
        };
    } else target_mod.RocTarget.detectNative();

    std.log.debug("Target: {} ({s})", .{ target, target.toTriple() });

    // Check for unsupported cross-compilation scenarios
    // glibc targets require a full libc for linking, which is only available on Linux hosts
    const host_os = builtin.target.os.tag;
    if (target.isDynamic() and host_os != .linux) {
        std.log.err("Cross-compilation to glibc targets ({s}) is not supported on {s}.", .{
            @tagName(target),
            @tagName(host_os),
        });
        std.log.err("glibc targets require dynamic linking with libc symbols that are only available on Linux.", .{});
        std.log.err("Use a statically-linked musl target instead: x64musl or arm64musl", .{});
        return error.UnsupportedCrossCompilation;
    }

    // Set up shared memory with ModuleEnv (same as roc run)
    std.log.debug("Compiling Roc file: {s}", .{args.path});
    const shm_handle = setupSharedMemoryWithModuleEnv(allocs, args.path) catch |err| {
        std.log.err("Failed to compile Roc file: {}", .{err});
        return err;
    };
    std.log.debug("Compilation complete, serialized size: {} bytes", .{shm_handle.handle.size});

    // Clean up shared memory when done (we'll copy the data)
    defer {
        if (comptime is_windows) {
            _ = ipc.platform.windows.UnmapViewOfFile(shm_handle.handle.ptr);
            _ = ipc.platform.windows.CloseHandle(@ptrCast(shm_handle.handle.fd));
        } else {
            _ = posix.munmap(shm_handle.handle.ptr, shm_handle.handle.size);
            _ = c.close(shm_handle.handle.fd);
        }
    }

    // Extract serialized module data for embedding
    const serialized_module = @as([*]u8, @ptrCast(shm_handle.handle.ptr))[0..shm_handle.handle.size];

    // Determine output path
    const output_path = if (args.output) |output|
        try allocs.arena.dupe(u8, output)
    else blk: {
        const basename = std.fs.path.basename(args.path);
        const name_without_ext = if (std.mem.endsWith(u8, basename, ".roc"))
            basename[0 .. basename.len - 4]
        else
            basename;
        break :blk try allocs.arena.dupe(u8, name_without_ext);
    };

    // Set up cache directory for build artifacts
    const cache_config = CacheConfig{
        .enabled = true,
        .verbose = false,
    };
    var cache_manager = CacheManager.init(allocs.gpa, cache_config, Filesystem.default());
    const cache_dir = try cache_manager.config.getCacheEntriesDir(allocs.arena);
    const build_cache_dir = try std.fs.path.join(allocs.arena, &.{ cache_dir, "roc_build" });

    std.fs.cwd().makePath(build_cache_dir) catch |err| switch (err) {
        error.PathAlreadyExists => {},
        else => return err,
    };

    // Get platform directory and host library (do this first to get platform source)
    const app_dir = std.fs.path.dirname(args.path) orelse ".";
    const platform_spec = extractPlatformSpecFromApp(allocs, args.path) catch |err| {
        std.log.err("Failed to extract platform spec: {}", .{err});
        return err;
    };
    std.log.debug("Platform spec: {s}", .{platform_spec});

    // Resolve platform path
    const platform_paths: ?PlatformPaths = if (std.mem.startsWith(u8, platform_spec, "./") or std.mem.startsWith(u8, platform_spec, "../"))
        resolvePlatformSpecToPaths(allocs, platform_spec, app_dir) catch |err| blk: {
            std.log.err("Failed to resolve platform paths: {}", .{err});
            break :blk null;
        }
    else if (std.mem.startsWith(u8, platform_spec, "http://") or std.mem.startsWith(u8, platform_spec, "https://"))
        resolveUrlPlatform(allocs, platform_spec) catch null
    else
        null;

    // For cross-compilation, try to find the target-specific host library
    const native_host_lib_path = if (platform_paths) |pp| pp.host_lib_path else {
        std.log.err("Could not find host library for platform: {s}", .{platform_spec});
        return error.PlatformHostLibraryNotFound;
    };

    // Detect if we're cross-compiling by comparing against the native target
    // This checks both OS and architecture (not just OS) to handle cases like
    // compiling from Linux x64 to Linux arm64
    const native_target = roc_target.RocTarget.detectNative();
    const is_cross_compile = target != native_target;
    const host_lib_path: []const u8 = if (is_cross_compile and target.isLinux()) blk: {
        // For cross-compilation, look for target-specific host library
        const platform_dir = std.fs.path.dirname(native_host_lib_path) orelse ".";
        const target_name = @tagName(target);
        const host_lib_filename = "libhost.a";
        const target_specific_path = try std.fs.path.join(allocs.arena, &.{ platform_dir, "targets", target_name, host_lib_filename });

        std.fs.cwd().access(target_specific_path, .{}) catch |err| {
            std.log.warn("Target-specific host library not found: {s} ({})", .{ target_specific_path, err });
            std.log.warn("Falling back to native host library - may not link correctly", .{});
            break :blk native_host_lib_path;
        };
        std.log.debug("Using target-specific host library: {s}", .{target_specific_path});
        break :blk target_specific_path;
    } else native_host_lib_path;

    std.log.debug("Host library: {s}", .{host_lib_path});

    // Extract entrypoints from the platform source file
    std.log.debug("Extracting entrypoints from platform...", .{});
    var entrypoints = std.array_list.Managed([]const u8).initCapacity(allocs.arena, 16) catch {
        std.log.err("Failed to allocate entrypoints list", .{});
        return error.OutOfMemory;
    };

    if (platform_paths) |pp| {
        if (pp.platform_source_path) |platform_source| {
            extractEntrypointsFromPlatform(allocs, platform_source, &entrypoints) catch |err| {
                std.log.err("Failed to extract entrypoints: {}", .{err});
                return err;
            };
        } else {
            std.log.err("No platform source file found for entrypoint extraction", .{});
            return error.NoPlatformSource;
        }
    } else {
        std.log.err("No platform paths available", .{});
        return error.PlatformHostLibraryNotFound;
    }
    std.log.debug("Found {} entrypoints", .{entrypoints.items.len});

    // Extract shim library (interpreter shim)
    // Include target name in filename to support different targets in the same cache
    const target_name = @tagName(target);
    const shim_filename = try std.fmt.allocPrint(allocs.arena, "libroc_shim_{s}.a", .{target_name});
    const shim_path = try std.fs.path.join(allocs.arena, &.{ build_cache_dir, shim_filename });

    std.fs.cwd().access(shim_path, .{}) catch {
        // Shim not found, extract it
        // For roc build, use the target-specific shim for cross-compilation support
        std.log.debug("Extracting shim library for target {s} to {s}...", .{ @tagName(target), shim_path });
        extractReadRocFilePathShimLibrary(allocs, shim_path, target) catch |err| {
            std.log.err("Failed to extract shim library: {}", .{err});
            return err;
        };
    };

    // Generate platform host shim with embedded module data
    std.log.debug("Generating platform host shim with {} bytes of embedded data...", .{serialized_module.len});
    const platform_shim_path = generatePlatformHostShim(allocs, build_cache_dir, entrypoints.items, target, serialized_module) catch |err| {
        std.log.err("Failed to generate platform host shim: {}", .{err});
        return err;
    };
    std.log.debug("Platform shim generated: {?s}", .{platform_shim_path});

    // Link everything together
    var object_files = try std.array_list.Managed([]const u8).initCapacity(allocs.arena, 8);
    try object_files.append(shim_path);
    try object_files.append(host_lib_path);
    if (platform_shim_path) |psp| {
        try object_files.append(psp);
    }

    var platform_files_pre = try std.array_list.Managed([]const u8).initCapacity(allocs.arena, 4);
    var platform_files_post = try std.array_list.Managed([]const u8).initCapacity(allocs.arena, 4);
    var extra_args = try std.array_list.Managed([]const u8).initCapacity(allocs.arena, 32);

    // For cross-compilation to Linux, we need CRT files from the platform's targets/ directory
    if (is_cross_compile and target.isLinux()) {
        // Extract platform directory from the NATIVE host library path (not the target-specific one)
        // The CRT files are organized as platform/targets/{target}/, so we need the base platform dir
        const platform_dir = std.fs.path.dirname(native_host_lib_path) orelse ".";

        // Get CRT files for the target
        const crt_files = try target_mod.getVendoredCRTFiles(allocs.arena, target, platform_dir);

        // Add CRT files in correct order
        if (crt_files.crt1_o) |crt1| try platform_files_pre.append(crt1);
        if (crt_files.crti_o) |crti| try platform_files_pre.append(crti);
        if (crt_files.crtn_o) |crtn| try platform_files_post.append(crtn);

        // For static linking with musl, add libc.a
        if (crt_files.libc_a) |libc| {
            try platform_files_post.append(libc);
        } else if (target.isDynamic()) {
            // For dynamic linking with glibc, we need the glibc stub library
            const stub_dir = try std.fmt.allocPrint(allocs.arena, "{s}/targets/{s}", .{ platform_dir, target_name });
            const stub_so_path = try std.fmt.allocPrint(allocs.arena, "{s}/libc.so.6", .{stub_dir});

            // Verify the vendored stub exists
            std.fs.cwd().access(stub_so_path, .{}) catch |err| {
                std.log.err("Pre-built glibc stub not found: {s} ({})", .{ stub_so_path, err });
                std.log.err("Try running 'zig build' first to generate platform target files.", .{});
                return error.MissingGlibcStub;
            };

            try extra_args.append("-L");
            try extra_args.append(stub_dir);
            try extra_args.append("-lc");
        }
    } else if (target.isMacOS()) {
        // For macOS targets, link with system libraries
        try extra_args.append("-lSystem");
    }

    const linker_mod = @import("linker.zig");
    const target_abi = if (target.isStatic()) linker_mod.TargetAbi.musl else linker_mod.TargetAbi.gnu;
    const link_config = linker_mod.LinkConfig{
        .target_format = linker_mod.TargetFormat.detectFromOs(target.toOsTag()),
        .object_files = object_files.items,
        .platform_files_pre = platform_files_pre.items,
        .platform_files_post = platform_files_post.items,
        .extra_args = extra_args.items,
        .output_path = output_path,
        .target_abi = target_abi,
        .target_os = target.toOsTag(),
        .target_arch = target.toCpuArch(),
    };

    try linker_mod.link(allocs, link_config);

    std.log.info("Successfully built standalone executable: {s}", .{output_path});
}

/// Information about a test (expect statement) to be evaluated
const ExpectTest = struct {
    expr_idx: can.CIR.Expr.Idx,
    region: base.Region,
};

fn rocTest(allocs: *Allocators, args: cli_args.TestArgs) !void {
    const trace = tracy.trace(@src());
    defer trace.end();

    // Start timing
    const start_time = std.time.nanoTimestamp();

    const stdout = stdoutWriter();
    defer stdout.flush() catch {};

    const stderr = stderrWriter();
    defer stderr.flush() catch {};

    // Read the Roc file
    const source = std.fs.cwd().readFileAlloc(allocs.gpa, args.path, std.math.maxInt(usize)) catch |err| {
        try stderr.print("Failed to read file '{s}': {}\n", .{ args.path, err });
        return err;
    };
    defer allocs.gpa.free(source);

    // Extract module name from the file path
    const basename = std.fs.path.basename(args.path);
    const module_name = try allocs.arena.dupe(u8, basename);

    // Create ModuleEnv
    var env = ModuleEnv.init(allocs.gpa, source) catch |err| {
        try stderr.print("Failed to initialize module environment: {}\n", .{err});
        return err;
    };
    defer env.deinit();

    env.common.source = source;
    env.module_name = module_name;
    try env.common.calcLineStarts(allocs.gpa);

    // Load builtin modules required by the type checker and interpreter
    const builtin_indices = builtin_loading.deserializeBuiltinIndices(allocs.gpa, compiled_builtins.builtin_indices_bin) catch |err| {
        try stderr.print("Failed to deserialize builtin indices: {}\n", .{err});
        return err;
    };
    const builtin_source = compiled_builtins.builtin_source;
    var builtin_module = builtin_loading.loadCompiledModule(allocs.gpa, compiled_builtins.builtin_bin, "Builtin", builtin_source) catch |err| {
        try stderr.print("Failed to load Builtin module: {}\n", .{err});
        return err;
    };
    defer builtin_module.deinit();

    // Populate module_envs with Bool, Try, Dict, Set from builtin module
    var module_envs = std.AutoHashMap(base.Ident.Idx, Can.AutoImportedType).init(allocs.gpa);
    defer module_envs.deinit();

    const module_builtin_ctx: Check.BuiltinContext = .{
        .module_name = try env.insertIdent(base.Ident.for_text(module_name)),
        .bool_stmt = builtin_indices.bool_type,
        .try_stmt = builtin_indices.try_type,
        .str_stmt = builtin_indices.str_type,
        .builtin_module = builtin_module.env,
        .builtin_indices = builtin_indices,
    };

    // Parse the source code as a full module
    var parse_ast = parse.parse(&env.common, allocs.gpa) catch |err| {
        try stderr.print("Failed to parse file: {}\n", .{err});
        return err;
    };
    defer parse_ast.deinit(allocs.gpa);

    // Empty scratch space (required before canonicalization)
    parse_ast.store.emptyScratch();

    // Initialize CIR fields in ModuleEnv
    try env.initCIRFields(module_name);

    // Populate module_envs with Bool, Try, Dict, Set using shared function
    try Can.populateModuleEnvs(
        &module_envs,
        &env,
        builtin_module.env,
        builtin_indices,
    );

    // Create canonicalizer
    var canonicalizer = Can.init(&env, &parse_ast, &module_envs) catch |err| {
        try stderr.print("Failed to initialize canonicalizer: {}\n", .{err});
        return err;
    };
    defer canonicalizer.deinit();

    // Canonicalize the entire module
    canonicalizer.canonicalizeFile() catch |err| {
        try stderr.print("Failed to canonicalize file: {}\n", .{err});
        return err;
    };

    // Validate for checking mode
    canonicalizer.validateForChecking() catch |err| {
        try stderr.print("Failed to validate module: {}\n", .{err});
        return err;
    };

    // Build imported_envs array with builtin module
    const imported_envs: []const *const ModuleEnv = &.{builtin_module.env};

    // Resolve imports - map each import to its index in imported_envs
    env.imports.resolveImports(&env, imported_envs);

    // Type check the module
    var checker = Check.init(allocs.gpa, &env.types, &env, imported_envs, &module_envs, &env.store.regions, module_builtin_ctx) catch |err| {
        try stderr.print("Failed to initialize type checker: {}\n", .{err});
        return err;
    };
    defer checker.deinit();

    checker.checkFile() catch |err| {
        try stderr.print("Type checking failed: {}\n", .{err});
        return err;
    };

    // Evaluate all top-level declarations at compile time
    const builtin_types_for_eval = BuiltinTypes.init(builtin_indices, builtin_module.env, builtin_module.env, builtin_module.env);
    var comptime_evaluator = eval.ComptimeEvaluator.init(allocs.gpa, &env, imported_envs, &checker.problems, builtin_types_for_eval, builtin_module.env, &checker.import_mapping) catch |err| {
        try stderr.print("Failed to create compile-time evaluator: {}\n", .{err});
        return err;
    };
    // Note: comptime_evaluator must be deinitialized AFTER building reports from checker.problems
    // because the crash messages are owned by the evaluator but referenced by the problems

    _ = comptime_evaluator.evalAll() catch |err| {
        try stderr.print("Failed to evaluate declarations: {}\n", .{err});
        return err;
    };

    // Create test runner infrastructure for test evaluation (reuse builtin_types_for_eval from above)
    var test_runner = TestRunner.init(allocs.gpa, &env, builtin_types_for_eval, imported_envs, builtin_module.env, &checker.import_mapping) catch |err| {
        try stderr.print("Failed to create test runner: {}\n", .{err});
        return err;
    };
    defer test_runner.deinit();

    const summary = test_runner.eval_all() catch |err| {
        try stderr.print("Failed to evaluate tests: {}\n", .{err});
        return err;
    };
    const passed = summary.passed;
    const failed = summary.failed;

    // Calculate elapsed time
    const end_time = std.time.nanoTimestamp();
    const elapsed_ns = @as(u64, @intCast(end_time - start_time));
    const elapsed_ms = @as(f64, @floatFromInt(elapsed_ns)) / 1_000_000.0;

    // Report any compile-time crashes
    const has_comptime_crashes = checker.problems.len() > 0;
    if (has_comptime_crashes) {
        const problem = @import("check").problem;
        var report_builder = problem.ReportBuilder.init(
            allocs.gpa,
            &env,
            &env,
            &checker.snapshots,
            args.path,
            &.{},
            &checker.import_mapping,
        );
        defer report_builder.deinit();

        for (0..checker.problems.len()) |i| {
            const problem_idx: problem.Problem.Idx = @enumFromInt(i);
            const prob = checker.problems.get(problem_idx);
            var report = report_builder.build(prob) catch |err| {
                try stderr.print("Failed to build problem report: {}\n", .{err});
                continue;
            };
            defer report.deinit();

            const palette = reporting.ColorUtils.getPaletteForConfig(reporting.ReportingConfig.initColorTerminal());
            const config = reporting.ReportingConfig.initColorTerminal();
            try reporting.renderReportToTerminal(&report, stderr, palette, config);
        }
    }

    // Clean up comptime evaluator AFTER building reports (crash messages must stay alive until reports are built)
    comptime_evaluator.deinit();

    // Report results
    if (failed == 0 and !has_comptime_crashes) {
        // Success case: only print if verbose, exit with 0
        if (args.verbose) {
            try stdout.print("Ran {} test(s): {} passed, 0 failed in {d:.1}ms\n", .{ passed, passed, elapsed_ms });
            for (test_runner.test_results.items) |test_result| {
                const region_info = env.calcRegionInfo(test_result.region);
                try stdout.print("\x1b[32mPASS\x1b[0m: {s}:{}\n", .{ args.path, region_info.start_line_idx + 1 });
            }
        }
        // Otherwise print nothing at all
        return; // Exit with 0
    } else {
        // Failure case: always print summary with timing
        const total_tests = passed + failed;
        if (total_tests > 0) {
            try stderr.print("Ran {} test(s): {} passed, {} failed in {d:.1}ms\n", .{ total_tests, passed, failed, elapsed_ms });
        }

        if (args.verbose) {
            for (test_runner.test_results.items) |test_result| {
                const region_info = env.calcRegionInfo(test_result.region);
                if (test_result.passed) {
                    try stdout.print("\x1b[32mPASS\x1b[0m: {s}:{}\n", .{ args.path, region_info.start_line_idx + 1 });
                } else {
                    // Generate and render a detailed report for this failure
                    var report = test_runner.createReport(test_result, args.path) catch |err| {
                        // Fallback to simple message if report generation fails
                        try stderr.print("\x1b[31mFAIL\x1b[0m: {s}:{}", .{ args.path, region_info.start_line_idx + 1 });
                        if (test_result.error_msg) |msg| {
                            try stderr.print(" - {s}", .{msg});
                        }
                        try stderr.print(" (report generation failed: {})\n", .{err});
                        continue;
                    };
                    defer report.deinit();

                    // Render the report to terminal
                    const palette = reporting.ColorUtils.getPaletteForConfig(reporting.ReportingConfig.initColorTerminal());
                    const config = reporting.ReportingConfig.initColorTerminal();
                    try reporting.renderReportToTerminal(&report, stderr, palette, config);
                }
            }
        } else {
            // Non-verbose mode: just show simple FAIL messages with line numbers
            for (test_runner.test_results.items) |test_result| {
                if (!test_result.passed) {
                    const region_info = env.calcRegionInfo(test_result.region);
                    try stderr.print("\x1b[31mFAIL\x1b[0m: {s}:{}\n", .{ args.path, region_info.start_line_idx + 1 });
                }
            }
        }

        return error.TestsFailed;
    }
}

fn rocRepl(_: *Allocators) !void {
    const stderr = stderrWriter();
    defer stderr.flush() catch {};
    stderr.print("repl not implemented\n", .{}) catch {};
    return error.NotImplemented;
}

/// Reads, parses, formats, and overwrites all Roc files at the given paths.
/// Recurses into directories to search for Roc files.
fn rocFormat(allocs: *Allocators, args: cli_args.FormatArgs) !void {
    const trace = tracy.trace(@src());
    defer trace.end();

    const stdout = stdoutWriter();
    if (args.stdin) {
        fmt.formatStdin(allocs.gpa) catch |err| return err;
        return;
    }

    var timer = try std.time.Timer.start();
    var elapsed: u64 = undefined;
    var failure_count: usize = 0;
    var had_errors: bool = false;

    if (args.check) {
        var unformatted_files = std.ArrayList([]const u8).empty;
        defer unformatted_files.deinit(allocs.gpa);

        for (args.paths) |path| {
            var result = try fmt.formatPath(allocs.gpa, allocs.arena, std.fs.cwd(), path, true);
            defer result.deinit();
            if (result.unformatted_files) |files| {
                try unformatted_files.appendSlice(allocs.gpa, files.items);
            }
            failure_count += result.failure;
        }

        elapsed = timer.read();
        if (unformatted_files.items.len > 0) {
            try stdout.print("The following file(s) failed `roc format --check`:", .{});
            for (unformatted_files.items) |file_name| {
                try stdout.print("    {s}\n", .{file_name});
            }
            try stdout.print("You can fix this with `roc format FILENAME.roc`.", .{});
            had_errors = true;
        } else {
            try stdout.print("All formatting valid.\n", .{});
        }
        if (failure_count > 0) {
            try stdout.print("Failed to check {} files.", .{failure_count});
            had_errors = true;
        }
    } else {
        var success_count: usize = 0;
        for (args.paths) |path| {
            const result = try fmt.formatPath(allocs.gpa, allocs.arena, std.fs.cwd(), path, false);
            success_count += result.success;
            failure_count += result.failure;
        }
        elapsed = timer.read();
        try stdout.print("Successfully formatted {} files\n", .{success_count});
        if (failure_count > 0) {
            try stdout.print("Failed to format {} files.\n", .{failure_count});
            had_errors = true;
        }
    }

    try stdout.print("Took ", .{});
    try formatElapsedTime(stdout, elapsed);
    try stdout.print(".\n", .{});

    if (had_errors) {
        return error.FormattingFailed;
    }
}

/// Helper function to format elapsed time, showing decimal milliseconds
fn formatElapsedTime(writer: anytype, elapsed_ns: u64) !void {
    const elapsed_ms_float = @as(f64, @floatFromInt(elapsed_ns)) / @as(f64, @floatFromInt(std.time.ns_per_ms));
    try writer.print("{d:.1} ms", .{elapsed_ms_float});
}

fn handleProcessFileError(err: anytype, stderr: anytype, path: []const u8) !void {
    stderr.print("Failed to check {s}: ", .{path}) catch {};
    switch (err) {
        // Custom BuildEnv errors - these need special messages
        error.ExpectedAppHeader => stderr.print("Expected app header but found different header type\n", .{}) catch {},
        error.ExpectedPlatformString => stderr.print("Expected platform string in header\n", .{}) catch {},
        error.PathOutsideWorkspace => stderr.print("Dependency path outside workspace not allowed\n", .{}) catch {},
        error.UnsupportedHeader => stderr.print("Unsupported header type\n", .{}) catch {},
        error.ExpectedString => stderr.print("Expected string in header\n", .{}) catch {},
        error.Internal => stderr.print("Internal compiler error\n", .{}) catch {},
        error.InvalidDependency => stderr.print("Invalid dependency relationship\n", .{}) catch {},
        error.TooNested => stderr.print("Too deeply nested\n", .{}) catch {},
        error.InvalidPackageName => stderr.print("Invalid package name\n", .{}) catch {},

        // Catch-all for any other errors
        else => stderr.print("{s}\n", .{@errorName(err)}) catch {},
    }

    return err;
}

/// Result from checking a file using BuildEnv
const CheckResult = struct {
    reports: []DrainedReport,
    timing: CheckTimingInfo = if (builtin.target.cpu.arch == .wasm32) .{} else .{
        .tokenize_parse_ns = 0,
        .canonicalize_ns = 0,
        .canonicalize_diagnostics_ns = 0,
        .type_checking_ns = 0,
        .check_diagnostics_ns = 0,
    },
    was_cached: bool = false,
    error_count: u32 = 0,
    warning_count: u32 = 0,

    /// Free allocated memory
    pub fn deinit(self: *CheckResult, gpa: Allocator) void {
        for (self.reports) |*report| {
            report.deinit(gpa);
        }
        gpa.free(self.reports);
    }
};

/// Drained report with module info and file path
const DrainedReport = struct {
    file_path: []const u8,
    reports: []reporting.Report,

    pub fn deinit(self: *DrainedReport, gpa: Allocator) void {
        gpa.free(self.file_path);
        for (self.reports) |*report| {
            report.deinit();
        }
        gpa.free(self.reports);
    }
};

/// Timing information for check phases
const CheckTimingInfo = if (builtin.target.cpu.arch == .wasm32) struct {} else TimingInfo;

/// Error set for BuildEnv.build operations
const BuildAppError = std.mem.Allocator.Error || std.fs.File.OpenError || std.fs.File.ReadError || std.fs.File.WriteError || std.Thread.SpawnError || error{
    // Custom BuildEnv errors
    ExpectedAppHeader,
    ExpectedPlatformString,
    PathOutsideWorkspace,
    UnsupportedHeader,
    ExpectedString,
    Internal,
    InvalidDependency,
    TooNested,
    InvalidPackageName,
    InvalidNullByteInPath,
    // Additional errors from std library that might be missing
    Unseekable,
    CurrentWorkingDirectoryUnlinked,
    // URL package resolution errors
    FileError,
    InvalidUrl,
    NoCacheDir,
    DownloadFailed,
    NoPackageSource,
    // Interpreter errors (propagate from eval during build)
    Crash,
    DivisionByZero,
    EarlyReturn,
    IntegerOverflow,
    InvalidImportIndex,
    InvalidMethodReceiver,
    InvalidNumExt,
    InvalidTagExt,
    ListIndexOutOfBounds,
    MethodLookupFailed,
    MethodNotFound,
    NotImplemented,
    NotNumeric,
    NullStackPointer,
    RecordIndexOutOfBounds,
    StackOverflow,
    StringOrderingNotSupported,
    TupleIndexOutOfBounds,
    TypeMismatch,
    UnresolvedImport,
    ZeroSizedType,
    // Layout errors
    TypeContainedMismatch,
    InvalidRecordExtension,
    InvalidNumberExtension,
    BugUnboxedFlexVar,
    BugUnboxedRigidVar,
};

/// Result from checking a file that preserves the BuildEnv for further processing (e.g., docs generation)
const CheckResultWithBuildEnv = struct {
    check_result: CheckResult,
    build_env: BuildEnv,

    /// Free allocated memory including the BuildEnv
    pub fn deinit(self: *CheckResultWithBuildEnv, gpa: Allocator) void {
        self.check_result.deinit(gpa);
        self.build_env.deinit();
    }
};

/// Check a Roc file using BuildEnv and preserve the BuildEnv for further processing
fn checkFileWithBuildEnvPreserved(
    allocs: *Allocators,
    filepath: []const u8,
    collect_timing: bool,
    cache_config: CacheConfig,
) BuildAppError!CheckResultWithBuildEnv {
    _ = collect_timing; // Timing is always collected by BuildEnv
    const trace = tracy.trace(@src());
    defer trace.end();

    // Initialize BuildEnv in single-threaded mode for checking
    var build_env = try BuildEnv.init(allocs.gpa, .single_threaded, 1);
    build_env.compiler_version = build_options.compiler_version;
    // Note: We do NOT defer build_env.deinit() here because we're returning it

    // Set up cache manager if caching is enabled
    if (cache_config.enabled) {
        const cache_manager = try allocs.gpa.create(CacheManager);
        cache_manager.* = CacheManager.init(allocs.gpa, cache_config, Filesystem.default());
        build_env.setCacheManager(cache_manager);
        // Note: BuildEnv.deinit() will clean up the cache manager when caller calls deinit
    }

    // Build the file (works for both app and module files)
    build_env.build(filepath) catch |err| {
        // Even on error, try to drain and print any reports that were collected
        const drained = build_env.drainReports() catch &[_]BuildEnv.DrainedModuleReports{};
        defer build_env.gpa.free(drained);

        // Print any error reports to stderr before failing
        return err;
    };

    // Force processing to ensure canonicalization happens
    var sched_iter = build_env.schedulers.iterator();
    if (sched_iter.next()) |sched_entry| {
        const package_env = sched_entry.value_ptr.*;
        if (package_env.modules.items.len > 0) {
            const module_name = package_env.modules.items[0].name;

            // Keep processing until the module is done
            var max_iterations: u32 = 20;
            while (max_iterations > 0) : (max_iterations -= 1) {
                const phase = package_env.modules.items[0].phase;
                if (phase == .Done) break;

                package_env.processModuleByName(module_name) catch break;
            }
        }
    }

    // Drain all reports
    const drained = try build_env.drainReports();

    // Count errors and warnings
    var error_count: u32 = 0;
    var warning_count: u32 = 0;

    for (drained) |mod| {
        for (mod.reports) |report| {
            switch (report.severity) {
                .info => {},
                .runtime_error, .fatal => error_count += 1,
                .warning => warning_count += 1,
            }
        }
    }

    // Convert BuildEnv drained reports to our format
    var reports = try allocs.gpa.alloc(DrainedReport, drained.len);
    for (drained, 0..) |mod, i| {
        reports[i] = .{
            .file_path = try allocs.gpa.dupe(u8, mod.abs_path),
            .reports = mod.reports, // Transfer ownership
        };
    }

    // Free the original drained reports
    // Note: abs_path is owned by BuildEnv, reports are moved to our array
    allocs.gpa.free(drained);

    // Get timing information from BuildEnv
    const timing = if (builtin.target.cpu.arch == .wasm32)
        CheckTimingInfo{}
    else
        build_env.getTimingInfo();

    const check_result = CheckResult{
        .reports = reports,
        .timing = timing,
        .was_cached = false, // BuildEnv doesn't currently expose cache info
        .error_count = error_count,
        .warning_count = warning_count,
    };

    return CheckResultWithBuildEnv{
        .check_result = check_result,
        .build_env = build_env,
    };
}

/// Check a Roc file using the BuildEnv system
fn checkFileWithBuildEnv(
    allocs: *Allocators,
    filepath: []const u8,
    collect_timing: bool,
    cache_config: CacheConfig,
) BuildAppError!CheckResult {
    _ = collect_timing; // Timing is always collected by BuildEnv
    const trace = tracy.trace(@src());
    defer trace.end();

    // Initialize BuildEnv in single-threaded mode for checking
    var build_env = try BuildEnv.init(allocs.gpa, .single_threaded, 1);
    build_env.compiler_version = build_options.compiler_version;
    defer build_env.deinit();

    // Set up cache manager if caching is enabled
    if (cache_config.enabled) {
        const cache_manager = try allocs.gpa.create(CacheManager);
        cache_manager.* = CacheManager.init(allocs.gpa, cache_config, Filesystem.default());
        build_env.setCacheManager(cache_manager);
        // Note: BuildEnv.deinit() will clean up the cache manager
    }

    // Build the file (works for both app and module files)
    build_env.build(filepath) catch {
        // Even on error, drain reports to show what went wrong
        const drained = build_env.drainReports() catch &[_]BuildEnv.DrainedModuleReports{};
        defer build_env.gpa.free(drained);

        // Count errors and warnings
        var error_count: u32 = 0;
        var warning_count: u32 = 0;

        for (drained) |mod| {
            for (mod.reports) |report| {
                switch (report.severity) {
                    .info => {},
                    .runtime_error, .fatal => error_count += 1,
                    .warning => warning_count += 1,
                }
            }
        }

        // Convert BuildEnv drained reports to our format
        // Note: Transfer ownership of reports since drainReports() already transferred them
        var reports = try build_env.gpa.alloc(DrainedReport, drained.len);
        for (drained, 0..) |mod, i| {
            reports[i] = .{
                .file_path = try build_env.gpa.dupe(u8, mod.abs_path),
                .reports = mod.reports, // Transfer ownership
            };
        }

        return CheckResult{
            .reports = reports,
            .error_count = error_count,
            .warning_count = warning_count,
        };
    };

    // Drain all reports
    const drained = try build_env.drainReports();

    // Count errors and warnings
    var error_count: u32 = 0;
    var warning_count: u32 = 0;

    for (drained) |mod| {
        for (mod.reports) |report| {
            switch (report.severity) {
                .info => {},
                .runtime_error, .fatal => error_count += 1,
                .warning => warning_count += 1,
            }
        }
    }

    // Convert BuildEnv drained reports to our format
    var reports = try allocs.gpa.alloc(DrainedReport, drained.len);
    for (drained, 0..) |mod, i| {
        reports[i] = .{
            .file_path = try allocs.gpa.dupe(u8, mod.abs_path),
            .reports = mod.reports, // Transfer ownership
        };
    }

    // Free the original drained reports
    // Note: abs_path is owned by BuildEnv, reports are moved to our array
    allocs.gpa.free(drained);

    // Get timing information from BuildEnv
    const timing = if (builtin.target.cpu.arch == .wasm32)
        CheckTimingInfo{}
    else
        build_env.getTimingInfo();

    return CheckResult{
        .reports = reports,
        .timing = timing,
        .was_cached = false, // BuildEnv doesn't currently expose cache info
        .error_count = error_count,
        .warning_count = warning_count,
    };
}

fn rocCheck(allocs: *Allocators, args: cli_args.CheckArgs) !void {
    const trace = tracy.trace(@src());
    defer trace.end();

    const stdout = stdoutWriter();
    const stderr = stderrWriter();

    var timer = try std.time.Timer.start();

    // Set up cache configuration based on command line args
    const cache_config = CacheConfig{
        .enabled = !args.no_cache,
        .verbose = args.verbose,
    };

    // Use BuildEnv to check the file
    var check_result = checkFileWithBuildEnv(
        allocs,
        args.path,
        args.time,
        cache_config,
    ) catch |err| {
        try handleProcessFileError(err, stderr, args.path);
        return;
    };
    defer check_result.deinit(allocs.gpa);

    const elapsed = timer.read();

    // Handle cached results vs fresh compilation results differently
    if (check_result.was_cached) {
        // For cached results, use the stored diagnostic counts
        const total_errors = check_result.error_count;
        const total_warnings = check_result.warning_count;

        if (total_errors > 0 or total_warnings > 0) {
            stderr.print("Found {} error(s) and {} warning(s) in ", .{
                total_errors,
                total_warnings,
            }) catch {};
            formatElapsedTime(stderr, elapsed) catch {};
            stderr.print(" for {s} (note module loaded from cache, use --no-cache to display Errors and Warnings.).", .{args.path}) catch {};
            return error.CheckFailed;
        } else {
            stdout.print("No errors found in ", .{}) catch {};
            formatElapsedTime(stdout, elapsed) catch {};
            stdout.print(" for {s} (loaded from cache)", .{args.path}) catch {};
        }
    } else {
        // For fresh compilation, process and display reports normally
        var has_errors = false;

        // Render reports grouped by module
        for (check_result.reports) |module| {
            for (module.reports) |*report| {

                // Render the diagnostic report to stderr
                try reporting.renderReportToTerminal(report, stderr, ColorPalette.ANSI, reporting.ReportingConfig.initColorTerminal());

                if (report.severity == .fatal or report.severity == .runtime_error) {
                    has_errors = true;
                }
            }
        }

        // Flush stderr to ensure all error output is visible
        stderr_writer.interface.flush() catch {};

        if (check_result.error_count > 0 or check_result.warning_count > 0) {
            stderr.writeAll("\n") catch {};
            stderr.print("Found {} error(s) and {} warning(s) in ", .{
                check_result.error_count,
                check_result.warning_count,
            }) catch {};
            formatElapsedTime(stderr, elapsed) catch {};
            stderr.print(" for {s}.\n", .{args.path}) catch {};

            // Flush before exit
            stderr_writer.interface.flush() catch {};
            return error.CheckFailed;
        } else {
            stdout.print("No errors found in ", .{}) catch {};
            formatElapsedTime(stdout, elapsed) catch {};
            stdout.print(" for {s}\n", .{args.path}) catch {};
            stdout_writer.interface.flush() catch {};
        }
    }

    // Print timing breakdown if requested
    if (args.time) {
        printTimingBreakdown(stdout, if (builtin.target.cpu.arch == .wasm32) null else check_result.timing);
    }
}

fn printTimingBreakdown(writer: anytype, timing: ?CheckTimingInfo) void {
    if (timing) |t| {
        writer.print("\nTiming breakdown:", .{}) catch {};
        writer.print("  tokenize + parse:             ", .{}) catch {};
        formatElapsedTime(writer, t.tokenize_parse_ns) catch {};
        writer.print("  ({} ns)", .{t.tokenize_parse_ns}) catch {};
        writer.print("  canonicalize:                 ", .{}) catch {};
        formatElapsedTime(writer, t.canonicalize_ns) catch {};
        writer.print("  ({} ns)", .{t.canonicalize_ns}) catch {};
        writer.print("  can diagnostics:              ", .{}) catch {};
        formatElapsedTime(writer, t.canonicalize_diagnostics_ns) catch {};
        writer.print("  ({} ns)", .{t.canonicalize_diagnostics_ns}) catch {};
        writer.print("  type checking:                ", .{}) catch {};
        formatElapsedTime(writer, t.type_checking_ns) catch {};
        writer.print("  ({} ns)", .{t.type_checking_ns}) catch {};
        writer.print("  type checking diagnostics:    ", .{}) catch {};
        formatElapsedTime(writer, t.check_diagnostics_ns) catch {};
        writer.print("  ({} ns)", .{t.check_diagnostics_ns}) catch {};
    }
}

/// Start an HTTP server to serve the generated documentation
fn serveDocumentation(allocs: *Allocators, docs_dir: []const u8) !void {
    const stdout = stdoutWriter();

    const address = try std.net.Address.parseIp("127.0.0.1", 8080);
    var server = try address.listen(.{
        .reuse_address = true,
    });
    defer server.deinit();

    stdout.print("Visit http://localhost:8080 to view the docs at ./{s}/\n", .{docs_dir}) catch {};
    stdout.print("Press Ctrl+C to stop the server\n", .{}) catch {};

    while (true) {
        const connection = try server.accept();
        handleConnection(allocs, connection, docs_dir) catch |err| {
            std.debug.print("Error handling connection: {}\n", .{err});
        };
    }
}

/// Handle a single HTTP connection
fn handleConnection(allocs: *Allocators, connection: std.net.Server.Connection, docs_dir: []const u8) !void {
    defer connection.stream.close();

    var buffer: [4096]u8 = undefined;
    var reader_buffer: [512]u8 = undefined;
    var conn_reader = connection.stream.reader(&reader_buffer);
    var slices = [_][]u8{buffer[0..]};
    const bytes_read = std.Io.Reader.readVec(conn_reader.interface(), &slices) catch |err| switch (err) {
        error.EndOfStream => 0,
        error.ReadFailed => return conn_reader.getError() orelse error.Unexpected,
    };

    if (bytes_read == 0) return;

    const request = buffer[0..bytes_read];

    // Parse the request line (e.g., "GET /path HTTP/1.1")
    var lines = std.mem.splitSequence(u8, request, "\r\n");
    const request_line = lines.next() orelse return;

    var parts = std.mem.splitSequence(u8, request_line, " ");
    const method = parts.next() orelse return;
    const path = parts.next() orelse return;

    if (!std.mem.eql(u8, method, "GET")) {
        try sendResponse(connection.stream, "405 Method Not Allowed", "text/plain", "Method Not Allowed");
        return;
    }

    // Determine the file path to serve
    const file_path = try resolveFilePath(allocs, docs_dir, path);

    // Try to open and serve the file
    const file = std.fs.cwd().openFile(file_path, .{}) catch |err| {
        if (err == error.FileNotFound) {
            try sendResponse(connection.stream, "404 Not Found", "text/plain", "File Not Found");
        } else {
            try sendResponse(connection.stream, "500 Internal Server Error", "text/plain", "Internal Server Error");
        }
        return;
    };
    defer file.close();

    // Read file contents
    const file_content = try file.readToEndAlloc(allocs.gpa, 10 * 1024 * 1024); // 10MB max
    defer allocs.gpa.free(file_content);

    // Determine content type
    const content_type = getContentType(file_path);

    // Send response
    try sendResponse(connection.stream, "200 OK", content_type, file_content);
}

/// Resolve the file path based on the URL path.
/// Returns arena-allocated path (no need to free).
fn resolveFilePath(allocs: *Allocators, docs_dir: []const u8, url_path: []const u8) ![]const u8 {
    // Remove leading slash
    const clean_path = if (url_path.len > 0 and url_path[0] == '/')
        url_path[1..]
    else
        url_path;

    // If path is empty or ends with /, serve index.html
    if (clean_path.len == 0 or clean_path[clean_path.len - 1] == '/') {
        return try std.fmt.allocPrint(allocs.arena, "{s}/{s}index.html", .{ docs_dir, clean_path });
    }

    // Check if the path has a file extension (contains a dot in the last component)
    const last_slash = std.mem.lastIndexOfScalar(u8, clean_path, '/') orelse 0;
    const last_component = clean_path[last_slash..];
    const has_extension = std.mem.indexOfScalar(u8, last_component, '.') != null;

    if (has_extension) {
        // Path has extension, serve the file directly
        return try std.fmt.allocPrint(allocs.arena, "{s}/{s}", .{ docs_dir, clean_path });
    } else {
        // No extension, serve index.html from that directory
        return try std.fmt.allocPrint(allocs.arena, "{s}/{s}/index.html", .{ docs_dir, clean_path });
    }
}

/// Get content type based on file extension
fn getContentType(file_path: []const u8) []const u8 {
    if (std.mem.endsWith(u8, file_path, ".html")) {
        return "text/html; charset=utf-8";
    } else if (std.mem.endsWith(u8, file_path, ".css")) {
        return "text/css";
    } else if (std.mem.endsWith(u8, file_path, ".js")) {
        return "application/javascript";
    } else if (std.mem.endsWith(u8, file_path, ".json")) {
        return "application/json";
    } else if (std.mem.endsWith(u8, file_path, ".png")) {
        return "image/png";
    } else if (std.mem.endsWith(u8, file_path, ".jpg") or std.mem.endsWith(u8, file_path, ".jpeg")) {
        return "image/jpeg";
    } else if (std.mem.endsWith(u8, file_path, ".svg")) {
        return "image/svg+xml";
    } else {
        return "text/plain";
    }
}

/// Send an HTTP response
fn sendResponse(stream: std.net.Stream, status: []const u8, content_type: []const u8, body: []const u8) !void {
    var response_buffer: [8192]u8 = undefined;
    const response = try std.fmt.bufPrint(
        &response_buffer,
        "HTTP/1.1 {s}\r\n" ++
            "Content-Type: {s}\r\n" ++
            "Content-Length: {d}\r\n" ++
            "Connection: close\r\n" ++
            "\r\n",
        .{ status, content_type, body.len },
    );

    try stream.writeAll(response);
    try stream.writeAll(body);
}

fn rocDocs(allocs: *Allocators, args: cli_args.DocsArgs) !void {
    const trace = tracy.trace(@src());
    defer trace.end();

    const stdout = stdoutWriter();
    const stderr = stderrWriter();

    var timer = try std.time.Timer.start();

    // Set up cache configuration based on command line args
    const cache_config = CacheConfig{
        .enabled = !args.no_cache,
        .verbose = args.verbose,
    };

    // Use BuildEnv to check the file, preserving the BuildEnv for docs generation
    var result_with_env = checkFileWithBuildEnvPreserved(
        allocs,
        args.path,
        args.time,
        cache_config,
    ) catch |err| {
        return handleProcessFileError(err, stderr, args.path);
    };

    // Clean up when we're done - this includes the BuildEnv and all module envs
    defer result_with_env.deinit(allocs.gpa);

    const check_result = &result_with_env.check_result;
    const elapsed = timer.read();

    // Handle cached results vs fresh compilation results differently
    if (check_result.was_cached) {
        // For cached results, use the stored diagnostic counts
        const total_errors = check_result.error_count;
        const total_warnings = check_result.warning_count;

        if (total_errors > 0 or total_warnings > 0) {
            stderr.print("Found {} error(s) and {} warning(s) in ", .{
                total_errors,
                total_warnings,
            }) catch {};
            formatElapsedTime(stderr, elapsed) catch {};
            stderr.print(" for {s} (note module loaded from cache, use --no-cache to display Errors and Warnings.).", .{args.path}) catch {};
            return error.DocsFailed;
        }
    } else {
        // For fresh compilation, process and display reports normally
        var has_errors = false;

        // Render reports grouped by module
        for (check_result.reports) |module| {
            for (module.reports) |*report| {

                // Render the diagnostic report to stderr
                reporting.renderReportToTerminal(report, stderr, ColorPalette.ANSI, reporting.ReportingConfig.initColorTerminal()) catch |render_err| {
                    stderr.print("Error rendering diagnostic report: {}", .{render_err}) catch {};
                    // Fallback to just printing the title
                    stderr.print("  {s}", .{report.title}) catch {};
                };

                if (report.severity == .fatal or report.severity == .runtime_error) {
                    has_errors = true;
                }
            }
        }

        if (check_result.error_count > 0 or check_result.warning_count > 0) {
            stderr.writeAll("\n") catch {};
            stderr.print("Found {} error(s) and {} warning(s) in ", .{
                check_result.error_count,
                check_result.warning_count,
            }) catch {};
            formatElapsedTime(stderr, elapsed) catch {};
            stderr.print(" for {s}.", .{args.path}) catch {};

            if (check_result.error_count > 0) {
                return error.DocsFailed;
            }
        }
    }

    // Print timing breakdown if requested
    if (args.time) {
        printTimingBreakdown(stdout, if (builtin.target.cpu.arch == .wasm32) null else check_result.timing);
    }

    // Generate documentation for all packages and modules
    try generateDocs(allocs, &result_with_env.build_env, args.path, args.output);

    stdout.print("\nDocumentation generation complete for {s}\n", .{args.path}) catch {};

    // Start HTTP server if --serve flag is enabled
    if (args.serve) {
        try serveDocumentation(allocs, args.output);
    }
}

/// Associated item (type or value) within a module or type
pub const AssociatedItem = struct {
    name: []const u8,
    children: []AssociatedItem, // Nested associated items (for types with associated items)

    fn deinit(self: AssociatedItem, gpa: Allocator) void {
        gpa.free(self.name);
        for (self.children) |child| {
            child.deinit(gpa);
        }
        gpa.free(self.children);
    }
};

/// Information about an imported module
pub const ModuleInfo = struct {
    name: []const u8, // e.g., "Foo" or "foo.Bar"
    link_path: []const u8, // e.g., "Foo" or "foo/Bar"
    associated_items: []AssociatedItem, // Types and values defined in this module

    fn deinit(self: ModuleInfo, gpa: Allocator) void {
        gpa.free(self.name);
        gpa.free(self.link_path);
        for (self.associated_items) |item| {
            item.deinit(gpa);
        }
        gpa.free(self.associated_items);
    }
};

/// Recursively write associated items as nested <ul> elements
fn writeAssociatedItems(writer: anytype, items: []const AssociatedItem, indent_level: usize) !void {
    // Write opening <ul>
    try writer.splatByteAll(' ', indent_level * 2);
    try writer.writeAll("<ul>\n");

    for (items) |item| {
        // Write <li> with item name
        try writer.splatByteAll(' ', (indent_level + 1) * 2);
        try writer.print("<li>{s}\n", .{item.name});

        // Recursively write children if any
        if (item.children.len > 0) {
            try writeAssociatedItems(writer, item.children, indent_level + 2);
        }

        // Close <li>
        try writer.splatByteAll(' ', (indent_level + 1) * 2);
        try writer.writeAll("</li>\n");
    }

    // Write closing </ul>
    try writer.splatByteAll(' ', indent_level * 2);
    try writer.writeAll("</ul>\n");
}

/// Generate HTML index file for a package or app
pub fn generatePackageIndex(
    allocs: *Allocators,
    output_path: []const u8,
    module_path: []const u8,
    package_shorthands: []const []const u8,
    imported_modules: []const ModuleInfo,
) !void {
    // Create output directory if it doesn't exist
    std.fs.cwd().makePath(output_path) catch |err| switch (err) {
        error.PathAlreadyExists => {},
        else => return err,
    };

    // Create index.html file
    const index_path = try std.fs.path.join(allocs.arena, &[_][]const u8{ output_path, "index.html" });

    const file = try std.fs.cwd().createFile(index_path, .{});
    defer file.close();

    var file_buffer: [4096]u8 = undefined;
    var file_writer = file.writer(&file_buffer);
    const writer = &file_writer.interface;

    // Write HTML header
    try writer.writeAll("<!DOCTYPE html>\n<html>\n<head>\n");
    try writer.writeAll("  <meta charset=\"UTF-8\">\n");
    try writer.writeAll("  <title>Documentation</title>\n");
    try writer.writeAll("</head>\n<body>\n");

    // Write module path as h1
    try writer.print("  <h1>{s}</h1>\n", .{module_path});

    // Write sidebar with imported modules if any
    if (imported_modules.len > 0) {
        try writer.writeAll("  <ul class='sidebar'>\n");
        for (imported_modules) |mod_info| {
            try writer.print("    <li>\n      <a href=\"{s}\">{s}</a>\n", .{ mod_info.link_path, mod_info.name });

            // Write nested associated items if any
            if (mod_info.associated_items.len > 0) {
                try writeAssociatedItems(writer, mod_info.associated_items, 3);
            }

            try writer.writeAll("    </li>\n");
        }
        try writer.writeAll("  </ul>\n");
    }

    // Write links to package dependencies if any exist
    if (package_shorthands.len > 0) {
        try writer.writeAll("  <ul>\n");
        for (package_shorthands) |shorthand| {
            try writer.print("    <li><a href=\"{s}\">{s}</a></li>\n", .{ shorthand, shorthand });
        }
        try writer.writeAll("  </ul>\n");
    }

    try writer.writeAll("</body>\n</html>\n");
    try writer.flush();
}

/// Generate HTML index file for a module
pub fn generateModuleIndex(
    allocs: *Allocators,
    output_path: []const u8,
    module_name: []const u8,
) !void {
    // Create output directory if it doesn't exist
    std.fs.cwd().makePath(output_path) catch |err| switch (err) {
        error.PathAlreadyExists => {},
        else => return err,
    };

    // Create index.html file
    const index_path = try std.fs.path.join(allocs.arena, &[_][]const u8{ output_path, "index.html" });

    const file = try std.fs.cwd().createFile(index_path, .{});
    defer file.close();

    var file_buffer: [4096]u8 = undefined;
    var file_writer = file.writer(&file_buffer);
    const writer = &file_writer.interface;

    // Write HTML header
    try writer.writeAll("<!DOCTYPE html>\n<html>\n<head>\n");
    try writer.writeAll("  <meta charset=\"UTF-8\">\n");
    try writer.print("  <title>{s}</title>\n", .{module_name});
    try writer.writeAll("</head>\n<body>\n");

    // Write module name as h1
    try writer.print("  <h1>{s}</h1>\n", .{module_name});

    try writer.writeAll("</body>\n</html>\n");
    try writer.flush();
}

/// Extract associated items from a record expression (recursively)
fn extractRecordAssociatedItems(
    allocs: *Allocators,
    module_env: *const ModuleEnv,
    record_fields: can.CIR.RecordField.Span,
) ![]AssociatedItem {
    var items = std.array_list.Managed(AssociatedItem).init(allocs.gpa);
    errdefer {
        for (items.items) |item| {
            item.deinit(allocs.gpa);
        }
        items.deinit();
    }

    const fields_slice = module_env.store.sliceRecordFields(record_fields);
    for (fields_slice) |field_idx| {
        const field = module_env.store.getRecordField(field_idx);
        const field_name = try allocs.gpa.dupe(u8, module_env.getIdentText(field.name));
        errdefer allocs.gpa.free(field_name);

        // Check if the field value is a nominal type (has nested associated items)
        const field_expr = module_env.store.getExpr(field.value);
        const children = switch (field_expr) {
            .e_nominal => |nom| blk: {
                // Get the nominal type's backing expression
                const backing_expr = module_env.store.getExpr(nom.backing_expr);
                break :blk switch (backing_expr) {
                    .e_record => |rec| try extractRecordAssociatedItems(allocs, module_env, rec.fields),
                    else => try allocs.gpa.alloc(AssociatedItem, 0),
                };
            },
            else => try allocs.gpa.alloc(AssociatedItem, 0),
        };

        try items.append(.{
            .name = field_name,
            .children = children,
        });
    }

    return try items.toOwnedSlice();
}

/// Extract associated items from a module's exports
fn extractAssociatedItems(
    allocs: *Allocators,
    module_env: *const ModuleEnv,
) ![]AssociatedItem {
    var items = std.array_list.Managed(AssociatedItem).init(allocs.gpa);
    errdefer {
        for (items.items) |item| {
            item.deinit(allocs.gpa);
        }
        items.deinit();
    }

    // Get all exported definitions
    const exports_slice = module_env.store.sliceDefs(module_env.exports);

    // If no exports, try all_defs (for modules that are still being processed)
    const defs_slice = if (exports_slice.len == 0)
        module_env.store.sliceDefs(module_env.all_defs)
    else
        exports_slice;

    for (defs_slice) |def_idx| {
        const def = module_env.store.getDef(def_idx);

        // Get the pattern to find the name
        const pattern = module_env.store.getPattern(def.pattern);

        // Extract name from pattern (could be assign, nominal, etc.)
        const name_ident_opt = switch (pattern) {
            .assign => |a| a.ident,
            .nominal => |n| blk: {
                // For nominal types, we need to get the statement and extract the header
                const stmt = module_env.store.getStatement(n.nominal_type_decl);
                break :blk switch (stmt) {
                    .s_nominal_decl => |decl| module_env.store.getTypeHeader(decl.header).name,
                    else => continue,
                };
            },
            else => continue,
        };

        const name = try allocs.gpa.dupe(u8, module_env.getIdentText(name_ident_opt));
        errdefer allocs.gpa.free(name);

        // Extract nested associated items if this is a nominal type with a record
        const children = switch (pattern) {
            .nominal => blk: {
                // For nominal types, look at the expression to find associated items
                const expr = module_env.store.getExpr(def.expr);
                break :blk switch (expr) {
                    .e_nominal => |nom_expr| blk2: {
                        const backing = module_env.store.getExpr(nom_expr.backing_expr);
                        break :blk2 switch (backing) {
                            .e_record => |record| try extractRecordAssociatedItems(allocs, module_env, record.fields),
                            else => try allocs.gpa.alloc(AssociatedItem, 0),
                        };
                    },
                    else => try allocs.gpa.alloc(AssociatedItem, 0),
                };
            },
            else => try allocs.gpa.alloc(AssociatedItem, 0),
        };

        try items.append(.{
            .name = name,
            .children = children,
        });
    }

    return try items.toOwnedSlice();
}

/// Generate documentation for the root and all its dependencies and imported modules
fn generateDocs(
    allocs: *Allocators,
    build_env: *compile.BuildEnv,
    module_path: []const u8,
    base_output_dir: []const u8,
) !void {
    // First, determine if this is an app or other kind
    var pkg_iter = build_env.packages.iterator();
    const first_pkg = if (pkg_iter.next()) |entry| entry.value_ptr.* else return;

    const is_app = first_pkg.kind == .app;

    if (is_app) {
        // For apps, collect all imported modules and generate sidebar
        try generateAppDocs(allocs, build_env, module_path, base_output_dir);
    } else {
        // For packages, just generate package dependency docs
        try generatePackageDocs(allocs, build_env, module_path, base_output_dir, "");
    }
}

/// Generate docs for an app module
fn generateAppDocs(
    allocs: *Allocators,
    build_env: *compile.BuildEnv,
    module_path: []const u8,
    base_output_dir: []const u8,
) !void {
    // Collect all imported modules (both local and from packages)
    var modules_map = std.StringHashMap(ModuleInfo).init(allocs.gpa);
    defer {
        var it = modules_map.iterator();
        while (it.next()) |entry| {
            entry.value_ptr.deinit(allocs.gpa);
        }
        modules_map.deinit();
    }

    // Get the root package
    var pkg_iter = build_env.packages.iterator();
    const first_pkg = if (pkg_iter.next()) |entry| entry.value_ptr.* else return;

    // Iterate through schedulers to get modules
    var sched_iter = build_env.schedulers.iterator();
    while (sched_iter.next()) |sched_entry| {
        const package_name = sched_entry.key_ptr.*;
        const package_env = sched_entry.value_ptr.*;

        // Iterate through modules in this package
        for (package_env.modules.items) |module_state| {
            // Process external imports (e.g., "cli.Stdout")
            for (module_state.external_imports.items) |ext_import| {
                // Parse the import (e.g., "cli.Stdout" -> package="cli", module="Stdout")
                if (std.mem.indexOfScalar(u8, ext_import, '.')) |dot_index| {
                    const pkg_shorthand = ext_import[0..dot_index];
                    const module_name = ext_import[dot_index + 1 ..];

                    // Create full name and link path
                    const full_name = try allocs.arena.dupe(u8, ext_import);
                    const link_path = try std.fmt.allocPrint(allocs.arena, "{s}/{s}", .{ pkg_shorthand, module_name });

                    const empty_items = [_]AssociatedItem{};
                    const mod_info = ModuleInfo{
                        .name = full_name,
                        .link_path = link_path,
                        .associated_items = &empty_items,
                    };

                    // Add to map (deduplicates automatically)
                    const gop = try modules_map.getOrPut(full_name);
                    if (!gop.found_existing) {
                        gop.value_ptr.* = mod_info;
                    }

                    // Generate index.html for this module
                    const module_output_dir = try std.fs.path.join(allocs.arena, &[_][]const u8{ base_output_dir, pkg_shorthand, module_name });
                    generateModuleIndex(allocs, module_output_dir, ext_import) catch |err| {
                        std.debug.print("Warning: failed to generate module index for {s}: {}\n", .{ ext_import, err });
                    };
                }
            }

            // Process local imports (non-external modules in the same package)
            for (module_state.imports.items) |import_id| {
                if (import_id < package_env.modules.items.len) {
                    const imported_module = package_env.modules.items[import_id];
                    const module_name = imported_module.name;

                    // Skip if this is the root module itself
                    if (std.mem.eql(u8, module_name, "main")) continue;

                    // Only include if it's a local module (not from a package)
                    if (std.mem.eql(u8, package_name, first_pkg.name)) {
                        const full_name = try allocs.gpa.dupe(u8, module_name);
                        const link_path = try allocs.gpa.dupe(u8, module_name);

                        // Extract associated items from the module if it has an env
                        const associated_items = if (imported_module.env) |*mod_env|
                            try extractAssociatedItems(allocs, mod_env)
                        else
                            try allocs.gpa.alloc(AssociatedItem, 0);

                        const mod_info = ModuleInfo{
                            .name = full_name,
                            .link_path = link_path,
                            .associated_items = associated_items,
                        };

                        const gop = try modules_map.getOrPut(full_name);
                        if (!gop.found_existing) {
                            gop.value_ptr.* = mod_info;
                        } else {
                            // Free the duplicates
                            allocs.gpa.free(full_name);
                            allocs.gpa.free(link_path);
                            for (associated_items) |item| {
                                item.deinit(allocs.gpa);
                            }
                            allocs.gpa.free(associated_items);
                        }

                        // Generate index.html for this local module
                        const module_output_dir = try std.fs.path.join(allocs.arena, &[_][]const u8{ base_output_dir, module_name });
                        generateModuleIndex(allocs, module_output_dir, module_name) catch |err| {
                            std.debug.print("Warning: failed to generate module index for {s}: {}\n", .{ module_name, err });
                        };
                    }
                }
            }
        }
    }

    // Convert map to sorted list
    var modules_list = std.ArrayList(ModuleInfo).empty;
    defer modules_list.deinit(allocs.gpa);
    var map_iter = modules_map.iterator();
    while (map_iter.next()) |entry| {
        try modules_list.append(allocs.gpa, entry.value_ptr.*);
    }

    // Collect package shorthands
    var shorthands_list = std.array_list.Managed([]const u8).init(allocs.gpa);
    defer {
        for (shorthands_list.items) |item| allocs.gpa.free(item);
        shorthands_list.deinit();
    }

    var shorthand_iter = first_pkg.shorthands.iterator();
    while (shorthand_iter.next()) |sh_entry| {
        const shorthand = try allocs.gpa.dupe(u8, sh_entry.key_ptr.*);
        try shorthands_list.append(shorthand);
    }

    // Generate root index.html
    try generatePackageIndex(allocs, base_output_dir, module_path, shorthands_list.items, modules_list.items);

    // Generate package dependency docs recursively
    shorthand_iter = first_pkg.shorthands.iterator();
    while (shorthand_iter.next()) |sh_entry| {
        const shorthand = sh_entry.key_ptr.*;
        const dep_ref = sh_entry.value_ptr.*;

        generatePackageDocs(allocs, build_env, dep_ref.root_file, base_output_dir, shorthand) catch |err| {
            std.debug.print("Warning: failed to generate docs for package {s}: {}\n", .{ shorthand, err });
        };
    }
}

/// Recursively generate documentation for a package and its dependencies
fn generatePackageDocs(
    allocs: *Allocators,
    build_env: *compile.BuildEnv,
    module_path: []const u8,
    base_output_dir: []const u8,
    relative_path: []const u8,
) error{OutOfMemory}!void {
    const output_dir = if (relative_path.len == 0)
        try allocs.arena.dupe(u8, base_output_dir)
    else
        try std.fs.path.join(allocs.arena, &[_][]const u8{ base_output_dir, relative_path });

    var shorthands_list = std.array_list.Managed([]const u8).init(allocs.gpa);
    defer {
        for (shorthands_list.items) |item| allocs.gpa.free(item);
        shorthands_list.deinit();
    }

    var pkg_iter = build_env.packages.iterator();
    while (pkg_iter.next()) |entry| {
        const pkg = entry.value_ptr;

        var shorthand_iter = pkg.shorthands.iterator();
        while (shorthand_iter.next()) |sh_entry| {
            const shorthand = try allocs.gpa.dupe(u8, sh_entry.key_ptr.*);
            try shorthands_list.append(shorthand);
        }

        shorthand_iter = pkg.shorthands.iterator();
        while (shorthand_iter.next()) |sh_entry| {
            const shorthand = sh_entry.key_ptr.*;

            const dep_relative_path = if (relative_path.len == 0)
                try allocs.arena.dupe(u8, shorthand)
            else
                try std.fs.path.join(allocs.arena, &[_][]const u8{ relative_path, shorthand });

            const dep_ref = sh_entry.value_ptr.*;
            generatePackageDocs(allocs, build_env, dep_ref.root_file, base_output_dir, dep_relative_path) catch |err| {
                std.debug.print("Warning: failed to generate docs for {s}: {}\n", .{ shorthand, err });
            };
        }

        break;
    }

    // For standalone modules, extract and display their exports
    var module_infos = std.array_list.Managed(ModuleInfo).init(allocs.gpa);
    defer {
        for (module_infos.items) |mod| mod.deinit(allocs.gpa);
        module_infos.deinit();
    }

    // Get the module's exports if it's a standalone module
    var sched_iter = build_env.schedulers.iterator();
    while (sched_iter.next()) |sched_entry| {
        const package_env = sched_entry.value_ptr.*;

        // Check ALL modules in this package
        for (package_env.modules.items) |module_state| {
            if (module_state.env) |*mod_env| {
                const associated_items = try extractAssociatedItems(allocs, mod_env);
                const mod_name = try allocs.gpa.dupe(u8, module_state.name);

                try module_infos.append(.{
                    .name = mod_name,
                    .link_path = try allocs.gpa.dupe(u8, ""),
                    .associated_items = associated_items,
                });
            }
        }
    }

    generatePackageIndex(allocs, output_dir, module_path, shorthands_list.items, module_infos.items) catch |err| {
        std.debug.print("Warning: failed to generate index for {s}: {}\n", .{ module_path, err });
    };
}

test "appendWindowsQuotedArg" {
    const testing = std.testing;

    // Helper to test the quoting function
    const testQuote = struct {
        fn run(input: []const u8, expected: []const u8) !void {
            var cmd = std.array_list.Managed(u8).initCapacity(testing.allocator, 64) catch unreachable;
            defer cmd.deinit();
            try appendWindowsQuotedArg(&cmd, input);
            try testing.expectEqualStrings(expected, cmd.items);
        }
    }.run;

    // Simple arg without spaces - no quoting needed
    try testQuote("simple", "simple");

    // Arg with spaces - needs quoting
    try testQuote("hello world", "\"hello world\"");

    // Arg with tab - needs quoting
    try testQuote("hello\tworld", "\"hello\tworld\"");

    // Empty arg - needs quoting
    try testQuote("", "\"\"");

    // Arg with embedded quote - needs escaping
    try testQuote("say \"hello\"", "\"say \\\"hello\\\"\"");

    // Arg with backslash not before quote - unchanged
    try testQuote("path\\to\\file", "path\\to\\file");

    // Arg with backslash before quote - backslash doubled
    try testQuote("path\\\"quote", "\"path\\\\\\\"quote\"");

    // Arg with trailing backslash - doubled when quoted
    try testQuote("path with spaces\\", "\"path with spaces\\\\\"");

    // Arg with multiple trailing backslashes (needs space to trigger quoting)
    try testQuote("has spaces\\\\", "\"has spaces\\\\\\\\\"");
}<|MERGE_RESOLUTION|>--- conflicted
+++ resolved
@@ -978,30 +978,16 @@
         };
 
         // Always extract to temp dir (unique per process, no race condition)
-        extractReadRocFilePathShimLibrary(allocs, shim_path) catch |err| {
+        // For roc run, we always use the native shim (null target)
+        extractReadRocFilePathShimLibrary(allocs, shim_path, null) catch |err| {
             std.log.err("Failed to extract read roc file path shim library: {}", .{err});
             return err;
         };
 
-<<<<<<< HEAD
-        if (!shim_exists) {
-            // Shim not found in cache or cache disabled, extract it
-            // For roc run, we always use the native shim (null target)
-            extractReadRocFilePathShimLibrary(allocs, shim_path, null) catch |err| {
-                std.log.err("Failed to extract read roc file path shim library: {}", .{err});
-                return err;
-            };
-        }
-
-        // Generate platform host shim using the detected entrypoints
-        // Pass null for serialized_module since roc run uses IPC mode
-        const platform_shim_path = generatePlatformHostShim(allocs, exe_cache_dir, entrypoints.items, shim_target, null) catch |err| {
-=======
         // Generate platform host shim using the detected entrypoints
         // Use temp dir to avoid race conditions when multiple processes run in parallel
-
-        const platform_shim_path = generatePlatformHostShim(allocs, temp_dir_path, entrypoints.items, shim_target) catch |err| {
->>>>>>> a907c9af
+        // Pass null for serialized_module since roc run uses IPC mode
+        const platform_shim_path = generatePlatformHostShim(allocs, temp_dir_path, entrypoints.items, shim_target, null) catch |err| {
             std.log.err("Failed to generate platform host shim: {}", .{err});
             return err;
         };
@@ -1975,7 +1961,7 @@
 /// Returns true if valid, false if there are validation issues
 /// This currently only warns about missing targets sections - it doesn't block compilation
 fn validatePlatformHeader(allocs: *Allocators, parse_ast: *const parse.AST, platform_path: []const u8) bool {
-    const validation_result = targets_validator.validatePlatformHasTargets(allocs.gpa, parse_ast.*, platform_path);
+    const validation_result = targets_validator.validatePlatformHasTargets(parse_ast.*, platform_path);
 
     switch (validation_result) {
         .valid => return true,
