--- conflicted
+++ resolved
@@ -2053,17 +2053,12 @@
 /// Extract exposed modules from a platform's main.roc file
 fn extractExposedModulesFromPlatform(ctx: *CliContext, roc_file_path: []const u8, exposed_modules: *std.ArrayList([]const u8)) !void {
     // Read the Roc file
-<<<<<<< HEAD
-    var source = std.fs.cwd().readFileAlloc(allocs.gpa, roc_file_path, std.math.maxInt(usize)) catch return error.NoPlatformFound;
-    source = base.source_utils.normalizeLineEndingsRealloc(allocs.gpa, source) catch |err| {
-        allocs.gpa.free(source);
+    var source = std.fs.cwd().readFileAlloc(ctx.gpa, roc_file_path, std.math.maxInt(usize)) catch return error.NoPlatformFound;
+    source = base.source_utils.normalizeLineEndingsRealloc(ctx.gpa, source) catch |err| {
+        ctx.gpa.free(source);
         return err;
     };
-    defer allocs.gpa.free(source);
-=======
-    const source = std.fs.cwd().readFileAlloc(ctx.gpa, roc_file_path, std.math.maxInt(usize)) catch return error.NoPlatformFound;
     defer ctx.gpa.free(source);
->>>>>>> 8c75408a
 
     // Extract module name from the file path
     const basename = std.fs.path.basename(roc_file_path);
@@ -2288,22 +2283,16 @@
     };
     defer file.close();
 
-<<<<<<< HEAD
-    const file_size = try file.getEndPos();
-    var source = try allocs.arena.alloc(u8, @intCast(file_size));
-    _ = try file.read(source);
+    const file_size = file.getEndPos() catch |err| {
+        return ctx.fail(.{ .file_read_failed = .{ .path = file_path, .err = err } });
+    };
+    var source = try ctx.arena.alloc(u8, @intCast(file_size));
+    _ = file.read(source) catch |err| {
+        return ctx.fail(.{ .file_read_failed = .{ .path = file_path, .err = err } });
+    };
     // Normalize line endings (CRLF -> LF) for consistent cross-platform parsing.
     // The arena keeps the original allocation; trailing bytes (if any) are harmless.
     source = base.source_utils.normalizeLineEndings(source);
-=======
-    const file_size = file.getEndPos() catch |err| {
-        return ctx.fail(.{ .file_read_failed = .{ .path = file_path, .err = err } });
-    };
-    const source = try ctx.arena.alloc(u8, @intCast(file_size));
-    _ = file.read(source) catch |err| {
-        return ctx.fail(.{ .file_read_failed = .{ .path = file_path, .err = err } });
-    };
->>>>>>> 8c75408a
 
     const module_name_copy = try ctx.arena.dupe(u8, module_name_arg);
 
@@ -2874,15 +2863,7 @@
 /// Takes a CliContext which provides allocators and error reporting.
 fn extractPlatformSpecFromApp(ctx: *CliContext, app_file_path: []const u8) ![]const u8 {
     // Read the app file
-<<<<<<< HEAD
-    var source = std.fs.cwd().readFileAlloc(allocs.gpa, app_file_path, std.math.maxInt(usize)) catch return error.FileNotFound;
-    source = base.source_utils.normalizeLineEndingsRealloc(allocs.gpa, source) catch |err| {
-        allocs.gpa.free(source);
-        return err;
-    };
-    defer allocs.gpa.free(source);
-=======
-    const source = std.fs.cwd().readFileAlloc(ctx.gpa, app_file_path, std.math.maxInt(usize)) catch |err| {
+    var source = std.fs.cwd().readFileAlloc(ctx.gpa, app_file_path, std.math.maxInt(usize)) catch |err| {
         return ctx.fail(switch (err) {
             error.FileNotFound => .{ .file_not_found = .{
                 .path = app_file_path,
@@ -2894,8 +2875,11 @@
             } },
         });
     };
+    source = base.source_utils.normalizeLineEndingsRealloc(ctx.gpa, source) catch |err| {
+        ctx.gpa.free(source);
+        return err;
+    };
     defer ctx.gpa.free(source);
->>>>>>> 8c75408a
 
     // Extract module name from file path
     const basename = std.fs.path.basename(app_file_path);
@@ -3157,17 +3141,12 @@
 /// TODO: Replace this with proper BuildEnv solution in the future
 fn extractEntrypointsFromPlatform(ctx: *CliContext, roc_file_path: []const u8, entrypoints: *std.array_list.Managed([]const u8)) !void {
     // Read the Roc file
-<<<<<<< HEAD
-    var source = std.fs.cwd().readFileAlloc(allocs.gpa, roc_file_path, std.math.maxInt(usize)) catch return error.NoPlatformFound;
-    source = base.source_utils.normalizeLineEndingsRealloc(allocs.gpa, source) catch |err| {
-        allocs.gpa.free(source);
+    var source = std.fs.cwd().readFileAlloc(ctx.gpa, roc_file_path, std.math.maxInt(usize)) catch return error.NoPlatformFound;
+    source = base.source_utils.normalizeLineEndingsRealloc(ctx.gpa, source) catch |err| {
+        ctx.gpa.free(source);
         return err;
     };
-    defer allocs.gpa.free(source);
-=======
-    const source = std.fs.cwd().readFileAlloc(ctx.gpa, roc_file_path, std.math.maxInt(usize)) catch return error.NoPlatformFound;
     defer ctx.gpa.free(source);
->>>>>>> 8c75408a
 
     // Extract module name from the file path
     const basename = std.fs.path.basename(roc_file_path);
@@ -3981,23 +3960,15 @@
     const stderr = ctx.io.stderr();
 
     // Read the Roc file
-<<<<<<< HEAD
-    var source = std.fs.cwd().readFileAlloc(allocs.gpa, args.path, std.math.maxInt(usize)) catch |err| {
+    var source = std.fs.cwd().readFileAlloc(ctx.gpa, args.path, std.math.maxInt(usize)) catch |err| {
         try stderr.print("Failed to read file '{s}': {}\n", .{ args.path, err });
         return err;
     };
-    source = base.source_utils.normalizeLineEndingsRealloc(allocs.gpa, source) catch |err| {
-        allocs.gpa.free(source);
+    source = base.source_utils.normalizeLineEndingsRealloc(ctx.gpa, source) catch |err| {
+        ctx.gpa.free(source);
         return err;
     };
-    defer allocs.gpa.free(source);
-=======
-    const source = std.fs.cwd().readFileAlloc(ctx.gpa, args.path, std.math.maxInt(usize)) catch |err| {
-        try stderr.print("Failed to read file '{s}': {}\n", .{ args.path, err });
-        return err;
-    };
     defer ctx.gpa.free(source);
->>>>>>> 8c75408a
 
     // Extract module name from the file path
     const basename = std.fs.path.basename(args.path);
