//! Track the import relationship between all modules in all packages needed to
//! compile a Roc program.

const std = @import("std");
const testing = std.testing;
const base = @import("../base.zig");
const utils = @import("utils.zig");
const cache = @import("../cache.zig");
const collections = @import("../collections.zig");
const Can = @import("../check/canonicalize.zig");
const Scope = @import("../check/canonicalize/Scope.zig");
const parse = @import("../check/parse.zig");
const Filesystem = @import("../coordinate/Filesystem.zig");
const types = @import("../types.zig");

const Package = base.Package;
const ModuleImport = base.ModuleImport;
const ModuleWork = base.ModuleWork;
const ModuleWorkIdx = base.ModuleWorkIdx;
const exitOnOom = collections.utils.exitOnOom;

const Self = @This();

modules: std.ArrayList(ModuleWork(Can.CIR)),
adjacencies: std.ArrayList(std.ArrayList(usize)),
gpa: std.mem.Allocator,

/// Deinitialize the memory of this `ModuleGraph`.
pub fn deinit(self: *Self) void {
    self.modules.deinit();
    for (self.adjacencies.items) |adjacency_list| {
        adjacency_list.deinit();
    }
    self.adjacencies.deinit();
}

/// The result of attempting to construct a `ModuleGraph`.
pub const ConstructResult = union(enum) {
    success: Self,
    failed_to_open_module: struct {
        filename: []const u8,
        err: Filesystem.ReadError,
    },
};

/// Discover the graph-like relationship between all modules in the given packages based
/// on the import statements in each module.
pub fn fromPackages(
    gpa: std.mem.Allocator,
    fs: Filesystem,
    package_store: *const Package.Store,
) ConstructResult {
    var graph = Self{
        .modules = std.ArrayList(ModuleWork(Can.CIR)).init(gpa),
        .adjacencies = std.ArrayList(std.ArrayList(usize)).init(gpa),
        .gpa = gpa,
    };

    for (package_store.packages.items.items, 0..) |package, package_index| {
        const package_idx: u32 = @truncate(package_index);
        for (package.modules.items.items, 0..) |module, module_index| {
            const module_idx: u32 = @truncate(module_index);
            const can_ir = loadOrCompileCanIr(
                package.absolute_dirpath,
                module.filepath_relative_to_package_root,
                fs,
                gpa,
            ) catch |load_err| {
                const filepath = std.fs.path.join(gpa, &.{
                    package.absolute_dirpath,
                    module.filepath_relative_to_package_root,
                }) catch |err| exitOnOom(err);
                return .{ .failed_to_open_module = .{
                    .err = load_err,
                    .filename = filepath,
                } };
            };

            graph.modules.append(ModuleWork(Can.CIR){
                .package_idx = @enumFromInt(package_idx),
                .module_idx = @enumFromInt(module_idx),
                .work = can_ir,
            }) catch |err| exitOnOom(err);
            graph.adjacencies.append(std.ArrayList(usize).init(gpa)) catch |err| exitOnOom(err);
        }
    }

    graph.collectAdjacencies(package_store);

    return .{ .success = graph };
}

fn loadOrCompileCanIr(
    absdir: []const u8,
    relpath: []const u8,
    fs: Filesystem,
    gpa: std.mem.Allocator,
) Filesystem.ReadError!Can.CIR {
    // TODO: find a way to provide the current Roc compiler version
    const current_roc_version = "";
    const abs_file_path = std.fs.path.join(gpa, &.{ absdir, relpath }) catch |err| exitOnOom(err);
    // TODO: this should be an internal error if the file is missing,
    // since we should only be trying to read files that were found during
    // traversing the file system earlier.
    const contents = try fs.readFile(abs_file_path, gpa);
    const hash_of_contents = utils.blake3Hash(contents);
    const cache_lookup = cache.getCanIrForHashAndRocVersion(&hash_of_contents, current_roc_version, fs, gpa);

    return if (cache_lookup) |ir| ir else blk: {
        var module_env = base.ModuleEnv.init(gpa);

        var parse_ir = parse.parse(&module_env, contents);
        parse_ir.store.emptyScratch();

<<<<<<< HEAD
        var can_ir = Can.CIR.init(module_env, type_store);
        var scope = Scope.init(can_ir.env.gpa, &can_ir.env.idents, &.{}, &.{});
        defer scope.deinit(gpa);
=======
        var can_ir = Can.CIR.init(module_env);
        var scope = Scope.init(&can_ir.env, &.{}, &.{});
        defer scope.deinit();
>>>>>>> e62db82f
        var can = Can.init(&can_ir, &parse_ir, &scope);
        can.canonicalize_file();

        break :blk can_ir;
    };
}

fn collectAdjacencies(graph: *Self, package_store: *const Package.Store) void {
    _ = graph;
    _ = package_store;
    @panic("TODO fix me");
    // for (graph.modules.items, 0..) |metadata, metadata_index| {
    //     const import_store = metadata.work.imports;
    //     const package = package_store.packages.get(metadata.package_idx);

    //     import_loop: for (import_store.imports.items.items) |*import| {
    //         const from_package_idx = if (import.package_shorthand) |imp_shorthand| shorthand_blk: {
    //             for (package.dependencies.items.items) |dependency| {
    //                 if (std.mem.eql(u8, dependency.shorthand, imp_shorthand)) {
    //                     switch (dependency.package) {
    //                         .idx => |idx| break :shorthand_blk idx,
    //                         .err => continue :import_loop,
    //                     }
    //                 }
    //             }

    //             continue :import_loop;
    //         } else metadata.package_idx;

    //         const from_package = package_store.packages.get(from_package_idx);
    //         const from_package_modules = from_package.modules;

    //         for (from_package_modules.items.items, @as(u32, 0)..) |from_module, from_module_index| {
    //             const from_module_idx: Package.Module.Idx = @enumFromInt(from_module_index);
    //             if (!std.mem.eql(u8, from_module.name, import.name)) continue :import_loop;

    //             import.resolved = ModuleImport.Resolved{
    //                 .package_idx = from_package_idx,
    //                 .module_idx = from_module_idx,
    //             };

    //             // TODO: find out what we need to store to avoid needing this expensive loop
    //             for (graph.modules.items, 0..) |search_metadata, search_index| {
    //                 if (search_metadata.package_idx != from_package_idx) continue;
    //                 if (search_metadata.module_idx != from_module_idx) continue;

    //                 graph.adjacencies.items[metadata_index].append(search_index) catch |err| exitOnOom(err);
    //             }
    //         }
    //     }
    // }
}

const Attributes = struct {
    index: usize,
    low_link: usize,
    on_stack: bool,
};

/// The strongly-connected components of a `ModuleGraph`.
///
/// <https://en.wikipedia.org/wiki/Strongly_connected_component>
pub const Sccs = struct {
    groups: std.ArrayList(std.ArrayList(usize)),
};

/// The result of an attempt to put modules in compilation order.
pub const OrderingResult = union(enum) {
    ordered: ModuleWork(Can.CIR).Store,
    found_cycle: std.ArrayList(ModuleWork(void)),
};

/// Take all known modules and sort them in order of dependencies before parents to allow
/// compilation worry-free from dependency modules not being already compiled during a module's
/// compilation.
///
/// If a cycle is found, the above guarantee cannot be made, so we fail early.
pub fn putModulesInCompilationOrder(
    self: *const Self,
    sccs: *const Sccs,
    gpa: std.mem.Allocator,
) OrderingResult {
    var modules = std.ArrayList(ModuleWork(Can.CIR)).init(gpa);
    errdefer modules.deinit();

    var group_index = sccs.groups.items.len;
    while (group_index > 0) {
        group_index -= 1;
        const group = sccs.groups.items[group_index];

        std.debug.assert(group.items.len >= 1);

        if (group.items.len == 1) {
            const module_index = group.items[0];
            modules.append(self.modules.items[module_index]) catch |err| exitOnOom(err);
        } else {
            var cycle = std.ArrayList(ModuleWork(void)).init(gpa);
            for (group.items) |group_item_index| {
                const can_ir = &self.modules.items[group_item_index];
                cycle.append(ModuleWork(void){
                    .package_idx = can_ir.package_idx,
                    .module_idx = can_ir.module_idx,
                    .work = undefined,
                }) catch |err| exitOnOom(err);
            }

            return .{ .found_cycle = cycle };
        }
    }

    return .{ .ordered = ModuleWork(Can.CIR).Store.fromCanIrs(gpa, modules.items) };
}

/// Find the SCCs for a [ModuleGraph] to facilitate ordering modules in a dependency-first
/// compilation order.
///
/// Uses Tarjan's algorithm as described in https://www.thealgorists.com/Algo/GraphTheory/Tarjan/SCC
pub fn findStronglyConnectedComponents(self: *const Self, gpa: std.mem.Allocator) Sccs {
    var next_unused_index: usize = 0;
    var stack = std.ArrayList(usize).init(self.gpa);

    var all_attributes = gpa.alloc(Attributes, self.modules.items.len) catch |err| exitOnOom(err);
    defer gpa.free(all_attributes);

    var sccs = Sccs{ .groups = std.ArrayList(std.ArrayList(usize)).init(self.gpa) };

    for (0..all_attributes.len) |attr_index| {
        all_attributes[attr_index].index = std.math.maxInt(usize);
        all_attributes[attr_index].low_link = std.math.maxInt(usize);
        all_attributes[attr_index].on_stack = false;
    }

    for (all_attributes, 0..) |attributes, module_index| {
        if (attributes.index == std.math.maxInt(usize)) {
            self.sccRecurseIntoGraph(module_index, &next_unused_index, &stack, all_attributes, &sccs);
        }
    }

    return sccs;
}

fn sccRecurseIntoGraph(
    self: *const Self,
    current: usize,
    next_unused_index: *usize,
    stack: *std.ArrayList(usize),
    all_attributes: []Attributes,
    sccs: *Sccs,
) void {
    // Set the depth index for "current" to the smallest unused index
    all_attributes[current].index = next_unused_index.*;
    all_attributes[current].low_link = next_unused_index.*;
    next_unused_index.* += 1;
    stack.append(current) catch |err| exitOnOom(err);
    all_attributes[current].on_stack = true;

    // TODO: should this be adjacencies for "current" or all nodes?
    for (self.adjacencies.items[current].items) |neighbor| {
        if (all_attributes[neighbor].index == std.math.maxInt(usize)) {
            // Successor "neighbor" has not yet been visited; recurse on it
            self.sccRecurseIntoGraph(current, next_unused_index, stack, all_attributes, sccs);
            all_attributes[current].low_link = @min(
                all_attributes[current].low_link,
                all_attributes[neighbor].low_link,
            );
        } else if (all_attributes[neighbor].on_stack) {
            // Successor "neighbor" is in "stack" and hence in the current SCC
            // If "neighbor" is not on stack, then the given edge is pointing
            // to an SCC already found and must be ignored
            all_attributes[current].low_link = @min(
                all_attributes[current].low_link,
                all_attributes[neighbor].index,
            );
        }
    }

    // If "current" is a root node, pop the stack and generate an SCC
    if (all_attributes[current].low_link == all_attributes[current].index) {
        var scc = std.ArrayList(usize).init(self.gpa);

        while (true) {
            // Current must be on the stack.
            // We are guaranteed to find it before emptying the stack.
            const scc_item = stack.pop() orelse unreachable;
            all_attributes[scc_item].on_stack = false;
            scc.append(scc_item) catch |err| exitOnOom(err);

            if (scc_item == current) {
                break;
            }
        }

        sccs.groups.append(scc) catch |err| exitOnOom(err);
    }
}

// test "ModuleGraph fromPackages constructs correctly" {
//     const module = .{
//         .filepath_relative_to_package_root = "mock_module.roc",
//         .name = "MockModule",
//     };

//     var package = base.Package{
//         .absolute_dirpath = "mock_package",
//         .modules = std.ArrayList(base.Module).init(testing.allocator),
//         .dependencies = std.ArrayList(base.Dependency).init(testing.allocator),
//     };
//     defer package.deinit();

//     var package_store = base.Package.Store.init(testing.allocator);
//     defer package_store.deinit();

//     package.modules.append(module) catch Self.exitOnOom();

//     package_store.packages.append(package) catch Self.exitOnOom();

//     var graph = Self.fromPackages(package_store, testing.allocator);
//     defer graph.deinit();

//     // Verify that the graph has one module
//     try std.testing.expect(graph.modules.items.len == 1);

//     // Verify that the module's details are correct
//     const module_work = graph.modules.items[0];
//     try std.testing.expect(std.mem.eql(u8, module_work.package_root_absdir, "mock_package"));
//     try std.testing.expect(std.mem.eql(u8, module_work.filename_relative_to_root, "mock_module.roc"));
// }<|MERGE_RESOLUTION|>--- conflicted
+++ resolved
@@ -112,15 +112,9 @@
         var parse_ir = parse.parse(&module_env, contents);
         parse_ir.store.emptyScratch();
 
-<<<<<<< HEAD
-        var can_ir = Can.CIR.init(module_env, type_store);
+        var can_ir = Can.CIR.init(module_env);
         var scope = Scope.init(can_ir.env.gpa, &can_ir.env.idents, &.{}, &.{});
         defer scope.deinit(gpa);
-=======
-        var can_ir = Can.CIR.init(module_env);
-        var scope = Scope.init(&can_ir.env, &.{}, &.{});
-        defer scope.deinit();
->>>>>>> e62db82f
         var can = Can.init(&can_ir, &parse_ir, &scope);
         can.canonicalize_file();
 
