--- conflicted
+++ resolved
@@ -842,12 +842,7 @@
 
     try file.pushToSExprTree(module_env.gpa, &module_env.common, &parse_ast, &tree);
 
-<<<<<<< HEAD
-    try tree.toHtml(&ast_writer.writer);
-=======
-        try tree.toHtml(ast_writer, .include_linecol);
-    }
->>>>>>> efbd695b
+    try tree.toHtml(&ast_writer.writer, .include_linecol);
 
     result.ast_html = allocator.dupe(u8, ast_writer.written()) catch |err| {
         logDebug("compileSource: failed to dupe ast_html: {}\n", .{err});
@@ -1365,12 +1360,8 @@
 
     const mutable_cir = @constCast(module_env);
     ModuleEnv.pushToSExprTree(mutable_cir, null, &tree) catch {};
-<<<<<<< HEAD
-    tree.toHtml(&sexpr_writer_allocating.writer) catch {};
+    tree.toHtml(&sexpr_writer_allocating.writer, .include_linecol) catch {};
     sexpr_writer_allocating.writer.flush() catch {};
-=======
-    tree.toHtml(sexpr_writer, .include_linecol) catch {};
->>>>>>> efbd695b
 
     try writeJsonString(w, sexpr_writer_allocating.written());
     try w.writeAll("\"}");
@@ -1406,12 +1397,8 @@
 
     const mutable_cir = @constCast(cir);
     ModuleEnv.pushToSExprTree(mutable_cir, null, &tree) catch {};
-<<<<<<< HEAD
-    tree.toHtml(&sexpr_writer_allocating.writer) catch {};
+    tree.toHtml(&sexpr_writer_allocating.writer, .include_linecol) catch {};
     sexpr_writer_allocating.writer.flush() catch {};
-=======
-    tree.toHtml(sexpr_writer, .include_linecol) catch {};
->>>>>>> efbd695b
 
     try writeJsonString(w, sexpr_writer_allocating.written());
     try w.writeAll("\"}");
@@ -1650,12 +1637,8 @@
         try writeErrorResponse(response_buffer, .ERROR, error_msg);
         return;
     };
-<<<<<<< HEAD
-    tree.toHtml(&sexpr_writer_allocating.writer) catch {};
+    tree.toHtml(&sexpr_writer_allocating.writer, .include_linecol) catch {};
     sexpr_writer_allocating.writer.flush() catch {};
-=======
-    tree.toHtml(sexpr_writer, .include_linecol) catch {};
->>>>>>> efbd695b
 
     try w.writeAll("{\"status\":\"SUCCESS\",\"data\":\"");
     try writeJsonString(w, sexpr_writer_allocating.written());
