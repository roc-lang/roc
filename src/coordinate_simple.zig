//! Simplified coordination system for single-file processing.

const std = @import("std");
const base = @import("base.zig");
const tracy = @import("tracy.zig");
const parse = @import("check/parse.zig");
const canonicalize = @import("check/canonicalize.zig");
const Solver = @import("check/check_types.zig");
const types_problem_mod = @import("check/check_types/problem.zig");
const reporting = @import("reporting.zig");
const Filesystem = @import("fs/Filesystem.zig");
const build_options = @import("build_options");

const ModuleEnv = base.ModuleEnv;
const CIR = canonicalize.CIR;
const cache_mod = @import("cache/mod.zig");
const CacheManager = cache_mod.CacheManager;
const CacheConfig = cache_mod.CacheConfig;

const CacheResult = cache_mod.CacheResult;
const CacheHit = cache_mod.CacheHit;

/// Timing information for different compilation phases
pub const TimingInfo = struct {
    tokenize_parse_ns: u64,
    canonicalize_ns: u64,
    canonicalize_diagnostics_ns: u64,
    type_checking_ns: u64,
    check_diagnostics_ns: u64,
};

/// Result of processing source code, containing both CIR and Reports
/// for proper diagnostic reporting.
///
/// This struct owns:
/// - The source text (which the reports reference but don't own)
/// - The CIR data
/// - The reports
///
/// The reports contain references to the source text, so ProcessResult
/// must outlive any usage of the reports.
pub const ProcessResult = struct {
    cir: *CIR,
    reports: []reporting.Report,
    source: []const u8,
<<<<<<< HEAD
    timing: ?TimingInfo = null,
=======
    error_count: u32 = 0,
    warning_count: u32 = 0,
    was_cached: bool = false,
>>>>>>> ea17dc62

    pub fn deinit(self: *ProcessResult, gpa: std.mem.Allocator) void {
        for (self.reports) |*report| {
            report.deinit();
        }
        gpa.free(self.reports);
        gpa.free(self.source);

        // Clean up the heap-allocated ModuleEnv (only when loaded from cache)
        if (self.was_cached) {
            self.cir.env.deinit();
            gpa.destroy(self.cir.env);
        }

        self.cir.deinit();
        gpa.destroy(self.cir);
    }
};

/// Process a single file and return both CIR and diagnostics for proper reporting.
///
/// This function reads the file and transfers ownership of the allocated memory
/// directly to ProcessResult, avoiding an unnecessary copy. This is an optimization
/// since source files can be large and the compiler processes many files.
pub fn processFile(
    gpa: std.mem.Allocator,
    fs: Filesystem,
    filepath: []const u8,
    cache_manager: ?*CacheManager,
) !ProcessResult {
    const trace = tracy.trace(@src());
    defer trace.end();

    // Read the file content
    const source = fs.readFile(filepath, gpa) catch |err| switch (err) {
        error.FileNotFound => return error.FileNotFound,
        error.AccessDenied => return error.AccessDenied,
        else => return error.FileReadError,
    };

<<<<<<< HEAD
    // Note: We transfer ownership of source to ProcessResult, avoiding an unnecessary copy
    return try processSourceInternal(gpa, source, filepath, .{ .take_ownership = true, .collect_timing = false });
}

/// Process a single file with timing information.
pub fn processFileWithTiming(
    gpa: std.mem.Allocator,
    fs: Filesystem,
    filepath: []const u8,
) !ProcessResult {
    const trace = tracy.trace(@src());
    defer trace.end();

    // Read the file content
    const source = fs.readFile(filepath, gpa) catch |err| switch (err) {
        error.FileNotFound => return error.FileNotFound,
        error.AccessDenied => return error.AccessDenied,
        else => return error.FileReadError,
    };

    // Note: We transfer ownership of source to ProcessResult, avoiding an unnecessary copy
    return try processSourceInternal(gpa, source, filepath, .{ .take_ownership = true, .collect_timing = true });
=======
    // If caching is enabled, try cache first
    if (cache_manager) |cache| {
        const compiler_version = getCompilerVersion();

        // Check cache
        switch (cache.lookup(source, compiler_version) catch .miss) {
            .hit => |cache_hit| {
                // Cache hit! Free the source we just read since cached result has its own
                gpa.free(source);

                // Create a ProcessResult with the cached diagnostic counts
                var result = cache_hit.result;
                result.error_count = cache_hit.error_count;
                result.warning_count = cache_hit.warning_count;
                return result;
            },
            .miss => {
                // Fall through to normal processing
            },
            .invalid => {
                // Fall through to normal processing
            },
        }

        // Cache miss - process normally and store result
        var result = try processSourceInternal(gpa, source, filepath, true);
        result.was_cached = false;

        // Store in cache (don't fail compilation if cache store fails)
        cache.store(source, compiler_version, &result) catch |err| {
            std.log.debug("Failed to store cache for {s}: {}", .{ filepath, err });
        };

        return result;
    }

    // No caching - process normally
    return try processSourceInternal(gpa, source, filepath, true);
>>>>>>> ea17dc62
}

/// Process source code directly and return both CIR and reports for proper reporting.
///
/// Unlike processFile, this function must clone the source since the caller
/// retains ownership of the input. Use this when you already have source text
/// in memory (e.g., from tests, REPL, or other tools).
///
/// The returned ProcessResult owns its own copy of the source.
pub fn processSource(
    gpa: std.mem.Allocator,
    source: []const u8,
    filename: []const u8,
) !ProcessResult {
    return try processSourceInternal(gpa, source, filename, .{ .take_ownership = false, .collect_timing = false });
}

/// Configuration for processSourceInternal
pub const ProcessConfig = struct {
    take_ownership: bool = false,
    collect_timing: bool = false,
};

/// Helper function to collect timing information and reset timer
fn collectTiming(config: ProcessConfig, timer: *?std.time.Timer, timing_info: *?TimingInfo, field: []const u8) void {
    if (config.collect_timing and timer.* != null and timing_info.* != null) {
        const elapsed = timer.*.?.read();
        if (std.mem.eql(u8, field, "tokenize_parse_ns")) {
            timing_info.*.?.tokenize_parse_ns = elapsed;
        } else if (std.mem.eql(u8, field, "canonicalize_ns")) {
            timing_info.*.?.canonicalize_ns = elapsed;
        } else if (std.mem.eql(u8, field, "canonicalize_diagnostics_ns")) {
            timing_info.*.?.canonicalize_diagnostics_ns = elapsed;
        } else if (std.mem.eql(u8, field, "type_checking_ns")) {
            timing_info.*.?.type_checking_ns = elapsed;
        } else if (std.mem.eql(u8, field, "check_diagnostics_ns")) {
            timing_info.*.?.check_diagnostics_ns = elapsed;
        }
        timer.*.?.reset();
    }
}

/// Internal helper that processes source code and produces a ProcessResult.
///
/// The config.take_ownership parameter controls memory management:
/// - true: Transfer ownership of 'source' to ProcessResult (no allocation)
/// - false: Clone 'source' so ProcessResult has its own copy
///
/// The config.collect_timing parameter controls whether to collect timing information:
/// - true: Collect timing information for each compilation phase
/// - false: Skip timing collection for faster processing
///
/// This design allows processFile to avoid an unnecessary copy while
/// processSource can safely work with borrowed memory.
fn processSourceInternal(
    gpa: std.mem.Allocator,
    source: []const u8,
    filename: []const u8,
    config: ProcessConfig,
) !ProcessResult {
    const trace = tracy.trace(@src());
    defer trace.end();

<<<<<<< HEAD
    var timing_info: ?TimingInfo = null;
    var timer: ?std.time.Timer = null;

    if (config.collect_timing) {
        timer = std.time.Timer.start() catch null;
        timing_info = TimingInfo{
            .tokenize_parse_ns = 0,
            .canonicalize_ns = 0,
            .canonicalize_diagnostics_ns = 0,
            .type_checking_ns = 0,
            .check_diagnostics_ns = 0,
        };
    }

    // Initialize the ModuleEnv
    var module_env = ModuleEnv.init(gpa);
    defer module_env.deinit();
=======
    // Initialize the ModuleEnv (heap-allocated for ownership transfer)
    var module_env = try gpa.create(ModuleEnv);
    module_env.* = ModuleEnv.init(gpa);
>>>>>>> ea17dc62

    // Calculate line starts for region info
    try module_env.*.calcLineStarts(source);

    // Parse the source code
    var parse_ast = parse.parse(module_env, source);
    defer parse_ast.deinit(gpa);

    // Create an arraylist for capturing diagnostic reports.
    var reports = std.ArrayList(reporting.Report).init(gpa);
    defer reports.deinit();

    // Get tokenize diagnostic Reports
    for (parse_ast.tokenize_diagnostics.items) |diagnostic| {
        const report = parse_ast.tokenizeDiagnosticToReport(diagnostic, gpa) catch continue;
        reports.append(report) catch continue;
    }

    // Get parser diagnostic Reports
    for (parse_ast.parse_diagnostics.items) |diagnostic| {
        const report = parse_ast.parseDiagnosticToReport(module_env, diagnostic, gpa, "<source>") catch continue;
        reports.append(report) catch continue;
    }

    collectTiming(config, &timer, &timing_info, "tokenize_parse_ns");

    // Initialize the Can IR (heap-allocated)
    var cir = try gpa.create(CIR);
    // Extract module name from filename (remove path and extension)
    const basename = std.fs.path.basename(filename);
    const module_name = if (std.mem.lastIndexOfScalar(u8, basename, '.')) |dot_idx|
        basename[0..dot_idx]
    else
        basename;
    cir.* = CIR.init(module_env, module_name);

    // Create scope for semantic analysis
    // Canonicalize the AST
    var canonicalizer = try canonicalize.init(cir, &parse_ast, null);
    defer canonicalizer.deinit();
    try canonicalizer.canonicalizeFile();

    collectTiming(config, &timer, &timing_info, "canonicalize_ns");

    // Get diagnostic Reports from CIR
    const diagnostics = cir.getDiagnostics();
    defer gpa.free(diagnostics);
    for (diagnostics) |diagnostic| {
        const report = cir.diagnosticToReport(diagnostic, gpa, source, filename) catch continue;
        reports.append(report) catch continue;
    }

    collectTiming(config, &timer, &timing_info, "canonicalize_diagnostics_ns");

    // Type checking
    const empty_modules: []const *CIR = &.{};
    var solver = try Solver.init(gpa, &module_env.types, cir, empty_modules);
    defer solver.deinit();

    // Check for type errors
    try solver.checkDefs();

    collectTiming(config, &timer, &timing_info, "type_checking_ns");

    // Ensure ProcessResult owns the source
    // We have two cases:
    // 1. processFile already allocated the source memory - we take ownership to avoid a copy
    // 2. processSource borrows the caller's source - we must clone it
    // This optimization matters because source files can be large and we process many of them.
    const owned_source = if (config.take_ownership)
        source // Transfer existing ownership (no allocation)
    else
        try gpa.dupe(u8, source); // Clone to get our own copy

    // Get type checking diagnostic Reports
    var report_builder = types_problem_mod.ReportBuilder.init(
        gpa,
        module_env,
        cir,
        &solver.snapshots,
        owned_source,
        filename,
        empty_modules,
    );
    defer report_builder.deinit();

    var problems_itr = solver.problems.problems.iterIndices();
    while (problems_itr.next()) |problem_idx| {
        const problem = solver.problems.problems.get(problem_idx);
        const report = report_builder.build(problem) catch continue;
        reports.append(report) catch continue;
    }

<<<<<<< HEAD
    collectTiming(config, &timer, &timing_info, "check_diagnostics_ns");
=======
    const final_reports = reports.toOwnedSlice() catch return error.OutOfMemory;

    // Count errors and warnings
    var error_count: u32 = 0;
    var warning_count: u32 = 0;
    for (final_reports) |report| {
        switch (report.severity) {
            .info => {}, // Informational messages don't affect error/warning counts
            .runtime_error, .fatal => error_count += 1,
            .warning => warning_count += 1,
        }
    }
>>>>>>> ea17dc62

    return ProcessResult{
        .cir = cir,
        .reports = final_reports,
        .source = owned_source,
<<<<<<< HEAD
        .timing = timing_info,
=======
        .error_count = error_count,
        .warning_count = warning_count,
        .was_cached = false,
>>>>>>> ea17dc62
    };
}

/// Get a compiler version string for cache key generation.
/// Uses the build-time compiler version that includes git commit SHA.
fn getCompilerVersion() []const u8 {
    return build_options.compiler_version;
}<|MERGE_RESOLUTION|>--- conflicted
+++ resolved
@@ -43,13 +43,10 @@
     cir: *CIR,
     reports: []reporting.Report,
     source: []const u8,
-<<<<<<< HEAD
     timing: ?TimingInfo = null,
-=======
     error_count: u32 = 0,
     warning_count: u32 = 0,
     was_cached: bool = false,
->>>>>>> ea17dc62
 
     pub fn deinit(self: *ProcessResult, gpa: std.mem.Allocator) void {
         for (self.reports) |*report| {
@@ -79,6 +76,7 @@
     fs: Filesystem,
     filepath: []const u8,
     cache_manager: ?*CacheManager,
+    collect_timing: bool,
 ) !ProcessResult {
     const trace = tracy.trace(@src());
     defer trace.end();
@@ -90,30 +88,11 @@
         else => return error.FileReadError,
     };
 
-<<<<<<< HEAD
-    // Note: We transfer ownership of source to ProcessResult, avoiding an unnecessary copy
-    return try processSourceInternal(gpa, source, filepath, .{ .take_ownership = true, .collect_timing = false });
-}
-
-/// Process a single file with timing information.
-pub fn processFileWithTiming(
-    gpa: std.mem.Allocator,
-    fs: Filesystem,
-    filepath: []const u8,
-) !ProcessResult {
-    const trace = tracy.trace(@src());
-    defer trace.end();
-
-    // Read the file content
-    const source = fs.readFile(filepath, gpa) catch |err| switch (err) {
-        error.FileNotFound => return error.FileNotFound,
-        error.AccessDenied => return error.AccessDenied,
-        else => return error.FileReadError,
+    const config = ProcessConfig{
+        .take_ownership = true,
+        .collect_timing = collect_timing,
     };
 
-    // Note: We transfer ownership of source to ProcessResult, avoiding an unnecessary copy
-    return try processSourceInternal(gpa, source, filepath, .{ .take_ownership = true, .collect_timing = true });
-=======
     // If caching is enabled, try cache first
     if (cache_manager) |cache| {
         const compiler_version = getCompilerVersion();
@@ -139,20 +118,19 @@
         }
 
         // Cache miss - process normally and store result
-        var result = try processSourceInternal(gpa, source, filepath, true);
-        result.was_cached = false;
+        var process_result = try processSourceInternal(gpa, source, filepath, config);
+        process_result.was_cached = false;
 
         // Store in cache (don't fail compilation if cache store fails)
-        cache.store(source, compiler_version, &result) catch |err| {
+        cache.store(source, compiler_version, &process_result) catch |err| {
             std.log.debug("Failed to store cache for {s}: {}", .{ filepath, err });
         };
 
-        return result;
+        return process_result;
     }
 
     // No caching - process normally
-    return try processSourceInternal(gpa, source, filepath, true);
->>>>>>> ea17dc62
+    return try processSourceInternal(gpa, source, filepath, config);
 }
 
 /// Process source code directly and return both CIR and reports for proper reporting.
@@ -162,6 +140,8 @@
 /// in memory (e.g., from tests, REPL, or other tools).
 ///
 /// The returned ProcessResult owns its own copy of the source.
+///
+/// `processSource` is used by the fuzzer.
 pub fn processSource(
     gpa: std.mem.Allocator,
     source: []const u8,
@@ -216,7 +196,6 @@
     const trace = tracy.trace(@src());
     defer trace.end();
 
-<<<<<<< HEAD
     var timing_info: ?TimingInfo = null;
     var timer: ?std.time.Timer = null;
 
@@ -231,14 +210,9 @@
         };
     }
 
-    // Initialize the ModuleEnv
-    var module_env = ModuleEnv.init(gpa);
-    defer module_env.deinit();
-=======
     // Initialize the ModuleEnv (heap-allocated for ownership transfer)
     var module_env = try gpa.create(ModuleEnv);
     module_env.* = ModuleEnv.init(gpa);
->>>>>>> ea17dc62
 
     // Calculate line starts for region info
     try module_env.*.calcLineStarts(source);
@@ -332,9 +306,8 @@
         reports.append(report) catch continue;
     }
 
-<<<<<<< HEAD
     collectTiming(config, &timer, &timing_info, "check_diagnostics_ns");
-=======
+
     const final_reports = reports.toOwnedSlice() catch return error.OutOfMemory;
 
     // Count errors and warnings
@@ -347,19 +320,15 @@
             .warning => warning_count += 1,
         }
     }
->>>>>>> ea17dc62
 
     return ProcessResult{
         .cir = cir,
         .reports = final_reports,
         .source = owned_source,
-<<<<<<< HEAD
         .timing = timing_info,
-=======
         .error_count = error_count,
         .warning_count = warning_count,
         .was_cached = false,
->>>>>>> ea17dc62
     };
 }
 
