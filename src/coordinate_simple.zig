//! Simplified coordination system for single-file processing.

const std = @import("std");
const builtin = @import("builtin");
const build_options = @import("build_options");
const base = @import("base");
const tracy = @import("tracy.zig");
const parse = @import("check/parse.zig");
const canonicalize = @import("check/canonicalize.zig");
const Solver = @import("check/check_types.zig");
const types_problem_mod = @import("check/check_types/problem.zig");
const reporting = @import("reporting.zig");
const Filesystem = @import("fs/Filesystem.zig");

const ModuleEnv = base.ModuleEnv;
const CIR = canonicalize.CIR;
const AST = parse.AST;
const cache_mod = @import("cache/mod.zig");
const CacheManager = cache_mod.CacheManager;
const CacheConfig = cache_mod.CacheConfig;

const CacheResult = cache_mod.CacheResult;
const CacheHit = cache_mod.CacheHit;

const is_wasm = builtin.target.cpu.arch == .wasm32;

/// Timing information for different compilation phases
pub const TimingInfo = struct {
    tokenize_parse_ns: u64,
    canonicalize_ns: u64,
    canonicalize_diagnostics_ns: u64,
    type_checking_ns: u64,
    check_diagnostics_ns: u64,
};

/// Result of processing source code, containing both CIR and Reports
/// for proper diagnostic reporting.
///
/// This struct owns:
/// - The source text (which the reports reference)
/// - The CIR data
/// - The reports
///
/// The reports contain references to the source text, so ProcessResult
/// must outlive any usage of the reports.
pub const ProcessResult = struct {
    cir: *CIR,
    source: []const u8,
    own_source: bool, // Whether we own the source text (true if processed from file)
    reports: []reporting.Report,
    timing: ?TimingInfo = null,
    error_count: u32 = 0,
    warning_count: u32 = 0,
    was_cached: bool = false,

    pub fn deinit(self: *ProcessResult, gpa: std.mem.Allocator) void {
        for (self.reports) |*report| {
            report.deinit();
        }
        gpa.free(self.reports);

        // Clean up the heap-allocated ModuleEnv (only when loaded from cache)
        if (self.was_cached) {
            self.cir.env.deinit();
            gpa.destroy(self.cir.env);
        }

        self.cir.deinit();
        if (self.own_source) {
            // If we own the source, we need to free it
            gpa.free(self.source);
        }
        gpa.destroy(self.cir);
    }
};

/// Process a single file and return both CIR and diagnostics for proper reporting.
///
/// This function reads the file and transfers ownership of the allocated memory
/// directly to ProcessResult, avoiding an unnecessary copy. This is an optimization
/// since source files can be large and the compiler processes many files.
///
/// IMPORTANT: The filepath parameter is just borrowed - this function does not take ownership.
/// The filepath string must remain valid for the duration of this call.
pub fn processFile(
    gpa: std.mem.Allocator,
    fs: Filesystem,
    filepath: []const u8,
    cache_manager: ?*CacheManager,
    collect_timing: bool,
) !ProcessResult {
    const trace = tracy.trace(@src());
    defer trace.end();

    // Read the file content
    return try processFileWithAllocators(gpa, gpa, fs, filepath, cache_manager, collect_timing);
}

/// Process a single file with separate allocators for persistent and scratch data.
///
/// This function allows using different allocators for data that needs to be
/// shared (like CIR nodes and types) versus temporary scratch data.
///
/// Parameters:
/// - gpa: General purpose allocator for non-shared allocations
/// - shared_allocator: Allocator for data that needs to be shared (CIR, types)
/// - fs: Filesystem to read from
/// - filepath: Path to the file to process
/// - cache_manager: Optional cache manager for caching support
/// - collect_timing: Whether to collect timing information
pub fn processFileWithAllocators(
    gpa: std.mem.Allocator,
    shared_allocator: std.mem.Allocator,
    fs: Filesystem,
    filepath: []const u8,
    cache_manager: ?*CacheManager,
    collect_timing: bool,
) !ProcessResult {
    const trace = tracy.trace(@src());
    defer trace.end();

    // Read the file content
    const source = fs.readFile(filepath, gpa) catch |err| switch (err) {
        error.FileNotFound => return error.FileNotFound,
        error.AccessDenied => return error.AccessDenied,
        else => return error.FileReadError,
    };

    const config = ProcessConfig{
        .collect_timing = collect_timing,
    };

    // If caching is enabled, try cache first
    if (cache_manager) |cache| {
        const compiler_version = getCompilerVersion();

        // Check cache - loadFromCache takes ownership of source only
        const cache_result = cache.loadFromCache(compiler_version, source);

        switch (cache_result) {
            .hit => |process_result| {
                // Cache hit! Ownership of source has been transferred to the cached result
                return process_result;
            },
            .miss => |returned| {
                // Cache miss - we get back ownership of source
                var process_result = try processSourceInternal(gpa, source, true, filepath, config);
                process_result.was_cached = false;

                // Store in cache (don't fail compilation if cache store fails)
                cache.store(returned.key, &process_result) catch |err| {
                    std.log.debug("Failed to store cache for {s}: {}", .{ filepath, err });
                };

                return process_result;
            },
            .not_enabled => {
                // We pass ownership of the source to processSourceInternal
                return try processSourceInternal(gpa, source, true, filepath, config);
            },
        }
    } else {
        // No caching

<<<<<<< HEAD
    return try processSourceInternalWithAllocators(gpa, shared_allocator, source, filepath, config);
=======
        // We pass ownership of the source to processSourceInternal
        return try processSourceInternal(gpa, source, true, filepath, config);
    }
>>>>>>> 4ce266f5
}

/// Process source code directly and return both CIR and reports for proper reporting.
///
/// Unlike processFile, this function must clone the source since the caller
/// retains ownership of the input. Use this when you already have source text
/// in memory (e.g., from tests, REPL, or other tools).
///
/// `processSource` is used by the fuzzer.
pub fn processSource(
    gpa: std.mem.Allocator,
    source: []const u8,
    filename: []const u8,
) !ProcessResult {
<<<<<<< HEAD
    return try processSourceInternalWithAllocators(gpa, gpa, source, filename, .{ .collect_timing = false });
=======
    return try processSourceInternal(gpa, source, false, filename, .{ .collect_timing = false });
>>>>>>> 4ce266f5
}

/// Configuration for processSourceInternal
pub const ProcessConfig = struct {
    collect_timing: bool = false,
};

/// Helper function to collect timing information and reset timer
fn collectTiming(config: ProcessConfig, timer: *?std.time.Timer, timing_info: *?TimingInfo, field: []const u8) void {
    if (comptime is_wasm) return; // Skip timing on WASM
    if (config.collect_timing and timer.* != null and timing_info.* != null) {
        const elapsed = timer.*.?.read();
        if (std.mem.eql(u8, field, "tokenize_parse_ns")) {
            timing_info.*.?.tokenize_parse_ns = elapsed;
        } else if (std.mem.eql(u8, field, "canonicalize_ns")) {
            timing_info.*.?.canonicalize_ns = elapsed;
        } else if (std.mem.eql(u8, field, "canonicalize_diagnostics_ns")) {
            timing_info.*.?.canonicalize_diagnostics_ns = elapsed;
        } else if (std.mem.eql(u8, field, "type_checking_ns")) {
            timing_info.*.?.type_checking_ns = elapsed;
        } else if (std.mem.eql(u8, field, "check_diagnostics_ns")) {
            timing_info.*.?.check_diagnostics_ns = elapsed;
        }
        timer.*.?.reset();
    }
}

/// Internal helper that processes source code and produces a ProcessResult.
///
/// The config.collect_timing parameter controls whether to collect timing information:
/// - true: Collect timing information for each compilation phase
/// - false: Skip timing collection for faster processing
fn processSourceInternal(
    gpa: std.mem.Allocator,
    source: []const u8,
    own_source: bool, // Whether we own the source text (true if processed from file)
    filename: []const u8,
    config: ProcessConfig,
) !ProcessResult {
    return try processSourceInternalWithAllocators(gpa, gpa, source, filename, config);
}

/// Internal helper that processes source code with separate allocators.
///
/// Parameters:
/// - gpa: General purpose allocator for non-shared allocations
/// - shared_allocator: Allocator for data that needs to be shared (CIR, types)
/// - source: The source code to process
/// - filename: The filename for error reporting
/// - config: Processing configuration
fn processSourceInternalWithAllocators(
    gpa: std.mem.Allocator,
    shared_allocator: std.mem.Allocator,
    source: []const u8,
    filename: []const u8,
    config: ProcessConfig,
) !ProcessResult {
    const trace = tracy.trace(@src());
    defer trace.end();

    var timing_info: ?TimingInfo = null;
    var timer: ?std.time.Timer = null;

    if (config.collect_timing and !is_wasm) {
        timer = std.time.Timer.start() catch null;
        timing_info = TimingInfo{
            .tokenize_parse_ns = 0,
            .canonicalize_ns = 0,
            .canonicalize_diagnostics_ns = 0,
            .type_checking_ns = 0,
            .check_diagnostics_ns = 0,
        };
    }

    // Initialize the ModuleEnv (heap-allocated for ownership transfer)
    var module_env = try gpa.create(ModuleEnv);

<<<<<<< HEAD
    // Always duplicate source since ModuleEnv owns it
    const owned_source_for_env = try gpa.dupe(u8, source);

    module_env.* = try ModuleEnv.initWithAllocators(gpa, shared_allocator, owned_source_for_env);
=======
    module_env.* = try ModuleEnv.init(gpa, source);
>>>>>>> 4ce266f5

    // Calculate line starts for region info
    try module_env.*.calcLineStarts();

    // Parse the source code
    var parse_ast: AST = try parse.parse(module_env);
    defer parse_ast.deinit(gpa);

    // Create an arraylist for capturing diagnostic reports.
    var reports = std.ArrayList(reporting.Report).init(gpa);
    defer reports.deinit();

    // Get tokenize diagnostic Reports
    for (parse_ast.tokenize_diagnostics.items) |diagnostic| {
        const report = parse_ast.tokenizeDiagnosticToReport(diagnostic, gpa) catch continue;
        reports.append(report) catch continue;
    }

    // Get parser diagnostic Reports
    for (parse_ast.parse_diagnostics.items) |diagnostic| {
        const report = parse_ast.parseDiagnosticToReport(module_env, diagnostic, gpa, "<source>") catch continue;
        reports.append(report) catch continue;
    }

    collectTiming(config, &timer, &timing_info, "tokenize_parse_ns");

    // Initialize the Can IR (heap-allocated)
    var cir = try gpa.create(CIR);
    // Extract module name from filename (remove path and extension)
    const basename = std.fs.path.basename(filename);
    const module_name = if (std.mem.lastIndexOfScalar(u8, basename, '.')) |dot_idx|
        basename[0..dot_idx]
    else
        basename;
    cir.* = try CIR.initWithAllocator(module_env, module_name, shared_allocator, gpa);

    // Create scope for semantic analysis
    // Canonicalize the AST
    var canonicalizer = try canonicalize.init(cir, &parse_ast, null);
    defer canonicalizer.deinit();
    try canonicalizer.canonicalizeFile();

    collectTiming(config, &timer, &timing_info, "canonicalize_ns");

    // Assert that everything is in-sync
    cir.debugAssertArraysInSync();

    // Get diagnostic Reports from CIR
    const diagnostics = try cir.getDiagnostics();
    defer gpa.free(diagnostics);
    for (diagnostics) |diagnostic| {
        const report = try cir.diagnosticToReport(diagnostic, gpa, filename);
        try reports.append(report);
    }

    collectTiming(config, &timer, &timing_info, "canonicalize_diagnostics_ns");

    // Type checking
    const empty_modules: []const *CIR = &.{};
    var solver = try Solver.init(gpa, &module_env.types, cir, empty_modules, &cir.store.regions);
    defer solver.deinit();

    // Check for type errors
    try solver.checkDefs();

    collectTiming(config, &timer, &timing_info, "type_checking_ns");

    // Assert that we have regions for every type variable
    solver.debugAssertArraysInSync();

    // Get type checking diagnostic Reports
    var report_builder = types_problem_mod.ReportBuilder.init(
        gpa,
        module_env,
        cir,
        &solver.snapshots,
        filename,
        empty_modules,
    );
    defer report_builder.deinit();

    var problems_itr = solver.problems.problems.iterIndices();
    while (problems_itr.next()) |problem_idx| {
        const problem = solver.problems.problems.get(problem_idx);
        const report = report_builder.build(problem) catch continue;
        reports.append(report) catch continue;
    }

    collectTiming(config, &timer, &timing_info, "check_diagnostics_ns");

    const final_reports = reports.toOwnedSlice() catch return error.OutOfMemory;

    // Count errors and warnings
    var error_count: u32 = 0;
    var warning_count: u32 = 0;
    for (final_reports) |report| {
        switch (report.severity) {
            .info => {}, // Informational messages don't affect error/warning counts
            .runtime_error, .fatal => error_count += 1,
            .warning => warning_count += 1,
        }
    }

    return ProcessResult{
        .cir = cir,
        .source = source,
        .own_source = own_source,
        .reports = final_reports,
        .timing = timing_info,
        .error_count = error_count,
        .warning_count = warning_count,
        .was_cached = false,
    };
}

/// Get a compiler version string for cache key generation.
/// Uses the build-time compiler version that includes git commit SHA.
fn getCompilerVersion() []const u8 {
    return build_options.compiler_version;
}<|MERGE_RESOLUTION|>--- conflicted
+++ resolved
@@ -161,14 +161,8 @@
         }
     } else {
         // No caching
-
-<<<<<<< HEAD
-    return try processSourceInternalWithAllocators(gpa, shared_allocator, source, filepath, config);
-=======
-        // We pass ownership of the source to processSourceInternal
-        return try processSourceInternal(gpa, source, true, filepath, config);
-    }
->>>>>>> 4ce266f5
+        return try processSourceInternalWithAllocators(gpa, shared_allocator, source, filepath, config);
+    }
 }
 
 /// Process source code directly and return both CIR and reports for proper reporting.
@@ -183,11 +177,7 @@
     source: []const u8,
     filename: []const u8,
 ) !ProcessResult {
-<<<<<<< HEAD
     return try processSourceInternalWithAllocators(gpa, gpa, source, filename, .{ .collect_timing = false });
-=======
-    return try processSourceInternal(gpa, source, false, filename, .{ .collect_timing = false });
->>>>>>> 4ce266f5
 }
 
 /// Configuration for processSourceInternal
@@ -265,14 +255,10 @@
     // Initialize the ModuleEnv (heap-allocated for ownership transfer)
     var module_env = try gpa.create(ModuleEnv);
 
-<<<<<<< HEAD
     // Always duplicate source since ModuleEnv owns it
     const owned_source_for_env = try gpa.dupe(u8, source);
 
     module_env.* = try ModuleEnv.initWithAllocators(gpa, shared_allocator, owned_source_for_env);
-=======
-    module_env.* = try ModuleEnv.init(gpa, source);
->>>>>>> 4ce266f5
 
     // Calculate line starts for region info
     try module_env.*.calcLineStarts();
