{
  description = "Roc flake";

  inputs = {
<<<<<<< HEAD
    nixpkgs.url = "github:nixos/nixpkgs?rev=886c9aee6ca9324e127f9c2c4e6f68c2641c8256";
=======
    nixpkgs.url = "github:nixos/nixpkgs?rev=fd281bd6b7d3e32ddfa399853946f782553163b5";
>>>>>>> b3c28ebe

    # rust from nixpkgs has some libc problems, this is patched in the rust-overlay
    rust-overlay = {
      url = "github:oxalica/rust-overlay";
      inputs.nixpkgs.follows = "nixpkgs";
      inputs.flake-utils.follows = "flake-utils";
    };
    # to easily make configs for multiple architectures
    flake-utils.url = "github:numtide/flake-utils";
    # to be able to use vulkan system libs for graphics in examples/gui
    nixgl = {
      url = "github:guibou/nixGL";
      inputs.nixpkgs.follows = "nixpkgs";
      inputs.flake-utils.follows = "flake-utils";
    };

    # for non flake backwards compatibility
    flake-compat = {
      url = "github:edolstra/flake-compat";
      flake = false;
    };
  };

  outputs = { self, nixpkgs, rust-overlay, flake-utils, nixgl, ... }@inputs:
    let
      supportedSystems = [ "x86_64-linux" "x86_64-darwin" "aarch64-darwin" "aarch64-linux" ];

      templates = import ./nix/templates { };
    in
    { inherit templates; } //
    flake-utils.lib.eachSystem supportedSystems (system:
      let
        overlays = [ (import rust-overlay) ]
        ++ (if system == "x86_64-linux" then [ nixgl.overlay ] else [ ]);
        pkgs = import nixpkgs { inherit system overlays; };

        rocBuild = import ./nix { inherit pkgs; };

        compile-deps = rocBuild.compile-deps;
        inherit (compile-deps) zigPkg llvmPkgs llvmVersion
          llvmMajorMinorStr glibcPath libGccSPath darwinInputs;

        # DevInputs are not necessary to build roc as a user
        linuxDevInputs = with pkgs;
          lib.optionals stdenv.isLinux [
            valgrind # used in cli tests, see cli/tests/cli_run.rs
            vulkan-headers # here and below is all graphics stuff for examples/gui
            vulkan-loader
            vulkan-tools
            vulkan-validation-layers
            xorg.libX11
            xorg.libXcursor
            xorg.libXrandr
            xorg.libXi
            xorg.libxcb
          ];

        # DevInputs are not necessary to build roc as a user
        darwinDevInputs = with pkgs;
          lib.optionals stdenv.isDarwin
            (with pkgs.darwin.apple_sdk.frameworks; [
              CoreVideo # for examples/gui
              Metal # for examples/gui
              curl # for wasm-bindgen-cli libcurl (see ./ci/www-repl.sh)
            ]);

        sharedInputs = (with pkgs; [
          # build libraries
          cmake
          llvmPkgs.llvm.dev
          llvmPkgs.clang
          pkg-config
          zigPkg # roc builtins are implemented in zig, see compiler/builtins/bitcode/
          # lib deps
          libffi
          libxml2
          ncurses
          zlib
          # faster builds - see https://github.com/roc-lang/roc/blob/main/BUILDING_FROM_SOURCE.md#use-lld-for-the-linker
          llvmPkgs.lld
          rocBuild.rust-shell
          perl # ./ci/update_basic_cli_url.sh
        ]);

        sharedDevInputs = (with pkgs; [
          git
          python3
          libiconv # for examples/gui
          libxkbcommon # for examples/gui
          cargo-criterion # for benchmarks
          simple-http-server # to view roc website when trying out edits
          wasm-pack # for repl_wasm
          jq # used in several bash scripts
          cargo-nextest # used to give more info for segfaults for gen tests
          zls # zig language server
          # cargo-udeps # to find unused dependencies
        ]);

        aliases = ''
          alias clippy='cargo clippy --workspace --tests --release -- --deny warnings'
          alias fmt='cargo fmt --all'
          alias fmtc='cargo fmt --all -- --check'
        '';

      in
      {

        devShell = pkgs.mkShell {
          buildInputs = sharedInputs ++ sharedDevInputs ++ darwinInputs ++ darwinDevInputs ++ linuxDevInputs
          ++ (if system == "x86_64-linux" then
            [ pkgs.nixgl.nixVulkanIntel ]
          else
            [ ]);

          # nix does not store libs in /usr/lib or /lib
          # for libgcc_s.so.1
          NIX_LIBGCC_S_PATH =
            if pkgs.stdenv.isLinux then "${pkgs.stdenv.cc.cc.lib}/lib" else "";
          # for crti.o, crtn.o, and Scrt1.o
          NIX_GLIBC_PATH =
            if pkgs.stdenv.isLinux then "${pkgs.glibc.out}/lib" else "";

          LD_LIBRARY_PATH = with pkgs;
            lib.makeLibraryPath
              ([ pkg-config stdenv.cc.cc.lib libffi ncurses zlib ]
              ++ linuxDevInputs);
          NIXPKGS_ALLOW_UNFREE =
            1; # to run the GUI examples with NVIDIA's closed source drivers

          shellHook = ''
            export LLVM_SYS_${llvmMajorMinorStr}_PREFIX="${llvmPkgs.llvm.dev}"
            ${aliases}
<<<<<<< HEAD
            '' + pkgs.lib.optionalString (system == "aarch64-darwin") ''
              export RUSTFLAGS="-C link-arg=-lc++abi"
            ''; # lc++abi as workaround for github.com/NixOS/nixpkgs/issues/166205, see also github.com/roc-lang/roc/issues/6303
=======
          '' + pkgs.lib.optionalString (system == "aarch64-darwin") ''
            export RUSTFLAGS="-C link-arg=-lc++abi"
          ''; # lc++abi as workaround for github.com/NixOS/nixpkgs/issues/166205, see also github.com/roc-lang/roc/issues/6303
>>>>>>> b3c28ebe
        };

        formatter = pkgs.nixpkgs-fmt;

        # You can build this package (the roc CLI) with the `nix build` command.
        packages = {
          default = rocBuild.roc-cli;

          # all rust crates in workspace.members of Cargo.toml
          full = rocBuild.roc-full;
          # only the CLI crate = executable provided in nightly releases
          cli = rocBuild.roc-cli;
          lang-server = rocBuild.roc-lang-server;
        };

        apps = {
          default = {
            type = "app";
            program = "${rocBuild.roc-cli}/bin/roc";
          };
        };
      });
}<|MERGE_RESOLUTION|>--- conflicted
+++ resolved
@@ -2,11 +2,7 @@
   description = "Roc flake";
 
   inputs = {
-<<<<<<< HEAD
-    nixpkgs.url = "github:nixos/nixpkgs?rev=886c9aee6ca9324e127f9c2c4e6f68c2641c8256";
-=======
     nixpkgs.url = "github:nixos/nixpkgs?rev=fd281bd6b7d3e32ddfa399853946f782553163b5";
->>>>>>> b3c28ebe
 
     # rust from nixpkgs has some libc problems, this is patched in the rust-overlay
     rust-overlay = {
@@ -139,15 +135,9 @@
           shellHook = ''
             export LLVM_SYS_${llvmMajorMinorStr}_PREFIX="${llvmPkgs.llvm.dev}"
             ${aliases}
-<<<<<<< HEAD
             '' + pkgs.lib.optionalString (system == "aarch64-darwin") ''
               export RUSTFLAGS="-C link-arg=-lc++abi"
             ''; # lc++abi as workaround for github.com/NixOS/nixpkgs/issues/166205, see also github.com/roc-lang/roc/issues/6303
-=======
-          '' + pkgs.lib.optionalString (system == "aarch64-darwin") ''
-            export RUSTFLAGS="-C link-arg=-lc++abi"
-          ''; # lc++abi as workaround for github.com/NixOS/nixpkgs/issues/166205, see also github.com/roc-lang/roc/issues/6303
->>>>>>> b3c28ebe
         };
 
         formatter = pkgs.nixpkgs-fmt;
