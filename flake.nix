--- conflicted
+++ resolved
@@ -104,12 +104,7 @@
           llvmPkgs.lld
           debugir
           rust
-<<<<<<< HEAD
-          rust-bindgen
-          cargo-criterion
-=======
           cargo-criterion # for benchmarks
->>>>>>> 0cf9ba64
           simple-http-server # to view roc website when trying out edits
         ]);
       in {
