--- conflicted
+++ resolved
@@ -1973,19 +1973,11 @@
         infer_eq_without_problem(
             indoc!(
                 r#"
-<<<<<<< HEAD
-                    List a : [ Cons a (List a), Nil ]
-
-                    toEmpty : List a -> List a
-                    toEmpty = \_ ->
-                        result : List a
-=======
                     ConsList a : [ Cons a (ConsList a), Nil ]
 
                     toEmpty : ConsList a -> ConsList a
                     toEmpty = \_ ->
                         result : ConsList a
->>>>>>> e2f18eb6
                         result = Nil
 
                         result
@@ -2002,19 +1994,11 @@
         infer_eq_without_problem(
             indoc!(
                 r#"
-<<<<<<< HEAD
-                    List a : [ Cons a (List a), Nil ]
-
-                    toEmpty : List a -> List a
-                    toEmpty = \_ ->
-                        result : List a
-=======
                     ConsList a : [ Cons a (ConsList a), Nil ]
 
                     toEmpty : ConsList a -> ConsList a
                     toEmpty = \_ ->
                         result : ConsList a
->>>>>>> e2f18eb6
                         result = Nil
 
                         toEmpty result
