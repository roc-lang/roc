on:
  workflow_call:
  workflow_dispatch:

name: CI New Compiler

# Do not add permissions here! Configure them at the job level!
permissions: {}

jobs:
  # Checks that don't need to run on every OS
  check-once:
    runs-on: ubuntu-22.04
    steps:
      - name: Checkout
        uses: actions/checkout@11bd71901bbe5b1630ceea73d27597364c9af683 # ratchet:actions/checkout@v4
      - uses: mlugg/setup-zig@8d6198c65fb0feaa111df26e6b467fea8345e46f # ratchet:mlugg/setup-zig@v2.0.5
        with:
          version: 0.15.2
          use-cache: true

      - name: zig lints
        run: |
          zig run ci/zig_lints.zig

          zig build check-fmt

      - name: Check that test is actually wired up
        run: |
          zig run ci/check_test_wiring.zig

      - name: Check fx platform test coverage
        run: |
          zig build checkfx

      # We run zig check with tracy enabled.
      # This ensure it compiles and doesn't go stale.
      - name: Checkout Tracy
        uses: actions/checkout@11bd71901bbe5b1630ceea73d27597364c9af683 # ratchet:actions/checkout@v4
        with:
          path: tracy
          repository: wolfpld/tracy
          ref: v0.11.0

      - name: zig check
        run: |
          # Just the do super fast check step for now.
          zig build -Dno-bin -Dfuzz -Dtracy=./tracy

      # To `roc check` benchmark script:
      - name: setup Roc
        run: |
          curl -s -OL https://github.com/roc-lang/roc/releases/download/nightly/roc_nightly-linux_x86_64-latest.tar.gz
          # rename nightly tar
          mv $(ls | grep "roc_nightly.*tar\.gz") roc_nightly.tar.gz
          # decompress the tar
          tar -xzf roc_nightly.tar.gz
          rm roc_nightly.tar.gz
          # simplify nightly folder name
          mv roc_nightly* roc_nightly
          cd roc_nightly
          # make roc binary available
          echo "$(pwd)" >> $GITHUB_PATH

      - run: roc version

      - run: |
          roc check src/PROFILING/exec_bench.roc
          roc test src/PROFILING/exec_bench.roc

      - name: Run Playground Tests
        run: |
          zig build test-playground -Doptimize=ReleaseSmall -- --verbose

      - name: Verify Serialized Type Sizes
        run: |
          zig build test-serialization-sizes

  zig-tests:
    needs: check-once
    runs-on: ${{ matrix.os }}
    strategy:
      fail-fast: false
      matrix:
        include:
          - os: macos-15-intel
            cpu_flag: -Dcpu=x86_64_v3
            target_flag: ''
          - os: macos-15
            cpu_flag: ''
            target_flag: ''
          - os: ubuntu-22.04
            cpu_flag: -Dcpu=x86_64_v3
            target_flag: -Dtarget=x86_64-linux-musl
          - os: ubuntu-24.04-arm
            cpu_flag: ''
            target_flag: -Dtarget=aarch64-linux-musl
          - os: windows-2022
            cpu_flag: -Dcpu=x86_64_v3
            target_flag: ''
          - os: windows-2025
            cpu_flag: -Dcpu=x86_64_v3
            target_flag: ''
          - os: windows-11-arm
            cpu_flag: ''
            target_flag: ''

    steps:
      - name: Checkout
        uses: actions/checkout@11bd71901bbe5b1630ceea73d27597364c9af683 # ratchet:actions/checkout@v4
      - uses: mlugg/setup-zig@8d6198c65fb0feaa111df26e6b467fea8345e46f # ratchet:mlugg/setup-zig@v2.0.5
        with:
          version: 0.15.2
          use-cache: true
      - if: startsWith(matrix.os, 'ubuntu') || startsWith(matrix.os, 'macos')
        uses: cachix/install-nix-action@02a151ada4993995686f9ed4f1be7cfbb229e56f # ratchet:cachix/install-nix-action@v31
        with:
          nix_path: nixpkgs=channel:nixos-25.05

      # temp fix, see https://roc.zulipchat.com/#narrow/channel/395097-compiler-development/topic/CI/near/542085291
      - name: delete llvm-config
        if: startsWith(matrix.os, 'ubuntu') && endsWith(matrix.os, '-arm')
        run: |
          sudo rm /usr/lib/llvm-18/bin/llvm-config

      - name: build roc + repro executables
        uses: ./.github/actions/flaky-retry
        with:
          command: "zig build -Dfuzz -Dsystem-afl=false -Doptimize=ReleaseFast ${{ matrix.cpu_flag }} ${{ matrix.target_flag }}"
          error_string_contains: "EndOfStream"
          retry_count: 3

      - name: Check Builtin.roc formatting (Unix)
        if: runner.os != 'Windows'
        run: |
          ./zig-out/bin/roc fmt --check src/build/roc/Builtin.roc

      - name: Check Builtin.roc formatting (Windows)
        if: runner.os == 'Windows'
        run: |
          zig-out\bin\roc.exe fmt --check src/build/roc/Builtin.roc

      - name: Run Test Platforms (Unix)
        if: runner.os != 'Windows'
        run: |
          zig build test-cli ${{ matrix.target_flag }}

      - name: Setup MSVC (Windows)
        if: runner.os == 'Windows'
        uses: ilammy/msvc-dev-cmd@0b201ec74fa43914dc39ae48a89fd1d8cb592756  # ratchet:ilammy/msvc-dev-cmd@v1.13.0
        with:
          arch: ${{ matrix.os == 'windows-11-arm' && 'arm64' || 'x64' }}

      - name: Run Test Platforms (Windows)
        if: runner.os == 'Windows'
        run: |
          zig build test-cli

      - name: Build Test Platforms (cross-compile)
        if: runner.os != 'Windows'
        run: |
          ./ci/test_int_platform.sh

      - name: roc executable minimal check (Unix)
        if: runner.os != 'Windows'
        run: |
          ./zig-out/bin/roc check ./src/PROFILING/bench_repeated_check.roc

      - name: roc executable minimal check (Windows)
        if: runner.os == 'Windows'
        run: |
          zig-out\bin\roc.exe check ./src/PROFILING/bench_repeated_check.roc

      - name: zig snapshot tests
        run: zig build snapshot ${{ matrix.target_flag }} -- --debug

      # 1) in debug mode
      - name: build and execute tests, build repro executables
        uses: ./.github/actions/flaky-retry
        with:
          command: "zig build test -Dfuzz -Dsystem-afl=false ${{ matrix.target_flag }}"
          error_string_contains: "double roundtrip bundle"
          retry_count: 3

      # 2) in release mode
      - name: Build and execute tests, build repro executables. All in release mode.
        uses: ./.github/actions/flaky-retry
        with:
          command: "zig build test -Doptimize=ReleaseFast -Dfuzz -Dsystem-afl=false ${{ matrix.cpu_flag }} ${{ matrix.target_flag }}"
          error_string_contains: "double roundtrip bundle"
          retry_count: 3

      - name: Check for snapshot changes
        run: |
          git diff --exit-code test/snapshots || {
            echo ""
            echo ""
            echo "OOPS! It looks like the snapshots in 'test/snapshots' have changed.";
            echo "Please run 'zig build snapshot' locally, review the updates, and commit the changes.";
            echo ""
            echo "NOTE: If snapshots pass locally but fail in CI, you may need to merge origin/main";
            echo "into your branch first, then regenerate snapshots. CI tests your branch merged with";
            echo "main, so new snapshots from main can cause diffs when regenerated with your changes.";
            echo ""
            echo "Here's what changed:";
            echo ""
            git diff test/snapshots;
            exit 1;
          }

      - name: test with valgrind (ubuntu)
        # Sadly, with zig 0.14.1, this had to be disabled on arm.
        # Valgrind as of 3.25.1 does not support some arm instructions zig generates.
        # So valgrind only works happily on x86_64 linux.
        # We can re-evaluate as new version of zig/valgrind come out.
        if: ${{ matrix.os == 'ubuntu-22.04' }}
        run: |
<<<<<<< HEAD
          # Install libc6-dbg which is required for Valgrind's function redirections
=======
>>>>>>> e97207bb
          sudo apt-get update && sudo apt-get install -y libc6-dbg
          sudo snap install valgrind --classic
          valgrind --version
          ./ci/custom_valgrind.sh ./zig-out/bin/snapshot --debug --verbose
          ./ci/custom_valgrind.sh ./zig-out/bin/roc --no-cache test/str/app.roc
          ./ci/custom_valgrind.sh ./zig-out/bin/roc --no-cache test/int/app.roc
          # valgrind all app files in test/fx except those that read from stdin
          # find test/fx -maxdepth 1 -name "*.roc" -type f -exec grep -l "app \[main" {} + | xargs -I {} sh -c 'grep -L "Stdin" {} || true' | xargs -I {} ./ci/custom_valgrind.sh ./zig-out/bin/roc --no-cache {}

      - name: check if statically linked (ubuntu)
        if: startsWith(matrix.os, 'ubuntu')
        run: |
          file ./zig-out/bin/roc | grep "statically linked"

      - name: check if statically linked (macOS)
        if: startsWith(matrix.os, 'macos')
        run: |
          otool_out="$(otool -L ./zig-out/bin/roc)"
          num_lines=$(echo "$otool_out" | wc -l)
          if [ "$num_lines" -ne 2 ]; then
            echo "$otool_out"
            echo "Looks like you added a new dynamic dependency to the Roc executable, we want Roc to be super easy to install, so libSystem should be the only dynamic dependency."
            exit 1
          fi

      - name: check if statically linked (Windows)
        if: startsWith(matrix.os, 'windows')
        run: |
          $imports = (Get-Command zig-out\bin\roc.exe).FileVersionInfo.ImportCharacterSet
          if ($imports) {
              echo "Looks like the executable has dynamic dependencies. We want Roc to be super easy to install, so it should be statically linked."
              echo "Dynamic dependencies found:"
              $imports | ForEach-Object { echo "  $_" }
              exit 1
          }

      - name: Test inside nix too
        if: ${{ runner.os == 'Linux' || (runner.os == 'macOS' && runner.arch != 'X64') }}
        run: |
          git clean -fdx
          git reset --hard HEAD
          nix develop ./src/ -c zig build ${{ matrix.target_flag }} && zig build snapshot ${{ matrix.target_flag }} && zig build test ${{ matrix.target_flag }}

  zig-cross-compile:
    needs: check-once
    runs-on: ubuntu-24.04
    strategy:
      fail-fast: false
      matrix:
        target:
          - aarch64-linux-musl
          - aarch64-macos-none
          - aarch64-windows-gnu
          - arm-linux-musleabihf
          - x86-linux-musl
          - x86_64-linux-musl
          - x86_64-macos-none
          - x86_64-windows-gnu

    steps:
      - name: Checkout
        uses: actions/checkout@11bd71901bbe5b1630ceea73d27597364c9af683 # ratchet:actions/checkout@v4
      - uses: mlugg/setup-zig@8d6198c65fb0feaa111df26e6b467fea8345e46f # ratchet:mlugg/setup-zig@v2.0.5
        with:
          version: 0.15.2
          use-cache: true

      - name: cross compile with llvm
        uses: ./.github/actions/flaky-retry
        with:
          command: zig build -Dtarget=${{ matrix.target }}
          error_string_contains: "error: bad HTTP response code: '500 Internal Server Error'|TemporaryNameServerFailure|503"

  # Test cross-compilation with Roc's cross-compilation system (musl + glibc)
  roc-cross-compile:
    uses: ./.github/workflows/ci_cross_compile.yml<|MERGE_RESOLUTION|>--- conflicted
+++ resolved
@@ -215,10 +215,7 @@
         # We can re-evaluate as new version of zig/valgrind come out.
         if: ${{ matrix.os == 'ubuntu-22.04' }}
         run: |
-<<<<<<< HEAD
           # Install libc6-dbg which is required for Valgrind's function redirections
-=======
->>>>>>> e97207bb
           sudo apt-get update && sudo apt-get install -y libc6-dbg
           sudo snap install valgrind --classic
           valgrind --version
