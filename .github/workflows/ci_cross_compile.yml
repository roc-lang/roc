--- conflicted
+++ resolved
@@ -31,13 +31,8 @@
 
       - uses: mlugg/setup-zig@8d6198c65fb0feaa111df26e6b467fea8345e46f # 2.0.5
         with:
-<<<<<<< HEAD
           version: 0.15.1
-          use-cache: true
-=======
-          version: 0.14.1
           use-cache: false
->>>>>>> efbd695b
 
       - name: Setup MSVC (Windows)
         if: runner.os == 'Windows'
