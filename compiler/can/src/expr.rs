--- conflicted
+++ resolved
@@ -9,12 +9,8 @@
 use crate::pattern::{canonicalize_pattern, symbols_from_pattern, Pattern};
 use crate::procedure::References;
 use crate::scope::Scope;
-<<<<<<< HEAD
+use inlinable_string::InlinableString;
 use roc_collections::all::{MutMap, MutSet, SendMap};
-=======
-use inlinable_string::InlinableString;
-use roc_collections::all::{ImSet, MutMap, MutSet, SendMap};
->>>>>>> e32769ba
 use roc_module::ident::{Lowercase, TagName};
 use roc_module::low_level::LowLevel;
 use roc_module::operator::CalledVia;
@@ -59,13 +55,7 @@
 
     while let Some(expr) = stack.pop() {
         match expr {
-            Num(_, _)
-            | Int(_, _)
-            | Float(_, _)
-            | Str(_)
-            | BlockStr(_)
-            | EmptyRecord
-            | RuntimeError(_) => {}
+            Num(_, _) | Int(_, _) | Float(_, _) | Str(_) | EmptyRecord | RuntimeError(_) => {}
 
             Var(s) => {
                 used.insert(s);
