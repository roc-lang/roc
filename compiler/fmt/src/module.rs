use crate::annotation::{Formattable, Newlines};
use crate::collection::fmt_collection;
use crate::expr::fmt_str_literal;
use crate::spaces::{fmt_default_spaces, fmt_spaces, INDENT};
use crate::Buf;
use roc_parse::ast::{Collection, Module, Spaced};
use roc_parse::header::{
    AppHeader, ExposedName, HostedHeader, ImportsEntry, InterfaceHeader, ModuleName, PackageEntry,
    PackageName, PlatformHeader, PlatformRequires, To, TypedIdent,
};
use roc_parse::ident::UppercaseIdent;
use roc_region::all::Loc;

pub fn fmt_module<'a, 'buf>(buf: &mut Buf<'buf>, module: &'a Module<'a>) {
    match module {
        Module::Interface { header } => {
            fmt_interface_header(buf, header);
        }
        Module::App { header } => {
            fmt_app_header(buf, header);
        }
        Module::Platform { header } => {
            fmt_platform_header(buf, header);
        }
        Module::Hosted { header } => {
            fmt_hosted_header(buf, header);
        }
    }
}

pub fn fmt_interface_header<'a, 'buf>(buf: &mut Buf<'buf>, header: &'a InterfaceHeader<'a>) {
    let indent = INDENT;

    buf.indent(0);
    buf.push_str("interface");

    // module name
    fmt_default_spaces(buf, header.after_interface_keyword, indent);
    buf.push_str(header.name.value.as_str());

    // exposes
    fmt_default_spaces(buf, header.before_exposes, indent);
    buf.indent(indent);
    buf.push_str("exposes");
    fmt_default_spaces(buf, header.after_exposes, indent);
    fmt_exposes(buf, header.exposes, indent);

    // imports
    fmt_default_spaces(buf, header.before_imports, indent);
    buf.indent(indent);
    buf.push_str("imports");
    fmt_default_spaces(buf, header.after_imports, indent);
    fmt_imports(buf, header.imports, indent);
}

pub fn fmt_hosted_header<'a, 'buf>(buf: &mut Buf<'buf>, header: &'a HostedHeader<'a>) {
    let indent = INDENT;

    buf.indent(0);
    buf.push_str("hosted");

    // module name
    fmt_default_spaces(buf, header.after_hosted_keyword, indent);
    buf.push_str(header.name.value.as_str());

    // exposes
    fmt_default_spaces(buf, header.before_exposes, indent);
    buf.indent(indent);
    buf.push_str("exposes");
    fmt_default_spaces(buf, header.after_exposes, indent);
    fmt_exposes(buf, header.exposes, indent);

    // imports
    fmt_default_spaces(buf, header.before_imports, indent);
    buf.indent(indent);
    buf.push_str("imports");
    fmt_default_spaces(buf, header.after_imports, indent);
    fmt_imports(buf, header.imports, indent);

    // generates
    fmt_default_spaces(buf, header.before_generates, indent);
    buf.indent(indent);
    buf.push_str("generates");
    fmt_default_spaces(buf, header.after_generates, indent);
    buf.push_str(header.generates.into());

    // with
    fmt_default_spaces(buf, header.before_with, indent);
    buf.indent(indent);
    buf.push_str("with");
    fmt_default_spaces(buf, header.after_with, indent);
    fmt_exposes(buf, header.generates_with, indent);
}

pub fn fmt_app_header<'a, 'buf>(buf: &mut Buf<'buf>, header: &'a AppHeader<'a>) {
    let indent = INDENT;
    buf.indent(0);
    buf.push_str("app");

    fmt_default_spaces(buf, header.after_app_keyword, indent);
    fmt_str_literal(buf, header.name.value, indent);

    // packages
    fmt_default_spaces(buf, header.before_packages, indent);
    buf.indent(indent);
    buf.push_str("packages");
    fmt_default_spaces(buf, header.after_packages, indent);
    fmt_packages(buf, header.packages, indent);

    // imports
    fmt_default_spaces(buf, header.before_imports, indent);
    buf.indent(indent);
    buf.push_str("imports");
    fmt_default_spaces(buf, header.after_imports, indent);
    fmt_imports(buf, header.imports, indent);

    // provides
    fmt_default_spaces(buf, header.before_provides, indent);
    buf.indent(indent);
    buf.push_str("provides");
    fmt_default_spaces(buf, header.after_provides, indent);
    fmt_provides(buf, header.provides, header.provides_types, indent);
    fmt_default_spaces(buf, header.before_to, indent);
    buf.indent(indent);
    buf.push_str("to");
    fmt_default_spaces(buf, header.after_to, indent);
    fmt_to(buf, header.to.value, indent);
}

pub fn fmt_platform_header<'a, 'buf>(buf: &mut Buf<'buf>, header: &'a PlatformHeader<'a>) {
    let indent = INDENT;

    buf.indent(0);
    buf.push_str("platform");

    fmt_default_spaces(buf, header.after_platform_keyword, indent);
    fmt_package_name(buf, header.name.value, indent);

    // requires
    fmt_default_spaces(buf, header.before_requires, indent);
    buf.indent(indent);
    buf.push_str("requires");
    fmt_default_spaces(buf, header.after_requires, indent);
    fmt_requires(buf, &header.requires, indent);

    // exposes
    fmt_default_spaces(buf, header.before_exposes, indent);
    buf.indent(indent);
    buf.push_str("exposes");
    fmt_default_spaces(buf, header.after_exposes, indent);
    fmt_exposes(buf, header.exposes, indent);

    // packages
    fmt_default_spaces(buf, header.before_packages, indent);
    buf.indent(indent);
    buf.push_str("packages");
    fmt_default_spaces(buf, header.after_packages, indent);
    fmt_packages(buf, header.packages, indent);

    // imports
    fmt_default_spaces(buf, header.before_imports, indent);
    buf.indent(indent);
    buf.push_str("imports");
    fmt_default_spaces(buf, header.after_imports, indent);
    fmt_imports(buf, header.imports, indent);

    // provides
    fmt_default_spaces(buf, header.before_provides, indent);
    buf.indent(indent);
    buf.push_str("provides");
    fmt_default_spaces(buf, header.after_provides, indent);
    fmt_provides(buf, header.provides, None, indent);
}

fn fmt_requires<'a, 'buf>(buf: &mut Buf<'buf>, requires: &PlatformRequires<'a>, indent: u16) {
    fmt_collection(buf, indent, '{', '}', requires.rigids, Newlines::No);

    buf.push_str(" {");
    buf.spaces(1);
    requires.signature.value.format(buf, indent);
    buf.push_str(" }");
}

<<<<<<< HEAD
fn fmt_effects<'a, 'buf>(buf: &mut Buf<'buf>, effects: &Effects<'a>, indent: u16) {
    fmt_default_spaces(buf, effects.spaces_before_effects_keyword, indent);
    buf.indent(indent);
    buf.push_str("effects");
    fmt_default_spaces(buf, effects.spaces_after_effects_keyword, indent);

    buf.indent(indent);
    buf.push_str(effects.effect_shortname);
    buf.push('.');
    buf.push_str(effects.effect_type_name);

    fmt_default_spaces(buf, effects.spaces_after_type_name, indent);

    fmt_collection(
        buf,
        indent + INDENT,
        '{',
        '}',
        effects.entries,
        Newlines::No,
    )
}

=======
>>>>>>> 1bb46026
impl<'a> Formattable for TypedIdent<'a> {
    fn is_multiline(&self) -> bool {
        false
    }

    fn format<'buf>(&self, buf: &mut Buf<'buf>, indent: u16) {
        buf.indent(indent);
        buf.push_str(self.ident.value);
        fmt_default_spaces(buf, self.spaces_before_colon, indent);
        buf.push_str(":");
        buf.spaces(1);
        self.ann.value.format(buf, indent);
    }
}

fn fmt_package_name<'buf>(buf: &mut Buf<'buf>, name: PackageName, _indent: u16) {
    buf.push('"');
    buf.push_str_allow_spaces(name.0);
    buf.push('"');
}

impl<'a, T: Formattable> Formattable for Spaced<'a, T> {
    fn is_multiline(&self) -> bool {
        use Spaced::*;

        match self {
            Item(formattable) => formattable.is_multiline(),
            SpaceBefore(formattable, spaces) | SpaceAfter(formattable, spaces) => {
                !spaces.is_empty() || formattable.is_multiline()
            }
        }
    }

    fn format_with_options<'buf>(
        &self,
        buf: &mut Buf<'buf>,
        parens: crate::annotation::Parens,
        newlines: Newlines,
        indent: u16,
    ) {
        match self {
            Spaced::Item(item) => {
                item.format_with_options(buf, parens, newlines, indent);
            }
            Spaced::SpaceBefore(item, spaces) => {
                fmt_spaces(buf, spaces.iter(), indent);
                item.format_with_options(buf, parens, newlines, indent);
            }
            Spaced::SpaceAfter(item, spaces) => {
                item.format_with_options(buf, parens, newlines, indent);
                fmt_spaces(buf, spaces.iter(), indent);
            }
        }
    }
}

fn fmt_imports<'a, 'buf>(
    buf: &mut Buf<'buf>,
    loc_entries: Collection<'a, Loc<Spaced<'a, ImportsEntry<'a>>>>,
    indent: u16,
) {
    fmt_collection(buf, indent + INDENT, '[', ']', loc_entries, Newlines::No)
}

fn fmt_provides<'a, 'buf>(
    buf: &mut Buf<'buf>,
    loc_exposed_names: Collection<'a, Loc<Spaced<'a, ExposedName<'a>>>>,
    loc_provided_types: Option<Collection<'a, Loc<Spaced<'a, UppercaseIdent<'a>>>>>,
    indent: u16,
) {
    fmt_collection(buf, indent, '[', ']', loc_exposed_names, Newlines::No);
    if let Some(loc_provided) = loc_provided_types {
        fmt_default_spaces(buf, &[], indent);
        fmt_collection(buf, indent + INDENT, '{', '}', loc_provided, Newlines::No);
    }
}

fn fmt_to<'buf>(buf: &mut Buf<'buf>, to: To, indent: u16) {
    match to {
        To::ExistingPackage(name) => {
            buf.push_str(name);
        }
        To::NewPackage(package_name) => fmt_package_name(buf, package_name, indent),
    }
}

fn fmt_exposes<'buf, N: Formattable + Copy>(
    buf: &mut Buf<'buf>,
    loc_entries: Collection<'_, Loc<Spaced<'_, N>>>,
    indent: u16,
) {
    fmt_collection(buf, indent + INDENT, '[', ']', loc_entries, Newlines::No)
}

pub trait FormatName {
    fn format<'buf>(&self, buf: &mut Buf<'buf>);
}

impl<'a> FormatName for &'a str {
    fn format<'buf>(&self, buf: &mut Buf<'buf>) {
        buf.push_str(self)
    }
}

impl<'a> FormatName for ModuleName<'a> {
    fn format<'buf>(&self, buf: &mut Buf<'buf>) {
        buf.push_str(self.as_str());
    }
}

impl<'a> Formattable for ModuleName<'a> {
    fn is_multiline(&self) -> bool {
        false
    }

    fn format<'buf>(&self, buf: &mut Buf<'buf>, _indent: u16) {
        buf.push_str(self.as_str());
    }
}

impl<'a> Formattable for ExposedName<'a> {
    fn is_multiline(&self) -> bool {
        false
    }

    fn format<'buf>(&self, buf: &mut Buf<'buf>, indent: u16) {
        buf.indent(indent);
        buf.push_str(self.as_str());
    }
}

impl<'a> FormatName for ExposedName<'a> {
    fn format<'buf>(&self, buf: &mut Buf<'buf>) {
        buf.push_str(self.as_str());
    }
}

fn fmt_packages<'a, 'buf>(
    buf: &mut Buf<'buf>,
    loc_entries: Collection<'a, Loc<Spaced<'a, PackageEntry<'a>>>>,
    indent: u16,
) {
    fmt_collection(buf, indent, '{', '}', loc_entries, Newlines::No)
}

impl<'a> Formattable for PackageEntry<'a> {
    fn is_multiline(&self) -> bool {
        false
    }

    fn format<'buf>(&self, buf: &mut Buf<'buf>, indent: u16) {
        fmt_packages_entry(buf, self, indent);
    }
}

impl<'a> Formattable for ImportsEntry<'a> {
    fn is_multiline(&self) -> bool {
        false
    }

    fn format<'buf>(&self, buf: &mut Buf<'buf>, indent: u16) {
        fmt_imports_entry(buf, self, indent);
    }
}
fn fmt_packages_entry<'a, 'buf>(buf: &mut Buf<'buf>, entry: &PackageEntry<'a>, indent: u16) {
    buf.push_str(entry.shorthand);
    buf.push(':');
    fmt_default_spaces(buf, entry.spaces_after_shorthand, indent);
    fmt_package_name(buf, entry.package_name.value, indent);
}

fn fmt_imports_entry<'a, 'buf>(buf: &mut Buf<'buf>, entry: &ImportsEntry<'a>, indent: u16) {
    use roc_parse::header::ImportsEntry::*;

    buf.indent(indent);

    match entry {
        Module(module, loc_exposes_entries) => {
            buf.push_str(module.as_str());

            if !loc_exposes_entries.is_empty() {
                buf.push('.');

                fmt_collection(buf, indent, '{', '}', *loc_exposes_entries, Newlines::No)
            }
        }

        Package(pkg, name, entries) => {
            buf.push_str(pkg);
            buf.push('.');
            buf.push_str(name.as_str());

            if !entries.is_empty() {
                buf.push('.');

                fmt_collection(buf, indent, '{', '}', *entries, Newlines::No)
            }
        }
    }
}<|MERGE_RESOLUTION|>--- conflicted
+++ resolved
@@ -181,32 +181,6 @@
     buf.push_str(" }");
 }
 
-<<<<<<< HEAD
-fn fmt_effects<'a, 'buf>(buf: &mut Buf<'buf>, effects: &Effects<'a>, indent: u16) {
-    fmt_default_spaces(buf, effects.spaces_before_effects_keyword, indent);
-    buf.indent(indent);
-    buf.push_str("effects");
-    fmt_default_spaces(buf, effects.spaces_after_effects_keyword, indent);
-
-    buf.indent(indent);
-    buf.push_str(effects.effect_shortname);
-    buf.push('.');
-    buf.push_str(effects.effect_type_name);
-
-    fmt_default_spaces(buf, effects.spaces_after_type_name, indent);
-
-    fmt_collection(
-        buf,
-        indent + INDENT,
-        '{',
-        '}',
-        effects.entries,
-        Newlines::No,
-    )
-}
-
-=======
->>>>>>> 1bb46026
 impl<'a> Formattable for TypedIdent<'a> {
     fn is_multiline(&self) -> bool {
         false
