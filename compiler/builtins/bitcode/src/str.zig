const std = @import("std");
const mem = std.mem;
const Allocator = mem.Allocator;
const unicode = std.unicode;
const testing = std.testing;
const expectEqual = testing.expectEqual;
const expect = testing.expect;

const RocStr = extern struct {
    str_bytes: ?[*]u8,
    str_len: usize,

    pub inline fn empty() RocStr {
        return RocStr{
            .str_len = 0,
            .str_bytes = null,
        };
    }

    // This clones the pointed-to bytes if they won't fit in a
    // small string, and returns a (pointer, len) tuple which points to them.
<<<<<<< HEAD
    pub fn init(allocator: *Allocator, bytesPtr: [*]const u8, length: usize) RocStr {
        const rocStrSize = @sizeOf(RocStr);

        if (length < rocStrSize) {
            const retSmallStr = RocStr.empty();
            const targetPtr = @ptrToInt(&retSmallStr);
=======
    pub fn init(bytes: [*]const u8, length: usize) RocStr {
        const roc_str_size = @sizeOf(RocStr);

        if (length < roc_str_size) {
            var ret_small_str = RocStr.empty();
            const target_ptr = @ptrToInt(&ret_small_str);
>>>>>>> 7b5eb086
            var index: u8 = 0;

            // TODO isn't there a way to bulk-zero data in Zig?
            // Zero out the data, just to be safe
            while (index < roc_str_size) {
                var offset_ptr = @intToPtr(*u8, target_ptr + index);
                offset_ptr.* = 0;
                index += 1;
            }

            // TODO rewrite this into a for loop
            index = 0;
            while (index < length) {
<<<<<<< HEAD
                var offsetPtr = @intToPtr(*u8, targetPtr + index);
                offsetPtr.* = bytesPtr[index];
=======
                var offset_ptr = @intToPtr(*u8, target_ptr + index);
                offset_ptr.* = bytes[index];
>>>>>>> 7b5eb086
                index += 1;
            }

            // set the final byte to be the length
            const final_byte_ptr = @intToPtr(*u8, target_ptr + roc_str_size - 1);
            final_byte_ptr.* = @truncate(u8, length) ^ 0b10000000;

            return ret_small_str;
        } else {
            var result = allocateStr(allocator, u64, InPlace.Clone, length);

<<<<<<< HEAD
            @memcpy(@ptrCast([*]u8, result.bytesPtr), bytesPtr, length);
=======
            @memcpy(@ptrCast([*]u8, result.str_bytes), bytes, length);
>>>>>>> 7b5eb086

            return result;
        }
    }

    // This takes ownership of the pointed-to bytes if they won't fit in a
    // small string, and returns a (pointer, len) tuple which points to them.
    pub fn withCapacity(length: usize) RocStr {
        const roc_str_size = @sizeOf(RocStr);

        if (length < roc_str_size) {
            return RocStr.empty();
        } else {
<<<<<<< HEAD
            var newBytes: []u8 = mem.dupe(allocator, u8, bytes_ptr[0..length]) catch unreachable;

            var newBytesPtr: [*]u8 = @ptrCast([*]u8, &new_bytes);

            return RocStr{
                .bytesPtr = newBytesPtr,
                .bytesCount = length,
            };
        }
    }

    pub fn deinit(self: RocStr, allocator: *Allocator) void {
        if (!self.isSmallStr() and !self.isEmpty()) {
            const strBytesPtr: [*]u8 = self.bytesPtr orelse unreachable;

            const strBytes: []u8 = strBytesPtr[0..self.bytesCount];
            allocator.free(strBytes);
=======
            var new_bytes: [*]u8 = @ptrCast([*]u8, malloc(length));

            return RocStr{
                .str_bytes = new_bytes,
                .str_len = length,
            };
        }
    }

    pub fn deinit(self: RocStr) void {
        if (!self.isSmallStr()) {
            const str_bytes: [*]u8 = self.str_bytes orelse unreachable;

            free(str_bytes);
>>>>>>> 7b5eb086
        }
    }

    pub fn eq(self: RocStr, other: RocStr) bool {
        const self_bytes_ptr: ?[*]const u8 = self.str_bytes;
        const other_bytes_ptr: ?[*]const u8 = other.str_bytes;

        // If they are byte-for-byte equal, they're definitely equal!
        if (self_bytes_ptr == other_bytes_ptr and self.str_len == other.str_len) {
            return true;
        }

        const self_len = self.len();
        const other_len = other.len();

        // If their lengths are different, they're definitely unequal.
        if (self_len != other_len) {
            return false;
        }

        const self_u8_ptr: [*]const u8 = @ptrCast([*]const u8, &self);
        const other_u8_ptr: [*]const u8 = @ptrCast([*]const u8, &other);
        const self_bytes: [*]const u8 = if (self.isSmallStr() or self.isEmpty()) self_u8_ptr else self_bytes_ptr orelse unreachable;
        const other_bytes: [*]const u8 = if (other.isSmallStr() or other.isEmpty()) other_u8_ptr else other_bytes_ptr orelse unreachable;

        var index: usize = 0;

        // TODO rewrite this into a for loop
        const length = self.len();
        while (index < length) {
            if (self_bytes[index] != other_bytes[index]) {
                return false;
            }

            index = index + 1;
        }

        return true;
    }

    pub fn isSmallStr(self: RocStr) bool {
        return @bitCast(isize, self.str_len) < 0;
    }

    pub fn len(self: RocStr) usize {
        const bytes: [*]const u8 = @ptrCast([*]const u8, &self);
        const last_byte = bytes[@sizeOf(RocStr) - 1];
        const small_len = @as(usize, last_byte ^ 0b1000_0000);
        const big_len = self.str_len;

        // Since this conditional would be prone to branch misprediction,
        // make sure it will compile to a cmov.
        return if (self.isSmallStr()) small_len else big_len;
    }

    pub fn isEmpty(self: RocStr) bool {
        return self.len() == 0;
    }

    pub fn asU8ptr(self: RocStr) [*]u8 {
        const if_small = &@bitCast([16]u8, self);
        const if_big = @ptrCast([*]u8, self.str_bytes);
        return if (self.isSmallStr() or self.isEmpty()) if_small else if_big;
    }

    // Given a pointer to some bytes, write the first (len) bytes of this
    // RocStr's contents into it.
    //
    // One use for this function is writing into an `alloca` for a C string that
    // only needs to live long enough to be passed as an argument to
    // a C function - like the file path argument to `fopen`.
    pub fn memcpy(self: RocStr, dest: [*]u8, len: usize) void {
        const small_src = @ptrCast(*u8, self);
        const big_src = self.str_bytes_ptr;

        // For a small string, copy the bytes directly from `self`.
        // For a large string, copy from the pointed-to bytes.

        // Since this conditional would be prone to branch misprediction,
        // make sure it will compile to a cmov.
        const src: [*]u8 = if (self.isSmallStr()) small_src else big_src;

        @memcpy(dest, src, len);
    }

    test "RocStr.eq: equal" {
<<<<<<< HEAD
        const str1Len = 3;
        var str1: [str1Len]u8 = "abc".*;
        const str1Ptr: [*]u8 = &str1;
        var rocStr1 = RocStr.init(testing.allocator, str1Ptr, str1Len);

        const str2Len = 3;
        var str2: [str2Len]u8 = "abc".*;
        const str2Ptr: [*]u8 = &str2;
        var rocStr2 = RocStr.init(testing.allocator, str2Ptr, str2Len);
=======
        const str1_len = 3;
        var str1: [str1_len]u8 = "abc".*;
        const str1_ptr: [*]u8 = &str1;
        var roc_str1 = RocStr.init(str1_ptr, str1_len);

        const str2_len = 3;
        var str2: [str2_len]u8 = "abc".*;
        const str2_ptr: [*]u8 = &str2;
        var roc_str2 = RocStr.init(str2_ptr, str2_len);
>>>>>>> 7b5eb086

        // TODO: fix those tests
        // expect(roc_str1.eq(roc_str2));

<<<<<<< HEAD
        rocStr1.deinit(testing.allocator);
        rocStr2.deinit(testing.allocator);
    }

    test "RocStr.eq: not equal different length" {
        const str1Len = 4;
        var str1: [str1Len]u8 = "abcd".*;
        const str1Ptr: [*]u8 = &str1;
        var rocStr1 = RocStr.init(testing.allocator, str1Ptr, str1Len);

        const str2Len = 3;
        var str2: [str2Len]u8 = "abc".*;
        const str2Ptr: [*]u8 = &str2;
        var rocStr2 = RocStr.init(testing.allocator, str2Ptr, str2Len);
=======
        roc_str1.deinit();
        roc_str2.deinit();
    }

    test "RocStr.eq: not equal different length" {
        const str1_len = 4;
        var str1: [str1_len]u8 = "abcd".*;
        const str1_ptr: [*]u8 = &str1;
        var roc_str1 = RocStr.init(str1_ptr, str1_len);

        const str2_len = 3;
        var str2: [str2_len]u8 = "abc".*;
        const str2_ptr: [*]u8 = &str2;
        var roc_str2 = RocStr.init(str2_ptr, str2_len);
>>>>>>> 7b5eb086

        expect(!roc_str1.eq(roc_str2));

<<<<<<< HEAD
        rocStr1.deinit(testing.allocator);
        rocStr2.deinit(testing.allocator);
    }

    test "RocStr.eq: not equal same length" {
        const str1Len = 3;
        var str1: [str1Len]u8 = "acb".*;
        const str1Ptr: [*]u8 = &str1;
        var rocStr1 = RocStr.init(testing.allocator, str1Ptr, str1Len);

        const str2Len = 3;
        var str2: [str2Len]u8 = "abc".*;
        const str2Ptr: [*]u8 = &str2;
        var rocStr2 = RocStr.init(testing.allocator, str2Ptr, str2Len);
=======
        roc_str1.deinit();
        roc_str2.deinit();
    }

    test "RocStr.eq: not equal same length" {
        const str1_len = 3;
        var str1: [str1_len]u8 = "acb".*;
        const str1_ptr: [*]u8 = &str1;
        var roc_str1 = RocStr.init(str1_ptr, str1_len);

        const str2_len = 3;
        var str2: [str2_len]u8 = "abc".*;
        const str2_ptr: [*]u8 = &str2;
        var roc_str2 = RocStr.init(str2_ptr, str2_len);
>>>>>>> 7b5eb086

        // TODO: fix those tests
        // expect(!roc_str1.eq(roc_str2));

<<<<<<< HEAD
        rocStr1.deinit(testing.allocator);
        rocStr2.deinit(testing.allocator);
=======
        roc_str1.deinit();
        roc_str2.deinit();
>>>>>>> 7b5eb086
    }
};

// Str.numberOfBytes

pub fn strNumberOfBytes(string: RocStr) callconv(.C) usize {
    return string.len();
}

// Str.fromInt
pub fn strFromIntC(int: i64) callconv(.C) RocStr {
    return strFromInt(std.heap.c_allocator, int);
}

inline fn strFromInt(allocator: *Allocator, int: i64) RocStr {
    // prepare for having multiple integer types in the future
    return strFromIntHelp(allocator, i64, int);
}

fn strFromIntHelp(allocator: *Allocator, comptime T: type, int: T) RocStr {
    // determine maximum size for this T
    comptime const size = comptime blk: {
        // the string representation of the minimum i128 value uses at most 40 characters
        var buf: [40]u8 = undefined;
        var result = std.fmt.bufPrint(&buf, "{}", .{std.math.minInt(T)}) catch unreachable;
        break :blk result.len;
    };

    var buf: [size]u8 = undefined;
    const result = std.fmt.bufPrint(&buf, "{}", .{int}) catch unreachable;

    return RocStr.init(allocator, &buf, result.len);
}

// Str.split

<<<<<<< HEAD
inline fn strSplitInPlace(allocator: *Allocator, array: [*]RocStr, string: RocStr, delimiter: RocStr) void {
    var retArrayIndex: usize = 0;
    var sliceStartIndex: usize = 0;
    var strIndex: usize = 0;
=======
pub fn strSplitInPlace(array: [*]RocStr, array_len: usize, string: RocStr, delimiter: RocStr) callconv(.C) void {
    var ret_array_index: usize = 0;
    var sliceStart_index: usize = 0;
    var str_index: usize = 0;
>>>>>>> 7b5eb086

    const str_bytes = string.asU8ptr();
    const str_len = string.len();

    const delimiter_bytes_ptrs = delimiter.asU8ptr();
    const delimiter_len = delimiter.len();

    if (str_len > delimiter_len) {
        const end_index: usize = str_len - delimiter_len + 1;
        while (str_index <= end_index) {
            var delimiter_index: usize = 0;
            var matches_delimiter = true;

            while (delimiter_index < delimiter_len) {
                var delimiterChar = delimiter_bytes_ptrs[delimiter_index];
                var strChar = str_bytes[str_index + delimiter_index];

                if (delimiterChar != strChar) {
                    matches_delimiter = false;
                    break;
                }

                delimiter_index += 1;
            }

            if (matches_delimiter) {
                const segment_len: usize = str_index - sliceStart_index;

<<<<<<< HEAD
                array[retArrayIndex] = RocStr.init(allocator, bytesPtr + sliceStartIndex, segmentLen);
                sliceStartIndex = strIndex + delimiterLen;
                retArrayIndex += 1;
                strIndex += delimiterLen;
=======
                array[ret_array_index] = RocStr.init(str_bytes + sliceStart_index, segment_len);
                sliceStart_index = str_index + delimiter_len;
                ret_array_index += 1;
                str_index += delimiter_len;
>>>>>>> 7b5eb086
            } else {
                str_index += 1;
            }
        }
    }

<<<<<<< HEAD
    array[retArrayIndex] = RocStr.init(allocator, bytesPtr + sliceStartIndex, bytesCount - sliceStartIndex);
}

// When we actually use this in Roc, libc will be linked so we have access to std.heap.c_allocator
pub fn strSplitInPlaceC(array: [*]RocStr, string: RocStr, delimiter: RocStr) callconv(.C) void {
    strSplitInPlace(std.heap.c_allocator, array, string, delimiter);
=======
    array[ret_array_index] = RocStr.init(str_bytes + sliceStart_index, str_len - sliceStart_index);
>>>>>>> 7b5eb086
}

test "strSplitInPlace: no delimiter" {
    // Str.split "abc" "!" == [ "abc" ]
<<<<<<< HEAD
    const strArr = "abc";
    const str = RocStr.init(testing.allocator, strArr, strArr.len);

    const delimiterArr = "!";
    const delimiter = RocStr.init(testing.allocator, delimiterArr, delimiterArr.len);
=======
    const str_arr = "abc";
    const str = RocStr.init(str_arr, str_arr.len);

    const delimiter_arr = "!";
    const delimiter = RocStr.init(delimiter_arr, delimiter_arr.len);
>>>>>>> 7b5eb086

    var array: [1]RocStr = undefined;
    const array_ptr: [*]RocStr = &array;

<<<<<<< HEAD
    strSplitInPlace(testing.allocator, arrayPtr, str, delimiter);
=======
    strSplitInPlace(array_ptr, 1, str, delimiter);
>>>>>>> 7b5eb086

    var expected = [1]RocStr{
        str,
    };

    defer {
        for (array) |rocStr| {
            rocStr.deinit(testing.allocator);
        }

<<<<<<< HEAD
        for (expected) |rocStr| {
            rocStr.deinit(testing.allocator);
        }

        str.deinit(testing.allocator);
        delimiter.deinit(testing.allocator);
=======
    for (array) |roc_str| {
        roc_str.deinit();
    }

    for (expected) |roc_str| {
        roc_str.deinit();
>>>>>>> 7b5eb086
    }

    expectEqual(array.len, expected.len);
    expect(array[0].eq(expected[0]));
}

test "strSplitInPlace: empty end" {
<<<<<<< HEAD
    const strArr = "1---- ---- ---- ---- ----2---- ---- ---- ---- ----";
    const str = RocStr.init(testing.allocator, strArr, strArr.len);

    const delimiterArr = "---- ---- ---- ---- ----";
    const delimiter = RocStr.init(testing.allocator, delimiterArr, delimiterArr.len);

    var array: [3]RocStr = [_]RocStr{
=======
    const str_arr = "1---- ---- ---- ---- ----2---- ---- ---- ---- ----";
    const str = RocStr.init(str_arr, str_arr.len);

    const delimiter_arr = "---- ---- ---- ---- ----";
    const delimiter = RocStr.init(delimiter_arr, delimiter_arr.len);

    const array_len: usize = 3;
    var array: [array_len]RocStr = [_]RocStr{
>>>>>>> 7b5eb086
        undefined,
        undefined,
        undefined,
    };
    const array_ptr: [*]RocStr = &array;

<<<<<<< HEAD
    strSplitInPlace(testing.allocator, arrayPtr, str, delimiter);
=======
    strSplitInPlace(array_ptr, array_len, str, delimiter);
>>>>>>> 7b5eb086

    const one = RocStr.init(testing.allocator, "1", 1);
    const two = RocStr.init(testing.allocator, "2", 1);

    var expected = [3]RocStr{
        one, two, RocStr.empty(),
    };

    defer {
        for (array) |rocStr| {
            rocStr.deinit(testing.allocator);
        }

        for (expected) |rocStr| {
            rocStr.deinit(testing.allocator);
        }

        str.deinit(testing.allocator);
        delimiter.deinit(testing.allocator);
    }

    expectEqual(array.len, expected.len);
    expect(array[0].eq(expected[0]));
    expect(array[1].eq(expected[1]));
    expect(array[2].eq(expected[2]));
}

test "strSplitInPlace: delimiter on sides" {
<<<<<<< HEAD
    const strArr = "tttghittt";
    const str = RocStr.init(testing.allocator, strArr, strArr.len);

    const delimiterArr = "ttt";
    const delimiter = RocStr.init(testing.allocator, delimiterArr, delimiterArr.len);

    var array: [3]RocStr = [_]RocStr{
=======
    const str_arr = "tttghittt";
    const str = RocStr.init(str_arr, str_arr.len);

    const delimiter_arr = "ttt";
    const delimiter = RocStr.init(delimiter_arr, delimiter_arr.len);

    const array_len: usize = 3;
    var array: [array_len]RocStr = [_]RocStr{
>>>>>>> 7b5eb086
        undefined,
        undefined,
        undefined,
    };
<<<<<<< HEAD
    const arrayPtr: [*]RocStr = &array;
    strSplitInPlace(testing.allocator, arrayPtr, str, delimiter);

    const ghiArr = "ghi";
    const ghi = RocStr.init(testing.allocator, ghiArr, ghiArr.len);
=======
    const array_ptr: [*]RocStr = &array;
    strSplitInPlace(array_ptr, array_len, str, delimiter);

    const ghi_arr = "ghi";
    const ghi = RocStr.init(ghi_arr, ghi_arr.len);
>>>>>>> 7b5eb086

    var expected = [3]RocStr{
        RocStr.empty(), ghi, RocStr.empty(),
    };

    defer {
        for (array) |rocStr| {
            rocStr.deinit(testing.allocator);
        }

        for (expected) |rocStr| {
            rocStr.deinit(testing.allocator);
        }

        str.deinit(testing.allocator);
        delimiter.deinit(testing.allocator);
    }

    expectEqual(array.len, expected.len);
    expect(array[0].eq(expected[0]));
    expect(array[1].eq(expected[1]));
    expect(array[2].eq(expected[2]));
}

test "strSplitInPlace: three pieces" {
    // Str.split "a!b!c" "!" == [ "a", "b", "c" ]
<<<<<<< HEAD
    const strArr = "a!b!c";
    const str = RocStr.init(testing.allocator, strArr, strArr.len);

    const delimiterArr = "!";
    const delimiter = RocStr.init(testing.allocator, delimiterArr, delimiterArr.len);
=======
    const str_arr = "a!b!c";
    const str = RocStr.init(str_arr, str_arr.len);

    const delimiter_arr = "!";
    const delimiter = RocStr.init(delimiter_arr, delimiter_arr.len);
>>>>>>> 7b5eb086

    const array_len: usize = 3;
    var array: [array_len]RocStr = undefined;
    const array_ptr: [*]RocStr = &array;

<<<<<<< HEAD
    strSplitInPlace(testing.allocator, arrayPtr, str, delimiter);
=======
    strSplitInPlace(array_ptr, array_len, str, delimiter);
>>>>>>> 7b5eb086

    const a = RocStr.init(testing.allocator, "a", 1);
    const b = RocStr.init(testing.allocator, "b", 1);
    const c = RocStr.init(testing.allocator, "c", 1);

    var expected_array = [array_len]RocStr{
        a, b, c,
    };

<<<<<<< HEAD
    defer {
        for (array) |rocStr| {
            rocStr.deinit(testing.allocator);
        }

        for (expectedArray) |rocStr| {
            rocStr.deinit(testing.allocator);
        }

        str.deinit(testing.allocator);
        delimiter.deinit(testing.allocator);
    }

    expectEqual(expectedArray.len, array.len);
    expect(array[0].eq(expectedArray[0]));
    expect(array[1].eq(expectedArray[1]));
    expect(array[2].eq(expectedArray[2]));
=======
    expectEqual(expected_array.len, array.len);
    expect(array[0].eq(expected_array[0]));
    expect(array[1].eq(expected_array[1]));
    expect(array[2].eq(expected_array[2]));
>>>>>>> 7b5eb086
}

// This is used for `Str.split : Str, Str -> Array Str
// It is used to count how many segments the input `_str`
// needs to be broken into, so that we can allocate a array
// of that size. It always returns at least 1.
pub fn countSegments(string: RocStr, delimiter: RocStr) callconv(.C) usize {
    const str_bytes = string.asU8ptr();
    const str_len = string.len();

    const delimiter_bytes_ptrs = delimiter.asU8ptr();
    const delimiter_len = delimiter.len();

    var count: usize = 1;

    if (str_len > delimiter_len) {
        var str_index: usize = 0;
        const end_cond: usize = str_len - delimiter_len + 1;

        while (str_index < end_cond) {
            var delimiter_index: usize = 0;

            var matches_delimiter = true;

            while (delimiter_index < delimiter_len) {
                const delimiterChar = delimiter_bytes_ptrs[delimiter_index];
                const strChar = str_bytes[str_index + delimiter_index];

                if (delimiterChar != strChar) {
                    matches_delimiter = false;
                    break;
                }

                delimiter_index += 1;
            }

            if (matches_delimiter) {
                count += 1;
            }

            str_index += 1;
        }
    }

    return count;
}

test "countSegments: long delimiter" {
    // Str.split "str" "delimiter" == [ "str" ]
    // 1 segment
<<<<<<< HEAD
    const strArr = "str";
    const str = RocStr.init(testing.allocator, strArr, strArr.len);

    const delimiterArr = "delimiter";
    const delimiter = RocStr.init(testing.allocator, delimiterArr, delimiterArr.len);

    defer {
        str.deinit(testing.allocator);
        delimiter.deinit(testing.allocator);
    }
=======
    const str_arr = "str";
    const str = RocStr.init(str_arr, str_arr.len);

    const delimiter_arr = "delimiter";
    const delimiter = RocStr.init(delimiter_arr, delimiter_arr.len);
>>>>>>> 7b5eb086

    const segments_count = countSegments(str, delimiter);

<<<<<<< HEAD
    expectEqual(segmentsCount, 1);

    str.deinit(testing.allocator);
    delimiter.deinit(testing.allocator);
=======
    expectEqual(segments_count, 1);
>>>>>>> 7b5eb086
}

test "countSegments: delimiter at start" {
    // Str.split "hello there" "hello" == [ "", " there" ]
    // 2 segments
<<<<<<< HEAD
    const strArr = "hello there";
    const str = RocStr.init(testing.allocator, strArr, strArr.len);

    const delimiterArr = "hello";
    const delimiter = RocStr.init(testing.allocator, delimiterArr, delimiterArr.len);

    defer {
        str.deinit(testing.allocator);
        delimiter.deinit(testing.allocator);
    }
=======
    const str_arr = "hello there";
    const str = RocStr.init(str_arr, str_arr.len);

    const delimiter_arr = "hello";
    const delimiter = RocStr.init(delimiter_arr, delimiter_arr.len);
>>>>>>> 7b5eb086

    const segments_count = countSegments(str, delimiter);

    expectEqual(segments_count, 2);
}

test "countSegments: delimiter interspered" {
    // Str.split "a!b!c" "!" == [ "a", "b", "c" ]
    // 3 segments
<<<<<<< HEAD
    const strArr = "a!b!c";
    const str = RocStr.init(testing.allocator, strArr, strArr.len);

    const delimiterArr = "!";
    const delimiter = RocStr.init(testing.allocator, delimiterArr, delimiterArr.len);

    defer {
        str.deinit(testing.allocator);
        delimiter.deinit(testing.allocator);
    }
=======
    const str_arr = "a!b!c";
    const str = RocStr.init(str_arr, str_arr.len);

    const delimiter_arr = "!";
    const delimiter = RocStr.init(delimiter_arr, delimiter_arr.len);
>>>>>>> 7b5eb086

    const segments_count = countSegments(str, delimiter);

    expectEqual(segments_count, 3);
}

// Str.countGraphemeClusters
const grapheme = @import("helpers/grapheme.zig");

pub fn countGraphemeClusters(string: RocStr) callconv(.C) usize {
    if (string.isEmpty()) {
        return 0;
    }

    const bytes_len = string.len();
    const bytes_ptr = string.asU8ptr();

    var bytes = bytes_ptr[0..bytes_len];
    var iter = (unicode.Utf8View.init(bytes) catch unreachable).iterator();

    var count: usize = 0;
    var grapheme_break_state: ?grapheme.BoundClass = null;
    var grapheme_break_state_ptr = &grapheme_break_state;
    var opt_last_codepoint: ?u21 = null;
    while (iter.nextCodepoint()) |cur_codepoint| {
        if (opt_last_codepoint) |last_codepoint| {
            var did_break = grapheme.isGraphemeBreak(last_codepoint, cur_codepoint, grapheme_break_state_ptr);
            if (did_break) {
                count += 1;
                grapheme_break_state = null;
            }
        }
        opt_last_codepoint = cur_codepoint;
    }

    // If there are no breaks, but the str is not empty, then there
    // must be a single grapheme
    if (bytes_len != 0) {
        count += 1;
    }

    return count;
}

fn rocStrFromLiteral(bytes_arr: *const []u8) RocStr {}

test "countGraphemeClusters: empty string" {
    const count = countGraphemeClusters(RocStr.empty());
    expectEqual(count, 0);
}

test "countGraphemeClusters: ascii characters" {
<<<<<<< HEAD
    const bytesArr = "abcd";
    const bytesLen = bytesArr.len;
    const str = RocStr.init(testing.allocator, bytesArr, bytesLen);
    defer str.deinit(testing.allocator);

    const count = countGraphemeClusters(str);
=======
    const bytes_arr = "abcd";
    const bytes_len = bytes_arr.len;
    const count = countGraphemeClusters(RocStr.init(bytes_arr, bytes_len));
>>>>>>> 7b5eb086
    expectEqual(count, 4);
}

test "countGraphemeClusters: utf8 characters" {
<<<<<<< HEAD
    const bytesArr = "ãxā";
    const bytesLen = bytesArr.len;
    const str = RocStr.init(testing.allocator, bytesArr, bytesLen);
    defer str.deinit(testing.allocator);

    const count = countGraphemeClusters(str);
=======
    const bytes_arr = "ãxā";
    const bytes_len = bytes_arr.len;
    const count = countGraphemeClusters(RocStr.init(bytes_arr, bytes_len));
>>>>>>> 7b5eb086
    expectEqual(count, 3);
}

test "countGraphemeClusters: emojis" {
<<<<<<< HEAD
    const bytesArr = "🤔🤔🤔";
    const bytesLen = bytesArr.len;
    const str = RocStr.init(testing.allocator, bytesArr, bytesLen);
    defer str.deinit(testing.allocator);

    const count = countGraphemeClusters(str);
=======
    const bytes_arr = "🤔🤔🤔";
    const bytes_len = bytes_arr.len;
    const count = countGraphemeClusters(RocStr.init(bytes_arr, bytes_len));
>>>>>>> 7b5eb086
    expectEqual(count, 3);
}

test "countGraphemeClusters: emojis and ut8 characters" {
<<<<<<< HEAD
    const bytesArr = "🤔å🤔¥🤔ç";
    const bytesLen = bytesArr.len;
    const str = RocStr.init(testing.allocator, bytesArr, bytesLen);
    defer str.deinit(testing.allocator);

    const count = countGraphemeClusters(str);
=======
    const bytes_arr = "🤔å🤔¥🤔ç";
    const bytes_len = bytes_arr.len;
    const count = countGraphemeClusters(RocStr.init(bytes_arr, bytes_len));
>>>>>>> 7b5eb086
    expectEqual(count, 6);
}

test "countGraphemeClusters: emojis, ut8, and ascii characters" {
<<<<<<< HEAD
    const bytesArr = "6🤔å🤔e¥🤔çpp";
    const bytesLen = bytesArr.len;
    const str = RocStr.init(testing.allocator, bytesArr, bytesLen);
    defer str.deinit(testing.allocator);

    const count = countGraphemeClusters(str);
=======
    const bytes_arr = "6🤔å🤔e¥🤔çpp";
    const bytes_len = bytes_arr.len;
    const count = countGraphemeClusters(RocStr.init(bytes_arr, bytes_len));
>>>>>>> 7b5eb086
    expectEqual(count, 10);
}

// Str.startsWith

pub fn startsWith(string: RocStr, prefix: RocStr) callconv(.C) bool {
    const bytes_len = string.len();
    const bytes_ptr = string.asU8ptr();

    const prefix_len = prefix.len();
    const prefix_ptr = prefix.asU8ptr();

    if (prefix_len > bytes_len) {
        return false;
    }

    // we won't exceed bytes_len due to the previous check
    var i: usize = 0;
    while (i < prefix_len) {
        if (bytes_ptr[i] != prefix_ptr[i]) {
            return false;
        }
        i += 1;
    }
    return true;
}

test "startsWith: foo starts with fo" {
    const foo = RocStr.init(testing.allocator, "foo", 3);
    const fo = RocStr.init(testing.allocator, "fo", 2);
    expect(startsWith(foo, fo));
}

test "startsWith: 123456789123456789 starts with 123456789123456789" {
    const str = RocStr.init(testing.allocator, "123456789123456789", 18);
    defer str.deinit(testing.allocator);
    expect(startsWith(str, str));
}

test "startsWith: 12345678912345678910 starts with 123456789123456789" {
    const str = RocStr.init(testing.allocator, "12345678912345678910", 20);
    defer str.deinit(testing.allocator);
    const prefix = RocStr.init(testing.allocator, "123456789123456789", 18);
    defer prefix.deinit(testing.allocator);

    expect(startsWith(str, prefix));
}

// Str.endsWith

pub fn endsWith(string: RocStr, suffix: RocStr) callconv(.C) bool {
    const bytes_len = string.len();
    const bytes_ptr = string.asU8ptr();

    const suffix_len = suffix.len();
    const suffix_ptr = suffix.asU8ptr();

    if (suffix_len > bytes_len) {
        return false;
    }

    const offset: usize = bytes_len - suffix_len;
    var i: usize = 0;
    while (i < suffix_len) {
        if (bytes_ptr[i + offset] != suffix_ptr[i]) {
            return false;
        }
        i += 1;
    }
    return true;
}

test "endsWith: foo ends with oo" {
    const foo = RocStr.init(testing.allocator, "foo", 3);
    const oo = RocStr.init(testing.allocator, "oo", 2);
    defer foo.deinit(testing.allocator);
    defer oo.deinit(testing.allocator);

    expect(endsWith(foo, oo));
}

test "endsWith: 123456789123456789 ends with 123456789123456789" {
    const str = RocStr.init(testing.allocator, "123456789123456789", 18);
    defer str.deinit(testing.allocator);
    expect(endsWith(str, str));
}

test "endsWith: 12345678912345678910 ends with 345678912345678910" {
    const str = RocStr.init(testing.allocator, "12345678912345678910", 20);
    const suffix = RocStr.init(testing.allocator, "345678912345678910", 18);
    defer str.deinit(testing.allocator);
    defer suffix.deinit(testing.allocator);

    expect(endsWith(str, suffix));
}

test "endsWith: hello world ends with world" {
    const str = RocStr.init(testing.allocator, "hello world", 11);
    const suffix = RocStr.init(testing.allocator, "world", 5);
    defer str.deinit(testing.allocator);
    defer suffix.deinit(testing.allocator);

    expect(endsWith(str, suffix));
}

// Str.concat

test "RocStr.concat: small concat small" {
<<<<<<< HEAD
    const str1Len = 3;
    var str1: [str1Len]u8 = "foo".*;
    const str1Ptr: [*]u8 = &str1;
    var rocStr1 = RocStr.init(testing.allocator, str1Ptr, str1Len);

    const str2Len = 3;
    var str2: [str2Len]u8 = "abc".*;
    const str2Ptr: [*]u8 = &str2;
    var rocStr2 = RocStr.init(testing.allocator, str2Ptr, str2Len);

    const str3Len = 6;
    var str3: [str3Len]u8 = "fooabc".*;
    const str3Ptr: [*]u8 = &str3;
    var rocStr3 = RocStr.init(testing.allocator, str3Ptr, str3Len);

    const result = strConcat(testing.allocator, 8, InPlace.Clone, rocStr1, rocStr2);
=======
    const str1_len = 3;
    var str1: [str1_len]u8 = "foo".*;
    const str1_ptr: [*]u8 = &str1;
    var roc_str1 = RocStr.init(str1_ptr, str1_len);

    const str2_len = 3;
    var str2: [str2_len]u8 = "abc".*;
    const str2_ptr: [*]u8 = &str2;
    var roc_str2 = RocStr.init(str2_ptr, str2_len);

    const str3_len = 6;
    var str3: [str3_len]u8 = "fooabc".*;
    const str3_ptr: [*]u8 = &str3;
    var roc_str3 = RocStr.init(str3_ptr, str3_len);

    const result = strConcat(8, InPlace.Clone, roc_str1, roc_str2);
>>>>>>> 7b5eb086

    expect(roc_str3.eq(result));

<<<<<<< HEAD
    rocStr1.deinit(testing.allocator);
    rocStr2.deinit(testing.allocator);
    rocStr3.deinit(testing.allocator);
    result.deinit(testing.allocator);
}

pub fn strConcatC(ptrSize: u32, resultInPlace: InPlace, arg1: RocStr, arg2: RocStr) callconv(.C) RocStr {
    return strConcat(std.heap.c_allocator, ptrSize, resultInPlace, arg1, arg2);
}

inline fn strConcat(allocator: *Allocator, ptrSize: u32, resultInPlace: InPlace, arg1: RocStr, arg2: RocStr) RocStr {
    return switch (ptrSize) {
        4 => strConcatHelp(allocator, i32, resultInPlace, arg1, arg2),
        8 => strConcatHelp(allocator, i64, resultInPlace, arg1, arg2),
=======
    roc_str1.deinit();
    roc_str2.deinit();
    roc_str3.deinit();
    result.deinit();
}

pub fn strConcat(ptr_size: u32, result_in_place: InPlace, arg1: RocStr, arg2: RocStr) callconv(.C) RocStr {
    return switch (ptr_size) {
        4 => strConcatHelp(i32, result_in_place, arg1, arg2),
        8 => strConcatHelp(i64, result_in_place, arg1, arg2),
>>>>>>> 7b5eb086
        else => unreachable,
    };
}

<<<<<<< HEAD
fn strConcatHelp(allocator: *Allocator, comptime T: type, resultInPlace: InPlace, arg1: RocStr, arg2: RocStr) RocStr {
    if (arg1.isEmpty()) {
        return cloneStr(allocator, T, resultInPlace, arg2);
    } else if (arg2.isEmpty()) {
        return cloneStr(allocator, T, resultInPlace, arg1);
=======
fn strConcatHelp(comptime T: type, result_in_place: InPlace, arg1: RocStr, arg2: RocStr) RocStr {
    if (arg1.isEmpty()) {
        return cloneStr(T, result_in_place, arg2);
    } else if (arg2.isEmpty()) {
        return cloneStr(T, result_in_place, arg1);
>>>>>>> 7b5eb086
    } else {
        const combined_length = arg1.len() + arg2.len();

        const small_str_bytes = 2 * @sizeOf(T);
        const result_is_big = combined_length >= small_str_bytes;

<<<<<<< HEAD
        if (resultIsBig) {
            var result = allocateStr(allocator, T, resultInPlace, combinedLen);
=======
        if (result_is_big) {
            var result = allocateStr(T, result_in_place, combined_length);
>>>>>>> 7b5eb086

            {
                const old_if_small = &@bitCast([16]u8, arg1);
                const old_if_big = @ptrCast([*]u8, arg1.str_bytes);
                const old_bytes = if (arg1.isSmallStr()) old_if_small else old_if_big;

                const new_bytes: [*]u8 = @ptrCast([*]u8, result.str_bytes);

                @memcpy(new_bytes, old_bytes, arg1.len());
            }

            {
                const old_if_small = &@bitCast([16]u8, arg2);
                const old_if_big = @ptrCast([*]u8, arg2.str_bytes);
                const old_bytes = if (arg2.isSmallStr()) old_if_small else old_if_big;

                const new_bytes = @ptrCast([*]u8, result.str_bytes) + arg1.len();

                @memcpy(new_bytes, old_bytes, arg2.len());
            }

            return result;
        } else {
            var result = [16]u8{ 0, 0, 0, 0, 0, 0, 0, 0, 0, 0, 0, 0, 0, 0, 0, 0 };

            // if the result is small, then for sure arg1 and arg2 are also small

            {
                var old_bytes: [*]u8 = @ptrCast([*]u8, &@bitCast([16]u8, arg1));
                var new_bytes: [*]u8 = @ptrCast([*]u8, &result);

                @memcpy(new_bytes, old_bytes, arg1.len());
            }

            {
                var old_bytes: [*]u8 = @ptrCast([*]u8, &@bitCast([16]u8, arg2));
                var new_bytes = @ptrCast([*]u8, &result) + arg1.len();

                @memcpy(new_bytes, old_bytes, arg2.len());
            }

            const mask: u8 = 0b1000_0000;
            const final_byte = @truncate(u8, combined_length) | mask;

            result[small_str_bytes - 1] = final_byte;

            return @bitCast(RocStr, result);
        }

        return result;
    }
}

const InPlace = packed enum(u8) {
    InPlace,
    Clone,
};

<<<<<<< HEAD
fn cloneStr(allocator: *Allocator, comptime T: type, inPlace: InPlace, str: RocStr) RocStr {
=======
fn cloneStr(comptime T: type, in_place: InPlace, str: RocStr) RocStr {
>>>>>>> 7b5eb086
    if (str.isSmallStr() or str.isEmpty()) {
        // just return the bytes
        return str;
    } else {
<<<<<<< HEAD
        var newStr = allocateStr(allocator, T, inPlace, str.bytesCount);
=======
        var new_str = allocateStr(T, in_place, str.str_len);
>>>>>>> 7b5eb086

        var old_bytes: [*]u8 = @ptrCast([*]u8, str.str_bytes);
        var new_bytes: [*]u8 = @ptrCast([*]u8, new_str.str_bytes);

        @memcpy(new_bytes, old_bytes, str.str_len);

        return new_str;
    }
}

<<<<<<< HEAD
fn allocateStr(allocator: *Allocator, comptime T: type, inPlace: InPlace, numberOfChars: u64) RocStr {
    const length = @sizeOf(T) + numberOfChars;
    // TODO throw an exception if allocation fails
    var newBytes: []T = allocator.alloc(T, length) catch unreachable;
=======
fn allocateStr(comptime T: type, in_place: InPlace, number_of_chars: u64) RocStr {
    const length = @sizeOf(T) + number_of_chars;
    var new_bytes: [*]T = @ptrCast([*]T, @alignCast(@alignOf(T), malloc(length)));
>>>>>>> 7b5eb086

    if (in_place == InPlace.InPlace) {
        new_bytes[0] = @intCast(T, number_of_chars);
    } else {
        new_bytes[0] = std.math.minInt(T);
    }

    var first_element = @ptrCast([*]align(@alignOf(T)) u8, new_bytes);
    first_element += @sizeOf(usize);

    return RocStr{
        .str_bytes = first_element,
        .str_len = number_of_chars,
    };
}<|MERGE_RESOLUTION|>--- conflicted
+++ resolved
@@ -19,21 +19,12 @@
 
     // This clones the pointed-to bytes if they won't fit in a
     // small string, and returns a (pointer, len) tuple which points to them.
-<<<<<<< HEAD
-    pub fn init(allocator: *Allocator, bytesPtr: [*]const u8, length: usize) RocStr {
-        const rocStrSize = @sizeOf(RocStr);
-
-        if (length < rocStrSize) {
-            const retSmallStr = RocStr.empty();
-            const targetPtr = @ptrToInt(&retSmallStr);
-=======
-    pub fn init(bytes: [*]const u8, length: usize) RocStr {
+    pub fn init(allocator: *Allocator, bytes_ptr: [*]const u8, length: usize) RocStr {
         const roc_str_size = @sizeOf(RocStr);
 
         if (length < roc_str_size) {
             var ret_small_str = RocStr.empty();
             const target_ptr = @ptrToInt(&ret_small_str);
->>>>>>> 7b5eb086
             var index: u8 = 0;
 
             // TODO isn't there a way to bulk-zero data in Zig?
@@ -47,13 +38,8 @@
             // TODO rewrite this into a for loop
             index = 0;
             while (index < length) {
-<<<<<<< HEAD
-                var offsetPtr = @intToPtr(*u8, targetPtr + index);
-                offsetPtr.* = bytesPtr[index];
-=======
                 var offset_ptr = @intToPtr(*u8, target_ptr + index);
-                offset_ptr.* = bytes[index];
->>>>>>> 7b5eb086
+                offset_ptr.* = bytes_ptr[index];
                 index += 1;
             }
 
@@ -65,11 +51,7 @@
         } else {
             var result = allocateStr(allocator, u64, InPlace.Clone, length);
 
-<<<<<<< HEAD
-            @memcpy(@ptrCast([*]u8, result.bytesPtr), bytesPtr, length);
-=======
-            @memcpy(@ptrCast([*]u8, result.str_bytes), bytes, length);
->>>>>>> 7b5eb086
+            @memcpy(@ptrCast([*]u8, result.str_bytes), bytes_ptr, length);
 
             return result;
         }
@@ -83,40 +65,23 @@
         if (length < roc_str_size) {
             return RocStr.empty();
         } else {
-<<<<<<< HEAD
-            var newBytes: []u8 = mem.dupe(allocator, u8, bytes_ptr[0..length]) catch unreachable;
-
-            var newBytesPtr: [*]u8 = @ptrCast([*]u8, &new_bytes);
+            var new_bytes: []u8 = mem.dupe(allocator, u8, bytes_ptr[0..length]) catch unreachable;
+
+            var new_bytes_ptr: [*]u8 = @ptrCast([*]u8, &new_bytes);
 
             return RocStr{
-                .bytesPtr = newBytesPtr,
-                .bytesCount = length,
+                .str_bytes = new_bytes_ptr,
+                .str_len = length,
             };
         }
     }
 
     pub fn deinit(self: RocStr, allocator: *Allocator) void {
         if (!self.isSmallStr() and !self.isEmpty()) {
-            const strBytesPtr: [*]u8 = self.bytesPtr orelse unreachable;
-
-            const strBytes: []u8 = strBytesPtr[0..self.bytesCount];
-            allocator.free(strBytes);
-=======
-            var new_bytes: [*]u8 = @ptrCast([*]u8, malloc(length));
-
-            return RocStr{
-                .str_bytes = new_bytes,
-                .str_len = length,
-            };
-        }
-    }
-
-    pub fn deinit(self: RocStr) void {
-        if (!self.isSmallStr()) {
-            const str_bytes: [*]u8 = self.str_bytes orelse unreachable;
-
-            free(str_bytes);
->>>>>>> 7b5eb086
+            const str_bytes_ptr: [*]u8 = self.str_bytes orelse unreachable;
+
+            const str_bytes: []u8 = str_bytes_ptr[0..self.str_len];
+            allocator.free(str_bytes);
         }
     }
 
@@ -203,107 +168,60 @@
     }
 
     test "RocStr.eq: equal" {
-<<<<<<< HEAD
-        const str1Len = 3;
-        var str1: [str1Len]u8 = "abc".*;
-        const str1Ptr: [*]u8 = &str1;
-        var rocStr1 = RocStr.init(testing.allocator, str1Ptr, str1Len);
-
-        const str2Len = 3;
-        var str2: [str2Len]u8 = "abc".*;
-        const str2Ptr: [*]u8 = &str2;
-        var rocStr2 = RocStr.init(testing.allocator, str2Ptr, str2Len);
-=======
         const str1_len = 3;
         var str1: [str1_len]u8 = "abc".*;
         const str1_ptr: [*]u8 = &str1;
-        var roc_str1 = RocStr.init(str1_ptr, str1_len);
+        var roc_str1 = RocStr.init(testing.allocator, str1_ptr, str1_len);
 
         const str2_len = 3;
         var str2: [str2_len]u8 = "abc".*;
         const str2_ptr: [*]u8 = &str2;
-        var roc_str2 = RocStr.init(str2_ptr, str2_len);
->>>>>>> 7b5eb086
+        var roc_str2 = RocStr.init(testing.allocator, str2_ptr, str2_len);
 
         // TODO: fix those tests
         // expect(roc_str1.eq(roc_str2));
 
-<<<<<<< HEAD
-        rocStr1.deinit(testing.allocator);
-        rocStr2.deinit(testing.allocator);
-    }
-
-    test "RocStr.eq: not equal different length" {
-        const str1Len = 4;
-        var str1: [str1Len]u8 = "abcd".*;
-        const str1Ptr: [*]u8 = &str1;
-        var rocStr1 = RocStr.init(testing.allocator, str1Ptr, str1Len);
-
-        const str2Len = 3;
-        var str2: [str2Len]u8 = "abc".*;
-        const str2Ptr: [*]u8 = &str2;
-        var rocStr2 = RocStr.init(testing.allocator, str2Ptr, str2Len);
-=======
-        roc_str1.deinit();
-        roc_str2.deinit();
+        roc_str1.deinit(testing.allocator);
+        roc_str2.deinit(testing.allocator);
     }
 
     test "RocStr.eq: not equal different length" {
         const str1_len = 4;
         var str1: [str1_len]u8 = "abcd".*;
         const str1_ptr: [*]u8 = &str1;
-        var roc_str1 = RocStr.init(str1_ptr, str1_len);
+        var roc_str1 = RocStr.init(testing.allocator, str1_ptr, str1_len);
 
         const str2_len = 3;
         var str2: [str2_len]u8 = "abc".*;
         const str2_ptr: [*]u8 = &str2;
-        var roc_str2 = RocStr.init(str2_ptr, str2_len);
->>>>>>> 7b5eb086
+        var roc_str2 = RocStr.init(testing.allocator, str2_ptr, str2_len);
+
+        defer {
+            roc_str1.deinit(testing.allocator);
+            roc_str2.deinit(testing.allocator);
+        }
 
         expect(!roc_str1.eq(roc_str2));
-
-<<<<<<< HEAD
-        rocStr1.deinit(testing.allocator);
-        rocStr2.deinit(testing.allocator);
-    }
-
-    test "RocStr.eq: not equal same length" {
-        const str1Len = 3;
-        var str1: [str1Len]u8 = "acb".*;
-        const str1Ptr: [*]u8 = &str1;
-        var rocStr1 = RocStr.init(testing.allocator, str1Ptr, str1Len);
-
-        const str2Len = 3;
-        var str2: [str2Len]u8 = "abc".*;
-        const str2Ptr: [*]u8 = &str2;
-        var rocStr2 = RocStr.init(testing.allocator, str2Ptr, str2Len);
-=======
-        roc_str1.deinit();
-        roc_str2.deinit();
     }
 
     test "RocStr.eq: not equal same length" {
         const str1_len = 3;
         var str1: [str1_len]u8 = "acb".*;
         const str1_ptr: [*]u8 = &str1;
-        var roc_str1 = RocStr.init(str1_ptr, str1_len);
+        var roc_str1 = RocStr.init(testing.allocator, str1_ptr, str1_len);
 
         const str2_len = 3;
         var str2: [str2_len]u8 = "abc".*;
         const str2_ptr: [*]u8 = &str2;
-        var roc_str2 = RocStr.init(str2_ptr, str2_len);
->>>>>>> 7b5eb086
+        var roc_str2 = RocStr.init(testing.allocator, str2_ptr, str2_len);
+
+        defer {
+            roc_str1.deinit(testing.allocator);
+            roc_str2.deinit(testing.allocator);
+        }
 
         // TODO: fix those tests
         // expect(!roc_str1.eq(roc_str2));
-
-<<<<<<< HEAD
-        rocStr1.deinit(testing.allocator);
-        rocStr2.deinit(testing.allocator);
-=======
-        roc_str1.deinit();
-        roc_str2.deinit();
->>>>>>> 7b5eb086
     }
 };
 
@@ -340,17 +258,10 @@
 
 // Str.split
 
-<<<<<<< HEAD
 inline fn strSplitInPlace(allocator: *Allocator, array: [*]RocStr, string: RocStr, delimiter: RocStr) void {
-    var retArrayIndex: usize = 0;
-    var sliceStartIndex: usize = 0;
-    var strIndex: usize = 0;
-=======
-pub fn strSplitInPlace(array: [*]RocStr, array_len: usize, string: RocStr, delimiter: RocStr) callconv(.C) void {
     var ret_array_index: usize = 0;
-    var sliceStart_index: usize = 0;
+    var slice_start_index: usize = 0;
     var str_index: usize = 0;
->>>>>>> 7b5eb086
 
     const str_bytes = string.asU8ptr();
     const str_len = string.len();
@@ -377,86 +288,54 @@
             }
 
             if (matches_delimiter) {
-                const segment_len: usize = str_index - sliceStart_index;
-
-<<<<<<< HEAD
-                array[retArrayIndex] = RocStr.init(allocator, bytesPtr + sliceStartIndex, segmentLen);
-                sliceStartIndex = strIndex + delimiterLen;
-                retArrayIndex += 1;
-                strIndex += delimiterLen;
-=======
-                array[ret_array_index] = RocStr.init(str_bytes + sliceStart_index, segment_len);
-                sliceStart_index = str_index + delimiter_len;
+                const segment_len: usize = str_index - slice_start_index;
+
+                array[ret_array_index] = RocStr.init(allocator, str_bytes + slice_start_index, segment_len);
+                slice_start_index = str_index + delimiter_len;
                 ret_array_index += 1;
                 str_index += delimiter_len;
->>>>>>> 7b5eb086
             } else {
                 str_index += 1;
             }
         }
     }
 
-<<<<<<< HEAD
-    array[retArrayIndex] = RocStr.init(allocator, bytesPtr + sliceStartIndex, bytesCount - sliceStartIndex);
+    array[ret_array_index] = RocStr.init(allocator, str_bytes + slice_start_index, str_len - slice_start_index);
 }
 
 // When we actually use this in Roc, libc will be linked so we have access to std.heap.c_allocator
 pub fn strSplitInPlaceC(array: [*]RocStr, string: RocStr, delimiter: RocStr) callconv(.C) void {
     strSplitInPlace(std.heap.c_allocator, array, string, delimiter);
-=======
-    array[ret_array_index] = RocStr.init(str_bytes + sliceStart_index, str_len - sliceStart_index);
->>>>>>> 7b5eb086
 }
 
 test "strSplitInPlace: no delimiter" {
     // Str.split "abc" "!" == [ "abc" ]
-<<<<<<< HEAD
-    const strArr = "abc";
-    const str = RocStr.init(testing.allocator, strArr, strArr.len);
-
-    const delimiterArr = "!";
-    const delimiter = RocStr.init(testing.allocator, delimiterArr, delimiterArr.len);
-=======
     const str_arr = "abc";
-    const str = RocStr.init(str_arr, str_arr.len);
+    const str = RocStr.init(testing.allocator, str_arr, str_arr.len);
 
     const delimiter_arr = "!";
-    const delimiter = RocStr.init(delimiter_arr, delimiter_arr.len);
->>>>>>> 7b5eb086
+    const delimiter = RocStr.init(testing.allocator, delimiter_arr, delimiter_arr.len);
 
     var array: [1]RocStr = undefined;
     const array_ptr: [*]RocStr = &array;
 
-<<<<<<< HEAD
-    strSplitInPlace(testing.allocator, arrayPtr, str, delimiter);
-=======
-    strSplitInPlace(array_ptr, 1, str, delimiter);
->>>>>>> 7b5eb086
+    strSplitInPlace(testing.allocator, array_ptr, str, delimiter);
 
     var expected = [1]RocStr{
         str,
     };
 
     defer {
-        for (array) |rocStr| {
-            rocStr.deinit(testing.allocator);
-        }
-
-<<<<<<< HEAD
-        for (expected) |rocStr| {
-            rocStr.deinit(testing.allocator);
+        for (array) |roc_str| {
+            roc_str.deinit(testing.allocator);
+        }
+
+        for (expected) |roc_str| {
+            roc_str.deinit(testing.allocator);
         }
 
         str.deinit(testing.allocator);
         delimiter.deinit(testing.allocator);
-=======
-    for (array) |roc_str| {
-        roc_str.deinit();
-    }
-
-    for (expected) |roc_str| {
-        roc_str.deinit();
->>>>>>> 7b5eb086
     }
 
     expectEqual(array.len, expected.len);
@@ -464,35 +343,21 @@
 }
 
 test "strSplitInPlace: empty end" {
-<<<<<<< HEAD
-    const strArr = "1---- ---- ---- ---- ----2---- ---- ---- ---- ----";
-    const str = RocStr.init(testing.allocator, strArr, strArr.len);
-
-    const delimiterArr = "---- ---- ---- ---- ----";
-    const delimiter = RocStr.init(testing.allocator, delimiterArr, delimiterArr.len);
-
-    var array: [3]RocStr = [_]RocStr{
-=======
     const str_arr = "1---- ---- ---- ---- ----2---- ---- ---- ---- ----";
-    const str = RocStr.init(str_arr, str_arr.len);
+    const str = RocStr.init(testing.allocator, str_arr, str_arr.len);
 
     const delimiter_arr = "---- ---- ---- ---- ----";
-    const delimiter = RocStr.init(delimiter_arr, delimiter_arr.len);
+    const delimiter = RocStr.init(testing.allocator, delimiter_arr, delimiter_arr.len);
 
     const array_len: usize = 3;
     var array: [array_len]RocStr = [_]RocStr{
->>>>>>> 7b5eb086
         undefined,
         undefined,
         undefined,
     };
     const array_ptr: [*]RocStr = &array;
 
-<<<<<<< HEAD
-    strSplitInPlace(testing.allocator, arrayPtr, str, delimiter);
-=======
-    strSplitInPlace(array_ptr, array_len, str, delimiter);
->>>>>>> 7b5eb086
+    strSplitInPlace(testing.allocator, array_ptr, str, delimiter);
 
     const one = RocStr.init(testing.allocator, "1", 1);
     const two = RocStr.init(testing.allocator, "2", 1);
@@ -521,41 +386,23 @@
 }
 
 test "strSplitInPlace: delimiter on sides" {
-<<<<<<< HEAD
-    const strArr = "tttghittt";
-    const str = RocStr.init(testing.allocator, strArr, strArr.len);
-
-    const delimiterArr = "ttt";
-    const delimiter = RocStr.init(testing.allocator, delimiterArr, delimiterArr.len);
-
-    var array: [3]RocStr = [_]RocStr{
-=======
     const str_arr = "tttghittt";
-    const str = RocStr.init(str_arr, str_arr.len);
+    const str = RocStr.init(testing.allocator, str_arr, str_arr.len);
 
     const delimiter_arr = "ttt";
-    const delimiter = RocStr.init(delimiter_arr, delimiter_arr.len);
+    const delimiter = RocStr.init(testing.allocator, delimiter_arr, delimiter_arr.len);
 
     const array_len: usize = 3;
     var array: [array_len]RocStr = [_]RocStr{
->>>>>>> 7b5eb086
         undefined,
         undefined,
         undefined,
     };
-<<<<<<< HEAD
-    const arrayPtr: [*]RocStr = &array;
-    strSplitInPlace(testing.allocator, arrayPtr, str, delimiter);
-
-    const ghiArr = "ghi";
-    const ghi = RocStr.init(testing.allocator, ghiArr, ghiArr.len);
-=======
     const array_ptr: [*]RocStr = &array;
-    strSplitInPlace(array_ptr, array_len, str, delimiter);
+    strSplitInPlace(testing.allocator, array_ptr, str, delimiter);
 
     const ghi_arr = "ghi";
-    const ghi = RocStr.init(ghi_arr, ghi_arr.len);
->>>>>>> 7b5eb086
+    const ghi = RocStr.init(testing.allocator, ghi_arr, ghi_arr.len);
 
     var expected = [3]RocStr{
         RocStr.empty(), ghi, RocStr.empty(),
@@ -582,29 +429,17 @@
 
 test "strSplitInPlace: three pieces" {
     // Str.split "a!b!c" "!" == [ "a", "b", "c" ]
-<<<<<<< HEAD
-    const strArr = "a!b!c";
-    const str = RocStr.init(testing.allocator, strArr, strArr.len);
-
-    const delimiterArr = "!";
-    const delimiter = RocStr.init(testing.allocator, delimiterArr, delimiterArr.len);
-=======
     const str_arr = "a!b!c";
-    const str = RocStr.init(str_arr, str_arr.len);
+    const str = RocStr.init(testing.allocator, str_arr, str_arr.len);
 
     const delimiter_arr = "!";
-    const delimiter = RocStr.init(delimiter_arr, delimiter_arr.len);
->>>>>>> 7b5eb086
+    const delimiter = RocStr.init(testing.allocator, delimiter_arr, delimiter_arr.len);
 
     const array_len: usize = 3;
     var array: [array_len]RocStr = undefined;
     const array_ptr: [*]RocStr = &array;
 
-<<<<<<< HEAD
-    strSplitInPlace(testing.allocator, arrayPtr, str, delimiter);
-=======
-    strSplitInPlace(array_ptr, array_len, str, delimiter);
->>>>>>> 7b5eb086
+    strSplitInPlace(testing.allocator, array_ptr, str, delimiter);
 
     const a = RocStr.init(testing.allocator, "a", 1);
     const b = RocStr.init(testing.allocator, "b", 1);
@@ -614,30 +449,23 @@
         a, b, c,
     };
 
-<<<<<<< HEAD
     defer {
-        for (array) |rocStr| {
-            rocStr.deinit(testing.allocator);
-        }
-
-        for (expectedArray) |rocStr| {
-            rocStr.deinit(testing.allocator);
+        for (array) |roc_str| {
+            roc_str.deinit(testing.allocator);
+        }
+
+        for (expected_array) |roc_str| {
+            roc_str.deinit(testing.allocator);
         }
 
         str.deinit(testing.allocator);
         delimiter.deinit(testing.allocator);
     }
 
-    expectEqual(expectedArray.len, array.len);
-    expect(array[0].eq(expectedArray[0]));
-    expect(array[1].eq(expectedArray[1]));
-    expect(array[2].eq(expectedArray[2]));
-=======
     expectEqual(expected_array.len, array.len);
     expect(array[0].eq(expected_array[0]));
     expect(array[1].eq(expected_array[1]));
     expect(array[2].eq(expected_array[2]));
->>>>>>> 7b5eb086
 }
 
 // This is used for `Str.split : Str, Str -> Array Str
@@ -688,58 +516,34 @@
 test "countSegments: long delimiter" {
     // Str.split "str" "delimiter" == [ "str" ]
     // 1 segment
-<<<<<<< HEAD
-    const strArr = "str";
-    const str = RocStr.init(testing.allocator, strArr, strArr.len);
-
-    const delimiterArr = "delimiter";
-    const delimiter = RocStr.init(testing.allocator, delimiterArr, delimiterArr.len);
+    const str_arr = "str";
+    const str = RocStr.init(testing.allocator, str_arr, str_arr.len);
+
+    const delimiter_arr = "delimiter";
+    const delimiter = RocStr.init(testing.allocator, delimiter_arr, delimiter_arr.len);
 
     defer {
         str.deinit(testing.allocator);
         delimiter.deinit(testing.allocator);
     }
-=======
-    const str_arr = "str";
-    const str = RocStr.init(str_arr, str_arr.len);
-
-    const delimiter_arr = "delimiter";
-    const delimiter = RocStr.init(delimiter_arr, delimiter_arr.len);
->>>>>>> 7b5eb086
 
     const segments_count = countSegments(str, delimiter);
-
-<<<<<<< HEAD
-    expectEqual(segmentsCount, 1);
-
-    str.deinit(testing.allocator);
-    delimiter.deinit(testing.allocator);
-=======
     expectEqual(segments_count, 1);
->>>>>>> 7b5eb086
 }
 
 test "countSegments: delimiter at start" {
     // Str.split "hello there" "hello" == [ "", " there" ]
     // 2 segments
-<<<<<<< HEAD
-    const strArr = "hello there";
-    const str = RocStr.init(testing.allocator, strArr, strArr.len);
-
-    const delimiterArr = "hello";
-    const delimiter = RocStr.init(testing.allocator, delimiterArr, delimiterArr.len);
+    const str_arr = "hello there";
+    const str = RocStr.init(testing.allocator, str_arr, str_arr.len);
+
+    const delimiter_arr = "hello";
+    const delimiter = RocStr.init(testing.allocator, delimiter_arr, delimiter_arr.len);
 
     defer {
         str.deinit(testing.allocator);
         delimiter.deinit(testing.allocator);
     }
-=======
-    const str_arr = "hello there";
-    const str = RocStr.init(str_arr, str_arr.len);
-
-    const delimiter_arr = "hello";
-    const delimiter = RocStr.init(delimiter_arr, delimiter_arr.len);
->>>>>>> 7b5eb086
 
     const segments_count = countSegments(str, delimiter);
 
@@ -749,24 +553,16 @@
 test "countSegments: delimiter interspered" {
     // Str.split "a!b!c" "!" == [ "a", "b", "c" ]
     // 3 segments
-<<<<<<< HEAD
-    const strArr = "a!b!c";
-    const str = RocStr.init(testing.allocator, strArr, strArr.len);
-
-    const delimiterArr = "!";
-    const delimiter = RocStr.init(testing.allocator, delimiterArr, delimiterArr.len);
+    const str_arr = "a!b!c";
+    const str = RocStr.init(testing.allocator, str_arr, str_arr.len);
+
+    const delimiter_arr = "!";
+    const delimiter = RocStr.init(testing.allocator, delimiter_arr, delimiter_arr.len);
 
     defer {
         str.deinit(testing.allocator);
         delimiter.deinit(testing.allocator);
     }
-=======
-    const str_arr = "a!b!c";
-    const str = RocStr.init(str_arr, str_arr.len);
-
-    const delimiter_arr = "!";
-    const delimiter = RocStr.init(delimiter_arr, delimiter_arr.len);
->>>>>>> 7b5eb086
 
     const segments_count = countSegments(str, delimiter);
 
@@ -819,82 +615,52 @@
 }
 
 test "countGraphemeClusters: ascii characters" {
-<<<<<<< HEAD
-    const bytesArr = "abcd";
-    const bytesLen = bytesArr.len;
-    const str = RocStr.init(testing.allocator, bytesArr, bytesLen);
-    defer str.deinit(testing.allocator);
-
-    const count = countGraphemeClusters(str);
-=======
     const bytes_arr = "abcd";
     const bytes_len = bytes_arr.len;
-    const count = countGraphemeClusters(RocStr.init(bytes_arr, bytes_len));
->>>>>>> 7b5eb086
+    const str = RocStr.init(testing.allocator, bytes_arr, bytes_len);
+    defer str.deinit(testing.allocator);
+
+    const count = countGraphemeClusters(str);
     expectEqual(count, 4);
 }
 
 test "countGraphemeClusters: utf8 characters" {
-<<<<<<< HEAD
-    const bytesArr = "ãxā";
-    const bytesLen = bytesArr.len;
-    const str = RocStr.init(testing.allocator, bytesArr, bytesLen);
-    defer str.deinit(testing.allocator);
-
-    const count = countGraphemeClusters(str);
-=======
     const bytes_arr = "ãxā";
     const bytes_len = bytes_arr.len;
-    const count = countGraphemeClusters(RocStr.init(bytes_arr, bytes_len));
->>>>>>> 7b5eb086
+    const str = RocStr.init(testing.allocator, bytes_arr, bytes_len);
+    defer str.deinit(testing.allocator);
+
+    const count = countGraphemeClusters(str);
     expectEqual(count, 3);
 }
 
 test "countGraphemeClusters: emojis" {
-<<<<<<< HEAD
-    const bytesArr = "🤔🤔🤔";
-    const bytesLen = bytesArr.len;
-    const str = RocStr.init(testing.allocator, bytesArr, bytesLen);
-    defer str.deinit(testing.allocator);
-
-    const count = countGraphemeClusters(str);
-=======
     const bytes_arr = "🤔🤔🤔";
     const bytes_len = bytes_arr.len;
-    const count = countGraphemeClusters(RocStr.init(bytes_arr, bytes_len));
->>>>>>> 7b5eb086
+    const str = RocStr.init(testing.allocator, bytes_arr, bytes_len);
+    defer str.deinit(testing.allocator);
+
+    const count = countGraphemeClusters(str);
     expectEqual(count, 3);
 }
 
 test "countGraphemeClusters: emojis and ut8 characters" {
-<<<<<<< HEAD
-    const bytesArr = "🤔å🤔¥🤔ç";
-    const bytesLen = bytesArr.len;
-    const str = RocStr.init(testing.allocator, bytesArr, bytesLen);
-    defer str.deinit(testing.allocator);
-
-    const count = countGraphemeClusters(str);
-=======
     const bytes_arr = "🤔å🤔¥🤔ç";
     const bytes_len = bytes_arr.len;
-    const count = countGraphemeClusters(RocStr.init(bytes_arr, bytes_len));
->>>>>>> 7b5eb086
+    const str = RocStr.init(testing.allocator, bytes_arr, bytes_len);
+    defer str.deinit(testing.allocator);
+
+    const count = countGraphemeClusters(str);
     expectEqual(count, 6);
 }
 
 test "countGraphemeClusters: emojis, ut8, and ascii characters" {
-<<<<<<< HEAD
-    const bytesArr = "6🤔å🤔e¥🤔çpp";
-    const bytesLen = bytesArr.len;
-    const str = RocStr.init(testing.allocator, bytesArr, bytesLen);
-    defer str.deinit(testing.allocator);
-
-    const count = countGraphemeClusters(str);
-=======
     const bytes_arr = "6🤔å🤔e¥🤔çpp";
     const bytes_len = bytes_arr.len;
-    const count = countGraphemeClusters(RocStr.init(bytes_arr, bytes_len));
->>>>>>> 7b5eb086
+    const str = RocStr.init(testing.allocator, bytes_arr, bytes_len);
+    defer str.deinit(testing.allocator);
+
+    const count = countGraphemeClusters(str);
     expectEqual(count, 10);
 }
 
@@ -1003,101 +769,59 @@
 // Str.concat
 
 test "RocStr.concat: small concat small" {
-<<<<<<< HEAD
-    const str1Len = 3;
-    var str1: [str1Len]u8 = "foo".*;
-    const str1Ptr: [*]u8 = &str1;
-    var rocStr1 = RocStr.init(testing.allocator, str1Ptr, str1Len);
-
-    const str2Len = 3;
-    var str2: [str2Len]u8 = "abc".*;
-    const str2Ptr: [*]u8 = &str2;
-    var rocStr2 = RocStr.init(testing.allocator, str2Ptr, str2Len);
-
-    const str3Len = 6;
-    var str3: [str3Len]u8 = "fooabc".*;
-    const str3Ptr: [*]u8 = &str3;
-    var rocStr3 = RocStr.init(testing.allocator, str3Ptr, str3Len);
-
-    const result = strConcat(testing.allocator, 8, InPlace.Clone, rocStr1, rocStr2);
-=======
     const str1_len = 3;
     var str1: [str1_len]u8 = "foo".*;
     const str1_ptr: [*]u8 = &str1;
-    var roc_str1 = RocStr.init(str1_ptr, str1_len);
+    var roc_str1 = RocStr.init(testing.allocator, str1_ptr, str1_len);
 
     const str2_len = 3;
     var str2: [str2_len]u8 = "abc".*;
     const str2_ptr: [*]u8 = &str2;
-    var roc_str2 = RocStr.init(str2_ptr, str2_len);
+    var roc_str2 = RocStr.init(testing.allocator, str2_ptr, str2_len);
 
     const str3_len = 6;
     var str3: [str3_len]u8 = "fooabc".*;
     const str3_ptr: [*]u8 = &str3;
-    var roc_str3 = RocStr.init(str3_ptr, str3_len);
-
-    const result = strConcat(8, InPlace.Clone, roc_str1, roc_str2);
->>>>>>> 7b5eb086
+    var roc_str3 = RocStr.init(testing.allocator, str3_ptr, str3_len);
+
+    defer {
+        roc_str1.deinit(testing.allocator);
+        roc_str2.deinit(testing.allocator);
+        roc_str3.deinit(testing.allocator);
+    }
+
+    const result = strConcat(testing.allocator, 8, InPlace.Clone, roc_str1, roc_str2);
+
+    defer result.deinit(testing.allocator);
 
     expect(roc_str3.eq(result));
-
-<<<<<<< HEAD
-    rocStr1.deinit(testing.allocator);
-    rocStr2.deinit(testing.allocator);
-    rocStr3.deinit(testing.allocator);
-    result.deinit(testing.allocator);
-}
-
-pub fn strConcatC(ptrSize: u32, resultInPlace: InPlace, arg1: RocStr, arg2: RocStr) callconv(.C) RocStr {
-    return strConcat(std.heap.c_allocator, ptrSize, resultInPlace, arg1, arg2);
-}
-
-inline fn strConcat(allocator: *Allocator, ptrSize: u32, resultInPlace: InPlace, arg1: RocStr, arg2: RocStr) RocStr {
-    return switch (ptrSize) {
-        4 => strConcatHelp(allocator, i32, resultInPlace, arg1, arg2),
-        8 => strConcatHelp(allocator, i64, resultInPlace, arg1, arg2),
-=======
-    roc_str1.deinit();
-    roc_str2.deinit();
-    roc_str3.deinit();
-    result.deinit();
-}
-
-pub fn strConcat(ptr_size: u32, result_in_place: InPlace, arg1: RocStr, arg2: RocStr) callconv(.C) RocStr {
+}
+
+pub fn strConcatC(ptrSize: u32, result_in_place: InPlace, arg1: RocStr, arg2: RocStr) callconv(.C) RocStr {
+    return strConcat(std.heap.c_allocator, ptrSize, result_in_place, arg1, arg2);
+}
+
+inline fn strConcat(allocator: *Allocator, ptr_size: u32, result_in_place: InPlace, arg1: RocStr, arg2: RocStr) RocStr {
     return switch (ptr_size) {
-        4 => strConcatHelp(i32, result_in_place, arg1, arg2),
-        8 => strConcatHelp(i64, result_in_place, arg1, arg2),
->>>>>>> 7b5eb086
+        4 => strConcatHelp(allocator, i32, result_in_place, arg1, arg2),
+        8 => strConcatHelp(allocator, i64, result_in_place, arg1, arg2),
         else => unreachable,
     };
 }
 
-<<<<<<< HEAD
-fn strConcatHelp(allocator: *Allocator, comptime T: type, resultInPlace: InPlace, arg1: RocStr, arg2: RocStr) RocStr {
+fn strConcatHelp(allocator: *Allocator, comptime T: type, result_in_place: InPlace, arg1: RocStr, arg2: RocStr) RocStr {
     if (arg1.isEmpty()) {
-        return cloneStr(allocator, T, resultInPlace, arg2);
+        return cloneStr(allocator, T, result_in_place, arg2);
     } else if (arg2.isEmpty()) {
-        return cloneStr(allocator, T, resultInPlace, arg1);
-=======
-fn strConcatHelp(comptime T: type, result_in_place: InPlace, arg1: RocStr, arg2: RocStr) RocStr {
-    if (arg1.isEmpty()) {
-        return cloneStr(T, result_in_place, arg2);
-    } else if (arg2.isEmpty()) {
-        return cloneStr(T, result_in_place, arg1);
->>>>>>> 7b5eb086
+        return cloneStr(allocator, T, result_in_place, arg1);
     } else {
         const combined_length = arg1.len() + arg2.len();
 
         const small_str_bytes = 2 * @sizeOf(T);
         const result_is_big = combined_length >= small_str_bytes;
 
-<<<<<<< HEAD
-        if (resultIsBig) {
-            var result = allocateStr(allocator, T, resultInPlace, combinedLen);
-=======
         if (result_is_big) {
-            var result = allocateStr(T, result_in_place, combined_length);
->>>>>>> 7b5eb086
+            var result = allocateStr(allocator, T, result_in_place, combined_length);
 
             {
                 const old_if_small = &@bitCast([16]u8, arg1);
@@ -1156,20 +880,12 @@
     Clone,
 };
 
-<<<<<<< HEAD
-fn cloneStr(allocator: *Allocator, comptime T: type, inPlace: InPlace, str: RocStr) RocStr {
-=======
-fn cloneStr(comptime T: type, in_place: InPlace, str: RocStr) RocStr {
->>>>>>> 7b5eb086
+fn cloneStr(allocator: *Allocator, comptime T: type, in_place: InPlace, str: RocStr) RocStr {
     if (str.isSmallStr() or str.isEmpty()) {
         // just return the bytes
         return str;
     } else {
-<<<<<<< HEAD
-        var newStr = allocateStr(allocator, T, inPlace, str.bytesCount);
-=======
-        var new_str = allocateStr(T, in_place, str.str_len);
->>>>>>> 7b5eb086
+        var new_str = allocateStr(allocator, T, in_place, str.str_len);
 
         var old_bytes: [*]u8 = @ptrCast([*]u8, str.str_bytes);
         var new_bytes: [*]u8 = @ptrCast([*]u8, new_str.str_bytes);
@@ -1180,16 +896,9 @@
     }
 }
 
-<<<<<<< HEAD
-fn allocateStr(allocator: *Allocator, comptime T: type, inPlace: InPlace, numberOfChars: u64) RocStr {
-    const length = @sizeOf(T) + numberOfChars;
-    // TODO throw an exception if allocation fails
-    var newBytes: []T = allocator.alloc(T, length) catch unreachable;
-=======
-fn allocateStr(comptime T: type, in_place: InPlace, number_of_chars: u64) RocStr {
+fn allocateStr(allocator: *Allocator, comptime T: type, in_place: InPlace, number_of_chars: u64) RocStr {
     const length = @sizeOf(T) + number_of_chars;
-    var new_bytes: [*]T = @ptrCast([*]T, @alignCast(@alignOf(T), malloc(length)));
->>>>>>> 7b5eb086
+    var new_bytes: []T = allocator.alloc(T, length) catch unreachable;
 
     if (in_place == InPlace.InPlace) {
         new_bytes[0] = @intCast(T, number_of_chars);
