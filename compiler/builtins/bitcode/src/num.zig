const std = @import("std");
const always_inline = std.builtin.CallOptions.Modifier.always_inline;
const math = std.math;
const RocList = @import("list.zig").RocList;

pub fn atan(num: f64) callconv(.C) f64 {
    return @call(.{ .modifier = always_inline }, math.atan, .{num});
}

pub fn isFinite(num: f64) callconv(.C) bool {
    return @call(.{ .modifier = always_inline }, math.isFinite, .{num});
}

pub fn powInt(base: i64, exp: i64) callconv(.C) i64 {
    return @call(.{ .modifier = always_inline }, math.pow, .{ i64, base, exp });
}

pub fn divCeil(numerator: i64, denominator: i64) callconv(.C) i64 {
<<<<<<< HEAD
    return @call(.{ .modifier = always_inline }, math.pow, .{ i64, numerator, denominator });
=======
    return @call(.{ .modifier = always_inline }, math.divCeil, .{ i64, numerator, denominator }) catch unreachable;
>>>>>>> c1d8db0b
}

pub fn acos(num: f64) callconv(.C) f64 {
    return @call(.{ .modifier = always_inline }, math.acos, .{num});
}

pub fn asin(num: f64) callconv(.C) f64 {
    return @call(.{ .modifier = always_inline }, math.asin, .{num});
}

pub fn bytesToU16C(arg: RocList, position: usize) callconv(.C) u16 {
    return @call(.{ .modifier = always_inline }, bytesToU16, .{ arg, position });
}

fn bytesToU16(arg: RocList, position: usize) u16 {
    const bytes = @ptrCast([*]const u8, arg.bytes);
    return @bitCast(u16, [_]u8{ bytes[position], bytes[position + 1] });
}

pub fn bytesToU32C(arg: RocList, position: usize) callconv(.C) u32 {
    return @call(.{ .modifier = always_inline }, bytesToU32, .{ arg, position });
}

fn bytesToU32(arg: RocList, position: usize) u32 {
    const bytes = @ptrCast([*]const u8, arg.bytes);
    return @bitCast(u32, [_]u8{ bytes[position], bytes[position + 1], bytes[position + 2], bytes[position + 3] });
}

pub fn round(num: f64) callconv(.C) i64 {
    return @floatToInt(i32, (@round(num)));
}<|MERGE_RESOLUTION|>--- conflicted
+++ resolved
@@ -16,11 +16,7 @@
 }
 
 pub fn divCeil(numerator: i64, denominator: i64) callconv(.C) i64 {
-<<<<<<< HEAD
-    return @call(.{ .modifier = always_inline }, math.pow, .{ i64, numerator, denominator });
-=======
     return @call(.{ .modifier = always_inline }, math.divCeil, .{ i64, numerator, denominator }) catch unreachable;
->>>>>>> c1d8db0b
 }
 
 pub fn acos(num: f64) callconv(.C) f64 {
