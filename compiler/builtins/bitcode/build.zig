--- conflicted
+++ resolved
@@ -43,10 +43,6 @@
     const obj_name_32bit = "builtins-32bit";
     const llvm_obj_32bit = b.addObject(obj_name_32bit, main_path);
     llvm_obj_32bit.setBuildMode(mode);
-<<<<<<< HEAD
-=======
-    // llvm_obj_32bit.linkSystemLibrary("c");
->>>>>>> bb256ebd
     llvm_obj_32bit.strip = true;
     llvm_obj_32bit.emit_llvm_ir = true;
     llvm_obj_32bit.emit_bin = false;
