--- conflicted
+++ resolved
@@ -792,16 +792,9 @@
                         let result = offenders.len();
 
                         if result > 0 {
-<<<<<<< HEAD
-                            eprintln!(
-                                "subs = {:#?}\noffenders = {:#?}\ndef_types = {:#?}",
-                                &subs, &offenders, &let_con.def_types
-                            );
-=======
                             eprintln!("subs = {:?}", &subs);
                             eprintln!("offenders = {:?}", &offenders);
                             eprintln!("let_con.def_types = {:?}", &let_con.def_types);
->>>>>>> 10033c9b
                         }
 
                         result
