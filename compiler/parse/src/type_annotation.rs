--- conflicted
+++ resolved
@@ -358,15 +358,9 @@
         )
         .parse(arena, state)?;
 
-<<<<<<< HEAD
-        let (p2, rest, state) = zero_or_more!(skip_first!(
-            word1(b',', Token::Comma, EType::TFunctionArgument),
-            one_of![
-                space0_around_ee(
-=======
         let result = and![
             zero_or_more!(skip_first!(
-                word1(b',', EType::TFunctionArgument),
+                word1(b',', Token::Comma, EType::TFunctionArgument),
                 one_of![
                     space0_around_ee(
                         term(min_indent),
@@ -387,7 +381,7 @@
             // is only one argument are not seen by the formatter. Can we do better?
             skip_second!(
                 space0_e(min_indent, EType::TSpace, EType::TIndentStart),
-                word2(b'-', b'>', EType::TStart)
+                word2(b'-', b'>', Token::Arrow, EType::TStart)
             )
             .trace("type_annotation:expression:arrow")
         ]
@@ -396,7 +390,6 @@
         match result {
             Ok((p2, (rest, _dropped_spaces), state)) => {
                 let (p3, return_type, state) = space0_before_e(
->>>>>>> 3c0e47c3
                     term(min_indent),
                     min_indent,
                     EType::TSpace,
@@ -404,21 +397,11 @@
                 )
                 .parse(arena, state)?;
 
-<<<<<<< HEAD
-        // TODO this space0 is dropped, so newlines just before the function arrow when there
-        // is only one argument are not seen by the formatter. Can we do better?
-        let (p3, is_function, state) = optional(skip_first!(
-            space0_e(min_indent, EType::TSpace, EType::TIndentStart),
-            word2(b'-', b'>', Token::Arrow, EType::TStart)
-        ))
-        .parse(arena, state)?;
-=======
                 // prepare arguments
                 let mut arguments = Vec::with_capacity_in(rest.len() + 1, arena);
                 arguments.push(first);
                 arguments.extend(rest);
                 let output = arena.alloc(arguments);
->>>>>>> 3c0e47c3
 
                 let result = Located {
                     region: return_type.region,
@@ -431,7 +414,7 @@
                 if !is_trailing_comma_valid {
                     let (_, comma, _) = optional(skip_first!(
                         space0_e(min_indent, EType::TSpace, EType::TIndentStart),
-                        word1(b',', EType::TStart)
+                        word1(b',', Token::Comma, EType::TStart)
                     ))
                     .trace("check trailing comma")
                     .parse(arena, state.clone())?;
