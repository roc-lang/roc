--- conflicted
+++ resolved
@@ -250,88 +250,6 @@
     }
 }
 
-<<<<<<< HEAD
-pub fn package_or_path<'a>() -> impl Parser<'a, PackageOrPath<'a>, EPackageOrPath<'a>> {
-    one_of![
-        map!(
-            specialize(EPackageOrPath::BadPath, string_literal::parse()),
-            PackageOrPath::Path
-        ),
-        map!(
-            and!(
-                specialize(EPackageOrPath::BadPackage, package_name()),
-                skip_first!(skip_spaces(), package_version())
-            ),
-            |(name, version)| { PackageOrPath::Package(name, version) }
-        )
-    ]
-}
-
-fn skip_spaces<'a, T>() -> impl Parser<'a, (), T>
-where
-    T: 'a,
-{
-    |_, mut state: State<'a>| {
-        let mut chomped = 0usize;
-        let mut it = state.bytes().iter();
-
-        while let Some(b' ') = it.next() {
-            chomped += 1;
-        }
-
-        if chomped == 0 {
-            Ok((NoProgress, (), state))
-        } else {
-            state.column += chomped as u16;
-            state = state.advance(None, chomped);
-
-            Ok((MadeProgress, (), state))
-        }
-    }
-}
-
-fn package_version<'a, T>() -> impl Parser<'a, Version<'a>, T>
-where
-    T: 'a,
-{
-    move |_, _| todo!("TODO parse package version")
-}
-
-#[inline(always)]
-pub fn package_name<'a>() -> impl Parser<'a, PackageName<'a>, EPackageName> {
-    use encode_unicode::CharExt;
-    // e.g. rtfeldman/blah
-    //
-    // Package names and accounts can be capitalized and can contain dashes.
-    // They cannot contain underscores or other special characters.
-    // They must be ASCII.
-
-    |_, mut state: State<'a>| match chomp_package_part(state.bytes()) {
-        Err(progress) => Err((
-            progress,
-            EPackageName::Account(state.line, state.column),
-            state,
-        )),
-        Ok(account) => {
-            let mut chomped = account.len();
-            if let Ok(('/', width)) = char::from_utf8_slice_start(&state.bytes()[chomped..]) {
-                chomped += width;
-                match chomp_package_part(&state.bytes()[chomped..]) {
-                    Err(progress) => Err((
-                        progress,
-                        EPackageName::Pkg(state.line, state.column + chomped as u16),
-                        state,
-                    )),
-                    Ok(pkg) => {
-                        chomped += pkg.len();
-
-                        state.column += chomped as u16;
-                        state = state.advance(Some(Token::Ident), chomped);
-
-                        let value = PackageName { account, pkg };
-                        Ok((MadeProgress, value, state))
-                    }
-=======
 pub fn package_name<'a>() -> impl Parser<'a, PackageName<'a>, EPackageName<'a>> {
     move |arena, state: State<'a>| {
         let line = state.line;
@@ -342,7 +260,6 @@
                 StrLiteral::PlainLine(text) => Ok((progress, PackageName(text), next_state)),
                 StrLiteral::Line(_) => {
                     Err((progress, EPackageName::Escapes(line, column), next_state))
->>>>>>> 3c0e47c3
                 }
                 StrLiteral::Block(_) => {
                     Err((progress, EPackageName::Multiline(line, column), next_state))
