--- conflicted
+++ resolved
@@ -125,19 +125,9 @@
 
     pub fn return_method(&self, conv: CallConv) -> ReturnMethod {
         match self {
-<<<<<<< HEAD
-            Self::Primitive(ty, _) => ReturnMethod::Primitive(*ty),
+            Self::Primitive(ty, size) => ReturnMethod::Primitive(*ty, *size),
             Self::StackMemory { size, format, .. } => {
                 conv.stack_memory_return_method(*size, *format)
-=======
-            Self::Primitive(ty, size) => ReturnMethod::Primitive(*ty, *size),
-            Self::StackMemory { size, .. } => {
-                if *size == 0 {
-                    ReturnMethod::NoReturnValue
-                } else {
-                    ReturnMethod::WriteToPointerArg
-                }
->>>>>>> e477813b
             }
         }
     }
