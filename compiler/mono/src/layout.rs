--- conflicted
+++ resolved
@@ -144,15 +144,13 @@
                 // We cannot memcpy pointers, because then we would have the same pointer in multiple places!
                 false
             }
-<<<<<<< HEAD
             NullPointer => {
                 // Null pointers are always the number zero, so safe to memcpy.
                 true
-=======
+            }
             RecursivePointer => {
                 // We cannot memcpy pointers, because then we would have the same pointer in multiple places!
                 false
->>>>>>> e32769ba
             }
         }
     }
@@ -188,9 +186,6 @@
                 })
                 .max()
                 .unwrap_or_default(),
-<<<<<<< HEAD
-            FunctionPointer(_, _) | Pointer(_) | NullPointer => pointer_size,
-=======
             RecursiveUnion(fields) => fields
                 .iter()
                 .map(|tag_layout| {
@@ -204,7 +199,7 @@
             FunctionPointer(_, _) => pointer_size,
             RecursivePointer => pointer_size,
             Pointer(_) => pointer_size,
->>>>>>> e32769ba
+            NullPointer => pointer_size,
         }
     }
 
@@ -230,12 +225,8 @@
                 .map(|ls| ls.iter())
                 .flatten()
                 .any(|f| f.is_refcounted()),
-<<<<<<< HEAD
-            FunctionPointer(_, _) | Pointer(_) | NullPointer => false,
-=======
             RecursiveUnion(_) => true,
-            FunctionPointer(_, _) | RecursivePointer | Pointer(_) => false,
->>>>>>> e32769ba
+            FunctionPointer(_, _) | RecursivePointer | Pointer(_) | NullPointer => false,
         }
     }
 }
