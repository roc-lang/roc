use bumpalo::Bump;
use crossbeam::channel::{bounded, Sender};
use crossbeam::deque::{Injector, Stealer, Worker};
use crossbeam::thread;
use parking_lot::Mutex;
use roc_builtins::std::{Mode, StdLib};
use roc_can::constraint::Constraint;
use roc_can::def::Declaration;
use roc_can::module::{canonicalize_module_defs, Module};
use roc_collections::all::{default_hasher, MutMap, MutSet};
use roc_constrain::module::{
    constrain_imports, load_builtin_aliases, pre_constrain_imports, ConstrainableImports, Import,
};
use roc_constrain::module::{constrain_module, ExposedModuleTypes, SubsByModule};
use roc_module::ident::{Ident, ModuleName};
use roc_module::symbol::{IdentIds, Interns, ModuleId, ModuleIds, Symbol};
use roc_mono::ir::{
    ExternalSpecializations, MonoProblem, PartialProc, PendingSpecialization, Proc, Procs,
};
use roc_mono::layout::{Layout, LayoutCache};
use roc_parse::ast::{self, Attempting, ExposesEntry, ImportsEntry};
use roc_parse::module::module_defs;
use roc_parse::parser::{self, Fail, Parser};
use roc_region::all::{Located, Region};
use roc_solve::module::SolvedModule;
use roc_solve::solve;
use roc_types::solved_types::Solved;
use roc_types::subs::{Subs, VarStore, Variable};
use roc_types::types::Alias;
use std::collections::hash_map::Entry::{Occupied, Vacant};
use std::collections::{HashMap, HashSet};
use std::fs;
use std::io;
use std::iter;
use std::path::{Path, PathBuf};
use std::str::from_utf8_unchecked;
use std::sync::Arc;
use std::time::{Duration, SystemTime};

/// Filename extension for normal Roc modules
const ROC_FILE_EXTENSION: &str = "roc";

/// The . in between module names like Foo.Bar.Baz
const MODULE_SEPARATOR: char = '.';

const SHOW_MESSAGE_LOG: bool = true;

macro_rules! log {
    () => (if SHOW_MESSAGE_LOG { println!()} else {});
    ($($arg:tt)*) => (if SHOW_MESSAGE_LOG { println!($($arg)*); } else {})
}

/// NOTE the order of definition of the phases is used by the ord instance
/// make sure they are ordered from first to last!
#[derive(PartialEq, Eq, PartialOrd, Ord, Hash, Clone, Copy, Debug)]
pub enum Phase {
    LoadHeader,
    ParseAndGenerateConstraints,
    SolveTypes,
    FindSpecializations,
    MakeSpecializations,
}

/// NOTE keep up to date manually, from ParseAndGenerateConstraints to the highest phase we support
const PHASES: [Phase; 4] = [
    Phase::ParseAndGenerateConstraints,
    Phase::SolveTypes,
    Phase::FindSpecializations,
    Phase::MakeSpecializations,
];

#[derive(Default, Debug)]
struct Dependencies {
    waiting_for: MutMap<(ModuleId, Phase), MutSet<(ModuleId, Phase)>>,
    notifies: MutMap<(ModuleId, Phase), MutSet<(ModuleId, Phase)>>,
}

impl Dependencies {
    /// Add all the dependencies for a module, return (module, phase) pairs that can make progress
    pub fn add_module(
        &mut self,
        module_id: ModuleId,
        dependencies: &MutSet<ModuleId>,
        goal_phase: Phase,
    ) -> MutSet<(ModuleId, Phase)> {
        use Phase::*;

        for dep in dependencies.iter().copied() {
            self.add_dependency(module_id, dep, Phase::SolveTypes);

            if goal_phase >= FindSpecializations {
                self.add_dependency(module_id, dep, Phase::FindSpecializations);
            }

            if goal_phase >= MakeSpecializations {
                self.add_dependency(dep, module_id, Phase::MakeSpecializations);
            }
        }

        // add dependencies for self
        // phase i + 1 of a file always depends on phase i being completed
        {
            let mut i = 0;
            while PHASES[i] < goal_phase {
                self.add_dependency_help(module_id, module_id, PHASES[i + 1], PHASES[i]);
                i += 1;
            }
        }

        let mut output = MutSet::default();

        // the added module can be parsed/constrained
        output.insert((module_id, ParseAndGenerateConstraints));

        // all the dependencies can be loaded
        for dep in dependencies {
            output.insert((*dep, LoadHeader));
        }

        output
    }

    /// Propagate a notification, return (module, phase) pairs that can make progress
    pub fn notify(&mut self, module_id: ModuleId, phase: Phase) -> MutSet<(ModuleId, Phase)> {
        let mut output = MutSet::default();

        let key = (module_id, phase);
        if let Some(to_notify) = self.notifies.get(&key) {
            for notify_key in to_notify {
                let mut is_empty = false;
                if let Some(waiting_for_pairs) = self.waiting_for.get_mut(&notify_key) {
                    waiting_for_pairs.remove(&key);
                    is_empty = waiting_for_pairs.is_empty();
                }

                if is_empty {
                    self.waiting_for.remove(notify_key);
                    output.insert(*notify_key);
                }
            }
        }

        self.notifies.remove(&key);

        output
    }

    /// A waits for B, and B will notify A when it completes the phase
    fn add_dependency(&mut self, a: ModuleId, b: ModuleId, phase: Phase) {
        self.add_dependency_help(a, b, phase, phase);
    }

    fn add_dependency_help(&mut self, a: ModuleId, b: ModuleId, phase_a: Phase, phase_b: Phase) {
        let key = (a, phase_a);
        let value = (b, phase_b);
        match self.waiting_for.get_mut(&key) {
            Some(existing) => {
                existing.insert(value);
            }
            None => {
                let mut set = MutSet::default();
                set.insert(value);
                self.waiting_for.insert(key, set);
            }
        }

        let key = (b, phase_b);
        let value = (a, phase_a);
        match self.notifies.get_mut(&key) {
            Some(existing) => {
                existing.insert(value);
            }
            None => {
                let mut set = MutSet::default();
                set.insert(value);
                self.notifies.insert(key, set);
            }
        }
    }

    fn solved_all(&self) -> bool {
        debug_assert_eq!(self.notifies.is_empty(), self.waiting_for.is_empty());

        self.notifies.is_empty()
    }
}

/// Struct storing various intermediate stages by their ModuleId
#[derive(Debug, Default)]
struct ModuleCache<'a> {
    module_names: MutMap<ModuleId, ModuleName>,
    headers: MutMap<ModuleId, ModuleHeader<'a>>,
    constrained: MutMap<ModuleId, ConstrainedModule<'a>>,
    typechecked: MutMap<ModuleId, TypeCheckedModule<'a>>,
    found_specializations: MutMap<ModuleId, FoundSpecializationsModule<'a>>,
    external_specializations_requested: MutMap<ModuleId, ExternalSpecializations>,
}

fn start_phase<'a>(module_id: ModuleId, phase: Phase, state: &mut State<'a>) -> BuildTask<'a> {
    // we blindly assume all dependencies are met
    match phase {
        Phase::LoadHeader => {
            let dep_name = state
                .module_cache
                .module_names
                .remove(&module_id)
                .expect("module id is present");

            BuildTask::LoadModule {
                module_name: dep_name,
                // Provide mutexes of ModuleIds and IdentIds by module,
                // so other modules can populate them as they load.
                module_ids: Arc::clone(&state.arc_modules),
                ident_ids_by_module: Arc::clone(&state.ident_ids_by_module),
            }
        }

        Phase::ParseAndGenerateConstraints => {
            let header = state.module_cache.headers.remove(&module_id).unwrap();
            let module_id = header.module_id;
            let deps_by_name = &header.deps_by_name;
            let num_deps = deps_by_name.len();
            let mut dep_idents: IdentIdsByModule = IdentIds::exposed_builtins(num_deps);

            let State {
                ident_ids_by_module,
                ..
            } = &state;

            {
                let ident_ids_by_module = (*ident_ids_by_module).lock();

                // Populate dep_idents with each of their IdentIds,
                // which we'll need during canonicalization to translate
                // identifier strings into IdentIds, which we need to build Symbols.
                // We only include the modules we care about (the ones we import).
                //
                // At the end of this loop, dep_idents contains all the information to
                // resolve a symbol from another module: if it's in here, that means
                // we have both imported the module and the ident was exported by that mdoule.
                for dep_id in header.deps_by_name.values() {
                    // We already verified that these are all present,
                    // so unwrapping should always succeed here.
                    let idents = ident_ids_by_module.get(&dep_id).unwrap();

                    dep_idents.insert(*dep_id, idents.clone());
                }
            }

            // Clone the module_ids we'll need for canonicalization.
            // This should be small, and cloning it should be quick.
            // We release the lock as soon as we're done cloning, so we don't have
            // to lock the global module_ids while canonicalizing any given module.
            let module_ids = Arc::clone(&state.arc_modules);
            let module_ids = { (*module_ids).lock().clone() };

            debug_assert!(header
                .imported_modules
                .iter()
                .all(|id| module_ids.get_name(*id).is_some()));

            let exposed_symbols = state
                .exposed_symbols_by_module
                .remove(&module_id)
                .expect("Could not find listener ID in exposed_symbols_by_module");

            BuildTask::ParseAndConstrain {
                header,
                mode: state.stdlib.mode,
                module_ids,
                dep_idents,
                exposed_symbols,
            }
        }
        Phase::SolveTypes => {
            let constrained = state.module_cache.constrained.remove(&module_id).unwrap();

            let ConstrainedModule {
                module,
                ident_ids,
                module_timing,
                src,
                constraint,
                var_store,
                imported_modules,
                declarations,
                ..
            } = constrained;

            BuildTask::solve_module(
                module,
                ident_ids,
                module_timing,
                src,
                constraint,
                var_store,
                imported_modules,
                &mut state.exposed_types,
                &state.stdlib,
                declarations,
            )
        }
        Phase::FindSpecializations => {
            let typechecked = state.module_cache.typechecked.remove(&module_id).unwrap();

            let TypeCheckedModule {
                layout_cache,
                module_id,
                module_timing,
                solved_subs,
                decls,
                finished_info,
                ident_ids,
            } = typechecked;

            BuildTask::BuildPendingSpecializations {
                layout_cache,
                module_id,
                module_timing,
                solved_subs,
                decls,
                finished_info,
                ident_ids,
                exposed_to_host: state.exposed_to_host.clone(),
            }
        }
        Phase::MakeSpecializations => {
            let found_specializations = state
                .module_cache
                .found_specializations
                .remove(&module_id)
                .unwrap();

            let specializations_we_must_make = state
                .module_cache
                .external_specializations_requested
                .remove(&module_id)
                .unwrap_or_default();

            let FoundSpecializationsModule {
                module_id,
                ident_ids,
                subs,
                procs,
                layout_cache,
                finished_info,
            } = found_specializations;

            BuildTask::MakeSpecializations {
                module_id,
                ident_ids,
                subs,
                procs,
                layout_cache,
                specializations_we_must_make,
                finished_info,
            }
        }
    }
}

#[derive(Debug)]
pub struct LoadedModule {
    pub module_id: ModuleId,
    pub interns: Interns,
    pub solved: Solved<Subs>,
    pub can_problems: Vec<roc_problem::can::Problem>,
    pub type_problems: Vec<solve::TypeError>,
    pub declarations_by_id: MutMap<ModuleId, Vec<Declaration>>,
    pub exposed_vars_by_symbol: Vec<(Symbol, Variable)>,
    pub src: Box<str>,
    pub timings: MutMap<ModuleId, ModuleTiming>,
}

#[derive(Debug)]
pub enum BuildProblem<'a> {
    FileNotFound(&'a Path),
}

#[derive(Debug)]
struct ModuleHeader<'a> {
    module_id: ModuleId,
    module_name: ModuleName,
    exposed_ident_ids: IdentIds,
    deps_by_name: MutMap<ModuleName, ModuleId>,
    imported_modules: MutSet<ModuleId>,
    exposes: Vec<Symbol>,
    exposed_imports: MutMap<Ident, (Symbol, Region)>,
    src: &'a [u8],
    module_timing: ModuleTiming,
}

#[derive(Debug)]
struct ConstrainedModule<'a> {
    module: Module,
    declarations: Vec<Declaration>,
    imported_modules: MutSet<ModuleId>,
    src: &'a str,
    constraint: Constraint,
    ident_ids: IdentIds,
    var_store: VarStore,
    module_timing: ModuleTiming,
}

#[derive(Debug)]
pub struct TypeCheckedModule<'a> {
    pub module_id: ModuleId,
    pub layout_cache: LayoutCache<'a>,
    pub module_timing: ModuleTiming,
    pub solved_subs: Solved<Subs>,
    pub decls: Vec<Declaration>,
    pub ident_ids: IdentIds,
    pub finished_info: FinishedInfo<'a>,
}

#[derive(Debug)]
pub struct FoundSpecializationsModule<'a> {
    pub module_id: ModuleId,
    pub ident_ids: IdentIds,
    pub layout_cache: LayoutCache<'a>,
    pub procs: Procs<'a>,
    pub subs: Subs,
    pub finished_info: FinishedInfo<'a>,
}

#[derive(Debug)]
pub struct MonomorphizedModule<'a> {
    pub module_id: ModuleId,
    pub interns: Interns,
    pub subs: Subs,
    pub can_problems: Vec<roc_problem::can::Problem>,
    pub type_problems: Vec<solve::TypeError>,
    pub mono_problems: Vec<roc_mono::ir::MonoProblem>,
    pub procedures: MutMap<(Symbol, Layout<'a>), Proc<'a>>,
    pub exposed_to_host: MutSet<Symbol>,
    pub src: Box<str>,
    pub timings: MutMap<ModuleId, ModuleTiming>,
}

#[derive(Debug)]
enum Msg<'a> {
    Header(ModuleHeader<'a>),
    Constrained {
        module: Module,
        declarations: Vec<Declaration>,
        imported_modules: MutSet<ModuleId>,
        src: &'a str,
        constraint: Constraint,
        ident_ids: IdentIds,
        problems: Vec<roc_problem::can::Problem>,
        var_store: VarStore,
        module_timing: ModuleTiming,
    },
    SolvedTypes {
        src: &'a str,
        module_id: ModuleId,
        ident_ids: IdentIds,
        solved_module: SolvedModule,
        solved_subs: Solved<Subs>,
        decls: Vec<Declaration>,
        module_timing: ModuleTiming,
    },
    FinishedAllTypeChecking {
        solved_subs: Solved<Subs>,
        problems: Vec<solve::TypeError>,
        exposed_vars_by_symbol: Vec<(Symbol, Variable)>,
        src: &'a str,
    },
    FoundSpecializations {
        module_id: ModuleId,
        ident_ids: IdentIds,
        layout_cache: LayoutCache<'a>,
        procs: Procs<'a>,
        problems: Vec<roc_mono::ir::MonoProblem>,
        solved_subs: Solved<Subs>,
        finished_info: FinishedInfo<'a>,
    },
    MadeSpecializations {
        module_id: ModuleId,
        ident_ids: IdentIds,
        layout_cache: LayoutCache<'a>,
        external_specializations_requested: MutMap<ModuleId, ExternalSpecializations>,
        procedures: MutMap<(Symbol, Layout<'a>), Proc<'a>>,
        problems: Vec<roc_mono::ir::MonoProblem>,
        subs: Subs,
        finished_info: FinishedInfo<'a>,
    },

    /// The task is to only typecheck AND monomorphize modules
    /// all modules are now monomorphized, we are done
    FinishedAllSpecialization {
        subs: Subs,
        problems: Vec<MonoProblem>,
        exposed_to_host: MutSet<Symbol>,
        src: &'a str,
    },
}

#[derive(Debug)]
pub struct FinishedInfo<'a> {
    problems: Vec<solve::TypeError>,
    exposed_vars_by_symbol: Vec<(Symbol, Variable)>,
    src: &'a str,
}

#[derive(Debug)]
struct State<'a> {
    pub root_id: ModuleId,
    pub goal_phase: Phase,
    pub stdlib: StdLib,
    pub exposed_types: SubsByModule,

    pub can_problems: std::vec::Vec<roc_problem::can::Problem>,
    pub mono_problems: std::vec::Vec<MonoProblem>,
    pub headers_parsed: MutSet<ModuleId>,
    pub type_problems: std::vec::Vec<solve::TypeError>,

    pub module_cache: ModuleCache<'a>,
    pub dependencies: Dependencies,
    pub procedures: MutMap<(Symbol, Layout<'a>), Proc<'a>>,
    pub exposed_to_host: MutSet<Symbol>,

    /// This is the "final" list of IdentIds, after canonicalization and constraint gen
    /// have completed for a given module.
    pub constrained_ident_ids: MutMap<ModuleId, IdentIds>,

    /// From now on, these will be used by multiple threads; time to make an Arc<Mutex<_>>!
    pub arc_modules: Arc<Mutex<ModuleIds>>,

    pub ident_ids_by_module: Arc<Mutex<IdentIdsByModule>>,

    /// All the dependent modules we've already begun loading -
    /// meaning we should never kick off another load_module on them!
    pub loading_started: MutSet<ModuleId>,

    pub declarations_by_id: MutMap<ModuleId, Vec<Declaration>>,

    pub exposed_symbols_by_module: MutMap<ModuleId, MutSet<Symbol>>,

    pub unsolved_modules: MutMap<ModuleId, UnsolvedModule<'a>>,

    /// These are the modules which need to add their pending specializations to
    /// the queue. Adding specializations to the queue can be done completely in
    /// parallel, and order doesn't matter, so as soon as a module has been solved,
    /// it gets an entry in here, and then immediately begins working on its
    /// pending specializations in the same thread.
    pub needs_specialization: MutSet<ModuleId>,

    pub all_pending_specializations: MutMap<Symbol, MutMap<Layout<'a>, PendingSpecialization>>,

    pub specializations_in_flight: u32,

    pub timings: MutMap<ModuleId, ModuleTiming>,

    // Each thread gets its own layout cache. When one "pending specializations"
    // pass completes, it returns its layout cache so another thread can use it.
    // We don't bother trying to union them all together to maximize cache hits,
    // since the unioning process could potentially take longer than the savings.
    // (Granted, this has not been attempted or measured!)
    pub layout_caches: std::vec::Vec<LayoutCache<'a>>,

    pub procs: Procs<'a>,
}

#[derive(Debug)]
struct UnsolvedModule<'a> {
    module: Module,
    src: &'a str,
    imported_modules: MutSet<ModuleId>,
    ident_ids: IdentIds,
    constraint: Constraint,
    var_store: VarStore,
    module_timing: ModuleTiming,
    declarations: Vec<Declaration>,
}

#[derive(Debug)]
pub struct ModuleTiming {
    pub read_roc_file: Duration,
    pub parse_header: Duration,
    pub parse_body: Duration,
    pub canonicalize: Duration,
    pub constrain: Duration,
    pub solve: Duration,
    // TODO pub monomorphize: Duration,
    /// Total duration will always be more than the sum of the other fields, due
    /// to things like state lookups in between phases, waiting on other threads, etc.
    start_time: SystemTime,
    end_time: SystemTime,
}

impl ModuleTiming {
    pub fn total(&self) -> Duration {
        self.end_time.duration_since(self.start_time).unwrap()
    }

    /// Subtract all the other fields from total_start_to_finish
    pub fn other(&self) -> Duration {
        let Self {
            read_roc_file,
            parse_header,
            parse_body,
            canonicalize,
            constrain,
            solve,
            start_time,
            end_time,
        } = self;

        end_time
            .duration_since(*start_time)
            .ok()
            .and_then(|t| {
                t.checked_sub(*solve).and_then(|t| {
                    t.checked_sub(*constrain).and_then(|t| {
                        t.checked_sub(*canonicalize).and_then(|t| {
                            t.checked_sub(*parse_body).and_then(|t| {
                                t.checked_sub(*parse_header)
                                    .and_then(|t| t.checked_sub(*read_roc_file))
                            })
                        })
                    })
                })
            })
            .unwrap_or_else(Duration::default)
    }
}

#[derive(Debug)]
#[allow(dead_code)]
enum BuildTask<'a> {
    LoadModule {
        module_name: ModuleName,
        module_ids: Arc<Mutex<ModuleIds>>,
        ident_ids_by_module: Arc<Mutex<IdentIdsByModule>>,
    },
    ParseAndConstrain {
        header: ModuleHeader<'a>,
        mode: Mode,
        module_ids: ModuleIds,
        dep_idents: IdentIdsByModule,
        exposed_symbols: MutSet<Symbol>,
    },
    Solve {
        module: Module,
        ident_ids: IdentIds,
        imported_symbols: Vec<Import>,
        imported_aliases: MutMap<Symbol, Alias>,
        module_timing: ModuleTiming,
        constraint: Constraint,
        var_store: VarStore,
        declarations: Vec<Declaration>,
        src: &'a str,
    },
    BuildPendingSpecializations {
        module_timing: ModuleTiming,
        layout_cache: LayoutCache<'a>,
        solved_subs: Solved<Subs>,
        module_id: ModuleId,
        ident_ids: IdentIds,
        decls: Vec<Declaration>,
        finished_info: FinishedInfo<'a>,
        exposed_to_host: MutSet<Symbol>,
    },
    MakeSpecializations {
        module_id: ModuleId,
        ident_ids: IdentIds,
        subs: Subs,
        procs: Procs<'a>,
        layout_cache: LayoutCache<'a>,
        finished_info: FinishedInfo<'a>,
        specializations_we_must_make: ExternalSpecializations,
    },
}

enum WorkerMsg {
    Shutdown,
    TaskAdded,
}

#[derive(Debug)]
pub enum LoadingProblem {
    FileProblem {
        filename: PathBuf,
        error: io::ErrorKind,
    },
    ParsingFailed {
        filename: PathBuf,
        fail: Fail,
    },
    MsgChannelDied,
    ErrJoiningWorkerThreads,
    TriedToImportAppModule,
}

pub enum Phases {
    /// Parse, canonicalize, check types
    TypeCheck,
    /// Parse, canonicalize, check types, monomorphize
    Monomorphize,
}

type IdentIdsByModule = MutMap<ModuleId, IdentIds>;
type MsgSender<'a> = Sender<Msg<'a>>;

/// Add a task to the queue, and notify all the listeners.
fn enqueue_task<'a>(
    injector: &Injector<BuildTask<'a>>,
    listeners: &[Sender<WorkerMsg>],
    task: BuildTask<'a>,
) -> Result<(), LoadingProblem> {
    injector.push(task);

    for listener in listeners {
        listener
            .send(WorkerMsg::TaskAdded)
            .map_err(|_| LoadingProblem::MsgChannelDied)?;
    }

    Ok(())
}

pub fn load_and_typecheck(
    arena: &Bump,
    filename: PathBuf,
    stdlib: StdLib,
    src_dir: &Path,
    exposed_types: SubsByModule,
) -> Result<LoadedModule, LoadingProblem> {
    use LoadResult::*;

    match load(
        arena,
        filename,
        stdlib,
        src_dir,
        exposed_types,
        Phase::SolveTypes,
    )? {
        Monomorphized(_) => unreachable!(""),
        TypeChecked(module) => Ok(module),
    }
}

pub fn load_and_monomorphize<'a>(
    arena: &'a Bump,
    filename: PathBuf,
    stdlib: StdLib,
    src_dir: &Path,
    exposed_types: SubsByModule,
) -> Result<MonomorphizedModule<'a>, LoadingProblem> {
    use LoadResult::*;

    match load(
        arena,
        filename,
        stdlib,
        src_dir,
        exposed_types,
        Phase::MakeSpecializations,
    )? {
        Monomorphized(module) => Ok(module),
        TypeChecked(_) => unreachable!(""),
    }
}

enum LoadResult<'a> {
    TypeChecked(LoadedModule),
    Monomorphized(MonomorphizedModule<'a>),
}

/// The loading process works like this, starting from the given filename (e.g. "main.roc"):
///
/// 1. Open the file.
/// 2. Parse the module's header.
/// 3. For each of its imports, send a message on the channel to the coordinator thread, which
///    will repeat this process to load that module - starting with step 1.
/// 4. Add everything we were able to import unqualified to the module's default scope.
/// 5. Parse the module's defs.
/// 6. Canonicalize the module.
/// 7. Before type checking, block on waiting for type checking to complete on all imports.
///    (Since Roc doesn't allow cyclic dependencies, this ctypeot deadlock.)
/// 8. Type check the module and create type annotations for its top-level declarations.
/// 9. Report the completed type annotation to the coordinator thread, so other modules
///    that are waiting in step 7 can unblock.
///
/// The loaded_modules argument specifies which modules have already been loaded.
/// It typically contains *at least* the standard modules, but is empty when loading
/// the standard modules themselves.
///
/// If we're just type-checking everything (e.g. running `roc check` at the command line),
/// we can stop there. However, if we're generating code, then there are additional steps.
///
/// 10. After reporting the completed type annotation, we have all the information necessary
///     to monomorphize. However, since we want to monomorphize in parallel without
///     duplicating work, we do monomorphization in two steps. First, we go through and
///     determine all the specializations this module *wants*. We compute the hashes
///     and report them to the coordinator thread, along with the mono::expr::Expr values of
///     the current function's body. At this point, we have not yet begun to assemble Procs;
///     all we've done is send a list of requetsted specializations to the coordinator.
/// 11. The coordinator works through the specialization requests in parallel, adding them
///     to a global map once they're finished. Performing one specialization may result
///     in requests for others; these are added to the queue and worked through as normal.
///     This process continues until *both* all modules have reported that they've finished
///     adding specialization requests to the queue, *and* the queue is empty (including
///     of any requestss that were added in the course of completing other requests). Now
///     we have a map of specializations, and everything was assembled in parallel with
///     no unique specialization ever getting assembled twice (meanaing no wasted effort).
/// 12. Now that we have our final map of specializations, we can proceed to code gen!
///     As long as the specializations are stored in a per-ModuleId map, we can also
///     parallelize this code gen. (e.g. in dev builds, building separate LLVM modules
///     and then linking them together, and possibly caching them by the hash of their
///     specializations, so if none of their specializations changed, we don't even need
///     to rebuild the module and can link in the cached one directly.)
fn load<'a>(
    arena: &'a Bump,
    filename: PathBuf,
    stdlib: StdLib,
    src_dir: &Path,
    exposed_types: SubsByModule,
    goal_phase: Phase,
) -> Result<LoadResult<'a>, LoadingProblem>
where
{
    // Reserve one CPU for the main thread, and let all the others be eligible
<<<<<<< HEAD
    // to spawn workers.
    let num_workers = num_cpus::get() - 1;
    let worker_arenas = arena.alloc(bumpalo::collections::Vec::with_capacity_in(
        num_workers,
        arena,
    ));
=======
    // to spawn workers. We use .max(2) to enforce that we always
    // end up with at least 1 worker - since (.max(2) - 1) will
    // always return a number that's at least 1. Using
    // .max(2) on the initial number of CPUs instead of
    // doing .max(1) on the entire expression guards against
    // num_cpus returning 0, while also avoiding wrapping
    // unsigned subtraction overflow.
    let num_workers = num_cpus::get().max(2) - 1;

    let mut worker_arenas = bumpalo::collections::Vec::with_capacity_in(num_workers, &arena);
>>>>>>> d37ed896

    for _ in 0..num_workers {
        worker_arenas.push(Bump::new());
    }

    let (msg_tx, msg_rx) = bounded(1024);
    let arc_modules = Arc::new(Mutex::new(ModuleIds::default()));
    let root_exposed_ident_ids = IdentIds::exposed_builtins(0);
    let ident_ids_by_module = Arc::new(Mutex::new(root_exposed_ident_ids));

    // Load the root module synchronously; we can't proceed until we have its id.
    let (root_id, root_msg) = {
        let root_start_time = SystemTime::now();

        load_filename(
            arena,
            filename,
            Arc::clone(&arc_modules),
            Arc::clone(&ident_ids_by_module),
            root_start_time,
        )?
    };

    msg_tx
        .send(root_msg)
        .map_err(|_| LoadingProblem::MsgChannelDied)?;

    // We'll add tasks to this, and then worker threads will take tasks from it.
    let injector = Injector::new();

    // We need to allocate worker *queues* on the main thread and then move them
    // into the worker threads, because those workers' stealers need to be
    // shared bet,een all threads, and this coordination work is much easier
    // on the main thread.
    let mut worker_queues = bumpalo::collections::Vec::with_capacity_in(num_workers, arena);
    let mut stealers = bumpalo::collections::Vec::with_capacity_in(num_workers, arena);

    let it = worker_arenas.iter_mut();

    {
        thread::scope(|thread_scope| {
            for _ in 0..num_workers {
                let worker = Worker::new_lifo();

                stealers.push(worker.stealer());
                worker_queues.push(worker);
            }

            // Get a reference to the completed stealers, so we can send that
            // reference to each worker. (Slices are Sync, but bumpalo Vecs are not.)
            let stealers = stealers.into_bump_slice();

            let mut headers_parsed = MutSet::default();

            // We've already parsed the root's header. (But only its header, so far.)
            headers_parsed.insert(root_id);

            let mut loading_started = MutSet::default();

            // If the root module we're still processing happens to be an interface,
            // it's possible that something else will import it. That will
            // necessarily cause a cyclic import error, but in the meantime
            // we still shouldn't load it.
            loading_started.insert(root_id);

            let mut worker_listeners =
                bumpalo::collections::Vec::with_capacity_in(num_workers, arena);

            let stdlib_mode = stdlib.mode;

            for worker_arena in it {
                let msg_tx = msg_tx.clone();
                let worker = worker_queues.pop().unwrap();
                let (worker_msg_tx, worker_msg_rx) = bounded(1024);

                worker_listeners.push(worker_msg_tx);

                // We only want to move a *reference* to the main task queue's
                // injector in the thread, not the injector itself
                // (since other threads need to reference it too).
                let injector = &injector;

                // Record this thread's handle so the main thread can join it later.
                thread_scope.spawn(move |_| {
                    // Keep listening until we receive a Shutdown msg
                    for msg in worker_msg_rx.iter() {
                        match msg {
                            WorkerMsg::Shutdown => {
                                // We've finished all our work. It's time to
                                // shut down the thread, so when the main thread
                                // blocks on joining with all the worker threads,
                                // it can finally exit too!
                                return;
                            }
                            WorkerMsg::TaskAdded => {
                                // Find a task - either from this thread's queue,
                                // or from the main queue, or from another worker's
                                // queue - and run it.
                                //
                                // There might be no tasks to work on! That could
                                // happen if another thread is working on a task
                                // which will later result in more tasks being
                                // added. In that case, do nothing, and keep waiting
                                // until we receive a Shutdown message.
                                if let Some(task) = find_task(&worker, injector, stealers) {
                                    run_task(
                                        task,
                                        worker_arena,
                                        src_dir,
                                        msg_tx.clone(),
                                        stdlib_mode,
                                    )
                                    .expect("Msg channel closed unexpectedly.");
                                }
                            }
                        }
                    }

                    // Needed to prevent a borrow checker error about this closure
                    // outliving its enclosing function.
                    drop(worker_msg_rx);
                });
            }

            let mut state = State {
                root_id,
                goal_phase,
                stdlib,
                module_cache: ModuleCache::default(),
                dependencies: Dependencies::default(),
                procedures: MutMap::default(),
                exposed_to_host: MutSet::default(),
                exposed_types,
                headers_parsed,
                loading_started,
                can_problems: std::vec::Vec::new(),
                type_problems: std::vec::Vec::new(),
                mono_problems: std::vec::Vec::new(),
                arc_modules,
                constrained_ident_ids: IdentIds::exposed_builtins(0),
                ident_ids_by_module,
                declarations_by_id: MutMap::default(),
                exposed_symbols_by_module: MutMap::default(),
                unsolved_modules: MutMap::default(),
                timings: MutMap::default(),
                needs_specialization: MutSet::default(),
                all_pending_specializations: MutMap::default(),
                specializations_in_flight: 0,
                layout_caches: std::vec::Vec::with_capacity(num_cpus::get()),
                procs: Procs::default(),
            };

            // We've now distributed one worker queue to each thread.
            // There should be no queues left to distribute!
            debug_assert!(worker_queues.is_empty());
            drop(worker_queues);

            // Grab a reference to these Senders outside the loop, so we can share
            // it across each iteration of the loop.
            let worker_listeners = worker_listeners.into_bump_slice();
            let msg_tx = msg_tx.clone();

            // The root module will have already queued up messages to process,
            // and processing those messages will in turn queue up more messages.
            for msg in msg_rx.iter() {
                match msg {
                    Msg::FinishedAllTypeChecking {
                        solved_subs,
                        problems,
                        exposed_vars_by_symbol,
                        src,
                    } => {
                        // We're done! There should be no more messages pending.
                        debug_assert!(msg_rx.is_empty());

                        // Shut down all the worker threads.
                        for listener in worker_listeners {
                            listener
                                .send(WorkerMsg::Shutdown)
                                .map_err(|_| LoadingProblem::MsgChannelDied)?;
                        }

                        return Ok(LoadResult::TypeChecked(finish(
                            state,
                            solved_subs,
                            problems,
                            exposed_vars_by_symbol,
                            src,
                        )));
                    }
                    Msg::FinishedAllSpecialization {
                        subs,
                        problems,
                        exposed_to_host,
                        src,
                    } => {
                        // We're done! There should be no more messages pending.
                        debug_assert!(msg_rx.is_empty());

                        // Shut down all the worker threads.
                        for listener in worker_listeners {
                            listener
                                .send(WorkerMsg::Shutdown)
                                .map_err(|_| LoadingProblem::MsgChannelDied)?;
                        }

                        return Ok(LoadResult::Monomorphized(finish_specialization(
                            state,
                            subs,
                            problems,
                            exposed_to_host,
                            src,
                        )));
                    }
                    msg => {
                        // This is where most of the main thread's work gets done.
                        // Everything up to this point has been setting up the threading
                        // system which lets this logic work efficiently.
                        state = update(
                            state,
                            msg,
                            msg_tx.clone(),
                            &injector,
                            worker_listeners,
                            arena,
                        )?;
                    }
                }
            }

            // The msg_rx receiver closed unexpectedly before we finished solving everything
            Err(LoadingProblem::MsgChannelDied)
        })
    }
    .unwrap()
}

fn update<'a>(
    mut state: State<'a>,
    msg: Msg<'a>,
    msg_tx: MsgSender<'a>,
    injector: &Injector<BuildTask<'a>>,
    worker_listeners: &'a [Sender<WorkerMsg>],
    arena: &'a Bump,
) -> Result<State<'a>, LoadingProblem> {
    use self::Msg::*;

    match msg {
        Header(header) => {
            log!("loaded header for {:?}", header.module_id);
            let home = header.module_id;

            // store an ID to name mapping, so we know the file to read when fetching dependencies' headers
            for (name, id) in header.deps_by_name.iter() {
                state.module_cache.module_names.insert(*id, name.clone());
            }

            // This was a dependency. Write it down and keep processing messaages.
            let mut exposed_symbols: MutSet<Symbol> =
                HashSet::with_capacity_and_hasher(header.exposes.len(), default_hasher());

            // TODO can we avoid this loop by storing them as a Set in Header to begin with?
            for symbol in header.exposes.iter() {
                exposed_symbols.insert(*symbol);
            }

            debug_assert!(!state.exposed_symbols_by_module.contains_key(&home));
            state
                .exposed_symbols_by_module
                .insert(home, exposed_symbols);

            let work = state.dependencies.add_module(
                header.module_id,
                &header.imported_modules,
                state.goal_phase,
            );

            state.module_cache.headers.insert(header.module_id, header);

            for (module_id, phase) in work {
                let task = start_phase(module_id, phase, &mut state);

                enqueue_task(&injector, worker_listeners, task)?
            }

            Ok(state)
        }
        Constrained {
            module,
            declarations,
            src,
            ident_ids,
            imported_modules,
            constraint,
            problems,
            var_store,
            module_timing,
        } => {
            log!("generated constraints for {:?}", module.module_id);
            let module_id = module.module_id;
            state.can_problems.extend(problems);

            let constrained_module = ConstrainedModule {
                module,
                constraint,
                declarations,
                ident_ids,
                src,
                module_timing,
                var_store,
                imported_modules,
            };
            state
                .module_cache
                .constrained
                .insert(module_id, constrained_module);

            let work = state
                .dependencies
                .notify(module_id, Phase::ParseAndGenerateConstraints);

            for (module_id, phase) in work {
                let task = start_phase(module_id, phase, &mut state);

                enqueue_task(&injector, worker_listeners, task)?
            }

            Ok(state)
        }
        SolvedTypes {
            src,
            module_id,
            ident_ids,
            solved_module,
            solved_subs,
            decls,
            mut module_timing,
        } => {
            log!("solved types for {:?}", module_id);
            module_timing.end_time = SystemTime::now();

            let work = state.dependencies.notify(module_id, Phase::SolveTypes);

            if module_id == state.root_id {
                state
                    .exposed_to_host
                    .extend(solved_module.exposed_vars_by_symbol.iter().map(|x| x.0));
            }

            if module_id == state.root_id && state.goal_phase == Phase::SolveTypes {
                debug_assert!(work.is_empty());
                debug_assert!(state.dependencies.solved_all());

                state.timings.insert(module_id, module_timing);

                msg_tx
                    .send(Msg::FinishedAllTypeChecking {
                        solved_subs,
                        problems: solved_module.problems,
                        exposed_vars_by_symbol: solved_module.exposed_vars_by_symbol,
                        src,
                    })
                    .map_err(|_| LoadingProblem::MsgChannelDied)?;

                // bookkeeping
                state.declarations_by_id.insert(module_id, decls);
                state.constrained_ident_ids.insert(module_id, ident_ids);

                // As far as type-checking goes, once we've solved
                // the originally requested module, we're all done!
                return Ok(state);
            } else {
                if module_id != state.root_id {
                    state.exposed_types.insert(
                        module_id,
                        ExposedModuleTypes::Valid(
                            solved_module.solved_types,
                            solved_module.aliases,
                        ),
                    );
                }

                if state.goal_phase > Phase::SolveTypes {
                    let layout_cache = state.layout_caches.pop().unwrap_or_default();

                    let finished_info = FinishedInfo {
                        src,
                        exposed_vars_by_symbol: solved_module.exposed_vars_by_symbol,
                        problems: solved_module.problems,
                    };

                    let typechecked = TypeCheckedModule {
                        module_id,
                        decls,
                        solved_subs,
                        ident_ids,
                        module_timing,
                        layout_cache,
                        finished_info,
                    };

                    state
                        .module_cache
                        .typechecked
                        .insert(module_id, typechecked);
                } else {
                    state.constrained_ident_ids.insert(module_id, ident_ids);
                }

                for (module_id, phase) in work {
                    let task = start_phase(module_id, phase, &mut state);

                    enqueue_task(&injector, worker_listeners, task)?
                }
            }

            Ok(state)
        }
        FoundSpecializations {
            module_id,
            procs,
            finished_info,
            solved_subs,
            ident_ids,
            layout_cache,
            problems: _,
        } => {
            log!("found specializations for {:?}", module_id);
            let subs = solved_subs.into_inner();

            if let Some(pending) = &procs.pending_specializations {
                for (symbol, specs) in pending {
                    let existing = match state.all_pending_specializations.entry(*symbol) {
                        Vacant(entry) => entry.insert(MutMap::default()),
                        Occupied(entry) => entry.into_mut(),
                    };

                    for (layout, pend) in specs {
                        existing.insert(layout.clone(), pend.clone());
                    }
                }
            }

            let found_specializations_module = FoundSpecializationsModule {
                layout_cache,
                module_id,
                procs,
                finished_info,
                ident_ids,
                subs,
            };

            state
                .module_cache
                .found_specializations
                .insert(module_id, found_specializations_module);

            let work = state
                .dependencies
                .notify(module_id, Phase::FindSpecializations);

            for (module_id, phase) in work {
                let task = start_phase(module_id, phase, &mut state);

                enqueue_task(&injector, worker_listeners, task)?
            }
            Ok(state)
        }
        MadeSpecializations {
            module_id,
            ident_ids,
            subs,
            finished_info,
            procedures,
            external_specializations_requested,
            ..
        } => {
            log!("made specializations for {:?}", module_id);
            for (module_id, requested) in external_specializations_requested {
                let existing = match state
                    .module_cache
                    .external_specializations_requested
                    .entry(module_id)
                {
                    Vacant(entry) => entry.insert(ExternalSpecializations::default()),
                    Occupied(entry) => entry.into_mut(),
                };

                existing.extend(requested);
            }

            state.procedures.extend(procedures);

            let work = state
                .dependencies
                .notify(module_id, Phase::MakeSpecializations);

            state.constrained_ident_ids.insert(module_id, ident_ids);

            if work.is_empty()
                && state.dependencies.solved_all()
                && state.goal_phase == Phase::MakeSpecializations
            {
                // state.timings.insert(module_id, module_timing);

                Proc::insert_refcount_operations(arena, &mut state.procedures);

                msg_tx
                    .send(Msg::FinishedAllSpecialization {
                        subs,
                        // TODO thread through mono problems
                        problems: vec![],
                        exposed_to_host: state.exposed_to_host.clone(),
                        src: finished_info.src,
                    })
                    .map_err(|_| LoadingProblem::MsgChannelDied)?;

                // As far as type-checking goes, once we've solved
                // the originally requested module, we're all done!
                return Ok(state);
            } else {
                for (module_id, phase) in work {
                    let task = start_phase(module_id, phase, &mut state);

                    enqueue_task(&injector, worker_listeners, task)?
                }
            }

            Ok(state)
        }
        Msg::FinishedAllTypeChecking { .. } => {
            unreachable!();
        }
        Msg::FinishedAllSpecialization { .. } => {
            unreachable!();
        }
    }
}

fn finish_specialization<'a>(
    mut state: State<'a>,
    subs: Subs,
    problems: Vec<MonoProblem>,
    exposed_to_host: MutSet<Symbol>,
    src: &'a str,
) -> MonomorphizedModule<'a> {
    state.mono_problems.extend(problems);

    let module_ids = Arc::try_unwrap(state.arc_modules)
        .unwrap_or_else(|_| panic!("There were still outstanding Arc references to module_ids"))
        .into_inner();

    let interns = Interns {
        module_ids,
        all_ident_ids: state.constrained_ident_ids,
    };

    let State {
        mono_problems,
        type_problems,
        can_problems,
        procedures,
        ..
    } = state;

    MonomorphizedModule {
        can_problems,
        mono_problems,
        type_problems,
        exposed_to_host,
        module_id: state.root_id,
        subs,
        interns,
        procedures,
        src: src.into(),
        timings: state.timings,
    }
}

fn finish<'a>(
    mut state: State<'a>,
    solved: Solved<Subs>,
    problems: Vec<solve::TypeError>,
    exposed_vars_by_symbol: Vec<(Symbol, Variable)>,
    src: &'a str,
) -> LoadedModule {
    state.type_problems.extend(problems);

    let module_ids = Arc::try_unwrap(state.arc_modules)
        .unwrap_or_else(|_| panic!("There were still outstanding Arc references to module_ids"))
        .into_inner();

    let interns = Interns {
        module_ids,
        all_ident_ids: state.constrained_ident_ids,
    };

    LoadedModule {
        module_id: state.root_id,
        interns,
        solved,
        can_problems: state.can_problems,
        type_problems: state.type_problems,
        declarations_by_id: state.declarations_by_id,
        exposed_vars_by_symbol,
        src: src.into(),
        timings: state.timings,
    }
}

/// Load a module by its module name, rather than by its filename
fn load_module<'a>(
    arena: &'a Bump,
    src_dir: &Path,
    module_name: ModuleName,
    module_ids: Arc<Mutex<ModuleIds>>,
    ident_ids_by_module: Arc<Mutex<IdentIdsByModule>>,
) -> Result<(ModuleId, Msg<'a>), LoadingProblem> {
    let module_start_time = SystemTime::now();
    let mut filename = PathBuf::new();

    filename.push(src_dir);

    // Convert dots in module name to directories
    for part in module_name.as_str().split(MODULE_SEPARATOR) {
        filename.push(part);
    }

    // End with .roc
    filename.set_extension(ROC_FILE_EXTENSION);

    load_filename(
        arena,
        filename,
        module_ids,
        ident_ids_by_module,
        module_start_time,
    )
}

/// Find a task according to the following algorithm:
///
/// 1. Look in a local Worker queue. If it has a task, pop it off the queue and return it.
/// 2. If that queue was empty, ask the global queue for a task.
/// 3. If the global queue is also empty, iterate through each Stealer (each Worker queue has a
///    corresponding Stealer, which can steal from it. Stealers can be shared across threads.)
///
/// Based on https://docs.rs/crossbeam/0.7.3/crossbeam/deque/index.html#examples
fn find_task<T>(local: &Worker<T>, global: &Injector<T>, stealers: &[Stealer<T>]) -> Option<T> {
    // Pop a task from the local queue, if not empty.
    local.pop().or_else(|| {
        // Otherwise, we need to look for a task elsewhere.
        iter::repeat_with(|| {
            // Try stealing a task from the global queue.
            global
                .steal()
                // Or try stealing a task from one of the other threads.
                .or_else(|| stealers.iter().map(|s| s.steal()).collect())
        })
        // Loop while no task was stolen and any steal operation needs to be retried.
        .find(|s| !s.is_retry())
        // Extract the stolen task, if there is one.
        .and_then(|s| s.success())
    })
}

fn parse_header<'a>(
    arena: &'a Bump,
    read_file_duration: Duration,
    filename: PathBuf,
    module_ids: Arc<Mutex<ModuleIds>>,
    ident_ids_by_module: Arc<Mutex<IdentIdsByModule>>,
    src_bytes: &'a [u8],
    start_time: SystemTime,
) -> Result<(ModuleId, Msg<'a>), LoadingProblem> {
    let parse_start = SystemTime::now();
    let parse_state = parser::State::new(src_bytes, Attempting::Module);
    let parsed = roc_parse::module::header().parse(&arena, parse_state);
    let parse_header_duration = parse_start.elapsed().unwrap();

    // Insert the first entries for this module's timings
    let mut module_timing = ModuleTiming {
        read_roc_file: Duration::default(),
        parse_header: Duration::default(),
        parse_body: Duration::default(),
        canonicalize: Duration::default(),
        constrain: Duration::default(),
        solve: Duration::default(),
        start_time,
        end_time: start_time, // just for now; we'll overwrite this at the end
    };

    module_timing.read_roc_file = read_file_duration;
    module_timing.parse_header = parse_header_duration;

    match parsed {
        Ok((ast::Module::Interface { header }, parse_state)) => Ok(send_header(
            header.name,
            header.exposes.into_bump_slice(),
            header.imports.into_bump_slice(),
            parse_state,
            module_ids,
            ident_ids_by_module,
            module_timing,
        )),
        Ok((ast::Module::App { header }, parse_state)) => Ok(send_header(
            header.name,
            header.provides.into_bump_slice(),
            header.imports.into_bump_slice(),
            parse_state,
            module_ids,
            ident_ids_by_module,
            module_timing,
        )),
        Err((fail, _)) => Err(LoadingProblem::ParsingFailed { filename, fail }),
    }
}

/// Load a module by its filename
fn load_filename<'a>(
    arena: &'a Bump,
    filename: PathBuf,
    module_ids: Arc<Mutex<ModuleIds>>,
    ident_ids_by_module: Arc<Mutex<IdentIdsByModule>>,
    module_start_time: SystemTime,
) -> Result<(ModuleId, Msg<'a>), LoadingProblem> {
    let file_io_start = SystemTime::now();
    let file = fs::read(&filename);
    let file_io_duration = file_io_start.elapsed().unwrap();

    match file {
        Ok(bytes) => parse_header(
            arena,
            file_io_duration,
            filename,
            module_ids,
            ident_ids_by_module,
            arena.alloc(bytes),
            module_start_time,
        ),
        Err(err) => Err(LoadingProblem::FileProblem {
            filename,
            error: err.kind(),
        }),
    }
}

#[allow(clippy::too_many_arguments)]
fn send_header<'a>(
    name: Located<roc_parse::header::ModuleName<'a>>,
    exposes: &'a [Located<ExposesEntry<'a>>],
    imports: &'a [Located<ImportsEntry<'a>>],
    parse_state: parser::State<'a>,
    module_ids: Arc<Mutex<ModuleIds>>,
    ident_ids_by_module: Arc<Mutex<IdentIdsByModule>>,
    module_timing: ModuleTiming,
) -> (ModuleId, Msg<'a>) {
    let declared_name: ModuleName = name.value.as_str().into();

    // TODO check to see if declared_name is consistent with filename.
    // If it isn't, report a problem!

    let mut imported: Vec<(ModuleName, Vec<Ident>, Region)> = Vec::with_capacity(imports.len());
    let mut imported_modules: MutSet<ModuleId> = MutSet::default();
    let mut scope_size = 0;

    for loc_entry in imports {
        let (module_name, exposed) = exposed_from_import(&loc_entry.value);

        scope_size += exposed.len();

        imported.push((module_name, exposed, loc_entry.region));
    }

    let num_exposes = exposes.len();
    let mut deps_by_name: MutMap<ModuleName, ModuleId> =
        HashMap::with_capacity_and_hasher(num_exposes, default_hasher());
    let mut exposed: Vec<Symbol> = Vec::with_capacity(num_exposes);

    // Make sure the module_ids has ModuleIds for all our deps,
    // then record those ModuleIds in can_module_ids for later.
    let mut scope: MutMap<Ident, (Symbol, Region)> =
        HashMap::with_capacity_and_hasher(scope_size, default_hasher());
    let home: ModuleId;

    let ident_ids = {
        // Lock just long enough to perform the minimal operations necessary.
        let mut module_ids = (*module_ids).lock();
        let mut ident_ids_by_module = (*ident_ids_by_module).lock();

        home = module_ids.get_or_insert(&declared_name.as_inline_str());

        // Ensure this module has an entry in the exposed_ident_ids map.
        ident_ids_by_module
            .entry(home)
            .or_insert_with(IdentIds::default);

        // For each of our imports, add an entry to deps_by_name
        //
        // e.g. for `imports [ Foo.{ bar } ]`, add `Foo` to deps_by_name
        //
        // Also build a list of imported_values_to_expose (like `bar` above.)
        for (module_name, exposed_idents, region) in imported.into_iter() {
            let cloned_module_name = module_name.clone();
            let module_id = module_ids.get_or_insert(&module_name.into());

            deps_by_name.insert(cloned_module_name, module_id);

            imported_modules.insert(module_id);

            // Add the new exposed idents to the dep module's IdentIds, so
            // once that module later gets loaded, its lookups will resolve
            // to the same symbols as the ones we're using here.
            let ident_ids = ident_ids_by_module
                .entry(module_id)
                .or_insert_with(IdentIds::default);

            for ident in exposed_idents {
                let ident_id = ident_ids.get_or_insert(ident.as_inline_str());
                let symbol = Symbol::new(module_id, ident_id);

                // Since this value is exposed, add it to our module's default scope.
                debug_assert!(!scope.contains_key(&ident.clone()));

                scope.insert(ident, (symbol, region));
            }
        }

        let ident_ids = ident_ids_by_module.get_mut(&home).unwrap();

        // Generate IdentIds entries for all values this module exposes.
        // This way, when we encounter them in Defs later, they already
        // have an IdentIds entry.
        //
        // We must *not* add them to scope yet, or else the Defs will
        // incorrectly think they're shadowing them!
        for loc_exposed in exposes.iter() {
            // Use get_or_insert here because the ident_ids may already
            // created an IdentId for this, when it was imported exposed
            // in a dependent module.
            //
            // For example, if module A has [ B.{ foo } ], then
            // when we get here for B, `foo` will already have
            // an IdentId. We must reuse that!
            let ident_id = ident_ids.get_or_insert(&loc_exposed.value.as_str().into());
            let symbol = Symbol::new(home, ident_id);

            exposed.push(symbol);
        }

        if cfg!(debug_assertions) {
            home.register_debug_idents(&ident_ids);
        }

        ident_ids.clone()
    };

    // Send the deps to the coordinator thread for processing,
    // then continue on to parsing and canonicalizing defs.
    //
    // We always need to send these, even if deps is empty,
    // because the coordinator thread needs to receive this message
    // to decrement its "pending" count.

    // Send the header the main thread for processing,
    (
        home,
        Msg::Header(ModuleHeader {
            module_id: home,
            exposed_ident_ids: ident_ids,
            module_name: declared_name,
            imported_modules,
            deps_by_name,
            exposes: exposed,
            src: parse_state.bytes,
            exposed_imports: scope,
            module_timing,
        }),
    )
}

impl<'a> BuildTask<'a> {
    // TODO trim down these arguments - possibly by moving Constraint into Module
    #[allow(clippy::too_many_arguments)]
    pub fn solve_module(
        module: Module,
        ident_ids: IdentIds,
        module_timing: ModuleTiming,
        src: &'a str,
        constraint: Constraint,
        var_store: VarStore,
        imported_modules: MutSet<ModuleId>,
        exposed_types: &mut SubsByModule,
        stdlib: &StdLib,
        declarations: Vec<Declaration>,
    ) -> Self {
        let home = module.module_id;

        // Get the constraints for this module's imports. We do this on the main thread
        // to avoid having to lock the map of exposed types, or to clone it
        // (which would be more expensive for the main thread).
        let ConstrainableImports {
            imported_symbols,
            imported_aliases,
            unused_imports,
        } = pre_constrain_imports(
            home,
            &module.references,
            imported_modules,
            exposed_types,
            stdlib,
        );

        if !unused_imports.is_empty() {
            todo!(
                "TODO gracefully handle unused import {:?} from module {:?} {:#?} {}",
                &unused_imports,
                home,
                &module,
                src
            );
        }

        // Next, solve this module in the background.
        Self::Solve {
            module,
            ident_ids,
            imported_symbols,
            imported_aliases,
            constraint,
            var_store,
            src,
            declarations,
            module_timing,
        }
    }
}

#[allow(clippy::too_many_arguments)]
fn run_solve<'a>(
    module: Module,
    ident_ids: IdentIds,
    mut module_timing: ModuleTiming,
    stdlib_mode: Mode,
    imported_symbols: Vec<Import>,
    imported_aliases: MutMap<Symbol, Alias>,
    constraint: Constraint,
    mut var_store: VarStore,
    decls: Vec<Declaration>,
    src: &'a str,
) -> Msg<'a> {
    // Rebuild the aliases in this thread, so we don't have to clone all of
    // stdlib.aliases on the main thread.
    let aliases = match stdlib_mode {
        Mode::Standard => roc_builtins::std::aliases(),
        Mode::Uniqueness => roc_builtins::unique::aliases(),
    };

    // We have more constraining work to do now, so we'll add it to our timings.
    let constrain_start = SystemTime::now();

    // Finish constraining the module by wrapping the existing Constraint
    // in the ones we just computed. We can do this off the main thread.
    let constraint = constrain_imports(
        imported_symbols,
        imported_aliases,
        constraint,
        &mut var_store,
    );
    let mut constraint = load_builtin_aliases(aliases, constraint, &mut var_store);

    // Turn Apply into Alias
    constraint.instantiate_aliases(&mut var_store);

    let constrain_end = SystemTime::now();

    let module_id = module.module_id;
    let (solved_subs, solved_module) =
        roc_solve::module::solve_module(module, constraint, var_store);

    // Record the final timings
    let solve_end = SystemTime::now();
    let constrain_elapsed = constrain_end.duration_since(constrain_start).unwrap();

    module_timing.constrain += constrain_elapsed;
    module_timing.solve = solve_end.duration_since(constrain_end).unwrap();

    // Send the subs to the main thread for processing,
    Msg::SolvedTypes {
        src,
        module_id,
        solved_subs,
        ident_ids,
        decls,
        solved_module,
        module_timing,
    }
}

/// Parse the module, canonicalize it, and generate constraints for it.
fn parse_and_constrain<'a>(
    header: ModuleHeader<'a>,
    mode: Mode,
    module_ids: &ModuleIds,
    dep_idents: IdentIdsByModule,
    exposed_symbols: MutSet<Symbol>,
) -> Result<Msg<'a>, LoadingProblem> {
    let mut module_timing = header.module_timing;
    let parse_start = SystemTime::now();
    let arena = Bump::new();
    let parse_state = parser::State::new(&header.src, Attempting::Module);
    let (parsed_defs, _) = module_defs()
        .parse(&arena, parse_state)
        .expect("TODO gracefully handle parse error on module defs. IMPORTANT: Bail out entirely if there are any BadUtf8 problems! That means the whole source file is not valid UTF-8 and any other errors we report may get mis-reported. We rely on this for safety in an `unsafe` block later on in this function.");

    // Record the parse end time once, to avoid checking the time a second time
    // immediately afterward (for the beginning of canonicalization).
    let parse_end = SystemTime::now();
    let module_id = header.module_id;
    let mut var_store = VarStore::default();
    let canonicalized = canonicalize_module_defs(
        &arena,
        parsed_defs,
        module_id,
        module_ids,
        header.exposed_ident_ids,
        dep_idents,
        header.exposed_imports,
        exposed_symbols,
        &mut var_store,
    );
    let canonicalize_end = SystemTime::now();
    let (module, declarations, ident_ids, constraint, problems) = match canonicalized {
        Ok(mut module_output) => {
            // Add builtin defs (e.g. List.get) to the module's defs
            let builtin_defs = roc_can::builtins::builtin_defs(&mut var_store);
            let references = &module_output.references;

            for (symbol, def) in builtin_defs {
                if references.contains(&symbol) {
                    module_output.declarations.push(Declaration::Builtin(def));
                }
            }

            let constraint = constrain_module(&module_output, module_id, mode, &mut var_store);

            // Now that we're done with parsing, canonicalization, and constraint gen,
            // add the timings for those to module_timing
            module_timing.constrain = canonicalize_end.elapsed().unwrap();
            module_timing.parse_body = parse_end.duration_since(parse_start).unwrap();
            module_timing.canonicalize = canonicalize_end.duration_since(parse_start).unwrap();

            let module = Module {
                module_id,
                exposed_imports: module_output.exposed_imports,
                exposed_vars_by_symbol: module_output.exposed_vars_by_symbol,
                references: module_output.references,
                aliases: module_output.aliases,
                rigid_variables: module_output.rigid_variables,
            };

            (
                module,
                module_output.declarations,
                module_output.ident_ids,
                constraint,
                module_output.problems,
            )
        }
        Err(runtime_error) => {
            panic!(
                "TODO gracefully handle module canonicalization error {:?}",
                runtime_error
            );
        }
    };

    let imported_modules = header.imported_modules;

    // SAFETY: By this point we've already incrementally verified that there
    // are no UTF-8 errors in these bytes. If there had been any UTF-8 errors,
    // we'd have bailed out before now.
    let src = unsafe { from_utf8_unchecked(header.src) };

    // Send the constraint to the main thread for processing.
    Ok(Msg::Constrained {
        module,
        src,
        declarations,
        imported_modules,
        ident_ids,
        constraint,
        problems,
        var_store,
        module_timing,
    })
}

fn exposed_from_import(entry: &ImportsEntry<'_>) -> (ModuleName, Vec<Ident>) {
    use roc_parse::ast::ImportsEntry::*;

    match entry {
        Module(module_name, exposes) => {
            let mut exposed = Vec::with_capacity(exposes.len());

            for loc_entry in exposes {
                exposed.push(ident_from_exposed(&loc_entry.value));
            }

            (module_name.as_str().into(), exposed)
        }

        SpaceBefore(sub_entry, _) | SpaceAfter(sub_entry, _) => {
            // Ignore spaces.
            exposed_from_import(*sub_entry)
        }
    }
}

fn ident_from_exposed(entry: &ExposesEntry<'_>) -> Ident {
    use roc_parse::ast::ExposesEntry::*;

    match entry {
        Ident(ident) => (*ident).into(),
        SpaceBefore(sub_entry, _) | SpaceAfter(sub_entry, _) => ident_from_exposed(sub_entry),
    }
}

#[allow(clippy::too_many_arguments)]
fn make_specializations<'a>(
    arena: &'a Bump,
    home: ModuleId,
    mut ident_ids: IdentIds,
    mut subs: Subs,
    mut procs: Procs<'a>,
    mut layout_cache: LayoutCache<'a>,
    specializations_we_must_make: ExternalSpecializations,
    finished_info: FinishedInfo<'a>,
) -> Msg<'a> {
    let mut mono_problems = Vec::new();
    // do the thing
    let mut mono_env = roc_mono::ir::Env {
        arena,
        problems: &mut mono_problems,
        subs: &mut subs,
        home,
        ident_ids: &mut ident_ids,
    };

    procs
        .externals_others_need
        .extend(specializations_we_must_make);

    // TODO: for now this final specialization pass is sequential,
    // with no parallelization at all. We should try to parallelize
    // this, but doing so will require a redesign of Procs.
    procs = roc_mono::ir::specialize_all(
        &mut mono_env,
        procs,
        &mut layout_cache,
        // &finished_info.vars_by_symbol,
    );

    let external_specializations_requested = procs.externals_we_need.clone();
    let procedures = procs.get_specialized_procs_without_rc(mono_env.arena);

    Msg::MadeSpecializations {
        module_id: home,
        ident_ids,
        layout_cache,
        procedures,
        problems: mono_problems,
        subs,
        finished_info,
        external_specializations_requested,
    }
}

#[allow(clippy::too_many_arguments)]
fn build_pending_specializations<'a>(
    arena: &'a Bump,
    solved_subs: Solved<Subs>,
    home: ModuleId,
    mut ident_ids: IdentIds,
    decls: Vec<Declaration>,
    // TODO use this?
    _module_timing: ModuleTiming,
    mut layout_cache: LayoutCache<'a>,
    // TODO remove
    exposed_to_host: MutSet<Symbol>,
    finished_info: FinishedInfo<'a>,
) -> Msg<'a> {
    let mut procs = Procs::default();

    let mut mono_problems = std::vec::Vec::new();
    let mut subs = solved_subs.into_inner();
    let mut mono_env = roc_mono::ir::Env {
        arena,
        problems: &mut mono_problems,
        subs: &mut subs,
        home,
        ident_ids: &mut ident_ids,
    };

    // Add modules' decls to Procs
    for decl in decls {
        use roc_can::def::Declaration::*;
        use roc_can::expr::Expr::*;
        use roc_can::pattern::Pattern::*;

        match decl {
            Declare(def) | Builtin(def) => match def.loc_pattern.value {
                Identifier(symbol) => {
                    let is_exposed = exposed_to_host.contains(&symbol);

                    match def.loc_expr.value {
                        Closure {
                            function_type: annotation,
                            return_type: ret_var,
                            arguments: loc_args,
                            loc_body,
                            ..
                        } => {
                            // this is a non-recursive declaration
                            let is_tail_recursive = false;
                            // If this is an exposed symbol, we need to
                            // register it as such. Otherwise, since it
                            // never gets called by Roc code, it will never
                            // get specialized!
                            if is_exposed {
                                let mut pattern_vars = bumpalo::collections::Vec::with_capacity_in(
                                    loc_args.len(),
                                    arena,
                                );

                                for (var, _) in loc_args.iter() {
                                    pattern_vars.push(*var);
                                }

                                let layout = match layout_cache.from_var(
                                    mono_env.arena,
                                    annotation,
                                    mono_env.subs,
                                ) {
                                    Ok(l) => l,
                                    Err(err) => {
                                        // a host-exposed function is not monomorphized
                                        todo!("The host-exposed function {:?} does not have a valid layout (e.g. maybe the function wasn't monomorphic): {:?}", symbol, err)
                                    }
                                };

                                procs.insert_exposed(symbol, layout, mono_env.subs, annotation);
                            }

                            procs.insert_named(
                                &mut mono_env,
                                &mut layout_cache,
                                symbol,
                                annotation,
                                loc_args,
                                *loc_body,
                                is_tail_recursive,
                                ret_var,
                            );
                        }
                        body => {
                            // If this is an exposed symbol, we need to
                            // register it as such. Otherwise, since it
                            // never gets called by Roc code, it will never
                            // get specialized!
                            if is_exposed {
                                let annotation = def.expr_var;
                                let layout = layout_cache.from_var(mono_env.arena, annotation, mono_env.subs).unwrap_or_else(|err|
                                        todo!("TODO gracefully handle the situation where we expose a function to the host which doesn't have a valid layout (e.g. maybe the function wasn't monomorphic): {:?}", err)
                                    );

                                procs.insert_exposed(symbol, layout, mono_env.subs, annotation);
                            }

                            let proc = PartialProc {
                                annotation: def.expr_var,
                                // This is a 0-arity thunk, so it has no arguments.
                                pattern_symbols: &[],
                                body,
                                // This is a 0-arity thunk, so it cannot be recursive
                                is_self_recursive: false,
                            };

                            procs.partial_procs.insert(symbol, proc);
                            procs.module_thunks.insert(symbol);
                        }
                    };
                }
                other => {
                    todo!("TODO gracefully handle Declare({:?})", other);
                }
            },
            DeclareRec(_defs) => {
                todo!("TODO support DeclareRec");
            }
            InvalidCycle(_loc_idents, _regions) => {
                todo!("TODO handle InvalidCycle");
            }
        }
    }

    let problems = mono_env.problems.to_vec();

    Msg::FoundSpecializations {
        module_id: home,
        solved_subs: roc_types::solved_types::Solved(subs),
        ident_ids,
        layout_cache,
        procs,
        problems,
        finished_info,
    }
}

fn run_task<'a>(
    task: BuildTask<'a>,
    arena: &'a Bump,
    src_dir: &Path,
    msg_tx: MsgSender<'a>,
    stdlib_mode: Mode,
) -> Result<(), LoadingProblem> {
    use BuildTask::*;

    let msg = match task {
        LoadModule {
            module_name,
            module_ids,
            ident_ids_by_module,
        } => load_module(arena, src_dir, module_name, module_ids, ident_ids_by_module)
            .map(|(_, msg)| msg),
        ParseAndConstrain {
            header,
            mode,
            module_ids,
            dep_idents,
            exposed_symbols,
        } => parse_and_constrain(header, mode, &module_ids, dep_idents, exposed_symbols),
        Solve {
            module,
            module_timing,
            imported_symbols,
            imported_aliases,
            constraint,
            var_store,
            ident_ids,
            declarations,
            src,
        } => Ok(run_solve(
            module,
            ident_ids,
            module_timing,
            stdlib_mode,
            imported_symbols,
            imported_aliases,
            constraint,
            var_store,
            declarations,
            src,
        )),
        BuildPendingSpecializations {
            module_id,
            ident_ids,
            decls,
            module_timing,
            layout_cache,
            solved_subs,
            finished_info,
            exposed_to_host,
        } => Ok(build_pending_specializations(
            arena,
            solved_subs,
            module_id,
            ident_ids,
            decls,
            module_timing,
            layout_cache,
            exposed_to_host,
            finished_info,
        )),
        MakeSpecializations {
            module_id,
            ident_ids,
            subs,
            procs,
            layout_cache,
            specializations_we_must_make,
            finished_info,
        } => Ok(make_specializations(
            arena,
            module_id,
            ident_ids,
            subs,
            procs,
            layout_cache,
            specializations_we_must_make,
            finished_info,
        )),
    }?;

    msg_tx
        .send(msg)
        .map_err(|_| LoadingProblem::MsgChannelDied)?;

    Ok(())
}<|MERGE_RESOLUTION|>--- conflicted
+++ resolved
@@ -823,14 +823,6 @@
 where
 {
     // Reserve one CPU for the main thread, and let all the others be eligible
-<<<<<<< HEAD
-    // to spawn workers.
-    let num_workers = num_cpus::get() - 1;
-    let worker_arenas = arena.alloc(bumpalo::collections::Vec::with_capacity_in(
-        num_workers,
-        arena,
-    ));
-=======
     // to spawn workers. We use .max(2) to enforce that we always
     // end up with at least 1 worker - since (.max(2) - 1) will
     // always return a number that's at least 1. Using
@@ -840,8 +832,10 @@
     // unsigned subtraction overflow.
     let num_workers = num_cpus::get().max(2) - 1;
 
-    let mut worker_arenas = bumpalo::collections::Vec::with_capacity_in(num_workers, &arena);
->>>>>>> d37ed896
+    let worker_arenas = arena.alloc(bumpalo::collections::Vec::with_capacity_in(
+        num_workers,
+        arena,
+    ));
 
     for _ in 0..num_workers {
         worker_arenas.push(Bump::new());
