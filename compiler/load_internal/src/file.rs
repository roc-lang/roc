--- conflicted
+++ resolved
@@ -16,14 +16,10 @@
     ExposedModuleTypes,
 };
 use roc_debug_flags::dbg_do;
-<<<<<<< HEAD
-#[cfg(debug_assertions)]
 use roc_debug_flags::{
     ROC_PRINT_IR_AFTER_REFCOUNT, ROC_PRINT_IR_AFTER_RESET_REUSE, ROC_PRINT_IR_AFTER_SPECIALIZATION,
     ROC_PRINT_LOAD_LOG,
 };
-=======
->>>>>>> a1f03355
 use roc_error_macros::internal_error;
 use roc_module::ident::{Ident, ModuleName, QualifiedModuleName};
 use roc_module::symbol::{
@@ -3884,12 +3880,7 @@
         ..
     } = parsed;
 
-<<<<<<< HEAD
     // _before has an underscore because it's unused in --release builds
-=======
-    // NOTE: This is prefixed with underscore because it
-    // is unused in release builds.
->>>>>>> a1f03355
     let _before = roc_types::types::get_type_clone_count();
 
     let mut var_store = VarStore::default();
@@ -3908,12 +3899,7 @@
         &mut var_store,
     );
 
-<<<<<<< HEAD
     // _after has an underscore because it's unused in --release builds
-=======
-    // NOTE: This is prefixed with underscore because it
-    // is unused in release builds.
->>>>>>> a1f03355
     let _after = roc_types::types::get_type_clone_count();
 
     log!(
@@ -3944,12 +3930,7 @@
         }
     };
 
-<<<<<<< HEAD
     // _before has an underscore because it's unused in --release builds
-=======
-    // NOTE: This is prefixed with underscore because it
-    // is unused in release builds.
->>>>>>> a1f03355
     let _before = roc_types::types::get_type_clone_count();
 
     let mut constraints = Constraints::new();
@@ -3966,12 +3947,7 @@
         )
     };
 
-<<<<<<< HEAD
     // _after has an underscore because it's unused in --release builds
-=======
-    // NOTE: This is prefixed with underscore because it
-    // is unused in release builds.
->>>>>>> a1f03355
     let _after = roc_types::types::get_type_clone_count();
 
     log!(
