--- conflicted
+++ resolved
@@ -1046,13 +1046,11 @@
 
             let internal_type = block_of_memory(env.context, layout, env.ptr_bytes);
 
-            let data =
-                cast_tag_to_block_of_memory(builder, struct_val.into_struct_value(), internal_type);
+            let data = cast_tag_to_block_of_memory(builder, struct_val, internal_type);
             let wrapper_type = env
                 .context
                 .struct_type(&[data.get_type(), env.context.i64_type().into()], false);
 
-<<<<<<< HEAD
             let tag_id_intval = env.context.i64_type().const_int(*tag_id as u64, false);
 
             let field_vals = [
@@ -1060,10 +1058,8 @@
                 (TAG_DATA_INDEX as usize, data),
             ];
 
+            // cast_tag_to_block_of_memory(builder, struct_val, internal_type)
             struct_from_fields(env, wrapper_type, field_vals.iter().copied()).into()
-=======
-            cast_tag_to_block_of_memory(builder, struct_val, internal_type)
->>>>>>> fc4f04db
         }
         Tag {
             arguments,
@@ -1596,7 +1592,6 @@
             structure,
             union_layout,
         } => {
-<<<<<<< HEAD
             // cast the argument bytes into the desired shape for this tag
             let (argument, _structure_layout) = load_symbol_and_layout(scope, structure);
 
@@ -1674,35 +1669,7 @@
             env.builder
                 .build_select(is_null, then_value, else_value, "select_tag_id")
         }
-=======
-            let value = load_symbol(scope, structure);
-            extract_tag_discriminant(env, parent, *union_layout, value).into()
-        }
-    }
-}
-
-pub fn struct_from_fields<'a, 'ctx, 'env, I>(
-    env: &Env<'a, 'ctx, 'env>,
-    struct_type: StructType<'ctx>,
-    values: I,
-) -> StructValue<'ctx>
-where
-    I: Iterator<Item = (usize, BasicValueEnum<'ctx>)>,
-{
-    let mut struct_value = struct_type.const_zero().into();
-
-    // Insert field exprs into struct_val
-    for (index, field_val) in values {
-        let index: u32 = index as u32;
-
-        struct_value = env
-            .builder
-            .build_insert_value(struct_value, field_val, index, "insert_record_field")
-            .unwrap();
->>>>>>> fc4f04db
-    }
-
-    struct_value.into_struct_value()
+    }
 }
 
 fn lookup_at_index_ptr<'a, 'ctx, 'env>(
@@ -2497,8 +2464,6 @@
     }
 }
 
-<<<<<<< HEAD
-=======
 pub fn extract_tag_discriminant<'a, 'ctx, 'env>(
     env: &Env<'a, 'ctx, 'env>,
     parent: FunctionValue<'ctx>,
@@ -2582,7 +2547,6 @@
     }
 }
 
->>>>>>> fc4f04db
 fn extract_tag_discriminant_ptr<'a, 'ctx, 'env>(
     env: &Env<'a, 'ctx, 'env>,
     from_value: PointerValue<'ctx>,
@@ -2673,15 +2637,11 @@
                 .build_bitcast(cond_value, env.context.i32_type(), "")
                 .into_int_value()
         }
-<<<<<<< HEAD
-        Layout::Union(variant) => get_tag_id(env, parent, &variant, cond_value).into_int_value(),
-=======
         Layout::Union(variant) => {
             cond_layout = Layout::Builtin(Builtin::Int64);
 
             extract_tag_discriminant(env, parent, variant, cond_value)
         }
->>>>>>> fc4f04db
         Layout::Builtin(_) => cond_value.into_int_value(),
         other => todo!("Build switch value from layout: {:?}", other),
     };
