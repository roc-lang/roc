use crate::{Backend, Env, Relocation};
use bumpalo::collections::Vec;
use roc_builtins::bitcode::{FloatWidth, IntWidth};
use roc_collections::all::{MutMap, MutSet};
use roc_module::symbol::Symbol;
use roc_mono::ir::{BranchInfo, JoinPointId, Literal, Param, SelfRecursive, Stmt};
use roc_mono::layout::{Builtin, Layout};
use roc_reporting::internal_error;
use std::marker::PhantomData;

pub mod aarch64;
pub mod x86_64;

const PTR_SIZE: u32 = 8;

pub trait CallConv<GeneralReg: RegTrait, FloatReg: RegTrait> {
    const GENERAL_PARAM_REGS: &'static [GeneralReg];
    const GENERAL_RETURN_REGS: &'static [GeneralReg];
    const GENERAL_DEFAULT_FREE_REGS: &'static [GeneralReg];

    const FLOAT_PARAM_REGS: &'static [FloatReg];
    const FLOAT_RETURN_REGS: &'static [FloatReg];
    const FLOAT_DEFAULT_FREE_REGS: &'static [FloatReg];

    const SHADOW_SPACE_SIZE: u8;

    fn general_callee_saved(reg: &GeneralReg) -> bool;
    #[inline(always)]
    fn general_caller_saved(reg: &GeneralReg) -> bool {
        !Self::general_callee_saved(reg)
    }
    fn float_callee_saved(reg: &FloatReg) -> bool;
    #[inline(always)]
    fn float_caller_saved(reg: &FloatReg) -> bool {
        !Self::float_callee_saved(reg)
    }

    fn setup_stack<'a>(
        buf: &mut Vec<'a, u8>,
        general_saved_regs: &[GeneralReg],
        requested_stack_size: i32,
        fn_call_stack_size: i32,
    ) -> i32;
    fn cleanup_stack<'a>(
        buf: &mut Vec<'a, u8>,
        general_saved_regs: &[GeneralReg],
        aligned_stack_size: i32,
        fn_call_stack_size: i32,
    );

    // load_args updates the symbol map to know where every arg is stored.
    fn load_args<'a>(
        buf: &mut Vec<'a, u8>,
        symbol_map: &mut MutMap<Symbol, SymbolStorage<GeneralReg, FloatReg>>,
        args: &'a [(Layout<'a>, Symbol)],
        // ret_layout is needed because if it is a complex type, we pass a pointer as the first arg.
        ret_layout: &Layout<'a>,
    );

    // store_args stores the args in registers and on the stack for function calling.
    // It returns the amount of stack space needed to temporarily store the args.
    fn store_args<'a>(
        buf: &mut Vec<'a, u8>,
        symbol_map: &MutMap<Symbol, SymbolStorage<GeneralReg, FloatReg>>,
        args: &'a [Symbol],
        arg_layouts: &[Layout<'a>],
        // ret_layout is needed because if it is a complex type, we pass a pointer as the first arg.
        ret_layout: &Layout<'a>,
    ) -> u32;

    // return_struct returns a struct currently on the stack at `struct_offset`.
    // It does so using registers and stack as necessary.
    fn return_struct<'a>(
        buf: &mut Vec<'a, u8>,
        struct_offset: i32,
        struct_size: u32,
        field_layouts: &[Layout<'a>],
        ret_reg: Option<GeneralReg>,
    );

    // returns true if the layout should be returned via an argument pointer.
    fn returns_via_arg_pointer(ret_layout: &Layout) -> bool;
}

/// Assembler contains calls to the backend assembly generator.
/// These calls do not necessarily map directly to a single assembly instruction.
/// They are higher level in cases where an instruction would not be common and shared between multiple architectures.
/// Thus, some backends will need to use mulitiple instructions to preform a single one of this calls.
/// Generally, I prefer explicit sources, as opposed to dst being one of the sources. Ex: `x = x + y` would be `add x, x, y` instead of `add x, y`.
/// dst should always come before sources.
pub trait Assembler<GeneralReg: RegTrait, FloatReg: RegTrait> {
    fn abs_reg64_reg64(buf: &mut Vec<'_, u8>, dst: GeneralReg, src: GeneralReg);
    fn abs_freg64_freg64(
        buf: &mut Vec<'_, u8>,
        relocs: &mut Vec<'_, Relocation>,
        dst: FloatReg,
        src: FloatReg,
    );

    fn add_reg64_reg64_imm32(buf: &mut Vec<'_, u8>, dst: GeneralReg, src1: GeneralReg, imm32: i32);
    fn add_freg64_freg64_freg64(
        buf: &mut Vec<'_, u8>,
        dst: FloatReg,
        src1: FloatReg,
        src2: FloatReg,
    );
    fn add_reg64_reg64_reg64(
        buf: &mut Vec<'_, u8>,
        dst: GeneralReg,
        src1: GeneralReg,
        src2: GeneralReg,
    );

    fn call(buf: &mut Vec<'_, u8>, relocs: &mut Vec<'_, Relocation>, fn_name: String);

    // Jumps by an offset of offset bytes unconditionally.
    // It should always generate the same number of bytes to enable replacement if offset changes.
    // It returns the base offset to calculate the jump from (generally the instruction after the jump).
    fn jmp_imm32(buf: &mut Vec<'_, u8>, offset: i32) -> usize;

    fn tail_call(buf: &mut Vec<'_, u8>) -> u64;

    // Jumps by an offset of offset bytes if reg is not equal to imm.
    // It should always generate the same number of bytes to enable replacement if offset changes.
    // It returns the base offset to calculate the jump from (generally the instruction after the jump).
    fn jne_reg64_imm64_imm32(
        buf: &mut Vec<'_, u8>,
        reg: GeneralReg,
        imm: u64,
        offset: i32,
    ) -> usize;

    fn mov_freg64_imm64(
        buf: &mut Vec<'_, u8>,
        relocs: &mut Vec<'_, Relocation>,
        dst: FloatReg,
        imm: f64,
    );
    fn mov_reg64_imm64(buf: &mut Vec<'_, u8>, dst: GeneralReg, imm: i64);
    fn mov_freg64_freg64(buf: &mut Vec<'_, u8>, dst: FloatReg, src: FloatReg);
    fn mov_reg64_reg64(buf: &mut Vec<'_, u8>, dst: GeneralReg, src: GeneralReg);

    // base32 is similar to stack based instructions but they reference the base/frame pointer.
    fn mov_freg64_base32(buf: &mut Vec<'_, u8>, dst: FloatReg, offset: i32);
    fn mov_reg64_base32(buf: &mut Vec<'_, u8>, dst: GeneralReg, offset: i32);
    fn mov_base32_freg64(buf: &mut Vec<'_, u8>, offset: i32, src: FloatReg);
    fn mov_base32_reg64(buf: &mut Vec<'_, u8>, offset: i32, src: GeneralReg);

    fn mov_freg64_stack32(buf: &mut Vec<'_, u8>, dst: FloatReg, offset: i32);
    fn mov_reg64_stack32(buf: &mut Vec<'_, u8>, dst: GeneralReg, offset: i32);
    fn mov_stack32_freg64(buf: &mut Vec<'_, u8>, offset: i32, src: FloatReg);
    fn mov_stack32_reg64(buf: &mut Vec<'_, u8>, offset: i32, src: GeneralReg);

    fn neg_reg64_reg64(buf: &mut Vec<'_, u8>, dst: GeneralReg, src: GeneralReg);
    fn imul_reg64_reg64_reg64(
        buf: &mut Vec<'_, u8>,
        dst: GeneralReg,
        src1: GeneralReg,
        src2: GeneralReg,
    );

    fn sub_reg64_reg64_imm32(buf: &mut Vec<'_, u8>, dst: GeneralReg, src1: GeneralReg, imm32: i32);
    fn sub_reg64_reg64_reg64(
        buf: &mut Vec<'_, u8>,
        dst: GeneralReg,
        src1: GeneralReg,
        src2: GeneralReg,
    );

    fn eq_reg64_reg64_reg64(
        buf: &mut Vec<'_, u8>,
        dst: GeneralReg,
        src1: GeneralReg,
        src2: GeneralReg,
    );

    fn neq_reg64_reg64_reg64(
        buf: &mut Vec<'_, u8>,
        dst: GeneralReg,
        src1: GeneralReg,
        src2: GeneralReg,
    );

    fn lt_reg64_reg64_reg64(
        buf: &mut Vec<'_, u8>,
        dst: GeneralReg,
        src1: GeneralReg,
        src2: GeneralReg,
    );

    fn to_float_freg32_reg64(buf: &mut Vec<'_, u8>, dst: FloatReg, src: GeneralReg);

    fn to_float_freg64_reg64(buf: &mut Vec<'_, u8>, dst: FloatReg, src: GeneralReg);

    fn to_float_freg32_freg64(buf: &mut Vec<'_, u8>, dst: FloatReg, src: FloatReg);

    fn to_float_freg64_freg32(buf: &mut Vec<'_, u8>, dst: FloatReg, src: FloatReg);

    fn ret(buf: &mut Vec<'_, u8>);
}

#[derive(Clone, Debug, PartialEq)]
pub enum SymbolStorage<GeneralReg: RegTrait, FloatReg: RegTrait> {
    GeneralReg(GeneralReg),
    FloatReg(FloatReg),
    Base {
        offset: i32,
        size: u32,
        owned: bool,
    },
    BaseAndGeneralReg {
        reg: GeneralReg,
        offset: i32,
        size: u32,
        owned: bool,
    },
    BaseAndFloatReg {
        reg: FloatReg,
        offset: i32,
        size: u32,
        owned: bool,
    },
}

pub trait RegTrait: Copy + Eq + std::hash::Hash + std::fmt::Debug + 'static {}

pub struct Backend64Bit<
    'a,
    GeneralReg: RegTrait,
    FloatReg: RegTrait,
    ASM: Assembler<GeneralReg, FloatReg>,
    CC: CallConv<GeneralReg, FloatReg>,
> {
    phantom_asm: PhantomData<ASM>,
    phantom_cc: PhantomData<CC>,
    env: &'a Env<'a>,
    buf: Vec<'a, u8>,
    relocs: Vec<'a, Relocation>,
    proc_name: Option<String>,
    is_self_recursive: Option<SelfRecursive>,

    last_seen_map: MutMap<Symbol, *const Stmt<'a>>,
    layout_map: MutMap<Symbol, Layout<'a>>,
    free_map: MutMap<*const Stmt<'a>, Vec<'a, Symbol>>,

    symbol_storage_map: MutMap<Symbol, SymbolStorage<GeneralReg, FloatReg>>,
    literal_map: MutMap<Symbol, Literal<'a>>,
    join_map: MutMap<JoinPointId, u64>,

    // This should probably be smarter than a vec.
    // There are certain registers we should always use first. With pushing and popping, this could get mixed.
    general_free_regs: Vec<'a, GeneralReg>,
    float_free_regs: Vec<'a, FloatReg>,

    // The last major thing we need is a way to decide what reg to free when all of them are full.
    // Theoretically we want a basic lru cache for the currently loaded symbols.
    // For now just a vec of used registers and the symbols they contain.
    general_used_regs: Vec<'a, (GeneralReg, Symbol)>,
    float_used_regs: Vec<'a, (FloatReg, Symbol)>,

    // used callee saved regs must be tracked for pushing and popping at the beginning/end of the function.
    general_used_callee_saved_regs: MutSet<GeneralReg>,
    float_used_callee_saved_regs: MutSet<FloatReg>,

    free_stack_chunks: Vec<'a, (i32, u32)>,
    stack_size: u32,
    // The amount of stack space needed to pass args for function calling.
    fn_call_stack_size: u32,
}

impl<
        'a,
        GeneralReg: RegTrait,
        FloatReg: RegTrait,
        ASM: Assembler<GeneralReg, FloatReg>,
        CC: CallConv<GeneralReg, FloatReg>,
    > Backend<'a> for Backend64Bit<'a, GeneralReg, FloatReg, ASM, CC>
{
    fn new(env: &'a Env) -> Self {
        Backend64Bit {
            phantom_asm: PhantomData,
            phantom_cc: PhantomData,
            env,
            proc_name: None,
            is_self_recursive: None,
            buf: bumpalo::vec![in env.arena],
            relocs: bumpalo::vec![in env.arena],
            last_seen_map: MutMap::default(),
            layout_map: MutMap::default(),
            free_map: MutMap::default(),
            symbol_storage_map: MutMap::default(),
            literal_map: MutMap::default(),
            join_map: MutMap::default(),
            general_free_regs: bumpalo::vec![in env.arena],
            general_used_regs: bumpalo::vec![in env.arena],
            general_used_callee_saved_regs: MutSet::default(),
            float_free_regs: bumpalo::vec![in env.arena],
            float_used_regs: bumpalo::vec![in env.arena],
            float_used_callee_saved_regs: MutSet::default(),
            free_stack_chunks: bumpalo::vec![in env.arena],
            stack_size: 0,
            fn_call_stack_size: 0,
        }
    }

    fn env(&self) -> &'a Env<'a> {
        self.env
    }

    fn reset(&mut self, name: String, is_self_recursive: SelfRecursive) {
        self.proc_name = Some(name);
        self.is_self_recursive = Some(is_self_recursive);
        self.stack_size = 0;
        self.free_stack_chunks.clear();
        self.fn_call_stack_size = 0;
        self.last_seen_map.clear();
        self.layout_map.clear();
        self.join_map.clear();
        self.free_map.clear();
        self.symbol_storage_map.clear();
        self.buf.clear();
        self.general_used_callee_saved_regs.clear();
        self.general_free_regs.clear();
        self.general_used_regs.clear();
        self.general_free_regs
            .extend_from_slice(CC::GENERAL_DEFAULT_FREE_REGS);
        self.float_used_callee_saved_regs.clear();
        self.float_free_regs.clear();
        self.float_used_regs.clear();
        self.float_free_regs
            .extend_from_slice(CC::FLOAT_DEFAULT_FREE_REGS);
    }

    fn literal_map(&mut self) -> &mut MutMap<Symbol, Literal<'a>> {
        &mut self.literal_map
    }

    fn last_seen_map(&mut self) -> &mut MutMap<Symbol, *const Stmt<'a>> {
        &mut self.last_seen_map
    }

    fn layout_map(&mut self) -> &mut MutMap<Symbol, Layout<'a>> {
        &mut self.layout_map
    }

    fn set_free_map(&mut self, map: MutMap<*const Stmt<'a>, Vec<'a, Symbol>>) {
        self.free_map = map;
    }

    fn free_map(&mut self) -> &mut MutMap<*const Stmt<'a>, Vec<'a, Symbol>> {
        &mut self.free_map
    }

    fn finalize(&mut self) -> (&'a [u8], &[Relocation]) {
        let mut out = bumpalo::vec![in self.env.arena];

        // Setup stack.
        let mut used_regs = bumpalo::vec![in self.env.arena];
        used_regs.extend(&self.general_used_callee_saved_regs);
        let aligned_stack_size = CC::setup_stack(
            &mut out,
            &used_regs,
            self.stack_size as i32,
            self.fn_call_stack_size as i32,
        );
        let setup_offset = out.len();

        // Deal with jumps to the return address.
        let old_relocs = std::mem::replace(&mut self.relocs, bumpalo::vec![in self.env.arena]);

        // Check if their is an unnessary jump to return right at the end of the function.
        let mut end_jmp_size = 0;
        for reloc in old_relocs
            .iter()
            .filter(|reloc| matches!(reloc, Relocation::JmpToReturn { .. }))
        {
            if let Relocation::JmpToReturn {
                inst_loc,
                inst_size,
                ..
            } = reloc
            {
                if *inst_loc as usize + *inst_size as usize == self.buf.len() {
                    end_jmp_size = *inst_size as usize;
                    break;
                }
            }
        }

        // Update jumps to returns.
        let ret_offset = self.buf.len() - end_jmp_size;
        let mut tmp = bumpalo::vec![in self.env.arena];
        for reloc in old_relocs
            .iter()
            .filter(|reloc| matches!(reloc, Relocation::JmpToReturn { .. }))
        {
            if let Relocation::JmpToReturn {
                inst_loc,
                inst_size,
                offset,
            } = reloc
            {
                if *inst_loc as usize + *inst_size as usize != self.buf.len() {
                    self.update_jmp_imm32_offset(&mut tmp, *inst_loc, *offset, ret_offset as u64);
                }
            }
        }

        // Add function body.
        out.extend(&self.buf[..self.buf.len() - end_jmp_size]);

        // Cleanup stack.
        CC::cleanup_stack(
            &mut out,
            &used_regs,
            aligned_stack_size,
            self.fn_call_stack_size as i32,
        );
        ASM::ret(&mut out);

        // Update other relocs to include stack setup offset.
        let mut out_relocs = bumpalo::vec![in self.env.arena];
        out_relocs.extend(
            old_relocs
                .into_iter()
                .filter(|reloc| !matches!(reloc, Relocation::JmpToReturn { .. }))
                .map(|reloc| match reloc {
                    Relocation::LocalData { offset, data } => Relocation::LocalData {
                        offset: offset + setup_offset as u64,
                        data,
                    },
                    Relocation::LinkedData { offset, name } => Relocation::LinkedData {
                        offset: offset + setup_offset as u64,
                        name,
                    },
                    Relocation::LinkedFunction { offset, name } => Relocation::LinkedFunction {
                        offset: offset + setup_offset as u64,
                        name,
                    },
                    Relocation::JmpToReturn { .. } => unreachable!(),
                }),
        );
        (out.into_bump_slice(), out_relocs.into_bump_slice())
    }

    fn load_args(&mut self, args: &'a [(Layout<'a>, Symbol)], ret_layout: &Layout<'a>) {
        CC::load_args(
            &mut self.buf,
            &mut self.symbol_storage_map,
            args,
            ret_layout,
        );
        // Update used and free regs.
        for (sym, storage) in &self.symbol_storage_map {
            match storage {
                SymbolStorage::GeneralReg(reg) | SymbolStorage::BaseAndGeneralReg { reg, .. } => {
                    self.general_free_regs.retain(|r| *r != *reg);
                    self.general_used_regs.push((*reg, *sym));
                }
                SymbolStorage::FloatReg(reg) | SymbolStorage::BaseAndFloatReg { reg, .. } => {
                    self.float_free_regs.retain(|r| *r != *reg);
                    self.float_used_regs.push((*reg, *sym));
                }
                SymbolStorage::Base { .. } => {}
            }
        }
    }

    /// Used for generating wrappers for malloc/realloc/free
    fn build_wrapped_jmp(&mut self) -> (&'a [u8], u64) {
        let mut out = bumpalo::vec![in self.env.arena];
        let offset = ASM::tail_call(&mut out);

        (out.into_bump_slice(), offset)
    }

    fn build_fn_call(
        &mut self,
        dst: &Symbol,
        fn_name: String,
        args: &'a [Symbol],
        arg_layouts: &[Layout<'a>],
        ret_layout: &Layout<'a>,
    ) {
        if let Some(SelfRecursive::SelfRecursive(id)) = self.is_self_recursive {
            if &fn_name == self.proc_name.as_ref().unwrap() && self.join_map.contains_key(&id) {
                return self.build_jump(&id, args, arg_layouts, ret_layout);
            }
        }
        // Save used caller saved regs.
        self.push_used_caller_saved_regs_to_stack();

        // Put values in param regs or on top of the stack.
        let tmp_stack_size = CC::store_args(
            &mut self.buf,
            &self.symbol_storage_map,
            args,
            arg_layouts,
            ret_layout,
        );
        self.fn_call_stack_size = std::cmp::max(self.fn_call_stack_size, tmp_stack_size);

        // Call function and generate reloc.
        ASM::call(&mut self.buf, &mut self.relocs, fn_name);

        // move return value to dst.
        match ret_layout {
            Layout::Builtin(Builtin::Int(IntWidth::I64 | IntWidth::U64) | Builtin::Bool) => {
                let dst_reg = self.claim_general_reg(dst);
                ASM::mov_reg64_reg64(&mut self.buf, dst_reg, CC::GENERAL_RETURN_REGS[0]);
            }
            Layout::Builtin(Builtin::Float(FloatWidth::F64)) => {
                let dst_reg = self.claim_float_reg(dst);
                ASM::mov_freg64_freg64(&mut self.buf, dst_reg, CC::FLOAT_RETURN_REGS[0]);
            }
            Layout::Builtin(Builtin::Str) => {
                if CC::returns_via_arg_pointer(ret_layout) {
                    // This will happen on windows, return via pointer here.
                    unimplemented!("FnCall: Returning strings via pointer not yet implemented");
                } else {
                    let offset = self.claim_stack_size(16);
                    self.symbol_storage_map.insert(
                        *dst,
                        SymbolStorage::Base {
                            offset,
                            size: 16,
                            owned: true,
                        },
                    );
                    ASM::mov_base32_reg64(&mut self.buf, offset, CC::GENERAL_RETURN_REGS[0]);
                    ASM::mov_base32_reg64(&mut self.buf, offset + 8, CC::GENERAL_RETURN_REGS[1]);
                }
            }
            x => unimplemented!(
                "FnCall: receiving return type, {:?}, is not yet implemented",
                x
            ),
        }
    }

    fn build_switch(
        &mut self,
        cond_symbol: &Symbol,
        _cond_layout: &Layout<'a>, // cond_layout must be a integer due to potential jump table optimizations.
        branches: &'a [(u64, BranchInfo<'a>, Stmt<'a>)],
        default_branch: &(BranchInfo<'a>, &'a Stmt<'a>),
        ret_layout: &Layout<'a>,
    ) {
        // Switches are a little complex due to keeping track of jumps.
        // In general I am trying to not have to loop over things multiple times or waste memory.
        // The basic plan is to make jumps to nowhere and then correct them once we know the correct address.
        let cond_reg = self.load_to_general_reg(cond_symbol);

        let mut ret_jumps = bumpalo::vec![in self.env.arena];
        let mut tmp = bumpalo::vec![in self.env.arena];
        for (val, branch_info, stmt) in branches.iter() {
            tmp.clear();
            if let BranchInfo::None = branch_info {
                // Create jump to next branch if not cond_sym not equal to value.
                // Since we don't know the offset yet, set it to 0 and overwrite later.
                let jne_location = self.buf.len();
                let start_offset = ASM::jne_reg64_imm64_imm32(&mut self.buf, cond_reg, *val, 0);

                // Build all statements in this branch.
                self.build_stmt(stmt, ret_layout);

                // Build unconditional jump to the end of this switch.
                // Since we don't know the offset yet, set it to 0 and overwrite later.
                let jmp_location = self.buf.len();
                let jmp_offset = ASM::jmp_imm32(&mut self.buf, 0x1234_5678);
                ret_jumps.push((jmp_location, jmp_offset));

                // Overwrite the original jne with the correct offset.
                let end_offset = self.buf.len();
                let jne_offset = end_offset - start_offset;
                ASM::jne_reg64_imm64_imm32(&mut tmp, cond_reg, *val, jne_offset as i32);
                for (i, byte) in tmp.iter().enumerate() {
                    self.buf[jne_location + i] = *byte;
                }
            } else {
                unimplemented!(
                    "Switch: branch info, {:?}, is not yet implemented",
                    branch_info
                );
            }
        }
        let (branch_info, stmt) = default_branch;
        if let BranchInfo::None = branch_info {
            self.build_stmt(stmt, ret_layout);

            // Update all return jumps to jump past the default case.
            let ret_offset = self.buf.len();
            for (jmp_location, start_offset) in ret_jumps.into_iter() {
                self.update_jmp_imm32_offset(
                    &mut tmp,
                    jmp_location as u64,
                    start_offset as u64,
                    ret_offset as u64,
                );
            }
        } else {
            unimplemented!(
                "Switch: branch info, {:?}, is not yet implemented",
                branch_info
            );
        }
    }

    fn build_join(
        &mut self,
        id: &JoinPointId,
        parameters: &'a [Param<'a>],
        body: &'a Stmt<'a>,
        remainder: &'a Stmt<'a>,
        ret_layout: &Layout<'a>,
    ) {
        // Create jump to remaining.
        let jmp_location = self.buf.len();
        let start_offset = ASM::jmp_imm32(&mut self.buf, 0x1234_5678);

        // This section can essentially be seen as a sub function within the main function.
        // Thus we build using a new backend with some minor extra synchronization.
        let mut sub_backend = Self::new(self.env);
        sub_backend.reset(
            self.proc_name.as_ref().unwrap().clone(),
            self.is_self_recursive.as_ref().unwrap().clone(),
        );
        // Sync static maps of important information.
        sub_backend.last_seen_map = self.last_seen_map.clone();
        sub_backend.layout_map = self.layout_map.clone();
        sub_backend.free_map = self.free_map.clone();

        // Setup join point.
        sub_backend.join_map.insert(*id, 0);
        self.join_map.insert(*id, self.buf.len() as u64);

        // Sync stack size so the "sub function" doesn't mess up our stack.
        sub_backend.stack_size = self.stack_size;
        sub_backend.fn_call_stack_size = self.fn_call_stack_size;

        // Load params as if they were args.
        let mut args = bumpalo::vec![in self.env.arena];
        for param in parameters {
            args.push((param.layout, param.symbol));
        }
        sub_backend.load_args(args.into_bump_slice(), ret_layout);

        // Build all statements in body.
        sub_backend.build_stmt(body, ret_layout);

        // Merge the "sub function" into the main function.
        let sub_func_offset = self.buf.len() as u64;
        self.buf.extend_from_slice(&sub_backend.buf);
        // Update stack based on how much was used by the sub function.
        self.stack_size = sub_backend.stack_size;
        self.fn_call_stack_size = sub_backend.fn_call_stack_size;
        // Relocations must be shifted to be merged correctly.
        self.relocs
            .extend(sub_backend.relocs.into_iter().map(|reloc| match reloc {
                Relocation::LocalData { offset, data } => Relocation::LocalData {
                    offset: offset + sub_func_offset,
                    data,
                },
                Relocation::LinkedData { offset, name } => Relocation::LinkedData {
                    offset: offset + sub_func_offset,
                    name,
                },
                Relocation::LinkedFunction { offset, name } => Relocation::LinkedFunction {
                    offset: offset + sub_func_offset,
                    name,
                },
                Relocation::JmpToReturn {
                    inst_loc,
                    inst_size,
                    offset,
                } => Relocation::JmpToReturn {
                    inst_loc: inst_loc + sub_func_offset,
                    inst_size,
                    offset: offset + sub_func_offset,
                },
            }));

        // Overwrite the original jump with the correct offset.
        let mut tmp = bumpalo::vec![in self.env.arena];
        self.update_jmp_imm32_offset(
            &mut tmp,
            jmp_location as u64,
            start_offset as u64,
            self.buf.len() as u64,
        );

        // Build remainder of function.
        self.build_stmt(remainder, ret_layout)
    }

    fn build_jump(
        &mut self,
        id: &JoinPointId,
        args: &'a [Symbol],
        arg_layouts: &[Layout<'a>],
        ret_layout: &Layout<'a>,
    ) {
        // Treat this like a function call, but with a jump instead of a call instruction at the end.

        self.push_used_caller_saved_regs_to_stack();

        let tmp_stack_size = CC::store_args(
            &mut self.buf,
            &self.symbol_storage_map,
            args,
            arg_layouts,
            ret_layout,
        );
        self.fn_call_stack_size = std::cmp::max(self.fn_call_stack_size, tmp_stack_size);

        let jmp_location = self.buf.len();
        let start_offset = ASM::jmp_imm32(&mut self.buf, 0x1234_5678);

        if let Some(offset) = self.join_map.get(id) {
            let offset = *offset;
            let mut tmp = bumpalo::vec![in self.env.arena];
            self.update_jmp_imm32_offset(
                &mut tmp,
                jmp_location as u64,
                start_offset as u64,
                offset,
            );
        } else {
            internal_error!("Jump: unknown point specified to jump to: {:?}", id);
        }
    }

    fn build_num_abs(&mut self, dst: &Symbol, src: &Symbol, layout: &Layout<'a>) {
        match layout {
            Layout::Builtin(Builtin::Int(IntWidth::I64 | IntWidth::U64)) => {
                let dst_reg = self.claim_general_reg(dst);
                let src_reg = self.load_to_general_reg(src);
                ASM::abs_reg64_reg64(&mut self.buf, dst_reg, src_reg);
            }
            Layout::Builtin(Builtin::Float(FloatWidth::F64)) => {
                let dst_reg = self.claim_float_reg(dst);
                let src_reg = self.load_to_float_reg(src);
                ASM::abs_freg64_freg64(&mut self.buf, &mut self.relocs, dst_reg, src_reg);
            }
            x => unimplemented!("NumAbs: layout, {:?}, not implemented yet", x),
        }
    }

    fn build_num_add(&mut self, dst: &Symbol, src1: &Symbol, src2: &Symbol, layout: &Layout<'a>) {
        match layout {
            Layout::Builtin(Builtin::Int(IntWidth::I64 | IntWidth::U64)) => {
                let dst_reg = self.claim_general_reg(dst);
                let src1_reg = self.load_to_general_reg(src1);
                let src2_reg = self.load_to_general_reg(src2);
                ASM::add_reg64_reg64_reg64(&mut self.buf, dst_reg, src1_reg, src2_reg);
            }
            Layout::Builtin(Builtin::Float(FloatWidth::F64)) => {
                let dst_reg = self.claim_float_reg(dst);
                let src1_reg = self.load_to_float_reg(src1);
                let src2_reg = self.load_to_float_reg(src2);
                ASM::add_freg64_freg64_freg64(&mut self.buf, dst_reg, src1_reg, src2_reg);
            }
            x => unimplemented!("NumAdd: layout, {:?}, not implemented yet", x),
        }
    }

    fn build_num_mul(&mut self, dst: &Symbol, src1: &Symbol, src2: &Symbol, layout: &Layout<'a>) {
        match layout {
            Layout::Builtin(Builtin::Int(IntWidth::I64 | IntWidth::U64)) => {
                let dst_reg = self.claim_general_reg(dst);
                let src1_reg = self.load_to_general_reg(src1);
                let src2_reg = self.load_to_general_reg(src2);
                ASM::imul_reg64_reg64_reg64(&mut self.buf, dst_reg, src1_reg, src2_reg);
            }
            x => unimplemented!("NumMul: layout, {:?}, not implemented yet", x),
        }
    }

    fn build_num_neg(&mut self, dst: &Symbol, src: &Symbol, layout: &Layout<'a>) {
        match layout {
            Layout::Builtin(Builtin::Int(IntWidth::I64 | IntWidth::U64)) => {
                let dst_reg = self.claim_general_reg(dst);
                let src_reg = self.load_to_general_reg(src);
                ASM::neg_reg64_reg64(&mut self.buf, dst_reg, src_reg);
            }
            x => unimplemented!("NumNeg: layout, {:?}, not implemented yet", x),
        }
    }

    fn build_num_sub(&mut self, dst: &Symbol, src1: &Symbol, src2: &Symbol, layout: &Layout<'a>) {
        match layout {
            Layout::Builtin(Builtin::Int(IntWidth::I64 | IntWidth::U64)) => {
                let dst_reg = self.claim_general_reg(dst);
                let src1_reg = self.load_to_general_reg(src1);
                let src2_reg = self.load_to_general_reg(src2);
                ASM::sub_reg64_reg64_reg64(&mut self.buf, dst_reg, src1_reg, src2_reg);
            }
            x => unimplemented!("NumSub: layout, {:?}, not implemented yet", x),
        }
    }

    fn build_eq(&mut self, dst: &Symbol, src1: &Symbol, src2: &Symbol, arg_layout: &Layout<'a>) {
        match arg_layout {
            Layout::Builtin(Builtin::Int(IntWidth::I64 | IntWidth::U64)) => {
                let dst_reg = self.claim_general_reg(dst);
                let src1_reg = self.load_to_general_reg(src1);
                let src2_reg = self.load_to_general_reg(src2);
                ASM::eq_reg64_reg64_reg64(&mut self.buf, dst_reg, src1_reg, src2_reg);
            }
            x => unimplemented!("NumEq: layout, {:?}, not implemented yet", x),
        }
    }

    fn build_neq(&mut self, dst: &Symbol, src1: &Symbol, src2: &Symbol, arg_layout: &Layout<'a>) {
        match arg_layout {
            Layout::Builtin(Builtin::Int(IntWidth::I64 | IntWidth::U64)) => {
                let dst_reg = self.claim_general_reg(dst);
                let src1_reg = self.load_to_general_reg(src1);
                let src2_reg = self.load_to_general_reg(src2);
                ASM::neq_reg64_reg64_reg64(&mut self.buf, dst_reg, src1_reg, src2_reg);
            }
            x => unimplemented!("NumNeq: layout, {:?}, not implemented yet", x),
        }
    }

    fn build_num_lt(
        &mut self,
        dst: &Symbol,
        src1: &Symbol,
        src2: &Symbol,
        arg_layout: &Layout<'a>,
    ) {
        match arg_layout {
            Layout::Builtin(Builtin::Int(IntWidth::I64 | IntWidth::U64)) => {
                let dst_reg = self.claim_general_reg(dst);
                let src1_reg = self.load_to_general_reg(src1);
                let src2_reg = self.load_to_general_reg(src2);
                ASM::lt_reg64_reg64_reg64(&mut self.buf, dst_reg, src1_reg, src2_reg);
            }
            x => unimplemented!("NumLt: layout, {:?}, not implemented yet", x),
        }
    }

<<<<<<< HEAD
    fn build_num_to_float(
        &mut self,
        dst: &Symbol,
        src: &Symbol,
        arg_layout: &Layout<'a>,
        ret_layout: &Layout<'a>,
    ) -> Result<(), String> {
        match (arg_layout, ret_layout) {
            (
                Layout::Builtin(Builtin::Int(IntWidth::I32 | IntWidth::I64)),
                Layout::Builtin(Builtin::Float(FloatWidth::F64)),
            ) => {
                let dst_reg = self.claim_float_reg(dst)?;
                let src_reg = self.load_to_general_reg(src)?;
                ASM::to_float_freg64_reg64(&mut self.buf, dst_reg, src_reg);
                Ok(())
            }
            (
                Layout::Builtin(Builtin::Int(IntWidth::I32 | IntWidth::I64)),
                Layout::Builtin(Builtin::Float(FloatWidth::F32)),
            ) => {
                let dst_reg = self.claim_float_reg(dst)?;
                let src_reg = self.load_to_general_reg(src)?;
                ASM::to_float_freg32_reg64(&mut self.buf, dst_reg, src_reg);
                Ok(())
            }
            (
                Layout::Builtin(Builtin::Float(FloatWidth::F64)),
                Layout::Builtin(Builtin::Float(FloatWidth::F32)),
            ) => {
                let dst_reg = self.claim_float_reg(dst)?;
                let src_reg = self.load_to_float_reg(src)?;
                ASM::to_float_freg32_freg64(&mut self.buf, dst_reg, src_reg);
                Ok(())
            }
            (
                Layout::Builtin(Builtin::Float(FloatWidth::F32)),
                Layout::Builtin(Builtin::Float(FloatWidth::F64)),
            ) => {
                let dst_reg = self.claim_float_reg(dst)?;
                let src_reg = self.load_to_float_reg(src)?;
                ASM::to_float_freg64_freg32(&mut self.buf, dst_reg, src_reg);
                Ok(())
            }
            (
                Layout::Builtin(Builtin::Float(FloatWidth::F64)),
                Layout::Builtin(Builtin::Float(FloatWidth::F64)),
            ) => {
                let dst_reg = self.claim_float_reg(dst)?;
                let src_reg = self.load_to_float_reg(src)?;
                ASM::mov_freg64_freg64(&mut self.buf, dst_reg, src_reg);
                Ok(())
            }
            (
                Layout::Builtin(Builtin::Float(FloatWidth::F32)),
                Layout::Builtin(Builtin::Float(FloatWidth::F32)),
            ) => {
                let dst_reg = self.claim_float_reg(dst)?;
                let src_reg = self.load_to_float_reg(src)?;
                ASM::mov_freg64_freg64(&mut self.buf, dst_reg, src_reg);
                Ok(())
            }
            (a, r) => Err(format!(
                "NumToFloat: layout, arg {:?}, ret {:?}, not implemented yet",
                a, r
            )),
        }
    }

    fn create_struct(
        &mut self,
        sym: &Symbol,
        layout: &Layout<'a>,
        fields: &'a [Symbol],
    ) -> Result<(), String> {
=======
    fn create_struct(&mut self, sym: &Symbol, layout: &Layout<'a>, fields: &'a [Symbol]) {
>>>>>>> e872d00b
        let struct_size = layout.stack_size(PTR_SIZE);

        if let Layout::Struct(field_layouts) = layout {
            if struct_size > 0 {
                let offset = self.claim_stack_size(struct_size);
                self.symbol_storage_map.insert(
                    *sym,
                    SymbolStorage::Base {
                        offset,
                        size: struct_size,
                        owned: true,
                    },
                );

                let mut current_offset = offset;
                for (field, field_layout) in fields.iter().zip(field_layouts.iter()) {
                    self.copy_symbol_to_stack_offset(current_offset, field, field_layout);
                    let field_size = field_layout.stack_size(PTR_SIZE);
                    current_offset += field_size as i32;
                }
            } else {
                self.symbol_storage_map.insert(
                    *sym,
                    SymbolStorage::Base {
                        offset: 0,
                        size: 0,
                        owned: false,
                    },
                );
            }
        } else {
            // This is a single element struct. Just copy the single field to the stack.
            let offset = self.claim_stack_size(struct_size);
            self.symbol_storage_map.insert(
                *sym,
                SymbolStorage::Base {
                    offset,
                    size: struct_size,
                    owned: true,
                },
            );
            self.copy_symbol_to_stack_offset(offset, &fields[0], layout);
        }
    }

    fn load_struct_at_index(
        &mut self,
        sym: &Symbol,
        structure: &Symbol,
        index: u64,
        field_layouts: &'a [Layout<'a>],
    ) {
        if let Some(SymbolStorage::Base { offset, .. }) = self.symbol_storage_map.get(structure) {
            let mut data_offset = *offset;
            for i in 0..index {
                let field_size = field_layouts[i as usize].stack_size(PTR_SIZE);
                data_offset += field_size as i32;
            }
            self.symbol_storage_map.insert(
                *sym,
                SymbolStorage::Base {
                    offset: data_offset,
                    size: field_layouts[index as usize].stack_size(PTR_SIZE),
                    owned: false,
                },
            );
        } else {
            internal_error!("unknown struct: {:?}", structure);
        }
    }

    fn load_literal(&mut self, sym: &Symbol, lit: &Literal<'a>) {
        match lit {
            Literal::Int(x) => {
                let reg = self.claim_general_reg(sym);
                let val = *x;
                ASM::mov_reg64_imm64(&mut self.buf, reg, val as i64);
            }
            Literal::Float(x) => {
                let reg = self.claim_float_reg(sym);
                let val = *x;
                ASM::mov_freg64_imm64(&mut self.buf, &mut self.relocs, reg, val);
            }
            Literal::Str(x) if x.len() < 16 => {
                // Load small string.
                let reg = self.get_tmp_general_reg();

                let offset = self.claim_stack_size(16);
                self.symbol_storage_map.insert(
                    *sym,
                    SymbolStorage::Base {
                        offset,
                        size: 16,
                        owned: true,
                    },
                );
                let mut bytes = [0; 16];
                bytes[..x.len()].copy_from_slice(x.as_bytes());
                bytes[15] = (x.len() as u8) | 0b1000_0000;

                let mut num_bytes = [0; 8];
                num_bytes.copy_from_slice(&bytes[..8]);
                let num = i64::from_ne_bytes(num_bytes);
                ASM::mov_reg64_imm64(&mut self.buf, reg, num);
                ASM::mov_base32_reg64(&mut self.buf, offset, reg);

                num_bytes.copy_from_slice(&bytes[8..]);
                let num = i64::from_ne_bytes(num_bytes);
                ASM::mov_reg64_imm64(&mut self.buf, reg, num);
                ASM::mov_base32_reg64(&mut self.buf, offset + 8, reg);
            }
            x => unimplemented!("loading literal, {:?}, is not yet implemented", x),
        }
    }

    fn free_symbol(&mut self, sym: &Symbol) {
        match self.symbol_storage_map.remove(sym) {
            Some(
                SymbolStorage::Base {
                    offset,
                    size,
                    owned: true,
                }
                | SymbolStorage::BaseAndGeneralReg {
                    offset,
                    size,
                    owned: true,
                    ..
                }
                | SymbolStorage::BaseAndFloatReg {
                    offset,
                    size,
                    owned: true,
                    ..
                },
            ) => {
                let loc = (offset, size);
                // Note: this position current points to the offset following the specified location.
                // If loc was inserted at this position, it would shift the data at this position over by 1.
                let pos = self
                    .free_stack_chunks
                    .binary_search(&loc)
                    .unwrap_or_else(|e| e);

                // Check for overlap with previous and next free chunk.
                let merge_with_prev = if pos > 0 {
                    if let Some((prev_offset, prev_size)) = self.free_stack_chunks.get(pos - 1) {
                        let prev_end = *prev_offset + *prev_size as i32;
                        if prev_end > offset {
                            internal_error!("Double free? A previously freed stack location overlaps with the currently freed stack location.");
                        }
                        prev_end == offset
                    } else {
                        false
                    }
                } else {
                    false
                };
                let merge_with_next = if let Some((next_offset, _)) =
                    self.free_stack_chunks.get(pos)
                {
                    let current_end = offset + size as i32;
                    if current_end > *next_offset {
                        internal_error!("Double free? A previously freed stack location overlaps with the currently freed stack location.");
                    }
                    current_end == *next_offset
                } else {
                    false
                };

                match (merge_with_prev, merge_with_next) {
                    (true, true) => {
                        let (prev_offset, prev_size) = self.free_stack_chunks[pos - 1];
                        let (_, next_size) = self.free_stack_chunks[pos];
                        self.free_stack_chunks[pos - 1] =
                            (prev_offset, prev_size + size + next_size);
                        self.free_stack_chunks.remove(pos);
                    }
                    (true, false) => {
                        let (prev_offset, prev_size) = self.free_stack_chunks[pos - 1];
                        self.free_stack_chunks[pos - 1] = (prev_offset, prev_size + size);
                    }
                    (false, true) => {
                        let (_, next_size) = self.free_stack_chunks[pos];
                        self.free_stack_chunks[pos] = (offset, next_size + size);
                    }
                    (false, false) => self.free_stack_chunks.insert(pos, loc),
                }
            }
            Some(_) | None => {}
        }
        for i in 0..self.general_used_regs.len() {
            let (reg, saved_sym) = self.general_used_regs[i];
            if saved_sym == *sym {
                self.general_free_regs.push(reg);
                self.general_used_regs.remove(i);
                break;
            }
        }
        for i in 0..self.float_used_regs.len() {
            let (reg, saved_sym) = self.float_used_regs[i];
            if saved_sym == *sym {
                self.float_free_regs.push(reg);
                self.float_used_regs.remove(i);
                break;
            }
        }
    }

    fn return_symbol(&mut self, sym: &Symbol, layout: &Layout<'a>) {
        let val = self.symbol_storage_map.get(sym);
        match val {
            Some(SymbolStorage::GeneralReg(reg)) if *reg == CC::GENERAL_RETURN_REGS[0] => {}
            Some(SymbolStorage::GeneralReg(reg)) => {
                // If it fits in a general purpose register, just copy it over to.
                // Technically this can be optimized to produce shorter instructions if less than 64bits.
                ASM::mov_reg64_reg64(&mut self.buf, CC::GENERAL_RETURN_REGS[0], *reg);
            }
            Some(SymbolStorage::FloatReg(reg)) if *reg == CC::FLOAT_RETURN_REGS[0] => {}
            Some(SymbolStorage::FloatReg(reg)) => {
                ASM::mov_freg64_freg64(&mut self.buf, CC::FLOAT_RETURN_REGS[0], *reg);
            }
            Some(SymbolStorage::Base { offset, size, .. }) => match layout {
                Layout::Builtin(Builtin::Int(IntWidth::I64 | IntWidth::U64)) => {
                    ASM::mov_reg64_base32(&mut self.buf, CC::GENERAL_RETURN_REGS[0], *offset);
                }
                Layout::Builtin(Builtin::Float(FloatWidth::F64)) => {
                    ASM::mov_freg64_base32(&mut self.buf, CC::FLOAT_RETURN_REGS[0], *offset);
                }
                Layout::Builtin(Builtin::Str) => {
                    if self.symbol_storage_map.contains_key(&Symbol::RET_POINTER) {
                        // This will happen on windows, return via pointer here.
                        unimplemented!("Returning strings via pointer not yet implemented");
                    } else {
                        ASM::mov_reg64_base32(&mut self.buf, CC::GENERAL_RETURN_REGS[0], *offset);
                        ASM::mov_reg64_base32(
                            &mut self.buf,
                            CC::GENERAL_RETURN_REGS[1],
                            *offset + 8,
                        );
                    }
                }
                Layout::Struct(field_layouts) => {
                    let (offset, size) = (*offset, *size);
                    // Nothing to do for empty struct
                    if size > 0 {
                        let ret_reg = if self.symbol_storage_map.contains_key(&Symbol::RET_POINTER)
                        {
                            Some(self.load_to_general_reg(&Symbol::RET_POINTER))
                        } else {
                            None
                        };
                        CC::return_struct(&mut self.buf, offset, size, field_layouts, ret_reg);
                    }
                }
                x => unimplemented!(
                    "returning symbol with layout, {:?}, is not yet implemented",
                    x
                ),
            },
            Some(x) => unimplemented!("returning symbol storage, {:?}, is not yet implemented", x),
            None => {
                internal_error!("Unknown return symbol: {}", sym);
            }
        }
        let inst_loc = self.buf.len() as u64;
        let offset = ASM::jmp_imm32(&mut self.buf, 0x1234_5678) as u64;
        self.relocs.push(Relocation::JmpToReturn {
            inst_loc,
            inst_size: self.buf.len() as u64 - inst_loc,
            offset,
        });
    }
}

/// This impl block is for ir related instructions that need backend specific information.
/// For example, loading a symbol for doing a computation.
impl<
        'a,
        FloatReg: RegTrait,
        GeneralReg: RegTrait,
        ASM: Assembler<GeneralReg, FloatReg>,
        CC: CallConv<GeneralReg, FloatReg>,
    > Backend64Bit<'a, GeneralReg, FloatReg, ASM, CC>
{
    fn get_tmp_general_reg(&mut self) -> GeneralReg {
        if !self.general_free_regs.is_empty() {
            let free_reg = *self
                .general_free_regs
                .get(self.general_free_regs.len() - 1)
                .unwrap();
            if CC::general_callee_saved(&free_reg) {
                self.general_used_callee_saved_regs.insert(free_reg);
            }
            free_reg
        } else if !self.general_used_regs.is_empty() {
            let (reg, sym) = self.general_used_regs.remove(0);
            self.free_to_stack(&sym);
            reg
        } else {
            internal_error!("completely out of general purpose registers");
        }
    }

    fn claim_general_reg(&mut self, sym: &Symbol) -> GeneralReg {
        let reg = if !self.general_free_regs.is_empty() {
            let free_reg = self.general_free_regs.pop().unwrap();
            if CC::general_callee_saved(&free_reg) {
                self.general_used_callee_saved_regs.insert(free_reg);
            }
            free_reg
        } else if !self.general_used_regs.is_empty() {
            let (reg, sym) = self.general_used_regs.remove(0);
            self.free_to_stack(&sym);
            reg
        } else {
            internal_error!("completely out of general purpose registers");
        };

        self.general_used_regs.push((reg, *sym));
        self.symbol_storage_map
            .insert(*sym, SymbolStorage::GeneralReg(reg));
        reg
    }

    fn claim_float_reg(&mut self, sym: &Symbol) -> FloatReg {
        let reg = if !self.float_free_regs.is_empty() {
            let free_reg = self.float_free_regs.pop().unwrap();
            if CC::float_callee_saved(&free_reg) {
                self.float_used_callee_saved_regs.insert(free_reg);
            }
            free_reg
        } else if !self.float_used_regs.is_empty() {
            let (reg, sym) = self.float_used_regs.remove(0);
            self.free_to_stack(&sym);
            reg
        } else {
            internal_error!("completely out of floating point registers");
        };

        self.float_used_regs.push((reg, *sym));
        self.symbol_storage_map
            .insert(*sym, SymbolStorage::FloatReg(reg));
        reg
    }

    fn load_to_general_reg(&mut self, sym: &Symbol) -> GeneralReg {
        let val = self.symbol_storage_map.remove(sym);
        match val {
            Some(SymbolStorage::GeneralReg(reg)) => {
                self.symbol_storage_map
                    .insert(*sym, SymbolStorage::GeneralReg(reg));
                reg
            }
            Some(SymbolStorage::Base {
                offset,
                size,
                owned,
            }) => {
                let reg = self.claim_general_reg(sym);
                self.symbol_storage_map.insert(
                    *sym,
                    SymbolStorage::BaseAndGeneralReg {
                        reg,
                        offset,
                        size,
                        owned,
                    },
                );
                ASM::mov_reg64_base32(&mut self.buf, reg, offset as i32);
                reg
            }
            Some(SymbolStorage::BaseAndGeneralReg {
                reg,
                offset,
                size,
                owned,
            }) => {
                self.symbol_storage_map.insert(
                    *sym,
                    SymbolStorage::BaseAndGeneralReg {
                        reg,
                        offset,
                        size,
                        owned,
                    },
                );
                reg
            }
            Some(SymbolStorage::FloatReg(_)) | Some(SymbolStorage::BaseAndFloatReg { .. }) => {
                internal_error!("Cannot load floating point symbol into GeneralReg")
            }
            None => internal_error!("Unknown symbol: {}", sym),
        }
    }

    fn load_to_float_reg(&mut self, sym: &Symbol) -> FloatReg {
        let val = self.symbol_storage_map.remove(sym);
        match val {
            Some(SymbolStorage::FloatReg(reg)) => {
                self.symbol_storage_map
                    .insert(*sym, SymbolStorage::FloatReg(reg));
                reg
            }
            Some(SymbolStorage::Base {
                offset,
                size,
                owned,
            }) => {
                let reg = self.claim_float_reg(sym);
                self.symbol_storage_map.insert(
                    *sym,
                    SymbolStorage::BaseAndFloatReg {
                        reg,
                        offset,
                        size,
                        owned,
                    },
                );
                ASM::mov_freg64_base32(&mut self.buf, reg, offset as i32);
                reg
            }
            Some(SymbolStorage::BaseAndFloatReg {
                reg,
                offset,
                size,
                owned,
            }) => {
                self.symbol_storage_map.insert(
                    *sym,
                    SymbolStorage::BaseAndFloatReg {
                        reg,
                        offset,
                        size,
                        owned,
                    },
                );
                reg
            }
            Some(SymbolStorage::GeneralReg(_)) | Some(SymbolStorage::BaseAndGeneralReg { .. }) => {
                internal_error!("Cannot load integer symbol into FloatReg")
            }
            None => internal_error!("Unknown symbol: {}", sym),
        }
    }

    fn free_to_stack(&mut self, sym: &Symbol) {
        let val = self.symbol_storage_map.remove(sym);
        match val {
            Some(SymbolStorage::GeneralReg(reg)) => {
                let offset = self.claim_stack_size(8);
                // For base addressing, use the negative offset - 8.
                ASM::mov_base32_reg64(&mut self.buf, offset, reg);
                self.symbol_storage_map.insert(
                    *sym,
                    SymbolStorage::Base {
                        offset,
                        size: 8,
                        owned: true,
                    },
                );
            }
            Some(SymbolStorage::FloatReg(reg)) => {
                let offset = self.claim_stack_size(8);
                // For base addressing, use the negative offset.
                ASM::mov_base32_freg64(&mut self.buf, offset, reg);
                self.symbol_storage_map.insert(
                    *sym,
                    SymbolStorage::Base {
                        offset,
                        size: 8,
                        owned: true,
                    },
                );
            }
            Some(SymbolStorage::Base {
                offset,
                size,
                owned,
            }) => {
                self.symbol_storage_map.insert(
                    *sym,
                    SymbolStorage::Base {
                        offset,
                        size,
                        owned,
                    },
                );
            }
            Some(SymbolStorage::BaseAndGeneralReg {
                offset,
                size,
                owned,
                ..
            }) => {
                self.symbol_storage_map.insert(
                    *sym,
                    SymbolStorage::Base {
                        offset,
                        size,
                        owned,
                    },
                );
            }
            Some(SymbolStorage::BaseAndFloatReg {
                offset,
                size,
                owned,
                ..
            }) => {
                self.symbol_storage_map.insert(
                    *sym,
                    SymbolStorage::Base {
                        offset,
                        size,
                        owned,
                    },
                );
            }
            None => internal_error!("Unknown symbol: {}", sym),
        }
    }

    /// claim_stack_size claims `amount` bytes from the stack.
    /// This may be free space in the stack or result in increasing the stack size.
    /// It returns base pointer relative offset of the new data.
    fn claim_stack_size(&mut self, amount: u32) -> i32 {
        debug_assert!(amount > 0);
        if let Some(fitting_chunk) = self
            .free_stack_chunks
            .iter()
            .enumerate()
            .filter(|(_, (_, size))| *size >= amount)
            .min_by_key(|(_, (_, size))| size)
        {
            let (pos, (offset, size)) = fitting_chunk;
            let (offset, size) = (*offset, *size);
            if size == amount {
                self.free_stack_chunks.remove(pos);
                offset
            } else {
                let (prev_offset, prev_size) = self.free_stack_chunks[pos];
                self.free_stack_chunks[pos] = (prev_offset + amount as i32, prev_size - amount);
                prev_offset
            }
        } else if let Some(new_size) = self.stack_size.checked_add(amount) {
            // Since stack size is u32, but the max offset is i32, if we pass i32 max, we have overflowed.
            if new_size > i32::MAX as u32 {
                internal_error!("Ran out of stack space");
            } else {
                self.stack_size = new_size;
                -(self.stack_size as i32)
            }
        } else {
            internal_error!("Ran out of stack space");
        }
    }

    fn copy_symbol_to_stack_offset(&mut self, to_offset: i32, sym: &Symbol, layout: &Layout<'a>) {
        match layout {
            Layout::Builtin(Builtin::Int(IntWidth::I64 | IntWidth::U64)) => {
                let reg = self.load_to_general_reg(sym);
                ASM::mov_base32_reg64(&mut self.buf, to_offset, reg);
            }
            Layout::Builtin(Builtin::Float(FloatWidth::F64)) => {
                let reg = self.load_to_float_reg(sym);
                ASM::mov_base32_freg64(&mut self.buf, to_offset, reg);
            }
            Layout::Struct(_) if layout.safe_to_memcpy() => {
                let tmp_reg = self.get_tmp_general_reg();
                if let Some(SymbolStorage::Base {
                    offset: from_offset,
                    size,
                    ..
                }) = self.symbol_storage_map.get(sym)
                {
                    debug_assert_eq!(
                        *size,
                        layout.stack_size(PTR_SIZE),
                        "expected struct to have same size as data being stored in it"
                    );
                    for i in 0..layout.stack_size(PTR_SIZE) as i32 {
                        ASM::mov_reg64_base32(&mut self.buf, tmp_reg, from_offset + i);
                        ASM::mov_base32_reg64(&mut self.buf, to_offset + i, tmp_reg);
                    }
                } else {
                    internal_error!("unknown struct: {:?}", sym);
                }
            }
            x => unimplemented!(
                "copying data to the stack with layout, {:?}, not implemented yet",
                x
            ),
        }
    }

    fn push_used_caller_saved_regs_to_stack(&mut self) {
        let old_general_used_regs = std::mem::replace(
            &mut self.general_used_regs,
            bumpalo::vec![in self.env.arena],
        );
        for (reg, saved_sym) in old_general_used_regs.into_iter() {
            if CC::general_caller_saved(&reg) {
                self.general_free_regs.push(reg);
                self.free_to_stack(&saved_sym);
            } else {
                self.general_used_regs.push((reg, saved_sym));
            }
        }
        let old_float_used_regs =
            std::mem::replace(&mut self.float_used_regs, bumpalo::vec![in self.env.arena]);
        for (reg, saved_sym) in old_float_used_regs.into_iter() {
            if CC::float_caller_saved(&reg) {
                self.float_free_regs.push(reg);
                self.free_to_stack(&saved_sym);
            } else {
                self.float_used_regs.push((reg, saved_sym));
            }
        }
    }

    // Updates a jump instruction to a new offset and returns the number of bytes written.
    fn update_jmp_imm32_offset(
        &mut self,
        tmp: &mut Vec<'a, u8>,
        jmp_location: u64,
        base_offset: u64,
        target_offset: u64,
    ) {
        tmp.clear();
        let jmp_offset = target_offset as i32 - base_offset as i32;
        ASM::jmp_imm32(tmp, jmp_offset);
        for (i, byte) in tmp.iter().enumerate() {
            self.buf[jmp_location as usize + i] = *byte;
        }
    }
}

#[macro_export]
macro_rules! single_register_integers {
    () => {
        Builtin::Bool
            | Builtin::Int(
                IntWidth::I8
                    | IntWidth::I16
                    | IntWidth::I32
                    | IntWidth::I64
                    | IntWidth::U8
                    | IntWidth::U16
                    | IntWidth::U32
                    | IntWidth::U64,
            )
    };
}

#[macro_export]
macro_rules! single_register_floats {
    () => {
        Builtin::Float(FloatWidth::F32 | FloatWidth::F64)
    };
}

#[macro_export]
macro_rules! single_register_builtins {
    () => {
        single_register_integers!() | single_register_floats!()
    };
}<|MERGE_RESOLUTION|>--- conflicted
+++ resolved
@@ -841,85 +841,71 @@
         }
     }
 
-<<<<<<< HEAD
     fn build_num_to_float(
         &mut self,
         dst: &Symbol,
         src: &Symbol,
         arg_layout: &Layout<'a>,
         ret_layout: &Layout<'a>,
-    ) -> Result<(), String> {
+    ) {
         match (arg_layout, ret_layout) {
             (
                 Layout::Builtin(Builtin::Int(IntWidth::I32 | IntWidth::I64)),
                 Layout::Builtin(Builtin::Float(FloatWidth::F64)),
             ) => {
-                let dst_reg = self.claim_float_reg(dst)?;
-                let src_reg = self.load_to_general_reg(src)?;
+                let dst_reg = self.claim_float_reg(dst);
+                let src_reg = self.load_to_general_reg(src);
                 ASM::to_float_freg64_reg64(&mut self.buf, dst_reg, src_reg);
-                Ok(())
             }
             (
                 Layout::Builtin(Builtin::Int(IntWidth::I32 | IntWidth::I64)),
                 Layout::Builtin(Builtin::Float(FloatWidth::F32)),
             ) => {
-                let dst_reg = self.claim_float_reg(dst)?;
-                let src_reg = self.load_to_general_reg(src)?;
+                let dst_reg = self.claim_float_reg(dst);
+                let src_reg = self.load_to_general_reg(src);
                 ASM::to_float_freg32_reg64(&mut self.buf, dst_reg, src_reg);
-                Ok(())
             }
             (
                 Layout::Builtin(Builtin::Float(FloatWidth::F64)),
                 Layout::Builtin(Builtin::Float(FloatWidth::F32)),
             ) => {
-                let dst_reg = self.claim_float_reg(dst)?;
-                let src_reg = self.load_to_float_reg(src)?;
+                let dst_reg = self.claim_float_reg(dst);
+                let src_reg = self.load_to_float_reg(src);
                 ASM::to_float_freg32_freg64(&mut self.buf, dst_reg, src_reg);
-                Ok(())
             }
             (
                 Layout::Builtin(Builtin::Float(FloatWidth::F32)),
                 Layout::Builtin(Builtin::Float(FloatWidth::F64)),
             ) => {
-                let dst_reg = self.claim_float_reg(dst)?;
-                let src_reg = self.load_to_float_reg(src)?;
+                let dst_reg = self.claim_float_reg(dst);
+                let src_reg = self.load_to_float_reg(src);
                 ASM::to_float_freg64_freg32(&mut self.buf, dst_reg, src_reg);
-                Ok(())
             }
             (
                 Layout::Builtin(Builtin::Float(FloatWidth::F64)),
                 Layout::Builtin(Builtin::Float(FloatWidth::F64)),
             ) => {
-                let dst_reg = self.claim_float_reg(dst)?;
-                let src_reg = self.load_to_float_reg(src)?;
+                let dst_reg = self.claim_float_reg(dst);
+                let src_reg = self.load_to_float_reg(src);
                 ASM::mov_freg64_freg64(&mut self.buf, dst_reg, src_reg);
-                Ok(())
             }
             (
                 Layout::Builtin(Builtin::Float(FloatWidth::F32)),
                 Layout::Builtin(Builtin::Float(FloatWidth::F32)),
             ) => {
-                let dst_reg = self.claim_float_reg(dst)?;
-                let src_reg = self.load_to_float_reg(src)?;
+                let dst_reg = self.claim_float_reg(dst);
+                let src_reg = self.load_to_float_reg(src);
                 ASM::mov_freg64_freg64(&mut self.buf, dst_reg, src_reg);
-                Ok(())
-            }
-            (a, r) => Err(format!(
+            }
+            (a, r) => unimplemented!(
                 "NumToFloat: layout, arg {:?}, ret {:?}, not implemented yet",
-                a, r
-            )),
-        }
-    }
-
-    fn create_struct(
-        &mut self,
-        sym: &Symbol,
-        layout: &Layout<'a>,
-        fields: &'a [Symbol],
-    ) -> Result<(), String> {
-=======
+                a,
+                r
+            ),
+        }
+    }
+
     fn create_struct(&mut self, sym: &Symbol, layout: &Layout<'a>, fields: &'a [Symbol]) {
->>>>>>> e872d00b
         let struct_size = layout.stack_size(PTR_SIZE);
 
         if let Layout::Struct(field_layouts) = layout {
