[workspace]
members = [
    "crates/compiler/*",
    "crates/vendor/*",
    "crates/fs",
    "crates/glue",
    "crates/cli",
    "crates/cli_test_utils",
    "crates/highlight",
    "crates/error_macros",
    "crates/reporting",
    "crates/packaging",
    "crates/repl_cli",
    "crates/repl_eval",
    "crates/repl_test",
    "crates/repl_ui",
    "crates/repl_wasm",
    "crates/repl_expect",
    "crates/roc_std",
    "crates/test_compile",
    "crates/test_utils",
    "crates/test_utils_dir",
    "crates/valgrind_tests",
    "crates/tracing",
    "crates/utils/*",
<<<<<<< HEAD
    "crates/docs_types",
    "crates/docs_render",
    "crates/docs_io",
=======
    "crates/soa",
>>>>>>> 364249a2
    "crates/docs",
    "crates/docs_cli",
    "crates/linker",
    "crates/wasi-libc-sys",
    "crates/wasm_module",
    "crates/wasm_interp",
    "crates/language_server",
    "crates/roc_std_heap",
]

exclude = [
    "ci/benchmarks/bench-runner",
    "ci/repl_basic_test",
    # Examples sometimes have Rust hosts in their platforms. The compiler should ignore those.
    "examples",
]
# Needed to be able to run `cargo run -p roc_cli --no-default-features` -
# see www/build.sh for more.
#
# Without the `-p` flag, cargo ignores `--no-default-features` when you have a
# workspace, and without `resolver = "2"` here, you can't use `-p` like this.
resolver = "2"

[workspace.package]
authors = ["The Roc Contributors"]
edition = "2021"
license = "UPL-1.0"
repository = "https://github.com/roc-lang/roc"
version = "0.0.1"

[workspace.dependencies]
object = { version = "0.32.2", default-features = false, features = [
    "read",
    "write",
] }
# NOTE: roc-lang/inkwell is a fork of TheDan64/inkwell which does not change anything.
#
# The reason for this fork is that the way Inkwell is designed, you have to use
# a particular branch (e.g. "llvm8-0") in Cargo.toml. That would be fine, except that
# breaking changes get pushed directly to that branch, which breaks our build
# without warning.
#
# We tried referencing a specific rev on TheDan64/inkwell directly (instead of branch),
# but although that worked locally, it did not work on GitHub Actions. (After a few
# hours of investigation, gave up trying to figure out why.) So this is the workaround:
# having an immutable tag on the roc-lang/inkwell fork which points to
# a particular "release" of Inkwell.
#
# When we want to update Inkwell, we can sync up roc-lang/inkwell to the latest
# commit of TheDan64/inkwell, push a new tag which points to the latest commit,
# change the tag value in this Cargo.toml to point to that tag, and `cargo update`.
# This way, GitHub Actions works and nobody's builds get broken.
# TODO: Switch this back to roc-lang/inkwell once it is updated
inkwell = { git = "https://github.com/roc-lang/inkwell", branch = "inkwell-llvm-16", features = [
    "llvm16-0",
] }
arrayvec = "0.7.2"
base64-url = "1.4.13"
bincode = "1.3.3"
bitflags = "1.3.2"
bitvec = "1.0.1"
blake3 = "1.3.3"
brotli = "3.3.4" # used for decompressing tarballs over HTTPS, if the server supports brotli
bumpalo = { version = "3.12.0", features = ["collections"] }
capstone = { version = "0.11.0", default-features = false }
chrono = "0.4.26"
clap = { version = "4.2.7", default-features = false, features = [
    "std",
    "color",
    "suggestions",
    "help",
    "usage",
    "error-context",
] }
console_error_panic_hook = "0.1.7"
const_format = { version = "0.2.30", features = ["const_generics"] }
criterion = { git = "https://github.com/Anton-4/criterion.rs", features = [
    "html_reports",
], rev = "30ea0c5" }
criterion-perf-events = { git = "https://github.com/Anton-4/criterion-perf-events", rev = "0f38c3e" }
crossbeam = "0.8.2"
dircpy = "0.3.14"
distance = "0.4.0"
encode_unicode = "1.0.0"
errno = "0.3.0"
flate2 = "1.0.25"
fnv = "1.0.7"
fs_extra = "1.3.0"
futures = "0.3.26"
hashbrown = { version = "0.14.3" }
iced-x86 = { version = "1.18.0", default-features = false, features = [
    "std",
    "decoder",
    "op_code_info",
    "instr_info",
] }
im = "15.1.0"
im-rc = "15.1.0"
indoc = "1.0.9"
insta = "1.28.0"
js-sys = "0.3.61"
lazy_static = "1.4.0"
libc = "0.2.139" # update roc_std/Cargo.toml on change
libfuzzer-sys = "0.4"
libloading = "0.7.4"
libtest-mimic = "0.6.0"
log = "0.4.17"
mach_object = "0.1"
maplit = "1.0.2"
memmap2 = "0.5.10"
mimalloc = { version = "0.1.34", default-features = false }
morphic_lib = { path = "crates/vendor/morphic_lib" }
packed_struct = "0.10.1"
parking_lot = "0.12"
perfcnt = "0.8.0"
pretty_assertions = "1.3.0" # update roc_std/Cargo.toml on change
proc-macro2 = "1.0.63"
proptest = "1.1.0"
pulldown-cmark = { version = "0.9.2", default-features = false }
quickcheck = "1.0.3" # update roc_std/Cargo.toml on change
quickcheck_macros = "1.0.0" # update roc_std/Cargo.toml on change
quote = "1.0.23"
rand = "0.8.5"
regex = "1.7.1"
remove_dir_all = "0.8.1"
reqwest = { version = "0.11.23", default-features = false, features = [
    "blocking",
    "rustls-tls",
] } # default-features=false removes libopenssl as a dependency on Linux, which might not be available!
rlimit = "0.9.1"
rustyline = { git = "https://github.com/roc-lang/rustyline", rev = "e74333c" }
rustyline-derive = { git = "https://github.com/roc-lang/rustyline", rev = "e74333c" }
schemars = "0.8.12"
serde = { version = "1.0.153", features = [
    "derive",
] } # update roc_std/Cargo.toml on change
serde_json = "1.0.94" # update roc_std/Cargo.toml on change
serial_test = "1.0.0"
signal-hook = "0.3.15"
smallvec = { version = "1.10.0", features = ["const_generics", "const_new"] }
static_assertions = "1.1.0" # update roc_std/Cargo.toml on change
strip-ansi-escapes = "0.1.1"
strum = { version = "0.24.1", features = ["derive"] }
strum_macros = "0.24.3"
syn = { version = "1.0.109", features = ["full", "extra-traits"] }
tar = "0.4.38"
target-lexicon = "0.12.6"
tempfile = "=3.2.0"
tracing = { version = "0.1.40", features = ["release_max_level_off"] }
tracing-appender = "0.2.2"
tracing-subscriber = { version = "0.3.16", features = ["env-filter"] }
walkdir = "2.3.2"
wasm-bindgen = "0.2.84"
wasm-bindgen-futures = "0.4.34"
widestring = { version = "1.1.0", default-features = false }
wyhash = "0.5.0"

# INTERNAL DEPENDENCIES
cli_test_utils = { path = "crates/cli_test_utils" }
roc_alias_analysis = { path = "crates/compiler/alias_analysis" }
roc_bitcode = { path = "crates/compiler/builtins/bitcode" }
roc_bitcode_bc = { path = "crates/compiler/builtins/bitcode/bc" }
roc_build = { path = "crates/compiler/build" }
roc_builtins = { path = "crates/compiler/builtins" }
roc_can = { path = "crates/compiler/can" }
roc_checkmate = { path = "crates/compiler/checkmate" }
roc_checkmate_schema = { path = "crates/compiler/checkmate_schema" }
roc_cli = { path = "crates/cli" }
roc_collections = { path = "crates/compiler/collections" }
roc_command_utils = { path = "crates/utils/command" }
roc_constrain = { path = "crates/compiler/constrain" }
roc_debug_flags = { path = "crates/compiler/debug_flags" }
roc_derive = { path = "crates/compiler/derive" }
roc_derive_key = { path = "crates/compiler/derive_key" }
roc_docs = { path = "crates/docs" }
roc_error_macros = { path = "crates/error_macros" }
roc_exhaustive = { path = "crates/compiler/exhaustive" }
roc_fmt = { path = "crates/compiler/fmt" }
roc_gen_llvm = { path = "crates/compiler/gen_llvm" }
roc_gen_dev = { path = "crates/compiler/gen_dev" }
roc_gen_wasm = { path = "crates/compiler/gen_wasm" }
roc_glue = { path = "crates/glue" }
roc_highlight = { path = "crates/highlight" }
roc_ident = { path = "crates/compiler/ident" }
roc_late_solve = { path = "crates/compiler/late_solve" }
roc_linker = { path = "crates/linker" }
roc_load = { path = "crates/compiler/load" }
roc_load_internal = { path = "crates/compiler/load_internal" }
roc_lower_params = { path = "crates/compiler/lower_params" }
roc_module = { path = "crates/compiler/module" }
roc_mono = { path = "crates/compiler/mono" }
roc_packaging = { path = "crates/packaging" }
roc_parse = { path = "crates/compiler/parse" }
roc_problem = { path = "crates/compiler/problem" }
roc_region = { path = "crates/compiler/region" }
roc_repl_cli = { path = "crates/repl_cli" }
roc_repl_eval = { path = "crates/repl_eval" }
roc_repl_expect = { path = "crates/repl_expect" }
roc_repl_ui = { path = "crates/repl_ui" }
roc_reporting = { path = "crates/reporting" }
roc_serialize = { path = "crates/compiler/serialize" }
roc_solve = { path = "crates/compiler/solve" }
roc_solve_schema = { path = "crates/compiler/solve_schema" }
roc_solve_problem = { path = "crates/compiler/solve_problem" }
roc_specialize_types = { path = "crates/compiler/specialize_types" }
roc_std = { path = "crates/roc_std" }
roc_target = { path = "crates/compiler/roc_target" }
roc_test_utils = { path = "crates/test_utils" }
roc_test_utils_dir = { path = "crates/test_utils_dir" }
roc_tracing = { path = "crates/tracing" }
roc_types = { path = "crates/compiler/types" }
roc_unify = { path = "crates/compiler/unify" }
roc_wasm_interp = { path = "crates/wasm_interp" }
roc_wasm_module = { path = "crates/wasm_module" }
roc_work = { path = "crates/compiler/work" }
roc_worker = { path = "crates/compiler/worker" }
soa = { path = "crates/soa" }
test_compile = { path = "crates/test_compile" }
test_mono_macros = { path = "crates/compiler/test_mono_macros" }
test_solve_helpers = { path = "crates/compiler/test_solve_helpers" }
ven_pretty = { path = "crates/vendor/pretty" }
wasi_libc_sys = { path = "crates/wasi-libc-sys" }

# Optimizations based on https://deterministic.space/high-performance-rust.html
[profile.release]
codegen-units = 1
# debug = true # enable when profiling

[profile.dev]
debug = "line-tables-only"

[profile.bench]
codegen-units = 1
lto = "thin"

[profile.release-with-debug]
inherits = "release"
debug = true

[profile.release-with-lto]
inherits = "release"
lto = "thin"         # TODO: We could consider full here since this is only used for packaged release on github.

[profile.debug-full]
inherits = "dev"
debug = true<|MERGE_RESOLUTION|>--- conflicted
+++ resolved
@@ -23,15 +23,12 @@
     "crates/valgrind_tests",
     "crates/tracing",
     "crates/utils/*",
-<<<<<<< HEAD
     "crates/docs_types",
     "crates/docs_render",
     "crates/docs_io",
-=======
-    "crates/soa",
->>>>>>> 364249a2
     "crates/docs",
     "crates/docs_cli",
+    "crates/soa",
     "crates/linker",
     "crates/wasi-libc-sys",
     "crates/wasm_module",
@@ -205,6 +202,7 @@
 roc_derive = { path = "crates/compiler/derive" }
 roc_derive_key = { path = "crates/compiler/derive_key" }
 roc_docs = { path = "crates/docs" }
+roc_docs_io = { path = "crates/docs_io" }
 roc_error_macros = { path = "crates/error_macros" }
 roc_exhaustive = { path = "crates/compiler/exhaustive" }
 roc_fmt = { path = "crates/compiler/fmt" }
