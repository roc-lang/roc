--- conflicted
+++ resolved
@@ -49,18 +49,9 @@
 		(field (name "age")
 			(e-num (value "31")))
 		(field (name "active")
-<<<<<<< HEAD
-			(e-tag @1.30-1.34 (name "True")))))
+			(e-tag (name "True")))))
 ~~~
 # TYPES
 ~~~clojure
-(expr @1.1-1.36 (type "{ active: [True]_others, age: Num(_size), Error }"))
-=======
-			(e-nominal (nominal "Bool")
-				(e-tag (name "True"))))))
-~~~
-# TYPES
-~~~clojure
-(expr (type "{ active: Bool, age: Num(_size), Error }"))
->>>>>>> d52fd4cd
+(expr (type "{ active: [True]_others, age: Num(_size), Error }"))
 ~~~