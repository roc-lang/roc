--- conflicted
+++ resolved
@@ -67,20 +67,9 @@
 # CANONICALIZE
 ~~~clojure
 (can-ir
-<<<<<<< HEAD
-	(s-type-anno (name "process_user!")
-		(ty-fn (effectful true)
-			(ty-record
-				(field (field "name")
-					(ty-lookup (name "Str") (builtin)))
-				(field (field "age")
-					(ty-malformed)))
-			(ty-lookup (name "Str") (builtin)))))
-=======
 	(s-let
 		(p-assign (ident "process_user!"))
 		(e-anno-only)))
->>>>>>> af5ed116
 ~~~
 # TYPES
 ~~~clojure
