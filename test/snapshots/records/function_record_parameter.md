# META
~~~ini
description=Function with record parameter destructuring and string interpolation
type=expr
~~~
# SOURCE
~~~roc
|{ name, age }| "Hello ${name}, you are ${age.to_str()} years old"
~~~
# EXPECTED
NIL
# PROBLEMS
NIL
# TOKENS
~~~zig
OpBar,OpenCurly,LowerIdent,Comma,LowerIdent,CloseCurly,OpBar,StringStart,StringPart,OpenStringInterpolation,LowerIdent,CloseStringInterpolation,StringPart,OpenStringInterpolation,LowerIdent,NoSpaceDotLowerIdent,NoSpaceOpenRound,CloseRound,CloseStringInterpolation,StringPart,StringEnd,
EndOfFile,
~~~
# PARSE
~~~clojure
(e-lambda
	(args
		(p-record
			(field (name "name") (rest false))
			(field (name "age") (rest false))))
	(e-string
		(e-string-part (raw "Hello "))
		(e-ident (raw "name"))
		(e-string-part (raw ", you are "))
		(e-field-access
			(e-ident (raw "age"))
			(e-apply
				(e-ident (raw "to_str"))))
		(e-string-part (raw " years old"))))
~~~
# FORMATTED
~~~roc
NO CHANGE
~~~
# CANONICALIZE
~~~clojure
(e-lambda
	(args
		(p-record-destructure
			(destructs
				(record-destruct (label "name") (ident "name")
					(required
						(p-assign (ident "name"))))
				(record-destruct (label "age") (ident "age")
					(required
						(p-assign (ident "age")))))))
	(e-string
		(e-literal (string "Hello "))
		(e-lookup-local
			(p-assign (ident "name")))
		(e-literal (string ", you are "))
		(e-dot-access (field "to_str")
			(receiver
				(e-lookup-local
					(p-assign (ident "age"))))
			(args))
		(e-literal (string " years old"))))
~~~
# TYPES
~~~clojure
<<<<<<< HEAD
(expr @1.1-1.67 (type "{ age: _field, name: _field2 } -> Error"))
=======
(expr (type "{ age: _field, name: _field2 } -> Str"))
>>>>>>> d52fd4cd
~~~<|MERGE_RESOLUTION|>--- conflicted
+++ resolved
@@ -63,9 +63,5 @@
 ~~~
 # TYPES
 ~~~clojure
-<<<<<<< HEAD
-(expr @1.1-1.67 (type "{ age: _field, name: _field2 } -> Error"))
-=======
-(expr (type "{ age: _field, name: _field2 } -> Str"))
->>>>>>> d52fd4cd
+(expr (type "{ age: _field, name: _field2 } -> Error"))
 ~~~