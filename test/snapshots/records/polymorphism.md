--- conflicted
+++ resolved
@@ -17,13 +17,8 @@
 MISSING METHOD - polymorphism.md:6:29:6:35
 # PROBLEMS
 **MISSING METHOD**
-<<<<<<< HEAD
-This `to_str` method is being called on the type _{ first: a, first: Str, first: [True]b, pair1: { first: a, second: Str }, pair2: { first: Str, second: c }, pair3: { first: [True]b, second: [False]d }, second: Str, second: c, second: [False]d } where [a.from_numeral : Numeral -> Try(_e, [InvalidNumeral(Str)]), c.from_numeral : Numeral -> Try(_f, [InvalidNumeral(Str)])]_, which has no method with that name:
+This **to_str** method is being called on a value whose type doesn't have that method:
 **polymorphism.md:6:29:6:35:**
-=======
-This **to_str** method is being called on a value whose type doesn't have that method:
-**polymorphism.md:6:5:6:37:**
->>>>>>> 299268c2
 ```roc
     { pair1, pair2, pair3 }.to_str()
 ```
@@ -31,7 +26,7 @@
 
 The value's type, which does not have a method named **to_str**, is:
 
-    _{ first: a, first: Str, first: [True]b, pair1: { first: a, second: Str }, pair2: { first: Str, second: c }, pair3: { first: [True]b, second: [False]d }, second: Str, second: c, second: [False]d } where [{ first: a, first: Str, first: [True]b, pair1: { first: a, second: Str }, pair2: { first: Str, second: c }, pair3: { first: [True]b, second: [False]d }, second: Str, second: c, second: [False]d }.from_numeral : { first: a, first: Str, first: [True]b, pair1: { first: a, second: Str }, pair2: { first: Str, second: c }, pair3: { first: [True]b, second: [False]d }, second: Str, second: c, second: [False]d }, { first: a, first: Str, first: [True]b, pair1: { first: a, second: Str }, pair2: { first: Str, second: c }, pair3: { first: [True]b, second: [False]d }, second: Str, second: c, second: [False]d }.from_numeral : { first: a, first: Str, first: [True]b, pair1: { first: a, second: Str }, pair2: { first: Str, second: c }, pair3: { first: [True]b, second: [False]d }, second: Str, second: c, second: [False]d }]_
+    _{ first: a, first: Str, first: [True]b, pair1: { first: a, second: Str }, pair2: { first: Str, second: c }, pair3: { first: [True]b, second: [False]d }, second: Str, second: c, second: [False]d } where [a.from_numeral : Numeral -> Try(_e, [InvalidNumeral(Str)]), c.from_numeral : Numeral -> Try(_f, [InvalidNumeral(Str)])]_
 
 
 # TOKENS
