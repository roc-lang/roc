--- conflicted
+++ resolved
@@ -17,25 +17,27 @@
 
 # Where constraint
 A(a) : a
-	where
-		module(a).a1 : (
+	where [
+		a.a1 : (
 			a,
 			a,
 		) -> Str,
-		module(a).a2 : (
-			a,
-			a,
-		) -> Str
+		a.a2 : (
+			a,
+			a,
+		) -> Str,
+	]
 B(b) : b
-	where
-		module(b).b1 : (
+	where [
+		b.b1 : (
 			b,
 			b,
 		) -> Str,
-		module(b).b2 : (
-			b,
-			b,
-		) -> Str
+		b.b2 : (
+			b,
+			b,
+		) -> Str,
+	]
 
 C(
 	a,
@@ -60,7 +62,11 @@
 	B,
 ]
 
-g : e -> e where module(e).A, module(e).B
+g : e -> e
+	where [
+		e.A,
+		e.B,
+	]
 
 h = |x, y| {
 	h1 = {
@@ -115,1157 +121,58 @@
 }
 ~~~
 # EXPECTED
-WHERE CLAUSE ERROR - everything.md:13:2:13:7
-PARSE ERROR - everything.md:14:3:14:9
-PARSE ERROR - everything.md:14:9:14:10
-PARSE ERROR - everything.md:14:10:14:11
-PARSE ERROR - everything.md:14:11:14:12
-PARSE ERROR - everything.md:14:12:14:15
-PARSE ERROR - everything.md:14:16:14:17
-PARSE ERROR - everything.md:14:18:14:19
-PARSE ERROR - everything.md:15:4:15:5
-PARSE ERROR - everything.md:15:5:15:6
-PARSE ERROR - everything.md:16:4:16:5
-PARSE ERROR - everything.md:16:5:16:6
-PARSE ERROR - everything.md:17:3:17:4
-PARSE ERROR - everything.md:17:5:17:7
-PARSE ERROR - everything.md:17:11:17:12
-PARSE ERROR - everything.md:18:3:18:9
-PARSE ERROR - everything.md:18:9:18:10
-PARSE ERROR - everything.md:18:10:18:11
-PARSE ERROR - everything.md:18:11:18:12
-PARSE ERROR - everything.md:18:12:18:15
-PARSE ERROR - everything.md:18:16:18:17
-PARSE ERROR - everything.md:18:18:18:19
-PARSE ERROR - everything.md:19:4:19:5
-PARSE ERROR - everything.md:19:5:19:6
-PARSE ERROR - everything.md:20:4:20:5
-PARSE ERROR - everything.md:20:5:20:6
-PARSE ERROR - everything.md:21:3:21:4
-PARSE ERROR - everything.md:21:5:21:7
-PARSE ERROR - everything.md:22:1:22:2
-PARSE ERROR - everything.md:22:2:22:3
-PARSE ERROR - everything.md:22:3:22:4
-PARSE ERROR - everything.md:22:4:22:5
-PARSE ERROR - everything.md:22:6:22:7
-PARSE ERROR - everything.md:22:8:22:9
-PARSE ERROR - everything.md:23:2:23:7
-PARSE ERROR - everything.md:24:3:24:9
-PARSE ERROR - everything.md:24:9:24:10
-PARSE ERROR - everything.md:24:10:24:11
-PARSE ERROR - everything.md:24:11:24:12
-PARSE ERROR - everything.md:24:12:24:15
-PARSE ERROR - everything.md:24:16:24:17
-PARSE ERROR - everything.md:24:18:24:19
-PARSE ERROR - everything.md:25:4:25:5
-PARSE ERROR - everything.md:25:5:25:6
-PARSE ERROR - everything.md:26:4:26:5
-PARSE ERROR - everything.md:26:5:26:6
-PARSE ERROR - everything.md:27:3:27:4
-PARSE ERROR - everything.md:27:5:27:7
-PARSE ERROR - everything.md:27:11:27:12
-PARSE ERROR - everything.md:28:3:28:9
-PARSE ERROR - everything.md:28:9:28:10
-PARSE ERROR - everything.md:28:10:28:11
-PARSE ERROR - everything.md:28:11:28:12
-PARSE ERROR - everything.md:28:12:28:15
-PARSE ERROR - everything.md:28:16:28:17
-PARSE ERROR - everything.md:28:18:28:19
-PARSE ERROR - everything.md:29:4:29:5
-PARSE ERROR - everything.md:29:5:29:6
-PARSE ERROR - everything.md:30:4:30:5
-PARSE ERROR - everything.md:30:5:30:6
-PARSE ERROR - everything.md:31:3:31:4
-PARSE ERROR - everything.md:31:5:31:7
-PARSE ERROR - everything.md:33:1:33:2
-PARSE ERROR - everything.md:33:2:33:3
-PARSE ERROR - everything.md:34:2:34:3
-PARSE ERROR - everything.md:34:3:34:4
-PARSE ERROR - everything.md:35:2:35:3
-PARSE ERROR - everything.md:35:3:35:4
-PARSE ERROR - everything.md:36:1:36:2
-PARSE ERROR - everything.md:36:3:36:4
-PARSE ERROR - everything.md:36:5:36:6
-PARSE ERROR - everything.md:37:2:37:3
-PARSE ERROR - everything.md:37:3:37:4
-PARSE ERROR - everything.md:38:2:38:3
-PARSE ERROR - everything.md:38:3:38:4
-PARSE ERROR - everything.md:39:1:39:2
-WHERE CLAUSE ERROR - everything.md:56:12:56:17
-PARSE ERROR - everything.md:56:18:56:24
-PARSE ERROR - everything.md:56:24:56:25
-PARSE ERROR - everything.md:56:25:56:26
-PARSE ERROR - everything.md:56:26:56:27
-PARSE ERROR - everything.md:56:27:56:29
-PARSE ERROR - everything.md:56:29:56:30
-PARSE ERROR - everything.md:56:31:56:37
-PARSE ERROR - everything.md:56:37:56:38
-PARSE ERROR - everything.md:56:38:56:39
-PARSE ERROR - everything.md:56:39:56:40
-PARSE ERROR - everything.md:56:40:56:42
-WHERE CLAUSE NOT ALLOWED IN TYPE DECLARATION - everything.md:12:1:13:7
-UNDECLARED TYPE - everything.md:43:5:43:6
+WHERE CLAUSE NOT ALLOWED IN TYPE DECLARATION - everything.md:12:1:22:3
+WHERE CLAUSE NOT ALLOWED IN TYPE DECLARATION - everything.md:23:1:33:3
 MODULE NOT FOUND - everything.md:2:1:5:2
 MODULE NOT FOUND - everything.md:6:1:9:2
-MALFORMED WHERE CLAUSE - everything.md:56:12:56:17
-UNUSED VARIABLE - everything.md:88:5:88:6
-UNUSED VARIABLE - everything.md:93:4:93:5
-UNUSED VARIABLE - everything.md:98:5:98:6
+UNUSED VARIABLE - everything.md:94:5:94:6
+UNUSED VARIABLE - everything.md:99:4:99:5
 UNUSED VARIABLE - everything.md:104:5:104:6
-UNUSED VARIABLE - everything.md:59:2:59:4
-UNUSED VARIABLE - everything.md:67:2:67:4
-UNUSED VARIABLE - everything.md:71:2:71:4
-UNUSED VARIABLE - everything.md:75:2:75:4
-UNUSED VARIABLE - everything.md:79:2:79:4
+UNUSED VARIABLE - everything.md:110:5:110:6
+UNUSED VARIABLE - everything.md:65:2:65:4
+UNUSED VARIABLE - everything.md:73:2:73:4
+UNUSED VARIABLE - everything.md:77:2:77:4
+UNUSED VARIABLE - everything.md:81:2:81:4
+UNUSED VARIABLE - everything.md:85:2:85:4
 # PROBLEMS
-**WHERE CLAUSE ERROR**
-Expected an opening bracket **[** after `where`.
-Where clauses should look like:     where [a.method : Type]
-
-**everything.md:13:2:13:7:**
-```roc
-	where
-```
-	^^^^^
-
-
-**PARSE ERROR**
-A parsing error occurred: `statement_unexpected_token`
-This is an unexpected parsing error. Please check your syntax.
-
-**everything.md:14:3:14:9:**
-```roc
-		module(a).a1 : (
-```
-		^^^^^^
-
-
-**PARSE ERROR**
-A parsing error occurred: `statement_unexpected_token`
-This is an unexpected parsing error. Please check your syntax.
-
-**everything.md:14:9:14:10:**
-```roc
-		module(a).a1 : (
-```
-		      ^
-
-
-**PARSE ERROR**
-A parsing error occurred: `statement_unexpected_token`
-This is an unexpected parsing error. Please check your syntax.
-
-**everything.md:14:10:14:11:**
-```roc
-		module(a).a1 : (
-```
-		       ^
-
-
-**PARSE ERROR**
-A parsing error occurred: `statement_unexpected_token`
-This is an unexpected parsing error. Please check your syntax.
-
-**everything.md:14:11:14:12:**
-```roc
-		module(a).a1 : (
-```
-		        ^
-
-
-**PARSE ERROR**
-A parsing error occurred: `statement_unexpected_token`
-This is an unexpected parsing error. Please check your syntax.
-
-**everything.md:14:12:14:15:**
-```roc
-		module(a).a1 : (
-```
-		         ^^^
-
-
-**PARSE ERROR**
-A parsing error occurred: `statement_unexpected_token`
-This is an unexpected parsing error. Please check your syntax.
-
-**everything.md:14:16:14:17:**
-```roc
-		module(a).a1 : (
-```
-		             ^
-
-
-**PARSE ERROR**
-A parsing error occurred: `statement_unexpected_token`
-This is an unexpected parsing error. Please check your syntax.
-
-**everything.md:14:18:14:19:**
-```roc
-		module(a).a1 : (
-```
-		               ^
-
-
-**PARSE ERROR**
-A parsing error occurred: `statement_unexpected_token`
-This is an unexpected parsing error. Please check your syntax.
-
-**everything.md:15:4:15:5:**
-```roc
-			a,
-```
-			^
-
-
-**PARSE ERROR**
-A parsing error occurred: `statement_unexpected_token`
-This is an unexpected parsing error. Please check your syntax.
-
-**everything.md:15:5:15:6:**
-```roc
-			a,
-```
-			 ^
-
-
-**PARSE ERROR**
-A parsing error occurred: `statement_unexpected_token`
-This is an unexpected parsing error. Please check your syntax.
-
-**everything.md:16:4:16:5:**
-```roc
-			a,
-```
-			^
-
-
-**PARSE ERROR**
-A parsing error occurred: `statement_unexpected_token`
-This is an unexpected parsing error. Please check your syntax.
-
-**everything.md:16:5:16:6:**
-```roc
-			a,
-```
-			 ^
-
-
-**PARSE ERROR**
-A parsing error occurred: `statement_unexpected_token`
-This is an unexpected parsing error. Please check your syntax.
-
-**everything.md:17:3:17:4:**
-```roc
-		) -> Str,
-```
-		^
-
-
-**PARSE ERROR**
-Function types with multiple arrows need parentheses.
-
-Instead of writing **a -> b -> c**, use parentheses to clarify which you mean:
-        a -> (b -> c) for a **curried** function (a function that **returns** another function)
-        (a -> b) -> c for a **higher-order** function (a function that **takes** another function)
-
-**everything.md:17:5:17:7:**
-```roc
-		) -> Str,
-```
-		  ^^
-
-
-**PARSE ERROR**
-Type applications require parentheses around their type arguments.
-
-I found a type followed by what looks like a type argument, but they need to be connected with parentheses.
-
-Instead of:
-    **List U8**
-
-Use:
-    **List(U8)**
-
-Other valid examples:
-    `Dict(Str, Num)`
-    `Result(a, Str)`
-    `Maybe(List(U64))`
-
-**everything.md:17:11:17:12:**
-```roc
-		) -> Str,
-```
-		        ^
-
-
-**PARSE ERROR**
-A parsing error occurred: `statement_unexpected_token`
-This is an unexpected parsing error. Please check your syntax.
-
-**everything.md:18:3:18:9:**
-```roc
-		module(a).a2 : (
-```
-		^^^^^^
-
-
-**PARSE ERROR**
-A parsing error occurred: `statement_unexpected_token`
-This is an unexpected parsing error. Please check your syntax.
-
-**everything.md:18:9:18:10:**
-```roc
-		module(a).a2 : (
-```
-		      ^
-
-
-**PARSE ERROR**
-A parsing error occurred: `statement_unexpected_token`
-This is an unexpected parsing error. Please check your syntax.
-
-**everything.md:18:10:18:11:**
-```roc
-		module(a).a2 : (
-```
-		       ^
-
-
-**PARSE ERROR**
-A parsing error occurred: `statement_unexpected_token`
-This is an unexpected parsing error. Please check your syntax.
-
-**everything.md:18:11:18:12:**
-```roc
-		module(a).a2 : (
-```
-		        ^
-
-
-**PARSE ERROR**
-A parsing error occurred: `statement_unexpected_token`
-This is an unexpected parsing error. Please check your syntax.
-
-**everything.md:18:12:18:15:**
-```roc
-		module(a).a2 : (
-```
-		         ^^^
-
-
-**PARSE ERROR**
-A parsing error occurred: `statement_unexpected_token`
-This is an unexpected parsing error. Please check your syntax.
-
-**everything.md:18:16:18:17:**
-```roc
-		module(a).a2 : (
-```
-		             ^
-
-
-**PARSE ERROR**
-A parsing error occurred: `statement_unexpected_token`
-This is an unexpected parsing error. Please check your syntax.
-
-**everything.md:18:18:18:19:**
-```roc
-		module(a).a2 : (
-```
-		               ^
-
-
-**PARSE ERROR**
-A parsing error occurred: `statement_unexpected_token`
-This is an unexpected parsing error. Please check your syntax.
-
-**everything.md:19:4:19:5:**
-```roc
-			a,
-```
-			^
-
-
-**PARSE ERROR**
-A parsing error occurred: `statement_unexpected_token`
-This is an unexpected parsing error. Please check your syntax.
-
-**everything.md:19:5:19:6:**
-```roc
-			a,
-```
-			 ^
-
-
-**PARSE ERROR**
-A parsing error occurred: `statement_unexpected_token`
-This is an unexpected parsing error. Please check your syntax.
-
-**everything.md:20:4:20:5:**
-```roc
-			a,
-```
-			^
-
-
-**PARSE ERROR**
-A parsing error occurred: `statement_unexpected_token`
-This is an unexpected parsing error. Please check your syntax.
-
-**everything.md:20:5:20:6:**
-```roc
-			a,
-```
-			 ^
-
-
-**PARSE ERROR**
-A parsing error occurred: `statement_unexpected_token`
-This is an unexpected parsing error. Please check your syntax.
-
-**everything.md:21:3:21:4:**
-```roc
-		) -> Str
-```
-		^
-
-
-**PARSE ERROR**
-Function types with multiple arrows need parentheses.
-
-Instead of writing **a -> b -> c**, use parentheses to clarify which you mean:
-        a -> (b -> c) for a **curried** function (a function that **returns** another function)
-        (a -> b) -> c for a **higher-order** function (a function that **takes** another function)
-
-**everything.md:21:5:21:7:**
-```roc
-		) -> Str
-```
-		  ^^
-
-
-**PARSE ERROR**
-Type applications require parentheses around their type arguments.
-
-I found a type followed by what looks like a type argument, but they need to be connected with parentheses.
-
-Instead of:
-    **List U8**
-
-Use:
-    **List(U8)**
-
-Other valid examples:
-    `Dict(Str, Num)`
-    `Result(a, Str)`
-    `Maybe(List(U64))`
-
-**everything.md:22:1:22:2:**
-```roc
-B(b) : b
-```
-^
-
-
-**PARSE ERROR**
-A parsing error occurred: `statement_unexpected_token`
-This is an unexpected parsing error. Please check your syntax.
-
-**everything.md:22:2:22:3:**
-```roc
-B(b) : b
-```
- ^
-
-
-**PARSE ERROR**
-A parsing error occurred: `statement_unexpected_token`
-This is an unexpected parsing error. Please check your syntax.
-
-**everything.md:22:3:22:4:**
-```roc
-B(b) : b
-```
-  ^
-
-
-**PARSE ERROR**
-A parsing error occurred: `statement_unexpected_token`
-This is an unexpected parsing error. Please check your syntax.
-
-**everything.md:22:4:22:5:**
-```roc
-B(b) : b
-```
-   ^
-
-
-**PARSE ERROR**
-A parsing error occurred: `statement_unexpected_token`
-This is an unexpected parsing error. Please check your syntax.
-
-**everything.md:22:6:22:7:**
-```roc
-B(b) : b
-```
-     ^
-
-
-**PARSE ERROR**
-A parsing error occurred: `statement_unexpected_token`
-This is an unexpected parsing error. Please check your syntax.
-
-**everything.md:22:8:22:9:**
-```roc
-B(b) : b
-```
-       ^
-
-
-**PARSE ERROR**
-A parsing error occurred: `statement_unexpected_token`
-This is an unexpected parsing error. Please check your syntax.
-
-**everything.md:23:2:23:7:**
-```roc
-	where
-```
-	^^^^^
-
-
-**PARSE ERROR**
-A parsing error occurred: `statement_unexpected_token`
-This is an unexpected parsing error. Please check your syntax.
-
-**everything.md:24:3:24:9:**
-```roc
-		module(b).b1 : (
-```
-		^^^^^^
-
-
-**PARSE ERROR**
-A parsing error occurred: `statement_unexpected_token`
-This is an unexpected parsing error. Please check your syntax.
-
-**everything.md:24:9:24:10:**
-```roc
-		module(b).b1 : (
-```
-		      ^
-
-
-**PARSE ERROR**
-A parsing error occurred: `statement_unexpected_token`
-This is an unexpected parsing error. Please check your syntax.
-
-**everything.md:24:10:24:11:**
-```roc
-		module(b).b1 : (
-```
-		       ^
-
-
-**PARSE ERROR**
-A parsing error occurred: `statement_unexpected_token`
-This is an unexpected parsing error. Please check your syntax.
-
-**everything.md:24:11:24:12:**
-```roc
-		module(b).b1 : (
-```
-		        ^
-
-
-**PARSE ERROR**
-A parsing error occurred: `statement_unexpected_token`
-This is an unexpected parsing error. Please check your syntax.
-
-**everything.md:24:12:24:15:**
-```roc
-		module(b).b1 : (
-```
-		         ^^^
-
-
-**PARSE ERROR**
-A parsing error occurred: `statement_unexpected_token`
-This is an unexpected parsing error. Please check your syntax.
-
-**everything.md:24:16:24:17:**
-```roc
-		module(b).b1 : (
-```
-		             ^
-
-
-**PARSE ERROR**
-A parsing error occurred: `statement_unexpected_token`
-This is an unexpected parsing error. Please check your syntax.
-
-**everything.md:24:18:24:19:**
-```roc
-		module(b).b1 : (
-```
-		               ^
-
-
-**PARSE ERROR**
-A parsing error occurred: `statement_unexpected_token`
-This is an unexpected parsing error. Please check your syntax.
-
-**everything.md:25:4:25:5:**
-```roc
-			b,
-```
-			^
-
-
-**PARSE ERROR**
-A parsing error occurred: `statement_unexpected_token`
-This is an unexpected parsing error. Please check your syntax.
-
-**everything.md:25:5:25:6:**
-```roc
-			b,
-```
-			 ^
-
-
-**PARSE ERROR**
-A parsing error occurred: `statement_unexpected_token`
-This is an unexpected parsing error. Please check your syntax.
-
-**everything.md:26:4:26:5:**
-```roc
-			b,
-```
-			^
-
-
-**PARSE ERROR**
-A parsing error occurred: `statement_unexpected_token`
-This is an unexpected parsing error. Please check your syntax.
-
-**everything.md:26:5:26:6:**
-```roc
-			b,
-```
-			 ^
-
-
-**PARSE ERROR**
-A parsing error occurred: `statement_unexpected_token`
-This is an unexpected parsing error. Please check your syntax.
-
-**everything.md:27:3:27:4:**
-```roc
-		) -> Str,
-```
-		^
-
-
-**PARSE ERROR**
-Function types with multiple arrows need parentheses.
-
-Instead of writing **a -> b -> c**, use parentheses to clarify which you mean:
-        a -> (b -> c) for a **curried** function (a function that **returns** another function)
-        (a -> b) -> c for a **higher-order** function (a function that **takes** another function)
-
-**everything.md:27:5:27:7:**
-```roc
-		) -> Str,
-```
-		  ^^
-
-
-**PARSE ERROR**
-Type applications require parentheses around their type arguments.
-
-I found a type followed by what looks like a type argument, but they need to be connected with parentheses.
-
-Instead of:
-    **List U8**
-
-Use:
-    **List(U8)**
-
-Other valid examples:
-    `Dict(Str, Num)`
-    `Result(a, Str)`
-    `Maybe(List(U64))`
-
-**everything.md:27:11:27:12:**
-```roc
-		) -> Str,
-```
-		        ^
-
-
-**PARSE ERROR**
-A parsing error occurred: `statement_unexpected_token`
-This is an unexpected parsing error. Please check your syntax.
-
-**everything.md:28:3:28:9:**
-```roc
-		module(b).b2 : (
-```
-		^^^^^^
-
-
-**PARSE ERROR**
-A parsing error occurred: `statement_unexpected_token`
-This is an unexpected parsing error. Please check your syntax.
-
-**everything.md:28:9:28:10:**
-```roc
-		module(b).b2 : (
-```
-		      ^
-
-
-**PARSE ERROR**
-A parsing error occurred: `statement_unexpected_token`
-This is an unexpected parsing error. Please check your syntax.
-
-**everything.md:28:10:28:11:**
-```roc
-		module(b).b2 : (
-```
-		       ^
-
-
-**PARSE ERROR**
-A parsing error occurred: `statement_unexpected_token`
-This is an unexpected parsing error. Please check your syntax.
-
-**everything.md:28:11:28:12:**
-```roc
-		module(b).b2 : (
-```
-		        ^
-
-
-**PARSE ERROR**
-A parsing error occurred: `statement_unexpected_token`
-This is an unexpected parsing error. Please check your syntax.
-
-**everything.md:28:12:28:15:**
-```roc
-		module(b).b2 : (
-```
-		         ^^^
-
-
-**PARSE ERROR**
-A parsing error occurred: `statement_unexpected_token`
-This is an unexpected parsing error. Please check your syntax.
-
-**everything.md:28:16:28:17:**
-```roc
-		module(b).b2 : (
-```
-		             ^
-
-
-**PARSE ERROR**
-A parsing error occurred: `statement_unexpected_token`
-This is an unexpected parsing error. Please check your syntax.
-
-**everything.md:28:18:28:19:**
-```roc
-		module(b).b2 : (
-```
-		               ^
-
-
-**PARSE ERROR**
-A parsing error occurred: `statement_unexpected_token`
-This is an unexpected parsing error. Please check your syntax.
-
-**everything.md:29:4:29:5:**
-```roc
-			b,
-```
-			^
-
-
-**PARSE ERROR**
-A parsing error occurred: `statement_unexpected_token`
-This is an unexpected parsing error. Please check your syntax.
-
-**everything.md:29:5:29:6:**
-```roc
-			b,
-```
-			 ^
-
-
-**PARSE ERROR**
-A parsing error occurred: `statement_unexpected_token`
-This is an unexpected parsing error. Please check your syntax.
-
-**everything.md:30:4:30:5:**
-```roc
-			b,
-```
-			^
-
-
-**PARSE ERROR**
-A parsing error occurred: `statement_unexpected_token`
-This is an unexpected parsing error. Please check your syntax.
-
-**everything.md:30:5:30:6:**
-```roc
-			b,
-```
-			 ^
-
-
-**PARSE ERROR**
-A parsing error occurred: `statement_unexpected_token`
-This is an unexpected parsing error. Please check your syntax.
-
-**everything.md:31:3:31:4:**
-```roc
-		) -> Str
-```
-		^
-
-
-**PARSE ERROR**
-Function types with multiple arrows need parentheses.
-
-Instead of writing **a -> b -> c**, use parentheses to clarify which you mean:
-        a -> (b -> c) for a **curried** function (a function that **returns** another function)
-        (a -> b) -> c for a **higher-order** function (a function that **takes** another function)
-
-**everything.md:31:5:31:7:**
-```roc
-		) -> Str
-```
-		  ^^
-
-
-**PARSE ERROR**
-Type applications require parentheses around their type arguments.
-
-I found a type followed by what looks like a type argument, but they need to be connected with parentheses.
-
-Instead of:
-    **List U8**
-
-Use:
-    **List(U8)**
-
-Other valid examples:
-    `Dict(Str, Num)`
-    `Result(a, Str)`
-    `Maybe(List(U64))`
-
-**everything.md:33:1:33:2:**
-```roc
-C(
-```
-^
-
-
-**PARSE ERROR**
-A parsing error occurred: `statement_unexpected_token`
-This is an unexpected parsing error. Please check your syntax.
-
-**everything.md:33:2:33:3:**
-```roc
-C(
-```
- ^
-
-
-**PARSE ERROR**
-A parsing error occurred: `statement_unexpected_token`
-This is an unexpected parsing error. Please check your syntax.
-
-**everything.md:34:2:34:3:**
-```roc
-	a,
-```
-	^
-
-
-**PARSE ERROR**
-A parsing error occurred: `statement_unexpected_token`
-This is an unexpected parsing error. Please check your syntax.
-
-**everything.md:34:3:34:4:**
-```roc
-	a,
-```
-	 ^
-
-
-**PARSE ERROR**
-A parsing error occurred: `statement_unexpected_token`
-This is an unexpected parsing error. Please check your syntax.
-
-**everything.md:35:2:35:3:**
-```roc
-	b,
-```
-	^
-
-
-**PARSE ERROR**
-A parsing error occurred: `statement_unexpected_token`
-This is an unexpected parsing error. Please check your syntax.
-
-**everything.md:35:3:35:4:**
-```roc
-	b,
-```
-	 ^
-
-
-**PARSE ERROR**
-A parsing error occurred: `statement_unexpected_token`
-This is an unexpected parsing error. Please check your syntax.
-
-**everything.md:36:1:36:2:**
-```roc
-) : (
-```
-^
-
-
-**PARSE ERROR**
-A parsing error occurred: `statement_unexpected_token`
-This is an unexpected parsing error. Please check your syntax.
-
-**everything.md:36:3:36:4:**
-```roc
-) : (
-```
-  ^
-
-
-**PARSE ERROR**
-A parsing error occurred: `statement_unexpected_token`
-This is an unexpected parsing error. Please check your syntax.
-
-**everything.md:36:5:36:6:**
-```roc
-) : (
-```
-    ^
-
-
-**PARSE ERROR**
-A parsing error occurred: `statement_unexpected_token`
-This is an unexpected parsing error. Please check your syntax.
-
-**everything.md:37:2:37:3:**
-```roc
-	a,
-```
-	^
-
-
-**PARSE ERROR**
-A parsing error occurred: `statement_unexpected_token`
-This is an unexpected parsing error. Please check your syntax.
-
-**everything.md:37:3:37:4:**
-```roc
-	a,
-```
-	 ^
-
-
-**PARSE ERROR**
-A parsing error occurred: `statement_unexpected_token`
-This is an unexpected parsing error. Please check your syntax.
-
-**everything.md:38:2:38:3:**
-```roc
-	b,
-```
-	^
-
-
-**PARSE ERROR**
-A parsing error occurred: `statement_unexpected_token`
-This is an unexpected parsing error. Please check your syntax.
-
-**everything.md:38:3:38:4:**
-```roc
-	b,
-```
-	 ^
-
-
-**PARSE ERROR**
-A parsing error occurred: `statement_unexpected_token`
-This is an unexpected parsing error. Please check your syntax.
-
-**everything.md:39:1:39:2:**
-```roc
-)
-```
-^
-
-
-**WHERE CLAUSE ERROR**
-Expected an opening bracket **[** after `where`.
-Where clauses should look like:     where [a.method : Type]
-
-**everything.md:56:12:56:17:**
-```roc
-g : e -> e where module(e).A, module(e).B
-```
-           ^^^^^
-
-
-**PARSE ERROR**
-A parsing error occurred: `statement_unexpected_token`
-This is an unexpected parsing error. Please check your syntax.
-
-**everything.md:56:18:56:24:**
-```roc
-g : e -> e where module(e).A, module(e).B
-```
-                 ^^^^^^
-
-
-**PARSE ERROR**
-A parsing error occurred: `statement_unexpected_token`
-This is an unexpected parsing error. Please check your syntax.
-
-**everything.md:56:24:56:25:**
-```roc
-g : e -> e where module(e).A, module(e).B
-```
-                       ^
-
-
-**PARSE ERROR**
-A parsing error occurred: `statement_unexpected_token`
-This is an unexpected parsing error. Please check your syntax.
-
-**everything.md:56:25:56:26:**
-```roc
-g : e -> e where module(e).A, module(e).B
-```
-                        ^
-
-
-**PARSE ERROR**
-A parsing error occurred: `statement_unexpected_token`
-This is an unexpected parsing error. Please check your syntax.
-
-**everything.md:56:26:56:27:**
-```roc
-g : e -> e where module(e).A, module(e).B
-```
-                         ^
-
-
-**PARSE ERROR**
-A parsing error occurred: `statement_unexpected_token`
-This is an unexpected parsing error. Please check your syntax.
-
-**everything.md:56:27:56:29:**
-```roc
-g : e -> e where module(e).A, module(e).B
-```
-                          ^^
-
-
-**PARSE ERROR**
-A parsing error occurred: `statement_unexpected_token`
-This is an unexpected parsing error. Please check your syntax.
-
-**everything.md:56:29:56:30:**
-```roc
-g : e -> e where module(e).A, module(e).B
-```
-                            ^
-
-
-**PARSE ERROR**
-A parsing error occurred: `statement_unexpected_token`
-This is an unexpected parsing error. Please check your syntax.
-
-**everything.md:56:31:56:37:**
-```roc
-g : e -> e where module(e).A, module(e).B
-```
-                              ^^^^^^
-
-
-**PARSE ERROR**
-A parsing error occurred: `statement_unexpected_token`
-This is an unexpected parsing error. Please check your syntax.
-
-**everything.md:56:37:56:38:**
-```roc
-g : e -> e where module(e).A, module(e).B
-```
-                                    ^
-
-
-**PARSE ERROR**
-A parsing error occurred: `statement_unexpected_token`
-This is an unexpected parsing error. Please check your syntax.
-
-**everything.md:56:38:56:39:**
-```roc
-g : e -> e where module(e).A, module(e).B
-```
-                                     ^
-
-
-**PARSE ERROR**
-A parsing error occurred: `statement_unexpected_token`
-This is an unexpected parsing error. Please check your syntax.
-
-**everything.md:56:39:56:40:**
-```roc
-g : e -> e where module(e).A, module(e).B
-```
-                                      ^
-
-
-**PARSE ERROR**
-A parsing error occurred: `statement_unexpected_token`
-This is an unexpected parsing error. Please check your syntax.
-
-**everything.md:56:40:56:42:**
-```roc
-g : e -> e where module(e).A, module(e).B
-```
-                                       ^^
-
-
 **WHERE CLAUSE NOT ALLOWED IN TYPE DECLARATION**
 You cannot define a `where` clause inside a type declaration.
 
 You're attempting do this here:
-**everything.md:12:1:13:7:**
+**everything.md:12:1:22:3:**
 ```roc
 A(a) : a
-	where
-```
-
-
-**UNDECLARED TYPE**
-The type _C_ is not declared in this scope.
-
-This type is referenced here:
-**everything.md:43:5:43:6:**
-```roc
-) : C(
-```
-    ^
+	where [
+		a.a1 : (
+			a,
+			a,
+		) -> Str,
+		a.a2 : (
+			a,
+			a,
+		) -> Str,
+	]
+```
+
+
+**WHERE CLAUSE NOT ALLOWED IN TYPE DECLARATION**
+You cannot define a `where` clause inside a type declaration.
+
+You're attempting do this here:
+**everything.md:23:1:33:3:**
+```roc
+B(b) : b
+	where [
+		b.b1 : (
+			b,
+			b,
+		) -> Str,
+		b.b2 : (
+			b,
+			b,
+		) -> Str,
+	]
+```
 
 
 **MODULE NOT FOUND**
@@ -1294,23 +201,12 @@
 ```
 
 
-**MALFORMED WHERE CLAUSE**
-This where clause could not be parsed correctly.
-
-**everything.md:56:12:56:17:**
-```roc
-g : e -> e where module(e).A, module(e).B
-```
-           ^^^^^
-
-Check the syntax of your where clause.
-
 **UNUSED VARIABLE**
 Variable `b` is not used anywhere in your code.
 
 If you don't need this variable, prefix it with an underscore like `_b` to suppress this warning.
 The unused variable is declared here:
-**everything.md:88:5:88:6:**
+**everything.md:94:5:94:6:**
 ```roc
 				b,
 ```
@@ -1322,23 +218,11 @@
 
 If you don't need this variable, prefix it with an underscore like `_b` to suppress this warning.
 The unused variable is declared here:
-**everything.md:93:4:93:5:**
+**everything.md:99:4:99:5:**
 ```roc
 			b,
 ```
 			^
-
-
-**UNUSED VARIABLE**
-Variable `b` is not used anywhere in your code.
-
-If you don't need this variable, prefix it with an underscore like `_b` to suppress this warning.
-The unused variable is declared here:
-**everything.md:98:5:98:6:**
-```roc
-				b,
-```
-				^
 
 
 **UNUSED VARIABLE**
@@ -1354,11 +238,23 @@
 
 
 **UNUSED VARIABLE**
+Variable `b` is not used anywhere in your code.
+
+If you don't need this variable, prefix it with an underscore like `_b` to suppress this warning.
+The unused variable is declared here:
+**everything.md:110:5:110:6:**
+```roc
+				b,
+```
+				^
+
+
+**UNUSED VARIABLE**
 Variable `h1` is not used anywhere in your code.
 
 If you don't need this variable, prefix it with an underscore like `_h1` to suppress this warning.
 The unused variable is declared here:
-**everything.md:59:2:59:4:**
+**everything.md:65:2:65:4:**
 ```roc
 	h1 = {
 ```
@@ -1370,7 +266,7 @@
 
 If you don't need this variable, prefix it with an underscore like `_h2` to suppress this warning.
 The unused variable is declared here:
-**everything.md:67:2:67:4:**
+**everything.md:73:2:73:4:**
 ```roc
 	h2 = h(
 ```
@@ -1382,7 +278,7 @@
 
 If you don't need this variable, prefix it with an underscore like `_h3` to suppress this warning.
 The unused variable is declared here:
-**everything.md:71:2:71:4:**
+**everything.md:77:2:77:4:**
 ```roc
 	h3 = A(
 ```
@@ -1394,7 +290,7 @@
 
 If you don't need this variable, prefix it with an underscore like `_h4` to suppress this warning.
 The unused variable is declared here:
-**everything.md:75:2:75:4:**
+**everything.md:81:2:81:4:**
 ```roc
 	h4 = [
 ```
@@ -1406,7 +302,7 @@
 
 If you don't need this variable, prefix it with an underscore like `_h5` to suppress this warning.
 The unused variable is declared here:
-**everything.md:79:2:79:4:**
+**everything.md:85:2:85:4:**
 ```roc
 	h5 = (
 ```
@@ -1424,103 +320,109 @@
 UpperIdent(8:2-8:5),KwAs(8:6-8:8),UpperIdent(8:9-8:13),Comma(8:13-8:14),
 CloseSquare(9:1-9:2),
 UpperIdent(12:1-12:2),NoSpaceOpenRound(12:2-12:3),LowerIdent(12:3-12:4),CloseRound(12:4-12:5),OpColon(12:6-12:7),LowerIdent(12:8-12:9),
-KwWhere(13:2-13:7),
-KwModule(14:3-14:9),NoSpaceOpenRound(14:9-14:10),LowerIdent(14:10-14:11),CloseRound(14:11-14:12),NoSpaceDotLowerIdent(14:12-14:15),OpColon(14:16-14:17),OpenRound(14:18-14:19),
+KwWhere(13:2-13:7),OpenSquare(13:8-13:9),
+LowerIdent(14:3-14:4),NoSpaceDotLowerIdent(14:4-14:7),OpColon(14:8-14:9),OpenRound(14:10-14:11),
 LowerIdent(15:4-15:5),Comma(15:5-15:6),
 LowerIdent(16:4-16:5),Comma(16:5-16:6),
 CloseRound(17:3-17:4),OpArrow(17:5-17:7),UpperIdent(17:8-17:11),Comma(17:11-17:12),
-KwModule(18:3-18:9),NoSpaceOpenRound(18:9-18:10),LowerIdent(18:10-18:11),CloseRound(18:11-18:12),NoSpaceDotLowerIdent(18:12-18:15),OpColon(18:16-18:17),OpenRound(18:18-18:19),
+LowerIdent(18:3-18:4),NoSpaceDotLowerIdent(18:4-18:7),OpColon(18:8-18:9),OpenRound(18:10-18:11),
 LowerIdent(19:4-19:5),Comma(19:5-19:6),
 LowerIdent(20:4-20:5),Comma(20:5-20:6),
-CloseRound(21:3-21:4),OpArrow(21:5-21:7),UpperIdent(21:8-21:11),
-UpperIdent(22:1-22:2),NoSpaceOpenRound(22:2-22:3),LowerIdent(22:3-22:4),CloseRound(22:4-22:5),OpColon(22:6-22:7),LowerIdent(22:8-22:9),
-KwWhere(23:2-23:7),
-KwModule(24:3-24:9),NoSpaceOpenRound(24:9-24:10),LowerIdent(24:10-24:11),CloseRound(24:11-24:12),NoSpaceDotLowerIdent(24:12-24:15),OpColon(24:16-24:17),OpenRound(24:18-24:19),
-LowerIdent(25:4-25:5),Comma(25:5-25:6),
+CloseRound(21:3-21:4),OpArrow(21:5-21:7),UpperIdent(21:8-21:11),Comma(21:11-21:12),
+CloseSquare(22:2-22:3),
+UpperIdent(23:1-23:2),NoSpaceOpenRound(23:2-23:3),LowerIdent(23:3-23:4),CloseRound(23:4-23:5),OpColon(23:6-23:7),LowerIdent(23:8-23:9),
+KwWhere(24:2-24:7),OpenSquare(24:8-24:9),
+LowerIdent(25:3-25:4),NoSpaceDotLowerIdent(25:4-25:7),OpColon(25:8-25:9),OpenRound(25:10-25:11),
 LowerIdent(26:4-26:5),Comma(26:5-26:6),
-CloseRound(27:3-27:4),OpArrow(27:5-27:7),UpperIdent(27:8-27:11),Comma(27:11-27:12),
-KwModule(28:3-28:9),NoSpaceOpenRound(28:9-28:10),LowerIdent(28:10-28:11),CloseRound(28:11-28:12),NoSpaceDotLowerIdent(28:12-28:15),OpColon(28:16-28:17),OpenRound(28:18-28:19),
-LowerIdent(29:4-29:5),Comma(29:5-29:6),
+LowerIdent(27:4-27:5),Comma(27:5-27:6),
+CloseRound(28:3-28:4),OpArrow(28:5-28:7),UpperIdent(28:8-28:11),Comma(28:11-28:12),
+LowerIdent(29:3-29:4),NoSpaceDotLowerIdent(29:4-29:7),OpColon(29:8-29:9),OpenRound(29:10-29:11),
 LowerIdent(30:4-30:5),Comma(30:5-30:6),
-CloseRound(31:3-31:4),OpArrow(31:5-31:7),UpperIdent(31:8-31:11),
-UpperIdent(33:1-33:2),NoSpaceOpenRound(33:2-33:3),
-LowerIdent(34:2-34:3),Comma(34:3-34:4),
-LowerIdent(35:2-35:3),Comma(35:3-35:4),
-CloseRound(36:1-36:2),OpColon(36:3-36:4),OpenRound(36:5-36:6),
+LowerIdent(31:4-31:5),Comma(31:5-31:6),
+CloseRound(32:3-32:4),OpArrow(32:5-32:7),UpperIdent(32:8-32:11),Comma(32:11-32:12),
+CloseSquare(33:2-33:3),
+UpperIdent(35:1-35:2),NoSpaceOpenRound(35:2-35:3),
+LowerIdent(36:2-36:3),Comma(36:3-36:4),
 LowerIdent(37:2-37:3),Comma(37:3-37:4),
-LowerIdent(38:2-38:3),Comma(38:3-38:4),
-CloseRound(39:1-39:2),
-UpperIdent(40:1-40:2),NoSpaceOpenRound(40:2-40:3),
-LowerIdent(41:2-41:3),Comma(41:3-41:4),
-LowerIdent(42:2-42:3),Comma(42:3-42:4),
-CloseRound(43:1-43:2),OpColon(43:3-43:4),UpperIdent(43:5-43:6),NoSpaceOpenRound(43:6-43:7),
+CloseRound(38:1-38:2),OpColon(38:3-38:4),OpenRound(38:5-38:6),
+LowerIdent(39:2-39:3),Comma(39:3-39:4),
+LowerIdent(40:2-40:3),Comma(40:3-40:4),
+CloseRound(41:1-41:2),
+UpperIdent(42:1-42:2),NoSpaceOpenRound(42:2-42:3),
+LowerIdent(43:2-43:3),Comma(43:3-43:4),
 LowerIdent(44:2-44:3),Comma(44:3-44:4),
-LowerIdent(45:2-45:3),Comma(45:3-45:4),
-CloseRound(46:1-46:2),
-UpperIdent(47:1-47:2),OpColon(47:3-47:4),OpenCurly(47:5-47:6),
-LowerIdent(48:2-48:3),OpColon(48:4-48:5),UpperIdent(48:6-48:9),Comma(48:9-48:10),
-LowerIdent(49:2-49:3),OpColon(49:4-49:5),UpperIdent(49:6-49:9),Comma(49:9-49:10),
-CloseCurly(50:1-50:2),
-UpperIdent(51:1-51:2),OpColon(51:3-51:4),OpenSquare(51:5-51:6),
-UpperIdent(52:2-52:3),Comma(52:3-52:4),
-UpperIdent(53:2-53:3),Comma(53:3-53:4),
-CloseSquare(54:1-54:2),
-LowerIdent(56:1-56:2),OpColon(56:3-56:4),LowerIdent(56:5-56:6),OpArrow(56:7-56:9),LowerIdent(56:10-56:11),KwWhere(56:12-56:17),KwModule(56:18-56:24),NoSpaceOpenRound(56:24-56:25),LowerIdent(56:25-56:26),CloseRound(56:26-56:27),NoSpaceDotUpperIdent(56:27-56:29),Comma(56:29-56:30),KwModule(56:31-56:37),NoSpaceOpenRound(56:37-56:38),LowerIdent(56:38-56:39),CloseRound(56:39-56:40),NoSpaceDotUpperIdent(56:40-56:42),
-LowerIdent(58:1-58:2),OpAssign(58:3-58:4),OpBar(58:5-58:6),LowerIdent(58:6-58:7),Comma(58:7-58:8),LowerIdent(58:9-58:10),OpBar(58:10-58:11),OpenCurly(58:12-58:13),
-LowerIdent(59:2-59:4),OpAssign(59:5-59:6),OpenCurly(59:7-59:8),
-LowerIdent(60:3-60:6),OpColon(60:6-60:7),LowerIdent(60:8-60:9),Comma(60:9-60:10),
-LowerIdent(61:3-61:6),OpColon(61:6-61:7),LowerIdent(61:8-61:9),Comma(61:9-61:10),
-LowerIdent(62:3-62:6),OpColon(62:6-62:7),OpenCurly(62:8-62:9),
-LowerIdent(63:4-63:8),OpColon(63:8-63:9),LowerIdent(63:10-63:11),Comma(63:11-63:12),
-LowerIdent(64:4-64:8),OpColon(64:8-64:9),LowerIdent(64:10-64:11),Comma(64:11-64:12),
-CloseCurly(65:3-65:4),Comma(65:4-65:5),
-CloseCurly(66:2-66:3),
-LowerIdent(67:2-67:4),OpAssign(67:5-67:6),LowerIdent(67:7-67:8),NoSpaceOpenRound(67:8-67:9),
-LowerIdent(68:3-68:4),Comma(68:4-68:5),
-LowerIdent(69:3-69:4),Comma(69:4-69:5),
-CloseRound(70:2-70:3),
-LowerIdent(71:2-71:4),OpAssign(71:5-71:6),UpperIdent(71:7-71:8),NoSpaceOpenRound(71:8-71:9),
-LowerIdent(72:3-72:4),Comma(72:4-72:5),
-LowerIdent(73:3-73:4),Comma(73:4-73:5),
-CloseRound(74:2-74:3),
-LowerIdent(75:2-75:4),OpAssign(75:5-75:6),OpenSquare(75:7-75:8),
-LowerIdent(76:3-76:4),Comma(76:4-76:5),
-LowerIdent(77:3-77:4),Comma(77:4-77:5),
-CloseSquare(78:2-78:3),
-LowerIdent(79:2-79:4),OpAssign(79:5-79:6),OpenRound(79:7-79:8),
-LowerIdent(80:3-80:4),Comma(80:4-80:5),
-LowerIdent(81:3-81:4),Comma(81:4-81:5),
-CloseRound(82:2-82:3),
-KwMatch(84:2-84:7),LowerIdent(84:8-84:9),OpenCurly(84:10-84:11),
-UpperIdent(85:3-85:5),NoSpaceOpenRound(85:5-85:6),
-OpenRound(86:4-86:5),
-LowerIdent(87:5-87:6),Comma(87:6-87:7),
-LowerIdent(88:5-88:6),Comma(88:6-88:7),
-CloseRound(89:4-89:5),Comma(89:5-89:6),
-CloseRound(90:3-90:4),OpFatArrow(90:5-90:7),LowerIdent(90:8-90:9),
+CloseRound(45:1-45:2),OpColon(45:3-45:4),UpperIdent(45:5-45:6),NoSpaceOpenRound(45:6-45:7),
+LowerIdent(46:2-46:3),Comma(46:3-46:4),
+LowerIdent(47:2-47:3),Comma(47:3-47:4),
+CloseRound(48:1-48:2),
+UpperIdent(49:1-49:2),OpColon(49:3-49:4),OpenCurly(49:5-49:6),
+LowerIdent(50:2-50:3),OpColon(50:4-50:5),UpperIdent(50:6-50:9),Comma(50:9-50:10),
+LowerIdent(51:2-51:3),OpColon(51:4-51:5),UpperIdent(51:6-51:9),Comma(51:9-51:10),
+CloseCurly(52:1-52:2),
+UpperIdent(53:1-53:2),OpColon(53:3-53:4),OpenSquare(53:5-53:6),
+UpperIdent(54:2-54:3),Comma(54:3-54:4),
+UpperIdent(55:2-55:3),Comma(55:3-55:4),
+CloseSquare(56:1-56:2),
+LowerIdent(58:1-58:2),OpColon(58:3-58:4),LowerIdent(58:5-58:6),OpArrow(58:7-58:9),LowerIdent(58:10-58:11),
+KwWhere(59:2-59:7),OpenSquare(59:8-59:9),
+LowerIdent(60:3-60:4),NoSpaceDotUpperIdent(60:4-60:6),Comma(60:6-60:7),
+LowerIdent(61:3-61:4),NoSpaceDotUpperIdent(61:4-61:6),Comma(61:6-61:7),
+CloseSquare(62:2-62:3),
+LowerIdent(64:1-64:2),OpAssign(64:3-64:4),OpBar(64:5-64:6),LowerIdent(64:6-64:7),Comma(64:7-64:8),LowerIdent(64:9-64:10),OpBar(64:10-64:11),OpenCurly(64:12-64:13),
+LowerIdent(65:2-65:4),OpAssign(65:5-65:6),OpenCurly(65:7-65:8),
+LowerIdent(66:3-66:6),OpColon(66:6-66:7),LowerIdent(66:8-66:9),Comma(66:9-66:10),
+LowerIdent(67:3-67:6),OpColon(67:6-67:7),LowerIdent(67:8-67:9),Comma(67:9-67:10),
+LowerIdent(68:3-68:6),OpColon(68:6-68:7),OpenCurly(68:8-68:9),
+LowerIdent(69:4-69:8),OpColon(69:8-69:9),LowerIdent(69:10-69:11),Comma(69:11-69:12),
+LowerIdent(70:4-70:8),OpColon(70:8-70:9),LowerIdent(70:10-70:11),Comma(70:11-70:12),
+CloseCurly(71:3-71:4),Comma(71:4-71:5),
+CloseCurly(72:2-72:3),
+LowerIdent(73:2-73:4),OpAssign(73:5-73:6),LowerIdent(73:7-73:8),NoSpaceOpenRound(73:8-73:9),
+LowerIdent(74:3-74:4),Comma(74:4-74:5),
+LowerIdent(75:3-75:4),Comma(75:4-75:5),
+CloseRound(76:2-76:3),
+LowerIdent(77:2-77:4),OpAssign(77:5-77:6),UpperIdent(77:7-77:8),NoSpaceOpenRound(77:8-77:9),
+LowerIdent(78:3-78:4),Comma(78:4-78:5),
+LowerIdent(79:3-79:4),Comma(79:4-79:5),
+CloseRound(80:2-80:3),
+LowerIdent(81:2-81:4),OpAssign(81:5-81:6),OpenSquare(81:7-81:8),
+LowerIdent(82:3-82:4),Comma(82:4-82:5),
+LowerIdent(83:3-83:4),Comma(83:4-83:5),
+CloseSquare(84:2-84:3),
+LowerIdent(85:2-85:4),OpAssign(85:5-85:6),OpenRound(85:7-85:8),
+LowerIdent(86:3-86:4),Comma(86:4-86:5),
+LowerIdent(87:3-87:4),Comma(87:4-87:5),
+CloseRound(88:2-88:3),
+KwMatch(90:2-90:7),LowerIdent(90:8-90:9),OpenCurly(90:10-90:11),
 UpperIdent(91:3-91:5),NoSpaceOpenRound(91:5-91:6),
-LowerIdent(92:4-92:5),Comma(92:5-92:6),
-LowerIdent(93:4-93:5),Comma(93:5-93:6),
-CloseRound(94:3-94:4),OpFatArrow(94:5-94:7),LowerIdent(94:8-94:9),
-UpperIdent(95:3-95:5),NoSpaceOpenRound(95:5-95:6),
-OpenCurly(96:4-96:5),
-LowerIdent(97:5-97:6),Comma(97:6-97:7),
-LowerIdent(98:5-98:6),Comma(98:6-98:7),
-CloseCurly(99:4-99:5),Comma(99:5-99:6),
+OpenRound(92:4-92:5),
+LowerIdent(93:5-93:6),Comma(93:6-93:7),
+LowerIdent(94:5-94:6),Comma(94:6-94:7),
+CloseRound(95:4-95:5),Comma(95:5-95:6),
+CloseRound(96:3-96:4),OpFatArrow(96:5-96:7),LowerIdent(96:8-96:9),
+UpperIdent(97:3-97:5),NoSpaceOpenRound(97:5-97:6),
+LowerIdent(98:4-98:5),Comma(98:5-98:6),
+LowerIdent(99:4-99:5),Comma(99:5-99:6),
 CloseRound(100:3-100:4),OpFatArrow(100:5-100:7),LowerIdent(100:8-100:9),
 UpperIdent(101:3-101:5),NoSpaceOpenRound(101:5-101:6),
-OpenSquare(102:4-102:5),
+OpenCurly(102:4-102:5),
 LowerIdent(103:5-103:6),Comma(103:6-103:7),
 LowerIdent(104:5-104:6),Comma(104:6-104:7),
-CloseSquare(105:4-105:5),Comma(105:5-105:6),
+CloseCurly(105:4-105:5),Comma(105:5-105:6),
 CloseRound(106:3-106:4),OpFatArrow(106:5-106:7),LowerIdent(106:8-106:9),
-CloseCurly(107:2-107:3),
-CloseCurly(108:1-108:2),
-EndOfFile(109:1-109:1),
+UpperIdent(107:3-107:5),NoSpaceOpenRound(107:5-107:6),
+OpenSquare(108:4-108:5),
+LowerIdent(109:5-109:6),Comma(109:6-109:7),
+LowerIdent(110:5-110:6),Comma(110:6-110:7),
+CloseSquare(111:4-111:5),Comma(111:5-111:6),
+CloseRound(112:3-112:4),OpFatArrow(112:5-112:7),LowerIdent(112:8-112:9),
+CloseCurly(113:2-113:3),
+CloseCurly(114:1-114:2),
+EndOfFile(115:1-115:1),
 ~~~
 # PARSE
 ~~~clojure
-(file @2.1-108.2
+(file @2.1-114.2
 	(type-module @2.1-2.7)
 	(statements
 		(s-import @2.1-5.2 (raw "I1")
@@ -1531,201 +433,127 @@
 			(exposing
 				(exposed-upper-ident @7.2-7.13 (text "I21") (as "Ias1"))
 				(exposed-upper-ident @8.2-8.13 (text "I22") (as "Ias2"))))
-		(s-type-decl @12.1-13.7
+		(s-type-decl @12.1-22.3
 			(header @12.1-12.5 (name "A")
 				(args
 					(ty-var @12.3-12.4 (raw "a"))))
 			(ty-var @12.8-12.9 (raw "a")))
-		(s-malformed @14.3-14.9 (tag "statement_unexpected_token"))
-		(s-malformed @14.9-14.10 (tag "statement_unexpected_token"))
-		(s-malformed @14.10-14.11 (tag "statement_unexpected_token"))
-		(s-malformed @14.11-14.12 (tag "statement_unexpected_token"))
-		(s-malformed @14.12-14.15 (tag "statement_unexpected_token"))
-		(s-malformed @14.16-14.17 (tag "statement_unexpected_token"))
-		(s-malformed @14.18-14.19 (tag "statement_unexpected_token"))
-		(s-malformed @15.4-15.5 (tag "statement_unexpected_token"))
-		(s-malformed @15.5-15.6 (tag "statement_unexpected_token"))
-		(s-malformed @16.4-16.5 (tag "statement_unexpected_token"))
-		(s-malformed @16.5-16.6 (tag "statement_unexpected_token"))
-		(s-malformed @17.3-17.4 (tag "statement_unexpected_token"))
-		(s-malformed @17.5-17.7 (tag "multi_arrow_needs_parens"))
-		(s-malformed @17.11-17.12 (tag "expected_colon_after_type_annotation"))
-		(s-malformed @18.3-18.9 (tag "statement_unexpected_token"))
-		(s-malformed @18.9-18.10 (tag "statement_unexpected_token"))
-		(s-malformed @18.10-18.11 (tag "statement_unexpected_token"))
-		(s-malformed @18.11-18.12 (tag "statement_unexpected_token"))
-		(s-malformed @18.12-18.15 (tag "statement_unexpected_token"))
-		(s-malformed @18.16-18.17 (tag "statement_unexpected_token"))
-		(s-malformed @18.18-18.19 (tag "statement_unexpected_token"))
-		(s-malformed @19.4-19.5 (tag "statement_unexpected_token"))
-		(s-malformed @19.5-19.6 (tag "statement_unexpected_token"))
-		(s-malformed @20.4-20.5 (tag "statement_unexpected_token"))
-		(s-malformed @20.5-20.6 (tag "statement_unexpected_token"))
-		(s-malformed @21.3-21.4 (tag "statement_unexpected_token"))
-		(s-malformed @21.5-21.7 (tag "multi_arrow_needs_parens"))
-		(s-malformed @22.1-22.2 (tag "expected_colon_after_type_annotation"))
-		(s-malformed @22.2-22.3 (tag "statement_unexpected_token"))
-		(s-malformed @22.3-22.4 (tag "statement_unexpected_token"))
-		(s-malformed @22.4-22.5 (tag "statement_unexpected_token"))
-		(s-malformed @22.6-22.7 (tag "statement_unexpected_token"))
-		(s-malformed @22.8-22.9 (tag "statement_unexpected_token"))
-		(s-malformed @23.2-23.7 (tag "statement_unexpected_token"))
-		(s-malformed @24.3-24.9 (tag "statement_unexpected_token"))
-		(s-malformed @24.9-24.10 (tag "statement_unexpected_token"))
-		(s-malformed @24.10-24.11 (tag "statement_unexpected_token"))
-		(s-malformed @24.11-24.12 (tag "statement_unexpected_token"))
-		(s-malformed @24.12-24.15 (tag "statement_unexpected_token"))
-		(s-malformed @24.16-24.17 (tag "statement_unexpected_token"))
-		(s-malformed @24.18-24.19 (tag "statement_unexpected_token"))
-		(s-malformed @25.4-25.5 (tag "statement_unexpected_token"))
-		(s-malformed @25.5-25.6 (tag "statement_unexpected_token"))
-		(s-malformed @26.4-26.5 (tag "statement_unexpected_token"))
-		(s-malformed @26.5-26.6 (tag "statement_unexpected_token"))
-		(s-malformed @27.3-27.4 (tag "statement_unexpected_token"))
-		(s-malformed @27.5-27.7 (tag "multi_arrow_needs_parens"))
-		(s-malformed @27.11-27.12 (tag "expected_colon_after_type_annotation"))
-		(s-malformed @28.3-28.9 (tag "statement_unexpected_token"))
-		(s-malformed @28.9-28.10 (tag "statement_unexpected_token"))
-		(s-malformed @28.10-28.11 (tag "statement_unexpected_token"))
-		(s-malformed @28.11-28.12 (tag "statement_unexpected_token"))
-		(s-malformed @28.12-28.15 (tag "statement_unexpected_token"))
-		(s-malformed @28.16-28.17 (tag "statement_unexpected_token"))
-		(s-malformed @28.18-28.19 (tag "statement_unexpected_token"))
-		(s-malformed @29.4-29.5 (tag "statement_unexpected_token"))
-		(s-malformed @29.5-29.6 (tag "statement_unexpected_token"))
-		(s-malformed @30.4-30.5 (tag "statement_unexpected_token"))
-		(s-malformed @30.5-30.6 (tag "statement_unexpected_token"))
-		(s-malformed @31.3-31.4 (tag "statement_unexpected_token"))
-		(s-malformed @31.5-31.7 (tag "multi_arrow_needs_parens"))
-		(s-malformed @33.1-33.2 (tag "expected_colon_after_type_annotation"))
-		(s-malformed @33.2-33.3 (tag "statement_unexpected_token"))
-		(s-malformed @34.2-34.3 (tag "statement_unexpected_token"))
-		(s-malformed @34.3-34.4 (tag "statement_unexpected_token"))
-		(s-malformed @35.2-35.3 (tag "statement_unexpected_token"))
-		(s-malformed @35.3-35.4 (tag "statement_unexpected_token"))
-		(s-malformed @36.1-36.2 (tag "statement_unexpected_token"))
-		(s-malformed @36.3-36.4 (tag "statement_unexpected_token"))
-		(s-malformed @36.5-36.6 (tag "statement_unexpected_token"))
-		(s-malformed @37.2-37.3 (tag "statement_unexpected_token"))
-		(s-malformed @37.3-37.4 (tag "statement_unexpected_token"))
-		(s-malformed @38.2-38.3 (tag "statement_unexpected_token"))
-		(s-malformed @38.3-38.4 (tag "statement_unexpected_token"))
-		(s-malformed @39.1-39.2 (tag "statement_unexpected_token"))
-		(s-type-decl @40.1-46.2
-			(header @40.1-43.2 (name "D")
+		(s-type-decl @23.1-33.3
+			(header @23.1-23.5 (name "B")
 				(args
-					(ty-var @41.2-41.3 (raw "a"))
-					(ty-var @42.2-42.3 (raw "b"))))
-			(ty-apply @43.5-46.2
-				(ty @43.5-43.6 (name "C"))
-				(ty-var @44.2-44.3 (raw "a"))
-				(ty-var @45.2-45.3 (raw "b"))))
-		(s-type-decl @47.1-50.2
-			(header @47.1-47.2 (name "E")
+					(ty-var @23.3-23.4 (raw "b"))))
+			(ty-var @23.8-23.9 (raw "b")))
+		(s-type-decl @35.1-41.2
+			(header @35.1-38.2 (name "C")
+				(args
+					(ty-var @36.2-36.3 (raw "a"))
+					(ty-var @37.2-37.3 (raw "b"))))
+			(ty-tuple @38.5-41.2
+				(ty-var @39.2-39.3 (raw "a"))
+				(ty-var @40.2-40.3 (raw "b"))))
+		(s-type-decl @42.1-48.2
+			(header @42.1-45.2 (name "D")
+				(args
+					(ty-var @43.2-43.3 (raw "a"))
+					(ty-var @44.2-44.3 (raw "b"))))
+			(ty-apply @45.5-48.2
+				(ty @45.5-45.6 (name "C"))
+				(ty-var @46.2-46.3 (raw "a"))
+				(ty-var @47.2-47.3 (raw "b"))))
+		(s-type-decl @49.1-52.2
+			(header @49.1-49.2 (name "E")
 				(args))
-			(ty-record @47.5-50.2
-				(anno-record-field @48.2-48.9 (name "a")
-					(ty @48.6-48.9 (name "Str")))
-				(anno-record-field @49.2-49.9 (name "b")
-					(ty @49.6-49.9 (name "Str")))))
-		(s-type-decl @51.1-54.2
-			(header @51.1-51.2 (name "F")
+			(ty-record @49.5-52.2
+				(anno-record-field @50.2-50.9 (name "a")
+					(ty @50.6-50.9 (name "Str")))
+				(anno-record-field @51.2-51.9 (name "b")
+					(ty @51.6-51.9 (name "Str")))))
+		(s-type-decl @53.1-56.2
+			(header @53.1-53.2 (name "F")
 				(args))
-			(ty-tag-union @51.5-54.2
+			(ty-tag-union @53.5-56.2
 				(tags
-					(ty @52.2-52.3 (name "A"))
-					(ty @53.2-53.3 (name "B")))))
-		(s-type-anno @56.1-56.17 (name "g")
-			(ty-fn @56.5-56.11
-				(ty-var @56.5-56.6 (raw "e"))
-				(ty-var @56.10-56.11 (raw "e")))
+					(ty @54.2-54.3 (name "A"))
+					(ty @55.2-55.3 (name "B")))))
+		(s-type-anno @58.1-62.3 (name "g")
+			(ty-fn @58.5-58.11
+				(ty-var @58.5-58.6 (raw "e"))
+				(ty-var @58.10-58.11 (raw "e")))
 			(where
-				(malformed @56.12-56.17 (reason "where_expected_open_bracket"))))
-		(s-malformed @56.18-56.24 (tag "statement_unexpected_token"))
-		(s-malformed @56.24-56.25 (tag "statement_unexpected_token"))
-		(s-malformed @56.25-56.26 (tag "statement_unexpected_token"))
-		(s-malformed @56.26-56.27 (tag "statement_unexpected_token"))
-		(s-malformed @56.27-56.29 (tag "statement_unexpected_token"))
-		(s-malformed @56.29-56.30 (tag "statement_unexpected_token"))
-		(s-malformed @56.31-56.37 (tag "statement_unexpected_token"))
-		(s-malformed @56.37-56.38 (tag "statement_unexpected_token"))
-		(s-malformed @56.38-56.39 (tag "statement_unexpected_token"))
-		(s-malformed @56.39-56.40 (tag "statement_unexpected_token"))
-		(s-malformed @56.40-56.42 (tag "statement_unexpected_token"))
-		(s-decl @58.1-108.2
-			(p-ident @58.1-58.2 (raw "h"))
-			(e-lambda @58.5-108.2
+				(alias @60.3-60.6 (module-of "e") (name "A"))
+				(alias @61.3-61.6 (module-of "e") (name "B"))))
+		(s-decl @64.1-114.2
+			(p-ident @64.1-64.2 (raw "h"))
+			(e-lambda @64.5-114.2
 				(args
-					(p-ident @58.6-58.7 (raw "x"))
-					(p-ident @58.9-58.10 (raw "y")))
-				(e-block @58.12-108.2
+					(p-ident @64.6-64.7 (raw "x"))
+					(p-ident @64.9-64.10 (raw "y")))
+				(e-block @64.12-114.2
 					(statements
-						(s-decl @59.2-66.3
-							(p-ident @59.2-59.4 (raw "h1"))
-							(e-record @59.7-66.3
+						(s-decl @65.2-72.3
+							(p-ident @65.2-65.4 (raw "h1"))
+							(e-record @65.7-72.3
 								(field (field "h11")
-									(e-ident @60.8-60.9 (raw "x")))
+									(e-ident @66.8-66.9 (raw "x")))
 								(field (field "h12")
-									(e-ident @61.8-61.9 (raw "x")))
+									(e-ident @67.8-67.9 (raw "x")))
 								(field (field "h13")
-									(e-record @62.8-65.4
+									(e-record @68.8-71.4
 										(field (field "h131")
-											(e-ident @63.10-63.11 (raw "x")))
+											(e-ident @69.10-69.11 (raw "x")))
 										(field (field "h132")
-											(e-ident @64.10-64.11 (raw "y")))))))
-						(s-decl @67.2-70.3
-							(p-ident @67.2-67.4 (raw "h2"))
-							(e-apply @67.7-70.3
-								(e-ident @67.7-67.8 (raw "h"))
-								(e-ident @68.3-68.4 (raw "x"))
-								(e-ident @69.3-69.4 (raw "y"))))
-						(s-decl @71.2-74.3
-							(p-ident @71.2-71.4 (raw "h3"))
-							(e-apply @71.7-74.3
-								(e-tag @71.7-71.8 (raw "A"))
-								(e-ident @72.3-72.4 (raw "x"))
-								(e-ident @73.3-73.4 (raw "y"))))
-						(s-decl @75.2-78.3
-							(p-ident @75.2-75.4 (raw "h4"))
-							(e-list @75.7-78.3
-								(e-ident @76.3-76.4 (raw "x"))
-								(e-ident @77.3-77.4 (raw "y"))))
-						(s-decl @79.2-82.3
-							(p-ident @79.2-79.4 (raw "h5"))
-							(e-tuple @79.7-82.3
-								(e-ident @80.3-80.4 (raw "x"))
-								(e-ident @81.3-81.4 (raw "y"))))
+											(e-ident @70.10-70.11 (raw "y")))))))
+						(s-decl @73.2-76.3
+							(p-ident @73.2-73.4 (raw "h2"))
+							(e-apply @73.7-76.3
+								(e-ident @73.7-73.8 (raw "h"))
+								(e-ident @74.3-74.4 (raw "x"))
+								(e-ident @75.3-75.4 (raw "y"))))
+						(s-decl @77.2-80.3
+							(p-ident @77.2-77.4 (raw "h3"))
+							(e-apply @77.7-80.3
+								(e-tag @77.7-77.8 (raw "A"))
+								(e-ident @78.3-78.4 (raw "x"))
+								(e-ident @79.3-79.4 (raw "y"))))
+						(s-decl @81.2-84.3
+							(p-ident @81.2-81.4 (raw "h4"))
+							(e-list @81.7-84.3
+								(e-ident @82.3-82.4 (raw "x"))
+								(e-ident @83.3-83.4 (raw "y"))))
+						(s-decl @85.2-88.3
+							(p-ident @85.2-85.4 (raw "h5"))
+							(e-tuple @85.7-88.3
+								(e-ident @86.3-86.4 (raw "x"))
+								(e-ident @87.3-87.4 (raw "y"))))
 						(e-match
-							(e-ident @84.8-84.9 (raw "x"))
+							(e-ident @90.8-90.9 (raw "x"))
 							(branches
-								(branch @85.3-90.9
-									(p-tag @85.3-90.4 (raw "Z1")
-										(p-tuple @86.4-89.5
-											(p-ident @87.5-87.6 (raw "a"))
-											(p-ident @88.5-88.6 (raw "b"))))
-									(e-ident @90.8-90.9 (raw "a")))
-								(branch @91.3-94.9
-									(p-tag @91.3-94.4 (raw "Z2")
-										(p-ident @92.4-92.5 (raw "a"))
-										(p-ident @93.4-93.5 (raw "b")))
-									(e-ident @94.8-94.9 (raw "a")))
-								(branch @95.3-100.9
-									(p-tag @95.3-100.4 (raw "Z3")
-										(p-record @96.4-99.5
-											(field @97.5-97.6 (name "a") (rest false))
-											(field @98.5-98.6 (name "b") (rest false))))
+								(branch @91.3-96.9
+									(p-tag @91.3-96.4 (raw "Z1")
+										(p-tuple @92.4-95.5
+											(p-ident @93.5-93.6 (raw "a"))
+											(p-ident @94.5-94.6 (raw "b"))))
+									(e-ident @96.8-96.9 (raw "a")))
+								(branch @97.3-100.9
+									(p-tag @97.3-100.4 (raw "Z2")
+										(p-ident @98.4-98.5 (raw "a"))
+										(p-ident @99.4-99.5 (raw "b")))
 									(e-ident @100.8-100.9 (raw "a")))
 								(branch @101.3-106.9
-									(p-tag @101.3-106.4 (raw "Z4")
-										(p-list @102.4-105.5
-											(p-ident @103.5-103.6 (raw "a"))
-											(p-ident @104.5-104.6 (raw "b"))))
-									(e-ident @106.8-106.9 (raw "a")))))))))))
+									(p-tag @101.3-106.4 (raw "Z3")
+										(p-record @102.4-105.5
+											(field @103.5-103.6 (name "a") (rest false))
+											(field @104.5-104.6 (name "b") (rest false))))
+									(e-ident @106.8-106.9 (raw "a")))
+								(branch @107.3-112.9
+									(p-tag @107.3-112.4 (raw "Z4")
+										(p-list @108.4-111.5
+											(p-ident @109.5-109.6 (raw "a"))
+											(p-ident @110.5-110.6 (raw "b"))))
+									(e-ident @112.8-112.9 (raw "a")))))))))))
 ~~~
 # FORMATTED
 ~~~roc
-<<<<<<< HEAD
-# Import exposing
 # Import exposing
 import I1 exposing [
 	I11,
@@ -1738,33 +566,41 @@
 
 # Where constraint
 A(a) : a
-	where []
-
-
-
-
-
-
-
-
-
-
-
-
-
-
-
-
-
-
-
-
-
-
-
-
-
-
+	where
+		[
+
+			a.a1 : (
+			a,
+			a,
+		) -> Str
+,
+		
+			a.a2 : (
+			a,
+			a,
+		) -> Str]
+B(b) : b
+	where
+		[
+
+			b.b1 : (
+			b,
+			b,
+		) -> Str
+,
+		
+			b.b2 : (
+			b,
+			b,
+		) -> Str]
+
+C(
+	a,
+	b,
+) : (
+	a,
+	b,
+)
 D(
 	a,
 	b,
@@ -1781,8 +617,12 @@
 	B,
 ]
 
-g : e -> e where []
-
+g : e -> e
+	where
+		[
+e.A
+,
+		e.B]
 
 h = |x, y| {
 	h1 = {
@@ -1835,136 +675,148 @@
 		) => a
 	}
 }
-=======
-NO CHANGE
->>>>>>> 219110e7
 ~~~
 # CANONICALIZE
 ~~~clojure
 (can-ir
 	(d-let
-		(p-assign @58.1-58.2 (ident "h"))
-		(e-closure @58.5-108.2
+		(p-assign @64.1-64.2 (ident "h"))
+		(e-closure @64.5-114.2
 			(captures
-				(capture @92.4-92.5 (ident "a"))
+				(capture @109.5-109.6 (ident "a"))
 				(capture @103.5-103.6 (ident "a"))
-				(capture @58.1-58.2 (ident "h"))
-				(capture @97.5-97.6 (ident "a"))
-				(capture @87.5-87.6 (ident "a")))
-			(e-lambda @58.5-108.2
+				(capture @93.5-93.6 (ident "a"))
+				(capture @64.1-64.2 (ident "h"))
+				(capture @98.4-98.5 (ident "a")))
+			(e-lambda @64.5-114.2
 				(args
-					(p-assign @58.6-58.7 (ident "x"))
-					(p-assign @58.9-58.10 (ident "y")))
-				(e-block @58.12-108.2
-					(s-let @59.2-66.3
-						(p-assign @59.2-59.4 (ident "h1"))
-						(e-record @59.7-66.3
+					(p-assign @64.6-64.7 (ident "x"))
+					(p-assign @64.9-64.10 (ident "y")))
+				(e-block @64.12-114.2
+					(s-let @65.2-72.3
+						(p-assign @65.2-65.4 (ident "h1"))
+						(e-record @65.7-72.3
 							(fields
 								(field (name "h11")
-									(e-lookup-local @60.8-60.9
-										(p-assign @58.6-58.7 (ident "x"))))
+									(e-lookup-local @66.8-66.9
+										(p-assign @64.6-64.7 (ident "x"))))
 								(field (name "h12")
-									(e-lookup-local @61.8-61.9
-										(p-assign @58.6-58.7 (ident "x"))))
+									(e-lookup-local @67.8-67.9
+										(p-assign @64.6-64.7 (ident "x"))))
 								(field (name "h13")
-									(e-record @62.8-65.4
+									(e-record @68.8-71.4
 										(fields
 											(field (name "h131")
-												(e-lookup-local @63.10-63.11
-													(p-assign @58.6-58.7 (ident "x"))))
+												(e-lookup-local @69.10-69.11
+													(p-assign @64.6-64.7 (ident "x"))))
 											(field (name "h132")
-												(e-lookup-local @64.10-64.11
-													(p-assign @58.9-58.10 (ident "y"))))))))))
-					(s-let @67.2-70.3
-						(p-assign @67.2-67.4 (ident "h2"))
-						(e-call @67.7-70.3
-							(e-lookup-local @67.7-67.8
-								(p-assign @58.1-58.2 (ident "h")))
-							(e-lookup-local @68.3-68.4
-								(p-assign @58.6-58.7 (ident "x")))
-							(e-lookup-local @69.3-69.4
-								(p-assign @58.9-58.10 (ident "y")))))
-					(s-let @71.2-74.3
-						(p-assign @71.2-71.4 (ident "h3"))
-						(e-tag @71.7-74.3 (name "A")
+												(e-lookup-local @70.10-70.11
+													(p-assign @64.9-64.10 (ident "y"))))))))))
+					(s-let @73.2-76.3
+						(p-assign @73.2-73.4 (ident "h2"))
+						(e-call @73.7-76.3
+							(e-lookup-local @73.7-73.8
+								(p-assign @64.1-64.2 (ident "h")))
+							(e-lookup-local @74.3-74.4
+								(p-assign @64.6-64.7 (ident "x")))
+							(e-lookup-local @75.3-75.4
+								(p-assign @64.9-64.10 (ident "y")))))
+					(s-let @77.2-80.3
+						(p-assign @77.2-77.4 (ident "h3"))
+						(e-tag @77.7-80.3 (name "A")
 							(args
-								(e-lookup-local @72.3-72.4
-									(p-assign @58.6-58.7 (ident "x")))
-								(e-lookup-local @73.3-73.4
-									(p-assign @58.9-58.10 (ident "y"))))))
-					(s-let @75.2-78.3
-						(p-assign @75.2-75.4 (ident "h4"))
-						(e-list @75.7-78.3
+								(e-lookup-local @78.3-78.4
+									(p-assign @64.6-64.7 (ident "x")))
+								(e-lookup-local @79.3-79.4
+									(p-assign @64.9-64.10 (ident "y"))))))
+					(s-let @81.2-84.3
+						(p-assign @81.2-81.4 (ident "h4"))
+						(e-list @81.7-84.3
 							(elems
-								(e-lookup-local @76.3-76.4
-									(p-assign @58.6-58.7 (ident "x")))
-								(e-lookup-local @77.3-77.4
-									(p-assign @58.9-58.10 (ident "y"))))))
-					(s-let @79.2-82.3
-						(p-assign @79.2-79.4 (ident "h5"))
-						(e-tuple @79.7-82.3
+								(e-lookup-local @82.3-82.4
+									(p-assign @64.6-64.7 (ident "x")))
+								(e-lookup-local @83.3-83.4
+									(p-assign @64.9-64.10 (ident "y"))))))
+					(s-let @85.2-88.3
+						(p-assign @85.2-85.4 (ident "h5"))
+						(e-tuple @85.7-88.3
 							(elems
-								(e-lookup-local @80.3-80.4
-									(p-assign @58.6-58.7 (ident "x")))
-								(e-lookup-local @81.3-81.4
-									(p-assign @58.9-58.10 (ident "y"))))))
-					(e-match @84.2-107.3
-						(match @84.2-107.3
+								(e-lookup-local @86.3-86.4
+									(p-assign @64.6-64.7 (ident "x")))
+								(e-lookup-local @87.3-87.4
+									(p-assign @64.9-64.10 (ident "y"))))))
+					(e-match @90.2-113.3
+						(match @90.2-113.3
 							(cond
-								(e-lookup-local @84.8-84.9
-									(p-assign @58.6-58.7 (ident "x"))))
+								(e-lookup-local @90.8-90.9
+									(p-assign @64.6-64.7 (ident "x"))))
 							(branches
 								(branch
 									(patterns
 										(pattern (degenerate false)
-											(p-applied-tag @85.3-90.4)))
+											(p-applied-tag @91.3-96.4)))
 									(value
-										(e-lookup-local @90.8-90.9
-											(p-assign @87.5-87.6 (ident "a")))))
+										(e-lookup-local @96.8-96.9
+											(p-assign @93.5-93.6 (ident "a")))))
 								(branch
 									(patterns
 										(pattern (degenerate false)
-											(p-applied-tag @91.3-94.4)))
-									(value
-										(e-lookup-local @94.8-94.9
-											(p-assign @92.4-92.5 (ident "a")))))
-								(branch
-									(patterns
-										(pattern (degenerate false)
-											(p-applied-tag @95.3-100.4)))
+											(p-applied-tag @97.3-100.4)))
 									(value
 										(e-lookup-local @100.8-100.9
-											(p-assign @97.5-97.6 (ident "a")))))
+											(p-assign @98.4-98.5 (ident "a")))))
 								(branch
 									(patterns
 										(pattern (degenerate false)
 											(p-applied-tag @101.3-106.4)))
 									(value
 										(e-lookup-local @106.8-106.9
-											(p-assign @103.5-103.6 (ident "a"))))))))))))
-	(s-alias-decl @12.1-13.7
+											(p-assign @103.5-103.6 (ident "a")))))
+								(branch
+									(patterns
+										(pattern (degenerate false)
+											(p-applied-tag @107.3-112.4)))
+									(value
+										(e-lookup-local @112.8-112.9
+											(p-assign @109.5-109.6 (ident "a"))))))))))))
+	(s-alias-decl @12.1-22.3
 		(ty-header @12.1-12.5 (name "A")
 			(ty-args
 				(ty-rigid-var @12.3-12.4 (name "a"))))
 		(ty-rigid-var-lookup (ty-rigid-var @12.3-12.4 (name "a"))))
-	(s-alias-decl @40.1-46.2
-		(ty-header @40.1-43.2 (name "D")
+	(s-alias-decl @23.1-33.3
+		(ty-header @23.1-23.5 (name "B")
 			(ty-args
-				(ty-rigid-var @41.2-41.3 (name "a"))
-				(ty-rigid-var @42.2-42.3 (name "b"))))
-		(ty-malformed @43.5-43.6))
-	(s-alias-decl @47.1-50.2
-		(ty-header @47.1-47.2 (name "E"))
-		(ty-record @47.5-50.2
+				(ty-rigid-var @23.3-23.4 (name "b"))))
+		(ty-rigid-var-lookup (ty-rigid-var @23.3-23.4 (name "b"))))
+	(s-alias-decl @35.1-41.2
+		(ty-header @35.1-38.2 (name "C")
+			(ty-args
+				(ty-rigid-var @36.2-36.3 (name "a"))
+				(ty-rigid-var @37.2-37.3 (name "b"))))
+		(ty-tuple @38.5-41.2
+			(ty-rigid-var-lookup (ty-rigid-var @36.2-36.3 (name "a")))
+			(ty-rigid-var-lookup (ty-rigid-var @37.2-37.3 (name "b")))))
+	(s-alias-decl @42.1-48.2
+		(ty-header @42.1-45.2 (name "D")
+			(ty-args
+				(ty-rigid-var @43.2-43.3 (name "a"))
+				(ty-rigid-var @44.2-44.3 (name "b"))))
+		(ty-apply @45.5-48.2 (name "C") (local)
+			(ty-rigid-var-lookup (ty-rigid-var @43.2-43.3 (name "a")))
+			(ty-rigid-var-lookup (ty-rigid-var @44.2-44.3 (name "b")))))
+	(s-alias-decl @49.1-52.2
+		(ty-header @49.1-49.2 (name "E"))
+		(ty-record @49.5-52.2
 			(field (field "a")
-				(ty-lookup @48.6-48.9 (name "Str") (builtin)))
+				(ty-lookup @50.6-50.9 (name "Str") (builtin)))
 			(field (field "b")
-				(ty-lookup @49.6-49.9 (name "Str") (builtin)))))
-	(s-alias-decl @51.1-54.2
-		(ty-header @51.1-51.2 (name "F"))
-		(ty-tag-union @51.5-54.2
-			(ty-tag-name @52.2-52.3 (name "A"))
-			(ty-tag-name @53.2-53.3 (name "B"))))
+				(ty-lookup @51.6-51.9 (name "Str") (builtin)))))
+	(s-alias-decl @53.1-56.2
+		(ty-header @53.1-53.2 (name "F"))
+		(ty-tag-union @53.5-56.2
+			(ty-tag-name @54.2-54.3 (name "A"))
+			(ty-tag-name @55.2-55.3 (name "B"))))
 	(s-import @2.1-5.2 (module "I1")
 		(exposes
 			(exposed (name "I11") (wildcard false))
@@ -1973,32 +825,44 @@
 		(exposes
 			(exposed (name "I21") (alias "Ias1") (wildcard false))
 			(exposed (name "I22") (alias "Ias2") (wildcard false))))
-	(s-type-anno @56.1-56.17 (name "g")
-		(ty-fn @56.5-56.11 (effectful false)
-			(ty-rigid-var @56.5-56.6 (name "e"))
-			(ty-rigid-var-lookup (ty-rigid-var @56.5-56.6 (name "e"))))
+	(s-type-anno @58.1-62.3 (name "g")
+		(ty-fn @58.5-58.11 (effectful false)
+			(ty-rigid-var @58.5-58.6 (name "e"))
+			(ty-rigid-var-lookup (ty-rigid-var @58.5-58.6 (name "e"))))
 		(where
-			(malformed @56.12-56.17))))
+			(alias @60.3-60.6 (module-of "e") (ident "A"))
+			(alias @61.3-61.6 (module-of "e") (ident "B"))))
+	(ext-decl @60.3-60.6 (ident "e.A") (kind "type"))
+	(ext-decl @61.3-61.6 (ident "e.B") (kind "type")))
 ~~~
 # TYPES
 ~~~clojure
 (inferred-types
 	(defs
-		(patt @58.1-58.2 (type "[Z1((c, d)), Z2(c, f), Z3({ a: c, b: i }), Z4(List(c))]j, [Z1((c, d)), Z2(c, f), Z3({ a: c, b: i }), Z4(List(c))]j -> c")))
+		(patt @64.1-64.2 (type "[Z1((c, d)), Z2(c, f), Z3({ a: c, b: i }), Z4(List(c))]j, [Z1((c, d)), Z2(c, f), Z3({ a: c, b: i }), Z4(List(c))]j -> c")))
 	(type_decls
-		(alias @12.1-13.7 (type "A(a)")
+		(alias @12.1-22.3 (type "A(a)")
 			(ty-header @12.1-12.5 (name "A")
 				(ty-args
 					(ty-rigid-var @12.3-12.4 (name "a")))))
-		(alias @40.1-46.2 (type "D(a, b)")
-			(ty-header @40.1-43.2 (name "D")
+		(alias @23.1-33.3 (type "B(b)")
+			(ty-header @23.1-23.5 (name "B")
 				(ty-args
-					(ty-rigid-var @41.2-41.3 (name "a"))
-					(ty-rigid-var @42.2-42.3 (name "b")))))
-		(alias @47.1-50.2 (type "E")
-			(ty-header @47.1-47.2 (name "E")))
-		(alias @51.1-54.2 (type "F")
-			(ty-header @51.1-51.2 (name "F"))))
+					(ty-rigid-var @23.3-23.4 (name "b")))))
+		(alias @35.1-41.2 (type "C(a, b)")
+			(ty-header @35.1-38.2 (name "C")
+				(ty-args
+					(ty-rigid-var @36.2-36.3 (name "a"))
+					(ty-rigid-var @37.2-37.3 (name "b")))))
+		(alias @42.1-48.2 (type "D(a, b)")
+			(ty-header @42.1-45.2 (name "D")
+				(ty-args
+					(ty-rigid-var @43.2-43.3 (name "a"))
+					(ty-rigid-var @44.2-44.3 (name "b")))))
+		(alias @49.1-52.2 (type "E")
+			(ty-header @49.1-49.2 (name "E")))
+		(alias @53.1-56.2 (type "F")
+			(ty-header @53.1-53.2 (name "F"))))
 	(expressions
-		(expr @58.5-108.2 (type "[Z1((c, d)), Z2(c, f), Z3({ a: c, b: i }), Z4(List(c))]j, [Z1((c, d)), Z2(c, f), Z3({ a: c, b: i }), Z4(List(c))]j -> c"))))
+		(expr @64.5-114.2 (type "[Z1((c, d)), Z2(c, f), Z3({ a: c, b: i }), Z4(List(c))]j, [Z1((c, d)), Z2(c, f), Z3({ a: c, b: i }), Z4(List(c))]j -> c"))))
 ~~~