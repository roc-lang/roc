# META
~~~ini
description=Nested heterogeneous lists
type=expr
~~~
# SOURCE
~~~roc
[[1, "hello"], [2, 3]]
~~~
# EXPECTED
NIL
# PROBLEMS
NIL
# TOKENS
~~~zig
OpenSquare,OpenSquare,Int,Comma,StringStart,StringPart,StringEnd,CloseSquare,Comma,OpenSquare,Int,Comma,Int,CloseSquare,CloseSquare,
EndOfFile,
~~~
# PARSE
~~~clojure
(e-list
	(e-list
		(e-int (raw "1"))
		(e-string
			(e-string-part (raw "hello"))))
	(e-list
		(e-int (raw "2"))
		(e-int (raw "3"))))
~~~
# FORMATTED
~~~roc
NO CHANGE
~~~
# CANONICALIZE
~~~clojure
(e-list
	(elems
		(e-list
			(elems
				(e-num (value "1"))
				(e-string
					(e-literal (string "hello")))))
		(e-list
			(elems
				(e-num (value "2"))
				(e-num (value "3"))))))
~~~
# TYPES
~~~clojure
<<<<<<< HEAD
(expr (type "List(List(Str))"))
=======
(expr (type "List(List(Num(_size)))"))
>>>>>>> a22ff1ec
~~~<|MERGE_RESOLUTION|>--- conflicted
+++ resolved
@@ -8,9 +8,27 @@
 [[1, "hello"], [2, 3]]
 ~~~
 # EXPECTED
-NIL
+INCOMPATIBLE LIST ELEMENTS - can_nested_heterogeneous_lists.md:1:3:1:3
 # PROBLEMS
-NIL
+**INCOMPATIBLE LIST ELEMENTS**
+The two elements in this list have incompatible types:
+**can_nested_heterogeneous_lists.md:1:3:**
+```roc
+[[1, "hello"], [2, 3]]
+```
+  ^  ^^^^^^^
+
+The first element has this type:
+    _Num(_size)_
+
+However, the second element has this type:
+    _Str_
+
+All elements in a list must have compatible types.
+
+Note: You can wrap each element in a tag to make them compatible.
+To learn about tags, see <https://www.roc-lang.org/tutorial#tags>
+
 # TOKENS
 ~~~zig
 OpenSquare,OpenSquare,Int,Comma,StringStart,StringPart,StringEnd,CloseSquare,Comma,OpenSquare,Int,Comma,Int,CloseSquare,CloseSquare,
@@ -47,9 +65,5 @@
 ~~~
 # TYPES
 ~~~clojure
-<<<<<<< HEAD
-(expr (type "List(List(Str))"))
-=======
 (expr (type "List(List(Num(_size)))"))
->>>>>>> a22ff1ec
 ~~~