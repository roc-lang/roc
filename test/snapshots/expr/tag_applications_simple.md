--- conflicted
+++ resolved
@@ -119,33 +119,17 @@
 	(elems
 		(e-tag (name "Some")
 			(args
-<<<<<<< HEAD
-				(e-num @2.10-2.12 (value "42"))))
-		(e-tag @3.5-3.9 (name "None"))
-		(e-tag @4.5-4.16 (name "Ok")
-			(args
-				(e-string @4.8-4.15
-					(e-literal @4.9-4.14 (string "hello")))))
-		(e-tag @5.5-5.16 (name "Err")
-			(args
-				(e-string @5.9-5.15
-					(e-literal @5.10-5.14 (string "oops")))))
-		(e-tag @6.5-6.14 (name "Just")
-=======
 				(e-num (value "42"))))
 		(e-tag (name "None"))
-		(e-nominal (nominal "Result")
-			(e-tag (name "Ok")
-				(args
-					(e-string
-						(e-literal (string "hello"))))))
-		(e-nominal (nominal "Result")
-			(e-tag (name "Err")
-				(args
-					(e-string
-						(e-literal (string "oops"))))))
+		(e-tag (name "Ok")
+			(args
+				(e-string
+					(e-literal (string "hello")))))
+		(e-tag (name "Err")
+			(args
+				(e-string
+					(e-literal (string "oops")))))
 		(e-tag (name "Just")
->>>>>>> d52fd4cd
 			(args
 				(e-num (value "100"))))
 		(e-tag (name "Nothing"))
@@ -157,36 +141,18 @@
 				(e-num (value "2"))))
 		(e-tag (name "Some")
 			(args
-<<<<<<< HEAD
-				(e-tag @10.10-10.22 (name "Ok")
+				(e-tag (name "Ok")
 					(args
-						(e-tag @10.13-10.21 (name "Just")
+						(e-tag (name "Just")
 							(args
-								(e-num @10.18-10.20 (value "42"))))))))
-		(e-tag @11.5-11.27 (name "Result")
-			(args
-				(e-tag @11.12-11.26 (name "Ok")
-					(args
-						(e-tag @11.15-11.25 (name "Some")
-							(args
-								(e-tag @11.20-11.24 (name "True"))))))))))
-=======
-				(e-nominal (nominal "Result")
-					(e-tag (name "Ok")
-						(args
-							(e-tag (name "Just")
-								(args
-									(e-num (value "42")))))))))
+								(e-num (value "42"))))))))
 		(e-tag (name "Result")
 			(args
-				(e-nominal (nominal "Result")
-					(e-tag (name "Ok")
-						(args
-							(e-tag (name "Some")
-								(args
-									(e-nominal (nominal "Bool")
-										(e-tag (name "True"))))))))))))
->>>>>>> d52fd4cd
+				(e-tag (name "Ok")
+					(args
+						(e-tag (name "Some")
+							(args
+								(e-tag (name "True"))))))))))
 ~~~
 # TYPES
 ~~~clojure
