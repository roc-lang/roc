--- conflicted
+++ resolved
@@ -119,29 +119,15 @@
 		(field (name "noneTag")
 			(e-tag (name "None")))
 		(field (name "okTag")
-<<<<<<< HEAD
-			(e-tag @4.12-4.23 (name "Ok")
+			(e-tag (name "Ok")
 				(args
-					(e-string @4.15-4.22
-						(e-literal @4.16-4.21 (string "hello"))))))
+					(e-string
+						(e-literal (string "hello"))))))
 		(field (name "errTag")
-			(e-tag @5.13-5.24 (name "Err")
+			(e-tag (name "Err")
 				(args
-					(e-string @5.17-5.23
-						(e-literal @5.18-5.22 (string "oops"))))))
-=======
-			(e-nominal (nominal "Result")
-				(e-tag (name "Ok")
-					(args
-						(e-string
-							(e-literal (string "hello")))))))
-		(field (name "errTag")
-			(e-nominal (nominal "Result")
-				(e-tag (name "Err")
-					(args
-						(e-string
-							(e-literal (string "oops")))))))
->>>>>>> d52fd4cd
+					(e-string
+						(e-literal (string "oops"))))))
 		(field (name "addOne")
 			(e-lambda
 				(args
@@ -157,20 +143,11 @@
 		(field (name "nested")
 			(e-tag (name "Some")
 				(args
-<<<<<<< HEAD
-					(e-tag @8.18-8.30 (name "Ok")
+					(e-tag (name "Ok")
 						(args
-							(e-tag @8.21-8.29 (name "Just")
+							(e-tag (name "Just")
 								(args
-									(e-num @8.26-8.28 (value "42")))))))))
-=======
-					(e-nominal (nominal "Result")
-						(e-tag (name "Ok")
-							(args
-								(e-tag (name "Just")
-									(args
-										(e-num (value "42"))))))))))
->>>>>>> d52fd4cd
+									(e-num (value "42")))))))))
 		(field (name "tagList")
 			(e-list
 				(elems
@@ -187,9 +164,5 @@
 ~~~
 # TYPES
 ~~~clojure
-<<<<<<< HEAD
-(expr @1.1-10.2 (type "{ addOne: Num(_size) -> Num(_size2), errTag: [Err(Str)]_others, nested: [Some([Ok([Just(Num(_size3))]_others2)]_others3)]_others4, noneTag: [None]_others5, okTag: [Ok(Str)]_others6, result: _field, someTag: [Some(Num(_size4))]_others7, tagList: List([Some(Num(_size5))][None]_others8) }"))
-=======
-(expr (type "{ addOne: Num(_size) -> Num(_size2), errTag: Result(ok, Str), nested: [Some(Result([Just(Num(_size3))]_others, err))]_others2, noneTag: [None]_others3, okTag: Result(Str, err), result: _field, someTag: [Some(Num(_size4))]_others4, tagList: List([Some(Num(_size5))][None]_others5) }"))
->>>>>>> d52fd4cd
+(expr (type "{ addOne: Num(_size) -> Num(_size2), errTag: [Err(Str)]_others, nested: [Some([Ok([Just(Num(_size3))]_others2)]_others3)]_others4, noneTag: [None]_others5, okTag: [Ok(Str)]_others6, result: _field, someTag: [Some(Num(_size4))]_others7, tagList: List([Some(Num(_size5))][None]_others8) }"))
 ~~~