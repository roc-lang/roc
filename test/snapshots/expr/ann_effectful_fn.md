--- conflicted
+++ resolved
@@ -100,16 +100,9 @@
 # CANONICALIZE
 ~~~clojure
 (e-block
-<<<<<<< HEAD
-	(s-type-anno (name "launchTheNukes")
-		(ty-fn (effectful true)
-			(ty-record)
-			(ty-lookup (name "Result") (builtin))))
-=======
 	(s-let
 		(p-assign (ident "launchTheNukes"))
 		(e-anno-only))
->>>>>>> af5ed116
 	(s-expr
 		(e-tag (name "Bool")))
 	(s-expr
