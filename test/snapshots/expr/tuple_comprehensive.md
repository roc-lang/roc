# META
~~~ini
description=Comprehensive tuple expression tests
type=expr
~~~
# SOURCE
~~~roc
{
    # define these to avoid runtime errors
    add_one = |_| {}
    x = 10
    y = 20
    z = 30

    # example tuples
	empty = ()
	single = (42)
	pair = (1, 2)
	triple = (1, "hello", True)
	nested = ((1, 2), (3, 4))
	mixed = (add_one(5), "world", [1, 2, 3])
	with_vars = (x, y, z)
	with_lambda = (|n| n + 1, 42)

	empty
}
~~~
# EXPECTED
EMPTY TUPLE NOT ALLOWED - tuple_comprehensive.md:9:10:9:12
UNUSED VARIABLE - tuple_comprehensive.md:10:2:10:8
UNUSED VARIABLE - tuple_comprehensive.md:11:2:11:6
UNUSED VARIABLE - tuple_comprehensive.md:12:2:12:8
UNUSED VARIABLE - tuple_comprehensive.md:13:2:13:8
UNUSED VARIABLE - tuple_comprehensive.md:14:2:14:7
UNUSED VARIABLE - tuple_comprehensive.md:15:2:15:11
UNUSED VARIABLE - tuple_comprehensive.md:16:2:16:13
# PROBLEMS
**EMPTY TUPLE NOT ALLOWED**
I am part way through parsing this tuple, but it is empty:
**tuple_comprehensive.md:9:10:9:12:**
```roc
	empty = ()
```
	        ^^

If you want to represent nothing, try using an empty record: `{}`.

**UNUSED VARIABLE**
Variable `single` is not used anywhere in your code.

If you don't need this variable, prefix it with an underscore like `_single` to suppress this warning.
The unused variable is declared here:
**tuple_comprehensive.md:10:2:10:8:**
```roc
	single = (42)
```
	^^^^^^


**UNUSED VARIABLE**
Variable `pair` is not used anywhere in your code.

If you don't need this variable, prefix it with an underscore like `_pair` to suppress this warning.
The unused variable is declared here:
**tuple_comprehensive.md:11:2:11:6:**
```roc
	pair = (1, 2)
```
	^^^^


**UNUSED VARIABLE**
Variable `triple` is not used anywhere in your code.

If you don't need this variable, prefix it with an underscore like `_triple` to suppress this warning.
The unused variable is declared here:
**tuple_comprehensive.md:12:2:12:8:**
```roc
	triple = (1, "hello", True)
```
	^^^^^^


**UNUSED VARIABLE**
Variable `nested` is not used anywhere in your code.

If you don't need this variable, prefix it with an underscore like `_nested` to suppress this warning.
The unused variable is declared here:
**tuple_comprehensive.md:13:2:13:8:**
```roc
	nested = ((1, 2), (3, 4))
```
	^^^^^^


**UNUSED VARIABLE**
Variable `mixed` is not used anywhere in your code.

If you don't need this variable, prefix it with an underscore like `_mixed` to suppress this warning.
The unused variable is declared here:
**tuple_comprehensive.md:14:2:14:7:**
```roc
	mixed = (add_one(5), "world", [1, 2, 3])
```
	^^^^^


**UNUSED VARIABLE**
Variable `with_vars` is not used anywhere in your code.

If you don't need this variable, prefix it with an underscore like `_with_vars` to suppress this warning.
The unused variable is declared here:
**tuple_comprehensive.md:15:2:15:11:**
```roc
	with_vars = (x, y, z)
```
	^^^^^^^^^


**UNUSED VARIABLE**
Variable `with_lambda` is not used anywhere in your code.

If you don't need this variable, prefix it with an underscore like `_with_lambda` to suppress this warning.
The unused variable is declared here:
**tuple_comprehensive.md:16:2:16:13:**
```roc
	with_lambda = (|n| n + 1, 42)
```
	^^^^^^^^^^^


# TOKENS
~~~zig
OpenCurly,
LowerIdent,OpAssign,OpBar,Underscore,OpBar,OpenCurly,CloseCurly,
LowerIdent,OpAssign,Int,
LowerIdent,OpAssign,Int,
LowerIdent,OpAssign,Int,
LowerIdent,OpAssign,OpenRound,CloseRound,
LowerIdent,OpAssign,OpenRound,Int,CloseRound,
LowerIdent,OpAssign,OpenRound,Int,Comma,Int,CloseRound,
LowerIdent,OpAssign,OpenRound,Int,Comma,StringStart,StringPart,StringEnd,Comma,UpperIdent,CloseRound,
LowerIdent,OpAssign,OpenRound,NoSpaceOpenRound,Int,Comma,Int,CloseRound,Comma,OpenRound,Int,Comma,Int,CloseRound,CloseRound,
LowerIdent,OpAssign,OpenRound,LowerIdent,NoSpaceOpenRound,Int,CloseRound,Comma,StringStart,StringPart,StringEnd,Comma,OpenSquare,Int,Comma,Int,Comma,Int,CloseSquare,CloseRound,
LowerIdent,OpAssign,OpenRound,LowerIdent,Comma,LowerIdent,Comma,LowerIdent,CloseRound,
LowerIdent,OpAssign,OpenRound,OpBar,LowerIdent,OpBar,LowerIdent,OpPlus,Int,Comma,Int,CloseRound,
LowerIdent,
CloseCurly,
EndOfFile,
~~~
# PARSE
~~~clojure
(e-block
	(statements
		(s-decl
			(p-ident (raw "add_one"))
			(e-lambda
				(args
					(p-underscore))
				(e-record)))
		(s-decl
			(p-ident (raw "x"))
			(e-int (raw "10")))
		(s-decl
			(p-ident (raw "y"))
			(e-int (raw "20")))
		(s-decl
			(p-ident (raw "z"))
			(e-int (raw "30")))
		(s-decl
			(p-ident (raw "empty"))
			(e-tuple))
		(s-decl
			(p-ident (raw "single"))
			(e-tuple
				(e-int (raw "42"))))
		(s-decl
			(p-ident (raw "pair"))
			(e-tuple
				(e-int (raw "1"))
				(e-int (raw "2"))))
		(s-decl
			(p-ident (raw "triple"))
			(e-tuple
				(e-int (raw "1"))
				(e-string
					(e-string-part (raw "hello")))
				(e-tag (raw "True"))))
		(s-decl
			(p-ident (raw "nested"))
			(e-tuple
				(e-tuple
					(e-int (raw "1"))
					(e-int (raw "2")))
				(e-tuple
					(e-int (raw "3"))
					(e-int (raw "4")))))
		(s-decl
			(p-ident (raw "mixed"))
			(e-tuple
				(e-apply
					(e-ident (raw "add_one"))
					(e-int (raw "5")))
				(e-string
					(e-string-part (raw "world")))
				(e-list
					(e-int (raw "1"))
					(e-int (raw "2"))
					(e-int (raw "3")))))
		(s-decl
			(p-ident (raw "with_vars"))
			(e-tuple
				(e-ident (raw "x"))
				(e-ident (raw "y"))
				(e-ident (raw "z"))))
		(s-decl
			(p-ident (raw "with_lambda"))
			(e-tuple
				(e-lambda
					(args
						(p-ident (raw "n")))
					(e-binop (op "+")
						(e-ident (raw "n"))
						(e-int (raw "1"))))
				(e-int (raw "42"))))
		(e-ident (raw "empty"))))
~~~
# FORMATTED
~~~roc
{
	# define these to avoid runtime errors
	add_one = |_| {}
	x = 10
	y = 20
	z = 30

	# example tuples
	empty = ()
	single = (42)
	pair = (1, 2)
	triple = (1, "hello", True)
	nested = ((1, 2), (3, 4))
	mixed = (add_one(5), "world", [1, 2, 3])
	with_vars = (x, y, z)
	with_lambda = (|n| n + 1, 42)

	empty
}
~~~
# CANONICALIZE
~~~clojure
(e-block
	(s-let
		(p-assign (ident "add_one"))
		(e-lambda
			(args
				(p-underscore))
			(e-empty_record)))
	(s-let
		(p-assign (ident "x"))
		(e-num (value "10")))
	(s-let
		(p-assign (ident "y"))
		(e-num (value "20")))
	(s-let
		(p-assign (ident "z"))
		(e-num (value "30")))
	(s-let
		(p-assign (ident "empty"))
		(e-runtime-error (tag "empty_tuple")))
	(s-let
		(p-assign (ident "single"))
		(e-num (value "42")))
	(s-let
		(p-assign (ident "pair"))
		(e-tuple
			(elems
				(e-num (value "1"))
				(e-num (value "2")))))
	(s-let
		(p-assign (ident "triple"))
		(e-tuple
			(elems
<<<<<<< HEAD
				(e-num @12.12-12.13 (value "1"))
				(e-string @12.15-12.22
					(e-literal @12.16-12.21 (string "hello")))
				(e-tag @12.24-12.28 (name "True")))))
	(s-let @13.2-13.27
		(p-assign @13.2-13.8 (ident "nested"))
		(e-tuple @13.11-13.27
=======
				(e-num (value "1"))
				(e-string
					(e-literal (string "hello")))
				(e-nominal (nominal "Bool")
					(e-tag (name "True"))))))
	(s-let
		(p-assign (ident "nested"))
		(e-tuple
>>>>>>> d52fd4cd
			(elems
				(e-tuple
					(elems
						(e-num (value "1"))
						(e-num (value "2"))))
				(e-tuple
					(elems
						(e-num (value "3"))
						(e-num (value "4")))))))
	(s-let
		(p-assign (ident "mixed"))
		(e-tuple
			(elems
				(e-call
					(e-lookup-local
						(p-assign (ident "add_one")))
					(e-num (value "5")))
				(e-string
					(e-literal (string "world")))
				(e-list
					(elems
						(e-num (value "1"))
						(e-num (value "2"))
						(e-num (value "3")))))))
	(s-let
		(p-assign (ident "with_vars"))
		(e-tuple
			(elems
				(e-lookup-local
					(p-assign (ident "x")))
				(e-lookup-local
					(p-assign (ident "y")))
				(e-lookup-local
					(p-assign (ident "z"))))))
	(s-let
		(p-assign (ident "with_lambda"))
		(e-tuple
			(elems
				(e-lambda
					(args
						(p-assign (ident "n")))
					(e-binop (op "add")
						(e-lookup-local
							(p-assign (ident "n")))
						(e-num (value "1"))))
				(e-num (value "42")))))
	(e-lookup-local
		(p-assign (ident "empty"))))
~~~
# TYPES
~~~clojure
(expr (type "Error"))
~~~<|MERGE_RESOLUTION|>--- conflicted
+++ resolved
@@ -281,24 +281,13 @@
 		(p-assign (ident "triple"))
 		(e-tuple
 			(elems
-<<<<<<< HEAD
-				(e-num @12.12-12.13 (value "1"))
-				(e-string @12.15-12.22
-					(e-literal @12.16-12.21 (string "hello")))
-				(e-tag @12.24-12.28 (name "True")))))
-	(s-let @13.2-13.27
-		(p-assign @13.2-13.8 (ident "nested"))
-		(e-tuple @13.11-13.27
-=======
 				(e-num (value "1"))
 				(e-string
 					(e-literal (string "hello")))
-				(e-nominal (nominal "Bool")
-					(e-tag (name "True"))))))
+				(e-tag (name "True")))))
 	(s-let
 		(p-assign (ident "nested"))
 		(e-tuple
->>>>>>> d52fd4cd
 			(elems
 				(e-tuple
 					(elems
