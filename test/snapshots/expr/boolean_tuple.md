# META
~~~ini
description=Test that True and False resolve to Bool type in a tuple
type=expr
~~~
# SOURCE
~~~roc
(True, False)
~~~
# EXPECTED
NIL
# PROBLEMS
NIL
# TOKENS
~~~zig
OpenRound,UpperIdent,Comma,UpperIdent,CloseRound,
EndOfFile,
~~~
# PARSE
~~~clojure
(e-tuple
	(e-tag (raw "True"))
	(e-tag (raw "False")))
~~~
# FORMATTED
~~~roc
NO CHANGE
~~~
# CANONICALIZE
~~~clojure
(e-tuple
	(elems
<<<<<<< HEAD
		(e-tag @1.2-1.6 (name "True"))
		(e-tag @1.8-1.13 (name "False"))))
~~~
# TYPES
~~~clojure
(expr @1.1-1.14 (type "([True]_others, [False]_others2)"))
=======
		(e-nominal (nominal "Bool")
			(e-tag (name "True")))
		(e-nominal (nominal "Bool")
			(e-tag (name "False")))))
~~~
# TYPES
~~~clojure
(expr (type "(Bool, Bool)"))
>>>>>>> d52fd4cd
~~~<|MERGE_RESOLUTION|>--- conflicted
+++ resolved
@@ -30,21 +30,10 @@
 ~~~clojure
 (e-tuple
 	(elems
-<<<<<<< HEAD
-		(e-tag @1.2-1.6 (name "True"))
-		(e-tag @1.8-1.13 (name "False"))))
+		(e-tag (name "True"))
+		(e-tag (name "False"))))
 ~~~
 # TYPES
 ~~~clojure
-(expr @1.1-1.14 (type "([True]_others, [False]_others2)"))
-=======
-		(e-nominal (nominal "Bool")
-			(e-tag (name "True")))
-		(e-nominal (nominal "Bool")
-			(e-tag (name "False")))))
-~~~
-# TYPES
-~~~clojure
-(expr (type "(Bool, Bool)"))
->>>>>>> d52fd4cd
+(expr (type "([True]_others, [False]_others2)"))
 ~~~