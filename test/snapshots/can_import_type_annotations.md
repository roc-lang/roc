--- conflicted
+++ resolved
@@ -550,22 +550,15 @@
 				(e-lookup-local
 					(p-assign (ident "input")))))
 		(annotation
-<<<<<<< HEAD
-			(declared-type
-				(ty-fn (effectful false)
-					(ty-lookup (name "Str") (builtin))
-					(ty-malformed)))))
-=======
 			(ty-fn (effectful false)
 				(ty-lookup (name "Str") (builtin))
-				(ty-lookup (name "Value") (external-module "json.Json")))))
->>>>>>> a16d26b5
+				(ty-malformed))))
 	(d-let
 		(p-assign (ident "handleApi"))
 		(e-closure
 			(captures
-				(capture (ident "data"))
-				(capture (ident "err")))
+				(capture (ident "err"))
+				(capture (ident "data")))
 			(e-lambda
 				(args
 					(p-assign (ident "request")))
@@ -605,30 +598,16 @@
 												(e-lookup-local
 													(p-assign (ident "err")))))))))))))
 		(annotation
-<<<<<<< HEAD
-			(declared-type
-				(ty-fn (effectful false)
+			(ty-fn (effectful false)
+				(ty-malformed)
+				(ty-apply (name "Result") (external-module "Result")
 					(ty-malformed)
-					(ty-apply (name "Result") (external-module "Result")
-						(ty-malformed)
-						(ty-malformed))))))
-=======
-			(ty-fn (effectful false)
-				(ty-lookup (name "Request") (external-module "http.Client"))
-				(ty-apply (name "Result") (external-module "Result")
-					(ty-lookup (name "Response") (external-module "http.Client"))
-					(ty-lookup (name "Error") (external-module "json.Json"))))))
->>>>>>> a16d26b5
+					(ty-malformed)))))
 	(d-let
 		(p-assign (ident "config"))
 		(e-runtime-error (tag "ident_not_in_scope"))
 		(annotation
-<<<<<<< HEAD
-			(declared-type
-				(ty-malformed))))
-=======
-			(ty-lookup (name "Config") (external-module "json.Json"))))
->>>>>>> a16d26b5
+			(ty-malformed)))
 	(d-let
 		(p-assign (ident "advancedParser"))
 		(e-lambda
@@ -642,35 +621,20 @@
 				(e-lookup-local
 					(p-assign (ident "input")))))
 		(annotation
-<<<<<<< HEAD
-			(declared-type
-				(ty-fn (effectful false)
-					(ty-malformed)
-					(ty-lookup (name "Str") (builtin))
-					(ty-apply (name "Result") (external-module "Result")
-						(ty-malformed)
-						(ty-malformed))))))
-=======
 			(ty-fn (effectful false)
 				(ty-malformed)
 				(ty-lookup (name "Str") (builtin))
 				(ty-apply (name "Result") (external-module "Result")
-					(ty-lookup (name "Value") (external-module "json.Json"))
+					(ty-malformed)
 					(ty-malformed)))))
->>>>>>> a16d26b5
 	(d-let
 		(p-assign (ident "combineResults"))
 		(e-closure
 			(captures
-<<<<<<< HEAD
+				(capture (ident "err"))
+				(capture (ident "err"))
 				(capture (ident "value1"))
-				(capture (ident "value2"))
-=======
-				(capture (ident "value2"))
-				(capture (ident "value1"))
->>>>>>> a16d26b5
-				(capture (ident "err"))
-				(capture (ident "err")))
+				(capture (ident "value2")))
 			(e-lambda
 				(args
 					(p-assign (ident "result1"))
