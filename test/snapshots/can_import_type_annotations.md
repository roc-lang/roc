# META
~~~ini
description=Import types and use in type annotations
type=snippet
~~~
# SOURCE
~~~roc
import http.Client as Http exposing [Request, Response]
import json.Json
import utils.Result exposing [Result]

processRequest : Request -> Response
processRequest = |req| Http.defaultResponse

parseJson : Str -> Json.Value
parseJson = |input| Json.parse(input)

handleApi : Http.Request -> Result(Http.Response, Json.Error)
handleApi = |request| {
    result = Json.decode(request.body)
    match result {
        Ok(data) => Ok(Http.success(data))
        Err(err) => Err(err)
    }
}

config : Json.Config
config = Json.defaultConfig

# Test nested type qualification
advancedParser : Json.Parser.Config, Str -> Result(Json.Value, Json.Parser.Error)
advancedParser = |parserConfig, input| Json.Parser.parseWith(parserConfig, input)

# Test function with multiple type parameters
combineResults : Result(a, err), Result(b, err) -> Result((a, b), err)
combineResults = |result1, result2|
    match result1 {
        Ok(value1) =>
            match(result2) {
                Ok(value2) => Ok((value1, value2))
                Err(err) => Err(err)
            }
        Err(err) => Err(err)
    }
~~~
# EXPECTED
MODULE NOT FOUND - can_import_type_annotations.md:1:1:1:56
MODULE NOT FOUND - can_import_type_annotations.md:2:1:2:17
DUPLICATE DEFINITION - can_import_type_annotations.md:1:1:1:1
MODULE NOT FOUND - can_import_type_annotations.md:3:1:3:38
UNDECLARED TYPE - can_import_type_annotations.md:5:18:5:25
UNDECLARED TYPE - can_import_type_annotations.md:5:29:5:37
UNDEFINED VARIABLE - can_import_type_annotations.md:6:24:6:44
UNUSED VARIABLE - can_import_type_annotations.md:6:19:6:22
UNDEFINED VARIABLE - can_import_type_annotations.md:9:21:9:31
UNDEFINED VARIABLE - can_import_type_annotations.md:13:14:13:25
UNDEFINED VARIABLE - can_import_type_annotations.md:15:24:15:36
UNDEFINED VARIABLE - can_import_type_annotations.md:21:10:21:28
MODULE NOT IMPORTED - can_import_type_annotations.md:24:18:24:36
MODULE NOT IMPORTED - can_import_type_annotations.md:24:64:24:81
UNDEFINED VARIABLE - can_import_type_annotations.md:25:40:25:61
# PROBLEMS
**MODULE NOT FOUND**
The module `http.Client` was not found in this Roc project.

You're attempting to use this module here:
**can_import_type_annotations.md:1:1:1:56:**
```roc
import http.Client as Http exposing [Request, Response]
```
^^^^^^^^^^^^^^^^^^^^^^^^^^^^^^^^^^^^^^^^^^^^^^^^^^^^^^^


**MODULE NOT FOUND**
The module `json.Json` was not found in this Roc project.

You're attempting to use this module here:
**can_import_type_annotations.md:2:1:2:17:**
```roc
import json.Json
```
^^^^^^^^^^^^^^^^


**DUPLICATE DEFINITION**
The name `Result` is being redeclared in this scope.

The redeclaration is here:
**can_import_type_annotations.md:1:1:1:1:**
```roc
import http.Client as Http exposing [Request, Response]
```
^

But `Result` was already defined here:
**can_import_type_annotations.md:1:1:1:1:**
```roc
import http.Client as Http exposing [Request, Response]
```
^


**MODULE NOT FOUND**
The module `utils.Result` was not found in this Roc project.

You're attempting to use this module here:
**can_import_type_annotations.md:3:1:3:38:**
```roc
import utils.Result exposing [Result]
```
^^^^^^^^^^^^^^^^^^^^^^^^^^^^^^^^^^^^^


**UNDECLARED TYPE**
The type _Request_ is not declared in this scope.

This type is referenced here:
**can_import_type_annotations.md:5:18:5:25:**
```roc
processRequest : Request -> Response
```
                 ^^^^^^^


**UNDECLARED TYPE**
The type _Response_ is not declared in this scope.

This type is referenced here:
**can_import_type_annotations.md:5:29:5:37:**
```roc
processRequest : Request -> Response
```
                            ^^^^^^^^


**UNDEFINED VARIABLE**
Nothing is named `defaultResponse` in this scope.
Is there an `import` or `exposing` missing up-top?

**can_import_type_annotations.md:6:24:6:44:**
```roc
processRequest = |req| Http.defaultResponse
```
                       ^^^^^^^^^^^^^^^^^^^^


**UNUSED VARIABLE**
Variable `req` is not used anywhere in your code.

If you don't need this variable, prefix it with an underscore like `_req` to suppress this warning.
The unused variable is declared here:
**can_import_type_annotations.md:6:19:6:22:**
```roc
processRequest = |req| Http.defaultResponse
```
                  ^^^


**UNDEFINED VARIABLE**
Nothing is named `parse` in this scope.
Is there an `import` or `exposing` missing up-top?

**can_import_type_annotations.md:9:21:9:31:**
```roc
parseJson = |input| Json.parse(input)
```
                    ^^^^^^^^^^


**UNDEFINED VARIABLE**
Nothing is named `decode` in this scope.
Is there an `import` or `exposing` missing up-top?

**can_import_type_annotations.md:13:14:13:25:**
```roc
    result = Json.decode(request.body)
```
             ^^^^^^^^^^^


**UNDEFINED VARIABLE**
Nothing is named `success` in this scope.
Is there an `import` or `exposing` missing up-top?

**can_import_type_annotations.md:15:24:15:36:**
```roc
        Ok(data) => Ok(Http.success(data))
```
                       ^^^^^^^^^^^^


**UNDEFINED VARIABLE**
Nothing is named `defaultConfig` in this scope.
Is there an `import` or `exposing` missing up-top?

**can_import_type_annotations.md:21:10:21:28:**
```roc
config = Json.defaultConfig
```
         ^^^^^^^^^^^^^^^^^^


**MODULE NOT IMPORTED**
There is no module with the name `Json.Parser` imported into this Roc file.

You're attempting to use this module here:
**can_import_type_annotations.md:24:18:24:36:**
```roc
advancedParser : Json.Parser.Config, Str -> Result(Json.Value, Json.Parser.Error)
```
                 ^^^^^^^^^^^^^^^^^^


**MODULE NOT IMPORTED**
There is no module with the name `Json.Parser` imported into this Roc file.

You're attempting to use this module here:
**can_import_type_annotations.md:24:64:24:81:**
```roc
advancedParser : Json.Parser.Config, Str -> Result(Json.Value, Json.Parser.Error)
```
                                                               ^^^^^^^^^^^^^^^^^


**UNDEFINED VARIABLE**
Nothing is named `parseWith` in this scope.
Is there an `import` or `exposing` missing up-top?

**can_import_type_annotations.md:25:40:25:61:**
```roc
advancedParser = |parserConfig, input| Json.Parser.parseWith(parserConfig, input)
```
                                       ^^^^^^^^^^^^^^^^^^^^^


# TOKENS
~~~zig
KwImport,LowerIdent,NoSpaceDotUpperIdent,KwAs,UpperIdent,KwExposing,OpenSquare,UpperIdent,Comma,UpperIdent,CloseSquare,
KwImport,LowerIdent,NoSpaceDotUpperIdent,
KwImport,LowerIdent,NoSpaceDotUpperIdent,KwExposing,OpenSquare,UpperIdent,CloseSquare,
LowerIdent,OpColon,UpperIdent,OpArrow,UpperIdent,
LowerIdent,OpAssign,OpBar,LowerIdent,OpBar,UpperIdent,NoSpaceDotLowerIdent,
LowerIdent,OpColon,UpperIdent,OpArrow,UpperIdent,NoSpaceDotUpperIdent,
LowerIdent,OpAssign,OpBar,LowerIdent,OpBar,UpperIdent,NoSpaceDotLowerIdent,NoSpaceOpenRound,LowerIdent,CloseRound,
LowerIdent,OpColon,UpperIdent,NoSpaceDotUpperIdent,OpArrow,UpperIdent,NoSpaceOpenRound,UpperIdent,NoSpaceDotUpperIdent,Comma,UpperIdent,NoSpaceDotUpperIdent,CloseRound,
LowerIdent,OpAssign,OpBar,LowerIdent,OpBar,OpenCurly,
LowerIdent,OpAssign,UpperIdent,NoSpaceDotLowerIdent,NoSpaceOpenRound,LowerIdent,NoSpaceDotLowerIdent,CloseRound,
KwMatch,LowerIdent,OpenCurly,
UpperIdent,NoSpaceOpenRound,LowerIdent,CloseRound,OpFatArrow,UpperIdent,NoSpaceOpenRound,UpperIdent,NoSpaceDotLowerIdent,NoSpaceOpenRound,LowerIdent,CloseRound,CloseRound,
UpperIdent,NoSpaceOpenRound,LowerIdent,CloseRound,OpFatArrow,UpperIdent,NoSpaceOpenRound,LowerIdent,CloseRound,
CloseCurly,
CloseCurly,
LowerIdent,OpColon,UpperIdent,NoSpaceDotUpperIdent,
LowerIdent,OpAssign,UpperIdent,NoSpaceDotLowerIdent,
LowerIdent,OpColon,UpperIdent,NoSpaceDotUpperIdent,NoSpaceDotUpperIdent,Comma,UpperIdent,OpArrow,UpperIdent,NoSpaceOpenRound,UpperIdent,NoSpaceDotUpperIdent,Comma,UpperIdent,NoSpaceDotUpperIdent,NoSpaceDotUpperIdent,CloseRound,
LowerIdent,OpAssign,OpBar,LowerIdent,Comma,LowerIdent,OpBar,UpperIdent,NoSpaceDotUpperIdent,NoSpaceDotLowerIdent,NoSpaceOpenRound,LowerIdent,Comma,LowerIdent,CloseRound,
LowerIdent,OpColon,UpperIdent,NoSpaceOpenRound,LowerIdent,Comma,LowerIdent,CloseRound,Comma,UpperIdent,NoSpaceOpenRound,LowerIdent,Comma,LowerIdent,CloseRound,OpArrow,UpperIdent,NoSpaceOpenRound,NoSpaceOpenRound,LowerIdent,Comma,LowerIdent,CloseRound,Comma,LowerIdent,CloseRound,
LowerIdent,OpAssign,OpBar,LowerIdent,Comma,LowerIdent,OpBar,
KwMatch,LowerIdent,OpenCurly,
UpperIdent,NoSpaceOpenRound,LowerIdent,CloseRound,OpFatArrow,
KwMatch,NoSpaceOpenRound,LowerIdent,CloseRound,OpenCurly,
UpperIdent,NoSpaceOpenRound,LowerIdent,CloseRound,OpFatArrow,UpperIdent,NoSpaceOpenRound,NoSpaceOpenRound,LowerIdent,Comma,LowerIdent,CloseRound,CloseRound,
UpperIdent,NoSpaceOpenRound,LowerIdent,CloseRound,OpFatArrow,UpperIdent,NoSpaceOpenRound,LowerIdent,CloseRound,
CloseCurly,
UpperIdent,NoSpaceOpenRound,LowerIdent,CloseRound,OpFatArrow,UpperIdent,NoSpaceOpenRound,LowerIdent,CloseRound,
CloseCurly,
EndOfFile,
~~~
# PARSE
~~~clojure
(file
	(type-module)
	(statements
		(s-import (raw "http.Client") (alias "Http")
			(exposing
				(exposed-upper-ident (text "Request"))
				(exposed-upper-ident (text "Response"))))
		(s-import (raw "json.Json"))
		(s-import (raw "utils.Result")
			(exposing
				(exposed-upper-ident (text "Result"))))
		(s-type-anno (name "processRequest")
			(ty-fn
				(ty (name "Request"))
				(ty (name "Response"))))
		(s-decl
			(p-ident (raw "processRequest"))
			(e-lambda
				(args
					(p-ident (raw "req")))
				(e-ident (raw "Http.defaultResponse"))))
		(s-type-anno (name "parseJson")
			(ty-fn
				(ty (name "Str"))
				(ty (name "Json.Value"))))
		(s-decl
			(p-ident (raw "parseJson"))
			(e-lambda
				(args
					(p-ident (raw "input")))
				(e-apply
					(e-ident (raw "Json.parse"))
					(e-ident (raw "input")))))
		(s-type-anno (name "handleApi")
			(ty-fn
				(ty (name "Http.Request"))
				(ty-apply
					(ty (name "Result"))
					(ty (name "Http.Response"))
					(ty (name "Json.Error")))))
		(s-decl
			(p-ident (raw "handleApi"))
			(e-lambda
				(args
					(p-ident (raw "request")))
				(e-block
					(statements
						(s-decl
							(p-ident (raw "result"))
							(e-apply
								(e-ident (raw "Json.decode"))
								(e-field-access
									(e-ident (raw "request"))
									(e-ident (raw "body")))))
						(e-match
							(e-ident (raw "result"))
							(branches
								(branch
									(p-tag (raw "Ok")
										(p-ident (raw "data")))
									(e-apply
										(e-tag (raw "Ok"))
										(e-apply
											(e-ident (raw "Http.success"))
											(e-ident (raw "data")))))
								(branch
									(p-tag (raw "Err")
										(p-ident (raw "err")))
									(e-apply
										(e-tag (raw "Err"))
										(e-ident (raw "err"))))))))))
		(s-type-anno (name "config")
			(ty (name "Json.Config")))
		(s-decl
			(p-ident (raw "config"))
			(e-ident (raw "Json.defaultConfig")))
		(s-type-anno (name "advancedParser")
			(ty-fn
				(ty (name "Json.Parser.Config"))
				(ty (name "Str"))
				(ty-apply
					(ty (name "Result"))
					(ty (name "Json.Value"))
					(ty (name "Json.Parser.Error")))))
		(s-decl
			(p-ident (raw "advancedParser"))
			(e-lambda
				(args
					(p-ident (raw "parserConfig"))
					(p-ident (raw "input")))
				(e-apply
					(e-ident (raw "Json.Parser.parseWith"))
					(e-ident (raw "parserConfig"))
					(e-ident (raw "input")))))
		(s-type-anno (name "combineResults")
			(ty-fn
				(ty-apply
					(ty (name "Result"))
					(ty-var (raw "a"))
					(ty-var (raw "err")))
				(ty-apply
					(ty (name "Result"))
					(ty-var (raw "b"))
					(ty-var (raw "err")))
				(ty-apply
					(ty (name "Result"))
					(ty-tuple
						(ty-var (raw "a"))
						(ty-var (raw "b")))
					(ty-var (raw "err")))))
		(s-decl
			(p-ident (raw "combineResults"))
			(e-lambda
				(args
					(p-ident (raw "result1"))
					(p-ident (raw "result2")))
				(e-match
					(e-ident (raw "result1"))
					(branches
						(branch
							(p-tag (raw "Ok")
								(p-ident (raw "value1")))
							(e-match
								(e-tuple
									(e-ident (raw "result2")))
								(branches
									(branch
										(p-tag (raw "Ok")
											(p-ident (raw "value2")))
										(e-apply
											(e-tag (raw "Ok"))
											(e-tuple
												(e-ident (raw "value1"))
												(e-ident (raw "value2")))))
									(branch
										(p-tag (raw "Err")
											(p-ident (raw "err")))
										(e-apply
											(e-tag (raw "Err"))
											(e-ident (raw "err")))))))
						(branch
							(p-tag (raw "Err")
								(p-ident (raw "err")))
							(e-apply
								(e-tag (raw "Err"))
								(e-ident (raw "err"))))))))))
~~~
# FORMATTED
~~~roc
import http.Client as Http exposing [Request, Response]
import json.Json
import utils.Result exposing [Result]

processRequest : Request -> Response
processRequest = |req| Http.defaultResponse

parseJson : Str -> Json.Value
parseJson = |input| Json.parse(input)

handleApi : Http.Request -> Result(Http.Response, Json.Error)
handleApi = |request| {
	result = Json.decode(request.body)
	match result {
		Ok(data) => Ok(Http.success(data))
		Err(err) => Err(err)
	}
}

config : Json.Config
config = Json.defaultConfig

# Test nested type qualification
advancedParser : Json.Parser.Config, Str -> Result(Json.Value, Json.Parser.Error)
advancedParser = |parserConfig, input| Json.Parser.parseWith(parserConfig, input)

# Test function with multiple type parameters
combineResults : Result(a, err), Result(b, err) -> Result((a, b), err)
combineResults = |result1, result2|
	match result1 {
		Ok(value1) =>
			match (result2) {
				Ok(value2) => Ok((value1, value2))
				Err(err) => Err(err)
			}
		Err(err) => Err(err)
	}
~~~
# CANONICALIZE
~~~clojure
(can-ir
	(d-let
		(p-assign (ident "processRequest"))
		(e-lambda
			(args
				(p-assign (ident "req")))
			(e-runtime-error (tag "ident_not_in_scope")))
		(annotation
			(declared-type
				(ty-fn (effectful false)
					(ty-malformed)
					(ty-malformed)))))
	(d-let
		(p-assign (ident "parseJson"))
		(e-lambda
			(args
				(p-assign (ident "input")))
			(e-call
				(e-runtime-error (tag "ident_not_in_scope"))
				(e-lookup-local
					(p-assign (ident "input")))))
		(annotation
			(declared-type
				(ty-fn (effectful false)
					(ty-lookup (name "Str") (builtin))
					(ty-lookup (name "Value") (external (module-idx "5") (target-node-idx "0")))))))
	(d-let
		(p-assign (ident "handleApi"))
		(e-closure
			(captures
				(capture (ident "data"))
				(capture (ident "err")))
			(e-lambda
				(args
					(p-assign (ident "request")))
				(e-block
					(s-let
						(p-assign (ident "result"))
						(e-call
							(e-runtime-error (tag "ident_not_in_scope"))
							(e-dot-access (field "body")
								(receiver
									(e-lookup-local
										(p-assign (ident "request")))))))
					(e-match
						(match
							(cond
								(e-lookup-local
									(p-assign (ident "result"))))
							(branches
								(branch
									(patterns
										(pattern (degenerate false)
											(p-applied-tag)))
									(value
										(e-tag (name "Ok")
											(args
												(e-call
													(e-runtime-error (tag "ident_not_in_scope"))
													(e-lookup-local
														(p-assign (ident "data"))))))))
								(branch
									(patterns
										(pattern (degenerate false)
											(p-applied-tag)))
									(value
										(e-tag (name "Err")
											(args
												(e-lookup-local
													(p-assign (ident "err")))))))))))))
		(annotation
			(declared-type
				(ty-fn (effectful false)
					(ty-lookup (name "Request") (external (module-idx "4") (target-node-idx "0")))
					(ty-apply (name "Result") (external (module-idx "3") (target-node-idx "3"))
						(ty-lookup (name "Response") (external (module-idx "4") (target-node-idx "0")))
						(ty-lookup (name "Error") (external (module-idx "5") (target-node-idx "0"))))))))
	(d-let
		(p-assign (ident "config"))
		(e-runtime-error (tag "ident_not_in_scope"))
		(annotation
			(declared-type
				(ty-lookup (name "Config") (external (module-idx "5") (target-node-idx "0"))))))
	(d-let
		(p-assign (ident "advancedParser"))
		(e-lambda
			(args
				(p-assign (ident "parserConfig"))
				(p-assign (ident "input")))
			(e-call
				(e-runtime-error (tag "ident_not_in_scope"))
				(e-lookup-local
					(p-assign (ident "parserConfig")))
				(e-lookup-local
					(p-assign (ident "input")))))
		(annotation
			(declared-type
				(ty-fn (effectful false)
					(ty-malformed)
					(ty-lookup (name "Str") (builtin))
					(ty-apply (name "Result") (external (module-idx "3") (target-node-idx "3"))
						(ty-lookup (name "Value") (external (module-idx "5") (target-node-idx "0")))
						(ty-malformed))))))
	(d-let
		(p-assign (ident "combineResults"))
		(e-closure
			(captures
				(capture (ident "err"))
				(capture (ident "err"))
<<<<<<< HEAD
				(capture (ident "value2"))
				(capture (ident "value1")))
=======
				(capture (ident "value1"))
				(capture (ident "value2")))
>>>>>>> 04c5ac20
			(e-lambda
				(args
					(p-assign (ident "result1"))
					(p-assign (ident "result2")))
				(e-match
					(match
						(cond
							(e-lookup-local
								(p-assign (ident "result1"))))
						(branches
							(branch
								(patterns
									(pattern (degenerate false)
										(p-applied-tag)))
								(value
									(e-match
										(match
											(cond
												(e-lookup-local
													(p-assign (ident "result2"))))
											(branches
												(branch
													(patterns
														(pattern (degenerate false)
															(p-applied-tag)))
													(value
														(e-tag (name "Ok")
															(args
																(e-tuple
																	(elems
																		(e-lookup-local
																			(p-assign (ident "value1")))
																		(e-lookup-local
																			(p-assign (ident "value2")))))))))
												(branch
													(patterns
														(pattern (degenerate false)
															(p-applied-tag)))
													(value
														(e-tag (name "Err")
															(args
																(e-lookup-local
																	(p-assign (ident "err"))))))))))))
							(branch
								(patterns
									(pattern (degenerate false)
										(p-applied-tag)))
								(value
									(e-tag (name "Err")
										(args
											(e-lookup-local
												(p-assign (ident "err"))))))))))))
		(annotation
			(declared-type
				(ty-fn (effectful false)
					(ty-apply (name "Result") (external (module-idx "3") (target-node-idx "3"))
						(ty-rigid-var (name "a"))
						(ty-rigid-var (name "err")))
					(ty-apply (name "Result") (external (module-idx "3") (target-node-idx "3"))
						(ty-rigid-var (name "b"))
						(ty-rigid-var-lookup (ty-rigid-var (name "err"))))
					(ty-apply (name "Result") (external (module-idx "3") (target-node-idx "3"))
						(ty-tuple
							(ty-rigid-var-lookup (ty-rigid-var (name "a")))
							(ty-rigid-var-lookup (ty-rigid-var (name "b"))))
						(ty-rigid-var-lookup (ty-rigid-var (name "err"))))))))
	(s-import (module "http.Client")
		(exposes
			(exposed (name "Request") (wildcard false))
			(exposed (name "Response") (wildcard false))))
	(s-import (module "json.Json")
		(exposes))
	(s-import (module "utils.Result")
		(exposes
			(exposed (name "Result") (wildcard false)))))
~~~
# TYPES
~~~clojure
(inferred-types
	(defs
		(patt (type "Error -> Error"))
		(patt (type "Str -> Error"))
		(patt (type "Error -> Result(Error, Error)"))
		(patt (type "Error"))
		(patt (type "Error, Str -> Result(Error, Error)"))
		(patt (type "Result(a, err), Result(b, err) -> Result((a, b), err)")))
	(expressions
		(expr (type "Error -> Error"))
		(expr (type "Str -> Error"))
		(expr (type "Error -> Result(Error, Error)"))
		(expr (type "Error"))
		(expr (type "Error, Str -> Result(Error, Error)"))
		(expr (type "Result(a, err), Result(b, err) -> Result((a, b), err)"))))
~~~<|MERGE_RESOLUTION|>--- conflicted
+++ resolved
@@ -487,8 +487,8 @@
 		(p-assign (ident "handleApi"))
 		(e-closure
 			(captures
-				(capture (ident "data"))
-				(capture (ident "err")))
+				(capture (ident "err"))
+				(capture (ident "data")))
 			(e-lambda
 				(args
 					(p-assign (ident "request")))
@@ -531,7 +531,7 @@
 			(declared-type
 				(ty-fn (effectful false)
 					(ty-lookup (name "Request") (external (module-idx "4") (target-node-idx "0")))
-					(ty-apply (name "Result") (external (module-idx "3") (target-node-idx "3"))
+					(ty-apply (name "Result") (external (module-idx "3") (target-node-idx "0"))
 						(ty-lookup (name "Response") (external (module-idx "4") (target-node-idx "0")))
 						(ty-lookup (name "Error") (external (module-idx "5") (target-node-idx "0"))))))))
 	(d-let
@@ -557,7 +557,7 @@
 				(ty-fn (effectful false)
 					(ty-malformed)
 					(ty-lookup (name "Str") (builtin))
-					(ty-apply (name "Result") (external (module-idx "3") (target-node-idx "3"))
+					(ty-apply (name "Result") (external (module-idx "3") (target-node-idx "0"))
 						(ty-lookup (name "Value") (external (module-idx "5") (target-node-idx "0")))
 						(ty-malformed))))))
 	(d-let
@@ -566,13 +566,8 @@
 			(captures
 				(capture (ident "err"))
 				(capture (ident "err"))
-<<<<<<< HEAD
-				(capture (ident "value2"))
-				(capture (ident "value1")))
-=======
 				(capture (ident "value1"))
 				(capture (ident "value2")))
->>>>>>> 04c5ac20
 			(e-lambda
 				(args
 					(p-assign (ident "result1"))
@@ -628,13 +623,13 @@
 		(annotation
 			(declared-type
 				(ty-fn (effectful false)
-					(ty-apply (name "Result") (external (module-idx "3") (target-node-idx "3"))
+					(ty-apply (name "Result") (external (module-idx "3") (target-node-idx "0"))
 						(ty-rigid-var (name "a"))
 						(ty-rigid-var (name "err")))
-					(ty-apply (name "Result") (external (module-idx "3") (target-node-idx "3"))
+					(ty-apply (name "Result") (external (module-idx "3") (target-node-idx "0"))
 						(ty-rigid-var (name "b"))
 						(ty-rigid-var-lookup (ty-rigid-var (name "err"))))
-					(ty-apply (name "Result") (external (module-idx "3") (target-node-idx "3"))
+					(ty-apply (name "Result") (external (module-idx "3") (target-node-idx "0"))
 						(ty-tuple
 							(ty-rigid-var-lookup (ty-rigid-var (name "a")))
 							(ty-rigid-var-lookup (ty-rigid-var (name "b"))))
@@ -655,15 +650,15 @@
 	(defs
 		(patt (type "Error -> Error"))
 		(patt (type "Str -> Error"))
-		(patt (type "Error -> Result(Error, Error)"))
+		(patt (type "Error -> Error"))
 		(patt (type "Error"))
-		(patt (type "Error, Str -> Result(Error, Error)"))
-		(patt (type "Result(a, err), Result(b, err) -> Result((a, b), err)")))
+		(patt (type "Error, Str -> Error"))
+		(patt (type "Error, Error -> Error")))
 	(expressions
 		(expr (type "Error -> Error"))
 		(expr (type "Str -> Error"))
-		(expr (type "Error -> Result(Error, Error)"))
+		(expr (type "Error -> Error"))
 		(expr (type "Error"))
-		(expr (type "Error, Str -> Result(Error, Error)"))
-		(expr (type "Result(a, err), Result(b, err) -> Result((a, b), err)"))))
+		(expr (type "Error, Str -> Error"))
+		(expr (type "Error, Error -> Error"))))
 ~~~