# META
~~~ini
description=Underscores are allowed in regular type annotations (not in type declarations)
type=snippet
~~~
# SOURCE
~~~roc
main : _ -> _
main = |x| x

identity : a -> a
identity = |x| x

# Function with underscore in annotation
process : List(_) -> Str
process = |list| "processed"

# Record with underscore
get_data : { field: _, other: U32 } -> U32
get_data = |record| record.other

# Pattern matching with underscore type annotation
handle_result : Try(_, Str) -> Str
handle_result = |result|
    match result {
        Ok(_) => "success",
        Err(msg) => msg,
    }

# Underscore in function arguments
map : (a -> b), List(a) -> List(b)
map = |_, _| []

# Named underscore type variables
transform : _a -> _b -> _b
transform = |_, b| b
~~~
# EXPECTED
PARSE ERROR - underscore_in_regular_annotations.md:28:22:28:24
PARSE ERROR - underscore_in_regular_annotations.md:28:25:28:27
UNUSED VARIABLE - underscore_in_regular_annotations.md:9:12:9:16
# PROBLEMS
**PARSE ERROR**
Function types with multiple arrows need parentheses.

Instead of writing **a -> b -> c**, use parentheses to clarify which you mean:
        a -> (b -> c) for a **curried** function (a function that **returns** another function)
        (a -> b) -> c for a **higher-order** function (a function that **takes** another function)

**underscore_in_regular_annotations.md:28:22:28:24:**
```roc
transform : _a -> _b -> _b
```
                     ^^


**PARSE ERROR**
A parsing error occurred: `statement_unexpected_token`
This is an unexpected parsing error. Please check your syntax.

**underscore_in_regular_annotations.md:28:25:28:27:**
```roc
transform : _a -> _b -> _b
```
                        ^^


**UNUSED VARIABLE**
Variable `list` is not used anywhere in your code.

If you don't need this variable, prefix it with an underscore like `_list` to suppress this warning.
The unused variable is declared here:
**underscore_in_regular_annotations.md:9:12:9:16:**
```roc
process = |list| "processed"
```
           ^^^^


# TOKENS
~~~zig
LowerIdent,OpColon,Underscore,OpArrow,Underscore,
LowerIdent,OpAssign,OpBar,LowerIdent,OpBar,LowerIdent,
LowerIdent,OpColon,LowerIdent,OpArrow,LowerIdent,
LowerIdent,OpAssign,OpBar,LowerIdent,OpBar,LowerIdent,
LowerIdent,OpColon,UpperIdent,NoSpaceOpenRound,Underscore,CloseRound,OpArrow,UpperIdent,
LowerIdent,OpAssign,OpBar,LowerIdent,OpBar,StringStart,StringPart,StringEnd,
LowerIdent,OpColon,OpenCurly,LowerIdent,OpColon,Underscore,Comma,LowerIdent,OpColon,UpperIdent,CloseCurly,OpArrow,UpperIdent,
LowerIdent,OpAssign,OpBar,LowerIdent,OpBar,LowerIdent,NoSpaceDotLowerIdent,
LowerIdent,OpColon,UpperIdent,NoSpaceOpenRound,Underscore,Comma,UpperIdent,CloseRound,OpArrow,UpperIdent,
LowerIdent,OpAssign,OpBar,LowerIdent,OpBar,
KwMatch,LowerIdent,OpenCurly,
UpperIdent,NoSpaceOpenRound,Underscore,CloseRound,OpFatArrow,StringStart,StringPart,StringEnd,Comma,
UpperIdent,NoSpaceOpenRound,LowerIdent,CloseRound,OpFatArrow,LowerIdent,Comma,
CloseCurly,
LowerIdent,OpColon,OpenRound,LowerIdent,OpArrow,LowerIdent,CloseRound,Comma,UpperIdent,NoSpaceOpenRound,LowerIdent,CloseRound,OpArrow,UpperIdent,NoSpaceOpenRound,LowerIdent,CloseRound,
LowerIdent,OpAssign,OpBar,Underscore,Comma,Underscore,OpBar,OpenSquare,CloseSquare,
LowerIdent,OpColon,NamedUnderscore,OpArrow,NamedUnderscore,OpArrow,NamedUnderscore,
LowerIdent,OpAssign,OpBar,Underscore,Comma,LowerIdent,OpBar,LowerIdent,
EndOfFile,
~~~
# PARSE
~~~clojure
(file
	(type-module)
	(statements
		(s-type-anno (name "main")
			(ty-fn
				(_)
				(_)))
		(s-decl
			(p-ident (raw "main"))
			(e-lambda
				(args
					(p-ident (raw "x")))
				(e-ident (raw "x"))))
		(s-type-anno (name "identity")
			(ty-fn
				(ty-var (raw "a"))
				(ty-var (raw "a"))))
		(s-decl
			(p-ident (raw "identity"))
			(e-lambda
				(args
					(p-ident (raw "x")))
				(e-ident (raw "x"))))
		(s-type-anno (name "process")
			(ty-fn
				(ty-apply
					(ty (name "List"))
					(_))
				(ty (name "Str"))))
		(s-decl
			(p-ident (raw "process"))
			(e-lambda
				(args
					(p-ident (raw "list")))
				(e-string
					(e-string-part (raw "processed")))))
		(s-type-anno (name "get_data")
			(ty-fn
				(ty-record
					(anno-record-field (name "field")
						(_))
					(anno-record-field (name "other")
						(ty (name "U32"))))
				(ty (name "U32"))))
		(s-decl
			(p-ident (raw "get_data"))
			(e-lambda
				(args
					(p-ident (raw "record")))
				(e-field-access
					(e-ident (raw "record"))
					(e-ident (raw "other")))))
		(s-type-anno (name "handle_result")
			(ty-fn
				(ty-apply
					(ty (name "Try"))
					(_)
					(ty (name "Str")))
				(ty (name "Str"))))
		(s-decl
			(p-ident (raw "handle_result"))
			(e-lambda
				(args
					(p-ident (raw "result")))
				(e-match
					(e-ident (raw "result"))
					(branches
						(branch
							(p-tag (raw "Ok")
								(p-underscore))
							(e-string
								(e-string-part (raw "success"))))
						(branch
							(p-tag (raw "Err")
								(p-ident (raw "msg")))
							(e-ident (raw "msg")))))))
		(s-type-anno (name "map")
			(ty-fn
				(ty-fn
					(ty-var (raw "a"))
					(ty-var (raw "b")))
				(ty-apply
					(ty (name "List"))
					(ty-var (raw "a")))
				(ty-apply
					(ty (name "List"))
					(ty-var (raw "b")))))
		(s-decl
			(p-ident (raw "map"))
			(e-lambda
				(args
					(p-underscore)
					(p-underscore))
				(e-list)))
		(s-type-anno (name "transform")
			(ty-fn
				(underscore-ty-var (raw "_a"))
				(underscore-ty-var (raw "_b"))))
		(s-malformed (tag "multi_arrow_needs_parens"))
		(s-malformed (tag "statement_unexpected_token"))
		(s-decl
			(p-ident (raw "transform"))
			(e-lambda
				(args
					(p-underscore)
					(p-ident (raw "b")))
				(e-ident (raw "b"))))))
~~~
# FORMATTED
~~~roc
main : _ -> _
main = |x| x

identity : a -> a
identity = |x| x

# Function with underscore in annotation
process : List(_) -> Str
process = |list| "processed"

# Record with underscore
get_data : { field : _, other : U32 } -> U32
get_data = |record| record.other

# Pattern matching with underscore type annotation
handle_result : Try(_, Str) -> Str
handle_result = |result|
	match result {
		Ok(_) => "success"
		Err(msg) => msg
	}

# Underscore in function arguments
map : (a -> b), List(a) -> List(b)
map = |_, _| []

# Named underscore type variables
transform : _a -> _b

transform = |_, b| b
~~~
# CANONICALIZE
~~~clojure
(can-ir
	(d-let
		(p-assign (ident "main"))
		(e-lambda
			(args
				(p-assign (ident "x")))
			(e-lookup-local
				(p-assign (ident "x"))))
		(annotation
			(ty-fn (effectful false)
				(ty-underscore)
				(ty-underscore))))
	(d-let
		(p-assign (ident "identity"))
		(e-lambda
			(args
				(p-assign (ident "x")))
			(e-lookup-local
				(p-assign (ident "x"))))
		(annotation
			(ty-fn (effectful false)
				(ty-rigid-var (name "a"))
				(ty-rigid-var-lookup (ty-rigid-var (name "a"))))))
	(d-let
		(p-assign (ident "process"))
		(e-lambda
			(args
				(p-assign (ident "list")))
			(e-string
				(e-literal (string "processed"))))
		(annotation
			(ty-fn (effectful false)
				(ty-apply (name "List") (builtin)
					(ty-underscore))
				(ty-lookup (name "Str") (builtin)))))
	(d-let
		(p-assign (ident "get_data"))
		(e-lambda
			(args
				(p-assign (ident "record")))
			(e-dot-access (field "other")
				(receiver
					(e-lookup-local
						(p-assign (ident "record"))))))
		(annotation
			(ty-fn (effectful false)
				(ty-record
					(field (field "field")
						(ty-underscore))
					(field (field "other")
						(ty-lookup (name "U32") (builtin))))
				(ty-lookup (name "U32") (builtin)))))
	(d-let
		(p-assign (ident "handle_result"))
		(e-closure
			(captures
				(capture (ident "msg")))
			(e-lambda
				(args
					(p-assign (ident "result")))
				(e-match
					(match
						(cond
							(e-lookup-local
								(p-assign (ident "result"))))
						(branches
							(branch
								(patterns
									(pattern (degenerate false)
										(p-applied-tag)))
								(value
									(e-string
										(e-literal (string "success")))))
							(branch
								(patterns
									(pattern (degenerate false)
										(p-applied-tag)))
								(value
									(e-lookup-local
										(p-assign (ident "msg"))))))))))
		(annotation
			(ty-fn (effectful false)
				(ty-apply (name "Try") (builtin)
					(ty-underscore)
					(ty-lookup (name "Str") (builtin)))
				(ty-lookup (name "Str") (builtin)))))
	(d-let
		(p-assign (ident "map"))
		(e-lambda
			(args
				(p-underscore)
				(p-underscore))
			(e-empty_list))
		(annotation
			(ty-fn (effectful false)
				(ty-parens
					(ty-fn (effectful false)
						(ty-rigid-var (name "a"))
						(ty-rigid-var (name "b"))))
				(ty-apply (name "List") (builtin)
					(ty-rigid-var-lookup (ty-rigid-var (name "a"))))
				(ty-apply (name "List") (builtin)
					(ty-rigid-var-lookup (ty-rigid-var (name "b")))))))
	(d-let
		(p-assign (ident "transform"))
		(e-lambda
			(args
				(p-underscore)
				(p-assign (ident "b")))
			(e-lookup-local
				(p-assign (ident "b"))))))
~~~
# TYPES
~~~clojure
(inferred-types
	(defs
		(patt (type "c -> c"))
		(patt (type "a -> a"))
		(patt (type "List(_c) -> Str"))
<<<<<<< HEAD
		(patt (type "{ field: _field2, other: U32 } -> U32"))
=======
		(patt (type "{ field: _field2, other: Num(Int(Unsigned32)) } -> Num(Int(Unsigned32))"))
>>>>>>> a22ff1ec
		(patt (type "Try(_c, Str) -> Str"))
		(patt (type "(a -> b), List(a) -> List(b)"))
		(patt (type "_arg, c -> c")))
	(expressions
		(expr (type "c -> c"))
		(expr (type "a -> a"))
		(expr (type "List(_c) -> Str"))
<<<<<<< HEAD
		(expr (type "{ field: _field2, other: U32 } -> U32"))
=======
		(expr (type "{ field: _field2, other: Num(Int(Unsigned32)) } -> Num(Int(Unsigned32))"))
>>>>>>> a22ff1ec
		(expr (type "Try(_c, Str) -> Str"))
		(expr (type "(a -> b), List(a) -> List(b)"))
		(expr (type "_arg, c -> c"))))
~~~<|MERGE_RESOLUTION|>--- conflicted
+++ resolved
@@ -363,11 +363,7 @@
 		(patt (type "c -> c"))
 		(patt (type "a -> a"))
 		(patt (type "List(_c) -> Str"))
-<<<<<<< HEAD
-		(patt (type "{ field: _field2, other: U32 } -> U32"))
-=======
 		(patt (type "{ field: _field2, other: Num(Int(Unsigned32)) } -> Num(Int(Unsigned32))"))
->>>>>>> a22ff1ec
 		(patt (type "Try(_c, Str) -> Str"))
 		(patt (type "(a -> b), List(a) -> List(b)"))
 		(patt (type "_arg, c -> c")))
@@ -375,11 +371,7 @@
 		(expr (type "c -> c"))
 		(expr (type "a -> a"))
 		(expr (type "List(_c) -> Str"))
-<<<<<<< HEAD
-		(expr (type "{ field: _field2, other: U32 } -> U32"))
-=======
 		(expr (type "{ field: _field2, other: Num(Int(Unsigned32)) } -> Num(Int(Unsigned32))"))
->>>>>>> a22ff1ec
 		(expr (type "Try(_c, Str) -> Str"))
 		(expr (type "(a -> b), List(a) -> List(b)"))
 		(expr (type "_arg, c -> c"))))
