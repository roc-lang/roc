--- conflicted
+++ resolved
@@ -14,28 +14,9 @@
 wrong_type_function = |x| x * 3.14
 ~~~
 # EXPECTED
-<<<<<<< HEAD
-TYPE MISMATCH - lambda_annotation_mismatch_error.md:3:27:3:29
 MISSING METHOD - lambda_annotation_mismatch_error.md:3:23:3:29
 + - :0:0:0:0
 # PROBLEMS
-**TYPE MISMATCH**
-This number is being used where a non-number type is needed:
-**lambda_annotation_mismatch_error.md:3:27:3:29:**
-```roc
-string_function = |x| x + 42
-```
-                          ^^
-
-Other code expects this to have the type:
-
-    Str
-
-=======
-MISSING METHOD - lambda_annotation_mismatch_error.md:3:23:3:29
-+ - :0:0:0:0
-# PROBLEMS
->>>>>>> 28123037
 **MISSING METHOD**
 The value before this **+** operator has a type that doesn't have a **plus** method:
 **lambda_annotation_mismatch_error.md:3:23:3:29:**
