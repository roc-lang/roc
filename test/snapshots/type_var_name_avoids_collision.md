# META
~~~ini
description=Type variable names avoid collision with existing identifiers in module
type=file
~~~
# SOURCE
~~~roc
app [main!] { pf: platform "../basic-cli/main.roc" }

# Use 'a' as a local variable name to force type variable generation to skip it
a = 42

# This should get type 'b -> b' since 'a' is taken
identity = |x| x

# Use more names to test the sequence
b = "hello"
c = 3.14
d = True
e = False

# This should get type 'f -> f' since a,b,c,d,e are taken
anotherIdentity = |y| y

# Test with a function that has multiple type variables
# Should get types like 'f, g -> (f, g)' or similar
combine = |first, second| (first, second)

# Use even more names to test wraparound behavior
f = 1
g = 2
h = 3
i = 4
j = 5
k = 6
l = 7
m = 8
n = 9
o = 10
p = 11
q = 12
r = 13
s = 14
t = 15
u = 16
v = 17
w = 18
x = 19
y = 20
z = 21

# This should get type 'aa -> aa' since a-z are taken
yetAnotherIdentity = |arg| arg

# Test that we still avoid collisions even with two-letter names
aa = 100
ab = 200

# This should skip 'aa' and 'ab' and use 'ac -> ac'
finalIdentity = |param| param

main! = |_| {
    # Use some of our functions to avoid unused warnings
    result1 = identity(123)
    result2 = anotherIdentity("test")
    result3 = combine(result1, result2)
    result4 = yetAnotherIdentity(True)
    result5 = finalIdentity(3.14)
    
    # Return something to complete the function
    a + f  # Just use some of our variables
}
~~~
# EXPECTED
UNUSED VARIABLE - type_var_name_avoids_collision.md:59:5:59:12
UNUSED VARIABLE - type_var_name_avoids_collision.md:60:5:60:12
UNUSED VARIABLE - type_var_name_avoids_collision.md:61:5:61:12
# PROBLEMS
**UNUSED VARIABLE**
Variable `result3` is not used anywhere in your code.

If you don't need this variable, prefix it with an underscore like `_result3` to suppress this warning.
The unused variable is declared here:
**type_var_name_avoids_collision.md:59:5:59:12:**
```roc
    result3 = combine(result1, result2)
```
    ^^^^^^^


**UNUSED VARIABLE**
Variable `result4` is not used anywhere in your code.

If you don't need this variable, prefix it with an underscore like `_result4` to suppress this warning.
The unused variable is declared here:
**type_var_name_avoids_collision.md:60:5:60:12:**
```roc
    result4 = yetAnotherIdentity(True)
```
    ^^^^^^^


**UNUSED VARIABLE**
Variable `result5` is not used anywhere in your code.

If you don't need this variable, prefix it with an underscore like `_result5` to suppress this warning.
The unused variable is declared here:
**type_var_name_avoids_collision.md:61:5:61:12:**
```roc
    result5 = finalIdentity(3.14)
```
    ^^^^^^^


# TOKENS
~~~zig
KwApp,OpenSquare,LowerIdent,CloseSquare,OpenCurly,LowerIdent,OpColon,KwPlatform,StringStart,StringPart,StringEnd,CloseCurly,
LowerIdent,OpAssign,Int,
LowerIdent,OpAssign,OpBar,LowerIdent,OpBar,LowerIdent,
LowerIdent,OpAssign,StringStart,StringPart,StringEnd,
LowerIdent,OpAssign,Float,
LowerIdent,OpAssign,UpperIdent,
LowerIdent,OpAssign,UpperIdent,
LowerIdent,OpAssign,OpBar,LowerIdent,OpBar,LowerIdent,
LowerIdent,OpAssign,OpBar,LowerIdent,Comma,LowerIdent,OpBar,OpenRound,LowerIdent,Comma,LowerIdent,CloseRound,
LowerIdent,OpAssign,Int,
LowerIdent,OpAssign,Int,
LowerIdent,OpAssign,Int,
LowerIdent,OpAssign,Int,
LowerIdent,OpAssign,Int,
LowerIdent,OpAssign,Int,
LowerIdent,OpAssign,Int,
LowerIdent,OpAssign,Int,
LowerIdent,OpAssign,Int,
LowerIdent,OpAssign,Int,
LowerIdent,OpAssign,Int,
LowerIdent,OpAssign,Int,
LowerIdent,OpAssign,Int,
LowerIdent,OpAssign,Int,
LowerIdent,OpAssign,Int,
LowerIdent,OpAssign,Int,
LowerIdent,OpAssign,Int,
LowerIdent,OpAssign,Int,
LowerIdent,OpAssign,Int,
LowerIdent,OpAssign,Int,
LowerIdent,OpAssign,Int,
LowerIdent,OpAssign,OpBar,LowerIdent,OpBar,LowerIdent,
LowerIdent,OpAssign,Int,
LowerIdent,OpAssign,Int,
LowerIdent,OpAssign,OpBar,LowerIdent,OpBar,LowerIdent,
LowerIdent,OpAssign,OpBar,Underscore,OpBar,OpenCurly,
LowerIdent,OpAssign,LowerIdent,NoSpaceOpenRound,Int,CloseRound,
LowerIdent,OpAssign,LowerIdent,NoSpaceOpenRound,StringStart,StringPart,StringEnd,CloseRound,
LowerIdent,OpAssign,LowerIdent,NoSpaceOpenRound,LowerIdent,Comma,LowerIdent,CloseRound,
LowerIdent,OpAssign,LowerIdent,NoSpaceOpenRound,UpperIdent,CloseRound,
LowerIdent,OpAssign,LowerIdent,NoSpaceOpenRound,Float,CloseRound,
LowerIdent,OpPlus,LowerIdent,
CloseCurly,
EndOfFile,
~~~
# PARSE
~~~clojure
(file
	(app
		(provides
			(exposed-lower-ident
				(text "main!")))
		(record-field (name "pf")
			(e-string
				(e-string-part (raw "../basic-cli/main.roc"))))
		(packages
			(record-field (name "pf")
				(e-string
					(e-string-part (raw "../basic-cli/main.roc"))))))
	(statements
		(s-decl
			(p-ident (raw "a"))
			(e-int (raw "42")))
		(s-decl
			(p-ident (raw "identity"))
			(e-lambda
				(args
					(p-ident (raw "x")))
				(e-ident (raw "x"))))
		(s-decl
			(p-ident (raw "b"))
			(e-string
				(e-string-part (raw "hello"))))
		(s-decl
			(p-ident (raw "c"))
			(e-frac (raw "3.14")))
		(s-decl
			(p-ident (raw "d"))
			(e-tag (raw "True")))
		(s-decl
			(p-ident (raw "e"))
			(e-tag (raw "False")))
		(s-decl
			(p-ident (raw "anotherIdentity"))
			(e-lambda
				(args
					(p-ident (raw "y")))
				(e-ident (raw "y"))))
		(s-decl
			(p-ident (raw "combine"))
			(e-lambda
				(args
					(p-ident (raw "first"))
					(p-ident (raw "second")))
				(e-tuple
					(e-ident (raw "first"))
					(e-ident (raw "second")))))
		(s-decl
			(p-ident (raw "f"))
			(e-int (raw "1")))
		(s-decl
			(p-ident (raw "g"))
			(e-int (raw "2")))
		(s-decl
			(p-ident (raw "h"))
			(e-int (raw "3")))
		(s-decl
			(p-ident (raw "i"))
			(e-int (raw "4")))
		(s-decl
			(p-ident (raw "j"))
			(e-int (raw "5")))
		(s-decl
			(p-ident (raw "k"))
			(e-int (raw "6")))
		(s-decl
			(p-ident (raw "l"))
			(e-int (raw "7")))
		(s-decl
			(p-ident (raw "m"))
			(e-int (raw "8")))
		(s-decl
			(p-ident (raw "n"))
			(e-int (raw "9")))
		(s-decl
			(p-ident (raw "o"))
			(e-int (raw "10")))
		(s-decl
			(p-ident (raw "p"))
			(e-int (raw "11")))
		(s-decl
			(p-ident (raw "q"))
			(e-int (raw "12")))
		(s-decl
			(p-ident (raw "r"))
			(e-int (raw "13")))
		(s-decl
			(p-ident (raw "s"))
			(e-int (raw "14")))
		(s-decl
			(p-ident (raw "t"))
			(e-int (raw "15")))
		(s-decl
			(p-ident (raw "u"))
			(e-int (raw "16")))
		(s-decl
			(p-ident (raw "v"))
			(e-int (raw "17")))
		(s-decl
			(p-ident (raw "w"))
			(e-int (raw "18")))
		(s-decl
			(p-ident (raw "x"))
			(e-int (raw "19")))
		(s-decl
			(p-ident (raw "y"))
			(e-int (raw "20")))
		(s-decl
			(p-ident (raw "z"))
			(e-int (raw "21")))
		(s-decl
			(p-ident (raw "yetAnotherIdentity"))
			(e-lambda
				(args
					(p-ident (raw "arg")))
				(e-ident (raw "arg"))))
		(s-decl
			(p-ident (raw "aa"))
			(e-int (raw "100")))
		(s-decl
			(p-ident (raw "ab"))
			(e-int (raw "200")))
		(s-decl
			(p-ident (raw "finalIdentity"))
			(e-lambda
				(args
					(p-ident (raw "param")))
				(e-ident (raw "param"))))
		(s-decl
			(p-ident (raw "main!"))
			(e-lambda
				(args
					(p-underscore))
				(e-block
					(statements
						(s-decl
							(p-ident (raw "result1"))
							(e-apply
								(e-ident (raw "identity"))
								(e-int (raw "123"))))
						(s-decl
							(p-ident (raw "result2"))
							(e-apply
								(e-ident (raw "anotherIdentity"))
								(e-string
									(e-string-part (raw "test")))))
						(s-decl
							(p-ident (raw "result3"))
							(e-apply
								(e-ident (raw "combine"))
								(e-ident (raw "result1"))
								(e-ident (raw "result2"))))
						(s-decl
							(p-ident (raw "result4"))
							(e-apply
								(e-ident (raw "yetAnotherIdentity"))
								(e-tag (raw "True"))))
						(s-decl
							(p-ident (raw "result5"))
							(e-apply
								(e-ident (raw "finalIdentity"))
								(e-frac (raw "3.14"))))
						(e-binop (op "+")
							(e-ident (raw "a"))
							(e-ident (raw "f")))))))))
~~~
# FORMATTED
~~~roc
app [main!] { pf: platform "../basic-cli/main.roc" }

# Use 'a' as a local variable name to force type variable generation to skip it
a = 42

# This should get type 'b -> b' since 'a' is taken
identity = |x| x

# Use more names to test the sequence
b = "hello"
c = 3.14
d = True
e = False

# This should get type 'f -> f' since a,b,c,d,e are taken
anotherIdentity = |y| y

# Test with a function that has multiple type variables
# Should get types like 'f, g -> (f, g)' or similar
combine = |first, second| (first, second)

# Use even more names to test wraparound behavior
f = 1
g = 2
h = 3
i = 4
j = 5
k = 6
l = 7
m = 8
n = 9
o = 10
p = 11
q = 12
r = 13
s = 14
t = 15
u = 16
v = 17
w = 18
x = 19
y = 20
z = 21

# This should get type 'aa -> aa' since a-z are taken
yetAnotherIdentity = |arg| arg

# Test that we still avoid collisions even with two-letter names
aa = 100
ab = 200

# This should skip 'aa' and 'ab' and use 'ac -> ac'
finalIdentity = |param| param

main! = |_| {
	# Use some of our functions to avoid unused warnings
	result1 = identity(123)
	result2 = anotherIdentity("test")
	result3 = combine(result1, result2)
	result4 = yetAnotherIdentity(True)
	result5 = finalIdentity(3.14)

	# Return something to complete the function
	a + f # Just use some of our variables
}
~~~
# CANONICALIZE
~~~clojure
(can-ir
	(d-let
		(p-assign (ident "a"))
		(e-num (value "42")))
	(d-let
		(p-assign (ident "identity"))
		(e-lambda
			(args
				(p-assign (ident "x")))
			(e-lookup-local
				(p-assign (ident "x")))))
	(d-let
		(p-assign (ident "b"))
		(e-string
			(e-literal (string "hello"))))
	(d-let
		(p-assign (ident "c"))
		(e-dec-small (numerator "314") (denominator-power-of-ten "2") (value "3.14")))
	(d-let
		(p-assign (ident "d"))
		(e-nominal (nominal "Bool")
			(e-tag (name "True"))))
	(d-let
		(p-assign (ident "e"))
		(e-nominal (nominal "Bool")
			(e-tag (name "False"))))
	(d-let
		(p-assign (ident "anotherIdentity"))
		(e-lambda
			(args
				(p-assign (ident "y")))
			(e-lookup-local
				(p-assign (ident "y")))))
	(d-let
		(p-assign (ident "combine"))
		(e-lambda
			(args
				(p-assign (ident "first"))
				(p-assign (ident "second")))
			(e-tuple
				(elems
					(e-lookup-local
						(p-assign (ident "first")))
					(e-lookup-local
						(p-assign (ident "second")))))))
	(d-let
		(p-assign (ident "f"))
		(e-num (value "1")))
	(d-let
		(p-assign (ident "g"))
		(e-num (value "2")))
	(d-let
		(p-assign (ident "h"))
		(e-num (value "3")))
	(d-let
		(p-assign (ident "i"))
		(e-num (value "4")))
	(d-let
		(p-assign (ident "j"))
		(e-num (value "5")))
	(d-let
		(p-assign (ident "k"))
		(e-num (value "6")))
	(d-let
		(p-assign (ident "l"))
		(e-num (value "7")))
	(d-let
		(p-assign (ident "m"))
		(e-num (value "8")))
	(d-let
		(p-assign (ident "n"))
		(e-num (value "9")))
	(d-let
		(p-assign (ident "o"))
		(e-num (value "10")))
	(d-let
		(p-assign (ident "p"))
		(e-num (value "11")))
	(d-let
		(p-assign (ident "q"))
		(e-num (value "12")))
	(d-let
		(p-assign (ident "r"))
		(e-num (value "13")))
	(d-let
		(p-assign (ident "s"))
		(e-num (value "14")))
	(d-let
		(p-assign (ident "t"))
		(e-num (value "15")))
	(d-let
		(p-assign (ident "u"))
		(e-num (value "16")))
	(d-let
		(p-assign (ident "v"))
		(e-num (value "17")))
	(d-let
		(p-assign (ident "w"))
		(e-num (value "18")))
	(d-let
		(p-assign (ident "x"))
		(e-num (value "19")))
	(d-let
		(p-assign (ident "y"))
		(e-num (value "20")))
	(d-let
		(p-assign (ident "z"))
		(e-num (value "21")))
	(d-let
		(p-assign (ident "yetAnotherIdentity"))
		(e-lambda
			(args
				(p-assign (ident "arg")))
			(e-lookup-local
				(p-assign (ident "arg")))))
	(d-let
		(p-assign (ident "aa"))
		(e-num (value "100")))
	(d-let
		(p-assign (ident "ab"))
		(e-num (value "200")))
	(d-let
		(p-assign (ident "finalIdentity"))
		(e-lambda
			(args
				(p-assign (ident "param")))
			(e-lookup-local
				(p-assign (ident "param")))))
	(d-let
		(p-assign (ident "main!"))
		(e-closure
			(captures
<<<<<<< HEAD
				(capture @46.1-46.19 (ident "yetAnotherIdentity"))
				(capture @23.1-23.2 (ident "f"))
				(capture @4.1-4.2 (ident "a"))
				(capture @53.1-53.14 (ident "finalIdentity"))
				(capture @7.1-7.9 (ident "identity"))
				(capture @16.1-16.16 (ident "anotherIdentity"))
				(capture @20.1-20.8 (ident "combine")))
			(e-lambda @55.9-65.2
=======
				(capture (ident "anotherIdentity"))
				(capture (ident "f"))
				(capture (ident "a"))
				(capture (ident "finalIdentity"))
				(capture (ident "identity"))
				(capture (ident "combine"))
				(capture (ident "yetAnotherIdentity")))
			(e-lambda
>>>>>>> d52fd4cd
				(args
					(p-underscore))
				(e-block
					(s-let
						(p-assign (ident "result1"))
						(e-call
							(e-lookup-local
								(p-assign (ident "identity")))
							(e-num (value "123"))))
					(s-let
						(p-assign (ident "result2"))
						(e-call
							(e-lookup-local
								(p-assign (ident "anotherIdentity")))
							(e-string
								(e-literal (string "test")))))
					(s-let
						(p-assign (ident "result3"))
						(e-call
							(e-lookup-local
								(p-assign (ident "combine")))
							(e-lookup-local
								(p-assign (ident "result1")))
							(e-lookup-local
								(p-assign (ident "result2")))))
					(s-let
						(p-assign (ident "result4"))
						(e-call
							(e-lookup-local
								(p-assign (ident "yetAnotherIdentity")))
							(e-nominal (nominal "Bool")
								(e-tag (name "True")))))
					(s-let
						(p-assign (ident "result5"))
						(e-call
							(e-lookup-local
								(p-assign (ident "finalIdentity")))
							(e-dec-small (numerator "314") (denominator-power-of-ten "2") (value "3.14"))))
					(e-binop (op "add")
						(e-lookup-local
							(p-assign (ident "a")))
						(e-lookup-local
							(p-assign (ident "f")))))))))
~~~
# TYPES
~~~clojure
(inferred-types
	(defs
		(patt (type "Num(_size)"))
		(patt (type "ac -> ac"))
		(patt (type "Str"))
		(patt (type "Num(Frac(_size))"))
		(patt (type "Bool"))
		(patt (type "Bool"))
		(patt (type "ac -> ac"))
		(patt (type "ac, ad -> (ac, ad)"))
		(patt (type "Num(_size)"))
		(patt (type "Num(_size)"))
		(patt (type "Num(_size)"))
		(patt (type "Num(_size)"))
		(patt (type "Num(_size)"))
		(patt (type "Num(_size)"))
		(patt (type "Num(_size)"))
		(patt (type "Num(_size)"))
		(patt (type "Num(_size)"))
		(patt (type "Num(_size)"))
		(patt (type "Num(_size)"))
		(patt (type "Num(_size)"))
		(patt (type "Num(_size)"))
		(patt (type "Num(_size)"))
		(patt (type "Num(_size)"))
		(patt (type "Num(_size)"))
		(patt (type "Num(_size)"))
		(patt (type "Num(_size)"))
		(patt (type "Num(_size)"))
		(patt (type "Num(_size)"))
		(patt (type "Num(_size)"))
		(patt (type "ac -> ac"))
		(patt (type "Num(_size)"))
		(patt (type "Num(_size)"))
		(patt (type "ac -> ac"))
		(patt (type "_arg2 -> Num(_size)")))
	(expressions
		(expr (type "Num(_size)"))
		(expr (type "ac -> ac"))
		(expr (type "Str"))
		(expr (type "Num(Frac(_size))"))
		(expr (type "Bool"))
		(expr (type "Bool"))
		(expr (type "ac -> ac"))
		(expr (type "ac, ad -> (ac, ad)"))
		(expr (type "Num(_size)"))
		(expr (type "Num(_size)"))
		(expr (type "Num(_size)"))
		(expr (type "Num(_size)"))
		(expr (type "Num(_size)"))
		(expr (type "Num(_size)"))
		(expr (type "Num(_size)"))
		(expr (type "Num(_size)"))
		(expr (type "Num(_size)"))
		(expr (type "Num(_size)"))
		(expr (type "Num(_size)"))
		(expr (type "Num(_size)"))
		(expr (type "Num(_size)"))
		(expr (type "Num(_size)"))
		(expr (type "Num(_size)"))
		(expr (type "Num(_size)"))
		(expr (type "Num(_size)"))
		(expr (type "Num(_size)"))
		(expr (type "Num(_size)"))
		(expr (type "Num(_size)"))
		(expr (type "Num(_size)"))
		(expr (type "ac -> ac"))
		(expr (type "Num(_size)"))
		(expr (type "Num(_size)"))
		(expr (type "ac -> ac"))
		(expr (type "_arg2 -> Num(_size)"))))
~~~<|MERGE_RESOLUTION|>--- conflicted
+++ resolved
@@ -531,25 +531,14 @@
 		(p-assign (ident "main!"))
 		(e-closure
 			(captures
-<<<<<<< HEAD
-				(capture @46.1-46.19 (ident "yetAnotherIdentity"))
-				(capture @23.1-23.2 (ident "f"))
-				(capture @4.1-4.2 (ident "a"))
-				(capture @53.1-53.14 (ident "finalIdentity"))
-				(capture @7.1-7.9 (ident "identity"))
-				(capture @16.1-16.16 (ident "anotherIdentity"))
-				(capture @20.1-20.8 (ident "combine")))
-			(e-lambda @55.9-65.2
-=======
-				(capture (ident "anotherIdentity"))
+				(capture (ident "yetAnotherIdentity"))
 				(capture (ident "f"))
 				(capture (ident "a"))
 				(capture (ident "finalIdentity"))
 				(capture (ident "identity"))
-				(capture (ident "combine"))
-				(capture (ident "yetAnotherIdentity")))
+				(capture (ident "anotherIdentity"))
+				(capture (ident "combine")))
 			(e-lambda
->>>>>>> d52fd4cd
 				(args
 					(p-underscore))
 				(e-block
