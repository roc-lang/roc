# META
~~~ini
description=Simple type annotation with where clause
type=snippet
~~~
# SOURCE
~~~roc
convert : a -> b where [a.to_b : a -> b]
convert = |a| a.to_b()
~~~
# EXPECTED
NIL
# PROBLEMS
NIL
# TOKENS
~~~zig
LowerIdent,OpColon,LowerIdent,OpArrow,LowerIdent,KwWhere,OpenSquare,LowerIdent,NoSpaceDotLowerIdent,OpColon,LowerIdent,OpArrow,LowerIdent,CloseSquare,
LowerIdent,OpAssign,OpBar,LowerIdent,OpBar,LowerIdent,NoSpaceDotLowerIdent,NoSpaceOpenRound,CloseRound,
EndOfFile,
~~~
# PARSE
~~~clojure
(file
	(type-module)
	(statements
		(s-type-anno (name "convert")
			(ty-fn
				(ty-var (raw "a"))
				(ty-var (raw "b")))
			(where
				(method (module-of "a") (name "to_b")
					(args
						(ty-var (raw "a")))
					(ty-var (raw "b")))))
		(s-decl
			(p-ident (raw "convert"))
			(e-lambda
				(args
					(p-ident (raw "a")))
				(e-field-access
					(e-ident (raw "a"))
					(e-apply
						(e-ident (raw "to_b"))))))))
~~~
# FORMATTED
~~~roc
NO CHANGE
~~~
# CANONICALIZE
~~~clojure
(can-ir
	(d-let
		(p-assign (ident "convert"))
		(e-lambda
			(args
				(p-assign (ident "a")))
			(e-dot-access (field "to_b")
				(receiver
					(e-lookup-local
						(p-assign (ident "a"))))
				(args)))
		(annotation
			(declared-type
				(ty-fn (effectful false)
					(ty-rigid-var (name "a"))
					(ty-rigid-var (name "b"))))))
	(s-type-anno (name "convert")
		(ty-fn (effectful false)
			(ty-rigid-var (name "a"))
			(ty-rigid-var (name "b")))
		(where
			(method (module-of "a") (ident "to_b")
				(args
					(ty-rigid-var-lookup (ty-rigid-var (name "a"))))
				(ty-rigid-var-lookup (ty-rigid-var (name "b"))))))
	(ext-decl (ident "a.to_b") (kind "value")))
~~~
# TYPES
~~~clojure
(inferred-types
	(defs
<<<<<<< HEAD
		(patt @2.1-2.8 (type "a -> Error")))
	(expressions
		(expr @2.11-2.23 (type "a -> Error"))))
=======
		(patt (type "a -> b")))
	(expressions
		(expr (type "a -> b"))))
>>>>>>> d52fd4cd
~~~<|MERGE_RESOLUTION|>--- conflicted
+++ resolved
@@ -79,13 +79,7 @@
 ~~~clojure
 (inferred-types
 	(defs
-<<<<<<< HEAD
-		(patt @2.1-2.8 (type "a -> Error")))
+		(patt (type "a -> Error")))
 	(expressions
-		(expr @2.11-2.23 (type "a -> Error"))))
-=======
-		(patt (type "a -> b")))
-	(expressions
-		(expr (type "a -> b"))))
->>>>>>> d52fd4cd
+		(expr (type "a -> Error"))))
 ~~~