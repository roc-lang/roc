--- conflicted
+++ resolved
@@ -79,13 +79,7 @@
 ~~~clojure
 (inferred-types
 	(defs
-<<<<<<< HEAD
-		(patt @2.1-2.10 (type "a -> Error")))
+		(patt (type "a -> Error")))
 	(expressions
-		(expr @2.13-2.35 (type "a -> Error"))))
-=======
-		(patt (type "a -> Str")))
-	(expressions
-		(expr (type "a -> Str"))))
->>>>>>> d52fd4cd
+		(expr (type "a -> Error"))))
 ~~~