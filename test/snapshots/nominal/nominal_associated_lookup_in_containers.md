# META
~~~ini
description=Qualified types in type applications (List, Result, etc.)
type=file:Foo.roc
~~~
# SOURCE
~~~roc
Foo := [Whatever].{
    Bar := [A, B, C]
    Error := [Oops, Yikes]
}

items : List(Foo.Bar)
items = [A, B, C]

result : Result(Foo.Bar, Foo.Error)
result = Ok(A)

nested : { bar : Foo.Bar, count : U64 }
nested = { bar: A, count: 1 }
~~~
# EXPECTED
NIL
# PROBLEMS
NIL
# TOKENS
~~~zig
UpperIdent,OpColonEqual,OpenSquare,UpperIdent,CloseSquare,Dot,OpenCurly,
UpperIdent,OpColonEqual,OpenSquare,UpperIdent,Comma,UpperIdent,Comma,UpperIdent,CloseSquare,
UpperIdent,OpColonEqual,OpenSquare,UpperIdent,Comma,UpperIdent,CloseSquare,
CloseCurly,
LowerIdent,OpColon,UpperIdent,NoSpaceOpenRound,UpperIdent,NoSpaceDotUpperIdent,CloseRound,
LowerIdent,OpAssign,OpenSquare,UpperIdent,Comma,UpperIdent,Comma,UpperIdent,CloseSquare,
LowerIdent,OpColon,UpperIdent,NoSpaceOpenRound,UpperIdent,NoSpaceDotUpperIdent,Comma,UpperIdent,NoSpaceDotUpperIdent,CloseRound,
LowerIdent,OpAssign,UpperIdent,NoSpaceOpenRound,UpperIdent,CloseRound,
LowerIdent,OpColon,OpenCurly,LowerIdent,OpColon,UpperIdent,NoSpaceDotUpperIdent,Comma,LowerIdent,OpColon,UpperIdent,CloseCurly,
LowerIdent,OpAssign,OpenCurly,LowerIdent,OpColon,UpperIdent,Comma,LowerIdent,OpColon,Int,CloseCurly,
EndOfFile,
~~~
# PARSE
~~~clojure
(file
	(type-module)
	(statements
		(s-type-decl
			(header (name "Foo")
				(args))
			(ty-tag-union
				(tags
					(ty (name "Whatever"))))
			(associated
				(s-type-decl
					(header (name "Bar")
						(args))
					(ty-tag-union
						(tags
							(ty (name "A"))
							(ty (name "B"))
							(ty (name "C")))))
				(s-type-decl
					(header (name "Error")
						(args))
					(ty-tag-union
						(tags
							(ty (name "Oops"))
							(ty (name "Yikes")))))))
		(s-type-anno (name "items")
			(ty-apply
				(ty (name "List"))
				(ty (name "Foo.Bar"))))
		(s-decl
			(p-ident (raw "items"))
			(e-list
				(e-tag (raw "A"))
				(e-tag (raw "B"))
				(e-tag (raw "C"))))
		(s-type-anno (name "result")
			(ty-apply
				(ty (name "Result"))
				(ty (name "Foo.Bar"))
				(ty (name "Foo.Error"))))
		(s-decl
			(p-ident (raw "result"))
			(e-apply
				(e-tag (raw "Ok"))
				(e-tag (raw "A"))))
		(s-type-anno (name "nested")
			(ty-record
				(anno-record-field (name "bar")
					(ty (name "Foo.Bar")))
				(anno-record-field (name "count")
					(ty (name "U64")))))
		(s-decl
			(p-ident (raw "nested"))
			(e-record
				(field (field "bar")
					(e-tag (raw "A")))
				(field (field "count")
					(e-int (raw "1")))))))
~~~
# FORMATTED
~~~roc
Foo := [Whatever].{
	Bar := [A, B, C]
	Error := [Oops, Yikes]
}

items : List(Foo.Bar)
items = [A, B, C]

result : Result(Foo.Bar, Foo.Error)
result = Ok(A)

nested : { bar : Foo.Bar, count : U64 }
nested = { bar: A, count: 1 }
~~~
# CANONICALIZE
~~~clojure
(can-ir
	(d-let
		(p-assign (ident "items"))
		(e-list
			(elems
				(e-tag (name "A"))
				(e-tag (name "B"))
				(e-tag (name "C"))))
		(annotation
			(declared-type
				(ty-apply (name "List") (builtin)
					(ty-lookup (name "Foo.Bar") (local))))))
	(d-let
<<<<<<< HEAD
		(p-assign @10.1-10.7 (ident "result"))
		(e-tag @10.10-10.15 (name "Ok")
			(args
				(e-tag @10.13-10.14 (name "A"))))
		(annotation @10.1-10.7
			(declared-type
				(ty-apply @9.10-9.36 (name "Result") (external (module-idx "3") (target-node-idx "3"))
					(ty-lookup @9.17-9.24 (name "Foo.Bar") (local))
					(ty-lookup @9.26-9.35 (name "Foo.Error") (local))))))
=======
		(p-assign (ident "result"))
		(e-nominal (nominal "Result")
			(e-tag (name "Ok")
				(args
					(e-tag (name "A")))))
		(annotation
			(declared-type
				(ty-apply (name "Result") (local)
					(ty-lookup (name "Foo.Bar") (local))
					(ty-lookup (name "Foo.Error") (local))))))
>>>>>>> d52fd4cd
	(d-let
		(p-assign (ident "nested"))
		(e-record
			(fields
				(field (name "bar")
					(e-tag (name "A")))
				(field (name "count")
					(e-num (value "1")))))
		(annotation
			(declared-type
				(ty-record
					(field (field "bar")
						(ty-lookup (name "Foo.Bar") (local)))
					(field (field "count")
						(ty-lookup (name "U64") (builtin)))))))
	(s-nominal-decl
		(ty-header (name "Foo"))
		(ty-tag-union
			(ty-tag-name (name "Whatever"))))
	(s-nominal-decl
		(ty-header (name "Foo.Bar"))
		(ty-tag-union
			(ty-tag-name (name "A"))
			(ty-tag-name (name "B"))
			(ty-tag-name (name "C"))))
	(s-nominal-decl
		(ty-header (name "Foo.Error"))
		(ty-tag-union
			(ty-tag-name (name "Oops"))
			(ty-tag-name (name "Yikes")))))
~~~
# TYPES
~~~clojure
(inferred-types
	(defs
<<<<<<< HEAD
		(patt @7.1-7.6 (type "List(Foo.Bar)"))
		(patt @10.1-10.7 (type "Error"))
		(patt @13.1-13.7 (type "{ bar: Foo.Bar, count: Num(Int(Unsigned64)) }")))
=======
		(patt (type "Error"))
		(patt (type "Error"))
		(patt (type "Error")))
>>>>>>> d52fd4cd
	(type_decls
		(nominal (type "Foo")
			(ty-header (name "Foo")))
		(nominal (type "Foo.Bar")
			(ty-header (name "Foo.Bar")))
		(nominal (type "Foo.Error")
			(ty-header (name "Foo.Error"))))
	(expressions
<<<<<<< HEAD
		(expr @7.9-7.18 (type "List(Foo.Bar)"))
		(expr @10.10-10.15 (type "Error"))
		(expr @13.10-13.30 (type "{ bar: Foo.Bar, count: Num(Int(Unsigned64)) }"))))
=======
		(expr (type "Error"))
		(expr (type "Error"))
		(expr (type "Error"))))
>>>>>>> d52fd4cd
~~~<|MERGE_RESOLUTION|>--- conflicted
+++ resolved
@@ -20,9 +20,19 @@
 nested = { bar: A, count: 1 }
 ~~~
 # EXPECTED
-NIL
+UNDECLARED TYPE - nominal_associated_lookup_in_containers.md:9:10:9:16
 # PROBLEMS
-NIL
+**UNDECLARED TYPE**
+The type _Result_ is not declared in this scope.
+
+This type is referenced here:
+**nominal_associated_lookup_in_containers.md:9:10:9:16:**
+```roc
+result : Result(Foo.Bar, Foo.Error)
+```
+         ^^^^^^
+
+
 # TOKENS
 ~~~zig
 UpperIdent,OpColonEqual,OpenSquare,UpperIdent,CloseSquare,Dot,OpenCurly,
@@ -129,28 +139,13 @@
 				(ty-apply (name "List") (builtin)
 					(ty-lookup (name "Foo.Bar") (local))))))
 	(d-let
-<<<<<<< HEAD
-		(p-assign @10.1-10.7 (ident "result"))
-		(e-tag @10.10-10.15 (name "Ok")
+		(p-assign (ident "result"))
+		(e-tag (name "Ok")
 			(args
-				(e-tag @10.13-10.14 (name "A"))))
-		(annotation @10.1-10.7
-			(declared-type
-				(ty-apply @9.10-9.36 (name "Result") (external (module-idx "3") (target-node-idx "3"))
-					(ty-lookup @9.17-9.24 (name "Foo.Bar") (local))
-					(ty-lookup @9.26-9.35 (name "Foo.Error") (local))))))
-=======
-		(p-assign (ident "result"))
-		(e-nominal (nominal "Result")
-			(e-tag (name "Ok")
-				(args
-					(e-tag (name "A")))))
+				(e-tag (name "A"))))
 		(annotation
 			(declared-type
-				(ty-apply (name "Result") (local)
-					(ty-lookup (name "Foo.Bar") (local))
-					(ty-lookup (name "Foo.Error") (local))))))
->>>>>>> d52fd4cd
+				(ty-malformed))))
 	(d-let
 		(p-assign (ident "nested"))
 		(e-record
@@ -186,15 +181,9 @@
 ~~~clojure
 (inferred-types
 	(defs
-<<<<<<< HEAD
-		(patt @7.1-7.6 (type "List(Foo.Bar)"))
-		(patt @10.1-10.7 (type "Error"))
-		(patt @13.1-13.7 (type "{ bar: Foo.Bar, count: Num(Int(Unsigned64)) }")))
-=======
+		(patt (type "List(Foo.Bar)"))
 		(patt (type "Error"))
-		(patt (type "Error"))
-		(patt (type "Error")))
->>>>>>> d52fd4cd
+		(patt (type "{ bar: Foo.Bar, count: Num(Int(Unsigned64)) }")))
 	(type_decls
 		(nominal (type "Foo")
 			(ty-header (name "Foo")))
@@ -203,13 +192,7 @@
 		(nominal (type "Foo.Error")
 			(ty-header (name "Foo.Error"))))
 	(expressions
-<<<<<<< HEAD
-		(expr @7.9-7.18 (type "List(Foo.Bar)"))
-		(expr @10.10-10.15 (type "Error"))
-		(expr @13.10-13.30 (type "{ bar: Foo.Bar, count: Num(Int(Unsigned64)) }"))))
-=======
+		(expr (type "List(Foo.Bar)"))
 		(expr (type "Error"))
-		(expr (type "Error"))
-		(expr (type "Error"))))
->>>>>>> d52fd4cd
+		(expr (type "{ bar: Foo.Bar, count: Num(Int(Unsigned64)) }"))))
 ~~~