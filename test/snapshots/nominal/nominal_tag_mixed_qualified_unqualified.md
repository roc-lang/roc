--- conflicted
+++ resolved
@@ -115,16 +115,9 @@
 									(external-module "Bool")
 									(e-tag (name "False")))))))))
 		(annotation
-<<<<<<< HEAD
-			(declared-type
-				(ty-fn (effectful false)
-					(ty-lookup (name "Color") (local))
-					(ty-lookup (name "Bool") (external-module "Bool"))))))
-=======
 			(ty-fn (effectful false)
 				(ty-lookup (name "Color") (local))
-				(ty-lookup (name "Bool") (external (module-idx "2") (target-node-idx "1"))))))
->>>>>>> 8f3b432b
+				(ty-lookup (name "Bool") (external-module "Bool")))))
 	(s-nominal-decl
 		(ty-header (name "Color"))
 		(ty-tag-union
