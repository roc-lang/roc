--- conflicted
+++ resolved
@@ -189,13 +189,8 @@
 ~~~clojure
 (inferred-types
 	(defs
-<<<<<<< HEAD
-		(patt @7.1-7.5 (type "(Foo.Bar, Foo.Baz)"))
-		(patt @12.1-12.6 (type "Error")))
-=======
-		(patt (type "Error"))
+		(patt (type "(Foo.Bar, Foo.Baz)"))
 		(patt (type "Error")))
->>>>>>> d52fd4cd
 	(type_decls
 		(nominal (type "Foo")
 			(ty-header (name "Foo")))
@@ -206,11 +201,6 @@
 		(alias (type "Box")
 			(ty-header (name "Box"))))
 	(expressions
-<<<<<<< HEAD
-		(expr @7.8-7.14 (type "(Foo.Bar, Foo.Baz)"))
-		(expr @12.9-12.15 (type "Error"))))
-=======
-		(expr (type "Error"))
+		(expr (type "(Foo.Bar, Foo.Baz)"))
 		(expr (type "Error"))))
->>>>>>> d52fd4cd
 ~~~