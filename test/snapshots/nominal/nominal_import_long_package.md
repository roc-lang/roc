# META
~~~ini
description=Example of importing a nominal tag union from a module within a package, and renaming it using `as`
type=snippet
~~~
# SOURCE
~~~roc
import design.Styles.Color exposing [Encoder as CE]

red : CE
red = ... # not implemented
~~~
# EXPECTED
PARSE ERROR - nominal_import_long_package.md:1:21:1:27
PARSE ERROR - nominal_import_long_package.md:1:28:1:36
PARSE ERROR - nominal_import_long_package.md:1:37:1:38
PARSE ERROR - nominal_import_long_package.md:1:46:1:48
PARSE ERROR - nominal_import_long_package.md:1:51:1:52
MODULE NOT FOUND - nominal_import_long_package.md:1:1:1:21
UNDECLARED TYPE - nominal_import_long_package.md:3:7:3:9
# PROBLEMS
**PARSE ERROR**
A parsing error occurred: `statement_unexpected_token`
This is an unexpected parsing error. Please check your syntax.

**nominal_import_long_package.md:1:21:1:27:**
```roc
import design.Styles.Color exposing [Encoder as CE]
```
                    ^^^^^^


**PARSE ERROR**
A parsing error occurred: `statement_unexpected_token`
This is an unexpected parsing error. Please check your syntax.

**nominal_import_long_package.md:1:28:1:36:**
```roc
import design.Styles.Color exposing [Encoder as CE]
```
                           ^^^^^^^^


**PARSE ERROR**
A parsing error occurred: `statement_unexpected_token`
This is an unexpected parsing error. Please check your syntax.

**nominal_import_long_package.md:1:37:1:38:**
```roc
import design.Styles.Color exposing [Encoder as CE]
```
                                    ^


**PARSE ERROR**
Type applications require parentheses around their type arguments.

I found a type followed by what looks like a type argument, but they need to be connected with parentheses.

Instead of:
    **List U8**

Use:
    **List(U8)**

Other valid examples:
    `Dict(Str, Num)`
    `Result(a, Str)`
    `Maybe(List(U64))`

**nominal_import_long_package.md:1:46:1:48:**
```roc
import design.Styles.Color exposing [Encoder as CE]
```
                                             ^^


**PARSE ERROR**
Type applications require parentheses around their type arguments.

I found a type followed by what looks like a type argument, but they need to be connected with parentheses.

Instead of:
    **List U8**

Use:
    **List(U8)**

Other valid examples:
    `Dict(Str, Num)`
    `Result(a, Str)`
    `Maybe(List(U64))`

**nominal_import_long_package.md:1:51:1:52:**
```roc
import design.Styles.Color exposing [Encoder as CE]
```
                                                  ^


**MODULE NOT FOUND**
The module `design.Styles` was not found in this Roc project.

You're attempting to use this module here:
**nominal_import_long_package.md:1:1:1:21:**
```roc
import design.Styles.Color exposing [Encoder as CE]
```
^^^^^^^^^^^^^^^^^^^^


**UNDECLARED TYPE**
The type _CE_ is not declared in this scope.

This type is referenced here:
**nominal_import_long_package.md:3:7:3:9:**
```roc
red : CE
```
      ^^


# TOKENS
~~~zig
KwImport,LowerIdent,NoSpaceDotUpperIdent,NoSpaceDotUpperIdent,KwExposing,OpenSquare,UpperIdent,KwAs,UpperIdent,CloseSquare,
LowerIdent,OpColon,UpperIdent,
LowerIdent,OpAssign,TripleDot,
EndOfFile,
~~~
# PARSE
~~~clojure
(file
	(type-module)
	(statements
		(s-import (raw "design.Styles"))
		(s-malformed (tag "statement_unexpected_token"))
		(s-malformed (tag "statement_unexpected_token"))
		(s-malformed (tag "statement_unexpected_token"))
		(s-malformed (tag "expected_colon_after_type_annotation"))
		(s-malformed (tag "expected_colon_after_type_annotation"))
		(s-type-anno (name "red")
			(ty (name "CE")))
		(s-decl
			(p-ident (raw "red"))
			(e-ellipsis))))
~~~
# FORMATTED
~~~roc
import design.Styles


red : CE
red = ... # not implemented
~~~
# CANONICALIZE
~~~clojure
(can-ir
	(d-let
		(p-assign (ident "red"))
		(e-not-implemented)
		(annotation
			(declared-type
<<<<<<< HEAD
				(ty-malformed @3.7-3.9))))
	(s-import @1.1-1.21 (module "design.Styles")
=======
				(ty-malformed))))
	(s-import (module "design.Styles") (qualifier "design")
>>>>>>> d52fd4cd
		(exposes)))
~~~
# TYPES
~~~clojure
(inferred-types
	(defs
		(patt (type "Error")))
	(expressions
		(expr (type "Error"))))
~~~<|MERGE_RESOLUTION|>--- conflicted
+++ resolved
@@ -160,13 +160,8 @@
 		(e-not-implemented)
 		(annotation
 			(declared-type
-<<<<<<< HEAD
-				(ty-malformed @3.7-3.9))))
-	(s-import @1.1-1.21 (module "design.Styles")
-=======
 				(ty-malformed))))
-	(s-import (module "design.Styles") (qualifier "design")
->>>>>>> d52fd4cd
+	(s-import (module "design.Styles")
 		(exposes)))
 ~~~
 # TYPES
