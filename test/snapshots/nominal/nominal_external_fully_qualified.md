# META
~~~ini
description=Example of external nominal tag union fully qualified name
type=snippet
~~~
# SOURCE
~~~roc
import MyResultModule

handleResult : MyResultModule.MyResultType(Str, I32) -> Str
handleResult = |result| {
    match result {
        MyResultModule.MyResultType.Ok(value) => value
        MyResultModule.MyResultType.Err(code) => "Error: $(code.toStr())"
    }
}
~~~
# EXPECTED
MODULE NOT FOUND - nominal_external_fully_qualified.md:1:1:1:22
TYPE NOT EXPOSED - nominal_external_fully_qualified.md:3:30:3:43
UNDECLARED TYPE - nominal_external_fully_qualified.md:6:23:6:36
UNDECLARED TYPE - nominal_external_fully_qualified.md:7:23:7:36
UNUSED VARIABLE - nominal_external_fully_qualified.md:7:41:7:45
# PROBLEMS
**MODULE NOT FOUND**
The module `MyResultModule` was not found in this Roc project.

You're attempting to use this module here:
**nominal_external_fully_qualified.md:1:1:1:22:**
```roc
import MyResultModule
```
^^^^^^^^^^^^^^^^^^^^^


**TYPE NOT EXPOSED**
The type `MyResultType` is not an exposed by the module `MyResultModule`.

You're attempting to use this type here:
**nominal_external_fully_qualified.md:3:30:3:43:**
```roc
handleResult : MyResultModule.MyResultType(Str, I32) -> Str
```
                             ^^^^^^^^^^^^^


**UNDECLARED TYPE**
The type _MyResultModule.MyResultType_ is not declared in this scope.

This type is referenced here:
**nominal_external_fully_qualified.md:6:23:6:36:**
```roc
        MyResultModule.MyResultType.Ok(value) => value
```
                      ^^^^^^^^^^^^^


**UNDECLARED TYPE**
The type _MyResultModule.MyResultType_ is not declared in this scope.

This type is referenced here:
**nominal_external_fully_qualified.md:7:23:7:36:**
```roc
        MyResultModule.MyResultType.Err(code) => "Error: $(code.toStr())"
```
                      ^^^^^^^^^^^^^


**UNUSED VARIABLE**
Variable `code` is not used anywhere in your code.

If you don't need this variable, prefix it with an underscore like `_code` to suppress this warning.
The unused variable is declared here:
**nominal_external_fully_qualified.md:7:41:7:45:**
```roc
        MyResultModule.MyResultType.Err(code) => "Error: $(code.toStr())"
```
                                        ^^^^


# TOKENS
~~~zig
KwImport,UpperIdent,
LowerIdent,OpColon,UpperIdent,NoSpaceDotUpperIdent,NoSpaceOpenRound,UpperIdent,Comma,UpperIdent,CloseRound,OpArrow,UpperIdent,
LowerIdent,OpAssign,OpBar,LowerIdent,OpBar,OpenCurly,
KwMatch,LowerIdent,OpenCurly,
UpperIdent,NoSpaceDotUpperIdent,NoSpaceDotUpperIdent,NoSpaceOpenRound,LowerIdent,CloseRound,OpFatArrow,LowerIdent,
UpperIdent,NoSpaceDotUpperIdent,NoSpaceDotUpperIdent,NoSpaceOpenRound,LowerIdent,CloseRound,OpFatArrow,StringStart,StringPart,StringEnd,
CloseCurly,
CloseCurly,
EndOfFile,
~~~
# PARSE
~~~clojure
(file
	(type-module)
	(statements
		(s-import (raw "MyResultModule"))
		(s-type-anno (name "handleResult")
			(ty-fn
				(ty-apply
					(ty (name "MyResultModule.MyResultType"))
					(ty (name "Str"))
					(ty (name "I32")))
				(ty (name "Str"))))
		(s-decl
			(p-ident (raw "handleResult"))
			(e-lambda
				(args
					(p-ident (raw "result")))
				(e-block
					(statements
						(e-match
							(e-ident (raw "result"))
							(branches
								(branch
									(p-tag (raw ".Ok")
										(p-ident (raw "value")))
									(e-ident (raw "value")))
								(branch
									(p-tag (raw ".Err")
										(p-ident (raw "code")))
									(e-string
										(e-string-part (raw "Error: $(code.toStr())"))))))))))))
~~~
# FORMATTED
~~~roc
import MyResultModule

handleResult : MyResultModule.MyResultType(Str, I32) -> Str
handleResult = |result| {
	match result {
		MyResultModule.MyResultType.Ok(value) => value
		MyResultModule.MyResultType.Err(code) => "Error: $(code.toStr())"
	}
}
~~~
# CANONICALIZE
~~~clojure
(can-ir
	(d-let
		(p-assign (ident "handleResult"))
		(e-closure
			(captures
				(capture (ident "value")))
			(e-lambda
				(args
					(p-assign (ident "result")))
				(e-block
					(e-match
						(match
							(cond
								(e-lookup-local
									(p-assign (ident "result"))))
							(branches
								(branch
									(patterns
										(pattern (degenerate false)
											(p-runtime-error (tag "undeclared_type"))))
									(value
										(e-lookup-local
											(p-assign (ident "value")))))
								(branch
									(patterns
										(pattern (degenerate false)
											(p-runtime-error (tag "undeclared_type"))))
									(value
										(e-string
											(e-literal (string "Error: $(code.toStr())")))))))))))
		(annotation
<<<<<<< HEAD
			(declared-type
				(ty-fn (effectful false)
					(ty-malformed)
					(ty-lookup (name "Str") (builtin))))))
=======
			(ty-fn (effectful false)
				(ty-apply (name "MyResultType") (external-module "MyResultModule")
					(ty-lookup (name "Str") (builtin))
					(ty-lookup (name "I32") (builtin)))
				(ty-lookup (name "Str") (builtin)))))
>>>>>>> a16d26b5
	(s-import (module "MyResultModule")
		(exposes)))
~~~
# TYPES
~~~clojure
(inferred-types
	(defs
		(patt (type "Error -> Error")))
	(expressions
		(expr (type "Error -> Error"))))
~~~<|MERGE_RESOLUTION|>--- conflicted
+++ resolved
@@ -168,18 +168,9 @@
 										(e-string
 											(e-literal (string "Error: $(code.toStr())")))))))))))
 		(annotation
-<<<<<<< HEAD
-			(declared-type
-				(ty-fn (effectful false)
-					(ty-malformed)
-					(ty-lookup (name "Str") (builtin))))))
-=======
 			(ty-fn (effectful false)
-				(ty-apply (name "MyResultType") (external-module "MyResultModule")
-					(ty-lookup (name "Str") (builtin))
-					(ty-lookup (name "I32") (builtin)))
+				(ty-malformed)
 				(ty-lookup (name "Str") (builtin)))))
->>>>>>> a16d26b5
 	(s-import (module "MyResultModule")
 		(exposes)))
 ~~~
