# META
~~~ini
description=Example of external nominal tag union fully qualified name
type=snippet
~~~
# SOURCE
~~~roc
import MyResultModule

handleResult : MyResultModule.MyResultType(Str, I32) -> Str
handleResult = |result| {
    match result {
        MyResultModule.MyResultType.Ok(value) => value
        MyResultModule.MyResultType.Err(code) => "Error: $(code.toStr())"
    }
}
~~~
# EXPECTED
MODULE NOT FOUND - nominal_external_fully_qualified.md:1:1:1:22
UNUSED VARIABLE - nominal_external_fully_qualified.md:7:41:7:45
# PROBLEMS
**MODULE NOT FOUND**
The module `MyResultModule` was not found in this Roc project.

You're attempting to use this module here:
**nominal_external_fully_qualified.md:1:1:1:22:**
```roc
import MyResultModule
```
^^^^^^^^^^^^^^^^^^^^^


**UNUSED VARIABLE**
Variable `code` is not used anywhere in your code.

If you don't need this variable, prefix it with an underscore like `_code` to suppress this warning.
The unused variable is declared here:
**nominal_external_fully_qualified.md:7:41:7:45:**
```roc
        MyResultModule.MyResultType.Err(code) => "Error: $(code.toStr())"
```
                                        ^^^^


# TOKENS
~~~zig
KwImport,UpperIdent,
LowerIdent,OpColon,UpperIdent,NoSpaceDotUpperIdent,NoSpaceOpenRound,UpperIdent,Comma,UpperIdent,CloseRound,OpArrow,UpperIdent,
LowerIdent,OpAssign,OpBar,LowerIdent,OpBar,OpenCurly,
KwMatch,LowerIdent,OpenCurly,
UpperIdent,NoSpaceDotUpperIdent,NoSpaceDotUpperIdent,NoSpaceOpenRound,LowerIdent,CloseRound,OpFatArrow,LowerIdent,
UpperIdent,NoSpaceDotUpperIdent,NoSpaceDotUpperIdent,NoSpaceOpenRound,LowerIdent,CloseRound,OpFatArrow,StringStart,StringPart,StringEnd,
CloseCurly,
CloseCurly,
EndOfFile,
~~~
# PARSE
~~~clojure
(file
	(type-module)
	(statements
		(s-import (raw "MyResultModule"))
		(s-type-anno (name "handleResult")
			(ty-fn
				(ty-apply
					(ty (name "MyResultModule.MyResultType"))
					(ty (name "Str"))
					(ty (name "I32")))
				(ty (name "Str"))))
		(s-decl
			(p-ident (raw "handleResult"))
			(e-lambda
				(args
					(p-ident (raw "result")))
				(e-block
					(statements
						(e-match
							(e-ident (raw "result"))
							(branches
								(branch
									(p-tag (raw ".Ok")
										(p-ident (raw "value")))
									(e-ident (raw "value")))
								(branch
									(p-tag (raw ".Err")
										(p-ident (raw "code")))
									(e-string
										(e-string-part (raw "Error: $(code.toStr())"))))))))))))
~~~
# FORMATTED
~~~roc
import MyResultModule

handleResult : MyResultModule.MyResultType(Str, I32) -> Str
handleResult = |result| {
	match result {
		MyResultModule.MyResultType.Ok(value) => value
		MyResultModule.MyResultType.Err(code) => "Error: $(code.toStr())"
	}
}
~~~
# CANONICALIZE
~~~clojure
(can-ir
	(d-let
		(p-assign (ident "handleResult"))
		(e-closure
			(captures
				(capture (ident "value")))
			(e-lambda
				(args
					(p-assign (ident "result")))
				(e-block
					(e-match
						(match
							(cond
								(e-lookup-local
									(p-assign (ident "result"))))
							(branches
								(branch
									(patterns
										(pattern (degenerate false)
<<<<<<< HEAD
											(p-nominal-external @6.9-6.46 (module-idx "4") (target-node-idx "0")
												(p-applied-tag @6.9-6.46))))
=======
											(p-nominal-external (module-idx "2") (target-node-idx "0")
												(p-applied-tag))))
>>>>>>> d52fd4cd
									(value
										(e-lookup-local
											(p-assign (ident "value")))))
								(branch
									(patterns
										(pattern (degenerate false)
<<<<<<< HEAD
											(p-nominal-external @7.9-7.46 (module-idx "4") (target-node-idx "0")
												(p-applied-tag @7.9-7.46))))
=======
											(p-nominal-external (module-idx "2") (target-node-idx "0")
												(p-applied-tag))))
>>>>>>> d52fd4cd
									(value
										(e-string
											(e-literal (string "Error: $(code.toStr())")))))))))))
		(annotation
			(declared-type
<<<<<<< HEAD
				(ty-fn @3.16-3.60 (effectful false)
					(ty-apply @3.16-3.53 (name "MyResultType") (external (module-idx "4") (target-node-idx "0"))
						(ty-lookup @3.44-3.47 (name "Str") (builtin))
						(ty-lookup @3.49-3.52 (name "I32") (builtin)))
					(ty-lookup @3.57-3.60 (name "Str") (builtin))))))
	(s-import @1.1-1.22 (module "MyResultModule")
=======
				(ty-fn (effectful false)
					(ty-apply (name "MyResultType") (external (module-idx "2") (target-node-idx "0"))
						(ty-lookup (name "Str") (builtin))
						(ty-lookup (name "I32") (builtin)))
					(ty-lookup (name "Str") (builtin))))))
	(s-import (module "MyResultModule")
>>>>>>> d52fd4cd
		(exposes)))
~~~
# TYPES
~~~clojure
(inferred-types
	(defs
		(patt (type "Error -> Str")))
	(expressions
		(expr (type "Error -> Str"))))
~~~<|MERGE_RESOLUTION|>--- conflicted
+++ resolved
@@ -120,46 +120,27 @@
 								(branch
 									(patterns
 										(pattern (degenerate false)
-<<<<<<< HEAD
-											(p-nominal-external @6.9-6.46 (module-idx "4") (target-node-idx "0")
-												(p-applied-tag @6.9-6.46))))
-=======
 											(p-nominal-external (module-idx "2") (target-node-idx "0")
 												(p-applied-tag))))
->>>>>>> d52fd4cd
 									(value
 										(e-lookup-local
 											(p-assign (ident "value")))))
 								(branch
 									(patterns
 										(pattern (degenerate false)
-<<<<<<< HEAD
-											(p-nominal-external @7.9-7.46 (module-idx "4") (target-node-idx "0")
-												(p-applied-tag @7.9-7.46))))
-=======
 											(p-nominal-external (module-idx "2") (target-node-idx "0")
 												(p-applied-tag))))
->>>>>>> d52fd4cd
 									(value
 										(e-string
 											(e-literal (string "Error: $(code.toStr())")))))))))))
 		(annotation
 			(declared-type
-<<<<<<< HEAD
-				(ty-fn @3.16-3.60 (effectful false)
-					(ty-apply @3.16-3.53 (name "MyResultType") (external (module-idx "4") (target-node-idx "0"))
-						(ty-lookup @3.44-3.47 (name "Str") (builtin))
-						(ty-lookup @3.49-3.52 (name "I32") (builtin)))
-					(ty-lookup @3.57-3.60 (name "Str") (builtin))))))
-	(s-import @1.1-1.22 (module "MyResultModule")
-=======
 				(ty-fn (effectful false)
 					(ty-apply (name "MyResultType") (external (module-idx "2") (target-node-idx "0"))
 						(ty-lookup (name "Str") (builtin))
 						(ty-lookup (name "I32") (builtin)))
 					(ty-lookup (name "Str") (builtin))))))
 	(s-import (module "MyResultModule")
->>>>>>> d52fd4cd
 		(exposes)))
 ~~~
 # TYPES
