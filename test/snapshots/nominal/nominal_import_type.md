# META
~~~ini
description=Example of importing a nominal tag union from another module
type=snippet
~~~
# SOURCE
~~~roc
import Color

red : Color.RGB
red = Color.RGB.Red
~~~
# EXPECTED
MODULE NOT FOUND - nominal_import_type.md:1:1:1:13
TYPE NOT EXPOSED - nominal_import_type.md:3:12:3:16
UNDECLARED TYPE - nominal_import_type.md:4:12:4:16
# PROBLEMS
**MODULE NOT FOUND**
The module `Color` was not found in this Roc project.

You're attempting to use this module here:
**nominal_import_type.md:1:1:1:13:**
```roc
import Color
```
^^^^^^^^^^^^


**TYPE NOT EXPOSED**
The type `RGB` is not an exposed by the module `Color`.

You're attempting to use this type here:
**nominal_import_type.md:3:12:3:16:**
```roc
red : Color.RGB
```
           ^^^^


**UNDECLARED TYPE**
The type _Color.RGB_ is not declared in this scope.

This type is referenced here:
**nominal_import_type.md:4:12:4:16:**
```roc
red = Color.RGB.Red
```
           ^^^^


# TOKENS
~~~zig
KwImport,UpperIdent,
LowerIdent,OpColon,UpperIdent,NoSpaceDotUpperIdent,
LowerIdent,OpAssign,UpperIdent,NoSpaceDotUpperIdent,NoSpaceDotUpperIdent,
EndOfFile,
~~~
# PARSE
~~~clojure
(file
	(type-module)
	(statements
		(s-import (raw "Color"))
		(s-type-anno (name "red")
			(ty (name "Color.RGB")))
		(s-decl
			(p-ident (raw "red"))
			(e-tag (raw "Color.RGB.Red")))))
~~~
# FORMATTED
~~~roc
NO CHANGE
~~~
# CANONICALIZE
~~~clojure
(can-ir
	(d-let
		(p-assign (ident "red"))
		(e-runtime-error (tag "undeclared_type"))
		(annotation
<<<<<<< HEAD
			(declared-type
				(ty-malformed))))
=======
			(ty-lookup (name "RGB") (external-module "Color"))))
>>>>>>> a16d26b5
	(s-import (module "Color")
		(exposes)))
~~~
# TYPES
~~~clojure
(inferred-types
	(defs
		(patt (type "Error")))
	(expressions
		(expr (type "Error"))))
~~~<|MERGE_RESOLUTION|>--- conflicted
+++ resolved
@@ -78,12 +78,7 @@
 		(p-assign (ident "red"))
 		(e-runtime-error (tag "undeclared_type"))
 		(annotation
-<<<<<<< HEAD
-			(declared-type
-				(ty-malformed))))
-=======
-			(ty-lookup (name "RGB") (external-module "Color"))))
->>>>>>> a16d26b5
+			(ty-malformed)))
 	(s-import (module "Color")
 		(exposes)))
 ~~~
