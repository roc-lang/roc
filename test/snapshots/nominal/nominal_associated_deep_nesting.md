# META
~~~ini
description=Very deep nesting of associated items (4 levels)
type=file:Foo.roc
~~~
# SOURCE
~~~roc
Foo := [Whatever].{
    Level1 := [A].{
        Level2 := [B].{
            Level3 := [C].{
                value = 42
            }
        }
    }
}

deepValue : U64
deepValue = Foo.Level1.Level2.Level3.value

deepType : Foo.Level1.Level2.Level3
deepType = C
~~~
# EXPECTED
NIL
# PROBLEMS
NIL
# TOKENS
~~~zig
UpperIdent,OpColonEqual,OpenSquare,UpperIdent,CloseSquare,Dot,OpenCurly,
UpperIdent,OpColonEqual,OpenSquare,UpperIdent,CloseSquare,Dot,OpenCurly,
UpperIdent,OpColonEqual,OpenSquare,UpperIdent,CloseSquare,Dot,OpenCurly,
UpperIdent,OpColonEqual,OpenSquare,UpperIdent,CloseSquare,Dot,OpenCurly,
LowerIdent,OpAssign,Int,
CloseCurly,
CloseCurly,
CloseCurly,
CloseCurly,
LowerIdent,OpColon,UpperIdent,
LowerIdent,OpAssign,UpperIdent,NoSpaceDotUpperIdent,NoSpaceDotUpperIdent,NoSpaceDotUpperIdent,NoSpaceDotLowerIdent,
LowerIdent,OpColon,UpperIdent,NoSpaceDotUpperIdent,NoSpaceDotUpperIdent,NoSpaceDotUpperIdent,
LowerIdent,OpAssign,UpperIdent,
EndOfFile,
~~~
# PARSE
~~~clojure
(file
	(type-module)
	(statements
		(s-type-decl
			(header (name "Foo")
				(args))
			(ty-tag-union
				(tags
					(ty (name "Whatever"))))
			(associated
				(s-type-decl
					(header (name "Level1")
						(args))
					(ty-tag-union
						(tags
							(ty (name "A"))))
					(associated
						(s-type-decl
							(header (name "Level2")
								(args))
							(ty-tag-union
								(tags
									(ty (name "B"))))
							(associated
								(s-type-decl
									(header (name "Level3")
										(args))
									(ty-tag-union
										(tags
											(ty (name "C"))))
									(associated
										(s-decl
											(p-ident (raw "value"))
											(e-int (raw "42")))))))))))
		(s-type-anno (name "deepValue")
			(ty (name "U64")))
		(s-decl
			(p-ident (raw "deepValue"))
			(e-ident (raw "Foo.Level1.Level2.Level3.value")))
		(s-type-anno (name "deepType")
			(ty (name "Foo.Level1.Level2.Level3")))
		(s-decl
			(p-ident (raw "deepType"))
			(e-tag (raw "C")))))
~~~
# FORMATTED
~~~roc
Foo := [Whatever].{
	Level1 := [A].{
		Level2 := [B].{
			Level3 := [C].{
				value = 42
			}
		}
	}
}

deepValue : U64
deepValue = Foo.Level1.Level2.Level3.value

deepType : Foo.Level1.Level2.Level3
deepType = C
~~~
# CANONICALIZE
~~~clojure
(can-ir
	(d-let
		(p-assign (ident "deepValue"))
		(e-lookup-local
			(p-assign (ident "Foo.Level1.Level2.Level3.value")))
		(annotation
			(declared-type
				(ty-lookup (name "U64") (builtin)))))
	(d-let
		(p-assign (ident "deepType"))
		(e-tag (name "C"))
		(annotation
			(declared-type
				(ty-lookup (name "Foo.Level1.Level2.Level3") (local)))))
	(d-let
		(p-assign (ident "Foo.Level1.Level2.Level3.value"))
		(e-num (value "42")))
	(s-nominal-decl
		(ty-header (name "Foo"))
		(ty-tag-union
			(ty-tag-name (name "Whatever"))))
	(s-nominal-decl
		(ty-header (name "Foo.Level1"))
		(ty-tag-union
			(ty-tag-name (name "A"))))
	(s-nominal-decl
		(ty-header (name "Foo.Level1.Level2"))
		(ty-tag-union
			(ty-tag-name (name "B"))))
	(s-nominal-decl
		(ty-header (name "Foo.Level1.Level2.Level3"))
		(ty-tag-union
			(ty-tag-name (name "C")))))
~~~
# TYPES
~~~clojure
(inferred-types
	(defs
<<<<<<< HEAD
		(patt @12.1-12.10 (type "Num(_size)"))
		(patt @15.1-15.9 (type "Foo.Level1.Level2.Level3"))
		(patt @5.17-5.27 (type "Num(_size)")))
=======
		(patt (type "Num(_size)"))
		(patt (type "Error"))
		(patt (type "Num(_size)")))
>>>>>>> d52fd4cd
	(type_decls
		(nominal (type "Foo")
			(ty-header (name "Foo")))
		(nominal (type "Foo.Level1")
			(ty-header (name "Foo.Level1")))
		(nominal (type "Foo.Level1.Level2")
			(ty-header (name "Foo.Level1.Level2")))
		(nominal (type "Foo.Level1.Level2.Level3")
			(ty-header (name "Foo.Level1.Level2.Level3"))))
	(expressions
<<<<<<< HEAD
		(expr @12.13-12.43 (type "Num(_size)"))
		(expr @15.12-15.13 (type "Foo.Level1.Level2.Level3"))
		(expr @5.25-5.27 (type "Num(_size)"))))
=======
		(expr (type "Num(_size)"))
		(expr (type "Error"))
		(expr (type "Num(_size)"))))
>>>>>>> d52fd4cd
~~~<|MERGE_RESOLUTION|>--- conflicted
+++ resolved
@@ -147,15 +147,9 @@
 ~~~clojure
 (inferred-types
 	(defs
-<<<<<<< HEAD
-		(patt @12.1-12.10 (type "Num(_size)"))
-		(patt @15.1-15.9 (type "Foo.Level1.Level2.Level3"))
-		(patt @5.17-5.27 (type "Num(_size)")))
-=======
 		(patt (type "Num(_size)"))
-		(patt (type "Error"))
+		(patt (type "Foo.Level1.Level2.Level3"))
 		(patt (type "Num(_size)")))
->>>>>>> d52fd4cd
 	(type_decls
 		(nominal (type "Foo")
 			(ty-header (name "Foo")))
@@ -166,13 +160,7 @@
 		(nominal (type "Foo.Level1.Level2.Level3")
 			(ty-header (name "Foo.Level1.Level2.Level3"))))
 	(expressions
-<<<<<<< HEAD
-		(expr @12.13-12.43 (type "Num(_size)"))
-		(expr @15.12-15.13 (type "Foo.Level1.Level2.Level3"))
-		(expr @5.25-5.27 (type "Num(_size)"))))
-=======
 		(expr (type "Num(_size)"))
-		(expr (type "Error"))
+		(expr (type "Foo.Level1.Level2.Level3"))
 		(expr (type "Num(_size)"))))
->>>>>>> d52fd4cd
 ~~~