# META
~~~ini
description=Qualified names should be checked locally before treating as module references
type=file
~~~
# SOURCE
~~~roc
Foo := [Whatever].{
    Bar := [Something]
}

# This should resolve to the local Foo.Bar, not try to import from a Foo module
useBar : Foo.Bar
useBar = Something
~~~
# EXPECTED
TYPE MODULE MISSING MATCHING TYPE - nominal_associated_vs_module.md:1:1:7:19
# PROBLEMS
**TYPE MODULE MISSING MATCHING TYPE**
Type modules must have a type declaration matching the module name.

This file is named `nominal_associated_vs_module`.roc, but no top-level type declaration named `nominal_associated_vs_module` was found.

Add either:
`nominal_associated_vs_module := ...` (nominal type)
or:
`nominal_associated_vs_module : ...` (type alias)
**nominal_associated_vs_module.md:1:1:7:19:**
```roc
Foo := [Whatever].{
    Bar := [Something]
}

# This should resolve to the local Foo.Bar, not try to import from a Foo module
useBar : Foo.Bar
useBar = Something
```


# TOKENS
~~~zig
UpperIdent,OpColonEqual,OpenSquare,UpperIdent,CloseSquare,Dot,OpenCurly,
UpperIdent,OpColonEqual,OpenSquare,UpperIdent,CloseSquare,
CloseCurly,
LowerIdent,OpColon,UpperIdent,NoSpaceDotUpperIdent,
LowerIdent,OpAssign,UpperIdent,
EndOfFile,
~~~
# PARSE
~~~clojure
(file
	(type-module)
	(statements
		(s-type-decl
			(header (name "Foo")
				(args))
			(ty-tag-union
				(tags
					(ty (name "Whatever"))))
			(associated
				(s-type-decl
					(header (name "Bar")
						(args))
					(ty-tag-union
						(tags
							(ty (name "Something")))))))
		(s-type-anno (name "useBar")
			(ty (name "Foo.Bar")))
		(s-decl
			(p-ident (raw "useBar"))
			(e-tag (raw "Something")))))
~~~
# FORMATTED
~~~roc
Foo := [Whatever].{
	Bar := [Something]
}

# This should resolve to the local Foo.Bar, not try to import from a Foo module
useBar : Foo.Bar
useBar = Something
~~~
# CANONICALIZE
~~~clojure
(can-ir
	(d-let
		(p-assign (ident "useBar"))
		(e-tag (name "Something"))
		(annotation
			(declared-type
				(ty-lookup (name "Foo.Bar") (local)))))
	(s-nominal-decl
		(ty-header (name "Foo"))
		(ty-tag-union
			(ty-tag-name (name "Whatever"))))
	(s-nominal-decl
		(ty-header (name "Foo.Bar"))
		(ty-tag-union
			(ty-tag-name (name "Something")))))
~~~
# TYPES
~~~clojure
(inferred-types
	(defs
<<<<<<< HEAD
		(patt @7.1-7.7 (type "Foo.Bar")))
=======
		(patt (type "Error")))
>>>>>>> d52fd4cd
	(type_decls
		(nominal (type "Foo")
			(ty-header (name "Foo")))
		(nominal (type "Foo.Bar")
			(ty-header (name "Foo.Bar"))))
	(expressions
<<<<<<< HEAD
		(expr @7.10-7.19 (type "Foo.Bar"))))
=======
		(expr (type "Error"))))
>>>>>>> d52fd4cd
~~~<|MERGE_RESOLUTION|>--- conflicted
+++ resolved
@@ -102,20 +102,12 @@
 ~~~clojure
 (inferred-types
 	(defs
-<<<<<<< HEAD
-		(patt @7.1-7.7 (type "Foo.Bar")))
-=======
-		(patt (type "Error")))
->>>>>>> d52fd4cd
+		(patt (type "Foo.Bar")))
 	(type_decls
 		(nominal (type "Foo")
 			(ty-header (name "Foo")))
 		(nominal (type "Foo.Bar")
 			(ty-header (name "Foo.Bar"))))
 	(expressions
-<<<<<<< HEAD
-		(expr @7.10-7.19 (type "Foo.Bar"))))
-=======
-		(expr (type "Error"))))
->>>>>>> d52fd4cd
+		(expr (type "Foo.Bar"))))
 ~~~