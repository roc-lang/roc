# META
~~~ini
description=Color module from package
type=package
~~~
# SOURCE
~~~roc
module [
    Color,
    to_str,
    rgb,
    rgba,
    hex,
    named,
]

Color := [
    RGB(U8, U8, U8),
    RGBA(U8, U8, U8, Dec),
    Named(Str),
    Hex(Str),
]

rgb : U8, U8, U8 -> Color
rgb = |r, g, b| Color.RGB(r, g, b)

rgba : U8, U8, U8, U8 -> Color
rgba = |r, g, b, a| {
    rounded = a.to_frac() / 255.0
    Color.RGBA(r, g, b, rounded)
}

hex : Str -> Try(Color, [InvalidHex(Str)])
hex = |str| {

    bytes = str.to_utf8()
    is_char_in_hex_range = |b| (b >= '0' and b <= '9') or (b >= 'a' and b <= 'f') or (b >= 'A' and b <= 'F')

    match bytes {
        ['#', a, b, c, d, e, f] => {
            is_valid =
                a.is_char_in_hex_range()
                and b.is_char_in_hex_range()
                and c.is_char_in_hex_range()
                and d.is_char_in_hex_range()
                and e.is_char_in_hex_range()
                and f.is_char_in_hex_range()

            if is_valid Ok(Color.Hex(str)) else Err(InvalidHex("Expected Hex to be in the range 0-9, a-f, A-F, got ${str}"))
        }
        _ => Err(InvalidHex("Expected Hex must start with # and be 7 characters long, got ${str}"))
    }
}

to_str : Color -> Str
to_str = |color| match color {
    Color.RGB(r, g, b) => "rgb(${Num.to_str(r)}, ${Num.to_str(g)}, ${Num.to_str(b)})"
    Color.RGBA(r, g, b, a) => "rgba(${Num.to_str(r)}, ${Num.to_str(g)}, ${Num.to_str(b)}, ${Num.to_str(a)})"
    Color.Named(inner) => inner
    Color.Hex(inner) => inner
}

expect rgb(124, 56, 245).to_str() == "rgb(124, 56, 245)"
expect rgba(124, 56, 245, 255).to_str() == "rgba(124, 56, 245, 1.0)"
expect hex("#ff00ff").map_ok(to_str) == Ok("#ff00ff")

named : Str -> Try(Color, [UnknownColor(Str)])
named = |str|
    if str.is_named_color()
        Ok(Color.Named(str))
    else
        Err(UnknownColor("Unknown color ${str}"))

is_named_color = |str|{
    colors = Set.from_list(["AliceBlue", "AntiqueWhite", "Aqua"])

    colors.contains(str)
}
~~~
# EXPECTED
MODULE HEADER DEPRECATED - Color.md:1:1:8:2
UNUSED VARIABLE - Color.md:30:5:30:25
DOES NOT EXIST - Color.md:50:34:50:44
DOES NOT EXIST - Color.md:50:52:50:62
DOES NOT EXIST - Color.md:50:70:50:80
DOES NOT EXIST - Color.md:51:39:51:49
DOES NOT EXIST - Color.md:51:57:51:67
DOES NOT EXIST - Color.md:51:75:51:85
DOES NOT EXIST - Color.md:51:93:51:103
DOES NOT EXIST - Color.md:68:14:68:27
<<<<<<< HEAD
MISSING METHOD - Color.md:22:15:22:26
TYPE DOES NOT HAVE METHODS - Color.md:29:13:29:26
=======
TYPE DOES NOT HAVE METHODS - Color.md:22:15:22:26
MISSING METHOD - Color.md:29:13:29:26
TYPE DOES NOT HAVE METHODS - Color.md:35:17:35:41
TYPE DOES NOT HAVE METHODS - Color.md:36:21:36:45
TYPE DOES NOT HAVE METHODS - Color.md:37:21:37:45
TYPE DOES NOT HAVE METHODS - Color.md:38:21:38:45
TYPE DOES NOT HAVE METHODS - Color.md:39:21:39:45
TYPE DOES NOT HAVE METHODS - Color.md:40:21:40:45
>>>>>>> a22ff1ec
TYPE MISMATCH - Color.md:32:5:45:6
MISSING METHOD - Color.md:62:8:62:28
# PROBLEMS
**MODULE HEADER DEPRECATED**
The `module` header is deprecated.

Type modules (headerless files with a top-level type matching the filename) are now the preferred way to define modules.

Remove the `module` header and ensure your file defines a type that matches the filename.
**Color.md:1:1:8:2:**
```roc
module [
    Color,
    to_str,
    rgb,
    rgba,
    hex,
    named,
]
```


**UNUSED VARIABLE**
Variable `is_char_in_hex_range` is not used anywhere in your code.

If you don't need this variable, prefix it with an underscore like `_is_char_in_hex_range` to suppress this warning.
The unused variable is declared here:
**Color.md:30:5:30:25:**
```roc
    is_char_in_hex_range = |b| (b >= '0' and b <= '9') or (b >= 'a' and b <= 'f') or (b >= 'A' and b <= 'F')
```
    ^^^^^^^^^^^^^^^^^^^^


**DOES NOT EXIST**
`Num.to_str` does not exist.

**Color.md:50:34:50:44:**
```roc
    Color.RGB(r, g, b) => "rgb(${Num.to_str(r)}, ${Num.to_str(g)}, ${Num.to_str(b)})"
```
                                 ^^^^^^^^^^


**DOES NOT EXIST**
`Num.to_str` does not exist.

**Color.md:50:52:50:62:**
```roc
    Color.RGB(r, g, b) => "rgb(${Num.to_str(r)}, ${Num.to_str(g)}, ${Num.to_str(b)})"
```
                                                   ^^^^^^^^^^


**DOES NOT EXIST**
`Num.to_str` does not exist.

**Color.md:50:70:50:80:**
```roc
    Color.RGB(r, g, b) => "rgb(${Num.to_str(r)}, ${Num.to_str(g)}, ${Num.to_str(b)})"
```
                                                                     ^^^^^^^^^^


**DOES NOT EXIST**
`Num.to_str` does not exist.

**Color.md:51:39:51:49:**
```roc
    Color.RGBA(r, g, b, a) => "rgba(${Num.to_str(r)}, ${Num.to_str(g)}, ${Num.to_str(b)}, ${Num.to_str(a)})"
```
                                      ^^^^^^^^^^


**DOES NOT EXIST**
`Num.to_str` does not exist.

**Color.md:51:57:51:67:**
```roc
    Color.RGBA(r, g, b, a) => "rgba(${Num.to_str(r)}, ${Num.to_str(g)}, ${Num.to_str(b)}, ${Num.to_str(a)})"
```
                                                        ^^^^^^^^^^


**DOES NOT EXIST**
`Num.to_str` does not exist.

**Color.md:51:75:51:85:**
```roc
    Color.RGBA(r, g, b, a) => "rgba(${Num.to_str(r)}, ${Num.to_str(g)}, ${Num.to_str(b)}, ${Num.to_str(a)})"
```
                                                                          ^^^^^^^^^^


**DOES NOT EXIST**
`Num.to_str` does not exist.

**Color.md:51:93:51:103:**
```roc
    Color.RGBA(r, g, b, a) => "rgba(${Num.to_str(r)}, ${Num.to_str(g)}, ${Num.to_str(b)}, ${Num.to_str(a)})"
```
                                                                                            ^^^^^^^^^^


**DOES NOT EXIST**
`Set.from_list` does not exist.

`Set` is in scope, but it has no associated `from_list`.

It's referenced here:
**Color.md:68:14:68:27:**
```roc
    colors = Set.from_list(["AliceBlue", "AntiqueWhite", "Aqua"])
```
             ^^^^^^^^^^^^^


**MISSING METHOD**
This **to_frac** method is being called on the type **U8**, which has no method with that name:
**Color.md:22:15:22:26:**
```roc
    rounded = a.to_frac() / 255.0
```
              ^^^^^^^^^^^


**Hint: **For this to work, the type would need to have a method named **to_frac** associated with it in the type's declaration.

**MISSING METHOD**
This **to_utf8** method is being called on the type **Str**, which has no method with that name:
**Color.md:29:13:29:26:**
```roc
    bytes = str.to_utf8()
```
            ^^^^^^^^^^^^^


**Hint: **For this to work, the type would need to have a method named **to_utf8** associated with it in the type's declaration.

**TYPE MISMATCH**
This expression is used in an unexpected way:
**Color.md:32:5:45:6:**
```roc
    match bytes {
        ['#', a, b, c, d, e, f] => {
            is_valid =
                a.is_char_in_hex_range()
                and b.is_char_in_hex_range()
                and c.is_char_in_hex_range()
                and d.is_char_in_hex_range()
                and e.is_char_in_hex_range()
                and f.is_char_in_hex_range()

            if is_valid Ok(Color.Hex(str)) else Err(InvalidHex("Expected Hex to be in the range 0-9, a-f, A-F, got ${str}"))
        }
        _ => Err(InvalidHex("Expected Hex must start with # and be 7 characters long, got ${str}"))
    }
```

It has the type:
    _[InvalidHex(Str), Err([InvalidHex(Str)]_others)][Ok(Color)]_others2_

But the type annotation says it should have the type:
    _Try(Color, [InvalidHex(Str)])_

**MISSING METHOD**
This **is_named_color** method is being called on the type **Str**, which has no method with that name:
**Color.md:62:8:62:28:**
```roc
    if str.is_named_color()
```
       ^^^^^^^^^^^^^^^^^^^^


**Hint: **For this to work, the type would need to have a method named **is_named_color** associated with it in the type's declaration.

# TOKENS
~~~zig
KwModule,OpenSquare,
UpperIdent,Comma,
LowerIdent,Comma,
LowerIdent,Comma,
LowerIdent,Comma,
LowerIdent,Comma,
LowerIdent,Comma,
CloseSquare,
UpperIdent,OpColonEqual,OpenSquare,
UpperIdent,NoSpaceOpenRound,UpperIdent,Comma,UpperIdent,Comma,UpperIdent,CloseRound,Comma,
UpperIdent,NoSpaceOpenRound,UpperIdent,Comma,UpperIdent,Comma,UpperIdent,Comma,UpperIdent,CloseRound,Comma,
UpperIdent,NoSpaceOpenRound,UpperIdent,CloseRound,Comma,
UpperIdent,NoSpaceOpenRound,UpperIdent,CloseRound,Comma,
CloseSquare,
LowerIdent,OpColon,UpperIdent,Comma,UpperIdent,Comma,UpperIdent,OpArrow,UpperIdent,
LowerIdent,OpAssign,OpBar,LowerIdent,Comma,LowerIdent,Comma,LowerIdent,OpBar,UpperIdent,NoSpaceDotUpperIdent,NoSpaceOpenRound,LowerIdent,Comma,LowerIdent,Comma,LowerIdent,CloseRound,
LowerIdent,OpColon,UpperIdent,Comma,UpperIdent,Comma,UpperIdent,Comma,UpperIdent,OpArrow,UpperIdent,
LowerIdent,OpAssign,OpBar,LowerIdent,Comma,LowerIdent,Comma,LowerIdent,Comma,LowerIdent,OpBar,OpenCurly,
LowerIdent,OpAssign,LowerIdent,NoSpaceDotLowerIdent,NoSpaceOpenRound,CloseRound,OpSlash,Float,
UpperIdent,NoSpaceDotUpperIdent,NoSpaceOpenRound,LowerIdent,Comma,LowerIdent,Comma,LowerIdent,Comma,LowerIdent,CloseRound,
CloseCurly,
LowerIdent,OpColon,UpperIdent,OpArrow,UpperIdent,NoSpaceOpenRound,UpperIdent,Comma,OpenSquare,UpperIdent,NoSpaceOpenRound,UpperIdent,CloseRound,CloseSquare,CloseRound,
LowerIdent,OpAssign,OpBar,LowerIdent,OpBar,OpenCurly,
LowerIdent,OpAssign,LowerIdent,NoSpaceDotLowerIdent,NoSpaceOpenRound,CloseRound,
LowerIdent,OpAssign,OpBar,LowerIdent,OpBar,OpenRound,LowerIdent,OpGreaterThanOrEq,SingleQuote,OpAnd,LowerIdent,OpLessThanOrEq,SingleQuote,CloseRound,OpOr,OpenRound,LowerIdent,OpGreaterThanOrEq,SingleQuote,OpAnd,LowerIdent,OpLessThanOrEq,SingleQuote,CloseRound,OpOr,OpenRound,LowerIdent,OpGreaterThanOrEq,SingleQuote,OpAnd,LowerIdent,OpLessThanOrEq,SingleQuote,CloseRound,
KwMatch,LowerIdent,OpenCurly,
OpenSquare,SingleQuote,Comma,LowerIdent,Comma,LowerIdent,Comma,LowerIdent,Comma,LowerIdent,Comma,LowerIdent,Comma,LowerIdent,CloseSquare,OpFatArrow,OpenCurly,
LowerIdent,OpAssign,
LowerIdent,NoSpaceDotLowerIdent,NoSpaceOpenRound,CloseRound,
OpAnd,LowerIdent,NoSpaceDotLowerIdent,NoSpaceOpenRound,CloseRound,
OpAnd,LowerIdent,NoSpaceDotLowerIdent,NoSpaceOpenRound,CloseRound,
OpAnd,LowerIdent,NoSpaceDotLowerIdent,NoSpaceOpenRound,CloseRound,
OpAnd,LowerIdent,NoSpaceDotLowerIdent,NoSpaceOpenRound,CloseRound,
OpAnd,LowerIdent,NoSpaceDotLowerIdent,NoSpaceOpenRound,CloseRound,
KwIf,LowerIdent,UpperIdent,NoSpaceOpenRound,UpperIdent,NoSpaceDotUpperIdent,NoSpaceOpenRound,LowerIdent,CloseRound,CloseRound,KwElse,UpperIdent,NoSpaceOpenRound,UpperIdent,NoSpaceOpenRound,StringStart,StringPart,OpenStringInterpolation,LowerIdent,CloseStringInterpolation,StringPart,StringEnd,CloseRound,CloseRound,
CloseCurly,
Underscore,OpFatArrow,UpperIdent,NoSpaceOpenRound,UpperIdent,NoSpaceOpenRound,StringStart,StringPart,OpenStringInterpolation,LowerIdent,CloseStringInterpolation,StringPart,StringEnd,CloseRound,CloseRound,
CloseCurly,
CloseCurly,
LowerIdent,OpColon,UpperIdent,OpArrow,UpperIdent,
LowerIdent,OpAssign,OpBar,LowerIdent,OpBar,KwMatch,LowerIdent,OpenCurly,
UpperIdent,NoSpaceDotUpperIdent,NoSpaceOpenRound,LowerIdent,Comma,LowerIdent,Comma,LowerIdent,CloseRound,OpFatArrow,StringStart,StringPart,OpenStringInterpolation,UpperIdent,NoSpaceDotLowerIdent,NoSpaceOpenRound,LowerIdent,CloseRound,CloseStringInterpolation,StringPart,OpenStringInterpolation,UpperIdent,NoSpaceDotLowerIdent,NoSpaceOpenRound,LowerIdent,CloseRound,CloseStringInterpolation,StringPart,OpenStringInterpolation,UpperIdent,NoSpaceDotLowerIdent,NoSpaceOpenRound,LowerIdent,CloseRound,CloseStringInterpolation,StringPart,StringEnd,
UpperIdent,NoSpaceDotUpperIdent,NoSpaceOpenRound,LowerIdent,Comma,LowerIdent,Comma,LowerIdent,Comma,LowerIdent,CloseRound,OpFatArrow,StringStart,StringPart,OpenStringInterpolation,UpperIdent,NoSpaceDotLowerIdent,NoSpaceOpenRound,LowerIdent,CloseRound,CloseStringInterpolation,StringPart,OpenStringInterpolation,UpperIdent,NoSpaceDotLowerIdent,NoSpaceOpenRound,LowerIdent,CloseRound,CloseStringInterpolation,StringPart,OpenStringInterpolation,UpperIdent,NoSpaceDotLowerIdent,NoSpaceOpenRound,LowerIdent,CloseRound,CloseStringInterpolation,StringPart,OpenStringInterpolation,UpperIdent,NoSpaceDotLowerIdent,NoSpaceOpenRound,LowerIdent,CloseRound,CloseStringInterpolation,StringPart,StringEnd,
UpperIdent,NoSpaceDotUpperIdent,NoSpaceOpenRound,LowerIdent,CloseRound,OpFatArrow,LowerIdent,
UpperIdent,NoSpaceDotUpperIdent,NoSpaceOpenRound,LowerIdent,CloseRound,OpFatArrow,LowerIdent,
CloseCurly,
KwExpect,LowerIdent,NoSpaceOpenRound,Int,Comma,Int,Comma,Int,CloseRound,NoSpaceDotLowerIdent,NoSpaceOpenRound,CloseRound,OpEquals,StringStart,StringPart,StringEnd,
KwExpect,LowerIdent,NoSpaceOpenRound,Int,Comma,Int,Comma,Int,Comma,Int,CloseRound,NoSpaceDotLowerIdent,NoSpaceOpenRound,CloseRound,OpEquals,StringStart,StringPart,StringEnd,
KwExpect,LowerIdent,NoSpaceOpenRound,StringStart,StringPart,StringEnd,CloseRound,NoSpaceDotLowerIdent,NoSpaceOpenRound,LowerIdent,CloseRound,OpEquals,UpperIdent,NoSpaceOpenRound,StringStart,StringPart,StringEnd,CloseRound,
LowerIdent,OpColon,UpperIdent,OpArrow,UpperIdent,NoSpaceOpenRound,UpperIdent,Comma,OpenSquare,UpperIdent,NoSpaceOpenRound,UpperIdent,CloseRound,CloseSquare,CloseRound,
LowerIdent,OpAssign,OpBar,LowerIdent,OpBar,
KwIf,LowerIdent,NoSpaceDotLowerIdent,NoSpaceOpenRound,CloseRound,
UpperIdent,NoSpaceOpenRound,UpperIdent,NoSpaceDotUpperIdent,NoSpaceOpenRound,LowerIdent,CloseRound,CloseRound,
KwElse,
UpperIdent,NoSpaceOpenRound,UpperIdent,NoSpaceOpenRound,StringStart,StringPart,OpenStringInterpolation,LowerIdent,CloseStringInterpolation,StringPart,StringEnd,CloseRound,CloseRound,
LowerIdent,OpAssign,OpBar,LowerIdent,OpBar,OpenCurly,
LowerIdent,OpAssign,UpperIdent,NoSpaceDotLowerIdent,NoSpaceOpenRound,OpenSquare,StringStart,StringPart,StringEnd,Comma,StringStart,StringPart,StringEnd,Comma,StringStart,StringPart,StringEnd,CloseSquare,CloseRound,
LowerIdent,NoSpaceDotLowerIdent,NoSpaceOpenRound,LowerIdent,CloseRound,
CloseCurly,
EndOfFile,
~~~
# PARSE
~~~clojure
(file
	(module
		(exposes
			(exposed-upper-ident (text "Color"))
			(exposed-lower-ident
				(text "to_str"))
			(exposed-lower-ident
				(text "rgb"))
			(exposed-lower-ident
				(text "rgba"))
			(exposed-lower-ident
				(text "hex"))
			(exposed-lower-ident
				(text "named"))))
	(statements
		(s-type-decl
			(header (name "Color")
				(args))
			(ty-tag-union
				(tags
					(ty-apply
						(ty (name "RGB"))
						(ty (name "U8"))
						(ty (name "U8"))
						(ty (name "U8")))
					(ty-apply
						(ty (name "RGBA"))
						(ty (name "U8"))
						(ty (name "U8"))
						(ty (name "U8"))
						(ty (name "Dec")))
					(ty-apply
						(ty (name "Named"))
						(ty (name "Str")))
					(ty-apply
						(ty (name "Hex"))
						(ty (name "Str"))))))
		(s-type-anno (name "rgb")
			(ty-fn
				(ty (name "U8"))
				(ty (name "U8"))
				(ty (name "U8"))
				(ty (name "Color"))))
		(s-decl
			(p-ident (raw "rgb"))
			(e-lambda
				(args
					(p-ident (raw "r"))
					(p-ident (raw "g"))
					(p-ident (raw "b")))
				(e-apply
					(e-tag (raw "Color.RGB"))
					(e-ident (raw "r"))
					(e-ident (raw "g"))
					(e-ident (raw "b")))))
		(s-type-anno (name "rgba")
			(ty-fn
				(ty (name "U8"))
				(ty (name "U8"))
				(ty (name "U8"))
				(ty (name "U8"))
				(ty (name "Color"))))
		(s-decl
			(p-ident (raw "rgba"))
			(e-lambda
				(args
					(p-ident (raw "r"))
					(p-ident (raw "g"))
					(p-ident (raw "b"))
					(p-ident (raw "a")))
				(e-block
					(statements
						(s-decl
							(p-ident (raw "rounded"))
							(e-binop (op "/")
								(e-field-access
									(e-ident (raw "a"))
									(e-apply
										(e-ident (raw "to_frac"))))
								(e-frac (raw "255.0"))))
						(e-apply
							(e-tag (raw "Color.RGBA"))
							(e-ident (raw "r"))
							(e-ident (raw "g"))
							(e-ident (raw "b"))
							(e-ident (raw "rounded")))))))
		(s-type-anno (name "hex")
			(ty-fn
				(ty (name "Str"))
				(ty-apply
					(ty (name "Try"))
					(ty (name "Color"))
					(ty-tag-union
						(tags
							(ty-apply
								(ty (name "InvalidHex"))
								(ty (name "Str"))))))))
		(s-decl
			(p-ident (raw "hex"))
			(e-lambda
				(args
					(p-ident (raw "str")))
				(e-block
					(statements
						(s-decl
							(p-ident (raw "bytes"))
							(e-field-access
								(e-ident (raw "str"))
								(e-apply
									(e-ident (raw "to_utf8")))))
						(s-decl
							(p-ident (raw "is_char_in_hex_range"))
							(e-lambda
								(args
									(p-ident (raw "b")))
								(e-binop (op "or")
									(e-tuple
										(e-binop (op "and")
											(e-binop (op ">=")
												(e-ident (raw "b"))
												(e-single-quote (raw "'0'")))
											(e-binop (op "<=")
												(e-ident (raw "b"))
												(e-single-quote (raw "'9'")))))
									(e-binop (op "or")
										(e-tuple
											(e-binop (op "and")
												(e-binop (op ">=")
													(e-ident (raw "b"))
													(e-single-quote (raw "'a'")))
												(e-binop (op "<=")
													(e-ident (raw "b"))
													(e-single-quote (raw "'f'")))))
										(e-tuple
											(e-binop (op "and")
												(e-binop (op ">=")
													(e-ident (raw "b"))
													(e-single-quote (raw "'A'")))
												(e-binop (op "<=")
													(e-ident (raw "b"))
													(e-single-quote (raw "'F'")))))))))
						(e-match
							(e-ident (raw "bytes"))
							(branches
								(branch
									(p-list
										(p-single-quote (raw "'#'"))
										(p-ident (raw "a"))
										(p-ident (raw "b"))
										(p-ident (raw "c"))
										(p-ident (raw "d"))
										(p-ident (raw "e"))
										(p-ident (raw "f")))
									(e-block
										(statements
											(s-decl
												(p-ident (raw "is_valid"))
												(e-binop (op "and")
													(e-field-access
														(e-ident (raw "a"))
														(e-apply
															(e-ident (raw "is_char_in_hex_range"))))
													(e-binop (op "and")
														(e-field-access
															(e-ident (raw "b"))
															(e-apply
																(e-ident (raw "is_char_in_hex_range"))))
														(e-binop (op "and")
															(e-field-access
																(e-ident (raw "c"))
																(e-apply
																	(e-ident (raw "is_char_in_hex_range"))))
															(e-binop (op "and")
																(e-field-access
																	(e-ident (raw "d"))
																	(e-apply
																		(e-ident (raw "is_char_in_hex_range"))))
																(e-binop (op "and")
																	(e-field-access
																		(e-ident (raw "e"))
																		(e-apply
																			(e-ident (raw "is_char_in_hex_range"))))
																	(e-field-access
																		(e-ident (raw "f"))
																		(e-apply
																			(e-ident (raw "is_char_in_hex_range"))))))))))
											(e-if-then-else
												(e-ident (raw "is_valid"))
												(e-apply
													(e-tag (raw "Ok"))
													(e-apply
														(e-tag (raw "Color.Hex"))
														(e-ident (raw "str"))))
												(e-apply
													(e-tag (raw "Err"))
													(e-apply
														(e-tag (raw "InvalidHex"))
														(e-string
															(e-string-part (raw "Expected Hex to be in the range 0-9, a-f, A-F, got "))
															(e-ident (raw "str"))
															(e-string-part (raw "")))))))))
								(branch
									(p-underscore)
									(e-apply
										(e-tag (raw "Err"))
										(e-apply
											(e-tag (raw "InvalidHex"))
											(e-string
												(e-string-part (raw "Expected Hex must start with # and be 7 characters long, got "))
												(e-ident (raw "str"))
												(e-string-part (raw ""))))))))))))
		(s-type-anno (name "to_str")
			(ty-fn
				(ty (name "Color"))
				(ty (name "Str"))))
		(s-decl
			(p-ident (raw "to_str"))
			(e-lambda
				(args
					(p-ident (raw "color")))
				(e-match
					(e-ident (raw "color"))
					(branches
						(branch
							(p-tag (raw ".RGB")
								(p-ident (raw "r"))
								(p-ident (raw "g"))
								(p-ident (raw "b")))
							(e-string
								(e-string-part (raw "rgb("))
								(e-apply
									(e-ident (raw "Num.to_str"))
									(e-ident (raw "r")))
								(e-string-part (raw ", "))
								(e-apply
									(e-ident (raw "Num.to_str"))
									(e-ident (raw "g")))
								(e-string-part (raw ", "))
								(e-apply
									(e-ident (raw "Num.to_str"))
									(e-ident (raw "b")))
								(e-string-part (raw ")"))))
						(branch
							(p-tag (raw ".RGBA")
								(p-ident (raw "r"))
								(p-ident (raw "g"))
								(p-ident (raw "b"))
								(p-ident (raw "a")))
							(e-string
								(e-string-part (raw "rgba("))
								(e-apply
									(e-ident (raw "Num.to_str"))
									(e-ident (raw "r")))
								(e-string-part (raw ", "))
								(e-apply
									(e-ident (raw "Num.to_str"))
									(e-ident (raw "g")))
								(e-string-part (raw ", "))
								(e-apply
									(e-ident (raw "Num.to_str"))
									(e-ident (raw "b")))
								(e-string-part (raw ", "))
								(e-apply
									(e-ident (raw "Num.to_str"))
									(e-ident (raw "a")))
								(e-string-part (raw ")"))))
						(branch
							(p-tag (raw ".Named")
								(p-ident (raw "inner")))
							(e-ident (raw "inner")))
						(branch
							(p-tag (raw ".Hex")
								(p-ident (raw "inner")))
							(e-ident (raw "inner")))))))
		(s-expect
			(e-binop (op "==")
				(e-field-access
					(e-apply
						(e-ident (raw "rgb"))
						(e-int (raw "124"))
						(e-int (raw "56"))
						(e-int (raw "245")))
					(e-apply
						(e-ident (raw "to_str"))))
				(e-string
					(e-string-part (raw "rgb(124, 56, 245)")))))
		(s-expect
			(e-binop (op "==")
				(e-field-access
					(e-apply
						(e-ident (raw "rgba"))
						(e-int (raw "124"))
						(e-int (raw "56"))
						(e-int (raw "245"))
						(e-int (raw "255")))
					(e-apply
						(e-ident (raw "to_str"))))
				(e-string
					(e-string-part (raw "rgba(124, 56, 245, 1.0)")))))
		(s-expect
			(e-binop (op "==")
				(e-field-access
					(e-apply
						(e-ident (raw "hex"))
						(e-string
							(e-string-part (raw "#ff00ff"))))
					(e-apply
						(e-ident (raw "map_ok"))
						(e-ident (raw "to_str"))))
				(e-apply
					(e-tag (raw "Ok"))
					(e-string
						(e-string-part (raw "#ff00ff"))))))
		(s-type-anno (name "named")
			(ty-fn
				(ty (name "Str"))
				(ty-apply
					(ty (name "Try"))
					(ty (name "Color"))
					(ty-tag-union
						(tags
							(ty-apply
								(ty (name "UnknownColor"))
								(ty (name "Str"))))))))
		(s-decl
			(p-ident (raw "named"))
			(e-lambda
				(args
					(p-ident (raw "str")))
				(e-if-then-else
					(e-field-access
						(e-ident (raw "str"))
						(e-apply
							(e-ident (raw "is_named_color"))))
					(e-apply
						(e-tag (raw "Ok"))
						(e-apply
							(e-tag (raw "Color.Named"))
							(e-ident (raw "str"))))
					(e-apply
						(e-tag (raw "Err"))
						(e-apply
							(e-tag (raw "UnknownColor"))
							(e-string
								(e-string-part (raw "Unknown color "))
								(e-ident (raw "str"))
								(e-string-part (raw ""))))))))
		(s-decl
			(p-ident (raw "is_named_color"))
			(e-lambda
				(args
					(p-ident (raw "str")))
				(e-block
					(statements
						(s-decl
							(p-ident (raw "colors"))
							(e-apply
								(e-ident (raw "Set.from_list"))
								(e-list
									(e-string
										(e-string-part (raw "AliceBlue")))
									(e-string
										(e-string-part (raw "AntiqueWhite")))
									(e-string
										(e-string-part (raw "Aqua"))))))
						(e-field-access
							(e-ident (raw "colors"))
							(e-apply
								(e-ident (raw "contains"))
								(e-ident (raw "str"))))))))))
~~~
# FORMATTED
~~~roc
module [
	Color,
	to_str,
	rgb,
	rgba,
	hex,
	named,
]

Color := [
	RGB(U8, U8, U8),
	RGBA(U8, U8, U8, Dec),
	Named(Str),
	Hex(Str),
]

rgb : U8, U8, U8 -> Color
rgb = |r, g, b| Color.RGB(r, g, b)

rgba : U8, U8, U8, U8 -> Color
rgba = |r, g, b, a| {
	rounded = a.to_frac() / 255.0
	Color.RGBA(r, g, b, rounded)
}

hex : Str -> Try(Color, [InvalidHex(Str)])
hex = |str| {

	bytes = str.to_utf8()
	is_char_in_hex_range = |b| (b >= '0' and b <= '9') or (b >= 'a' and b <= 'f') or (b >= 'A' and b <= 'F')

	match bytes {
		['#', a, b, c, d, e, f] => {
			is_valid = 
				a.is_char_in_hex_range()
					and b.is_char_in_hex_range()
						and c.is_char_in_hex_range()
							and d.is_char_in_hex_range()
								and e.is_char_in_hex_range()
									and f.is_char_in_hex_range()

			if is_valid Ok(Color.Hex(str)) else Err(InvalidHex("Expected Hex to be in the range 0-9, a-f, A-F, got ${str}"))
		}
		_ => Err(InvalidHex("Expected Hex must start with # and be 7 characters long, got ${str}"))
	}
}

to_str : Color -> Str
to_str = |color| match color {
	Color.RGB(r, g, b) => "rgb(${Num.to_str(r)}, ${Num.to_str(g)}, ${Num.to_str(b)})"
	Color.RGBA(r, g, b, a) => "rgba(${Num.to_str(r)}, ${Num.to_str(g)}, ${Num.to_str(b)}, ${Num.to_str(a)})"
	Color.Named(inner) => inner
	Color.Hex(inner) => inner
}

expect rgb(124, 56, 245).to_str() == "rgb(124, 56, 245)"
expect rgba(124, 56, 245, 255).to_str() == "rgba(124, 56, 245, 1.0)"
expect hex("#ff00ff").map_ok(to_str) == Ok("#ff00ff")

named : Str -> Try(Color, [UnknownColor(Str)])
named = |str|
	if str.is_named_color()
		Ok(Color.Named(str))
			else
				Err(UnknownColor("Unknown color ${str}"))

is_named_color = |str| {
	colors = Set.from_list(["AliceBlue", "AntiqueWhite", "Aqua"])

	colors.contains(str)
}
~~~
# CANONICALIZE
~~~clojure
(can-ir
	(d-let
		(p-assign (ident "rgb"))
		(e-lambda
			(args
				(p-assign (ident "r"))
				(p-assign (ident "g"))
				(p-assign (ident "b")))
			(e-nominal (nominal "Color")
				(e-tag (name "RGB")
					(args
						(e-lookup-local
							(p-assign (ident "r")))
						(e-lookup-local
							(p-assign (ident "g")))
						(e-lookup-local
							(p-assign (ident "b")))))))
		(annotation
			(ty-fn (effectful false)
				(ty-lookup (name "U8") (builtin))
				(ty-lookup (name "U8") (builtin))
				(ty-lookup (name "U8") (builtin))
				(ty-lookup (name "Color") (local)))))
	(d-let
		(p-assign (ident "rgba"))
		(e-lambda
			(args
				(p-assign (ident "r"))
				(p-assign (ident "g"))
				(p-assign (ident "b"))
				(p-assign (ident "a")))
			(e-block
				(s-let
					(p-assign (ident "rounded"))
					(e-binop (op "div")
						(e-dot-access (field "to_frac")
							(receiver
								(e-lookup-local
									(p-assign (ident "a"))))
							(args))
						(e-dec-small (numerator "2550") (denominator-power-of-ten "1") (value "255"))))
				(e-nominal (nominal "Color")
					(e-tag (name "RGBA")
						(args
							(e-lookup-local
								(p-assign (ident "r")))
							(e-lookup-local
								(p-assign (ident "g")))
							(e-lookup-local
								(p-assign (ident "b")))
							(e-lookup-local
								(p-assign (ident "rounded"))))))))
		(annotation
			(ty-fn (effectful false)
				(ty-lookup (name "U8") (builtin))
				(ty-lookup (name "U8") (builtin))
				(ty-lookup (name "U8") (builtin))
				(ty-lookup (name "U8") (builtin))
				(ty-lookup (name "Color") (local)))))
	(d-let
		(p-assign (ident "hex"))
		(e-closure
			(captures
				(capture (ident "a"))
				(capture (ident "b"))
				(capture (ident "c"))
				(capture (ident "d"))
				(capture (ident "e"))
				(capture (ident "f"))
				(capture (ident "is_valid")))
			(e-lambda
				(args
					(p-assign (ident "str")))
				(e-block
					(s-let
						(p-assign (ident "bytes"))
						(e-dot-access (field "to_utf8")
							(receiver
								(e-lookup-local
									(p-assign (ident "str"))))
							(args)))
					(s-let
						(p-assign (ident "is_char_in_hex_range"))
						(e-lambda
							(args
								(p-assign (ident "b")))
							(e-binop (op "or")
								(e-binop (op "and")
									(e-binop (op "ge")
										(e-lookup-local
											(p-assign (ident "b")))
										(e-num (value "48")))
									(e-binop (op "le")
										(e-lookup-local
											(p-assign (ident "b")))
										(e-num (value "57"))))
								(e-binop (op "or")
									(e-binop (op "and")
										(e-binop (op "ge")
											(e-lookup-local
												(p-assign (ident "b")))
											(e-num (value "97")))
										(e-binop (op "le")
											(e-lookup-local
												(p-assign (ident "b")))
											(e-num (value "102"))))
									(e-binop (op "and")
										(e-binop (op "ge")
											(e-lookup-local
												(p-assign (ident "b")))
											(e-num (value "65")))
										(e-binop (op "le")
											(e-lookup-local
												(p-assign (ident "b")))
											(e-num (value "70"))))))))
					(e-match
						(match
							(cond
								(e-lookup-local
									(p-assign (ident "bytes"))))
							(branches
								(branch
									(patterns
										(pattern (degenerate false)
											(p-list
												(patterns
													(p-num (value "35"))
													(p-assign (ident "a"))
													(p-assign (ident "b"))
													(p-assign (ident "c"))
													(p-assign (ident "d"))
													(p-assign (ident "e"))
													(p-assign (ident "f"))))))
									(value
										(e-block
											(s-let
												(p-assign (ident "is_valid"))
												(e-binop (op "and")
													(e-dot-access (field "is_char_in_hex_range")
														(receiver
															(e-lookup-local
																(p-assign (ident "a"))))
														(args))
													(e-binop (op "and")
														(e-dot-access (field "is_char_in_hex_range")
															(receiver
																(e-lookup-local
																	(p-assign (ident "b"))))
															(args))
														(e-binop (op "and")
															(e-dot-access (field "is_char_in_hex_range")
																(receiver
																	(e-lookup-local
																		(p-assign (ident "c"))))
																(args))
															(e-binop (op "and")
																(e-dot-access (field "is_char_in_hex_range")
																	(receiver
																		(e-lookup-local
																			(p-assign (ident "d"))))
																	(args))
																(e-binop (op "and")
																	(e-dot-access (field "is_char_in_hex_range")
																		(receiver
																			(e-lookup-local
																				(p-assign (ident "e"))))
																		(args))
																	(e-dot-access (field "is_char_in_hex_range")
																		(receiver
																			(e-lookup-local
																				(p-assign (ident "f"))))
																		(args))))))))
											(e-if
												(if-branches
													(if-branch
														(e-lookup-local
															(p-assign (ident "is_valid")))
														(e-tag (name "Ok")
															(args
																(e-nominal (nominal "Color")
																	(e-tag (name "Hex")
																		(args
																			(e-lookup-local
																				(p-assign (ident "str"))))))))))
												(if-else
													(e-tag (name "Err")
														(args
															(e-tag (name "InvalidHex")
																(args
																	(e-string
																		(e-literal (string "Expected Hex to be in the range 0-9, a-f, A-F, got "))
																		(e-lookup-local
																			(p-assign (ident "str")))
																		(e-literal (string ""))))))))))))
								(branch
									(patterns
										(pattern (degenerate false)
											(p-underscore)))
									(value
										(e-tag (name "Err")
											(args
												(e-tag (name "InvalidHex")
													(args
														(e-string
															(e-literal (string "Expected Hex must start with # and be 7 characters long, got "))
															(e-lookup-local
																(p-assign (ident "str")))
															(e-literal (string "")))))))))))))))
		(annotation
			(ty-fn (effectful false)
				(ty-lookup (name "Str") (builtin))
				(ty-apply (name "Try") (builtin)
					(ty-lookup (name "Color") (local))
					(ty-tag-union
						(ty-tag-name (name "InvalidHex")
							(ty-lookup (name "Str") (builtin))))))))
	(d-let
		(p-assign (ident "to_str"))
		(e-closure
			(captures
				(capture (ident "r"))
				(capture (ident "g"))
				(capture (ident "b"))
				(capture (ident "r"))
				(capture (ident "g"))
				(capture (ident "b"))
				(capture (ident "a"))
				(capture (ident "inner"))
				(capture (ident "inner")))
			(e-lambda
				(args
					(p-assign (ident "color")))
				(e-match
					(match
						(cond
							(e-lookup-local
								(p-assign (ident "color"))))
						(branches
							(branch
								(patterns
									(pattern (degenerate false)
										(p-nominal
											(p-applied-tag))))
								(value
									(e-string
										(e-literal (string "rgb("))
										(e-call
											(e-runtime-error (tag "qualified_ident_does_not_exist"))
											(e-lookup-local
												(p-assign (ident "r"))))
										(e-literal (string ", "))
										(e-call
											(e-runtime-error (tag "qualified_ident_does_not_exist"))
											(e-lookup-local
												(p-assign (ident "g"))))
										(e-literal (string ", "))
										(e-call
											(e-runtime-error (tag "qualified_ident_does_not_exist"))
											(e-lookup-local
												(p-assign (ident "b"))))
										(e-literal (string ")")))))
							(branch
								(patterns
									(pattern (degenerate false)
										(p-nominal
											(p-applied-tag))))
								(value
									(e-string
										(e-literal (string "rgba("))
										(e-call
											(e-runtime-error (tag "qualified_ident_does_not_exist"))
											(e-lookup-local
												(p-assign (ident "r"))))
										(e-literal (string ", "))
										(e-call
											(e-runtime-error (tag "qualified_ident_does_not_exist"))
											(e-lookup-local
												(p-assign (ident "g"))))
										(e-literal (string ", "))
										(e-call
											(e-runtime-error (tag "qualified_ident_does_not_exist"))
											(e-lookup-local
												(p-assign (ident "b"))))
										(e-literal (string ", "))
										(e-call
											(e-runtime-error (tag "qualified_ident_does_not_exist"))
											(e-lookup-local
												(p-assign (ident "a"))))
										(e-literal (string ")")))))
							(branch
								(patterns
									(pattern (degenerate false)
										(p-nominal
											(p-applied-tag))))
								(value
									(e-lookup-local
										(p-assign (ident "inner")))))
							(branch
								(patterns
									(pattern (degenerate false)
										(p-nominal
											(p-applied-tag))))
								(value
									(e-lookup-local
										(p-assign (ident "inner"))))))))))
		(annotation
			(ty-fn (effectful false)
				(ty-lookup (name "Color") (local))
				(ty-lookup (name "Str") (builtin)))))
	(d-let
		(p-assign (ident "named"))
		(e-lambda
			(args
				(p-assign (ident "str")))
			(e-if
				(if-branches
					(if-branch
						(e-dot-access (field "is_named_color")
							(receiver
								(e-lookup-local
									(p-assign (ident "str"))))
							(args))
						(e-tag (name "Ok")
							(args
								(e-nominal (nominal "Color")
									(e-tag (name "Named")
										(args
											(e-lookup-local
												(p-assign (ident "str"))))))))))
				(if-else
					(e-tag (name "Err")
						(args
							(e-tag (name "UnknownColor")
								(args
									(e-string
										(e-literal (string "Unknown color "))
										(e-lookup-local
											(p-assign (ident "str")))
										(e-literal (string ""))))))))))
		(annotation
			(ty-fn (effectful false)
				(ty-lookup (name "Str") (builtin))
				(ty-apply (name "Try") (builtin)
					(ty-lookup (name "Color") (local))
					(ty-tag-union
						(ty-tag-name (name "UnknownColor")
							(ty-lookup (name "Str") (builtin))))))))
	(d-let
		(p-assign (ident "is_named_color"))
		(e-lambda
			(args
				(p-assign (ident "str")))
			(e-block
				(s-let
					(p-assign (ident "colors"))
					(e-call
						(e-runtime-error (tag "nested_value_not_found"))
						(e-list
							(elems
								(e-string
									(e-literal (string "AliceBlue")))
								(e-string
									(e-literal (string "AntiqueWhite")))
								(e-string
									(e-literal (string "Aqua")))))))
				(e-dot-access (field "contains")
					(receiver
						(e-lookup-local
							(p-assign (ident "colors"))))
					(args
						(e-lookup-local
							(p-assign (ident "str"))))))))
	(s-nominal-decl
		(ty-header (name "Color"))
		(ty-tag-union
			(ty-tag-name (name "RGB")
				(ty-lookup (name "U8") (builtin))
				(ty-lookup (name "U8") (builtin))
				(ty-lookup (name "U8") (builtin)))
			(ty-tag-name (name "RGBA")
				(ty-lookup (name "U8") (builtin))
				(ty-lookup (name "U8") (builtin))
				(ty-lookup (name "U8") (builtin))
				(ty-lookup (name "Dec") (builtin)))
			(ty-tag-name (name "Named")
				(ty-lookup (name "Str") (builtin)))
			(ty-tag-name (name "Hex")
				(ty-lookup (name "Str") (builtin)))))
	(s-expect
		(e-binop (op "eq")
			(e-dot-access (field "to_str")
				(receiver
					(e-call
						(e-lookup-local
							(p-assign (ident "rgb")))
						(e-num (value "124"))
						(e-num (value "56"))
						(e-num (value "245"))))
				(args))
			(e-string
				(e-literal (string "rgb(124, 56, 245)")))))
	(s-expect
		(e-binop (op "eq")
			(e-dot-access (field "to_str")
				(receiver
					(e-call
						(e-lookup-local
							(p-assign (ident "rgba")))
						(e-num (value "124"))
						(e-num (value "56"))
						(e-num (value "245"))
						(e-num (value "255"))))
				(args))
			(e-string
				(e-literal (string "rgba(124, 56, 245, 1.0)")))))
	(s-expect
		(e-binop (op "eq")
			(e-dot-access (field "map_ok")
				(receiver
					(e-call
						(e-lookup-local
							(p-assign (ident "hex")))
						(e-string
							(e-literal (string "#ff00ff")))))
				(args
					(e-lookup-local
						(p-assign (ident "to_str")))))
			(e-tag (name "Ok")
				(args
					(e-string
						(e-literal (string "#ff00ff"))))))))
~~~
# TYPES
~~~clojure
(inferred-types
	(defs
		(patt (type "U8, U8, U8 -> Color"))
		(patt (type "U8, U8, U8, U8 -> Color"))
		(patt (type "Str -> Error"))
		(patt (type "Color -> Error"))
		(patt (type "Str -> Try(Color, [UnknownColor(Str)])"))
		(patt (type "_arg -> Error")))
	(type_decls
		(nominal (type "Color")
			(ty-header (name "Color"))))
	(expressions
		(expr (type "U8, U8, U8 -> Color"))
		(expr (type "U8, U8, U8, U8 -> Color"))
		(expr (type "Str -> Error"))
		(expr (type "Color -> Error"))
		(expr (type "Str -> Try(Color, [UnknownColor(Str)])"))
		(expr (type "_arg -> Error"))))
~~~<|MERGE_RESOLUTION|>--- conflicted
+++ resolved
@@ -88,10 +88,6 @@
 DOES NOT EXIST - Color.md:51:75:51:85
 DOES NOT EXIST - Color.md:51:93:51:103
 DOES NOT EXIST - Color.md:68:14:68:27
-<<<<<<< HEAD
-MISSING METHOD - Color.md:22:15:22:26
-TYPE DOES NOT HAVE METHODS - Color.md:29:13:29:26
-=======
 TYPE DOES NOT HAVE METHODS - Color.md:22:15:22:26
 MISSING METHOD - Color.md:29:13:29:26
 TYPE DOES NOT HAVE METHODS - Color.md:35:17:35:41
@@ -100,7 +96,6 @@
 TYPE DOES NOT HAVE METHODS - Color.md:38:21:38:45
 TYPE DOES NOT HAVE METHODS - Color.md:39:21:39:45
 TYPE DOES NOT HAVE METHODS - Color.md:40:21:40:45
->>>>>>> a22ff1ec
 TYPE MISMATCH - Color.md:32:5:45:6
 MISSING METHOD - Color.md:62:8:62:28
 # PROBLEMS
@@ -218,16 +213,18 @@
              ^^^^^^^^^^^^^
 
 
-**MISSING METHOD**
-This **to_frac** method is being called on the type **U8**, which has no method with that name:
+**TYPE DOES NOT HAVE METHODS**
+You're calling the method `to_frac` on a type that doesn't support methods:
 **Color.md:22:15:22:26:**
 ```roc
     rounded = a.to_frac() / 255.0
 ```
               ^^^^^^^^^^^
 
-
-**Hint: **For this to work, the type would need to have a method named **to_frac** associated with it in the type's declaration.
+This type doesn't support methods:
+    _Num(Int(Unsigned8))_
+
+
 
 **MISSING METHOD**
 This **to_utf8** method is being called on the type **Str**, which has no method with that name:
@@ -239,6 +236,84 @@
 
 
 **Hint: **For this to work, the type would need to have a method named **to_utf8** associated with it in the type's declaration.
+
+**TYPE DOES NOT HAVE METHODS**
+You're calling the method `is_char_in_hex_range` on a type that doesn't support methods:
+**Color.md:35:17:35:41:**
+```roc
+                a.is_char_in_hex_range()
+```
+                ^^^^^^^^^^^^^^^^^^^^^^^^
+
+This type doesn't support methods:
+    _Num(Int(_size))_
+
+
+
+**TYPE DOES NOT HAVE METHODS**
+You're calling the method `is_char_in_hex_range` on a type that doesn't support methods:
+**Color.md:36:21:36:45:**
+```roc
+                and b.is_char_in_hex_range()
+```
+                    ^^^^^^^^^^^^^^^^^^^^^^^^
+
+This type doesn't support methods:
+    _Num(Int(_size))_
+
+
+
+**TYPE DOES NOT HAVE METHODS**
+You're calling the method `is_char_in_hex_range` on a type that doesn't support methods:
+**Color.md:37:21:37:45:**
+```roc
+                and c.is_char_in_hex_range()
+```
+                    ^^^^^^^^^^^^^^^^^^^^^^^^
+
+This type doesn't support methods:
+    _Num(Int(_size))_
+
+
+
+**TYPE DOES NOT HAVE METHODS**
+You're calling the method `is_char_in_hex_range` on a type that doesn't support methods:
+**Color.md:38:21:38:45:**
+```roc
+                and d.is_char_in_hex_range()
+```
+                    ^^^^^^^^^^^^^^^^^^^^^^^^
+
+This type doesn't support methods:
+    _Num(Int(_size))_
+
+
+
+**TYPE DOES NOT HAVE METHODS**
+You're calling the method `is_char_in_hex_range` on a type that doesn't support methods:
+**Color.md:39:21:39:45:**
+```roc
+                and e.is_char_in_hex_range()
+```
+                    ^^^^^^^^^^^^^^^^^^^^^^^^
+
+This type doesn't support methods:
+    _Num(Int(_size))_
+
+
+
+**TYPE DOES NOT HAVE METHODS**
+You're calling the method `is_char_in_hex_range` on a type that doesn't support methods:
+**Color.md:40:21:40:45:**
+```roc
+                and f.is_char_in_hex_range()
+```
+                    ^^^^^^^^^^^^^^^^^^^^^^^^
+
+This type doesn't support methods:
+    _Num(Int(_size))_
+
+
 
 **TYPE MISMATCH**
 This expression is used in an unexpected way:
@@ -1225,8 +1300,8 @@
 ~~~clojure
 (inferred-types
 	(defs
-		(patt (type "U8, U8, U8 -> Color"))
-		(patt (type "U8, U8, U8, U8 -> Color"))
+		(patt (type "Num(Int(Unsigned8)), Num(Int(Unsigned8)), Num(Int(Unsigned8)) -> Color"))
+		(patt (type "Num(Int(Unsigned8)), Num(Int(Unsigned8)), Num(Int(Unsigned8)), Num(Int(Unsigned8)) -> Color"))
 		(patt (type "Str -> Error"))
 		(patt (type "Color -> Error"))
 		(patt (type "Str -> Try(Color, [UnknownColor(Str)])"))
@@ -1235,8 +1310,8 @@
 		(nominal (type "Color")
 			(ty-header (name "Color"))))
 	(expressions
-		(expr (type "U8, U8, U8 -> Color"))
-		(expr (type "U8, U8, U8, U8 -> Color"))
+		(expr (type "Num(Int(Unsigned8)), Num(Int(Unsigned8)), Num(Int(Unsigned8)) -> Color"))
+		(expr (type "Num(Int(Unsigned8)), Num(Int(Unsigned8)), Num(Int(Unsigned8)), Num(Int(Unsigned8)) -> Color"))
 		(expr (type "Str -> Error"))
 		(expr (type "Color -> Error"))
 		(expr (type "Str -> Try(Color, [UnknownColor(Str)])"))
