# META
~~~ini
description=
type=file
~~~
# SOURCE
~~~roc
Adv := [Val(U64, Str)].{
  to_str : Adv -> Str
  to_str = |Adv.Val(_, s)| s

  to_u64 : Adv -> U64
  to_u64 = |Adv.Val(u, _)| u

  update_str : Adv, Str -> Adv
  update_str = |Adv.Val(u64, _), next_str| Adv.Val(u64, next_str)

  update_u64 : Adv, U64 -> Adv
  update_u64 = |Adv.Val(_, str), next_u64| Adv.Val(next_u64, str)
}

mismatch = {
	val = Adv.Val(10, "hello")
	next_val = val.update_str(100)
	next_val
}

mismatch2 = {
	val = Adv.Val(10, "hello")
	next_val = val.update_strr(100)
	next_val
}

mismatch3 = {
	next_val = "Hello".update(100)
	next_val
}

main : (Str, U64)
main = {
	val = Adv.Val(10, "hello")
	next_val = val.update_str("world").update_u64(20)
	(next_val.to_str(), next_val.to_u64())
}
~~~
# EXPECTED
<<<<<<< HEAD
=======
TYPE MISMATCH - Adv.md:17:28:17:31
>>>>>>> a22ff1ec
MISSING METHOD - Adv.md:23:13:23:33
MISSING METHOD - Adv.md:28:13:28:32
# PROBLEMS
<<<<<<< HEAD
=======
**TYPE MISMATCH**
This expression is used in an unexpected way:
**Adv.md:17:28:17:31:**
```roc
	next_val = val.update_str(100)
```
	                          ^^^

It has the type:
    _Num(_size)_

But I expected it to be:
    _Str_

>>>>>>> a22ff1ec
**MISSING METHOD**
This **update_strr** method is being called on the type **Adv**, which has no method with that name:
**Adv.md:23:13:23:33:**
```roc
	next_val = val.update_strr(100)
```
	           ^^^^^^^^^^^^^^^^^^^^


**Hint: **For this to work, the type would need to have a method named **update_strr** associated with it in the type's declaration.

**MISSING METHOD**
This **update** method is being called on the type **Str**, which has no method with that name:
**Adv.md:28:13:28:32:**
```roc
	next_val = "Hello".update(100)
```
	           ^^^^^^^^^^^^^^^^^^^


**Hint: **For this to work, the type would need to have a method named **update** associated with it in the type's declaration.

# TOKENS
~~~zig
UpperIdent,OpColonEqual,OpenSquare,UpperIdent,NoSpaceOpenRound,UpperIdent,Comma,UpperIdent,CloseRound,CloseSquare,Dot,OpenCurly,
LowerIdent,OpColon,UpperIdent,OpArrow,UpperIdent,
LowerIdent,OpAssign,OpBar,UpperIdent,NoSpaceDotUpperIdent,NoSpaceOpenRound,Underscore,Comma,LowerIdent,CloseRound,OpBar,LowerIdent,
LowerIdent,OpColon,UpperIdent,OpArrow,UpperIdent,
LowerIdent,OpAssign,OpBar,UpperIdent,NoSpaceDotUpperIdent,NoSpaceOpenRound,LowerIdent,Comma,Underscore,CloseRound,OpBar,LowerIdent,
LowerIdent,OpColon,UpperIdent,Comma,UpperIdent,OpArrow,UpperIdent,
LowerIdent,OpAssign,OpBar,UpperIdent,NoSpaceDotUpperIdent,NoSpaceOpenRound,LowerIdent,Comma,Underscore,CloseRound,Comma,LowerIdent,OpBar,UpperIdent,NoSpaceDotUpperIdent,NoSpaceOpenRound,LowerIdent,Comma,LowerIdent,CloseRound,
LowerIdent,OpColon,UpperIdent,Comma,UpperIdent,OpArrow,UpperIdent,
LowerIdent,OpAssign,OpBar,UpperIdent,NoSpaceDotUpperIdent,NoSpaceOpenRound,Underscore,Comma,LowerIdent,CloseRound,Comma,LowerIdent,OpBar,UpperIdent,NoSpaceDotUpperIdent,NoSpaceOpenRound,LowerIdent,Comma,LowerIdent,CloseRound,
CloseCurly,
LowerIdent,OpAssign,OpenCurly,
LowerIdent,OpAssign,UpperIdent,NoSpaceDotUpperIdent,NoSpaceOpenRound,Int,Comma,StringStart,StringPart,StringEnd,CloseRound,
LowerIdent,OpAssign,LowerIdent,NoSpaceDotLowerIdent,NoSpaceOpenRound,Int,CloseRound,
LowerIdent,
CloseCurly,
LowerIdent,OpAssign,OpenCurly,
LowerIdent,OpAssign,UpperIdent,NoSpaceDotUpperIdent,NoSpaceOpenRound,Int,Comma,StringStart,StringPart,StringEnd,CloseRound,
LowerIdent,OpAssign,LowerIdent,NoSpaceDotLowerIdent,NoSpaceOpenRound,Int,CloseRound,
LowerIdent,
CloseCurly,
LowerIdent,OpAssign,OpenCurly,
LowerIdent,OpAssign,StringStart,StringPart,StringEnd,NoSpaceDotLowerIdent,NoSpaceOpenRound,Int,CloseRound,
LowerIdent,
CloseCurly,
LowerIdent,OpColon,OpenRound,UpperIdent,Comma,UpperIdent,CloseRound,
LowerIdent,OpAssign,OpenCurly,
LowerIdent,OpAssign,UpperIdent,NoSpaceDotUpperIdent,NoSpaceOpenRound,Int,Comma,StringStart,StringPart,StringEnd,CloseRound,
LowerIdent,OpAssign,LowerIdent,NoSpaceDotLowerIdent,NoSpaceOpenRound,StringStart,StringPart,StringEnd,CloseRound,NoSpaceDotLowerIdent,NoSpaceOpenRound,Int,CloseRound,
OpenRound,LowerIdent,NoSpaceDotLowerIdent,NoSpaceOpenRound,CloseRound,Comma,LowerIdent,NoSpaceDotLowerIdent,NoSpaceOpenRound,CloseRound,CloseRound,
CloseCurly,
EndOfFile,
~~~
# PARSE
~~~clojure
(file
	(type-module)
	(statements
		(s-type-decl
			(header (name "Adv")
				(args))
			(ty-tag-union
				(tags
					(ty-apply
						(ty (name "Val"))
						(ty (name "U64"))
						(ty (name "Str")))))
			(associated
				(s-type-anno (name "to_str")
					(ty-fn
						(ty (name "Adv"))
						(ty (name "Str"))))
				(s-decl
					(p-ident (raw "to_str"))
					(e-lambda
						(args
							(p-tag (raw ".Val")
								(p-underscore)
								(p-ident (raw "s"))))
						(e-ident (raw "s"))))
				(s-type-anno (name "to_u64")
					(ty-fn
						(ty (name "Adv"))
						(ty (name "U64"))))
				(s-decl
					(p-ident (raw "to_u64"))
					(e-lambda
						(args
							(p-tag (raw ".Val")
								(p-ident (raw "u"))
								(p-underscore)))
						(e-ident (raw "u"))))
				(s-type-anno (name "update_str")
					(ty-fn
						(ty (name "Adv"))
						(ty (name "Str"))
						(ty (name "Adv"))))
				(s-decl
					(p-ident (raw "update_str"))
					(e-lambda
						(args
							(p-tag (raw ".Val")
								(p-ident (raw "u64"))
								(p-underscore))
							(p-ident (raw "next_str")))
						(e-apply
							(e-tag (raw "Adv.Val"))
							(e-ident (raw "u64"))
							(e-ident (raw "next_str")))))
				(s-type-anno (name "update_u64")
					(ty-fn
						(ty (name "Adv"))
						(ty (name "U64"))
						(ty (name "Adv"))))
				(s-decl
					(p-ident (raw "update_u64"))
					(e-lambda
						(args
							(p-tag (raw ".Val")
								(p-underscore)
								(p-ident (raw "str")))
							(p-ident (raw "next_u64")))
						(e-apply
							(e-tag (raw "Adv.Val"))
							(e-ident (raw "next_u64"))
							(e-ident (raw "str")))))))
		(s-decl
			(p-ident (raw "mismatch"))
			(e-block
				(statements
					(s-decl
						(p-ident (raw "val"))
						(e-apply
							(e-tag (raw "Adv.Val"))
							(e-int (raw "10"))
							(e-string
								(e-string-part (raw "hello")))))
					(s-decl
						(p-ident (raw "next_val"))
						(e-field-access
							(e-ident (raw "val"))
							(e-apply
								(e-ident (raw "update_str"))
								(e-int (raw "100")))))
					(e-ident (raw "next_val")))))
		(s-decl
			(p-ident (raw "mismatch2"))
			(e-block
				(statements
					(s-decl
						(p-ident (raw "val"))
						(e-apply
							(e-tag (raw "Adv.Val"))
							(e-int (raw "10"))
							(e-string
								(e-string-part (raw "hello")))))
					(s-decl
						(p-ident (raw "next_val"))
						(e-field-access
							(e-ident (raw "val"))
							(e-apply
								(e-ident (raw "update_strr"))
								(e-int (raw "100")))))
					(e-ident (raw "next_val")))))
		(s-decl
			(p-ident (raw "mismatch3"))
			(e-block
				(statements
					(s-decl
						(p-ident (raw "next_val"))
						(e-field-access
							(e-string
								(e-string-part (raw "Hello")))
							(e-apply
								(e-ident (raw "update"))
								(e-int (raw "100")))))
					(e-ident (raw "next_val")))))
		(s-type-anno (name "main")
			(ty-tuple
				(ty (name "Str"))
				(ty (name "U64"))))
		(s-decl
			(p-ident (raw "main"))
			(e-block
				(statements
					(s-decl
						(p-ident (raw "val"))
						(e-apply
							(e-tag (raw "Adv.Val"))
							(e-int (raw "10"))
							(e-string
								(e-string-part (raw "hello")))))
					(s-decl
						(p-ident (raw "next_val"))
						(e-field-access
							(e-field-access
								(e-ident (raw "val"))
								(e-apply
									(e-ident (raw "update_str"))
									(e-string
										(e-string-part (raw "world")))))
							(e-apply
								(e-ident (raw "update_u64"))
								(e-int (raw "20")))))
					(e-tuple
						(e-field-access
							(e-ident (raw "next_val"))
							(e-apply
								(e-ident (raw "to_str"))))
						(e-field-access
							(e-ident (raw "next_val"))
							(e-apply
								(e-ident (raw "to_u64"))))))))))
~~~
# FORMATTED
~~~roc
Adv := [Val(U64, Str)].{
	to_str : Adv -> Str
	to_str = |Adv.Val(_, s)| s
	to_u64 : Adv -> U64
	to_u64 = |Adv.Val(u, _)| u
	update_str : Adv, Str -> Adv
	update_str = |Adv.Val(u64, _), next_str| Adv.Val(u64, next_str)
	update_u64 : Adv, U64 -> Adv
	update_u64 = |Adv.Val(_, str), next_u64| Adv.Val(next_u64, str)
}

mismatch = {
	val = Adv.Val(10, "hello")
	next_val = val.update_str(100)
	next_val
}

mismatch2 = {
	val = Adv.Val(10, "hello")
	next_val = val.update_strr(100)
	next_val
}

mismatch3 = {
	next_val = "Hello".update(100)
	next_val
}

main : (Str, U64)
main = {
	val = Adv.Val(10, "hello")
	next_val = val.update_str("world").update_u64(20)
	(next_val.to_str(), next_val.to_u64())
}
~~~
# CANONICALIZE
~~~clojure
(can-ir
	(d-let
		(p-assign (ident "Adv.to_str"))
		(e-closure
			(captures
				(capture (ident "s")))
			(e-lambda
				(args
					(p-nominal
						(p-applied-tag)))
				(e-lookup-local
					(p-assign (ident "s")))))
		(annotation
			(ty-fn (effectful false)
				(ty-lookup (name "Adv") (local))
				(ty-lookup (name "Str") (builtin)))))
	(d-let
		(p-assign (ident "Adv.to_u64"))
		(e-closure
			(captures
				(capture (ident "u")))
			(e-lambda
				(args
					(p-nominal
						(p-applied-tag)))
				(e-lookup-local
					(p-assign (ident "u")))))
		(annotation
			(ty-fn (effectful false)
				(ty-lookup (name "Adv") (local))
				(ty-lookup (name "U64") (builtin)))))
	(d-let
		(p-assign (ident "Adv.update_str"))
		(e-closure
			(captures
				(capture (ident "u64")))
			(e-lambda
				(args
					(p-nominal
						(p-applied-tag))
					(p-assign (ident "next_str")))
				(e-nominal (nominal "Adv")
					(e-tag (name "Val")
						(args
							(e-lookup-local
								(p-assign (ident "u64")))
							(e-lookup-local
								(p-assign (ident "next_str"))))))))
		(annotation
			(ty-fn (effectful false)
				(ty-lookup (name "Adv") (local))
				(ty-lookup (name "Str") (builtin))
				(ty-lookup (name "Adv") (local)))))
	(d-let
		(p-assign (ident "Adv.update_u64"))
		(e-closure
			(captures
				(capture (ident "str")))
			(e-lambda
				(args
					(p-nominal
						(p-applied-tag))
					(p-assign (ident "next_u64")))
				(e-nominal (nominal "Adv")
					(e-tag (name "Val")
						(args
							(e-lookup-local
								(p-assign (ident "next_u64")))
							(e-lookup-local
								(p-assign (ident "str"))))))))
		(annotation
			(ty-fn (effectful false)
				(ty-lookup (name "Adv") (local))
				(ty-lookup (name "U64") (builtin))
				(ty-lookup (name "Adv") (local)))))
	(d-let
		(p-assign (ident "mismatch"))
		(e-block
			(s-let
				(p-assign (ident "val"))
				(e-nominal (nominal "Adv")
					(e-tag (name "Val")
						(args
							(e-num (value "10"))
							(e-string
								(e-literal (string "hello")))))))
			(s-let
				(p-assign (ident "next_val"))
				(e-dot-access (field "update_str")
					(receiver
						(e-lookup-local
							(p-assign (ident "val"))))
					(args
						(e-num (value "100")))))
			(e-lookup-local
				(p-assign (ident "next_val")))))
	(d-let
		(p-assign (ident "mismatch2"))
		(e-block
			(s-let
				(p-assign (ident "val"))
				(e-nominal (nominal "Adv")
					(e-tag (name "Val")
						(args
							(e-num (value "10"))
							(e-string
								(e-literal (string "hello")))))))
			(s-let
				(p-assign (ident "next_val"))
				(e-dot-access (field "update_strr")
					(receiver
						(e-lookup-local
							(p-assign (ident "val"))))
					(args
						(e-num (value "100")))))
			(e-lookup-local
				(p-assign (ident "next_val")))))
	(d-let
		(p-assign (ident "mismatch3"))
		(e-block
			(s-let
				(p-assign (ident "next_val"))
				(e-dot-access (field "update")
					(receiver
						(e-string
							(e-literal (string "Hello"))))
					(args
						(e-num (value "100")))))
			(e-lookup-local
				(p-assign (ident "next_val")))))
	(d-let
		(p-assign (ident "main"))
		(e-block
			(s-let
				(p-assign (ident "val"))
				(e-nominal (nominal "Adv")
					(e-tag (name "Val")
						(args
							(e-num (value "10"))
							(e-string
								(e-literal (string "hello")))))))
			(s-let
				(p-assign (ident "next_val"))
				(e-dot-access (field "update_u64")
					(receiver
						(e-dot-access (field "update_str")
							(receiver
								(e-lookup-local
									(p-assign (ident "val"))))
							(args
								(e-string
									(e-literal (string "world"))))))
					(args
						(e-num (value "20")))))
			(e-tuple
				(elems
					(e-dot-access (field "to_str")
						(receiver
							(e-lookup-local
								(p-assign (ident "next_val"))))
						(args))
					(e-dot-access (field "to_u64")
						(receiver
							(e-lookup-local
								(p-assign (ident "next_val"))))
						(args)))))
		(annotation
			(ty-tuple
				(ty-lookup (name "Str") (builtin))
				(ty-lookup (name "U64") (builtin)))))
	(s-nominal-decl
		(ty-header (name "Adv"))
		(ty-tag-union
			(ty-tag-name (name "Val")
				(ty-lookup (name "U64") (builtin))
				(ty-lookup (name "Str") (builtin))))))
~~~
# TYPES
~~~clojure
(inferred-types
	(defs
		(patt (type "Adv -> Str"))
		(patt (type "Adv -> U64"))
		(patt (type "Adv, Str -> Adv"))
		(patt (type "Adv, U64 -> Adv"))
		(patt (type "Adv"))
		(patt (type "Error"))
		(patt (type "Error"))
		(patt (type "(Str, U64)")))
	(type_decls
		(nominal (type "Adv")
			(ty-header (name "Adv"))))
	(expressions
		(expr (type "Adv -> Str"))
		(expr (type "Adv -> U64"))
		(expr (type "Adv, Str -> Adv"))
		(expr (type "Adv, U64 -> Adv"))
		(expr (type "Adv"))
		(expr (type "Error"))
		(expr (type "Error"))
		(expr (type "(Str, U64)"))))
~~~<|MERGE_RESOLUTION|>--- conflicted
+++ resolved
@@ -44,15 +44,10 @@
 }
 ~~~
 # EXPECTED
-<<<<<<< HEAD
-=======
 TYPE MISMATCH - Adv.md:17:28:17:31
->>>>>>> a22ff1ec
 MISSING METHOD - Adv.md:23:13:23:33
 MISSING METHOD - Adv.md:28:13:28:32
 # PROBLEMS
-<<<<<<< HEAD
-=======
 **TYPE MISMATCH**
 This expression is used in an unexpected way:
 **Adv.md:17:28:17:31:**
@@ -67,7 +62,6 @@
 But I expected it to be:
     _Str_
 
->>>>>>> a22ff1ec
 **MISSING METHOD**
 This **update_strr** method is being called on the type **Adv**, which has no method with that name:
 **Adv.md:23:13:23:33:**
@@ -506,23 +500,23 @@
 (inferred-types
 	(defs
 		(patt (type "Adv -> Str"))
-		(patt (type "Adv -> U64"))
+		(patt (type "Adv -> Num(Int(Unsigned64))"))
 		(patt (type "Adv, Str -> Adv"))
-		(patt (type "Adv, U64 -> Adv"))
-		(patt (type "Adv"))
+		(patt (type "Adv, Num(Int(Unsigned64)) -> Adv"))
 		(patt (type "Error"))
 		(patt (type "Error"))
-		(patt (type "(Str, U64)")))
+		(patt (type "Error"))
+		(patt (type "(Str, Num(Int(Unsigned64)))")))
 	(type_decls
 		(nominal (type "Adv")
 			(ty-header (name "Adv"))))
 	(expressions
 		(expr (type "Adv -> Str"))
-		(expr (type "Adv -> U64"))
+		(expr (type "Adv -> Num(Int(Unsigned64))"))
 		(expr (type "Adv, Str -> Adv"))
-		(expr (type "Adv, U64 -> Adv"))
-		(expr (type "Adv"))
+		(expr (type "Adv, Num(Int(Unsigned64)) -> Adv"))
 		(expr (type "Error"))
 		(expr (type "Error"))
-		(expr (type "(Str, U64)"))))
+		(expr (type "Error"))
+		(expr (type "(Str, Num(Int(Unsigned64)))"))))
 ~~~