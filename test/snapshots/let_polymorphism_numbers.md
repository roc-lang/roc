--- conflicted
+++ resolved
@@ -232,15 +232,9 @@
 		(p-assign (ident "main"))
 		(e-closure
 			(captures
-<<<<<<< HEAD
-				(capture @13.1-13.13 (ident "int_multiply"))
-				(capture @12.1-12.8 (ident "int_add")))
-			(e-lambda @26.8-29.2
-=======
 				(capture (ident "int_add"))
 				(capture (ident "int_multiply")))
 			(e-lambda
->>>>>>> d52fd4cd
 				(args
 					(p-underscore))
 				(e-block
