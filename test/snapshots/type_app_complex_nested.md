# META
~~~ini
description=Complex nested type applications in function annotation - focused test
type=file
~~~
# SOURCE
~~~roc
app [main!] { pf: platform "../basic-cli/main.roc" }

# Test complex nested type applications in function signatures
processComplex : Result(List(Maybe(a)), Dict(Str, Error(_b))) -> List(a)
processComplex = |result|
    match result {
        Ok(maybeList) => []
        Err(_) => []
    }

# Test multiple levels of nesting
deepNested : Maybe(Result(List(Dict(Str, a)), _b)) -> a
deepNested = |_| {
	crash "not implemented"
}

# Test type alias with complex nesting
ComplexType(a, b) : Result(List(Maybe(a)), Dict(Str, Error(b)))

main! = |_| processComplex(Ok([Some(42), None]))
~~~
# EXPECTED
UNDECLARED TYPE - type_app_complex_nested.md:18:33:18:38
UNDECLARED TYPE - type_app_complex_nested.md:18:54:18:59
UNDECLARED TYPE - type_app_complex_nested.md:4:30:4:35
UNDECLARED TYPE - type_app_complex_nested.md:4:51:4:56
UNUSED VARIABLE - type_app_complex_nested.md:7:12:7:21
UNDECLARED TYPE - type_app_complex_nested.md:12:14:12:19
TOO MANY ARGS - type_app_complex_nested.md:18:44:18:63
TOO MANY ARGS - type_app_complex_nested.md:4:41:4:61
# PROBLEMS
**UNDECLARED TYPE**
The type _Maybe_ is not declared in this scope.

This type is referenced here:
**type_app_complex_nested.md:18:33:18:38:**
```roc
ComplexType(a, b) : Result(List(Maybe(a)), Dict(Str, Error(b)))
```
                                ^^^^^


**UNDECLARED TYPE**
The type _Error_ is not declared in this scope.

This type is referenced here:
**type_app_complex_nested.md:18:54:18:59:**
```roc
ComplexType(a, b) : Result(List(Maybe(a)), Dict(Str, Error(b)))
```
                                                     ^^^^^


**UNDECLARED TYPE**
The type _Maybe_ is not declared in this scope.

This type is referenced here:
**type_app_complex_nested.md:4:30:4:35:**
```roc
processComplex : Result(List(Maybe(a)), Dict(Str, Error(_b))) -> List(a)
```
                             ^^^^^


**UNDECLARED TYPE**
The type _Error_ is not declared in this scope.

This type is referenced here:
**type_app_complex_nested.md:4:51:4:56:**
```roc
processComplex : Result(List(Maybe(a)), Dict(Str, Error(_b))) -> List(a)
```
                                                  ^^^^^


**UNUSED VARIABLE**
Variable `maybeList` is not used anywhere in your code.

If you don't need this variable, prefix it with an underscore like `_maybeList` to suppress this warning.
The unused variable is declared here:
**type_app_complex_nested.md:7:12:7:21:**
```roc
        Ok(maybeList) => []
```
           ^^^^^^^^^


**UNDECLARED TYPE**
The type _Maybe_ is not declared in this scope.

This type is referenced here:
**type_app_complex_nested.md:12:14:12:19:**
```roc
deepNested : Maybe(Result(List(Dict(Str, a)), _b)) -> a
```
             ^^^^^


**TOO MANY ARGS**
The type _Dict_ expects  argument, but got  instead.
**type_app_complex_nested.md:18:44:18:63:**
```roc
ComplexType(a, b) : Result(List(Maybe(a)), Dict(Str, Error(b)))
```
                                           ^^^^^^^^^^^^^^^^^^^



**TOO MANY ARGS**
The type _Dict_ expects  argument, but got  instead.
**type_app_complex_nested.md:4:41:4:61:**
```roc
processComplex : Result(List(Maybe(a)), Dict(Str, Error(_b))) -> List(a)
```
                                        ^^^^^^^^^^^^^^^^^^^^



# TOKENS
~~~zig
KwApp,OpenSquare,LowerIdent,CloseSquare,OpenCurly,LowerIdent,OpColon,KwPlatform,StringStart,StringPart,StringEnd,CloseCurly,
LowerIdent,OpColon,UpperIdent,NoSpaceOpenRound,UpperIdent,NoSpaceOpenRound,UpperIdent,NoSpaceOpenRound,LowerIdent,CloseRound,CloseRound,Comma,UpperIdent,NoSpaceOpenRound,UpperIdent,Comma,UpperIdent,NoSpaceOpenRound,NamedUnderscore,CloseRound,CloseRound,CloseRound,OpArrow,UpperIdent,NoSpaceOpenRound,LowerIdent,CloseRound,
LowerIdent,OpAssign,OpBar,LowerIdent,OpBar,
KwMatch,LowerIdent,OpenCurly,
UpperIdent,NoSpaceOpenRound,LowerIdent,CloseRound,OpFatArrow,OpenSquare,CloseSquare,
UpperIdent,NoSpaceOpenRound,Underscore,CloseRound,OpFatArrow,OpenSquare,CloseSquare,
CloseCurly,
LowerIdent,OpColon,UpperIdent,NoSpaceOpenRound,UpperIdent,NoSpaceOpenRound,UpperIdent,NoSpaceOpenRound,UpperIdent,NoSpaceOpenRound,UpperIdent,Comma,LowerIdent,CloseRound,CloseRound,Comma,NamedUnderscore,CloseRound,CloseRound,OpArrow,LowerIdent,
LowerIdent,OpAssign,OpBar,Underscore,OpBar,OpenCurly,
KwCrash,StringStart,StringPart,StringEnd,
CloseCurly,
UpperIdent,NoSpaceOpenRound,LowerIdent,Comma,LowerIdent,CloseRound,OpColon,UpperIdent,NoSpaceOpenRound,UpperIdent,NoSpaceOpenRound,UpperIdent,NoSpaceOpenRound,LowerIdent,CloseRound,CloseRound,Comma,UpperIdent,NoSpaceOpenRound,UpperIdent,Comma,UpperIdent,NoSpaceOpenRound,LowerIdent,CloseRound,CloseRound,CloseRound,
LowerIdent,OpAssign,OpBar,Underscore,OpBar,LowerIdent,NoSpaceOpenRound,UpperIdent,NoSpaceOpenRound,OpenSquare,UpperIdent,NoSpaceOpenRound,Int,CloseRound,Comma,UpperIdent,CloseSquare,CloseRound,CloseRound,
EndOfFile,
~~~
# PARSE
~~~clojure
(file
	(app
		(provides
			(exposed-lower-ident
				(text "main!")))
		(record-field (name "pf")
			(e-string
				(e-string-part (raw "../basic-cli/main.roc"))))
		(packages
			(record-field (name "pf")
				(e-string
					(e-string-part (raw "../basic-cli/main.roc"))))))
	(statements
		(s-type-anno (name "processComplex")
			(ty-fn
				(ty-apply
					(ty (name "Result"))
					(ty-apply
						(ty (name "List"))
						(ty-apply
							(ty (name "Maybe"))
							(ty-var (raw "a"))))
					(ty-apply
						(ty (name "Dict"))
						(ty (name "Str"))
						(ty-apply
							(ty (name "Error"))
							(underscore-ty-var (raw "_b")))))
				(ty-apply
					(ty (name "List"))
					(ty-var (raw "a")))))
		(s-decl
			(p-ident (raw "processComplex"))
			(e-lambda
				(args
					(p-ident (raw "result")))
				(e-match
					(e-ident (raw "result"))
					(branches
						(branch
							(p-tag (raw "Ok")
								(p-ident (raw "maybeList")))
							(e-list))
						(branch
							(p-tag (raw "Err")
								(p-underscore))
							(e-list))))))
		(s-type-anno (name "deepNested")
			(ty-fn
				(ty-apply
					(ty (name "Maybe"))
					(ty-apply
						(ty (name "Result"))
						(ty-apply
							(ty (name "List"))
							(ty-apply
								(ty (name "Dict"))
								(ty (name "Str"))
								(ty-var (raw "a"))))
						(underscore-ty-var (raw "_b"))))
				(ty-var (raw "a"))))
		(s-decl
			(p-ident (raw "deepNested"))
			(e-lambda
				(args
					(p-underscore))
				(e-block
					(statements
						(s-crash
							(e-string
								(e-string-part (raw "not implemented"))))))))
		(s-type-decl
			(header (name "ComplexType")
				(args
					(ty-var (raw "a"))
					(ty-var (raw "b"))))
			(ty-apply
				(ty (name "Result"))
				(ty-apply
					(ty (name "List"))
					(ty-apply
						(ty (name "Maybe"))
						(ty-var (raw "a"))))
				(ty-apply
					(ty (name "Dict"))
					(ty (name "Str"))
					(ty-apply
						(ty (name "Error"))
						(ty-var (raw "b"))))))
		(s-decl
			(p-ident (raw "main!"))
			(e-lambda
				(args
					(p-underscore))
				(e-apply
					(e-ident (raw "processComplex"))
					(e-apply
						(e-tag (raw "Ok"))
						(e-list
							(e-apply
								(e-tag (raw "Some"))
								(e-int (raw "42")))
							(e-tag (raw "None")))))))))
~~~
# FORMATTED
~~~roc
app [main!] { pf: platform "../basic-cli/main.roc" }

# Test complex nested type applications in function signatures
processComplex : Result(List(Maybe(a)), Dict(Str, Error(_b))) -> List(a)
processComplex = |result|
	match result {
		Ok(maybeList) => []
		Err(_) => []
	}

# Test multiple levels of nesting
deepNested : Maybe(Result(List(Dict(Str, a)), _b)) -> a
deepNested = |_| {
	crash "not implemented"
}

# Test type alias with complex nesting
ComplexType(a, b) : Result(List(Maybe(a)), Dict(Str, Error(b)))

main! = |_| processComplex(Ok([Some(42), None]))
~~~
# CANONICALIZE
~~~clojure
(can-ir
	(d-let
		(p-assign (ident "processComplex"))
		(e-lambda
			(args
				(p-assign (ident "result")))
			(e-match
				(match
					(cond
						(e-lookup-local
							(p-assign (ident "result"))))
					(branches
						(branch
							(patterns
								(pattern (degenerate false)
									(p-applied-tag)))
							(value
								(e-empty_list)))
						(branch
							(patterns
								(pattern (degenerate false)
									(p-applied-tag)))
							(value
								(e-empty_list)))))))
		(annotation
<<<<<<< HEAD
			(declared-type
				(ty-fn (effectful false)
					(ty-apply (name "Result") (external-module "Result")
						(ty-apply (name "List") (builtin)
							(ty-malformed))
						(ty-apply (name "Dict") (external-module "Dict")
							(ty-lookup (name "Str") (builtin))
							(ty-malformed)))
=======
			(ty-fn (effectful false)
				(ty-apply (name "Result") (external (module-idx "3") (target-node-idx "3"))
>>>>>>> 8f3b432b
					(ty-apply (name "List") (builtin)
						(ty-malformed))
					(ty-apply (name "Dict") (external (module-idx "0") (target-node-idx "1"))
						(ty-lookup (name "Str") (builtin))
						(ty-malformed)))
				(ty-apply (name "List") (builtin)
					(ty-rigid-var-lookup (ty-rigid-var (name "a")))))))
	(d-let
		(p-assign (ident "deepNested"))
		(e-lambda
			(args
				(p-underscore))
			(e-block
				(e-crash (msg "not implemented"))))
		(annotation
			(ty-fn (effectful false)
				(ty-malformed)
				(ty-rigid-var-lookup (ty-rigid-var (name "a"))))))
	(d-let
		(p-assign (ident "main!"))
		(e-closure
			(captures
				(capture (ident "processComplex")))
			(e-lambda
				(args
					(p-underscore))
				(e-call
					(e-lookup-local
						(p-assign (ident "processComplex")))
					(e-tag (name "Ok")
						(args
							(e-list
								(elems
									(e-tag (name "Some")
										(args
											(e-num (value "42"))))
									(e-tag (name "None"))))))))))
	(s-alias-decl
		(ty-header (name "ComplexType")
			(ty-args
				(ty-rigid-var (name "a"))
				(ty-rigid-var (name "b"))))
		(ty-apply (name "Result") (external-module "Result")
			(ty-apply (name "List") (builtin)
				(ty-malformed))
			(ty-apply (name "Dict") (external-module "Dict")
				(ty-lookup (name "Str") (builtin))
				(ty-malformed)))))
~~~
# TYPES
~~~clojure
(inferred-types
	(defs
		(patt (type "Result(List(Error), Error) -> List(Error)"))
		(patt (type "Error -> Error"))
		(patt (type "_arg -> List(Error)")))
	(type_decls
		(alias (type "ComplexType(a, b)")
			(ty-header (name "ComplexType")
				(ty-args
					(ty-rigid-var (name "a"))
					(ty-rigid-var (name "b"))))))
	(expressions
		(expr (type "Result(List(Error), Error) -> List(Error)"))
		(expr (type "Error -> Error"))
		(expr (type "_arg -> List(Error)"))))
~~~<|MERGE_RESOLUTION|>--- conflicted
+++ resolved
@@ -296,22 +296,11 @@
 							(value
 								(e-empty_list)))))))
 		(annotation
-<<<<<<< HEAD
-			(declared-type
-				(ty-fn (effectful false)
-					(ty-apply (name "Result") (external-module "Result")
-						(ty-apply (name "List") (builtin)
-							(ty-malformed))
-						(ty-apply (name "Dict") (external-module "Dict")
-							(ty-lookup (name "Str") (builtin))
-							(ty-malformed)))
-=======
 			(ty-fn (effectful false)
-				(ty-apply (name "Result") (external (module-idx "3") (target-node-idx "3"))
->>>>>>> 8f3b432b
+				(ty-apply (name "Result") (external-module "Result")
 					(ty-apply (name "List") (builtin)
 						(ty-malformed))
-					(ty-apply (name "Dict") (external (module-idx "0") (target-node-idx "1"))
+					(ty-apply (name "Dict") (external-module "Dict")
 						(ty-lookup (name "Str") (builtin))
 						(ty-malformed)))
 				(ty-apply (name "List") (builtin)
