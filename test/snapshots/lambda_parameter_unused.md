# META
~~~ini
description=Lambda parameters with unused variable checking
type=file
~~~
# SOURCE
~~~roc
app [main!] { pf: platform "../basic-cli/main.roc" }

# Lambda with unused parameter - should warn
add : U64 -> U64
add = |unused| 42

# Lambda with underscore parameter that is used - should warn
multiply : U64 -> U64
multiply = |_factor| _factor * 2

# Lambda with unused underscore parameter - should be fine
process : U64 -> U64
process = |_input| 100

# Lambda with used parameter - should be fine
double : U64 -> U64
double = |value| value * 2

main! = |_| {
    result1 = add(5)
    result2 = multiply(3)
    result3 = process(7)
    result4 = double(4)
    result1 + result2 + result3 + result4
}
~~~
# EXPECTED
UNUSED VARIABLE - lambda_parameter_unused.md:5:8:5:14
UNDERSCORE VARIABLE USED - lambda_parameter_unused.md:9:22:9:29
# PROBLEMS
**UNUSED VARIABLE**
Variable `unused` is not used anywhere in your code.

If you don't need this variable, prefix it with an underscore like `_unused` to suppress this warning.
The unused variable is declared here:
**lambda_parameter_unused.md:5:8:5:14:**
```roc
add = |unused| 42
```
       ^^^^^^


**UNDERSCORE VARIABLE USED**
Variable `_factor` is prefixed with an underscore but is actually used.

Variables prefixed with `_` are intended to be unused. Remove the underscore prefix: `factor`.

**lambda_parameter_unused.md:9:22:9:29:**
```roc
multiply = |_factor| _factor * 2
```
                     ^^^^^^^


# TOKENS
~~~zig
KwApp,OpenSquare,LowerIdent,CloseSquare,OpenCurly,LowerIdent,OpColon,KwPlatform,StringStart,StringPart,StringEnd,CloseCurly,
LowerIdent,OpColon,UpperIdent,OpArrow,UpperIdent,
LowerIdent,OpAssign,OpBar,LowerIdent,OpBar,Int,
LowerIdent,OpColon,UpperIdent,OpArrow,UpperIdent,
LowerIdent,OpAssign,OpBar,NamedUnderscore,OpBar,NamedUnderscore,OpStar,Int,
LowerIdent,OpColon,UpperIdent,OpArrow,UpperIdent,
LowerIdent,OpAssign,OpBar,NamedUnderscore,OpBar,Int,
LowerIdent,OpColon,UpperIdent,OpArrow,UpperIdent,
LowerIdent,OpAssign,OpBar,LowerIdent,OpBar,LowerIdent,OpStar,Int,
LowerIdent,OpAssign,OpBar,Underscore,OpBar,OpenCurly,
LowerIdent,OpAssign,LowerIdent,NoSpaceOpenRound,Int,CloseRound,
LowerIdent,OpAssign,LowerIdent,NoSpaceOpenRound,Int,CloseRound,
LowerIdent,OpAssign,LowerIdent,NoSpaceOpenRound,Int,CloseRound,
LowerIdent,OpAssign,LowerIdent,NoSpaceOpenRound,Int,CloseRound,
LowerIdent,OpPlus,LowerIdent,OpPlus,LowerIdent,OpPlus,LowerIdent,
CloseCurly,
EndOfFile,
~~~
# PARSE
~~~clojure
(file
	(app
		(provides
			(exposed-lower-ident
				(text "main!")))
		(record-field (name "pf")
			(e-string
				(e-string-part (raw "../basic-cli/main.roc"))))
		(packages
			(record-field (name "pf")
				(e-string
					(e-string-part (raw "../basic-cli/main.roc"))))))
	(statements
		(s-type-anno (name "add")
			(ty-fn
				(ty (name "U64"))
				(ty (name "U64"))))
		(s-decl
			(p-ident (raw "add"))
			(e-lambda
				(args
					(p-ident (raw "unused")))
				(e-int (raw "42"))))
		(s-type-anno (name "multiply")
			(ty-fn
				(ty (name "U64"))
				(ty (name "U64"))))
		(s-decl
			(p-ident (raw "multiply"))
			(e-lambda
				(args
					(p-ident (raw "_factor")))
				(e-binop (op "*")
					(e-ident (raw "_factor"))
					(e-int (raw "2")))))
		(s-type-anno (name "process")
			(ty-fn
				(ty (name "U64"))
				(ty (name "U64"))))
		(s-decl
			(p-ident (raw "process"))
			(e-lambda
				(args
					(p-ident (raw "_input")))
				(e-int (raw "100"))))
		(s-type-anno (name "double")
			(ty-fn
				(ty (name "U64"))
				(ty (name "U64"))))
		(s-decl
			(p-ident (raw "double"))
			(e-lambda
				(args
					(p-ident (raw "value")))
				(e-binop (op "*")
					(e-ident (raw "value"))
					(e-int (raw "2")))))
		(s-decl
			(p-ident (raw "main!"))
			(e-lambda
				(args
					(p-underscore))
				(e-block
					(statements
						(s-decl
							(p-ident (raw "result1"))
							(e-apply
								(e-ident (raw "add"))
								(e-int (raw "5"))))
						(s-decl
							(p-ident (raw "result2"))
							(e-apply
								(e-ident (raw "multiply"))
								(e-int (raw "3"))))
						(s-decl
							(p-ident (raw "result3"))
							(e-apply
								(e-ident (raw "process"))
								(e-int (raw "7"))))
						(s-decl
							(p-ident (raw "result4"))
							(e-apply
								(e-ident (raw "double"))
								(e-int (raw "4"))))
						(e-binop (op "+")
							(e-binop (op "+")
								(e-binop (op "+")
									(e-ident (raw "result1"))
									(e-ident (raw "result2")))
								(e-ident (raw "result3")))
							(e-ident (raw "result4")))))))))
~~~
# FORMATTED
~~~roc
app [main!] { pf: platform "../basic-cli/main.roc" }

# Lambda with unused parameter - should warn
add : U64 -> U64
add = |unused| 42

# Lambda with underscore parameter that is used - should warn
multiply : U64 -> U64
multiply = |_factor| _factor * 2

# Lambda with unused underscore parameter - should be fine
process : U64 -> U64
process = |_input| 100

# Lambda with used parameter - should be fine
double : U64 -> U64
double = |value| value * 2

main! = |_| {
	result1 = add(5)
	result2 = multiply(3)
	result3 = process(7)
	result4 = double(4)
	result1 + result2 + result3 + result4
}
~~~
# CANONICALIZE
~~~clojure
(can-ir
	(d-let
		(p-assign (ident "add"))
		(e-lambda
			(args
				(p-assign (ident "unused")))
			(e-num (value "42")))
		(annotation
			(declared-type
				(ty-fn (effectful false)
					(ty-lookup (name "U64") (builtin))
					(ty-lookup (name "U64") (builtin))))))
	(d-let
		(p-assign (ident "multiply"))
		(e-lambda
			(args
				(p-assign (ident "_factor")))
			(e-binop (op "mul")
				(e-lookup-local
					(p-assign (ident "_factor")))
				(e-num (value "2"))))
		(annotation
			(declared-type
				(ty-fn (effectful false)
					(ty-lookup (name "U64") (builtin))
					(ty-lookup (name "U64") (builtin))))))
	(d-let
		(p-assign (ident "process"))
		(e-lambda
			(args
				(p-assign (ident "_input")))
			(e-num (value "100")))
		(annotation
			(declared-type
				(ty-fn (effectful false)
					(ty-lookup (name "U64") (builtin))
					(ty-lookup (name "U64") (builtin))))))
	(d-let
		(p-assign (ident "double"))
		(e-lambda
			(args
				(p-assign (ident "value")))
			(e-binop (op "mul")
				(e-lookup-local
					(p-assign (ident "value")))
				(e-num (value "2"))))
		(annotation
			(declared-type
				(ty-fn (effectful false)
					(ty-lookup (name "U64") (builtin))
					(ty-lookup (name "U64") (builtin))))))
	(d-let
		(p-assign (ident "main!"))
		(e-closure
			(captures
<<<<<<< HEAD
				(capture @13.1-13.8 (ident "process"))
				(capture @5.1-5.4 (ident "add"))
				(capture @9.1-9.9 (ident "multiply"))
				(capture @17.1-17.7 (ident "double")))
			(e-lambda @19.9-25.2
=======
				(capture (ident "multiply"))
				(capture (ident "add"))
				(capture (ident "double"))
				(capture (ident "process")))
			(e-lambda
>>>>>>> d52fd4cd
				(args
					(p-underscore))
				(e-block
					(s-let
						(p-assign (ident "result1"))
						(e-call
							(e-lookup-local
								(p-assign (ident "add")))
							(e-num (value "5"))))
					(s-let
						(p-assign (ident "result2"))
						(e-call
							(e-lookup-local
								(p-assign (ident "multiply")))
							(e-num (value "3"))))
					(s-let
						(p-assign (ident "result3"))
						(e-call
							(e-lookup-local
								(p-assign (ident "process")))
							(e-num (value "7"))))
					(s-let
						(p-assign (ident "result4"))
						(e-call
							(e-lookup-local
								(p-assign (ident "double")))
							(e-num (value "4"))))
					(e-binop (op "add")
						(e-binop (op "add")
							(e-binop (op "add")
								(e-lookup-local
									(p-assign (ident "result1")))
								(e-lookup-local
									(p-assign (ident "result2"))))
							(e-lookup-local
								(p-assign (ident "result3"))))
						(e-lookup-local
							(p-assign (ident "result4")))))))))
~~~
# TYPES
~~~clojure
(inferred-types
	(defs
		(patt (type "Num(Int(Unsigned64)) -> Num(Int(Unsigned64))"))
		(patt (type "Num(Int(Unsigned64)) -> Num(Int(Unsigned64))"))
		(patt (type "Num(Int(Unsigned64)) -> Num(Int(Unsigned64))"))
		(patt (type "Num(Int(Unsigned64)) -> Num(Int(Unsigned64))"))
		(patt (type "_arg -> Num(Int(Unsigned64))")))
	(expressions
		(expr (type "Num(Int(Unsigned64)) -> Num(Int(Unsigned64))"))
		(expr (type "Num(Int(Unsigned64)) -> Num(Int(Unsigned64))"))
		(expr (type "Num(Int(Unsigned64)) -> Num(Int(Unsigned64))"))
		(expr (type "Num(Int(Unsigned64)) -> Num(Int(Unsigned64))"))
		(expr (type "_arg -> Num(Int(Unsigned64))"))))
~~~<|MERGE_RESOLUTION|>--- conflicted
+++ resolved
@@ -258,19 +258,11 @@
 		(p-assign (ident "main!"))
 		(e-closure
 			(captures
-<<<<<<< HEAD
-				(capture @13.1-13.8 (ident "process"))
-				(capture @5.1-5.4 (ident "add"))
-				(capture @9.1-9.9 (ident "multiply"))
-				(capture @17.1-17.7 (ident "double")))
-			(e-lambda @19.9-25.2
-=======
+				(capture (ident "add"))
 				(capture (ident "multiply"))
-				(capture (ident "add"))
 				(capture (ident "double"))
 				(capture (ident "process")))
 			(e-lambda
->>>>>>> d52fd4cd
 				(args
 					(p-underscore))
 				(e-block
