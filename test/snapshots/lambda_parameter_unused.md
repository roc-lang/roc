--- conflicted
+++ resolved
@@ -254,17 +254,10 @@
 		(p-assign (ident "main!"))
 		(e-closure
 			(captures
-<<<<<<< HEAD
-				(capture (ident "multiply"))
-				(capture (ident "add"))
-				(capture (ident "double"))
-				(capture (ident "process")))
-=======
 				(capture (ident "add"))
 				(capture (ident "multiply"))
 				(capture (ident "process"))
 				(capture (ident "double")))
->>>>>>> 551e6279
 			(e-lambda
 				(args
 					(p-underscore))
