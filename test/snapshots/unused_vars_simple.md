--- conflicted
+++ resolved
@@ -206,13 +206,9 @@
 		(p-assign (ident "main!"))
 		(e-closure
 			(captures
-<<<<<<< HEAD
-=======
 				(capture (ident "unused_regular"))
->>>>>>> 551e6279
 				(capture (ident "used_underscore"))
 				(capture (ident "unused_underscore"))
-				(capture (ident "unused_regular"))
 				(capture (ident "used_regular")))
 			(e-lambda
 				(args
