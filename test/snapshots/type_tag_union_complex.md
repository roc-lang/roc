--- conflicted
+++ resolved
@@ -180,16 +180,9 @@
 			(e-string
 				(e-literal (string "processed"))))
 		(annotation
-<<<<<<< HEAD
-			(declared-type
-				(ty-fn (effectful false)
-					(ty-lookup (name "Result") (local))
-					(ty-lookup (name "Str") (builtin))))))
-=======
 			(ty-fn (effectful false)
-				(ty-lookup (name "Result") (external-module "Result"))
+				(ty-lookup (name "Result") (local))
 				(ty-lookup (name "Str") (builtin)))))
->>>>>>> a16d26b5
 	(d-let
 		(p-assign (ident "handleResponse"))
 		(e-lambda
