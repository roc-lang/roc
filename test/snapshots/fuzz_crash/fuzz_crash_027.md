--- conflicted
+++ resolved
@@ -866,11 +866,6 @@
 
 
 
-<<<<<<< HEAD
-**INCOMPATIBLE MATCH PATTERNS**
-The pattern in the third branch of this `match` differs from previous ones:
-**fuzz_crash_027.md:64:2:**
-=======
 **INVALID IF CONDITION**
 This `if` condition needs to be a _Bool_:
 **fuzz_crash_027.md:50:5:**
@@ -887,7 +882,6 @@
 **TYPE MISMATCH**
 This expression is used in an unexpected way:
 **fuzz_crash_027.md:68:3:68:8:**
->>>>>>> 7d561faa
 ```roc
 		"foo" => # ent
 ```
@@ -914,26 +908,6 @@
 But I expected it to be:
     _[Red, Blue]_others, _arg -> Error_
 
-<<<<<<< HEAD
-=======
-**TYPE MISMATCH**
-This expression is used in an unexpected way:
-**fuzz_crash_027.md:143:2:147:3:**
-```roc
-	Stdoline!(
-		"How about ${ #
-			Num.toStr(number) # on expr
-		} as a",
-	)
-```
-
-It has the type:
-    _[Stdoline!(Str)][Err(_d), Ok({  })]_
-
-But the type annotation says it should have the type:
-    _Result({  }, _d)_
-
->>>>>>> 7d561faa
 # TOKENS
 ~~~zig
 KwApp(2:1-2:4),OpenSquare(2:5-2:6),LowerIdent(2:6-2:11),CloseSquare(2:11-2:12),OpenCurly(2:13-2:14),LowerIdent(2:15-2:17),OpColon(2:17-2:18),KwPlatform(2:19-2:27),StringStart(2:28-2:29),StringPart(2:29-2:30),StringEnd(2:30-2:31),CloseCurly(2:32-2:33),
@@ -2183,13 +2157,13 @@
 ~~~clojure
 (inferred-types
 	(defs
-		(patt @45.1-45.4 (type "Num(Int(Unsigned64)) -> Num(_size)"))
+		(patt @45.1-45.4 (type "b -> Num(_size)"))
 		(patt @48.1-48.8 (type "Num(Int(Unsigned64)) -> Num(Int(Unsigned64))"))
 		(patt @60.1-60.11 (type "[Red, Blue]_others, _arg -> Error"))
 		(patt @100.1-100.6 (type "List(Error) -> Error"))
 		(patt @151.1-151.6 (type "{}")))
 	(type_decls
-		(alias @15.1-15.41 (type "Map(a, b)")
+		(alias @15.1-15.41 (type "Map(a, Error)")
 			(ty-header @15.1-15.10 (name "Map")
 				(ty-args
 					(ty-rigid-var @15.5-15.6 (name "a"))
@@ -2218,7 +2192,7 @@
 				(ty-args
 					(ty-rigid-var @43.6-43.7 (name "a"))))))
 	(expressions
-		(expr @45.7-45.28 (type "Num(Int(Unsigned64)) -> Num(_size)"))
+		(expr @45.7-45.28 (type "b -> Num(_size)"))
 		(expr @48.11-58.2 (type "Num(Int(Unsigned64)) -> Num(Int(Unsigned64))"))
 		(expr @60.14-94.3 (type "[Red, Blue]_others, _arg -> Error"))
 		(expr @100.9-148.2 (type "List(Error) -> Error"))
