--- conflicted
+++ resolved
@@ -859,7 +859,7 @@
     ^^^
 
 Right now, it has the type:
-    _U64_
+    _Num(Int(Unsigned64))_
 
 Every `if` condition must evaluate to a _Bool_–either `True` or `False`.
 
@@ -2250,15 +2250,9 @@
 (inferred-types
 	(defs
 		(patt (type "(Error, Error)"))
-<<<<<<< HEAD
-		(patt (type "Bool -> _ret"))
-		(patt (type "Error -> U64"))
-		(patt (type "[Red, Blue]_others, _arg -> Error"))
-=======
 		(patt (type "Bool -> Num(_size)"))
 		(patt (type "Error -> Num(Int(Unsigned64))"))
 		(patt (type "[Red, Blue][ProvidedByCompiler], _arg -> Error"))
->>>>>>> a22ff1ec
 		(patt (type "List(Error) -> Error"))
 		(patt (type "{}"))
 		(patt (type "Error")))
@@ -2293,15 +2287,9 @@
 					(ty-rigid-var (name "a"))))))
 	(expressions
 		(expr (type "(Error, Error)"))
-<<<<<<< HEAD
-		(expr (type "Bool -> _ret"))
-		(expr (type "Error -> U64"))
-		(expr (type "[Red, Blue]_others, _arg -> Error"))
-=======
 		(expr (type "Bool -> Num(_size)"))
 		(expr (type "Error -> Num(Int(Unsigned64))"))
 		(expr (type "[Red, Blue][ProvidedByCompiler], _arg -> Error"))
->>>>>>> a22ff1ec
 		(expr (type "List(Error) -> Error"))
 		(expr (type "{}"))
 		(expr (type "Error"))))
