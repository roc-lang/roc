--- conflicted
+++ resolved
@@ -206,6 +206,7 @@
 UNUSED VARIABLE - fuzz_crash_027.md:62:2:62:3
 UNDEFINED VARIABLE - fuzz_crash_027.md:97:2:97:6
 UNDECLARED TYPE - fuzz_crash_027.md:99:14:99:20
+UNDECLARED TYPE - fuzz_crash_027.md:99:25:99:31
 UNDEFINED VARIABLE - fuzz_crash_027.md:103:9:103:13
 UNDEFINED VARIABLE - fuzz_crash_027.md:114:2:114:11
 NOT IMPLEMENTED - :0:0:0:0
@@ -225,8 +226,7 @@
 UNUSED VARIABLE - fuzz_crash_027.md:142:2:142:7
 UNDECLARED TYPE - fuzz_crash_027.md:153:9:153:14
 TOO FEW ARGS - fuzz_crash_027.md:21:3:22:4
-INVALID IF CONDITION - fuzz_crash_027.md:50:5:50:5
-TYPE MISMATCH - fuzz_crash_027.md:68:3:68:8
+INCOMPATIBLE MATCH PATTERNS - fuzz_crash_027.md:64:2:64:2
 TYPE MISMATCH - fuzz_crash_027.md:111:2:113:3
 # PROBLEMS
 **LEADING ZERO**
@@ -651,6 +651,17 @@
              ^^^^^^
 
 
+**UNDECLARED TYPE**
+The type _Result_ is not declared in this scope.
+
+This type is referenced here:
+**fuzz_crash_027.md:99:25:99:31:**
+```roc
+main! : List(String) -> Result({}, _)
+```
+                        ^^^^^^
+
+
 **UNDEFINED VARIABLE**
 Nothing is named `blah` in this scope.
 Is there an `import` or `exposing` missing up-top?
@@ -854,32 +865,53 @@
 
 
 
-**INVALID IF CONDITION**
-This `if` condition needs to be a _Bool_:
-**fuzz_crash_027.md:50:5:**
-```roc
-	if num {
-```
-    ^^^
-
-Right now, it has the type:
-    _Num(Int(Unsigned64))_
-
-Every `if` condition must evaluate to a _Bool_–either `True` or `False`.
-
-**TYPE MISMATCH**
-This expression is used in an unexpected way:
-**fuzz_crash_027.md:68:3:68:8:**
-```roc
+**INCOMPATIBLE MATCH PATTERNS**
+The pattern in the third branch of this `match` differs from previous ones:
+**fuzz_crash_027.md:64:2:**
+```roc
+	match a {lue | Red => {
+			x x
+		}
+		Blue		=> 1
 		"foo" => # ent
-```
-		^^^^^
-
-It has the type:
+00
+		"foo" | "bar" => 20[1, 2, 3, .. as rest] # Aftet
+			=> ment
+
+
+		[1, 2 | 5, 3, .. as rest] => 123
+		[
+ist
+		] => 123
+		3.14 => 314
+		3.14 | 6.28 => 314
+		(1, 2, 3) => 123
+		(1, 2 | 5, 3) => 123
+		{ foo: 1, bar: 2, ..rest } => 12->add(34)
+		{ # Afrd open
+			foo #
+				: #ue
+					1, # Aftd field
+			bar: 2,
+			..} => 12
+		{ foo: 1, bar: 2 | 7 } => 12
+		{
+			foo: 1,
+			} => 12
+		Ok(123) => 121000
+	}
+```
+  ^^^^^
+
+The third pattern has this type:
     _Str_
 
-But I expected it to be:
+But all the previous patterns have this type: 
     _[Red, Blue]_others_
+
+All patterns in an `match` must have compatible types.
+
+
 
 **TYPE MISMATCH**
 This expression is used in an unexpected way:
@@ -1862,12 +1894,7 @@
 						(branch
 							(patterns
 								(pattern (degenerate false)
-<<<<<<< HEAD
-									(p-applied-tag @93.3-93.10)))
-=======
-									(p-nominal
-										(p-applied-tag))))
->>>>>>> d52fd4cd
+									(p-applied-tag)))
 							(value
 								(e-num (value "121000")))))))))
 	(d-let
@@ -1906,37 +1933,15 @@
 					(s-expr
 						(e-call
 							(e-runtime-error (tag "ident_not_in_scope"))
-<<<<<<< HEAD
-							(e-dbg @115.3-116.6
-								(e-num @116.4-116.6 (value "42")))))
-					(s-crash @118.2-118.22 (msg "Unreachtement"))
-					(s-let @119.2-119.23
-						(p-assign @119.2-119.10 (ident "tag_with"))
-						(e-tag @119.13-119.23 (name "Ok")
-							(args
-								(e-lookup-local @119.16-119.22
-									(p-assign @102.2-102.18 (ident "number"))))))
-					(s-let @120.2-120.26
-						(p-assign @120.2-120.6 (ident "ited"))
-						(e-string @120.9-120.26
-							(e-literal @120.10-120.17 (string "Hello, "))
-							(e-lookup-local @120.19-120.24
-								(p-assign @101.2-101.7 (ident "world")))
-							(e-literal @120.25-120.25 (string ""))))
-					(s-let @121.2-126.3
-						(p-assign @121.2-121.6 (ident "list"))
-						(e-list @121.9-126.3
-=======
 							(e-dbg
 								(e-num (value "42")))))
 					(s-crash (msg "Unreachtement"))
 					(s-let
 						(p-assign (ident "tag_with"))
-						(e-nominal (nominal "Result")
-							(e-tag (name "Ok")
-								(args
-									(e-lookup-local
-										(p-assign (ident "number")))))))
+						(e-tag (name "Ok")
+							(args
+								(e-lookup-local
+									(p-assign (ident "number"))))))
 					(s-let
 						(p-assign (ident "ited"))
 						(e-string
@@ -1947,7 +1952,6 @@
 					(s-let
 						(p-assign (ident "list"))
 						(e-list
->>>>>>> d52fd4cd
 							(elems
 								(e-num (value "456")))))
 					(s-runtime-error (tag "not_implemented"))
@@ -1964,48 +1968,26 @@
 									(e-lookup-local
 										(p-assign (ident "tag"))))
 								(field (name "qux")
-<<<<<<< HEAD
-									(e-tag @131.52-131.61 (name "Ok")
+									(e-tag (name "Ok")
 										(args
-											(e-lookup-local @131.55-131.60
-												(p-assign @101.2-101.7 (ident "world"))))))
-=======
-									(e-nominal (nominal "Result")
-										(e-tag (name "Ok")
-											(args
-												(e-lookup-local
-													(p-assign (ident "world")))))))
->>>>>>> d52fd4cd
+											(e-lookup-local
+												(p-assign (ident "world"))))))
 								(field (name "punned")
 									(e-runtime-error (tag "ident_not_in_scope"))))))
 					(s-let
 						(p-assign (ident "tuple"))
 						(e-tuple
 							(elems
-<<<<<<< HEAD
-								(e-num @132.11-132.14 (value "123"))
-								(e-string @132.16-132.23
-									(e-literal @132.17-132.22 (string "World")))
-								(e-lookup-local @132.25-132.28
-									(p-assign @104.2-104.5 (ident "tag")))
-								(e-tag @132.30-132.39 (name "Ok")
-									(args
-										(e-lookup-local @132.33-132.38
-											(p-assign @101.2-101.7 (ident "world")))))
-								(e-tuple @132.41-132.56
-=======
 								(e-num (value "123"))
 								(e-string
 									(e-literal (string "World")))
 								(e-lookup-local
 									(p-assign (ident "tag")))
-								(e-nominal (nominal "Result")
-									(e-tag (name "Ok")
-										(args
-											(e-lookup-local
-												(p-assign (ident "world"))))))
+								(e-tag (name "Ok")
+									(args
+										(e-lookup-local
+											(p-assign (ident "world")))))
 								(e-tuple
->>>>>>> d52fd4cd
 									(elems
 										(e-runtime-error (tag "ident_not_in_scope"))
 										(e-lookup-local
@@ -2023,63 +2005,17 @@
 								(e-string
 									(e-literal (string "World")))
 								(e-runtime-error (tag "ident_not_in_scope"))
-<<<<<<< HEAD
-								(e-tag @137.3-137.12 (name "Ok")
+								(e-tag (name "Ok")
 									(args
-										(e-lookup-local @137.6-137.11
-											(p-assign @101.2-101.7 (ident "world")))))
-								(e-tuple @138.3-138.18
-=======
-								(e-nominal (nominal "Result")
-									(e-tag (name "Ok")
-										(args
-											(e-lookup-local
-												(p-assign (ident "world"))))))
+										(e-lookup-local
+											(p-assign (ident "world")))))
 								(e-tuple
->>>>>>> d52fd4cd
 									(elems
 										(e-runtime-error (tag "ident_not_in_scope"))
 										(e-lookup-local
 											(p-assign (ident "tuple")))))
 								(e-list
 									(elems
-<<<<<<< HEAD
-										(e-num @139.4-139.5 (value "1"))
-										(e-num @139.7-139.8 (value "2"))
-										(e-num @139.10-139.11 (value "3")))))))
-					(s-let @141.2-141.78
-						(p-assign @141.2-141.7 (ident "bsult"))
-						(e-binop @141.10-141.78 (op "or")
-							(e-binop @141.10-141.32 (op "gt")
-								(e-binop @141.10-141.24 (op "null_coalesce")
-									(e-tag @141.10-141.18 (name "Err")
-										(args
-											(e-runtime-error (tag "ident_not_in_scope"))))
-									(e-num @141.22-141.24 (value "12")))
-								(e-binop @141.27-141.32 (op "mul")
-									(e-num @141.27-141.28 (value "5"))
-									(e-num @141.31-141.32 (value "5"))))
-							(e-binop @141.36-141.78 (op "or")
-								(e-binop @141.36-141.63 (op "and")
-									(e-binop @141.36-141.46 (op "lt")
-										(e-binop @141.36-141.42 (op "add")
-											(e-num @141.36-141.38 (value "13"))
-											(e-num @141.41-141.42 (value "2")))
-										(e-num @141.45-141.46 (value "5")))
-									(e-binop @141.51-141.63 (op "ge")
-										(e-binop @141.51-141.57 (op "sub")
-											(e-num @141.51-141.53 (value "10"))
-											(e-num @141.56-141.57 (value "1")))
-										(e-num @141.61-141.63 (value "16"))))
-								(e-binop @141.67-141.78 (op "le")
-									(e-num @141.67-141.69 (value "12"))
-									(e-binop @141.73-141.78 (op "div")
-										(e-num @141.73-141.74 (value "3"))
-										(e-num @141.77-141.78 (value "5")))))))
-					(s-let @142.2-142.47
-						(p-assign @142.2-142.7 (ident "stale"))
-						(e-dot-access @142.10-142.47 (field "unknown")
-=======
 										(e-num (value "1"))
 										(e-num (value "2"))
 										(e-num (value "3")))))))
@@ -2088,10 +2024,9 @@
 						(e-binop (op "or")
 							(e-binop (op "gt")
 								(e-binop (op "null_coalesce")
-									(e-nominal (nominal "Result")
-										(e-tag (name "Err")
-											(args
-												(e-runtime-error (tag "ident_not_in_scope")))))
+									(e-tag (name "Err")
+										(args
+											(e-runtime-error (tag "ident_not_in_scope"))))
 									(e-num (value "12")))
 								(e-binop (op "mul")
 									(e-num (value "5"))
@@ -2116,7 +2051,6 @@
 					(s-let
 						(p-assign (ident "stale"))
 						(e-dot-access (field "unknown")
->>>>>>> d52fd4cd
 							(receiver
 								(e-dot-access (field "unknown")
 									(receiver
@@ -2134,21 +2068,10 @@
 								(e-literal (string " as a"))))))))
 		(annotation
 			(declared-type
-<<<<<<< HEAD
-				(ty-fn @99.9-99.38 (effectful false)
-					(ty-apply @99.9-99.21 (name "List") (builtin)
-						(ty-malformed @99.14-99.20))
-					(ty-apply @99.25-99.38 (name "Result") (external (module-idx "3") (target-node-idx "3"))
-						(ty-record @99.32-99.34)
-						(ty-underscore @1.1-1.1))))))
-=======
 				(ty-fn (effectful false)
 					(ty-apply (name "List") (builtin)
 						(ty-malformed))
-					(ty-apply (name "Result") (local)
-						(ty-record)
-						(ty-underscore))))))
->>>>>>> d52fd4cd
+					(ty-malformed)))))
 	(d-let
 		(p-assign (ident "empty"))
 		(e-empty_record)
@@ -2213,39 +2136,22 @@
 	(s-alias-decl
 		(ty-header (name "Func")
 			(ty-args
-<<<<<<< HEAD
-				(ty-rigid-var @43.6-43.7 (name "a"))))
-		(ty-fn @43.11-43.34 (effectful false)
-			(ty-malformed @43.11-43.16)
-			(ty-rigid-var-lookup (ty-rigid-var @43.6-43.7 (name "a")))
-			(ty-malformed @43.26-43.31)))
-	(s-import @4.1-4.38 (module "pf.Stdout")
-=======
 				(ty-rigid-var (name "a"))))
 		(ty-fn (effectful false)
 			(ty-malformed)
 			(ty-rigid-var-lookup (ty-rigid-var (name "a")))
 			(ty-malformed)))
-	(s-import (module "pf.Stdout") (qualifier "pf")
->>>>>>> d52fd4cd
+	(s-import (module "pf.Stdout")
 		(exposes
 			(exposed (name "line!") (wildcard false))
 			(exposed (name "e!") (wildcard false))))
 	(s-import (module "Stdot")
 		(exposes))
-<<<<<<< HEAD
-	(s-import @10.1-10.46 (module "pkg.S")
+	(s-import (module "pkg.S")
 		(exposes
 			(exposed (name "func") (alias "fry") (wildcard false))
 			(exposed (name "Custom") (wildcard true))))
-	(s-import @12.1-12.19 (module "Bae")
-=======
-	(s-import (module "pkg.S") (qualifier "pkg")
-		(exposes
-			(exposed (name "func") (alias "fry") (wildcard false))
-			(exposed (name "Custom") (wildcard true))))
-	(s-import (module "Bae") (alias "Gooe")
->>>>>>> d52fd4cd
+	(s-import (module "Bae")
 		(exposes))
 	(s-import (module "Ba")
 		(exposes))
@@ -2271,7 +2177,7 @@
 ~~~clojure
 (inferred-types
 	(defs
-		(patt (type "Bool -> Num(_size)"))
+		(patt (type "a -> Num(_size)"))
 		(patt (type "Num(Int(Unsigned64)) -> Num(Int(Unsigned64))"))
 		(patt (type "[Red, Blue]_others, _arg -> Error"))
 		(patt (type "List(Error) -> Error"))
@@ -2306,7 +2212,7 @@
 				(ty-args
 					(ty-rigid-var (name "a"))))))
 	(expressions
-		(expr (type "Bool -> Num(_size)"))
+		(expr (type "a -> Num(_size)"))
 		(expr (type "Num(Int(Unsigned64)) -> Num(Int(Unsigned64))"))
 		(expr (type "[Red, Blue]_others, _arg -> Error"))
 		(expr (type "List(Error) -> Error"))
