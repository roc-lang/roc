# META
~~~ini
description=fuzz crash
type=snippet
~~~
# SOURCE
~~~roc
a : U8
a = 255

b : U16
b = 65535

c : U32
c = 429496729 U64
d = 18446744073709551615

e : U128
e = 3402823669209384634633746074317682114553.14: I8
f =8

g : I16
g = -32768

h : I32
h = -483648

i : I64
i = -92233725808

j : I128
j = -17011687303715884105728
~~~
# EXPECTED
PARSE ERROR - fuzz_crash_025.md:9:1:9:2
PARSE ERROR - fuzz_crash_025.md:9:3:9:4
PARSE ERROR - fuzz_crash_025.md:9:5:9:25
PARSE ERROR - fuzz_crash_025.md:12:48:12:49
PARSE ERROR - fuzz_crash_025.md:13:1:13:2
PARSE ERROR - fuzz_crash_025.md:13:3:13:4
PARSE ERROR - fuzz_crash_025.md:13:4:13:5
# PROBLEMS
**PARSE ERROR**
Type applications require parentheses around their type arguments.

I found a type followed by what looks like a type argument, but they need to be connected with parentheses.

Instead of:
    **List U8**

Use:
    **List(U8)**

Other valid examples:
    `Dict(Str, Num)`
    `Try(a, Str)`
    `Maybe(List(U64))`

**fuzz_crash_025.md:9:1:9:2:**
```roc
d = 18446744073709551615
```
^


**PARSE ERROR**
A parsing error occurred: `statement_unexpected_token`
This is an unexpected parsing error. Please check your syntax.

**fuzz_crash_025.md:9:3:9:4:**
```roc
d = 18446744073709551615
```
  ^


**PARSE ERROR**
A parsing error occurred: `statement_unexpected_token`
This is an unexpected parsing error. Please check your syntax.

**fuzz_crash_025.md:9:5:9:25:**
```roc
d = 18446744073709551615
```
    ^^^^^^^^^^^^^^^^^^^^


**PARSE ERROR**
A parsing error occurred: `statement_unexpected_token`
This is an unexpected parsing error. Please check your syntax.

**fuzz_crash_025.md:12:48:12:49:**
```roc
e = 3402823669209384634633746074317682114553.14: I8
```
                                               ^


**PARSE ERROR**
Type applications require parentheses around their type arguments.

I found a type followed by what looks like a type argument, but they need to be connected with parentheses.

Instead of:
    **List U8**

Use:
    **List(U8)**

Other valid examples:
    `Dict(Str, Num)`
    `Try(a, Str)`
    `Maybe(List(U64))`

**fuzz_crash_025.md:13:1:13:2:**
```roc
f =8
```
^


**PARSE ERROR**
A parsing error occurred: `statement_unexpected_token`
This is an unexpected parsing error. Please check your syntax.

**fuzz_crash_025.md:13:3:13:4:**
```roc
f =8
```
  ^


**PARSE ERROR**
A parsing error occurred: `statement_unexpected_token`
This is an unexpected parsing error. Please check your syntax.

**fuzz_crash_025.md:13:4:13:5:**
```roc
f =8
```
   ^


# TOKENS
~~~zig
LowerIdent,OpColon,UpperIdent,
LowerIdent,OpAssign,Int,
LowerIdent,OpColon,UpperIdent,
LowerIdent,OpAssign,Int,
LowerIdent,OpColon,UpperIdent,
LowerIdent,OpAssign,Int,UpperIdent,
LowerIdent,OpAssign,Int,
LowerIdent,OpColon,UpperIdent,
LowerIdent,OpAssign,Float,OpColon,UpperIdent,
LowerIdent,OpAssign,Int,
LowerIdent,OpColon,UpperIdent,
LowerIdent,OpAssign,Int,
LowerIdent,OpColon,UpperIdent,
LowerIdent,OpAssign,Int,
LowerIdent,OpColon,UpperIdent,
LowerIdent,OpAssign,Int,
LowerIdent,OpColon,UpperIdent,
LowerIdent,OpAssign,Int,
EndOfFile,
~~~
# PARSE
~~~clojure
(file
	(type-module)
	(statements
		(s-type-anno (name "a")
			(ty (name "U8")))
		(s-decl
			(p-ident (raw "a"))
			(e-int (raw "255")))
		(s-type-anno (name "b")
			(ty (name "U16")))
		(s-decl
			(p-ident (raw "b"))
			(e-int (raw "65535")))
		(s-type-anno (name "c")
			(ty (name "U32")))
		(s-decl
			(p-ident (raw "c"))
			(e-int (raw "429496729")))
		(s-malformed (tag "expected_colon_after_type_annotation"))
		(s-malformed (tag "statement_unexpected_token"))
		(s-malformed (tag "statement_unexpected_token"))
		(s-type-anno (name "e")
			(ty (name "U128")))
		(s-decl
			(p-ident (raw "e"))
			(e-frac (raw "3402823669209384634633746074317682114553.14")))
		(s-malformed (tag "statement_unexpected_token"))
		(s-malformed (tag "expected_colon_after_type_annotation"))
		(s-malformed (tag "statement_unexpected_token"))
		(s-malformed (tag "statement_unexpected_token"))
		(s-type-anno (name "g")
			(ty (name "I16")))
		(s-decl
			(p-ident (raw "g"))
			(e-int (raw "-32768")))
		(s-type-anno (name "h")
			(ty (name "I32")))
		(s-decl
			(p-ident (raw "h"))
			(e-int (raw "-483648")))
		(s-type-anno (name "i")
			(ty (name "I64")))
		(s-decl
			(p-ident (raw "i"))
			(e-int (raw "-92233725808")))
		(s-type-anno (name "j")
			(ty (name "I128")))
		(s-decl
			(p-ident (raw "j"))
			(e-int (raw "-17011687303715884105728")))))
~~~
# FORMATTED
~~~roc
a : U8
a = 255

b : U16
b = 65535

c : U32
c = 429496729


e : U128
e = 3402823669209384634633746074317682114553.14



g : I16
g = -32768

h : I32
h = -483648

i : I64
i = -92233725808

j : I128
j = -17011687303715884105728
~~~
# CANONICALIZE
~~~clojure
(can-ir
	(d-let
		(p-assign (ident "a"))
		(e-num (value "255"))
		(annotation
			(ty-lookup (name "U8") (builtin))))
	(d-let
		(p-assign (ident "b"))
		(e-num (value "65535"))
		(annotation
			(ty-lookup (name "U16") (builtin))))
	(d-let
		(p-assign (ident "c"))
		(e-num (value "429496729"))
		(annotation
			(ty-lookup (name "U32") (builtin))))
	(d-let
		(p-assign (ident "e"))
		(e-frac-f64 (value "3.4028236692093846e39"))
		(annotation
			(ty-lookup (name "U128") (builtin))))
	(d-let
		(p-assign (ident "g"))
		(e-num (value "-32768"))
		(annotation
			(ty-lookup (name "I16") (builtin))))
	(d-let
		(p-assign (ident "h"))
		(e-num (value "-483648"))
		(annotation
			(ty-lookup (name "I32") (builtin))))
	(d-let
		(p-assign (ident "i"))
		(e-num (value "-92233725808"))
		(annotation
			(ty-lookup (name "I64") (builtin))))
	(d-let
		(p-assign (ident "j"))
		(e-num (value "-17011687303715884105728"))
		(annotation
			(ty-lookup (name "I128") (builtin)))))
~~~
# TYPES
~~~clojure
(inferred-types
	(defs
<<<<<<< HEAD
		(patt (type "Num(Int(Unsigned8))"))
		(patt (type "Num(Int(Unsigned16))"))
		(patt (type "Num(Int(Unsigned32))"))
		(patt (type "Num(Int(Unsigned128))"))
		(patt (type "Num(Int(Signed16))"))
		(patt (type "Num(Int(Signed32))"))
		(patt (type "Num(Int(Signed64))"))
		(patt (type "Num(Int(Signed128))")))
=======
		(patt (type "U8"))
		(patt (type "U16"))
		(patt (type "U32"))
		(patt (type "U128"))
		(patt (type "I16"))
		(patt (type "I32"))
		(patt (type "I64"))
		(patt (type "I128")))
>>>>>>> c1e53a05
	(expressions
		(expr (type "U8"))
		(expr (type "U16"))
		(expr (type "U32"))
		(expr (type "U128"))
		(expr (type "I16"))
		(expr (type "I32"))
		(expr (type "I64"))
		(expr (type "I128"))))
~~~<|MERGE_RESOLUTION|>--- conflicted
+++ resolved
@@ -293,16 +293,6 @@
 ~~~clojure
 (inferred-types
 	(defs
-<<<<<<< HEAD
-		(patt (type "Num(Int(Unsigned8))"))
-		(patt (type "Num(Int(Unsigned16))"))
-		(patt (type "Num(Int(Unsigned32))"))
-		(patt (type "Num(Int(Unsigned128))"))
-		(patt (type "Num(Int(Signed16))"))
-		(patt (type "Num(Int(Signed32))"))
-		(patt (type "Num(Int(Signed64))"))
-		(patt (type "Num(Int(Signed128))")))
-=======
 		(patt (type "U8"))
 		(patt (type "U16"))
 		(patt (type "U32"))
@@ -311,7 +301,6 @@
 		(patt (type "I32"))
 		(patt (type "I64"))
 		(patt (type "I128")))
->>>>>>> c1e53a05
 	(expressions
 		(expr (type "U8"))
 		(expr (type "U16"))
