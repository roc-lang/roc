# META
~~~ini
description=Qualified type canonicalization
type=file
~~~
# SOURCE
~~~roc
module [
    Color,
    ModuleA.ModuleB.TypeC,
    Result,
    ExternalModule,
]

import Basics.Result
import Color
import ModuleA.ModuleB exposing [TypeC]
import ExternalModule as ExtMod

# Simple qualified type
simpleQualified : Color.RGB
simpleQualified = Color.RGB({ r: 255, g: 0, b: 0 })

# Aliased qualified type
aliasedQualified : ExtMod.DataType
aliasedQualified = ExtMod.DataType.Default

# Multi-level qualified type
multiLevelQualified : ModuleA.ModuleB.TypeC
multiLevelQualified = TypeC.new

# Using qualified type with generics
resultType : Result.Result(I32, Str)
resultType = Result.Ok(42)

# Function returning qualified type
getColor : {} -> Color.RGB
getColor = |_| Color.RGB({ r: 0, g: 255, b: 0 })

# Function accepting qualified type
processColor : Color.RGB -> Str
processColor = |color|
    "Color processed"

# Multiple qualified types in a function signature
transform : Result.Result(Color.RGB, ExtMod.Error) -> ModuleA.ModuleB.TypeC
transform = |result|
    match result {
        Result.Ok(rgb) => TypeC.fromColor(rgb)
        Result.Err(err) => TypeC.default
    }
~~~
# EXPECTED
PARSE ERROR - qualified_type_canonicalization.md:8:1:8:7
PARSE ERROR - qualified_type_canonicalization.md:8:14:8:21
PARSE ERROR - qualified_type_canonicalization.md:10:15:10:23
PARSE ERROR - qualified_type_canonicalization.md:10:24:10:32
PARSE ERROR - qualified_type_canonicalization.md:10:33:10:34
PARSE ERROR - qualified_type_canonicalization.md:10:39:10:40
MODULE NOT FOUND - qualified_type_canonicalization.md:9:1:9:13
MODULE NOT FOUND - qualified_type_canonicalization.md:10:1:10:15
MODULE NOT FOUND - qualified_type_canonicalization.md:11:1:11:32
UNDECLARED TYPE - qualified_type_canonicalization.md:15:19:15:24
MODULE NOT IMPORTED - qualified_type_canonicalization.md:22:23:22:44
UNDEFINED VARIABLE - qualified_type_canonicalization.md:23:23:23:32
UNDECLARED TYPE - qualified_type_canonicalization.md:31:16:31:21
UNUSED VARIABLE - qualified_type_canonicalization.md:35:17:35:22
MODULE NOT IMPORTED - qualified_type_canonicalization.md:39:55:39:76
UNDECLARED TYPE - qualified_type_canonicalization.md:42:9:42:15
UNDEFINED VARIABLE - qualified_type_canonicalization.md:42:27:42:42
UNDECLARED TYPE - qualified_type_canonicalization.md:43:9:43:15
UNDEFINED VARIABLE - qualified_type_canonicalization.md:43:28:43:41
UNUSED VARIABLE - qualified_type_canonicalization.md:43:20:43:23
# PROBLEMS
**PARSE ERROR**
A parsing error occurred: `import_exposing_no_close`
This is an unexpected parsing error. Please check your syntax.

**qualified_type_canonicalization.md:8:1:8:7:**
```roc
import Basics.Result
```
^^^^^^


**PARSE ERROR**
Type applications require parentheses around their type arguments.

I found a type followed by what looks like a type argument, but they need to be connected with parentheses.

Instead of:
    **List U8**

Use:
    **List(U8)**

Other valid examples:
    `Dict(Str, Num)`
    `Result(a, Str)`
    `Maybe(List(U64))`

**qualified_type_canonicalization.md:8:14:8:21:**
```roc
import Basics.Result
```
             ^^^^^^^


**PARSE ERROR**
A parsing error occurred: `statement_unexpected_token`
This is an unexpected parsing error. Please check your syntax.

**qualified_type_canonicalization.md:10:15:10:23:**
```roc
import ModuleA.ModuleB exposing [TypeC]
```
              ^^^^^^^^


**PARSE ERROR**
A parsing error occurred: `statement_unexpected_token`
This is an unexpected parsing error. Please check your syntax.

**qualified_type_canonicalization.md:10:24:10:32:**
```roc
import ModuleA.ModuleB exposing [TypeC]
```
                       ^^^^^^^^


**PARSE ERROR**
A parsing error occurred: `statement_unexpected_token`
This is an unexpected parsing error. Please check your syntax.

**qualified_type_canonicalization.md:10:33:10:34:**
```roc
import ModuleA.ModuleB exposing [TypeC]
```
                                ^


**PARSE ERROR**
Type applications require parentheses around their type arguments.

I found a type followed by what looks like a type argument, but they need to be connected with parentheses.

Instead of:
    **List U8**

Use:
    **List(U8)**

Other valid examples:
    `Dict(Str, Num)`
    `Result(a, Str)`
    `Maybe(List(U64))`

**qualified_type_canonicalization.md:10:39:10:40:**
```roc
import ModuleA.ModuleB exposing [TypeC]
```
                                      ^


**MODULE NOT FOUND**
The module `Color` was not found in this Roc project.

You're attempting to use this module here:
**qualified_type_canonicalization.md:9:1:9:13:**
```roc
import Color
```
^^^^^^^^^^^^


**MODULE NOT FOUND**
The module `ModuleA` was not found in this Roc project.

You're attempting to use this module here:
**qualified_type_canonicalization.md:10:1:10:15:**
```roc
import ModuleA.ModuleB exposing [TypeC]
```
^^^^^^^^^^^^^^


**MODULE NOT FOUND**
The module `ExternalModule` was not found in this Roc project.

You're attempting to use this module here:
**qualified_type_canonicalization.md:11:1:11:32:**
```roc
import ExternalModule as ExtMod
```
^^^^^^^^^^^^^^^^^^^^^^^^^^^^^^^


**UNDECLARED TYPE**
The type _Color_ is not declared in this scope.

This type is referenced here:
**qualified_type_canonicalization.md:15:19:15:24:**
```roc
simpleQualified = Color.RGB({ r: 255, g: 0, b: 0 })
```
                  ^^^^^


**MODULE NOT IMPORTED**
There is no module with the name `ModuleA.ModuleB` imported into this Roc file.

You're attempting to use this module here:
**qualified_type_canonicalization.md:22:23:22:44:**
```roc
multiLevelQualified : ModuleA.ModuleB.TypeC
```
                      ^^^^^^^^^^^^^^^^^^^^^


**UNDEFINED VARIABLE**
Nothing is named `new` in this scope.
Is there an `import` or `exposing` missing up-top?

**qualified_type_canonicalization.md:23:23:23:32:**
```roc
multiLevelQualified = TypeC.new
```
                      ^^^^^^^^^


**UNDECLARED TYPE**
The type _Color_ is not declared in this scope.

This type is referenced here:
**qualified_type_canonicalization.md:31:16:31:21:**
```roc
getColor = |_| Color.RGB({ r: 0, g: 255, b: 0 })
```
               ^^^^^


**UNUSED VARIABLE**
Variable `color` is not used anywhere in your code.

If you don't need this variable, prefix it with an underscore like `_color` to suppress this warning.
The unused variable is declared here:
**qualified_type_canonicalization.md:35:17:35:22:**
```roc
processColor = |color|
```
                ^^^^^


**MODULE NOT IMPORTED**
There is no module with the name `ModuleA.ModuleB` imported into this Roc file.

You're attempting to use this module here:
**qualified_type_canonicalization.md:39:55:39:76:**
```roc
transform : Result.Result(Color.RGB, ExtMod.Error) -> ModuleA.ModuleB.TypeC
```
                                                      ^^^^^^^^^^^^^^^^^^^^^


**UNDECLARED TYPE**
The type _Result_ is not declared in this scope.

This type is referenced here:
**qualified_type_canonicalization.md:42:9:42:15:**
```roc
        Result.Ok(rgb) => TypeC.fromColor(rgb)
```
        ^^^^^^


**UNDEFINED VARIABLE**
Nothing is named `fromColor` in this scope.
Is there an `import` or `exposing` missing up-top?

**qualified_type_canonicalization.md:42:27:42:42:**
```roc
        Result.Ok(rgb) => TypeC.fromColor(rgb)
```
                          ^^^^^^^^^^^^^^^


**UNDECLARED TYPE**
The type _Result_ is not declared in this scope.

This type is referenced here:
**qualified_type_canonicalization.md:43:9:43:15:**
```roc
        Result.Err(err) => TypeC.default
```
        ^^^^^^


**UNDEFINED VARIABLE**
Nothing is named `default` in this scope.
Is there an `import` or `exposing` missing up-top?

**qualified_type_canonicalization.md:43:28:43:41:**
```roc
        Result.Err(err) => TypeC.default
```
                           ^^^^^^^^^^^^^


**UNUSED VARIABLE**
Variable `err` is not used anywhere in your code.

If you don't need this variable, prefix it with an underscore like `_err` to suppress this warning.
The unused variable is declared here:
**qualified_type_canonicalization.md:43:20:43:23:**
```roc
        Result.Err(err) => TypeC.default
```
                   ^^^


# TOKENS
~~~zig
KwModule,OpenSquare,
UpperIdent,Comma,
UpperIdent,NoSpaceDotUpperIdent,NoSpaceDotUpperIdent,Comma,
UpperIdent,Comma,
UpperIdent,Comma,
CloseSquare,
KwImport,UpperIdent,NoSpaceDotUpperIdent,
KwImport,UpperIdent,
KwImport,UpperIdent,NoSpaceDotUpperIdent,KwExposing,OpenSquare,UpperIdent,CloseSquare,
KwImport,UpperIdent,KwAs,UpperIdent,
LowerIdent,OpColon,UpperIdent,NoSpaceDotUpperIdent,
LowerIdent,OpAssign,UpperIdent,NoSpaceDotUpperIdent,NoSpaceOpenRound,OpenCurly,LowerIdent,OpColon,Int,Comma,LowerIdent,OpColon,Int,Comma,LowerIdent,OpColon,Int,CloseCurly,CloseRound,
LowerIdent,OpColon,UpperIdent,NoSpaceDotUpperIdent,
LowerIdent,OpAssign,UpperIdent,NoSpaceDotUpperIdent,NoSpaceDotUpperIdent,
LowerIdent,OpColon,UpperIdent,NoSpaceDotUpperIdent,NoSpaceDotUpperIdent,
LowerIdent,OpAssign,UpperIdent,NoSpaceDotLowerIdent,
LowerIdent,OpColon,UpperIdent,NoSpaceDotUpperIdent,NoSpaceOpenRound,UpperIdent,Comma,UpperIdent,CloseRound,
LowerIdent,OpAssign,UpperIdent,NoSpaceDotUpperIdent,NoSpaceOpenRound,Int,CloseRound,
LowerIdent,OpColon,OpenCurly,CloseCurly,OpArrow,UpperIdent,NoSpaceDotUpperIdent,
LowerIdent,OpAssign,OpBar,Underscore,OpBar,UpperIdent,NoSpaceDotUpperIdent,NoSpaceOpenRound,OpenCurly,LowerIdent,OpColon,Int,Comma,LowerIdent,OpColon,Int,Comma,LowerIdent,OpColon,Int,CloseCurly,CloseRound,
LowerIdent,OpColon,UpperIdent,NoSpaceDotUpperIdent,OpArrow,UpperIdent,
LowerIdent,OpAssign,OpBar,LowerIdent,OpBar,
StringStart,StringPart,StringEnd,
LowerIdent,OpColon,UpperIdent,NoSpaceDotUpperIdent,NoSpaceOpenRound,UpperIdent,NoSpaceDotUpperIdent,Comma,UpperIdent,NoSpaceDotUpperIdent,CloseRound,OpArrow,UpperIdent,NoSpaceDotUpperIdent,NoSpaceDotUpperIdent,
LowerIdent,OpAssign,OpBar,LowerIdent,OpBar,
KwMatch,LowerIdent,OpenCurly,
UpperIdent,NoSpaceDotUpperIdent,NoSpaceOpenRound,LowerIdent,CloseRound,OpFatArrow,UpperIdent,NoSpaceDotLowerIdent,NoSpaceOpenRound,LowerIdent,CloseRound,
UpperIdent,NoSpaceDotUpperIdent,NoSpaceOpenRound,LowerIdent,CloseRound,OpFatArrow,UpperIdent,NoSpaceDotLowerIdent,
CloseCurly,
EndOfFile,
~~~
# PARSE
~~~clojure
(file
	(malformed-header (tag "import_exposing_no_close"))
	(statements
		(s-malformed (tag "expected_colon_after_type_annotation"))
		(s-import (raw "Color"))
		(s-import (raw "ModuleA"))
		(s-malformed (tag "statement_unexpected_token"))
		(s-malformed (tag "statement_unexpected_token"))
		(s-malformed (tag "statement_unexpected_token"))
		(s-malformed (tag "expected_colon_after_type_annotation"))
		(s-import (raw "ExternalModule") (alias "ExtMod"))
		(s-type-anno (name "simpleQualified")
			(ty (name "Color.RGB")))
		(s-decl
			(p-ident (raw "simpleQualified"))
			(e-apply
				(e-tag (raw "Color.RGB"))
				(e-record
					(field (field "r")
						(e-int (raw "255")))
					(field (field "g")
						(e-int (raw "0")))
					(field (field "b")
						(e-int (raw "0"))))))
		(s-type-anno (name "aliasedQualified")
			(ty (name "ExtMod.DataType")))
		(s-decl
			(p-ident (raw "aliasedQualified"))
			(e-tag (raw "ExtMod.DataType.Default")))
		(s-type-anno (name "multiLevelQualified")
			(ty (name "ModuleA.ModuleB.TypeC")))
		(s-decl
			(p-ident (raw "multiLevelQualified"))
			(e-ident (raw "TypeC.new")))
		(s-type-anno (name "resultType")
			(ty-apply
				(ty (name "Result.Result"))
				(ty (name "I32"))
				(ty (name "Str"))))
		(s-decl
			(p-ident (raw "resultType"))
			(e-apply
				(e-tag (raw "Result.Ok"))
				(e-int (raw "42"))))
		(s-type-anno (name "getColor")
			(ty-fn
				(ty-record)
				(ty (name "Color.RGB"))))
		(s-decl
			(p-ident (raw "getColor"))
			(e-lambda
				(args
					(p-underscore))
				(e-apply
					(e-tag (raw "Color.RGB"))
					(e-record
						(field (field "r")
							(e-int (raw "0")))
						(field (field "g")
							(e-int (raw "255")))
						(field (field "b")
							(e-int (raw "0")))))))
		(s-type-anno (name "processColor")
			(ty-fn
				(ty (name "Color.RGB"))
				(ty (name "Str"))))
		(s-decl
			(p-ident (raw "processColor"))
			(e-lambda
				(args
					(p-ident (raw "color")))
				(e-string
					(e-string-part (raw "Color processed")))))
		(s-type-anno (name "transform")
			(ty-fn
				(ty-apply
					(ty (name "Result.Result"))
					(ty (name "Color.RGB"))
					(ty (name "ExtMod.Error")))
				(ty (name "ModuleA.ModuleB.TypeC"))))
		(s-decl
			(p-ident (raw "transform"))
			(e-lambda
				(args
					(p-ident (raw "result")))
				(e-match
					(e-ident (raw "result"))
					(branches
						(branch
							(p-tag (raw ".Ok")
								(p-ident (raw "rgb")))
							(e-apply
								(e-ident (raw "TypeC.fromColor"))
								(e-ident (raw "rgb"))))
						(branch
							(p-tag (raw ".Err")
								(p-ident (raw "err")))
							(e-ident (raw "TypeC.default")))))))))
~~~
# FORMATTED
~~~roc

import Color
import ModuleA

import ExternalModule as ExtMod

# Simple qualified type
simpleQualified : Color.RGB
simpleQualified = Color.RGB({ r: 255, g: 0, b: 0 })

# Aliased qualified type
aliasedQualified : ExtMod.DataType
aliasedQualified = ExtMod.DataType.Default

# Multi-level qualified type
multiLevelQualified : ModuleA.ModuleB.TypeC
multiLevelQualified = TypeC.new

# Using qualified type with generics
resultType : Result.Result(I32, Str)
resultType = Result.Ok(42)

# Function returning qualified type
getColor : {} -> Color.RGB
getColor = |_| Color.RGB({ r: 0, g: 255, b: 0 })

# Function accepting qualified type
processColor : Color.RGB -> Str
processColor = |color|
	"Color processed"

# Multiple qualified types in a function signature
transform : Result.Result(Color.RGB, ExtMod.Error) -> ModuleA.ModuleB.TypeC
transform = |result|
	match result {
		Result.Ok(rgb) => TypeC.fromColor(rgb)
		Result.Err(err) => TypeC.default
	}
~~~
# CANONICALIZE
~~~clojure
(can-ir
	(d-let
		(p-assign (ident "simpleQualified"))
		(e-runtime-error (tag "undeclared_type"))
		(annotation
			(declared-type
<<<<<<< HEAD
				(ty-lookup @14.19-14.28 (name "RGB") (external (module-idx "4") (target-node-idx "0"))))))
	(d-let
		(p-assign @19.1-19.17 (ident "aliasedQualified"))
		(e-nominal-external @19.20-19.43
			(module-idx "6")
=======
				(ty-lookup (name "RGB") (external (module-idx "2") (target-node-idx "0"))))))
	(d-let
		(p-assign (ident "aliasedQualified"))
		(e-nominal-external
			(module-idx "4")
>>>>>>> d52fd4cd
			(target-node-idx "0")
			(e-tag (name "Default")))
		(annotation
			(declared-type
<<<<<<< HEAD
				(ty-lookup @18.20-18.35 (name "DataType") (external (module-idx "6") (target-node-idx "0"))))))
=======
				(ty-lookup (name "DataType") (external (module-idx "4") (target-node-idx "0"))))))
>>>>>>> d52fd4cd
	(d-let
		(p-assign (ident "multiLevelQualified"))
		(e-runtime-error (tag "ident_not_in_scope"))
		(annotation
			(declared-type
				(ty-malformed))))
	(d-let
<<<<<<< HEAD
		(p-assign @27.1-27.11 (ident "resultType"))
		(e-nominal-external @27.14-27.27
			(module-idx "3")
			(target-node-idx "3")
			(e-tag @27.14-27.27 (name "Ok")
=======
		(p-assign (ident "resultType"))
		(e-nominal (nominal "Result")
			(e-tag (name "Ok")
>>>>>>> d52fd4cd
				(args
					(e-num (value "42")))))
		(annotation
			(declared-type
<<<<<<< HEAD
				(ty-apply @26.14-26.37 (name "Result") (external (module-idx "3") (target-node-idx "3"))
					(ty-lookup @26.28-26.31 (name "I32") (builtin))
					(ty-lookup @26.33-26.36 (name "Str") (builtin))))))
=======
				(ty-malformed))))
>>>>>>> d52fd4cd
	(d-let
		(p-assign (ident "getColor"))
		(e-lambda
			(args
				(p-underscore))
			(e-runtime-error (tag "undeclared_type")))
		(annotation
			(declared-type
<<<<<<< HEAD
				(ty-fn @30.12-30.27 (effectful false)
					(ty-record @30.12-30.14)
					(ty-lookup @30.18-30.27 (name "RGB") (external (module-idx "4") (target-node-idx "0")))))))
=======
				(ty-fn (effectful false)
					(ty-record)
					(ty-lookup (name "RGB") (external (module-idx "2") (target-node-idx "0")))))))
>>>>>>> d52fd4cd
	(d-let
		(p-assign (ident "processColor"))
		(e-lambda
			(args
				(p-assign (ident "color")))
			(e-string
				(e-literal (string "Color processed"))))
		(annotation
			(declared-type
<<<<<<< HEAD
				(ty-fn @34.16-34.32 (effectful false)
					(ty-lookup @34.16-34.25 (name "RGB") (external (module-idx "4") (target-node-idx "0")))
					(ty-lookup @34.29-34.32 (name "Str") (builtin))))))
=======
				(ty-fn (effectful false)
					(ty-lookup (name "RGB") (external (module-idx "2") (target-node-idx "0")))
					(ty-lookup (name "Str") (builtin))))))
>>>>>>> d52fd4cd
	(d-let
		(p-assign (ident "transform"))
		(e-closure
			(captures
				(capture (ident "rgb")))
			(e-lambda
				(args
					(p-assign (ident "result")))
				(e-match
					(match
						(cond
							(e-lookup-local
								(p-assign (ident "result"))))
						(branches
							(branch
								(patterns
									(pattern (degenerate false)
<<<<<<< HEAD
										(p-runtime-error @42.9-42.15 (tag "undeclared_type"))))
=======
										(p-nominal
											(p-applied-tag))))
>>>>>>> d52fd4cd
								(value
									(e-call
										(e-runtime-error (tag "ident_not_in_scope"))
										(e-lookup-local
											(p-assign (ident "rgb"))))))
							(branch
								(patterns
									(pattern (degenerate false)
<<<<<<< HEAD
										(p-runtime-error @43.9-43.15 (tag "undeclared_type"))))
=======
										(p-nominal
											(p-applied-tag))))
>>>>>>> d52fd4cd
								(value
									(e-runtime-error (tag "ident_not_in_scope")))))))))
		(annotation
			(declared-type
<<<<<<< HEAD
				(ty-fn @39.13-39.76 (effectful false)
					(ty-apply @39.13-39.51 (name "Result") (external (module-idx "3") (target-node-idx "3"))
						(ty-lookup @39.27-39.36 (name "RGB") (external (module-idx "4") (target-node-idx "0")))
						(ty-lookup @39.38-39.50 (name "Error") (external (module-idx "6") (target-node-idx "0"))))
					(ty-malformed @39.55-39.76)))))
	(s-import @9.1-9.13 (module "Color")
=======
				(ty-fn (effectful false)
					(ty-malformed)
					(ty-malformed)))))
	(s-import (module "Color")
>>>>>>> d52fd4cd
		(exposes))
	(s-import (module "ModuleA")
		(exposes))
<<<<<<< HEAD
	(s-import @11.1-11.32 (module "ExternalModule")
=======
	(s-import (module "ExternalModule") (alias "ExtMod")
>>>>>>> d52fd4cd
		(exposes)))
~~~
# TYPES
~~~clojure
(inferred-types
	(defs
		(patt (type "Error"))
		(patt (type "Error"))
		(patt (type "Error"))
		(patt (type "Error"))
		(patt (type "{  } -> Error"))
		(patt (type "Error -> Str"))
		(patt (type "Error -> Error")))
	(expressions
		(expr (type "Error"))
		(expr (type "Error"))
		(expr (type "Error"))
		(expr (type "Error"))
		(expr (type "{  } -> Error"))
		(expr (type "Error -> Str"))
		(expr (type "Error -> Error"))))
~~~<|MERGE_RESOLUTION|>--- conflicted
+++ resolved
@@ -63,8 +63,11 @@
 UNDECLARED TYPE - qualified_type_canonicalization.md:15:19:15:24
 MODULE NOT IMPORTED - qualified_type_canonicalization.md:22:23:22:44
 UNDEFINED VARIABLE - qualified_type_canonicalization.md:23:23:23:32
+MODULE NOT IMPORTED - qualified_type_canonicalization.md:26:14:26:27
+UNDECLARED TYPE - qualified_type_canonicalization.md:27:14:27:20
 UNDECLARED TYPE - qualified_type_canonicalization.md:31:16:31:21
 UNUSED VARIABLE - qualified_type_canonicalization.md:35:17:35:22
+MODULE NOT IMPORTED - qualified_type_canonicalization.md:39:13:39:26
 MODULE NOT IMPORTED - qualified_type_canonicalization.md:39:55:39:76
 UNDECLARED TYPE - qualified_type_canonicalization.md:42:9:42:15
 UNDEFINED VARIABLE - qualified_type_canonicalization.md:42:27:42:42
@@ -228,6 +231,28 @@
                       ^^^^^^^^^
 
 
+**MODULE NOT IMPORTED**
+There is no module with the name `Result` imported into this Roc file.
+
+You're attempting to use this module here:
+**qualified_type_canonicalization.md:26:14:26:27:**
+```roc
+resultType : Result.Result(I32, Str)
+```
+             ^^^^^^^^^^^^^
+
+
+**UNDECLARED TYPE**
+The type _Result_ is not declared in this scope.
+
+This type is referenced here:
+**qualified_type_canonicalization.md:27:14:27:20:**
+```roc
+resultType = Result.Ok(42)
+```
+             ^^^^^^
+
+
 **UNDECLARED TYPE**
 The type _Color_ is not declared in this scope.
 
@@ -249,6 +274,17 @@
 processColor = |color|
 ```
                 ^^^^^
+
+
+**MODULE NOT IMPORTED**
+There is no module with the name `Result` imported into this Roc file.
+
+You're attempting to use this module here:
+**qualified_type_canonicalization.md:39:13:39:26:**
+```roc
+transform : Result.Result(Color.RGB, ExtMod.Error) -> ModuleA.ModuleB.TypeC
+```
+            ^^^^^^^^^^^^^
 
 
 **MODULE NOT IMPORTED**
@@ -501,28 +537,16 @@
 		(e-runtime-error (tag "undeclared_type"))
 		(annotation
 			(declared-type
-<<<<<<< HEAD
-				(ty-lookup @14.19-14.28 (name "RGB") (external (module-idx "4") (target-node-idx "0"))))))
-	(d-let
-		(p-assign @19.1-19.17 (ident "aliasedQualified"))
-		(e-nominal-external @19.20-19.43
-			(module-idx "6")
-=======
 				(ty-lookup (name "RGB") (external (module-idx "2") (target-node-idx "0"))))))
 	(d-let
 		(p-assign (ident "aliasedQualified"))
 		(e-nominal-external
 			(module-idx "4")
->>>>>>> d52fd4cd
 			(target-node-idx "0")
 			(e-tag (name "Default")))
 		(annotation
 			(declared-type
-<<<<<<< HEAD
-				(ty-lookup @18.20-18.35 (name "DataType") (external (module-idx "6") (target-node-idx "0"))))))
-=======
 				(ty-lookup (name "DataType") (external (module-idx "4") (target-node-idx "0"))))))
->>>>>>> d52fd4cd
 	(d-let
 		(p-assign (ident "multiLevelQualified"))
 		(e-runtime-error (tag "ident_not_in_scope"))
@@ -530,28 +554,11 @@
 			(declared-type
 				(ty-malformed))))
 	(d-let
-<<<<<<< HEAD
-		(p-assign @27.1-27.11 (ident "resultType"))
-		(e-nominal-external @27.14-27.27
-			(module-idx "3")
-			(target-node-idx "3")
-			(e-tag @27.14-27.27 (name "Ok")
-=======
 		(p-assign (ident "resultType"))
-		(e-nominal (nominal "Result")
-			(e-tag (name "Ok")
->>>>>>> d52fd4cd
-				(args
-					(e-num (value "42")))))
+		(e-runtime-error (tag "undeclared_type"))
 		(annotation
 			(declared-type
-<<<<<<< HEAD
-				(ty-apply @26.14-26.37 (name "Result") (external (module-idx "3") (target-node-idx "3"))
-					(ty-lookup @26.28-26.31 (name "I32") (builtin))
-					(ty-lookup @26.33-26.36 (name "Str") (builtin))))))
-=======
 				(ty-malformed))))
->>>>>>> d52fd4cd
 	(d-let
 		(p-assign (ident "getColor"))
 		(e-lambda
@@ -560,15 +567,9 @@
 			(e-runtime-error (tag "undeclared_type")))
 		(annotation
 			(declared-type
-<<<<<<< HEAD
-				(ty-fn @30.12-30.27 (effectful false)
-					(ty-record @30.12-30.14)
-					(ty-lookup @30.18-30.27 (name "RGB") (external (module-idx "4") (target-node-idx "0")))))))
-=======
 				(ty-fn (effectful false)
 					(ty-record)
 					(ty-lookup (name "RGB") (external (module-idx "2") (target-node-idx "0")))))))
->>>>>>> d52fd4cd
 	(d-let
 		(p-assign (ident "processColor"))
 		(e-lambda
@@ -578,15 +579,9 @@
 				(e-literal (string "Color processed"))))
 		(annotation
 			(declared-type
-<<<<<<< HEAD
-				(ty-fn @34.16-34.32 (effectful false)
-					(ty-lookup @34.16-34.25 (name "RGB") (external (module-idx "4") (target-node-idx "0")))
-					(ty-lookup @34.29-34.32 (name "Str") (builtin))))))
-=======
 				(ty-fn (effectful false)
 					(ty-lookup (name "RGB") (external (module-idx "2") (target-node-idx "0")))
 					(ty-lookup (name "Str") (builtin))))))
->>>>>>> d52fd4cd
 	(d-let
 		(p-assign (ident "transform"))
 		(e-closure
@@ -604,12 +599,7 @@
 							(branch
 								(patterns
 									(pattern (degenerate false)
-<<<<<<< HEAD
-										(p-runtime-error @42.9-42.15 (tag "undeclared_type"))))
-=======
-										(p-nominal
-											(p-applied-tag))))
->>>>>>> d52fd4cd
+										(p-runtime-error (tag "undeclared_type"))))
 								(value
 									(e-call
 										(e-runtime-error (tag "ident_not_in_scope"))
@@ -618,37 +608,19 @@
 							(branch
 								(patterns
 									(pattern (degenerate false)
-<<<<<<< HEAD
-										(p-runtime-error @43.9-43.15 (tag "undeclared_type"))))
-=======
-										(p-nominal
-											(p-applied-tag))))
->>>>>>> d52fd4cd
+										(p-runtime-error (tag "undeclared_type"))))
 								(value
 									(e-runtime-error (tag "ident_not_in_scope")))))))))
 		(annotation
 			(declared-type
-<<<<<<< HEAD
-				(ty-fn @39.13-39.76 (effectful false)
-					(ty-apply @39.13-39.51 (name "Result") (external (module-idx "3") (target-node-idx "3"))
-						(ty-lookup @39.27-39.36 (name "RGB") (external (module-idx "4") (target-node-idx "0")))
-						(ty-lookup @39.38-39.50 (name "Error") (external (module-idx "6") (target-node-idx "0"))))
-					(ty-malformed @39.55-39.76)))))
-	(s-import @9.1-9.13 (module "Color")
-=======
 				(ty-fn (effectful false)
 					(ty-malformed)
 					(ty-malformed)))))
 	(s-import (module "Color")
->>>>>>> d52fd4cd
 		(exposes))
 	(s-import (module "ModuleA")
 		(exposes))
-<<<<<<< HEAD
-	(s-import @11.1-11.32 (module "ExternalModule")
-=======
-	(s-import (module "ExternalModule") (alias "ExtMod")
->>>>>>> d52fd4cd
+	(s-import (module "ExternalModule")
 		(exposes)))
 ~~~
 # TYPES
