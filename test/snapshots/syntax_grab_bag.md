--- conflicted
+++ resolved
@@ -1883,12 +1883,8 @@
 		(p-assign (ident "match_time"))
 		(e-closure
 			(captures
+				(capture (ident "x"))
 				(capture (ident "dude"))
-				(capture (ident "x"))
-<<<<<<< HEAD
-=======
-				(capture (ident "dude"))
->>>>>>> 04c5ac20
 				(capture (ident "x")))
 			(e-lambda
 				(args
@@ -2101,8 +2097,8 @@
 		(p-assign (ident "main!"))
 		(e-closure
 			(captures
-				(capture (ident "add_one"))
-				(capture (ident "match_time")))
+				(capture (ident "match_time"))
+				(capture (ident "add_one")))
 			(e-lambda
 				(args
 					(p-underscore))
@@ -2281,7 +2277,7 @@
 				(ty-fn (effectful false)
 					(ty-apply (name "List") (builtin)
 						(ty-malformed))
-					(ty-apply (name "Result") (external (module-idx "3") (target-node-idx "3"))
+					(ty-apply (name "Result") (external (module-idx "3") (target-node-idx "0"))
 						(ty-record)
 						(ty-underscore))))))
 	(d-let
@@ -2423,7 +2419,7 @@
 		(patt (type "Bool -> Num(_size)"))
 		(patt (type "Num(Int(Unsigned64)) -> Num(Int(Unsigned64))"))
 		(patt (type "[Red][Blue, Green]_others, _arg -> Error"))
-		(patt (type "List(Error) -> Result({  }, _d)"))
+		(patt (type "List(Error) -> Error"))
 		(patt (type "{}")))
 	(type_decls
 		(alias (type "Map(a, b)")
@@ -2468,6 +2464,6 @@
 		(expr (type "Bool -> Num(_size)"))
 		(expr (type "Num(Int(Unsigned64)) -> Num(Int(Unsigned64))"))
 		(expr (type "[Red][Blue, Green]_others, _arg -> Error"))
-		(expr (type "List(Error) -> Result({  }, _d)"))
+		(expr (type "List(Error) -> Error"))
 		(expr (type "{}"))))
 ~~~