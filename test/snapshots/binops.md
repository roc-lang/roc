--- conflicted
+++ resolved
@@ -173,9 +173,5 @@
 ~~~
 # TYPES
 ~~~clojure
-<<<<<<< HEAD
-(expr @1.1-17.2 (type "(Num(_size), Num(_size2), Num(_size3), Num(_size4), Num(_size5), Bool, Bool, Bool, Bool, Bool, Bool, Num(_size6), Bool, Bool, Error)"))
-=======
-(expr (type "(Num(_size), Num(_size2), Num(_size3), Num(_size4), Num(_size5), Bool, Bool, Bool, Bool, Bool, Bool, Num(_size6), Bool, Bool, _field)"))
->>>>>>> d52fd4cd
+(expr (type "(Num(_size), Num(_size2), Num(_size3), Num(_size4), Num(_size5), Bool, Bool, Bool, Bool, Bool, Bool, Num(_size6), Bool, Bool, Error)"))
 ~~~