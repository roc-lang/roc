# META
~~~ini
description=Nested module qualification
type=snippet
~~~
# SOURCE
~~~roc
import json.Parser.Config
import http.Client.Auth as HttpAuth
import utils.String.Format exposing [padLeft]

# Test multi-level type qualification
parseConfig : Config.Settings -> Str
parseConfig = |settings| Config.toString(settings)

# Test multi-level value qualification
authenticate : Str, Str -> HttpAuth.Token
authenticate = |user, pass| HttpAuth.login(user, pass)

# Test deeply nested qualification
processData : Config.Parser.Advanced, Str -> Result(Str, Config.Parser.Error)
processData = |advancedConfig, input|
    Config.Parser.Advanced.parseWith(advancedConfig, input)

# Test mixed qualification (exposed item + qualified)
formatOutput : Str -> Str
formatOutput = |text| padLeft(text, Config.defaultPadding)

# Test qualified type in function signature
validateAuth : HttpAuth.Credentials -> Result(HttpAuth.Token, HttpAuth.Error)
validateAuth = |creds| HttpAuth.validate(creds)
~~~
# EXPECTED
PARSE ERROR - can_import_nested_modules.md:1:19:1:26
PARSE ERROR - can_import_nested_modules.md:2:19:2:24
PARSE ERROR - can_import_nested_modules.md:2:25:2:27
PARSE ERROR - can_import_nested_modules.md:3:1:3:7
PARSE ERROR - can_import_nested_modules.md:3:8:3:13
PARSE ERROR - can_import_nested_modules.md:3:13:3:20
PARSE ERROR - can_import_nested_modules.md:3:20:3:27
PARSE ERROR - can_import_nested_modules.md:3:28:3:36
PARSE ERROR - can_import_nested_modules.md:3:37:3:38
PARSE ERROR - can_import_nested_modules.md:3:38:3:45
PARSE ERROR - can_import_nested_modules.md:3:45:3:46
MODULE NOT FOUND - can_import_nested_modules.md:1:1:1:19
MODULE NOT FOUND - can_import_nested_modules.md:2:1:2:19
MODULE NOT IMPORTED - can_import_nested_modules.md:6:15:6:30
UNDEFINED VARIABLE - can_import_nested_modules.md:7:26:7:41
MODULE NOT IMPORTED - can_import_nested_modules.md:10:28:10:42
UNDEFINED VARIABLE - can_import_nested_modules.md:11:29:11:43
MODULE NOT IMPORTED - can_import_nested_modules.md:14:15:14:37
MODULE NOT IMPORTED - can_import_nested_modules.md:14:58:14:77
UNDEFINED VARIABLE - can_import_nested_modules.md:16:5:16:37
UNDEFINED VARIABLE - can_import_nested_modules.md:20:23:20:30
UNDEFINED VARIABLE - can_import_nested_modules.md:20:37:20:58
MODULE NOT IMPORTED - can_import_nested_modules.md:23:16:23:36
MODULE NOT IMPORTED - can_import_nested_modules.md:23:47:23:61
MODULE NOT IMPORTED - can_import_nested_modules.md:23:63:23:77
UNDEFINED VARIABLE - can_import_nested_modules.md:24:24:24:41
# PROBLEMS
**PARSE ERROR**
A parsing error occurred: `statement_unexpected_token`
This is an unexpected parsing error. Please check your syntax.

**can_import_nested_modules.md:1:19:1:26:**
```roc
import json.Parser.Config
```
                  ^^^^^^^


**PARSE ERROR**
A parsing error occurred: `statement_unexpected_token`
This is an unexpected parsing error. Please check your syntax.

**can_import_nested_modules.md:2:19:2:24:**
```roc
import http.Client.Auth as HttpAuth
```
                  ^^^^^


**PARSE ERROR**
A parsing error occurred: `statement_unexpected_token`
This is an unexpected parsing error. Please check your syntax.

**can_import_nested_modules.md:2:25:2:27:**
```roc
import http.Client.Auth as HttpAuth
```
                        ^^


**PARSE ERROR**
Type applications require parentheses around their type arguments.

I found a type followed by what looks like a type argument, but they need to be connected with parentheses.

Instead of:
    **List U8**

Use:
    **List(U8)**

Other valid examples:
    `Dict(Str, Num)`
    `Result(a, Str)`
    `Maybe(List(U64))`

**can_import_nested_modules.md:3:1:3:7:**
```roc
import utils.String.Format exposing [padLeft]
```
^^^^^^


**PARSE ERROR**
A parsing error occurred: `statement_unexpected_token`
This is an unexpected parsing error. Please check your syntax.

**can_import_nested_modules.md:3:8:3:13:**
```roc
import utils.String.Format exposing [padLeft]
```
       ^^^^^


**PARSE ERROR**
A parsing error occurred: `statement_unexpected_token`
This is an unexpected parsing error. Please check your syntax.

**can_import_nested_modules.md:3:13:3:20:**
```roc
import utils.String.Format exposing [padLeft]
```
            ^^^^^^^


**PARSE ERROR**
A parsing error occurred: `statement_unexpected_token`
This is an unexpected parsing error. Please check your syntax.

**can_import_nested_modules.md:3:20:3:27:**
```roc
import utils.String.Format exposing [padLeft]
```
                   ^^^^^^^


**PARSE ERROR**
A parsing error occurred: `statement_unexpected_token`
This is an unexpected parsing error. Please check your syntax.

**can_import_nested_modules.md:3:28:3:36:**
```roc
import utils.String.Format exposing [padLeft]
```
                           ^^^^^^^^


**PARSE ERROR**
A parsing error occurred: `statement_unexpected_token`
This is an unexpected parsing error. Please check your syntax.

**can_import_nested_modules.md:3:37:3:38:**
```roc
import utils.String.Format exposing [padLeft]
```
                                    ^


**PARSE ERROR**
A parsing error occurred: `statement_unexpected_token`
This is an unexpected parsing error. Please check your syntax.

**can_import_nested_modules.md:3:38:3:45:**
```roc
import utils.String.Format exposing [padLeft]
```
                                     ^^^^^^^


**PARSE ERROR**
A parsing error occurred: `statement_unexpected_token`
This is an unexpected parsing error. Please check your syntax.

**can_import_nested_modules.md:3:45:3:46:**
```roc
import utils.String.Format exposing [padLeft]
```
                                            ^


**MODULE NOT FOUND**
The module `json.Parser` was not found in this Roc project.

You're attempting to use this module here:
**can_import_nested_modules.md:1:1:1:19:**
```roc
import json.Parser.Config
```
^^^^^^^^^^^^^^^^^^


**MODULE NOT FOUND**
The module `http.Client` was not found in this Roc project.

You're attempting to use this module here:
**can_import_nested_modules.md:2:1:2:19:**
```roc
import http.Client.Auth as HttpAuth
```
^^^^^^^^^^^^^^^^^^


**MODULE NOT IMPORTED**
There is no module with the name `Config` imported into this Roc file.

You're attempting to use this module here:
**can_import_nested_modules.md:6:15:6:30:**
```roc
parseConfig : Config.Settings -> Str
```
              ^^^^^^^^^^^^^^^


**UNDEFINED VARIABLE**
Nothing is named `toString` in this scope.
Is there an `import` or `exposing` missing up-top?

**can_import_nested_modules.md:7:26:7:41:**
```roc
parseConfig = |settings| Config.toString(settings)
```
                         ^^^^^^^^^^^^^^^


**MODULE NOT IMPORTED**
There is no module with the name `HttpAuth` imported into this Roc file.

You're attempting to use this module here:
**can_import_nested_modules.md:10:28:10:42:**
```roc
authenticate : Str, Str -> HttpAuth.Token
```
                           ^^^^^^^^^^^^^^


**UNDEFINED VARIABLE**
Nothing is named `login` in this scope.
Is there an `import` or `exposing` missing up-top?

**can_import_nested_modules.md:11:29:11:43:**
```roc
authenticate = |user, pass| HttpAuth.login(user, pass)
```
                            ^^^^^^^^^^^^^^


**MODULE NOT IMPORTED**
There is no module with the name `Config.Parser` imported into this Roc file.

You're attempting to use this module here:
**can_import_nested_modules.md:14:15:14:37:**
```roc
processData : Config.Parser.Advanced, Str -> Result(Str, Config.Parser.Error)
```
              ^^^^^^^^^^^^^^^^^^^^^^


**MODULE NOT IMPORTED**
There is no module with the name `Config.Parser` imported into this Roc file.

You're attempting to use this module here:
**can_import_nested_modules.md:14:58:14:77:**
```roc
processData : Config.Parser.Advanced, Str -> Result(Str, Config.Parser.Error)
```
                                                         ^^^^^^^^^^^^^^^^^^^


**UNDEFINED VARIABLE**
Nothing is named `parseWith` in this scope.
Is there an `import` or `exposing` missing up-top?

**can_import_nested_modules.md:16:5:16:37:**
```roc
    Config.Parser.Advanced.parseWith(advancedConfig, input)
```
    ^^^^^^^^^^^^^^^^^^^^^^^^^^^^^^^^


**UNDEFINED VARIABLE**
Nothing is named `padLeft` in this scope.
Is there an `import` or `exposing` missing up-top?

**can_import_nested_modules.md:20:23:20:30:**
```roc
formatOutput = |text| padLeft(text, Config.defaultPadding)
```
                      ^^^^^^^


**UNDEFINED VARIABLE**
Nothing is named `defaultPadding` in this scope.
Is there an `import` or `exposing` missing up-top?

**can_import_nested_modules.md:20:37:20:58:**
```roc
formatOutput = |text| padLeft(text, Config.defaultPadding)
```
                                    ^^^^^^^^^^^^^^^^^^^^^


**MODULE NOT IMPORTED**
There is no module with the name `HttpAuth` imported into this Roc file.

You're attempting to use this module here:
**can_import_nested_modules.md:23:16:23:36:**
```roc
validateAuth : HttpAuth.Credentials -> Result(HttpAuth.Token, HttpAuth.Error)
```
               ^^^^^^^^^^^^^^^^^^^^


**MODULE NOT IMPORTED**
There is no module with the name `HttpAuth` imported into this Roc file.

You're attempting to use this module here:
**can_import_nested_modules.md:23:47:23:61:**
```roc
validateAuth : HttpAuth.Credentials -> Result(HttpAuth.Token, HttpAuth.Error)
```
                                              ^^^^^^^^^^^^^^


**MODULE NOT IMPORTED**
There is no module with the name `HttpAuth` imported into this Roc file.

You're attempting to use this module here:
**can_import_nested_modules.md:23:63:23:77:**
```roc
validateAuth : HttpAuth.Credentials -> Result(HttpAuth.Token, HttpAuth.Error)
```
                                                              ^^^^^^^^^^^^^^


**UNDEFINED VARIABLE**
Nothing is named `validate` in this scope.
Is there an `import` or `exposing` missing up-top?

**can_import_nested_modules.md:24:24:24:41:**
```roc
validateAuth = |creds| HttpAuth.validate(creds)
```
                       ^^^^^^^^^^^^^^^^^


# TOKENS
~~~zig
KwImport,LowerIdent,NoSpaceDotUpperIdent,NoSpaceDotUpperIdent,
KwImport,LowerIdent,NoSpaceDotUpperIdent,NoSpaceDotUpperIdent,KwAs,UpperIdent,
KwImport,LowerIdent,NoSpaceDotUpperIdent,NoSpaceDotUpperIdent,KwExposing,OpenSquare,LowerIdent,CloseSquare,
LowerIdent,OpColon,UpperIdent,NoSpaceDotUpperIdent,OpArrow,UpperIdent,
LowerIdent,OpAssign,OpBar,LowerIdent,OpBar,UpperIdent,NoSpaceDotLowerIdent,NoSpaceOpenRound,LowerIdent,CloseRound,
LowerIdent,OpColon,UpperIdent,Comma,UpperIdent,OpArrow,UpperIdent,NoSpaceDotUpperIdent,
LowerIdent,OpAssign,OpBar,LowerIdent,Comma,LowerIdent,OpBar,UpperIdent,NoSpaceDotLowerIdent,NoSpaceOpenRound,LowerIdent,Comma,LowerIdent,CloseRound,
LowerIdent,OpColon,UpperIdent,NoSpaceDotUpperIdent,NoSpaceDotUpperIdent,Comma,UpperIdent,OpArrow,UpperIdent,NoSpaceOpenRound,UpperIdent,Comma,UpperIdent,NoSpaceDotUpperIdent,NoSpaceDotUpperIdent,CloseRound,
LowerIdent,OpAssign,OpBar,LowerIdent,Comma,LowerIdent,OpBar,
UpperIdent,NoSpaceDotUpperIdent,NoSpaceDotUpperIdent,NoSpaceDotLowerIdent,NoSpaceOpenRound,LowerIdent,Comma,LowerIdent,CloseRound,
LowerIdent,OpColon,UpperIdent,OpArrow,UpperIdent,
LowerIdent,OpAssign,OpBar,LowerIdent,OpBar,LowerIdent,NoSpaceOpenRound,LowerIdent,Comma,UpperIdent,NoSpaceDotLowerIdent,CloseRound,
LowerIdent,OpColon,UpperIdent,NoSpaceDotUpperIdent,OpArrow,UpperIdent,NoSpaceOpenRound,UpperIdent,NoSpaceDotUpperIdent,Comma,UpperIdent,NoSpaceDotUpperIdent,CloseRound,
LowerIdent,OpAssign,OpBar,LowerIdent,OpBar,UpperIdent,NoSpaceDotLowerIdent,NoSpaceOpenRound,LowerIdent,CloseRound,
EndOfFile,
~~~
# PARSE
~~~clojure
(file
	(type-module)
	(statements
		(s-import (raw "json.Parser"))
		(s-malformed (tag "statement_unexpected_token"))
		(s-import (raw "http.Client"))
		(s-malformed (tag "statement_unexpected_token"))
		(s-malformed (tag "statement_unexpected_token"))
		(s-malformed (tag "expected_colon_after_type_annotation"))
		(s-malformed (tag "statement_unexpected_token"))
		(s-malformed (tag "statement_unexpected_token"))
		(s-malformed (tag "statement_unexpected_token"))
		(s-malformed (tag "statement_unexpected_token"))
		(s-malformed (tag "statement_unexpected_token"))
		(s-malformed (tag "statement_unexpected_token"))
		(s-malformed (tag "statement_unexpected_token"))
		(s-type-anno (name "parseConfig")
			(ty-fn
				(ty (name "Config.Settings"))
				(ty (name "Str"))))
		(s-decl
			(p-ident (raw "parseConfig"))
			(e-lambda
				(args
					(p-ident (raw "settings")))
				(e-apply
					(e-ident (raw "Config.toString"))
					(e-ident (raw "settings")))))
		(s-type-anno (name "authenticate")
			(ty-fn
				(ty (name "Str"))
				(ty (name "Str"))
				(ty (name "HttpAuth.Token"))))
		(s-decl
			(p-ident (raw "authenticate"))
			(e-lambda
				(args
					(p-ident (raw "user"))
					(p-ident (raw "pass")))
				(e-apply
					(e-ident (raw "HttpAuth.login"))
					(e-ident (raw "user"))
					(e-ident (raw "pass")))))
		(s-type-anno (name "processData")
			(ty-fn
				(ty (name "Config.Parser.Advanced"))
				(ty (name "Str"))
				(ty-apply
					(ty (name "Result"))
					(ty (name "Str"))
					(ty (name "Config.Parser.Error")))))
		(s-decl
			(p-ident (raw "processData"))
			(e-lambda
				(args
					(p-ident (raw "advancedConfig"))
					(p-ident (raw "input")))
				(e-apply
					(e-ident (raw "Config.Parser.Advanced.parseWith"))
					(e-ident (raw "advancedConfig"))
					(e-ident (raw "input")))))
		(s-type-anno (name "formatOutput")
			(ty-fn
				(ty (name "Str"))
				(ty (name "Str"))))
		(s-decl
			(p-ident (raw "formatOutput"))
			(e-lambda
				(args
					(p-ident (raw "text")))
				(e-apply
					(e-ident (raw "padLeft"))
					(e-ident (raw "text"))
					(e-ident (raw "Config.defaultPadding")))))
		(s-type-anno (name "validateAuth")
			(ty-fn
				(ty (name "HttpAuth.Credentials"))
				(ty-apply
					(ty (name "Result"))
					(ty (name "HttpAuth.Token"))
					(ty (name "HttpAuth.Error")))))
		(s-decl
			(p-ident (raw "validateAuth"))
			(e-lambda
				(args
					(p-ident (raw "creds")))
				(e-apply
					(e-ident (raw "HttpAuth.validate"))
					(e-ident (raw "creds")))))))
~~~
# FORMATTED
~~~roc
import json.Parser

import http.Client



# Test multi-level type qualification
parseConfig : Config.Settings -> Str
parseConfig = |settings| Config.toString(settings)

# Test multi-level value qualification
authenticate : Str, Str -> HttpAuth.Token
authenticate = |user, pass| HttpAuth.login(user, pass)

# Test deeply nested qualification
processData : Config.Parser.Advanced, Str -> Result(Str, Config.Parser.Error)
processData = |advancedConfig, input|
	Config.Parser.Advanced.parseWith(advancedConfig, input)

# Test mixed qualification (exposed item + qualified)
formatOutput : Str -> Str
formatOutput = |text| padLeft(text, Config.defaultPadding)

# Test qualified type in function signature
validateAuth : HttpAuth.Credentials -> Result(HttpAuth.Token, HttpAuth.Error)
validateAuth = |creds| HttpAuth.validate(creds)
~~~
# CANONICALIZE
~~~clojure
(can-ir
	(d-let
		(p-assign (ident "parseConfig"))
		(e-lambda
			(args
				(p-assign (ident "settings")))
			(e-call
				(e-runtime-error (tag "ident_not_in_scope"))
				(e-lookup-local
					(p-assign (ident "settings")))))
		(annotation
			(declared-type
				(ty-fn (effectful false)
					(ty-malformed)
					(ty-lookup (name "Str") (builtin))))))
	(d-let
		(p-assign (ident "authenticate"))
		(e-lambda
			(args
				(p-assign (ident "user"))
				(p-assign (ident "pass")))
			(e-call
				(e-runtime-error (tag "ident_not_in_scope"))
				(e-lookup-local
					(p-assign (ident "user")))
				(e-lookup-local
					(p-assign (ident "pass")))))
		(annotation
			(declared-type
				(ty-fn (effectful false)
					(ty-lookup (name "Str") (builtin))
					(ty-lookup (name "Str") (builtin))
					(ty-malformed)))))
	(d-let
		(p-assign (ident "processData"))
		(e-lambda
			(args
				(p-assign (ident "advancedConfig"))
				(p-assign (ident "input")))
			(e-call
				(e-runtime-error (tag "ident_not_in_scope"))
				(e-lookup-local
					(p-assign (ident "advancedConfig")))
				(e-lookup-local
					(p-assign (ident "input")))))
		(annotation
			(declared-type
<<<<<<< HEAD
				(ty-fn @14.15-14.78 (effectful false)
					(ty-malformed @14.15-14.37)
					(ty-lookup @14.39-14.42 (name "Str") (builtin))
					(ty-apply @14.46-14.78 (name "Result") (external (module-idx "3") (target-node-idx "3"))
						(ty-lookup @14.53-14.56 (name "Str") (builtin))
						(ty-malformed @14.58-14.77))))))
=======
				(ty-fn (effectful false)
					(ty-malformed)
					(ty-lookup (name "Str") (builtin))
					(ty-apply (name "Result") (local)
						(ty-lookup (name "Str") (builtin))
						(ty-malformed))))))
>>>>>>> d52fd4cd
	(d-let
		(p-assign (ident "formatOutput"))
		(e-lambda
			(args
				(p-assign (ident "text")))
			(e-call
				(e-runtime-error (tag "ident_not_in_scope"))
				(e-lookup-local
					(p-assign (ident "text")))
				(e-runtime-error (tag "ident_not_in_scope"))))
		(annotation
			(declared-type
				(ty-fn (effectful false)
					(ty-lookup (name "Str") (builtin))
					(ty-lookup (name "Str") (builtin))))))
	(d-let
		(p-assign (ident "validateAuth"))
		(e-lambda
			(args
				(p-assign (ident "creds")))
			(e-call
				(e-runtime-error (tag "ident_not_in_scope"))
				(e-lookup-local
					(p-assign (ident "creds")))))
		(annotation
			(declared-type
<<<<<<< HEAD
				(ty-fn @23.16-23.78 (effectful false)
					(ty-malformed @23.16-23.36)
					(ty-apply @23.40-23.78 (name "Result") (external (module-idx "3") (target-node-idx "3"))
						(ty-malformed @23.47-23.61)
						(ty-malformed @23.63-23.77))))))
	(s-import @1.1-1.19 (module "json.Parser")
		(exposes))
	(s-import @2.1-2.19 (module "http.Client")
=======
				(ty-fn (effectful false)
					(ty-malformed)
					(ty-apply (name "Result") (local)
						(ty-malformed)
						(ty-malformed))))))
	(s-import (module "json.Parser") (qualifier "json")
		(exposes))
	(s-import (module "http.Client") (qualifier "http")
>>>>>>> d52fd4cd
		(exposes)))
~~~
# TYPES
~~~clojure
(inferred-types
	(defs
<<<<<<< HEAD
		(patt @7.1-7.12 (type "Error -> Str"))
		(patt @11.1-11.13 (type "Str, Str -> Error"))
		(patt @15.1-15.12 (type "Error, Str -> Error"))
		(patt @20.1-20.13 (type "Str -> Str"))
		(patt @24.1-24.13 (type "Error -> Error")))
	(expressions
		(expr @7.15-7.51 (type "Error -> Str"))
		(expr @11.16-11.55 (type "Str, Str -> Error"))
		(expr @15.15-16.60 (type "Error, Str -> Error"))
		(expr @20.16-20.59 (type "Str -> Str"))
		(expr @24.16-24.48 (type "Error -> Error"))))
=======
		(patt (type "Error -> Str"))
		(patt (type "Str, Str -> Error"))
		(patt (type "Error, Str -> Result(Str, Error)"))
		(patt (type "Str -> Str"))
		(patt (type "Error -> Result(Error, Error)")))
	(expressions
		(expr (type "Error -> Str"))
		(expr (type "Str, Str -> Error"))
		(expr (type "Error, Str -> Result(Str, Error)"))
		(expr (type "Str -> Str"))
		(expr (type "Error -> Result(Error, Error)"))))
>>>>>>> d52fd4cd
~~~<|MERGE_RESOLUTION|>--- conflicted
+++ resolved
@@ -49,11 +49,13 @@
 MODULE NOT IMPORTED - can_import_nested_modules.md:10:28:10:42
 UNDEFINED VARIABLE - can_import_nested_modules.md:11:29:11:43
 MODULE NOT IMPORTED - can_import_nested_modules.md:14:15:14:37
+UNDECLARED TYPE - can_import_nested_modules.md:14:46:14:52
 MODULE NOT IMPORTED - can_import_nested_modules.md:14:58:14:77
 UNDEFINED VARIABLE - can_import_nested_modules.md:16:5:16:37
 UNDEFINED VARIABLE - can_import_nested_modules.md:20:23:20:30
 UNDEFINED VARIABLE - can_import_nested_modules.md:20:37:20:58
 MODULE NOT IMPORTED - can_import_nested_modules.md:23:16:23:36
+UNDECLARED TYPE - can_import_nested_modules.md:23:40:23:46
 MODULE NOT IMPORTED - can_import_nested_modules.md:23:47:23:61
 MODULE NOT IMPORTED - can_import_nested_modules.md:23:63:23:77
 UNDEFINED VARIABLE - can_import_nested_modules.md:24:24:24:41
@@ -268,6 +270,17 @@
               ^^^^^^^^^^^^^^^^^^^^^^
 
 
+**UNDECLARED TYPE**
+The type _Result_ is not declared in this scope.
+
+This type is referenced here:
+**can_import_nested_modules.md:14:46:14:52:**
+```roc
+processData : Config.Parser.Advanced, Str -> Result(Str, Config.Parser.Error)
+```
+                                             ^^^^^^
+
+
 **MODULE NOT IMPORTED**
 There is no module with the name `Config.Parser` imported into this Roc file.
 
@@ -321,6 +334,17 @@
 validateAuth : HttpAuth.Credentials -> Result(HttpAuth.Token, HttpAuth.Error)
 ```
                ^^^^^^^^^^^^^^^^^^^^
+
+
+**UNDECLARED TYPE**
+The type _Result_ is not declared in this scope.
+
+This type is referenced here:
+**can_import_nested_modules.md:23:40:23:46:**
+```roc
+validateAuth : HttpAuth.Credentials -> Result(HttpAuth.Token, HttpAuth.Error)
+```
+                                       ^^^^^^
 
 
 **MODULE NOT IMPORTED**
@@ -544,21 +568,10 @@
 					(p-assign (ident "input")))))
 		(annotation
 			(declared-type
-<<<<<<< HEAD
-				(ty-fn @14.15-14.78 (effectful false)
-					(ty-malformed @14.15-14.37)
-					(ty-lookup @14.39-14.42 (name "Str") (builtin))
-					(ty-apply @14.46-14.78 (name "Result") (external (module-idx "3") (target-node-idx "3"))
-						(ty-lookup @14.53-14.56 (name "Str") (builtin))
-						(ty-malformed @14.58-14.77))))))
-=======
 				(ty-fn (effectful false)
 					(ty-malformed)
 					(ty-lookup (name "Str") (builtin))
-					(ty-apply (name "Result") (local)
-						(ty-lookup (name "Str") (builtin))
-						(ty-malformed))))))
->>>>>>> d52fd4cd
+					(ty-malformed)))))
 	(d-let
 		(p-assign (ident "formatOutput"))
 		(e-lambda
@@ -585,54 +598,27 @@
 					(p-assign (ident "creds")))))
 		(annotation
 			(declared-type
-<<<<<<< HEAD
-				(ty-fn @23.16-23.78 (effectful false)
-					(ty-malformed @23.16-23.36)
-					(ty-apply @23.40-23.78 (name "Result") (external (module-idx "3") (target-node-idx "3"))
-						(ty-malformed @23.47-23.61)
-						(ty-malformed @23.63-23.77))))))
-	(s-import @1.1-1.19 (module "json.Parser")
-		(exposes))
-	(s-import @2.1-2.19 (module "http.Client")
-=======
 				(ty-fn (effectful false)
 					(ty-malformed)
-					(ty-apply (name "Result") (local)
-						(ty-malformed)
-						(ty-malformed))))))
-	(s-import (module "json.Parser") (qualifier "json")
+					(ty-malformed)))))
+	(s-import (module "json.Parser")
 		(exposes))
-	(s-import (module "http.Client") (qualifier "http")
->>>>>>> d52fd4cd
+	(s-import (module "http.Client")
 		(exposes)))
 ~~~
 # TYPES
 ~~~clojure
 (inferred-types
 	(defs
-<<<<<<< HEAD
-		(patt @7.1-7.12 (type "Error -> Str"))
-		(patt @11.1-11.13 (type "Str, Str -> Error"))
-		(patt @15.1-15.12 (type "Error, Str -> Error"))
-		(patt @20.1-20.13 (type "Str -> Str"))
-		(patt @24.1-24.13 (type "Error -> Error")))
-	(expressions
-		(expr @7.15-7.51 (type "Error -> Str"))
-		(expr @11.16-11.55 (type "Str, Str -> Error"))
-		(expr @15.15-16.60 (type "Error, Str -> Error"))
-		(expr @20.16-20.59 (type "Str -> Str"))
-		(expr @24.16-24.48 (type "Error -> Error"))))
-=======
 		(patt (type "Error -> Str"))
 		(patt (type "Str, Str -> Error"))
-		(patt (type "Error, Str -> Result(Str, Error)"))
+		(patt (type "Error, Str -> Error"))
 		(patt (type "Str -> Str"))
-		(patt (type "Error -> Result(Error, Error)")))
+		(patt (type "Error -> Error")))
 	(expressions
 		(expr (type "Error -> Str"))
 		(expr (type "Str, Str -> Error"))
-		(expr (type "Error, Str -> Result(Str, Error)"))
+		(expr (type "Error, Str -> Error"))
 		(expr (type "Str -> Str"))
-		(expr (type "Error -> Result(Error, Error)"))))
->>>>>>> d52fd4cd
+		(expr (type "Error -> Error"))))
 ~~~