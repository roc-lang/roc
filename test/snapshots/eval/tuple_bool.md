--- conflicted
+++ resolved
@@ -8,36 +8,30 @@
 (True, False, Bool.True, Bool.False, !True, !False, True and False, !True or !True)
 ~~~
 # EXPECTED
-INVALID NOMINAL TAG - tuple_bool.md:1:15:1:24
-INVALID NOMINAL TAG - tuple_bool.md:1:26:1:36
+UNDECLARED TYPE - tuple_bool.md:1:15:1:19
+UNDECLARED TYPE - tuple_bool.md:1:26:1:30
 # PROBLEMS
-**INVALID NOMINAL TAG**
-I'm having trouble with this nominal tag:
-**tuple_bool.md:1:15:1:24:**
+**UNDECLARED TYPE**
+The type _Bool_ is not declared in this scope.
+
+This type is referenced here:
+**tuple_bool.md:1:15:1:19:**
 ```roc
 (True, False, Bool.True, Bool.False, !True, !False, True and False, !True or !True)
 ```
-              ^^^^^^^^^
+              ^^^^
 
-The tag is:
-    _True_
 
-But the nominal type needs it to be:
-    _EmptyDict_
+**UNDECLARED TYPE**
+The type _Bool_ is not declared in this scope.
 
-**INVALID NOMINAL TAG**
-I'm having trouble with this nominal tag:
-**tuple_bool.md:1:26:1:36:**
+This type is referenced here:
+**tuple_bool.md:1:26:1:30:**
 ```roc
 (True, False, Bool.True, Bool.False, !True, !False, True and False, !True or !True)
 ```
-                         ^^^^^^^^^^
+                         ^^^^
 
-The tag is:
-    _False_
-
-But the nominal type needs it to be:
-    _EmptyDict_
 
 # TOKENS
 ~~~zig
@@ -72,63 +66,24 @@
 ~~~clojure
 (e-tuple
 	(elems
-<<<<<<< HEAD
-		(e-tag @1.2-1.6 (name "True"))
-		(e-tag @1.8-1.13 (name "False"))
-		(e-nominal-external @1.15-1.24
-			(module-idx "2")
-			(target-node-idx "1")
-			(e-tag @1.15-1.24 (name "True")))
-		(e-nominal-external @1.26-1.36
-			(module-idx "2")
-			(target-node-idx "1")
-			(e-tag @1.26-1.36 (name "False")))
-		(e-unary-not @1.38-1.43
-			(e-tag @1.39-1.43 (name "True")))
-		(e-unary-not @1.45-1.51
-			(e-tag @1.46-1.51 (name "False")))
-		(e-binop @1.53-1.67 (op "and")
-			(e-tag @1.53-1.57 (name "True"))
-			(e-tag @1.62-1.67 (name "False")))
-		(e-binop @1.69-1.83 (op "or")
-			(e-unary-not @1.69-1.74
-				(e-tag @1.70-1.74 (name "True")))
-			(e-unary-not @1.78-1.83
-				(e-tag @1.79-1.83 (name "True"))))))
+		(e-tag (name "True"))
+		(e-tag (name "False"))
+		(e-runtime-error (tag "undeclared_type"))
+		(e-runtime-error (tag "undeclared_type"))
+		(e-unary-not
+			(e-tag (name "True")))
+		(e-unary-not
+			(e-tag (name "False")))
+		(e-binop (op "and")
+			(e-tag (name "True"))
+			(e-tag (name "False")))
+		(e-binop (op "or")
+			(e-unary-not
+				(e-tag (name "True")))
+			(e-unary-not
+				(e-tag (name "True"))))))
 ~~~
 # TYPES
 ~~~clojure
-(expr @1.1-1.84 (type "([True]_others, [False]_others2, Error, Error, Bool, Bool, Bool, Bool)"))
-=======
-		(e-nominal (nominal "Bool")
-			(e-tag (name "True")))
-		(e-nominal (nominal "Bool")
-			(e-tag (name "False")))
-		(e-nominal (nominal "Bool")
-			(e-tag (name "True")))
-		(e-nominal (nominal "Bool")
-			(e-tag (name "False")))
-		(e-unary-not
-			(e-nominal (nominal "Bool")
-				(e-tag (name "True"))))
-		(e-unary-not
-			(e-nominal (nominal "Bool")
-				(e-tag (name "False"))))
-		(e-binop (op "and")
-			(e-nominal (nominal "Bool")
-				(e-tag (name "True")))
-			(e-nominal (nominal "Bool")
-				(e-tag (name "False"))))
-		(e-binop (op "or")
-			(e-unary-not
-				(e-nominal (nominal "Bool")
-					(e-tag (name "True"))))
-			(e-unary-not
-				(e-nominal (nominal "Bool")
-					(e-tag (name "True")))))))
-~~~
-# TYPES
-~~~clojure
-(expr (type "(Bool, Bool, Bool, Bool, Bool, Bool, Bool, Bool)"))
->>>>>>> d52fd4cd
+(expr (type "([True]_others, [False]_others2, Error, Error, [True]_others3, [False]_others4, [True, False]_others5, [True]_others6)"))
 ~~~