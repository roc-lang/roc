--- conflicted
+++ resolved
@@ -249,16 +249,9 @@
 				(e-lookup-local
 					(p-assign (ident "data")))))
 		(annotation
-<<<<<<< HEAD
-			(declared-type
-				(ty-fn (effectful false)
-					(ty-lookup (name "InvalidType") (external-module "json.Json"))
-					(ty-lookup (name "Str") (builtin))))))
-=======
 			(ty-fn (effectful false)
-				(ty-lookup (name "InvalidType") (external (module-idx "4") (target-node-idx "0")))
+				(ty-lookup (name "InvalidType") (external-module "json.Json"))
 				(ty-lookup (name "Str") (builtin)))))
->>>>>>> 8f3b432b
 	(d-let
 		(p-assign (ident "processRequest"))
 		(e-lambda
