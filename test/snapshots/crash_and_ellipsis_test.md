--- conflicted
+++ resolved
@@ -238,17 +238,10 @@
 		(p-assign (ident "main!"))
 		(e-closure
 			(captures
-<<<<<<< HEAD
-				(capture @9.1-9.10 (ident "testCrash"))
-				(capture @5.1-5.13 (ident "testEllipsis"))
-				(capture @15.1-15.16 (ident "testCrashSimple")))
-			(e-lambda @19.9-24.2
-=======
 				(capture (ident "testEllipsis"))
-				(capture (ident "testCrash"))
-				(capture (ident "testCrashSimple")))
-			(e-lambda
->>>>>>> d52fd4cd
+				(capture (ident "testCrashSimple"))
+				(capture (ident "testCrash")))
+			(e-lambda
 				(args
 					(p-underscore))
 				(e-block
