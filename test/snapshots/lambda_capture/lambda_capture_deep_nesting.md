--- conflicted
+++ resolved
@@ -76,38 +76,25 @@
 									(p-assign (ident "b")))
 								(e-closure
 									(captures
-										(capture (ident "b"))
-										(capture (ident "a")))
+										(capture (ident "a"))
+										(capture (ident "b")))
 									(e-lambda
 										(args
 											(p-assign (ident "c")))
 										(e-closure
 											(captures
-<<<<<<< HEAD
-												(capture (ident "c"))
-												(capture (ident "b"))
-												(capture (ident "a")))
-=======
 												(capture (ident "a"))
 												(capture (ident "b"))
 												(capture (ident "c")))
->>>>>>> 551e6279
 											(e-lambda
 												(args
 													(p-assign (ident "d")))
 												(e-closure
 													(captures
-<<<<<<< HEAD
-														(capture (ident "c"))
-														(capture (ident "b"))
-														(capture (ident "d"))
-														(capture (ident "a")))
-=======
 														(capture (ident "a"))
 														(capture (ident "b"))
 														(capture (ident "c"))
 														(capture (ident "d")))
->>>>>>> 551e6279
 													(e-lambda
 														(args
 															(p-assign (ident "e")))
