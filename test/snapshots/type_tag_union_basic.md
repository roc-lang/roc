--- conflicted
+++ resolved
@@ -200,24 +200,13 @@
 							(value
 								(e-tag (name "False"))))))))
 		(annotation
-<<<<<<< HEAD
-			(declared-type
-				(ty-fn (effectful false)
-					(ty-tag-union
-						(ty-tag-name (name "Ok2")
-							(ty-rigid-var (name "_ok")))
-						(ty-tag-name (name "Err2")
-							(ty-rigid-var (name "_err"))))
-					(ty-lookup (name "Bool") (external-module "Bool"))))))
-=======
 			(ty-fn (effectful false)
 				(ty-tag-union
 					(ty-tag-name (name "Ok2")
 						(ty-rigid-var (name "_ok")))
 					(ty-tag-name (name "Err2")
 						(ty-rigid-var (name "_err"))))
-				(ty-lookup (name "Bool") (external (module-idx "2") (target-node-idx "1"))))))
->>>>>>> 8f3b432b
+				(ty-lookup (name "Bool") (external-module "Bool")))))
 	(d-let
 		(p-assign (ident "is_ok_ret_bool"))
 		(e-lambda
@@ -246,24 +235,13 @@
 									(external-module "Bool")
 									(e-tag (name "False")))))))))
 		(annotation
-<<<<<<< HEAD
-			(declared-type
-				(ty-fn (effectful false)
-					(ty-tag-union
-						(ty-tag-name (name "Ok2")
-							(ty-rigid-var (name "_ok2")))
-						(ty-tag-name (name "Err2")
-							(ty-rigid-var (name "_err2"))))
-					(ty-lookup (name "Bool") (external-module "Bool"))))))
-=======
 			(ty-fn (effectful false)
 				(ty-tag-union
 					(ty-tag-name (name "Ok2")
 						(ty-rigid-var (name "_ok2")))
 					(ty-tag-name (name "Err2")
 						(ty-rigid-var (name "_err2"))))
-				(ty-lookup (name "Bool") (external (module-idx "2") (target-node-idx "1"))))))
->>>>>>> 8f3b432b
+				(ty-lookup (name "Bool") (external-module "Bool")))))
 	(d-let
 		(p-assign (ident "main!"))
 		(e-lambda
