--- conflicted
+++ resolved
@@ -64,23 +64,26 @@
 UNDECLARED TYPE - can_import_exposing_types.md:31:23:31:31
 MODULE NOT FOUND - can_import_exposing_types.md:1:1:1:49
 MODULE NOT FOUND - can_import_exposing_types.md:2:1:2:64
-DUPLICATE DEFINITION - can_import_exposing_types.md:1:1:1:1
 MODULE NOT FOUND - can_import_exposing_types.md:3:1:3:38
+UNDECLARED TYPE - can_import_exposing_types.md:6:20:6:26
 UNDECLARED TYPE - can_import_exposing_types.md:6:27:6:32
 UNDECLARED TYPE - can_import_exposing_types.md:6:34:6:39
 UNDECLARED TYPE - can_import_exposing_types.md:10:17:10:24
 UNDECLARED TYPE - can_import_exposing_types.md:10:28:10:36
 UNDECLARED TYPE - can_import_exposing_types.md:20:15:20:21
 UNDECLARED TYPE - can_import_exposing_types.md:20:28:20:33
+UNDECLARED TYPE - can_import_exposing_types.md:20:38:20:44
 UNDECLARED TYPE - can_import_exposing_types.md:20:50:20:55
 UNDECLARED TYPE - can_import_exposing_types.md:20:58:20:63
 UNDEFINED VARIABLE - can_import_exposing_types.md:22:5:22:16
 UNDECLARED TYPE - can_import_exposing_types.md:35:16:35:22
 UNDECLARED TYPE - can_import_exposing_types.md:39:18:39:26
 UNDEFINED VARIABLE - can_import_exposing_types.md:43:23:43:37
+UNDECLARED TYPE - can_import_exposing_types.md:47:18:47:24
 UNDECLARED TYPE - can_import_exposing_types.md:47:25:47:30
 UNDECLARED TYPE - can_import_exposing_types.md:47:32:47:37
 UNDECLARED TYPE - can_import_exposing_types.md:47:40:47:46
+UNDECLARED TYPE - can_import_exposing_types.md:47:50:47:56
 UNDECLARED TYPE - can_import_exposing_types.md:47:57:47:65
 UNDECLARED TYPE - can_import_exposing_types.md:47:67:47:72
 # PROBLEMS
@@ -139,24 +142,6 @@
 ^^^^^^^^^^^^^^^^^^^^^^^^^^^^^^^^^^^^^^^^^^^^^^^^^^^^^^^^^^^^^^^
 
 
-**DUPLICATE DEFINITION**
-The name `Result` is being redeclared in this scope.
-
-The redeclaration is here:
-**can_import_exposing_types.md:1:1:1:1:**
-```roc
-import json.Json exposing [Value, Error, Config]
-```
-^
-
-But `Result` was already defined here:
-**can_import_exposing_types.md:1:1:1:1:**
-```roc
-import json.Json exposing [Value, Error, Config]
-```
-^
-
-
 **MODULE NOT FOUND**
 The module `utils.Result` was not found in this Roc project.
 
@@ -169,6 +154,17 @@
 
 
 **UNDECLARED TYPE**
+The type _Result_ is not declared in this scope.
+
+This type is referenced here:
+**can_import_exposing_types.md:6:20:6:26:**
+```roc
+parseJson : Str -> Result(Value, Error)
+```
+                   ^^^^^^
+
+
+**UNDECLARED TYPE**
 The type _Value_ is not declared in this scope.
 
 This type is referenced here:
@@ -232,6 +228,17 @@
 processData : Config, List(Value) -> Result(List(Value), Error)
 ```
                            ^^^^^
+
+
+**UNDECLARED TYPE**
+The type _Result_ is not declared in this scope.
+
+This type is referenced here:
+**can_import_exposing_types.md:20:38:20:44:**
+```roc
+processData : Config, List(Value) -> Result(List(Value), Error)
+```
+                                     ^^^^^^
 
 
 **UNDECLARED TYPE**
@@ -301,6 +308,17 @@
 
 
 **UNDECLARED TYPE**
+The type _Result_ is not declared in this scope.
+
+This type is referenced here:
+**can_import_exposing_types.md:47:18:47:24:**
+```roc
+combineResults : Result(Value, Error), Status -> Result(Response, Error)
+```
+                 ^^^^^^
+
+
+**UNDECLARED TYPE**
 The type _Value_ is not declared in this scope.
 
 This type is referenced here:
@@ -331,6 +349,17 @@
 combineResults : Result(Value, Error), Status -> Result(Response, Error)
 ```
                                        ^^^^^^
+
+
+**UNDECLARED TYPE**
+The type _Result_ is not declared in this scope.
+
+This type is referenced here:
+**can_import_exposing_types.md:47:50:47:56:**
+```roc
+combineResults : Result(Value, Error), Status -> Result(Response, Error)
+```
+                                                 ^^^^^^
 
 
 **UNDECLARED TYPE**
@@ -640,54 +669,24 @@
 		(p-assign (ident "parseJson"))
 		(e-lambda
 			(args
-<<<<<<< HEAD
-				(p-assign @7.14-7.19 (ident "input")))
-			(e-call @7.21-7.38
-				(e-lookup-external @7.21-7.31
-					(module-idx "4")
-=======
 				(p-assign (ident "input")))
 			(e-call
 				(e-lookup-external
 					(module-idx "2")
->>>>>>> d52fd4cd
 					(target-node-idx "0"))
 				(e-lookup-local
 					(p-assign (ident "input")))))
 		(annotation
 			(declared-type
-<<<<<<< HEAD
-				(ty-fn @6.13-6.40 (effectful false)
-					(ty-lookup @6.13-6.16 (name "Str") (builtin))
-					(ty-apply @6.20-6.40 (name "Result") (external (module-idx "3") (target-node-idx "3"))
-						(ty-malformed @6.27-6.32)
-						(ty-malformed @6.34-6.39))))))
-=======
 				(ty-fn (effectful false)
 					(ty-lookup (name "Str") (builtin))
-					(ty-apply (name "Result") (local)
-						(ty-malformed)
-						(ty-malformed))))))
->>>>>>> d52fd4cd
+					(ty-malformed)))))
 	(d-let
 		(p-assign (ident "handleRequest"))
 		(e-closure
 			(captures
-<<<<<<< HEAD
-				(capture @15.13-15.18 (ident "error"))
-				(capture @14.12-14.17 (ident "value")))
-			(e-lambda @11.17-17.2
-				(args
-					(p-assign @11.18-11.21 (ident "req")))
-				(e-block @11.23-17.2
-					(s-let @12.5-12.35
-						(p-assign @12.5-12.11 (ident "result"))
-						(e-call @12.14-12.35
-							(e-lookup-external @12.14-12.25
-								(module-idx "4")
-=======
-				(capture (ident "value"))
-				(capture (ident "error")))
+				(capture (ident "error"))
+				(capture (ident "value")))
 			(e-lambda
 				(args
 					(p-assign (ident "req")))
@@ -697,7 +696,6 @@
 						(e-call
 							(e-lookup-external
 								(module-idx "2")
->>>>>>> d52fd4cd
 								(target-node-idx "0"))
 							(e-dot-access (field "body")
 								(receiver
@@ -712,40 +710,22 @@
 								(branch
 									(patterns
 										(pattern (degenerate false)
-<<<<<<< HEAD
-											(p-applied-tag @14.9-14.18)))
-									(value
-										(e-call @14.22-14.36
-											(e-lookup-external @14.22-14.29
-												(module-idx "5")
-=======
-											(p-nominal
-												(p-applied-tag))))
+											(p-applied-tag)))
 									(value
 										(e-call
 											(e-lookup-external
 												(module-idx "3")
->>>>>>> d52fd4cd
 												(target-node-idx "0"))
 											(e-lookup-local
 												(p-assign (ident "value"))))))
 								(branch
 									(patterns
 										(pattern (degenerate false)
-<<<<<<< HEAD
-											(p-applied-tag @15.9-15.19)))
-									(value
-										(e-call @15.23-15.45
-											(e-lookup-external @15.23-15.38
-												(module-idx "5")
-=======
-											(p-nominal
-												(p-applied-tag))))
+											(p-applied-tag)))
 									(value
 										(e-call
 											(e-lookup-external
 												(module-idx "3")
->>>>>>> d52fd4cd
 												(target-node-idx "0"))
 											(e-lookup-local
 												(p-assign (ident "error"))))))))))))
@@ -769,17 +749,10 @@
 						(capture (ident "config")))
 					(e-lambda
 						(args
-<<<<<<< HEAD
-							(p-assign @24.10-24.11 (ident "v")))
-						(e-call @24.13-24.41
-							(e-lookup-external @24.13-24.30
-								(module-idx "4")
-=======
 							(p-assign (ident "v")))
 						(e-call
 							(e-lookup-external
 								(module-idx "2")
->>>>>>> d52fd4cd
 								(target-node-idx "0"))
 							(e-lookup-local
 								(p-assign (ident "config")))
@@ -787,54 +760,27 @@
 								(p-assign (ident "v"))))))))
 		(annotation
 			(declared-type
-<<<<<<< HEAD
-				(ty-fn @20.15-20.64 (effectful false)
-					(ty-malformed @20.15-20.21)
-					(ty-apply @20.23-20.34 (name "List") (builtin)
-						(ty-malformed @20.28-20.33))
-					(ty-apply @20.38-20.64 (name "Result") (external (module-idx "3") (target-node-idx "3"))
-						(ty-apply @20.45-20.56 (name "List") (builtin)
-							(ty-malformed @20.50-20.55))
-						(ty-malformed @20.58-20.63))))))
-=======
 				(ty-fn (effectful false)
 					(ty-malformed)
 					(ty-apply (name "List") (builtin)
 						(ty-malformed))
-					(ty-apply (name "Result") (local)
-						(ty-apply (name "List") (builtin)
-							(ty-malformed))
-						(ty-malformed))))))
->>>>>>> d52fd4cd
+					(ty-malformed)))))
 	(d-let
 		(p-assign (ident "createClient"))
 		(e-lambda
 			(args
-<<<<<<< HEAD
-				(p-assign @36.17-36.23 (ident "config")))
-			(e-call @36.25-36.48
-				(e-lookup-external @36.25-36.40
-					(module-idx "5")
-=======
 				(p-assign (ident "config")))
 			(e-call
 				(e-lookup-external
 					(module-idx "3")
->>>>>>> d52fd4cd
 					(target-node-idx "0"))
 				(e-lookup-local
 					(p-assign (ident "config")))))
 		(annotation
 			(declared-type
-<<<<<<< HEAD
-				(ty-fn @35.16-35.37 (effectful false)
-					(ty-malformed @35.16-35.22)
-					(ty-lookup @35.26-35.37 (name "Client") (external (module-idx "5") (target-node-idx "0")))))))
-=======
 				(ty-fn (effectful false)
 					(ty-malformed)
 					(ty-lookup (name "Client") (external (module-idx "3") (target-node-idx "0")))))))
->>>>>>> d52fd4cd
 	(d-let
 		(p-assign (ident "handleResponse"))
 		(e-closure
@@ -855,32 +801,18 @@
 							(branch
 								(patterns
 									(pattern (degenerate false)
-<<<<<<< HEAD
-										(p-applied-tag @42.9-42.19)))
-								(value
-									(e-call @42.23-42.50
-										(e-lookup-external @42.23-42.42
-											(module-idx "5")
-=======
-										(p-nominal
-											(p-applied-tag))))
+										(p-applied-tag)))
 								(value
 									(e-call
 										(e-lookup-external
 											(module-idx "3")
->>>>>>> d52fd4cd
 											(target-node-idx "0"))
 										(e-lookup-local
 											(p-assign (ident "status"))))))
 							(branch
 								(patterns
 									(pattern (degenerate false)
-<<<<<<< HEAD
-										(p-applied-tag @43.9-43.19)))
-=======
-										(p-nominal
-											(p-applied-tag))))
->>>>>>> d52fd4cd
+										(p-applied-tag)))
 								(value
 									(e-call
 										(e-runtime-error (tag "ident_not_in_scope"))
@@ -910,119 +842,57 @@
 							(branch
 								(patterns
 									(pattern (degenerate false)
-<<<<<<< HEAD
-										(p-applied-tag @50.9-50.18)))
+										(p-applied-tag)))
 								(value
-									(e-tag @50.22-50.74 (name "Ok")
+									(e-tag (name "Ok")
 										(args
-											(e-record @50.25-50.73
+											(e-record
 												(fields
 													(field (name "body")
-														(e-call @50.33-50.51
-															(e-lookup-external @50.33-50.44
-																(module-idx "4")
+														(e-call
+															(e-lookup-external
+																(module-idx "2")
 																(target-node-idx "0"))
-															(e-lookup-local @50.45-50.50
-																(p-assign @50.12-50.17 (ident "value")))))
+															(e-lookup-local
+																(p-assign (ident "value")))))
 													(field (name "status")
-														(e-lookup-local @50.61-50.71
-															(p-assign @48.31-48.41 (ident "httpStatus"))))))))))
+														(e-lookup-local
+															(p-assign (ident "httpStatus"))))))))))
 							(branch
 								(patterns
 									(pattern (degenerate false)
-										(p-applied-tag @51.9-51.19)))
+										(p-applied-tag)))
 								(value
-									(e-tag @51.23-51.33 (name "Err")
+									(e-tag (name "Err")
 										(args
-											(e-lookup-local @51.27-51.32
-												(p-assign @51.13-51.18 (ident "error"))))))))))))
-		(annotation @48.1-48.15
-			(declared-type
-				(ty-fn @47.18-47.73 (effectful false)
-					(ty-apply @47.18-47.38 (name "Result") (external (module-idx "3") (target-node-idx "3"))
-						(ty-malformed @47.25-47.30)
-						(ty-malformed @47.32-47.37))
-					(ty-malformed @47.40-47.46)
-					(ty-apply @47.50-47.73 (name "Result") (external (module-idx "3") (target-node-idx "3"))
-						(ty-malformed @47.57-47.65)
-						(ty-malformed @47.67-47.72))))))
-	(s-alias-decl @28.1-32.2
-		(ty-header @28.1-28.13 (name "ServerConfig"))
-		(ty-record @28.16-32.2
-=======
-										(p-nominal
-											(p-applied-tag))))
-								(value
-									(e-nominal (nominal "Result")
-										(e-tag (name "Ok")
-											(args
-												(e-record
-													(fields
-														(field (name "body")
-															(e-call
-																(e-lookup-external
-																	(module-idx "2")
-																	(target-node-idx "0"))
-																(e-lookup-local
-																	(p-assign (ident "value")))))
-														(field (name "status")
-															(e-lookup-local
-																(p-assign (ident "httpStatus")))))))))))
-							(branch
-								(patterns
-									(pattern (degenerate false)
-										(p-nominal
-											(p-applied-tag))))
-								(value
-									(e-nominal (nominal "Result")
-										(e-tag (name "Err")
-											(args
-												(e-lookup-local
-													(p-assign (ident "error")))))))))))))
+											(e-lookup-local
+												(p-assign (ident "error"))))))))))))
 		(annotation
 			(declared-type
 				(ty-fn (effectful false)
-					(ty-apply (name "Result") (local)
-						(ty-malformed)
-						(ty-malformed))
 					(ty-malformed)
-					(ty-apply (name "Result") (local)
-						(ty-malformed)
-						(ty-malformed))))))
+					(ty-malformed)
+					(ty-malformed)))))
 	(s-alias-decl
 		(ty-header (name "ServerConfig"))
 		(ty-record
->>>>>>> d52fd4cd
 			(field (field "jsonConfig")
 				(ty-malformed))
 			(field (field "httpStatus")
 				(ty-malformed))
 			(field (field "defaultResponse")
-<<<<<<< HEAD
-				(ty-malformed @31.23-31.31))))
-	(s-import @1.1-1.49 (module "json.Json")
-=======
 				(ty-malformed))))
-	(s-import (module "json.Json") (qualifier "json")
->>>>>>> d52fd4cd
+	(s-import (module "json.Json")
 		(exposes
 			(exposed (name "Value") (wildcard false))
 			(exposed (name "Error") (wildcard false))
 			(exposed (name "Config") (wildcard false))))
-<<<<<<< HEAD
-	(s-import @2.1-2.64 (module "http.Client")
-=======
-	(s-import (module "http.Client") (qualifier "http") (alias "Http")
->>>>>>> d52fd4cd
+	(s-import (module "http.Client")
 		(exposes
 			(exposed (name "Request") (wildcard false))
 			(exposed (name "Response") (wildcard false))
 			(exposed (name "Status") (wildcard false))))
-<<<<<<< HEAD
-	(s-import @3.1-3.38 (module "utils.Result")
-=======
-	(s-import (module "utils.Result") (qualifier "utils")
->>>>>>> d52fd4cd
+	(s-import (module "utils.Result")
 		(exposes
 			(exposed (name "Result") (wildcard false)))))
 ~~~
@@ -1030,38 +900,20 @@
 ~~~clojure
 (inferred-types
 	(defs
-<<<<<<< HEAD
-		(patt @7.1-7.10 (type "Str -> Error"))
-		(patt @11.1-11.14 (type "Error -> Error"))
-		(patt @21.1-21.12 (type "Error, List(Error) -> Error"))
-		(patt @36.1-36.13 (type "Error -> Error"))
-		(patt @40.1-40.15 (type "Error -> Str"))
-		(patt @48.1-48.15 (type "Error, Error -> Error")))
-=======
-		(patt (type "Str -> Result(Error, Error)"))
+		(patt (type "Str -> Error"))
 		(patt (type "Error -> Error"))
-		(patt (type "Error, List(Error) -> Result(List(Error), Error)"))
+		(patt (type "Error, List(Error) -> Error"))
 		(patt (type "Error -> Error"))
 		(patt (type "Error -> Str"))
-		(patt (type "Result(Error, Error), Error -> Result(Error, Error)")))
->>>>>>> d52fd4cd
+		(patt (type "Error, Error -> Error")))
 	(type_decls
 		(alias (type "ServerConfig")
 			(ty-header (name "ServerConfig"))))
 	(expressions
-<<<<<<< HEAD
-		(expr @7.13-7.38 (type "Str -> Error"))
-		(expr @11.17-17.2 (type "Error -> Error"))
-		(expr @21.15-25.6 (type "Error, List(Error) -> Error"))
-		(expr @36.16-36.48 (type "Error -> Error"))
-		(expr @40.18-44.6 (type "Error -> Str"))
-		(expr @48.18-52.6 (type "Error, Error -> Error"))))
-=======
-		(expr (type "Str -> Result(Error, Error)"))
+		(expr (type "Str -> Error"))
 		(expr (type "Error -> Error"))
-		(expr (type "Error, List(Error) -> Result(List(Error), Error)"))
+		(expr (type "Error, List(Error) -> Error"))
 		(expr (type "Error -> Error"))
 		(expr (type "Error -> Str"))
-		(expr (type "Result(Error, Error), Error -> Result(Error, Error)"))))
->>>>>>> d52fd4cd
+		(expr (type "Error, Error -> Error"))))
 ~~~