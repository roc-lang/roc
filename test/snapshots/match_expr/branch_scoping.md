--- conflicted
+++ resolved
@@ -85,12 +85,7 @@
 			(branch
 				(patterns
 					(pattern (degenerate false)
-<<<<<<< HEAD
-						(p-applied-tag @2.5-2.14)))
-=======
-						(p-nominal
-							(p-applied-tag))))
->>>>>>> d52fd4cd
+						(p-applied-tag)))
 				(value
 					(e-binop (op "add")
 						(e-lookup-local
@@ -99,12 +94,7 @@
 			(branch
 				(patterns
 					(pattern (degenerate false)
-<<<<<<< HEAD
-						(p-applied-tag @3.5-3.15)))
-=======
-						(p-nominal
-							(p-applied-tag))))
->>>>>>> d52fd4cd
+						(p-applied-tag)))
 				(value
 					(e-binop (op "sub")
 						(e-lookup-local
@@ -113,12 +103,7 @@
 			(branch
 				(patterns
 					(pattern (degenerate false)
-<<<<<<< HEAD
-						(p-applied-tag @4.5-4.18)))
-=======
-						(p-nominal
-							(p-applied-tag))))
->>>>>>> d52fd4cd
+						(p-applied-tag)))
 				(value
 					(e-binop (op "mul")
 						(e-lookup-local
@@ -127,12 +112,7 @@
 			(branch
 				(patterns
 					(pattern (degenerate false)
-<<<<<<< HEAD
-						(p-applied-tag @5.5-5.19)))
-=======
-						(p-nominal
-							(p-applied-tag))))
->>>>>>> d52fd4cd
+						(p-applied-tag)))
 				(value
 					(e-binop (op "div")
 						(e-lookup-local
