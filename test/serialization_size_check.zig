--- conflicted
+++ resolved
@@ -31,11 +31,7 @@
 const expected_safelist_u32_size = 24;
 const expected_safemultilist_teststruct_size = 24;
 const expected_safemultilist_node_size = 24;
-<<<<<<< HEAD
-const expected_moduleenv_size = 632; // Platform-independent size
-=======
 const expected_moduleenv_size = 632; // Platform-independent size (updated for plus_ident field)
->>>>>>> 5decd64a
 const expected_nodestore_size = 96; // Platform-independent size
 
 // Compile-time assertions - build will fail if sizes don't match expected values
