#[macro_use]
extern crate pretty_assertions;

extern crate bumpalo;
extern crate roc_collections;
extern crate roc_load;
extern crate roc_module;

#[cfg(test)]
mod cli_run {
    use cli_utils::helpers::{
        example_file, examples_dir, extract_valgrind_errors, fixture_file, run_cmd, run_roc,
        run_with_valgrind, ValgrindError, ValgrindErrorXWhat,
    };
    use serial_test::serial;
    use std::path::Path;

    #[cfg(not(debug_assertions))]
    use roc_collections::all::MutMap;

    #[cfg(not(target_os = "macos"))]
    const ALLOW_VALGRIND: bool = true;

    // Disallow valgrind on macOS by default, because it reports a ton
    // of false positives. For local development on macOS, feel free to
    // change this to true!
    #[cfg(target_os = "macos")]
    const ALLOW_VALGRIND: bool = false;

    #[derive(Debug, PartialEq, Eq)]
    struct Example<'a> {
        filename: &'a str,
        executable_filename: &'a str,
        stdin: &'a [&'a str],
        expected_ending: &'a str,
        use_valgrind: bool,
    }

    fn check_output_with_stdin(
        file: &Path,
        stdin: &[&str],
        executable_filename: &str,
        flags: &[&str],
        expected_ending: &str,
        use_valgrind: bool,
    ) {
        let compile_out = run_roc(&[&["build", file.to_str().unwrap()], flags].concat());
        if !compile_out.stderr.is_empty() {
            panic!("{}", compile_out.stderr);
        }

        assert!(compile_out.status.success(), "bad status {:?}", compile_out);

        let out = if use_valgrind && ALLOW_VALGRIND {
            let (valgrind_out, raw_xml) = run_with_valgrind(
                stdin,
                &[file.with_file_name(executable_filename).to_str().unwrap()],
            );

            if valgrind_out.status.success() {
                let memory_errors = extract_valgrind_errors(&raw_xml).unwrap_or_else(|err| {
                    panic!("failed to parse the `valgrind` xml output. Error was:\n\n{:?}\n\nvalgrind xml was: \"{}\"\n\nvalgrind stdout was: \"{}\"\n\nvalgrind stderr was: \"{}\"", err, raw_xml, valgrind_out.stdout, valgrind_out.stderr);
                });

                if !memory_errors.is_empty() {
                    for error in memory_errors {
                        let ValgrindError {
                            kind,
                            what: _,
                            xwhat,
                        } = error;
                        println!("Valgrind Error: {}\n", kind);

                        if let Some(ValgrindErrorXWhat {
                            text,
                            leakedbytes: _,
                            leakedblocks: _,
                        }) = xwhat
                        {
                            println!("    {}", text);
                        }
                    }
                    panic!("Valgrind reported memory errors");
                }
            } else {
                let exit_code = match valgrind_out.status.code() {
                    Some(code) => format!("exit code {}", code),
                    None => "no exit code".to_string(),
                };

                panic!("`valgrind` exited with {}. valgrind stdout was: \"{}\"\n\nvalgrind stderr was: \"{}\"", exit_code, valgrind_out.stdout, valgrind_out.stderr);
            }

            valgrind_out
        } else {
            run_cmd(
                file.with_file_name(executable_filename).to_str().unwrap(),
                stdin,
                &[],
            )
        };
        if !&out.stdout.ends_with(expected_ending) {
            panic!(
                "expected output to end with {:?} but instead got {:#?}",
                expected_ending, out
            );
        }
        assert!(out.status.success());
    }

    #[cfg(feature = "wasm32-cli-run")]
    fn check_wasm_output_with_stdin(
        file: &Path,
        stdin: &[&str],
        executable_filename: &str,
        flags: &[&str],
        expected_ending: &str,
    ) {
        let mut flags = flags.to_vec();
        flags.push("--backend=wasm32");

        let compile_out = run_roc(&[&["build", file.to_str().unwrap()], flags.as_slice()].concat());
        if !compile_out.stderr.is_empty() {
            panic!("{}", compile_out.stderr);
        }

        assert!(compile_out.status.success(), "bad status {:?}", compile_out);

        let path = file.with_file_name(executable_filename);
        let stdout = crate::run_with_wasmer(&path, stdin);

        if !stdout.ends_with(expected_ending) {
            panic!(
                "expected output to end with {:?} but instead got {:#?}",
                expected_ending, stdout
            );
        }
    }

    /// This macro does two things.
    ///
    /// First, it generates and runs a separate test for each of the given
    /// Example expressions. Each of these should test a particular .roc file
    /// in the examples/ directory.
    ///
    /// Second, it generates an extra test which (non-recursively) traverses the
    /// examples/ directory and verifies that each of the .roc files in there
    /// has had a corresponding test generated in the previous step. This test
    /// will fail if we ever add a new .roc file to examples/ and forget to
    /// add a test for it here!
    macro_rules! examples {
        ($($test_name:ident:$name:expr => $example:expr,)+) => {
            $(
                #[test]
                fn $test_name() {
                    let dir_name = $name;
                    let example = $example;
                    let file_name = example_file(dir_name, example.filename);

<<<<<<< HEAD
                    match example.executable_filename {
                        "hello-web" => {
                            // this is a web webassembly example, but we don't test with JS at the moment
                            eprintln!("WARNING: skipping testing example {} because the test is broken right now!", example.filename);
                            return;
                        }
                        _ => {}
                    }

=======
>>>>>>> 33d90779
                    // Check with and without optimizations
                    check_output_with_stdin(
                        &file_name,
                        example.stdin,
                        example.executable_filename,
                        &[],
                        example.expected_ending,
                        example.use_valgrind,
                    );

                    check_output_with_stdin(
                        &file_name,
                        example.stdin,
                        example.executable_filename,
                        &["--optimize"],
                        example.expected_ending,
                        example.use_valgrind,
                    );
                }
            )*

            #[test]
            #[cfg(not(debug_assertions))]
            fn all_examples_have_tests() {
                let mut all_examples: MutMap<&str, Example<'_>> = MutMap::default();

                $(
                    all_examples.insert($name, $example);
                )*

                check_for_tests("../examples", &mut all_examples);
            }
        }
    }

    // examples! macro format:
    //
    // "name-of-subdirectory-inside-examples-dir" => [
    //     test_name_1: Example {
    //         ...
    //     },
    //     test_name_2: Example {
    //         ...
    //     },
    // ]
    examples! {
        hello_world:"hello-world" => Example {
            filename: "Hello.roc",
            executable_filename: "hello-world",
            stdin: &[],
            expected_ending:"Hello, World!\n",
            use_valgrind: true,
        },
        hello_zig:"hello-zig" => Example {
            filename: "Hello.roc",
            executable_filename: "hello-world",
            stdin: &[],
            expected_ending:"Hello, World!\n",
            use_valgrind: true,
        },
        hello_rust:"hello-rust" => Example {
            filename: "Hello.roc",
            executable_filename: "hello-world",
            stdin: &[],
            expected_ending:"Hello, World!\n",
            use_valgrind: true,
        },
        hello_web:"hello-web" => Example {
            filename: "Hello.roc",
            executable_filename: "hello-web",
            stdin: &[],
            expected_ending:"Hello, World!\n",
            use_valgrind: true,
        },
        fib:"fib" => Example {
            filename: "Fib.roc",
            executable_filename: "fib",
            stdin: &[],
            expected_ending:"55\n",
            use_valgrind: true,
        },
        quicksort:"quicksort" => Example {
            filename: "Quicksort.roc",
            executable_filename: "quicksort",
            stdin: &[],
            expected_ending: "[0, 0, 0, 0, 0, 0, 0, 0, 0, 1, 1, 1, 1, 1, 1, 1, 1, 1, 2, 2]\n",
            use_valgrind: true,
        },
        // shared_quicksort:"shared-quicksort" => Example {
        //     filename: "Quicksort.roc",
        //     executable_filename: "quicksort",
        //     stdin: &[],
        //     expected_ending: "[0, 0, 0, 0, 0, 0, 0, 0, 0, 1, 1, 1, 1, 1, 1, 1, 1, 1, 2, 2]\n",
        //     use_valgrind: true,
        // },
        effect:"effect" => Example {
            filename: "Main.roc",
            executable_filename: "effect-example",
            stdin: &["hi there!"],
            expected_ending: "hi there!\nIt is known\n",
            use_valgrind: true,
        },
        // tea:"tea" => Example {
        //     filename: "Main.roc",
        //     executable_filename: "tea-example",
        //     stdin: &[],
        //     expected_ending: "",
        //     use_valgrind: true,
        // },
        cli:"cli" => Example {
            filename: "Echo.roc",
            executable_filename: "echo",
            stdin: &["Giovanni\n", "Giorgio\n"],
            expected_ending: "Hi, Giovanni Giorgio!\n",
            use_valgrind: true,
        },
        // custom_malloc:"custom-malloc" => Example {
        //     filename: "Main.roc",
        //     executable_filename: "custom-malloc-example",
        //     stdin: &[],
        //     expected_ending: "ms!\nThe list was small!\n",
        //     use_valgrind: true,
        // },
        // task:"task" => Example {
        //     filename: "Main.roc",
        //     executable_filename: "task-example",
        //     stdin: &[],
        //     expected_ending: "successfully wrote to file\n",
        //     use_valgrind: true,
        // },
    }

    macro_rules! benchmarks {
        ($($test_name:ident => $benchmark:expr,)+) => {
            $(
                #[test]
                #[cfg_attr(not(debug_assertions), serial(benchmark))]
                fn $test_name() {
                    let benchmark = $benchmark;
                    let file_name = examples_dir("benchmarks").join(benchmark.filename);

                    // TODO fix QuicksortApp and then remove this!
                    match benchmark.filename {
                        "QuicksortApp.roc" => {
                            eprintln!("WARNING: skipping testing benchmark {} because the test is broken right now!", benchmark.filename);
                            return;
                        }
                        _ => {}
                    }

                    // Check with and without optimizations
                    check_output_with_stdin(
                        &file_name,
                        benchmark.stdin,
                        benchmark.executable_filename,
                        &[],
                        benchmark.expected_ending,
                        benchmark.use_valgrind,
                    );

                    check_output_with_stdin(
                        &file_name,
                        benchmark.stdin,
                        benchmark.executable_filename,
                        &["--optimize"],
                        benchmark.expected_ending,
                        benchmark.use_valgrind,
                    );
                }

            )*

            #[cfg(feature = "wasm32-cli-run")]
            mod wasm32 {
                use super::*;
            $(
                #[test]
                #[cfg_attr(not(debug_assertions), serial(benchmark))]
                fn $test_name() {
                    let benchmark = $benchmark;
                    let file_name = examples_dir("benchmarks").join(benchmark.filename);

                    // TODO fix QuicksortApp and then remove this!
                    match benchmark.filename {
                        "QuicksortApp.roc"  => {
                            eprintln!("WARNING: skipping testing benchmark {} because the test is broken right now!", benchmark.filename);
                            return;
                        }
                        _ => {}
                    }

                    // Check with and without optimizations
                    check_wasm_output_with_stdin(
                        &file_name,
                        benchmark.stdin,
                        benchmark.executable_filename,
                        &[],
                        benchmark.expected_ending,
                    );

                    check_wasm_output_with_stdin(
                        &file_name,
                        benchmark.stdin,
                        benchmark.executable_filename,
                        &["--optimize"],
                        benchmark.expected_ending,
                    );
                }
            )*
            }

            #[cfg(feature = "i386-cli-run")]
            mod i386 {
                use super::*;
            $(
                #[test]
                #[cfg_attr(not(debug_assertions), serial(benchmark))]
                fn $test_name() {
                    let benchmark = $benchmark;
                    let file_name = examples_dir("benchmarks").join(benchmark.filename);

                    // TODO fix QuicksortApp and then remove this!
                    match benchmark.filename {
                        "QuicksortApp.roc" => {
                            eprintln!("WARNING: skipping testing benchmark {} because the test is broken right now!", benchmark.filename);
                            return;
                        }
                        _ => {}
                    }

                    // Check with and without optimizations
                    check_output_with_stdin(
                        &file_name,
                        benchmark.stdin,
                        benchmark.executable_filename,
                        &["--backend=x86_32"],
                        benchmark.expected_ending,
                        benchmark.use_valgrind,
                    );

                    check_output_with_stdin(
                        &file_name,
                        benchmark.stdin,
                        benchmark.executable_filename,
                        &["--backend=x86_32", "--optimize"],
                        benchmark.expected_ending,
                        benchmark.use_valgrind,
                    );
                }
            )*
            }

            #[test]
            #[cfg(not(debug_assertions))]
            fn all_benchmarks_have_tests() {
                let mut all_benchmarks: MutMap<&str, Example<'_>> = MutMap::default();

                $(
                    let benchmark = $benchmark;

                    all_benchmarks.insert(benchmark.filename, benchmark);
                )*

                check_for_benchmarks("../examples/benchmarks", &mut all_benchmarks);
            }
        }
    }

    benchmarks! {
        nqueens => Example {
            filename: "NQueens.roc",
            executable_filename: "nqueens",
            stdin: &["6"],
            expected_ending: "4\n",
            use_valgrind: true,
        },
        cfold => Example {
            filename: "CFold.roc",
            executable_filename: "cfold",
            stdin: &["3"],
            expected_ending: "11 & 11\n",
            use_valgrind: true,
        },
        deriv => Example {
            filename: "Deriv.roc",
            executable_filename: "deriv",
            stdin: &["2"],
            expected_ending: "1 count: 6\n2 count: 22\n",
            use_valgrind: true,
        },
        rbtree_ck => Example {
            filename: "RBTreeCk.roc",
            executable_filename: "rbtree-ck",
            stdin: &["100"],
            expected_ending: "10\n",
            use_valgrind: true,
        },
        rbtree_insert => Example {
            filename: "RBTreeInsert.roc",
            executable_filename: "rbtree-insert",
            stdin: &[],
            expected_ending: "Node Black 0 {} Empty Empty\n",
            use_valgrind: true,
        },
        rbtree_del => Example {
            filename: "RBTreeDel.roc",
            executable_filename: "rbtree-del",
            stdin: &["420"],
            expected_ending: "30\n",
            use_valgrind: true,
        },
        astar => Example {
            filename: "TestAStar.roc",
            executable_filename: "test-astar",
            stdin: &[],
            expected_ending: "True\n",
            use_valgrind: false,
        },
        base64 => Example {
            filename: "TestBase64.roc",
            executable_filename: "test-base64",
            stdin: &[],
            expected_ending: "encoded: SGVsbG8gV29ybGQ=\ndecoded: Hello World\n",
            use_valgrind: true,
        },
        closure => Example {
            filename: "Closure.roc",
            executable_filename: "closure",
            stdin: &[],
            expected_ending: "",
            use_valgrind: true,
        },
        quicksort_app => Example {
            filename: "QuicksortApp.roc",
            executable_filename: "quicksortapp",
            stdin: &[],
            expected_ending: "todo put the correct quicksort answer here",
            use_valgrind: true,
        },
    }

    #[cfg(not(debug_assertions))]
    fn check_for_tests(examples_dir: &str, all_examples: &mut MutMap<&str, Example<'_>>) {
        let entries = std::fs::read_dir(examples_dir).unwrap_or_else(|err| {
            panic!(
                "Error trying to read {} as an examples directory: {}",
                examples_dir, err
            );
        });

        for entry in entries {
            let entry = entry.unwrap();

            if entry.file_type().unwrap().is_dir() {
                let example_dir_name = entry.file_name().into_string().unwrap();

                // We test benchmarks separately
                if example_dir_name != "benchmarks" {
                    all_examples.remove(example_dir_name.as_str()).unwrap_or_else(|| {
                    panic!("The example directory {}/{} does not have any corresponding tests in cli_run. Please add one, so if it ever stops working, we'll know about it right away!", examples_dir, example_dir_name);
                });
                }
            }
        }

        assert_eq!(all_examples, &mut MutMap::default());
    }

    #[cfg(not(debug_assertions))]
    fn check_for_benchmarks(benchmarks_dir: &str, all_benchmarks: &mut MutMap<&str, Example<'_>>) {
        use std::ffi::OsStr;
        use std::fs::File;
        use std::io::Read;

        let entries = std::fs::read_dir(benchmarks_dir).unwrap_or_else(|err| {
            panic!(
                "Error trying to read {} as a benchmark directory: {}",
                benchmarks_dir, err
            );
        });

        for entry in entries {
            let entry = entry.unwrap();
            let path = entry.path();

            if let Some("roc") = path.extension().and_then(OsStr::to_str) {
                let benchmark_file_name = entry.file_name().into_string().unwrap();

                // Verify that this is an app module by reading the first 3
                // bytes of the file.
                let buf: &mut [u8] = &mut [0, 0, 0];
                let mut file = File::open(path).unwrap();

                file.read_exact(buf).unwrap();

                // Only app modules in this directory are considered benchmarks.
                if "app".as_bytes() == buf {
                    all_benchmarks.remove(benchmark_file_name.as_str()).unwrap_or_else(|| {
                    panic!("The benchmark {}/{} does not have any corresponding tests in cli_run. Please add one, so if it ever stops working, we'll know about it right away!", benchmarks_dir, benchmark_file_name);
                });
                }
            }
        }

        assert_eq!(all_benchmarks, &mut MutMap::default());
    }

    #[test]
    #[serial(multi_dep_str)]
    fn run_multi_dep_str_unoptimized() {
        check_output_with_stdin(
            &fixture_file("multi-dep-str", "Main.roc"),
            &[],
            "multi-dep-str",
            &[],
            "I am Dep2.str2\n",
            true,
        );
    }

    #[test]
    #[serial(multi_dep_str)]
    fn run_multi_dep_str_optimized() {
        check_output_with_stdin(
            &fixture_file("multi-dep-str", "Main.roc"),
            &[],
            "multi-dep-str",
            &["--optimize"],
            "I am Dep2.str2\n",
            true,
        );
    }

    #[test]
    #[serial(multi_dep_thunk)]
    fn run_multi_dep_thunk_unoptimized() {
        check_output_with_stdin(
            &fixture_file("multi-dep-thunk", "Main.roc"),
            &[],
            "multi-dep-thunk",
            &[],
            "I am Dep2.value2\n",
            true,
        );
    }

    #[test]
    #[serial(multi_dep_thunk)]
    fn run_multi_dep_thunk_optimized() {
        check_output_with_stdin(
            &fixture_file("multi-dep-thunk", "Main.roc"),
            &[],
            "multi-dep-thunk",
            &["--optimize"],
            "I am Dep2.value2\n",
            true,
        );
    }
}

#[allow(dead_code)]
fn run_with_wasmer(wasm_path: &std::path::Path, stdin: &[&str]) -> String {
    use std::io::Write;
    use wasmer::{Instance, Module, Store};

    //    std::process::Command::new("cp")
    //        .args(&[
    //            wasm_path.to_str().unwrap(),
    //            "/home/folkertdev/roc/wasm/nqueens.wasm",
    //        ])
    //        .output()
    //        .unwrap();

    let store = Store::default();
    let module = Module::from_file(&store, &wasm_path).unwrap();

    let mut fake_stdin = wasmer_wasi::Pipe::new();
    let fake_stdout = wasmer_wasi::Pipe::new();
    let fake_stderr = wasmer_wasi::Pipe::new();

    for line in stdin {
        write!(fake_stdin, "{}", line).unwrap();
    }

    // First, we create the `WasiEnv`
    use wasmer_wasi::WasiState;
    let mut wasi_env = WasiState::new("hello")
        .stdin(Box::new(fake_stdin))
        .stdout(Box::new(fake_stdout))
        .stderr(Box::new(fake_stderr))
        .finalize()
        .unwrap();

    // Then, we get the import object related to our WASI
    // and attach it to the Wasm instance.
    let import_object = wasi_env
        .import_object(&module)
        .unwrap_or_else(|_| wasmer::imports!());

    let instance = Instance::new(&module, &import_object).unwrap();

    let start = instance.exports.get_function("_start").unwrap();

    match start.call(&[]) {
        Ok(_) => read_wasi_stdout(wasi_env),
        Err(e) => {
            use wasmer_wasi::WasiError;
            match e.downcast::<WasiError>() {
                Ok(WasiError::Exit(0)) => {
                    // we run the `_start` function, so exit(0) is expected
                    read_wasi_stdout(wasi_env)
                }
                other => format!("Something went wrong running a wasm test: {:?}", other),
            }
        }
    }
}

#[allow(dead_code)]
fn read_wasi_stdout(wasi_env: wasmer_wasi::WasiEnv) -> String {
    let mut state = wasi_env.state.lock().unwrap();

    match state.fs.stdout_mut() {
        Ok(Some(stdout)) => {
            let mut buf = String::new();
            stdout.read_to_string(&mut buf).unwrap();

            return buf;
        }
        _ => todo!(),
    }
}<|MERGE_RESOLUTION|>--- conflicted
+++ resolved
@@ -157,18 +157,6 @@
                     let example = $example;
                     let file_name = example_file(dir_name, example.filename);
 
-<<<<<<< HEAD
-                    match example.executable_filename {
-                        "hello-web" => {
-                            // this is a web webassembly example, but we don't test with JS at the moment
-                            eprintln!("WARNING: skipping testing example {} because the test is broken right now!", example.filename);
-                            return;
-                        }
-                        _ => {}
-                    }
-
-=======
->>>>>>> 33d90779
                     // Check with and without optimizations
                     check_output_with_stdin(
                         &file_name,
