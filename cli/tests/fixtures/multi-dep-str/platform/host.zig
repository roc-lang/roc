const std = @import("std");
const str = @import("str");
const RocStr = str.RocStr;
const testing = std.testing;
const expectEqual = testing.expectEqual;
const expect = testing.expect;

comptime {
    // This is a workaround for https://github.com/ziglang/zig/issues/8218
    // which is only necessary on macOS.
    //
    // Once that issue is fixed, we can undo the changes in
    // 177cf12e0555147faa4d436e52fc15175c2c4ff0 and go back to passing
    // -fcompiler-rt in link.rs instead of doing this. Note that this
    // workaround is present in many host.zig files, so make sure to undo
    // it everywhere!
    if (std.builtin.os.tag == .macos) {
        _ = @import("compiler_rt");
    }
}

const mem = std.mem;
const Allocator = mem.Allocator;

<<<<<<< HEAD
extern fn roc__mainForHost_1_exposed() RocStr;
=======
extern fn roc__mainForHost_1_exposed(*RocStr) void;
>>>>>>> 09aa522e

extern fn malloc(size: usize) callconv(.C) ?*c_void;
extern fn realloc(c_ptr: [*]align(@alignOf(u128)) u8, size: usize) callconv(.C) ?*c_void;
extern fn free(c_ptr: [*]align(@alignOf(u128)) u8) callconv(.C) void;

export fn roc_alloc(size: usize, alignment: u32) callconv(.C) ?*c_void {
    return malloc(size);
}

export fn roc_realloc(c_ptr: *c_void, new_size: usize, old_size: usize, alignment: u32) callconv(.C) ?*c_void {
    return realloc(@alignCast(16, @ptrCast([*]u8, c_ptr)), new_size);
}

export fn roc_dealloc(c_ptr: *c_void, alignment: u32) callconv(.C) void {
    free(@alignCast(16, @ptrCast([*]u8, c_ptr)));
}

export fn roc_panic(c_ptr: *c_void, tag_id: u32) callconv(.C) void {
    const stderr = std.io.getStdErr().writer();
    const msg = @ptrCast([*:0]const u8, c_ptr);
    stderr.print("Application crashed with message\n\n    {s}\n\nShutting down\n", .{msg}) catch unreachable;
    std.process.exit(0);
}

const Unit = extern struct {};

pub export fn main() i32 {
    const stdout = std.io.getStdOut().writer();
    const stderr = std.io.getStdErr().writer();

<<<<<<< HEAD
=======
    // make space for the result
    var callresult = RocStr.empty();

>>>>>>> 09aa522e
    // start time
    var ts1: std.os.timespec = undefined;
    std.os.clock_gettime(std.os.CLOCK_REALTIME, &ts1) catch unreachable;

    // actually call roc to populate the callresult
    const callresult = roc__mainForHost_1_exposed();

    // stdout the result
    stdout.print("{s}\n", .{callresult.asSlice()}) catch unreachable;

    callresult.deinit();

    // end time
    var ts2: std.os.timespec = undefined;
    std.os.clock_gettime(std.os.CLOCK_REALTIME, &ts2) catch unreachable;

    const delta = to_seconds(ts2) - to_seconds(ts1);

    stderr.print("runtime: {d:.3}ms\n", .{delta * 1000}) catch unreachable;

    return 0;
}

fn to_seconds(tms: std.os.timespec) f64 {
    return @intToFloat(f64, tms.tv_sec) + (@intToFloat(f64, tms.tv_nsec) / 1_000_000_000.0);
}<|MERGE_RESOLUTION|>--- conflicted
+++ resolved
@@ -22,11 +22,8 @@
 const mem = std.mem;
 const Allocator = mem.Allocator;
 
-<<<<<<< HEAD
 extern fn roc__mainForHost_1_exposed() RocStr;
-=======
-extern fn roc__mainForHost_1_exposed(*RocStr) void;
->>>>>>> 09aa522e
+
 
 extern fn malloc(size: usize) callconv(.C) ?*c_void;
 extern fn realloc(c_ptr: [*]align(@alignOf(u128)) u8, size: usize) callconv(.C) ?*c_void;
@@ -57,12 +54,6 @@
     const stdout = std.io.getStdOut().writer();
     const stderr = std.io.getStdErr().writer();
 
-<<<<<<< HEAD
-=======
-    // make space for the result
-    var callresult = RocStr.empty();
-
->>>>>>> 09aa522e
     // start time
     var ts1: std.os.timespec = undefined;
     std.os.clock_gettime(std.os.CLOCK_REALTIME, &ts1) catch unreachable;
