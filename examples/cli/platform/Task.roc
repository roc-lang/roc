interface Task
    exposes [ Task, succeed, fail, await, map, mapFail, onFail, attempt ]
    imports [ fx.Effect ]

Task ok err : Effect.Effect (Result ok err)

succeed : val -> Task val *
succeed = \val ->
    Effect.always (Ok val)

fail : err -> Task * err
fail = \val ->
    Effect.always (Err val)

attempt : Task a b, (Result a b -> Task c d) -> Task c d
<<<<<<< HEAD
attempt = \task, resultToTask ->
    # TODO replace this with attempt = Effect.after
    # Effect.after effect resultToTask
    Effect.after task \result ->
        when result is
            Ok ok -> resultToTask (Ok ok)
            Err err -> resultToTask (Err err)
=======
attempt = \effect, transform ->
    Effect.after
        effect
        \result ->
            when result is
                Ok ok ->
                    transform (Ok ok)

                Err err ->
                    transform (Err err)
>>>>>>> fe62e59e

await : Task a err, (a -> Task b err) -> Task b err
await = \effect, transform ->
    Effect.after
        effect
        \result ->
            when result is
                Ok a ->
                    transform a

                Err err ->
                    Task.fail err

onFail : Task ok a, (a -> Task ok b) -> Task ok b
onFail = \effect, transform ->
    Effect.after
        effect
        \result ->
            when result is
                Ok a ->
                    Task.succeed a

                Err err ->
                    transform err

map : Task a err, (a -> b) -> Task b err
map = \effect, transform ->
<<<<<<< HEAD
    Effect.after effect \result ->
        when result is
            Ok a -> Task.succeed (transform a)
            Err err -> Task.fail err

mapFail : Task ok a, (a -> b) -> Task ok b
mapFail = \effect, transform ->
    Effect.after effect \result ->
        when result is
            Ok a -> Task.succeed a
            Err failure -> Task.fail (transform failure)
=======
    Effect.after
        effect
        \result ->
            when result is
                Ok a ->
                    Task.succeed (transform a)

                Err err ->
                    Task.fail err
>>>>>>> fe62e59e
<|MERGE_RESOLUTION|>--- conflicted
+++ resolved
@@ -13,15 +13,6 @@
     Effect.always (Err val)
 
 attempt : Task a b, (Result a b -> Task c d) -> Task c d
-<<<<<<< HEAD
-attempt = \task, resultToTask ->
-    # TODO replace this with attempt = Effect.after
-    # Effect.after effect resultToTask
-    Effect.after task \result ->
-        when result is
-            Ok ok -> resultToTask (Ok ok)
-            Err err -> resultToTask (Err err)
-=======
 attempt = \effect, transform ->
     Effect.after
         effect
@@ -32,7 +23,6 @@
 
                 Err err ->
                     transform (Err err)
->>>>>>> fe62e59e
 
 await : Task a err, (a -> Task b err) -> Task b err
 await = \effect, transform ->
@@ -60,19 +50,6 @@
 
 map : Task a err, (a -> b) -> Task b err
 map = \effect, transform ->
-<<<<<<< HEAD
-    Effect.after effect \result ->
-        when result is
-            Ok a -> Task.succeed (transform a)
-            Err err -> Task.fail err
-
-mapFail : Task ok a, (a -> b) -> Task ok b
-mapFail = \effect, transform ->
-    Effect.after effect \result ->
-        when result is
-            Ok a -> Task.succeed a
-            Err failure -> Task.fail (transform failure)
-=======
     Effect.after
         effect
         \result ->
@@ -81,5 +58,4 @@
                     Task.succeed (transform a)
 
                 Err err ->
-                    Task.fail err
->>>>>>> fe62e59e
+                    Task.fail err