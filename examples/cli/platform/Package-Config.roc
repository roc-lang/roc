--- conflicted
+++ resolved
@@ -1,16 +1,10 @@
-<<<<<<< HEAD
-platform examples/cli
-    requires {}{ main : Task {} [] }
-=======
 platform "examples/cli"
-    requires {} { main : Task {} [] }# TODO FIXME
->>>>>>> fe62e59e
+    requires {} { main : Task {} [] }
     exposes []
     packages {}
     imports [ Task.{ Task }, File.{ ReadErr } ]
     provides [ mainForHost ]
     effects fx.Effect
-<<<<<<< HEAD
         {
            #readAllBytes : Str -> Effect (Result (List U8)
            #                    # TODO FIXME it should be able to replace this whole union
@@ -31,12 +25,6 @@
             putLine : Str -> Effect {},
             getLine : Effect Str
         }
-=======
-    {
-    putLine : Str -> Effect {},
-    getLine : Effect Str
-     }
->>>>>>> fe62e59e
 
 mainForHost : Task {} [] as Fx
 mainForHost = main