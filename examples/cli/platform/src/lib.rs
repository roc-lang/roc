#![allow(non_snake_case)]

use core::alloc::Layout;
use core::ffi::c_void;
use core::mem::{ManuallyDrop, MaybeUninit};
use libc;
use roc_std::{RocStr, RocList};
use std::ffi::CStr;
use std::os::raw::c_char;
use std::io::{self, Read, BufReader};
use std::fs::File;
use std::mem::ManuallyDrop;

extern "C" {
    #[link_name = "roc__mainForHost_1_exposed"]
    fn roc_main(output: *mut u8) -> ();

    #[link_name = "roc__mainForHost_size"]
    fn roc_main_size() -> i64;

    #[link_name = "roc__mainForHost_1_Fx_caller"]
    fn call_Fx(flags: *const u8, closure_data: *const u8, output: *mut u8) -> ();

    #[allow(dead_code)]
    #[link_name = "roc__mainForHost_1_Fx_size"]
    fn size_Fx() -> i64;

    #[link_name = "roc__mainForHost_1_Fx_result_size"]
    fn size_Fx_result() -> i64;
}

#[no_mangle]
pub unsafe extern "C" fn roc_alloc(size: usize, _alignment: u32) -> *mut c_void {
    libc::malloc(size)
}

#[no_mangle]
pub unsafe extern "C" fn roc_realloc(
    c_ptr: *mut c_void,
    new_size: usize,
    _old_size: usize,
    _alignment: u32,
) -> *mut c_void {
    libc::realloc(c_ptr, new_size)
}

#[no_mangle]
pub unsafe extern "C" fn roc_dealloc(c_ptr: *mut c_void, _alignment: u32) {
    libc::free(c_ptr)
}

#[no_mangle]
pub unsafe extern "C" fn roc_panic(c_ptr: *mut c_void, tag_id: u32) {
    match tag_id {
        0 => {
            let slice = CStr::from_ptr(c_ptr as *const c_char);
            let string = slice.to_str().unwrap();
            eprintln!("Roc hit a panic: {}", string);
            std::process::exit(1);
        }
        _ => todo!(),
    }
}

#[no_mangle]
pub unsafe extern "C" fn roc_memcpy(dst: *mut c_void, src: *mut c_void, n: usize) -> *mut c_void {
    libc::memcpy(dst, src, n)
}

#[no_mangle]
pub unsafe extern "C" fn roc_memset(dst: *mut c_void, c: i32, n: usize) -> *mut c_void {
    libc::memset(dst, c, n)
}

#[no_mangle]
pub extern "C" fn rust_main() -> i32 {
    let size = unsafe { roc_main_size() } as usize;
    let layout = Layout::array::<u8>(size).unwrap();

    unsafe {
        // TODO allocate on the stack if it's under a certain size
        let buffer = std::alloc::alloc(layout);

        roc_main(buffer);

        let result = call_the_closure(buffer);

        std::alloc::dealloc(buffer, layout);

        result
    };

    // Exit code
    0
}

unsafe extern "C" fn call_the_closure(closure_data_ptr: *const u8) -> i64 {
    let size = size_Fx_result() as usize;
    let layout = Layout::array::<u8>(size).unwrap();
    let buffer = std::alloc::alloc(layout) as *mut u8;

    call_Fx(
        // This flags pointer will never get dereferenced
        MaybeUninit::uninit().as_ptr(),
        closure_data_ptr as *const u8,
        buffer as *mut u8,
    );

    std::alloc::dealloc(buffer, layout);

    0
}

#[no_mangle]
pub extern "C" fn roc_fx_getLine() -> RocStr {
    use std::io::BufRead;

    let stdin = io::stdin();
    let line1 = stdin.lock().lines().next().unwrap().unwrap();

    RocStr::from_slice(line1.as_bytes())
}

#[no_mangle]
<<<<<<< HEAD
pub extern "C" fn roc_fx_putLine(line: ManuallyDrop<RocStr>) -> () {
    let bytes = line.as_slice();
    let string = unsafe { std::str::from_utf8_unchecked(bytes) };

    println!("{}", string);

    ()
}

#[no_mangle]
pub extern "C" fn roc_fx_readAllBytes(path: ManuallyDrop<RocStr>) -> (RocList<u8>, i32) {
    let result = read_bytes(path.as_str());

    match result {
        Ok(list) => {
            println!("Read this list of bytes: {:?}", list);

            (list, 0)
        },
        Err(err) => {
            println!("Error reading file: {:?}", err);

            // TODO give a more helpful error
            (RocList::default(), -1)
        }
    }
}

fn read_bytes(path: &str) -> io::Result<RocList<u8>> {
    let file = File::open(path)?;
    let mut reader = BufReader::new(file);

    // TODO use a RocList as the buffer directly
    let mut buf = Vec::new();

    reader.read_to_end(&mut buf)?;

    Ok(buf.as_slice().into())
=======
pub extern "C" fn roc_fx_putLine(line: ManuallyDrop<RocStr>) {
    let bytes = line.as_slice();
    let string = unsafe { std::str::from_utf8_unchecked(bytes) };
    println!("{}", string);
>>>>>>> fe62e59e
}<|MERGE_RESOLUTION|>--- conflicted
+++ resolved
@@ -122,14 +122,10 @@
 }
 
 #[no_mangle]
-<<<<<<< HEAD
-pub extern "C" fn roc_fx_putLine(line: ManuallyDrop<RocStr>) -> () {
+pub extern "C" fn roc_fx_putLine(line: ManuallyDrop<RocStr>) {
     let bytes = line.as_slice();
     let string = unsafe { std::str::from_utf8_unchecked(bytes) };
-
     println!("{}", string);
-
-    ()
 }
 
 #[no_mangle]
@@ -161,10 +157,4 @@
     reader.read_to_end(&mut buf)?;
 
     Ok(buf.as_slice().into())
-=======
-pub extern "C" fn roc_fx_putLine(line: ManuallyDrop<RocStr>) {
-    let bytes = line.as_slice();
-    let string = unsafe { std::str::from_utf8_unchecked(bytes) };
-    println!("{}", string);
->>>>>>> fe62e59e
 }