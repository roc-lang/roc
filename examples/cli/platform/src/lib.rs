#![allow(non_snake_case)]

extern crate rand;

use core::alloc::Layout;
use core::ffi::c_void;
use core::mem::MaybeUninit;
use libc;
use roc_std::RocStr;
use std::ffi::CStr;
use std::os::raw::c_char;

extern "C" {
    #[link_name = "roc__mainForHost_1_exposed"]
    fn roc_main(output: *mut u8) -> ();

    #[link_name = "roc__mainForHost_size"]
    fn roc_main_size() -> i64;

    #[link_name = "roc__mainForHost_1_Fx_caller"]
    fn call_Fx(flags: *const u8, closure_data: *const u8, output: *mut u8) -> ();

    #[allow(dead_code)]
    #[link_name = "roc__mainForHost_1_Fx_size"]
    fn size_Fx() -> i64;

    #[link_name = "roc__mainForHost_1_Fx_result_size"]
    fn size_Fx_result() -> i64;
}

#[no_mangle]
pub unsafe extern "C" fn roc_alloc(size: usize, _alignment: u32) -> *mut c_void {
    libc::malloc(size)
}

#[no_mangle]
pub unsafe extern "C" fn roc_realloc(
    c_ptr: *mut c_void,
    new_size: usize,
    _old_size: usize,
    _alignment: u32,
) -> *mut c_void {
    libc::realloc(c_ptr, new_size)
}

#[no_mangle]
pub unsafe extern "C" fn roc_dealloc(c_ptr: *mut c_void, _alignment: u32) {
    libc::free(c_ptr)
}

#[no_mangle]
pub unsafe extern "C" fn roc_panic(c_ptr: *mut c_void, tag_id: u32) {
    match tag_id {
        0 => {
            let slice = CStr::from_ptr(c_ptr as *const c_char);
            let string = slice.to_str().unwrap();
            eprintln!("Roc hit a panic: {}", string);
            std::process::exit(1);
        }
        _ => todo!(),
    }
}

#[no_mangle]
pub unsafe extern "C" fn roc_memcpy(dst: *mut c_void, src: *mut c_void, n: usize) -> *mut c_void {
    libc::memcpy(dst, src, n)
}

#[no_mangle]
pub unsafe extern "C" fn roc_memset(dst: *mut c_void, c: i32, n: usize) -> *mut c_void {
    libc::memset(dst, c, n)
}

#[no_mangle]
pub extern "C" fn rust_main() -> i32 {
    let size = unsafe { roc_main_size() } as usize;
    let layout = Layout::array::<u8>(size).unwrap();

    unsafe {
        // TODO allocate on the stack if it's under a certain size
        let buffer = std::alloc::alloc(layout);

        roc_main(buffer);

        let result = call_the_closure(buffer);

        std::alloc::dealloc(buffer, layout);

        result
    };

    // Exit code
    0
}

unsafe extern "C" fn call_the_closure(closure_data_ptr: *const u8) -> i64 {
    let size = size_Fx_result() as usize;
    let layout = Layout::array::<u8>(size).unwrap();
    let buffer = std::alloc::alloc(layout) as *mut u8;

    call_Fx(
        // This flags pointer will never get dereferenced
        MaybeUninit::uninit().as_ptr(),
        closure_data_ptr as *const u8,
        buffer as *mut u8,
    );

    std::alloc::dealloc(buffer, layout);

    0
}

#[no_mangle]
<<<<<<< HEAD
pub fn roc_fx_randNat() -> usize {
    rand::random::<usize>()
}

#[no_mangle]
pub fn roc_fx_randNatBetween(lo: usize, hi: usize) -> usize {
    use rand::{thread_rng, Rng};

    let mut rng = thread_rng();

    rng.gen_range(lo..hi)
}

#[no_mangle]
pub fn roc_fx_getLine() -> RocStr {
=======
pub extern "C" fn roc_fx_getLine() -> RocStr {
>>>>>>> 2ab5380f
    use std::io::{self, BufRead};

    let stdin = io::stdin();
    let line1 = stdin.lock().lines().next().unwrap().unwrap();

    RocStr::from_slice(line1.as_bytes())
}

#[no_mangle]
pub extern "C" fn roc_fx_putLine(line: RocStr) -> () {
    let bytes = line.as_slice();
    let string = unsafe { std::str::from_utf8_unchecked(bytes) };
    println!("{}", string);

    // don't mess with the refcount!
    core::mem::forget(line);

    ()
}<|MERGE_RESOLUTION|>--- conflicted
+++ resolved
@@ -111,7 +111,6 @@
 }
 
 #[no_mangle]
-<<<<<<< HEAD
 pub fn roc_fx_randNat() -> usize {
     rand::random::<usize>()
 }
@@ -126,10 +125,7 @@
 }
 
 #[no_mangle]
-pub fn roc_fx_getLine() -> RocStr {
-=======
 pub extern "C" fn roc_fx_getLine() -> RocStr {
->>>>>>> 2ab5380f
     use std::io::{self, BufRead};
 
     let stdin = io::stdin();
