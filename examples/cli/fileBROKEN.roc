<<<<<<< HEAD
app [main] { pf: platform "https://github.com/roc-lang/basic-cli/releases/download/0.8.1/x8URkvfyi9I0QhmVG98roKBUs_AZRkLFwFJVJ3942YA.tar.br" }

import pf.Stdout
import pf.Stderr
import pf.Task exposing [Task]
import pf.File
import pf.Path
import pf.Env
import pf.Dir
=======
app "file-io"
    packages { pf: "https://github.com/roc-lang/basic-cli/releases/download/0.9.0/oKWkaruh2zXxin_xfsYsCJobH1tO8_JvNkFzDwwzNUQ.tar.br" }
    imports [
        pf.Stdout,
        pf.Stderr,
        pf.Task.{ Task },
        pf.File,
        pf.Path,
        pf.Env,
        pf.Dir,
    ]
    provides [main] to pf
>>>>>>> 0563a05d

main : Task {} I32
main =
    path = Path.fromStr "out.txt"
    task =
        cwd <- Env.cwd |> Task.await
        cwdStr = Path.display cwd

        _ <- Stdout.line "cwd: $(cwdStr)" |> Task.await
        dirEntries <- Dir.list cwd |> Task.await
        contentsStr = Str.joinWith (List.map dirEntries Path.display) "\n    "

        _ <- Stdout.line "Directory contents:\n    $(contentsStr)\n" |> Task.await
        _ <- Stdout.line "Writing a string to out.txt" |> Task.await
        _ <- File.writeUtf8 path "a string!" |> Task.await
        contents <- File.readUtf8 path |> Task.await
        Stdout.line "I read the file back. Its contents: \"$(contents)\""

    Task.attempt task \result ->
        when result is
            Ok {} -> Stdout.line "Successfully wrote a string to out.txt"
            Err err ->
                msg =
                    when err is
                        FileWriteErr _ PermissionDenied -> "PermissionDenied"
                        FileWriteErr _ Unsupported -> "Unsupported"
                        FileWriteErr _ (Unrecognized _ other) -> other
                        FileReadErr _ _ -> "Error reading file"
                        _ -> "Uh oh, there was an error!"

                {} <- Stderr.line msg |> Task.await
                Task.err 1<|MERGE_RESOLUTION|>--- conflicted
+++ resolved
@@ -1,5 +1,4 @@
-<<<<<<< HEAD
-app [main] { pf: platform "https://github.com/roc-lang/basic-cli/releases/download/0.8.1/x8URkvfyi9I0QhmVG98roKBUs_AZRkLFwFJVJ3942YA.tar.br" }
+app [main] { pf: platform "https://github.com/roc-lang/basic-cli/releases/download/0.9.0/oKWkaruh2zXxin_xfsYsCJobH1tO8_JvNkFzDwwzNUQ.tar.br" }
 
 import pf.Stdout
 import pf.Stderr
@@ -8,20 +7,6 @@
 import pf.Path
 import pf.Env
 import pf.Dir
-=======
-app "file-io"
-    packages { pf: "https://github.com/roc-lang/basic-cli/releases/download/0.9.0/oKWkaruh2zXxin_xfsYsCJobH1tO8_JvNkFzDwwzNUQ.tar.br" }
-    imports [
-        pf.Stdout,
-        pf.Stderr,
-        pf.Task.{ Task },
-        pf.File,
-        pf.Path,
-        pf.Env,
-        pf.Dir,
-    ]
-    provides [main] to pf
->>>>>>> 0563a05d
 
 main : Task {} I32
 main =
