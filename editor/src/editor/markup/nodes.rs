use super::attribute::Attributes;
use crate::editor::ed_error::EdResult;
use crate::editor::ed_error::ExpectedTextNode;
use crate::editor::ed_error::{NestedNodeMissingChild, NestedNodeRequired};
use crate::editor::markup::common_nodes::new_blank_mn;
use crate::editor::markup::common_nodes::new_blank_mn_w_nls;
use crate::editor::markup::common_nodes::new_colon_mn;
use crate::editor::markup::common_nodes::new_comma_mn;
use crate::editor::markup::common_nodes::new_equals_mn;
use crate::editor::markup::common_nodes::new_left_accolade_mn;
use crate::editor::markup::common_nodes::new_left_square_mn;
use crate::editor::markup::common_nodes::new_right_accolade_mn;
use crate::editor::markup::common_nodes::new_right_square_mn;
use crate::editor::mvc::tld_value_update::tld_mark_node;
use crate::editor::slow_pool::MarkNodeId;
use crate::editor::slow_pool::SlowPool;
use crate::editor::syntax_highlight::HighlightStyle;
use crate::editor::util::index_of;
use crate::lang::ast::Def2;
use crate::lang::ast::DefId;
use crate::lang::ast::ExprId;
use crate::lang::ast::RecordField;
use crate::lang::ast::ValueDef;
use crate::lang::parse::ASTNodeId;
use crate::lang::parse::{AppHeader, AST};
use crate::lang::pattern::get_identifier_string;
use crate::lang::{ast::Expr2, expr::Env, pool::PoolStr};
use crate::ui::util::slice_get;
use bumpalo::Bump;
use roc_module::symbol::Interns;
use std::fmt;

#[derive(Debug)]
pub enum MarkupNode {
    Nested {
        ast_node_id: ASTNodeId,
        children_ids: Vec<MarkNodeId>,
        parent_id_opt: Option<MarkNodeId>,
        newlines_at_end: usize,
    },
    Text {
        content: String,
        ast_node_id: ASTNodeId,
        syn_high_style: HighlightStyle,
        attributes: Attributes,
        parent_id_opt: Option<MarkNodeId>,
        newlines_at_end: usize,
    },
    Blank {
        ast_node_id: ASTNodeId,
        attributes: Attributes,
        syn_high_style: HighlightStyle, // TODO remove HighlightStyle, this is always HighlightStyle::Blank
        parent_id_opt: Option<MarkNodeId>,
        newlines_at_end: usize,
    },
}

impl MarkupNode {
    pub fn get_ast_node_id(&self) -> ASTNodeId {
        match self {
            MarkupNode::Nested { ast_node_id, .. } => *ast_node_id,
            MarkupNode::Text { ast_node_id, .. } => *ast_node_id,
            MarkupNode::Blank { ast_node_id, .. } => *ast_node_id,
        }
    }

    pub fn get_parent_id_opt(&self) -> Option<MarkNodeId> {
        match self {
            MarkupNode::Nested { parent_id_opt, .. } => *parent_id_opt,
            MarkupNode::Text { parent_id_opt, .. } => *parent_id_opt,
            MarkupNode::Blank { parent_id_opt, .. } => *parent_id_opt,
        }
    }

    pub fn get_children_ids(&self) -> Vec<MarkNodeId> {
        match self {
            MarkupNode::Nested { children_ids, .. } => children_ids.to_vec(),
            MarkupNode::Text { .. } => vec![],
            MarkupNode::Blank { .. } => vec![],
        }
    }

    pub fn get_sibling_ids(&self, mark_node_pool: &SlowPool) -> Vec<MarkNodeId> {
        if let Some(parent_id) = self.get_parent_id_opt() {
            let parent_node = mark_node_pool.get(parent_id);

            parent_node.get_children_ids()
        } else {
            vec![]
        }
    }

    // return (index of child in list of children, closest ast index of child corresponding to ast node)
    pub fn get_child_indices(
        &self,
        child_id: MarkNodeId,
        mark_node_pool: &SlowPool,
    ) -> EdResult<(usize, usize)> {
        match self {
            MarkupNode::Nested { children_ids, .. } => {
                let mut mark_child_index_opt: Option<usize> = None;
                let mut child_ids_with_ast: Vec<MarkNodeId> = Vec::new();
                let self_ast_id = self.get_ast_node_id();

                for (indx, &mark_child_id) in children_ids.iter().enumerate() {
                    if mark_child_id == child_id {
                        mark_child_index_opt = Some(indx);
                    }

                    let child_mark_node = mark_node_pool.get(mark_child_id);
                    // a node that points to the same ast_node as the parent is a ',', '[', ']'
                    // those are not "real" ast children
                    if child_mark_node.get_ast_node_id() != self_ast_id {
                        child_ids_with_ast.push(mark_child_id)
                    }
                }

                if let Some(child_index) = mark_child_index_opt {
                    if child_index == (children_ids.len() - 1) {
                        let ast_child_index = child_ids_with_ast.len();

                        Ok((child_index, ast_child_index))
                    } else {
                        // we want to find the index of the closest ast mark node to child_index
                        let indices_in_mark_res: EdResult<Vec<usize>> = child_ids_with_ast
                            .iter()
                            .map(|c_id| index_of(*c_id, children_ids))
                            .collect();

                        let indices_in_mark = indices_in_mark_res?;

                        let mut last_diff = usize::MAX;
                        let mut best_index = 0;

                        for index in indices_in_mark.iter() {
                            let curr_diff =
                                isize::abs((*index as isize) - (child_index as isize)) as usize;

                            if curr_diff >= last_diff {
                                break;
                            } else {
                                last_diff = curr_diff;
                                best_index = *index;
                            }
                        }

                        let closest_ast_child = slice_get(best_index, children_ids)?;

                        let closest_ast_child_index =
                            index_of(*closest_ast_child, &child_ids_with_ast)?;

                        // +1 because we want to insert after ast_child
                        Ok((child_index, closest_ast_child_index + 1))
                    }
                } else {
                    NestedNodeMissingChild {
                        node_id: child_id,
                        children_ids: children_ids.clone(),
                    }
                    .fail()
                }
            }
            _ => NestedNodeRequired {
                node_type: self.node_type_as_string(),
            }
            .fail(),
        }
    }

    pub fn get_content(&self) -> String {
        match self {
            MarkupNode::Nested { .. } => "".to_owned(),
            MarkupNode::Text { content, .. } => content.clone(),
            MarkupNode::Blank { .. } => BLANK_PLACEHOLDER.to_owned(),
        }
    }

    // gets content and adds newline from newline_at_end
    pub fn get_full_content(&self) -> String {
        let mut full_content = self.get_content();

        for _ in 0..self.get_newlines_at_end() {
            full_content.push('\n')
        }

        full_content
    }

    pub fn get_content_mut(&mut self) -> EdResult<&mut String> {
        match self {
            MarkupNode::Nested { .. } => ExpectedTextNode {
                function_name: "set_content".to_owned(),
                node_type: self.node_type_as_string(),
            }
            .fail(),
            MarkupNode::Text { content, .. } => Ok(content),
            MarkupNode::Blank { .. } => ExpectedTextNode {
                function_name: "set_content".to_owned(),
                node_type: self.node_type_as_string(),
            }
            .fail(),
        }
    }

    pub fn is_all_alphanumeric(&self) -> bool {
        self.get_content()
            .chars()
            .all(|chr| chr.is_ascii_alphanumeric())
    }

    pub fn add_child_at_index(&mut self, index: usize, child_id: MarkNodeId) -> EdResult<()> {
        if let MarkupNode::Nested { children_ids, .. } = self {
            children_ids.splice(index..index, vec![child_id]);
        } else {
            NestedNodeRequired {
                node_type: self.node_type_as_string(),
            }
            .fail()?;
        }

        Ok(())
    }

    pub fn node_type_as_string(&self) -> String {
        let type_str = match self {
            MarkupNode::Nested { .. } => "Nested",
            MarkupNode::Text { .. } => "Text",
            MarkupNode::Blank { .. } => "Blank",
        };

        type_str.to_owned()
    }

    pub fn is_blank(&self) -> bool {
        matches!(self, MarkupNode::Blank { .. })
    }

    pub fn is_nested(&self) -> bool {
        matches!(self, MarkupNode::Nested { .. })
    }

    pub fn get_newlines_at_end(&self) -> usize {
        match self {
            MarkupNode::Nested {
                newlines_at_end, ..
            } => *newlines_at_end,
            MarkupNode::Text {
                newlines_at_end, ..
            } => *newlines_at_end,
            MarkupNode::Blank {
                newlines_at_end, ..
            } => *newlines_at_end,
        }
    }

    pub fn add_newline_at_end(&mut self) {
        match self {
            MarkupNode::Nested {
                newlines_at_end, ..
            } => *newlines_at_end += 1,
            MarkupNode::Text {
                newlines_at_end, ..
            } => *newlines_at_end += 1,
            MarkupNode::Blank {
                newlines_at_end, ..
            } => *newlines_at_end += 1,
        }
    }
}

fn get_string<'a>(env: &Env<'a>, pool_str: &PoolStr) -> String {
    pool_str.as_str(env.pool).to_owned()
}

pub const BLANK_PLACEHOLDER: &str = " ";
pub const LEFT_ACCOLADE: &str = "{ ";
pub const RIGHT_ACCOLADE: &str = " }";
pub const LEFT_SQUARE_BR: &str = "[ ";
pub const RIGHT_SQUARE_BR: &str = " ]";
pub const COLON: &str = ": ";
pub const COMMA: &str = ", ";
pub const STRING_QUOTES: &str = "\"\"";
pub const EQUALS: &str = " = ";

fn new_markup_node(
    text: String,
    node_id: ASTNodeId,
    highlight_style: HighlightStyle,
    mark_node_pool: &mut SlowPool,
) -> MarkNodeId {
    let node = MarkupNode::Text {
        content: text,
        ast_node_id: node_id,
        syn_high_style: highlight_style,
        attributes: Attributes::new(),
        parent_id_opt: None,
        newlines_at_end: 0,
<<<<<<< HEAD
    };

    mark_node_pool.add(node)
}

pub fn def2_to_markup<'a, 'b>(
    arena: &'a Bump,
    env: &mut Env<'b>,
    def2: &Def2,
    def2_node_id: DefId,
    mark_node_pool: &mut SlowPool,
    interns: &Interns,
) -> EdResult<MarkNodeId> {
    let ast_node_id = ASTNodeId::ADefId(def2_node_id);

    let mark_node_id = match def2 {
        Def2::ValueDef {
            identifier_id,
            expr_id,
        } => {
            let expr_mn_id = expr2_to_markup(
                arena,
                env,
                env.pool.get(*expr_id),
                *expr_id,
                mark_node_pool,
                interns,
            )?;

            let tld_mn = tld_mark_node(
                *identifier_id,
                expr_mn_id,
                ast_node_id,
                mark_node_pool,
                env,
                interns,
            )?;

            mark_node_pool.add(tld_mn)
        }
        Def2::Blank => mark_node_pool.add(new_blank_mn_w_nls(ast_node_id, None, 2)),
    };

=======
    };

    mark_node_pool.add(node)
}

pub fn def2_to_markup<'a, 'b>(
    arena: &'a Bump,
    env: &mut Env<'b>,
    def2: &Def2,
    def2_node_id: DefId,
    mark_node_pool: &mut SlowPool,
    interns: &Interns,
) -> EdResult<MarkNodeId> {
    let ast_node_id = ASTNodeId::ADefId(def2_node_id);

    let mark_node_id = match def2 {
        Def2::ValueDef {
            identifier_id,
            expr_id,
        } => {
            let expr_mn_id = expr2_to_markup(
                arena,
                env,
                env.pool.get(*expr_id),
                *expr_id,
                mark_node_pool,
                interns,
            )?;

            let tld_mn = tld_mark_node(
                *identifier_id,
                expr_mn_id,
                ast_node_id,
                mark_node_pool,
                env,
                interns,
            )?;

            mark_node_pool.add(tld_mn)
        }
        Def2::Blank => mark_node_pool.add(new_blank_mn_w_nls(ast_node_id, None, 2)),
    };

>>>>>>> 033b1380
    Ok(mark_node_id)
}

// make Markup Nodes: generate String representation, assign Highlighting Style
pub fn expr2_to_markup<'a, 'b>(
    arena: &'a Bump,
    env: &mut Env<'b>,
    expr2: &Expr2,
    expr2_node_id: ExprId,
    mark_node_pool: &mut SlowPool,
    interns: &Interns,
) -> EdResult<MarkNodeId> {
    let ast_node_id = ASTNodeId::AExprId(expr2_node_id);

    let mark_node_id = match expr2 {
        Expr2::SmallInt { text, .. }
        | Expr2::I128 { text, .. }
        | Expr2::U128 { text, .. }
        | Expr2::Float { text, .. } => {
            let num_str = get_string(env, text);

            new_markup_node(num_str, ast_node_id, HighlightStyle::Number, mark_node_pool)
        }
        Expr2::Str(text) => new_markup_node(
            "\"".to_owned() + text.as_str(env.pool) + "\"",
            ast_node_id,
            HighlightStyle::String,
            mark_node_pool,
        ),
        Expr2::GlobalTag { name, .. } => new_markup_node(
            get_string(env, name),
            ast_node_id,
            HighlightStyle::Type,
            mark_node_pool,
        ),
        Expr2::Call { expr: expr_id, .. } => {
            let expr = env.pool.get(*expr_id);
            expr2_to_markup(arena, env, expr, *expr_id, mark_node_pool, interns)?
        }
        Expr2::Var(symbol) => {
            //TODO make bump_format with arena
            let text = format!("{:?}", symbol);
            new_markup_node(text, ast_node_id, HighlightStyle::Variable, mark_node_pool)
        }
        Expr2::List { elems, .. } => {
            let mut children_ids =
                vec![mark_node_pool.add(new_left_square_mn(expr2_node_id, None))];

            let indexed_node_ids: Vec<(usize, ExprId)> =
                elems.iter(env.pool).copied().enumerate().collect();

            for (idx, node_id) in indexed_node_ids.iter() {
                let sub_expr2 = env.pool.get(*node_id);

                children_ids.push(expr2_to_markup(
                    arena,
                    env,
                    sub_expr2,
                    *node_id,
                    mark_node_pool,
                    interns,
                )?);

                if idx + 1 < elems.len() {
                    children_ids.push(mark_node_pool.add(new_comma_mn(expr2_node_id, None)));
                }
            }
            children_ids.push(mark_node_pool.add(new_right_square_mn(expr2_node_id, None)));

            let list_node = MarkupNode::Nested {
                ast_node_id,
                children_ids,
                parent_id_opt: None,
                newlines_at_end: 0,
            };

            mark_node_pool.add(list_node)
        }
        Expr2::EmptyRecord => {
            let children_ids = vec![
                mark_node_pool.add(new_left_accolade_mn(expr2_node_id, None)),
                mark_node_pool.add(new_right_accolade_mn(expr2_node_id, None)),
            ];

            let record_node = MarkupNode::Nested {
                ast_node_id,
                children_ids,
                parent_id_opt: None,
                newlines_at_end: 0,
            };

            mark_node_pool.add(record_node)
        }
        Expr2::Record { fields, .. } => {
            let mut children_ids =
                vec![mark_node_pool.add(new_left_accolade_mn(expr2_node_id, None))];

            for (idx, field_node_id) in fields.iter_node_ids().enumerate() {
                let record_field = env.pool.get(field_node_id);

                let field_name = record_field.get_record_field_pool_str();

                children_ids.push(new_markup_node(
                    field_name.as_str(env.pool).to_owned(),
                    ast_node_id,
                    HighlightStyle::RecordField,
                    mark_node_pool,
                ));

                match record_field {
                    RecordField::InvalidLabelOnly(_, _) => (),
                    RecordField::LabelOnly(_, _, _) => (),
                    RecordField::LabeledValue(_, _, sub_expr2_node_id) => {
                        children_ids.push(mark_node_pool.add(new_colon_mn(expr2_node_id, None)));

                        let sub_expr2 = env.pool.get(*sub_expr2_node_id);
                        children_ids.push(expr2_to_markup(
                            arena,
                            env,
                            sub_expr2,
                            *sub_expr2_node_id,
                            mark_node_pool,
                            interns,
                        )?);
                    }
                }

                if idx + 1 < fields.len() {
                    children_ids.push(mark_node_pool.add(new_comma_mn(expr2_node_id, None)));
                }
            }

            children_ids.push(mark_node_pool.add(new_right_accolade_mn(expr2_node_id, None)));

            let record_node = MarkupNode::Nested {
                ast_node_id,
                children_ids,
                parent_id_opt: None,
                newlines_at_end: 0,
<<<<<<< HEAD
            };

            mark_node_pool.add(record_node)
        }
        Expr2::Blank => mark_node_pool.add(new_blank_mn(ast_node_id, None)),
        Expr2::LetValue {
            def_id,
            body_id: _,
            body_var: _,
        } => {
            let pattern_id = env.pool.get(*def_id).get_pattern_id();

            let pattern2 = env.pool.get(pattern_id);

            let val_name = get_identifier_string(pattern2, interns)?;

            let val_name_mn = MarkupNode::Text {
                content: val_name,
                ast_node_id,
                syn_high_style: HighlightStyle::Variable,
                attributes: Attributes::new(),
                parent_id_opt: None,
                newlines_at_end: 0,
            };

=======
            };

            mark_node_pool.add(record_node)
        }
        Expr2::Blank => mark_node_pool.add(new_blank_mn(ast_node_id, None)),
        Expr2::LetValue {
            def_id,
            body_id: _,
            body_var: _,
        } => {
            let pattern_id = env.pool.get(*def_id).get_pattern_id();

            let pattern2 = env.pool.get(pattern_id);

            let val_name = get_identifier_string(pattern2, interns)?;

            let val_name_mn = MarkupNode::Text {
                content: val_name,
                ast_node_id,
                syn_high_style: HighlightStyle::Variable,
                attributes: Attributes::new(),
                parent_id_opt: None,
                newlines_at_end: 0,
            };

>>>>>>> 033b1380
            let val_name_mn_id = mark_node_pool.add(val_name_mn);

            let equals_mn_id = mark_node_pool.add(new_equals_mn(ast_node_id, None));

            let value_def = env.pool.get(*def_id);

            match value_def {
                ValueDef::NoAnnotation {
                    pattern_id: _,
                    expr_id,
                    expr_var: _,
                } => {
                    let body_mn_id = expr2_to_markup(
                        arena,
                        env,
                        env.pool.get(*expr_id),
                        *expr_id,
                        mark_node_pool,
                        interns,
                    )?;

                    let body_mn = mark_node_pool.get_mut(body_mn_id);
                    body_mn.add_newline_at_end();

                    let full_let_node = MarkupNode::Nested {
                        ast_node_id,
                        children_ids: vec![val_name_mn_id, equals_mn_id, body_mn_id],
                        parent_id_opt: None,
                        newlines_at_end: 1,
                    };

                    mark_node_pool.add(full_let_node)
                }
                other => {
                    unimplemented!(
                        "I don't know how to convert {:?} into a MarkupNode yet.",
                        other
                    )
                }
            }
        }
        Expr2::RuntimeError() => new_markup_node(
            "RunTimeError".to_string(),
            ast_node_id,
            HighlightStyle::Blank,
            mark_node_pool,
        ),
        rest => todo!("implement expr2_to_markup for {:?}", rest),
    };

    Ok(mark_node_id)
}

pub fn set_parent_for_all(markup_node_id: MarkNodeId, mark_node_pool: &mut SlowPool) {
    let node = mark_node_pool.get(markup_node_id);

    if let MarkupNode::Nested {
        ast_node_id: _,
        children_ids,
        parent_id_opt: _,
        newlines_at_end: _,
    } = node
    {
        // need to clone because of borrowing issues
        let children_ids_clone = children_ids.clone();

        for child_id in children_ids_clone {
            set_parent_for_all_helper(child_id, markup_node_id, mark_node_pool);
        }
    }
}

pub fn set_parent_for_all_helper(
    markup_node_id: MarkNodeId,
    parent_node_id: MarkNodeId,
    mark_node_pool: &mut SlowPool,
) {
    let node = mark_node_pool.get_mut(markup_node_id);

    match node {
        MarkupNode::Nested {
            children_ids,
            parent_id_opt,
            ..
        } => {
            *parent_id_opt = Some(parent_node_id);

            // need to clone because of borrowing issues
            let children_ids_clone = children_ids.clone();

            for child_id in children_ids_clone {
                set_parent_for_all_helper(child_id, markup_node_id, mark_node_pool);
            }
        }
        MarkupNode::Text { parent_id_opt, .. } => *parent_id_opt = Some(parent_node_id),
        MarkupNode::Blank { parent_id_opt, .. } => *parent_id_opt = Some(parent_node_id),
    }
}

fn header_mn(content: String, expr_id: ExprId, mark_node_pool: &mut SlowPool) -> MarkNodeId {
    let mark_node = MarkupNode::Text {
        content,
        ast_node_id: ASTNodeId::AExprId(expr_id),
        syn_high_style: HighlightStyle::PackageRelated,
        attributes: Attributes::new(),
        parent_id_opt: None,
        newlines_at_end: 0,
    };

    mark_node_pool.add(mark_node)
}

fn header_val_mn(
    content: String,
    expr_id: ExprId,
    highlight_style: HighlightStyle,
    mark_node_pool: &mut SlowPool,
) -> MarkNodeId {
    let mark_node = MarkupNode::Text {
        content,
        ast_node_id: ASTNodeId::AExprId(expr_id),
        syn_high_style: highlight_style,
        attributes: Attributes::new(),
        parent_id_opt: None,
        newlines_at_end: 0,
    };

    mark_node_pool.add(mark_node)
}

pub fn header_to_markup(app_header: &AppHeader, mark_node_pool: &mut SlowPool) -> MarkNodeId {
    let expr_id = app_header.ast_node_id;
    let ast_node_id = ASTNodeId::AExprId(expr_id);

    let app_node_id = header_mn("app ".to_owned(), expr_id, mark_node_pool);

    let app_name_node_id = header_val_mn(
        app_header.app_name.clone(),
        expr_id,
        HighlightStyle::String,
        mark_node_pool,
    );

    let full_app_node = MarkupNode::Nested {
        ast_node_id,
        children_ids: vec![app_node_id, app_name_node_id],
        parent_id_opt: None,
        newlines_at_end: 1,
    };

    let packages_node_id = header_mn("    packages ".to_owned(), expr_id, mark_node_pool);

    let pack_left_acc_node_id = mark_node_pool.add(new_left_accolade_mn(expr_id, None));

    let pack_base_node_id = header_val_mn(
        "base: ".to_owned(),
        expr_id,
        HighlightStyle::RecordField,
        mark_node_pool,
    );

    let pack_val_node_id = header_val_mn(
        app_header.packages_base.clone(),
        expr_id,
        HighlightStyle::String,
        mark_node_pool,
    );

    let pack_right_acc_node_id = mark_node_pool.add(new_right_accolade_mn(expr_id, None));

    let full_packages_node = MarkupNode::Nested {
        ast_node_id,
        children_ids: vec![
            packages_node_id,
            pack_left_acc_node_id,
            pack_base_node_id,
            pack_val_node_id,
            pack_right_acc_node_id,
        ],
        parent_id_opt: None,
        newlines_at_end: 1,
    };

    let imports_node_id = header_mn("    imports ".to_owned(), expr_id, mark_node_pool);

    let imports_left_square_node_id = mark_node_pool.add(new_left_square_mn(expr_id, None));

<<<<<<< HEAD
    let nr_of_imports = app_header.imports.len();

    let mut import_child_ids: Vec<MarkNodeId> = app_header
        .imports
        .iter()
        .enumerate()
        .map(|(indx, import)| {
            let import_val_mn_id = header_val_mn(
                import.to_owned(),
                expr_id,
                HighlightStyle::Import,
                mark_node_pool,
            );

            if indx != nr_of_imports - 1 {
                vec![
                    import_val_mn_id,
                    mark_node_pool.add(new_comma_mn(expr_id, None)),
                ]
            } else {
                vec![import_val_mn_id]
            }
        })
        .flatten()
        .collect();
=======
    let mut import_child_ids: Vec<MarkNodeId> = add_header_mn_list(
        &app_header.imports,
        expr_id,
        HighlightStyle::Import,
        mark_node_pool,
    );
>>>>>>> 033b1380

    let imports_right_square_node_id = mark_node_pool.add(new_right_square_mn(expr_id, None));

    let mut full_import_children = vec![imports_node_id, imports_left_square_node_id];

    full_import_children.append(&mut import_child_ids);
    full_import_children.push(imports_right_square_node_id);

    let full_import_node = MarkupNode::Nested {
        ast_node_id,
        children_ids: full_import_children,
        parent_id_opt: None,
        newlines_at_end: 1,
    };

    let provides_node_id = header_mn("    provides ".to_owned(), expr_id, mark_node_pool);

    let provides_left_square_node_id = mark_node_pool.add(new_left_square_mn(expr_id, None));

<<<<<<< HEAD
    let provides_val_node_id = header_val_mn(
        // TODO iter over provides like with imports
        app_header
            .provides
            .first()
            .unwrap_or(&String::new())
            .to_owned(),
=======
    let mut provides_val_node_ids: Vec<MarkNodeId> = add_header_mn_list(
        &app_header.provides,
>>>>>>> 033b1380
        expr_id,
        HighlightStyle::Provides,
        mark_node_pool,
    );

    let provides_right_square_node_id = mark_node_pool.add(new_right_square_mn(expr_id, None));

    let provides_end_node_id = header_mn(" to base".to_owned(), expr_id, mark_node_pool);

<<<<<<< HEAD
    let full_provides_node = MarkupNode::Nested {
        ast_node_id,
        children_ids: vec![
            provides_node_id,
            provides_left_square_node_id,
            provides_val_node_id,
            provides_right_square_node_id,
            provides_end_node_id,
        ],
=======
    let mut full_provides_children = vec![provides_node_id, provides_left_square_node_id];

    full_provides_children.append(&mut provides_val_node_ids);
    full_provides_children.push(provides_right_square_node_id);
    full_provides_children.push(provides_end_node_id);

    let full_provides_node = MarkupNode::Nested {
        ast_node_id,
        children_ids: full_provides_children,
>>>>>>> 033b1380
        parent_id_opt: None,
        newlines_at_end: 1,
    };

    let full_app_node_id = mark_node_pool.add(full_app_node);
    let full_packages_node = mark_node_pool.add(full_packages_node);
    let full_import_node_id = mark_node_pool.add(full_import_node);
    let full_provides_node_id = mark_node_pool.add(full_provides_node);

    let header_mark_node = MarkupNode::Nested {
        ast_node_id,
        children_ids: vec![
            full_app_node_id,
            full_packages_node,
            full_import_node_id,
            full_provides_node_id,
        ],
        parent_id_opt: None,
        newlines_at_end: 1,
    };

    let header_mn_id = mark_node_pool.add(header_mark_node);

    set_parent_for_all(header_mn_id, mark_node_pool);

    header_mn_id
}

<<<<<<< HEAD
=======
// Used for provides and imports
fn add_header_mn_list(
    str_vec: &[String],
    expr_id: ExprId,
    highlight_style: HighlightStyle,
    mark_node_pool: &mut SlowPool,
) -> Vec<MarkNodeId> {
    let nr_of_elts = str_vec.len();

    str_vec
        .iter()
        .enumerate()
        .map(|(indx, provide_str)| {
            let provide_str = header_val_mn(
                provide_str.to_owned(),
                expr_id,
                highlight_style,
                mark_node_pool,
            );

            if indx != nr_of_elts - 1 {
                vec![provide_str, mark_node_pool.add(new_comma_mn(expr_id, None))]
            } else {
                vec![provide_str]
            }
        })
        .flatten()
        .collect()
}

>>>>>>> 033b1380
pub fn ast_to_mark_nodes<'a, 'b>(
    arena: &'a Bump,
    env: &mut Env<'b>,
    ast: &AST,
    mark_node_pool: &mut SlowPool,
    interns: &Interns,
) -> EdResult<Vec<MarkNodeId>> {
    let mut all_mark_node_ids = vec![header_to_markup(&ast.header, mark_node_pool)];

    for &def_id in ast.def_ids.iter() {
        let def2 = env.pool.get(def_id);

        let expr2_markup_id = def2_to_markup(arena, env, def2, def_id, mark_node_pool, interns)?;

        set_parent_for_all(expr2_markup_id, mark_node_pool);

        all_mark_node_ids.push(expr2_markup_id);
    }

    Ok(all_mark_node_ids)
}

impl fmt::Display for MarkupNode {
    fn fmt(&self, f: &mut fmt::Formatter<'_>) -> fmt::Result {
        write!(
            f,
            "{} ({}, {})",
            self.node_type_as_string(),
            self.get_content(),
            self.get_newlines_at_end()
        )
    }
}

pub fn tree_as_string(root_node_id: MarkNodeId, mark_node_pool: &SlowPool) -> String {
    let mut full_string = "\n(mark_node_tree)\n".to_owned();

    let node = mark_node_pool.get(root_node_id);

    full_string.push_str(&format!("{} mn_id {}\n", node, root_node_id));

    tree_as_string_helper(node, 1, &mut full_string, mark_node_pool);

    full_string
}

fn tree_as_string_helper(
    node: &MarkupNode,
    level: usize,
    tree_string: &mut String,
    mark_node_pool: &SlowPool,
) {
    for child_id in node.get_children_ids() {
        let mut full_str = std::iter::repeat("|--- ")
            .take(level)
            .collect::<Vec<&str>>()
            .join("")
            .to_owned();

        let child = mark_node_pool.get(child_id);
        let child_str = format!("{}", mark_node_pool.get(child_id)).replace("\n", "\\n");

        full_str.push_str(&format!("{} mn_id {}\n", child_str, child_id));

        tree_string.push_str(&full_str);

        tree_as_string_helper(child, level + 1, tree_string, mark_node_pool);
    }
}

// return to the the root parent_id of the current node
pub fn get_root_mark_node_id(mark_node_id: MarkNodeId, mark_node_pool: &SlowPool) -> MarkNodeId {
    let mut curr_mark_node_id = mark_node_id;
    let mut curr_parent_id_opt = mark_node_pool.get(curr_mark_node_id).get_parent_id_opt();

    while let Some(curr_parent_id) = curr_parent_id_opt {
        curr_mark_node_id = curr_parent_id;
        curr_parent_id_opt = mark_node_pool.get(curr_mark_node_id).get_parent_id_opt();
    }

    curr_mark_node_id
}<|MERGE_RESOLUTION|>--- conflicted
+++ resolved
@@ -295,7 +295,6 @@
         attributes: Attributes::new(),
         parent_id_opt: None,
         newlines_at_end: 0,
-<<<<<<< HEAD
     };
 
     mark_node_pool.add(node)
@@ -339,51 +338,6 @@
         Def2::Blank => mark_node_pool.add(new_blank_mn_w_nls(ast_node_id, None, 2)),
     };
 
-=======
-    };
-
-    mark_node_pool.add(node)
-}
-
-pub fn def2_to_markup<'a, 'b>(
-    arena: &'a Bump,
-    env: &mut Env<'b>,
-    def2: &Def2,
-    def2_node_id: DefId,
-    mark_node_pool: &mut SlowPool,
-    interns: &Interns,
-) -> EdResult<MarkNodeId> {
-    let ast_node_id = ASTNodeId::ADefId(def2_node_id);
-
-    let mark_node_id = match def2 {
-        Def2::ValueDef {
-            identifier_id,
-            expr_id,
-        } => {
-            let expr_mn_id = expr2_to_markup(
-                arena,
-                env,
-                env.pool.get(*expr_id),
-                *expr_id,
-                mark_node_pool,
-                interns,
-            )?;
-
-            let tld_mn = tld_mark_node(
-                *identifier_id,
-                expr_mn_id,
-                ast_node_id,
-                mark_node_pool,
-                env,
-                interns,
-            )?;
-
-            mark_node_pool.add(tld_mn)
-        }
-        Def2::Blank => mark_node_pool.add(new_blank_mn_w_nls(ast_node_id, None, 2)),
-    };
-
->>>>>>> 033b1380
     Ok(mark_node_id)
 }
 
@@ -523,7 +477,6 @@
                 children_ids,
                 parent_id_opt: None,
                 newlines_at_end: 0,
-<<<<<<< HEAD
             };
 
             mark_node_pool.add(record_node)
@@ -549,33 +502,6 @@
                 newlines_at_end: 0,
             };
 
-=======
-            };
-
-            mark_node_pool.add(record_node)
-        }
-        Expr2::Blank => mark_node_pool.add(new_blank_mn(ast_node_id, None)),
-        Expr2::LetValue {
-            def_id,
-            body_id: _,
-            body_var: _,
-        } => {
-            let pattern_id = env.pool.get(*def_id).get_pattern_id();
-
-            let pattern2 = env.pool.get(pattern_id);
-
-            let val_name = get_identifier_string(pattern2, interns)?;
-
-            let val_name_mn = MarkupNode::Text {
-                content: val_name,
-                ast_node_id,
-                syn_high_style: HighlightStyle::Variable,
-                attributes: Attributes::new(),
-                parent_id_opt: None,
-                newlines_at_end: 0,
-            };
-
->>>>>>> 033b1380
             let val_name_mn_id = mark_node_pool.add(val_name_mn);
 
             let equals_mn_id = mark_node_pool.add(new_equals_mn(ast_node_id, None));
@@ -763,40 +689,12 @@
 
     let imports_left_square_node_id = mark_node_pool.add(new_left_square_mn(expr_id, None));
 
-<<<<<<< HEAD
-    let nr_of_imports = app_header.imports.len();
-
-    let mut import_child_ids: Vec<MarkNodeId> = app_header
-        .imports
-        .iter()
-        .enumerate()
-        .map(|(indx, import)| {
-            let import_val_mn_id = header_val_mn(
-                import.to_owned(),
-                expr_id,
-                HighlightStyle::Import,
-                mark_node_pool,
-            );
-
-            if indx != nr_of_imports - 1 {
-                vec![
-                    import_val_mn_id,
-                    mark_node_pool.add(new_comma_mn(expr_id, None)),
-                ]
-            } else {
-                vec![import_val_mn_id]
-            }
-        })
-        .flatten()
-        .collect();
-=======
     let mut import_child_ids: Vec<MarkNodeId> = add_header_mn_list(
         &app_header.imports,
         expr_id,
         HighlightStyle::Import,
         mark_node_pool,
     );
->>>>>>> 033b1380
 
     let imports_right_square_node_id = mark_node_pool.add(new_right_square_mn(expr_id, None));
 
@@ -816,18 +714,8 @@
 
     let provides_left_square_node_id = mark_node_pool.add(new_left_square_mn(expr_id, None));
 
-<<<<<<< HEAD
-    let provides_val_node_id = header_val_mn(
-        // TODO iter over provides like with imports
-        app_header
-            .provides
-            .first()
-            .unwrap_or(&String::new())
-            .to_owned(),
-=======
     let mut provides_val_node_ids: Vec<MarkNodeId> = add_header_mn_list(
         &app_header.provides,
->>>>>>> 033b1380
         expr_id,
         HighlightStyle::Provides,
         mark_node_pool,
@@ -837,17 +725,6 @@
 
     let provides_end_node_id = header_mn(" to base".to_owned(), expr_id, mark_node_pool);
 
-<<<<<<< HEAD
-    let full_provides_node = MarkupNode::Nested {
-        ast_node_id,
-        children_ids: vec![
-            provides_node_id,
-            provides_left_square_node_id,
-            provides_val_node_id,
-            provides_right_square_node_id,
-            provides_end_node_id,
-        ],
-=======
     let mut full_provides_children = vec![provides_node_id, provides_left_square_node_id];
 
     full_provides_children.append(&mut provides_val_node_ids);
@@ -857,7 +734,6 @@
     let full_provides_node = MarkupNode::Nested {
         ast_node_id,
         children_ids: full_provides_children,
->>>>>>> 033b1380
         parent_id_opt: None,
         newlines_at_end: 1,
     };
@@ -886,8 +762,6 @@
     header_mn_id
 }
 
-<<<<<<< HEAD
-=======
 // Used for provides and imports
 fn add_header_mn_list(
     str_vec: &[String],
@@ -918,7 +792,6 @@
         .collect()
 }
 
->>>>>>> 033b1380
 pub fn ast_to_mark_nodes<'a, 'b>(
     arena: &'a Bump,
     env: &mut Env<'b>,
